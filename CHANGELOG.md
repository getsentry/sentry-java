# Changelog

## Unreleased

### Fixes

- Avoid logging an error when a float is passed in the manifest ([#4031](https://github.com/getsentry/sentry-java/pull/4031))
<<<<<<< HEAD
- Add `request` details to transactions created through OpenTelemetry ([#4098](https://github.com/getsentry/sentry-java/pull/4098))
  - We now add HTTP request method and URL where Sentry expects it to display it in Sentry UI
=======
- Remove `java.lang.ClassNotFoundException` debug logs when searching for OpenTelemetry marker classes ([#4091](https://github.com/getsentry/sentry-java/pull/4091))
  - There was up to three of these, one for `io.sentry.opentelemetry.agent.AgentMarker`, `io.sentry.opentelemetry.agent.AgentlessMarker` and `io.sentry.opentelemetry.agent.AgentlessSpringMarker`.
  - These were not indicators of something being wrong but rather the SDK looking at what is available at runtime to configure itself accordingly.
>>>>>>> 467b52b2

## 8.0.0

### Summary

Version 8 of the Sentry Android/Java SDK brings a variety of features and fixes. The most notable changes are:

- `Hub` has been replaced by `Scopes`
- New `Scope` types have been introduced, see "Behavioural Changes" for more details.
- Lifecycle tokens have been introduced to manage `Scope` lifecycle, see "Behavioural Changes" for more details.
- Bumping `minSdk` level to 21 (Android 5.0)
- Our `sentry-opentelemetry-agent` has been improved and now works in combination with the rest of Sentry. You may now mix and match OpenTelemetry and Sentry API for instrumenting your application.
- The SDK is now compatible with Spring Boot 3.4
- We now support GraphQL v22 (`sentry-graphql-22`)
- Metrics have been removed

Please take a look at [our migration guide in docs](https://docs.sentry.io/platforms/java/migration/7.x-to-8.0).

### Sentry Self-hosted Compatibility

This SDK version is compatible with a self-hosted version of Sentry `22.12.0` or higher. If you are using an older version of [self-hosted Sentry](https://develop.sentry.dev/self-hosted/) (aka onpremise), you will need to [upgrade](https://develop.sentry.dev/self-hosted/releases/). If you're using `sentry.io` no action is required.

### Breaking Changes

- The Android minSdk level for all Android modules is now 21 ([#3852](https://github.com/getsentry/sentry-java/pull/3852))
- The minSdk level for sentry-android-ndk changed from 19 to 21 ([#3851](https://github.com/getsentry/sentry-java/pull/3851))
- Throw IllegalArgumentException when calling Sentry.init on Android ([#3596](https://github.com/getsentry/sentry-java/pull/3596))
- Metrics have been removed from the SDK ([#3774](https://github.com/getsentry/sentry-java/pull/3774))
    - Metrics will return but we don't know in what exact form yet
- `enableTracing` option (a.k.a `enable-tracing`) has been removed from the SDK ([#3776](https://github.com/getsentry/sentry-java/pull/3776))
    - Please set `tracesSampleRate` to a value >= 0.0 for enabling performance instead. The default value is `null` which means performance is disabled.
- Replace `synchronized` methods and blocks with `ReentrantLock` (`AutoClosableReentrantLock`) ([#3715](https://github.com/getsentry/sentry-java/pull/3715))
    - If you are subclassing any Sentry classes, please check if the parent class used `synchronized` before. Please make sure to use the same lock object as the parent class in that case.
- `traceOrigins` option (`io.sentry.traces.tracing-origins` in manifest) has been removed, please use `tracePropagationTargets` (`io.sentry.traces.trace-propagation-targets` in manifest`) instead ([#3780](https://github.com/getsentry/sentry-java/pull/3780))
- `profilingEnabled` option (`io.sentry.traces.profiling.enable` in manifest) has been removed, please use `profilesSampleRate` (`io.sentry.traces.profiling.sample-rate` instead) instead ([#3780](https://github.com/getsentry/sentry-java/pull/3780))
- `shutdownTimeout` option has been removed, please use `shutdownTimeoutMillis` instead ([#3780](https://github.com/getsentry/sentry-java/pull/3780))
- `profilingTracesIntervalMillis` option for Android has been removed ([#3780](https://github.com/getsentry/sentry-java/pull/3780))
- `io.sentry.session-tracking.enable` manifest option has been removed ([#3780](https://github.com/getsentry/sentry-java/pull/3780))
- `Sentry.traceHeaders()` method has been removed, please use `Sentry.getTraceparent()` instead ([#3718](https://github.com/getsentry/sentry-java/pull/3718))
- `Sentry.reportFullDisplayed()` method has been removed, please use `Sentry.reportFullyDisplayed()` instead ([#3717](https://github.com/getsentry/sentry-java/pull/3717))
- `User.other` has been removed, please use `data` instead ([#3780](https://github.com/getsentry/sentry-java/pull/3780))
- `SdkVersion.getIntegrations()` has been removed, please use `getIntegrationSet` instead ([#3780](https://github.com/getsentry/sentry-java/pull/3780))
- `SdkVersion.getPackages()` has been removed, please use `getPackageSet()` instead ([#3780](https://github.com/getsentry/sentry-java/pull/3780))
- `Device.language` has been removed, please use `locale` instead ([#3780](https://github.com/getsentry/sentry-java/pull/3780))
- `TraceContext.user` and `TraceContextUser` class have been removed, please use `userId` on `TraceContext` instead ([#3780](https://github.com/getsentry/sentry-java/pull/3780))
- `TransactionContext.fromSentryTrace()` has been removed, please use `Sentry.continueTrace()` instead ([#3780](https://github.com/getsentry/sentry-java/pull/3780))
- `SentryDataFetcherExceptionHandler` has been removed, please use `SentryGenericDataFetcherExceptionHandler` in combination with `SentryInstrumentation` instead ([#3780](https://github.com/getsentry/sentry-java/pull/3780))
- `sentry-android-okhttp` has been removed in favor of `sentry-okhttp`, removing android dependency from the module ([#3510](https://github.com/getsentry/sentry-java/pull/3510))
- `Contexts` no longer extends `ConcurrentHashMap`, instead we offer a selected set of methods.
- User segment has been removed ([#3512](https://github.com/getsentry/sentry-java/pull/3512))
- One of the `AndroidTransactionProfiler` constructors has been removed, please use a different one ([#3780](https://github.com/getsentry/sentry-java/pull/3780))
- Use String instead of UUID for SessionId ([#3834](https://github.com/getsentry/sentry-java/pull/3834))
    - The `Session` constructor now takes a `String` instead of a `UUID` for the `sessionId` parameter.
    - `Session.getSessionId()` now returns a `String` instead of a `UUID`.
- All status codes below 400 are now mapped to `SpanStatus.OK` ([#3869](https://github.com/getsentry/sentry-java/pull/3869))
- Change OkHttp sub-spans to span attributes ([#3556](https://github.com/getsentry/sentry-java/pull/3556))
    - This will reduce the number of spans created by the SDK
- `instrumenter` option should no longer be needed as our new OpenTelemetry integration now works in combination with the rest of Sentry

### Behavioural Changes

- We're introducing some new `Scope` types in the SDK, allowing for better control over what data is attached where. Previously there was a stack of scopes that was pushed and popped. Instead we now fork scopes for a given lifecycle and then restore the previous scopes. Since `Hub` is gone, it is also never cloned anymore. Separation of data now happens through the different scope types while making it easier to manipulate exactly what you need without having to attach data at the right time to have it apply where wanted.
    - Global scope is attached to all events created by the SDK. It can also be modified before `Sentry.init` has been called. It can be manipulated using `Sentry.configureScope(ScopeType.GLOBAL, (scope) -> { ... })`.
    - Isolation scope can be used e.g. to attach data to all events that come up while handling an incoming request. It can also be used for other isolation purposes. It can be manipulated using `Sentry.configureScope(ScopeType.ISOLATION, (scope) -> { ... })`. The SDK automatically forks isolation scope in certain cases like incoming requests, CRON jobs, Spring `@Async` and more.
    - Current scope is forked often and data added to it is only added to events that are created while this scope is active. Data is also passed on to newly forked child scopes but not to parents. It can be manipulated using `Sentry.configureScope(ScopeType.CURRENT, (scope) -> { ... })`.
- `Sentry.popScope` has been deprecated, please call `.close()` on the token returned by `Sentry.pushScope` instead or use it in a way described in more detail in [our migration guide](https://docs.sentry.io/platforms/java/migration/7.x-to-8.0).
- We have chosen a default scope that is used for `Sentry.configureScope()` as well as API like `Sentry.setTag()`
    - For Android the type defaults to `CURRENT` scope
    - For Backend and other JVM applicatons it defaults to `ISOLATION` scope
- Event processors on `Scope` can now be ordered by overriding the `getOrder` method on implementations of `EventProcessor`. NOTE: This order only applies to event processors on `Scope` but not `SentryOptions` at the moment. Feel free to request this if you need it.
- `Hub` is deprecated in favor of `Scopes`, alongside some `Hub` relevant APIs. More details can be found in [our migration guide](https://docs.sentry.io/platforms/java/migration/7.x-to-8.0).
- Send file name and path only if `isSendDefaultPii` is `true` ([#3919](https://github.com/getsentry/sentry-java/pull/3919))
- (Android) Enable Performance V2 by default ([#3824](https://github.com/getsentry/sentry-java/pull/3824))
    - With this change cold app start spans will include spans for ContentProviders, Application and Activity load.
- (Android) Replace thread id with kernel thread id in span data ([#3706](https://github.com/getsentry/sentry-java/pull/3706))
- (Android) The JNI layer for sentry-native has now been moved from sentry-java to sentry-native ([#3189](https://github.com/getsentry/sentry-java/pull/3189))
    - This now includes prefab support for sentry-native, allowing you to link and access the sentry-native API within your native app code
    - Checkout the `sentry-samples/sentry-samples-android` example on how to configure CMake and consume `sentry.h`
- The user ip-address is now only set to `"{{auto}}"` if `sendDefaultPii` is enabled ([#4072](https://github.com/getsentry/sentry-java/pull/4072))
  - This change gives you control over IP address collection directly on the client

### Features

- The SDK is now compatible with Spring Boot 3.4 ([#3939](https://github.com/getsentry/sentry-java/pull/3939))
- Our `sentry-opentelemetry-agent` has been completely reworked and now plays nicely with the rest of the Java SDK
    - You may also want to give this new agent a try even if you haven't used OpenTelemetry (with Sentry) before. It offers support for [many more libraries and frameworks](https://github.com/open-telemetry/opentelemetry-java-instrumentation/blob/main/docs/supported-libraries.md), improving on our trace propagation, `Scopes` (used to be `Hub`) propagation as well as performance instrumentation (i.e. more spans).
    - If you are using a framework we did not support before and currently resort to manual instrumentation, please give the agent a try. See [here for a list of supported libraries, frameworks and application servers](https://github.com/open-telemetry/opentelemetry-java-instrumentation/blob/main/docs/supported-libraries.md).
    - Please see [Java SDK docs](https://docs.sentry.io/platforms/java/tracing/instrumentation/opentelemetry/) for more details on how to set up the agent. Please make sure to select the correct SDK from the dropdown on the left side of the docs.
    - What's new about the Agent
        - When the OpenTelemetry Agent is used, Sentry API creates OpenTelemetry spans under the hood, handing back a wrapper object which bridges the gap between traditional Sentry API and OpenTelemetry. We might be replacing some of the Sentry performance API in the future.
            - This is achieved by configuring the SDK to use `OtelSpanFactory` instead of `DefaultSpanFactory` which is done automatically by the auto init of the Java Agent.
        - OpenTelemetry spans are now only turned into Sentry spans when they are finished so they can be sent to the Sentry server.
        - Now registers an OpenTelemetry `Sampler` which uses Sentry sampling configuration
        - Other Performance integrations automatically stop creating spans to avoid duplicate spans
        - The Sentry SDK now makes use of OpenTelemetry `Context` for storing Sentry `Scopes` (which is similar to what used to be called `Hub`) and thus relies on OpenTelemetry for `Context` propagation.
        - Classes used for the previous version of our OpenTelemetry support have been deprecated but can still be used manually. We're not planning to keep the old agent around in favor of less complexity in the SDK.
- Add `sentry-opentelemetry-agentless-spring` module ([#4000](https://github.com/getsentry/sentry-java/pull/4000))
    - This module can be added as a dependency when using Sentry with OpenTelemetry and Spring Boot but don't want to use our Agent. It takes care of configuring OpenTelemetry for use with Sentry.
    - You may want to set `OTEL_LOGS_EXPORTER=none;OTEL_METRICS_EXPORTER=none;OTEL_TRACES_EXPORTER=none` env vars to not have the log flooded with error messages regarding OpenTelemetry features we don't use.
- Add `sentry-opentelemetry-agentless` module ([#3961](https://github.com/getsentry/sentry-java/pull/3961))
    - This module can be added as a dependency when using Sentry with OpenTelemetry but don't want to use our Agent. It takes care of configuring OpenTelemetry for use with Sentry.
    - To enable the auto configuration of it, please set `-Dotel.java.global-autoconfigure.enabled=true` on the `java` command, when starting your application.
    - You may also want to set `OTEL_LOGS_EXPORTER=none;OTEL_METRICS_EXPORTER=none;OTEL_TRACES_EXPORTER=none` env vars to not have the log flooded with error messages regarding OpenTelemetry features we don't use.
- `OpenTelemetryUtil.applyOpenTelemetryOptions` now takes an enum instead of a boolean for its mode
- Add `openTelemetryMode` option ([#3994](https://github.com/getsentry/sentry-java/pull/3994))
    - It defaults to `AUTO` meaning the SDK will figure out how to best configure itself for use with OpenTelemetry
    - Use of OpenTelemetry can also be disabled completely by setting it to `OFF` ([#3995](https://github.com/getsentry/sentry-java/pull/3995))
        - In this case even if OpenTelemetry is present, the Sentry SDK will not use it
    - Use `AGENT` when using `sentry-opentelemetry-agent`
    - Use `AGENTLESS` when using `sentry-opentelemetry-agentless`
    - Use `AGENTLESS_SPRING` when using `sentry-opentelemetry-agentless-spring`
- Add `ignoredTransactions` option to filter out transactions by name ([#3871](https://github.com/getsentry/sentry-java/pull/3871))
    - can be used via ENV vars, e.g. `SENTRY_IGNORED_TRANSACTIONS=POST /person/,GET /pers.*`
    - can also be set in options directly, e.g. `options.setIgnoredTransactions(...)`
    - can also be set in `sentry.properties`, e.g. `ignored-transactions=POST /person/,GET /pers.*`
    - can also be set in Spring config `application.properties`, e.g. `sentry.ignored-transactions=POST /person/,GET /pers.*`
- Add `scopeBindingMode` to `SpanOptions` ([#4004](https://github.com/getsentry/sentry-java/pull/4004))
    - This setting only affects the SDK when used with OpenTelemetry.
    - Defaults to `AUTO` meaning the SDK will decide whether the span should be bound to the current scope. It will not bind transactions to scope using `AUTO`, it will only bind spans where the parent span is on the current scope.
    - `ON` sets the new span on the current scope.
    - `OFF` does not set the new span on the scope.
- Add `ignoredSpanOrigins` option for ignoring spans coming from certain integrations
    - We pre-configure this to ignore Performance instrumentation for Spring and other integrations when using our OpenTelemetry Agent to avoid duplicate spans
- Support `graphql-java` v22 via a new module `sentry-graphql-22` ([#3740](https://github.com/getsentry/sentry-java/pull/3740))
    - If you are using `graphql-java` v21 or earlier, you can use the `sentry-graphql` module
    - For `graphql-java` v22 and newer please use the `sentry-graphql-22` module
- We now provide a `SentryInstrumenter` bean directly for Spring (Boot) if there is none yet instead of using `GraphQlSourceBuilderCustomizer` to add the instrumentation ([#3744](https://github.com/getsentry/sentry-java/pull/3744))
    - It is now also possible to provide a bean of type `SentryGraphqlInstrumentation.BeforeSpanCallback` which is then used by `SentryInstrumenter`
- Add data fetching environment hint to breadcrumb for GraphQL (#3413) ([#3431](https://github.com/getsentry/sentry-java/pull/3431))
- Report exceptions returned by Throwable.getSuppressed() to Sentry as exception groups ([#3396] https://github.com/getsentry/sentry-java/pull/3396)
  - Any suppressed exceptions are added to the issue details page in Sentry, the same way any cause is.
  - We are planning to improve how we visualize suppressed exceptions. See https://github.com/getsentry/sentry-java/issues/4059
- Enable `ThreadLocalAccessor` for Spring Boot 3 WebFlux by default ([#4023](https://github.com/getsentry/sentry-java/pull/4023))
- Allow passing `environment` to `CheckinUtils.withCheckIn` ([3889](https://github.com/getsentry/sentry-java/pull/3889))
- Add `globalHubMode` to options ([#3805](https://github.com/getsentry/sentry-java/pull/3805))
    - `globalHubMode` used to only be a param on `Sentry.init`. To make it easier to be used in e.g. Desktop environments, we now additionally added it as an option on SentryOptions that can also be set via `sentry.properties`.
    - If both the param on `Sentry.init` and the option are set, the option will win. By default the option is set to `null` meaning whatever is passed to `Sentry.init` takes effect.
- Lazy uuid generation for SentryId and SpanId ([#3770](https://github.com/getsentry/sentry-java/pull/3770))
- Faster generation of Sentry and Span IDs ([#3818](https://github.com/getsentry/sentry-java/pull/3818))
    - Uses faster implementation to convert UUID to SentryID String
    - Uses faster Random implementation to generate UUIDs
- Android 15: Add support for 16KB page sizes ([#3851](https://github.com/getsentry/sentry-java/pull/3851))
    - See https://developer.android.com/guide/practices/page-sizes for more details
- Add init priority settings ([#3674](https://github.com/getsentry/sentry-java/pull/3674))
    - You may now set `forceInit=true` (`force-init` for `.properties` files) to ensure a call to Sentry.init / SentryAndroid.init takes effect
- Add force init option to Android Manifest ([#3675](https://github.com/getsentry/sentry-java/pull/3675))
    - Use `<meta-data android:name="io.sentry.force-init" android:value="true" />` to ensure Sentry Android auto init is not easily overwritten
- Attach request body for `application/x-www-form-urlencoded` requests in Spring ([#3731](https://github.com/getsentry/sentry-java/pull/3731))
    - Previously request body was only attached for `application/json` requests
- Set breadcrumb level based on http status ([#3771](https://github.com/getsentry/sentry-java/pull/3771))
- Emit transaction.data inside contexts.trace.data ([#3735](https://github.com/getsentry/sentry-java/pull/3735))
    - Also does not emit `transaction.data` in `extras` anymore
- Add a sample for showcasing Sentry with OpenTelemetry for Spring Boot 3 with our Java agent (`sentry-samples-spring-boot-jakarta-opentelemetry`) ([#3856](https://github.com/getsentry/sentry-java/pull/3828))
- Add a sample for showcasing Sentry with OpenTelemetry for Spring Boot 3 without our Java agent (`sentry-samples-spring-boot-jakarta-opentelemetry-noagent`) ([#3856](https://github.com/getsentry/sentry-java/pull/3856))
- Add a sample for showcasing Sentry with OpenTelemetry (`sentry-samples-console-opentelemetry-noagent`) ([#3856](https://github.com/getsentry/sentry-java/pull/3862))

### Fixes

- Fix incoming defer sampling decision `sentry-trace` header ([#3942](https://github.com/getsentry/sentry-java/pull/3942))
    - A `sentry-trace` header that only contains trace ID and span ID but no sampled flag (`-1`, `-0` suffix) means the receiving system can make its own sampling decision
    - When generating `sentry-trace` header from `PropagationContext` we now copy the `sampled` flag.
    - In `TransactionContext.fromPropagationContext` when there is no parent sampling decision, keep the decision `null` so a new sampling decision is made instead of defaulting to `false`
- Fix order of calling `close` on previous Sentry instance when re-initializing ([#3750](https://github.com/getsentry/sentry-java/pull/3750))
    - Previously some parts of Sentry were immediately closed after re-init that should have stayed open and some parts of the previous init were never closed
- All status codes below 400 are now mapped to `SpanStatus.OK` ([#3869](https://github.com/getsentry/sentry-java/pull/3869))
- Improve ignored check performance ([#3992](https://github.com/getsentry/sentry-java/pull/3992))
    - Checking if a span origin, a transaction or a checkIn should be ignored is now faster
- Cache requests for Spring using Springs `ContentCachingRequestWrapper` instead of our own Wrapper to also cache parameters ([#3641](https://github.com/getsentry/sentry-java/pull/3641))
    - Previously only the body was cached which could lead to problems in the FilterChain as Request parameters were not available
- Close backpressure monitor on SDK shutdown ([#3998](https://github.com/getsentry/sentry-java/pull/3998))
    - Due to the backpressure monitor rescheduling a task to run every 10s, it very likely caused shutdown to wait the full `shutdownTimeoutMillis` (defaulting to 2s) instead of being able to terminate immediately
- Let OpenTelemetry auto instrumentation handle extracting and injecting tracing information if present ([#3953](https://github.com/getsentry/sentry-java/pull/3953))
    - Our integrations no longer call `.continueTrace` and also do not inject tracing headers if the integration has been added to `ignoredSpanOrigins`
- Fix testTag not working for Jetpack Compose user interaction tracking ([#3878](https://github.com/getsentry/sentry-java/pull/3878))
- Mark `DiskFlushNotification` hint flushed when rate limited ([#3892](https://github.com/getsentry/sentry-java/pull/3892))
    - Our `UncaughtExceptionHandlerIntegration` waited for the full flush timeout duration (default 15s) when rate limited.
- Do not replace `op` with auto generated content for OpenTelemetry spans with span kind `INTERNAL` ([#3906](https://github.com/getsentry/sentry-java/pull/3906))
- Add `enable-spotlight` and `spotlight-connection-url` to external options and check if spotlight is enabled when deciding whether to inspect an OpenTelemetry span for connecting to splotlight ([#3709](https://github.com/getsentry/sentry-java/pull/3709))
- Trace context on `Contexts.setTrace` has been marked `@NotNull` ([#3721](https://github.com/getsentry/sentry-java/pull/3721))
    - Setting it to `null` would cause an exception.
    - Transactions are dropped if trace context is missing
- Remove internal annotation on `SpanOptions` ([#3722](https://github.com/getsentry/sentry-java/pull/3722))
- `SentryLogbackInitializer` is now public ([#3723](https://github.com/getsentry/sentry-java/pull/3723))
- Parse and use `send-default-pii` and `max-request-body-size` from `sentry.properties` ([#3534](https://github.com/getsentry/sentry-java/pull/3534))
- `TracesSampler` is now only created once in `SentryOptions` instead of creating a new one for every `Hub` (which is now `Scopes`). This means we're now creating fewer `SecureRandom` instances.

### Internal

- Make `SentryClient` constructor public ([#4045](https://github.com/getsentry/sentry-java/pull/4045))
- Warm starts cleanup ([#3954](https://github.com/getsentry/sentry-java/pull/3954))

### Changes in pre-releases

These changes have been made during development of `8.0.0`. You may skip this section. We just put it here for sake of completeness.

- Extract OpenTelemetry `URL_PATH` span attribute into description ([#3933](https://github.com/getsentry/sentry-java/pull/3933))
- Replace OpenTelemetry `ContextStorage` wrapper with `ContextStorageProvider` ([#3938](https://github.com/getsentry/sentry-java/pull/3938))
    - The wrapper had to be put in place before any call to `Context` whereas `ContextStorageProvider` is automatically invoked at the correct time.
- Send `otel.kind` to Sentry ([#3907](https://github.com/getsentry/sentry-java/pull/3907))
- Spring Boot now automatically detects if OpenTelemetry is available and makes use of it ([#3846](https://github.com/getsentry/sentry-java/pull/3846))
    - This is only enabled if there is no OpenTelemetry agent available
    - We prefer to use the OpenTelemetry agent as it offers more auto instrumentation
    - In some cases the OpenTelemetry agent cannot be used, please see https://opentelemetry.io/docs/zero-code/java/spring-boot-starter/ for more details on when to prefer the Agent and when the Spring Boot starter makes more sense.
    - In this mode the SDK makes use of the `OpenTelemetry` bean that is created by `opentelemetry-spring-boot-starter` instead of `GlobalOpenTelemetry`
- Spring Boot now automatically detects our OpenTelemetry agent if its auto init is disabled ([#3848](https://github.com/getsentry/sentry-java/pull/3848))
    - This means Spring Boot config mechanisms can now be combined with our OpenTelemetry agent
    - The `sentry-opentelemetry-extra` module has been removed again, most classes have been moved to `sentry-opentelemetry-bootstrap` which is loaded into the bootstrap classloader (i.e. `null`) when our Java agent is used. The rest has been moved into `sentry-opentelemetry-agentcustomization` and is loaded into the agent classloader when our Java agent is used.
    - The `sentry-opentelemetry-bootstrap` and `sentry-opentelemetry-agentcustomization` modules can be used without the agent as well, in which case all classes are loaded into the application classloader. Check out our `sentry-samples-spring-boot-jakarta-opentelemetry-noagent` sample.
    - In this mode the SDK makes use of `GlobalOpenTelemetry`
- Automatically set span factory based on presence of OpenTelemetry ([#3858](https://github.com/getsentry/sentry-java/pull/3858))
    - `SentrySpanFactoryHolder` has been removed as it is no longer required.

- Replace deprecated `SimpleInstrumentation` with `SimplePerformantInstrumentation` for graphql 22 ([#3974](https://github.com/getsentry/sentry-java/pull/3974))
- We now hold a strong reference to the underlying OpenTelemetry span when it is created through Sentry API ([#3997](https://github.com/getsentry/sentry-java/pull/3997))
    - This keeps it from being garbage collected too early
- Defer sampling decision by setting `sampled` to `null` in `PropagationContext` when using OpenTelemetry in case of an incoming defer sampling `sentry-trace` header. ([#3945](https://github.com/getsentry/sentry-java/pull/3945))
- Build `PropagationContext` from `SamplingDecision` made by `SentrySampler` instead of parsing headers and potentially ignoring a sampling decision in case a `sentry-trace` header comes in with deferred sampling decision. ([#3947](https://github.com/getsentry/sentry-java/pull/3947))
- The Sentry OpenTelemetry Java agent now makes sure Sentry `Scopes` storage is initialized even if the agents auto init is disabled ([#3848](https://github.com/getsentry/sentry-java/pull/3848))
    - This is required for all integrations to work together with our OpenTelemetry Java agent if its auto init has been disabled and the SDKs init should be used instead.
- Fix `startChild` for span that is not in current OpenTelemetry `Context` ([#3862](https://github.com/getsentry/sentry-java/pull/3862))
    - Starting a child span from a transaction that wasn't in the current `Context` lead to multiple transactions being created (one for the transaction and another per span created).
- Add `auto.graphql.graphql22` to ignored span origins when using OpenTelemetry ([#3828](https://github.com/getsentry/sentry-java/pull/3828))
- Use OpenTelemetry span name as fallback for transaction name ([#3557](https://github.com/getsentry/sentry-java/pull/3557))
    - In certain cases we were sending transactions as "<unlabeled transaction>" when using OpenTelemetry
- Add OpenTelemetry span data to Sentry span ([#3593](https://github.com/getsentry/sentry-java/pull/3593))
- No longer selectively copy OpenTelemetry attributes to Sentry spans / transactions `data` ([#3663](https://github.com/getsentry/sentry-java/pull/3663))
- Remove `PROCESS_COMMAND_ARGS` (`process.command_args`) OpenTelemetry span attribute as it can be very large ([#3664](https://github.com/getsentry/sentry-java/pull/3664))
- Use RECORD_ONLY sampling decision if performance is disabled ([#3659](https://github.com/getsentry/sentry-java/pull/3659))
    - Also fix check whether Performance is enabled when making a sampling decision in the OpenTelemetry sampler
- Sentry OpenTelemetry Java Agent now sets Instrumenter to SENTRY (used to be OTEL) ([#3697](https://github.com/getsentry/sentry-java/pull/3697))
- Set span origin in `ActivityLifecycleIntegration` on span options instead of after creating the span / transaction ([#3702](https://github.com/getsentry/sentry-java/pull/3702))
    - This allows spans to be filtered by span origin on creation
- Honor ignored span origins in `SentryTracer.startChild` ([#3704](https://github.com/getsentry/sentry-java/pull/3704))
- Use span id of remote parent ([#3548](https://github.com/getsentry/sentry-java/pull/3548))
    - Traces were broken because on an incoming request, OtelSentrySpanProcessor did not set the parentSpanId on the span correctly. Traces were not referencing the actual parent span but some other (random) span ID which the server doesn't know.
- Attach active span to scope when using OpenTelemetry ([#3549](https://github.com/getsentry/sentry-java/pull/3549))
    - Errors weren't linked to traces correctly due to parts of the SDK not knowing the current span
- Record dropped spans in client report when sampling out OpenTelemetry spans ([#3552](https://github.com/getsentry/sentry-java/pull/3552))
- Retrieve the correct current span from `Scope`/`Scopes` when using OpenTelemetry ([#3554](https://github.com/getsentry/sentry-java/pull/3554))
- Support spans that are split into multiple batches ([#3539](https://github.com/getsentry/sentry-java/pull/3539))
    - When spans belonging to a single transaction were split into multiple batches for SpanExporter, we did not add all spans because the isSpanTooOld check wasn't inverted.
- Partially fix bootstrap class loading ([#3543](https://github.com/getsentry/sentry-java/pull/3543))
    - There was a problem with two separate Sentry `Scopes` being active inside each OpenTelemetry `Context` due to using context keys from more than one class loader.
- The Spring Boot 3 WebFlux sample now uses our GraphQL v22 integration ([#3828](https://github.com/getsentry/sentry-java/pull/3828))
- Do not ignore certain span origins for OpenTelemetry without agent ([#3856](https://github.com/getsentry/sentry-java/pull/3856))
- `span.startChild` now uses `.makeCurrent()` by default ([#3544](https://github.com/getsentry/sentry-java/pull/3544))
    - This caused an issue where the span tree wasn't correct because some spans were not added to their direct parent
- Do not set the exception group marker when there is a suppressed exception ([#4056](https://github.com/getsentry/sentry-java/pull/4056))
    - Due to how grouping works in Sentry currently sometimes the suppressed exception is treated as the main exception. This change ensures we keep using the main exception and not change how grouping works.
    - As a consequence the list of exceptions in the group on top of an issue is no longer shown in Sentry UI.
    - We are planning to improve this in the future but opted for this fix first.

### Dependencies

- Bump Native SDK from v0.7.0 to v0.7.17 ([#3441](https://github.com/getsentry/sentry-java/pull/3189)) ([#3851](https://github.com/getsentry/sentry-java/pull/3851)) ([#3914](https://github.com/getsentry/sentry-java/pull/3914)) ([#4003](https://github.com/getsentry/sentry-java/pull/4003))
    - [changelog](https://github.com/getsentry/sentry-native/blob/master/CHANGELOG.md#0717)
    - [diff](https://github.com/getsentry/sentry-native/compare/0.7.0...0.7.17)
- Bump OpenTelemetry to 1.44.1, OpenTelemetry Java Agent to 2.10.0 and Semantic Conventions to 1.28.0 ([#3668](https://github.com/getsentry/sentry-java/pull/3668)) ([#3935](https://github.com/getsentry/sentry-java/pull/3935))

### Migration Guide / Deprecations

Please take a look at [our migration guide in docs](https://docs.sentry.io/platforms/java/migration/7.x-to-8.0).

- `Hub` has been deprecated, we're replacing the following:
    - `IHub` has been replaced by `IScopes`, however you should be able to simply pass `IHub` instances to code expecting `IScopes`, allowing for an easier migration.
    - `HubAdapter.getInstance()` has been replaced by `ScopesAdapter.getInstance()`
    - The `.clone()` method on `IHub`/`IScopes` has been deprecated, please use `.pushScope()` or `.pushIsolationScope()` instead
    - Some internal methods like `.getCurrentHub()` and `.setCurrentHub()` have also been replaced.
- `Sentry.popScope` has been replaced by calling `.close()` on the token returned by `Sentry.pushScope()` and `Sentry.pushIsolationScope()`. The token can also be used in a `try` block like this:

```
try (final @NotNull ISentryLifecycleToken ignored = Sentry.pushScope()) {
  // this block has its separate current scope
}
```

as well as:


```
try (final @NotNull ISentryLifecycleToken ignored = Sentry.pushIsolationScope()) {
  // this block has its separate isolation scope
}
```
- Classes used by our previous OpenTelemetry integration have been deprecated (`SentrySpanProcessor`, `SentryPropagator`, `OpenTelemetryLinkErrorEventProcessor`). Please take a look at [docs](https://docs.sentry.io/platforms/java/tracing/instrumentation/opentelemetry/) on how to setup OpenTelemetry in v8.

You may also use `LifecycleHelper.close(token)`, e.g. in case you need to pass the token around for closing later.


### Changes from `rc.4`

If you have been using `8.0.0-rc.4` of the Java SDK, here's the new changes that have been included in the `8.0.0` release:

- Make `SentryClient` constructor public ([#4045](https://github.com/getsentry/sentry-java/pull/4045))
- The user ip-address is now only set to `"{{auto}}"` if sendDefaultPii is enabled ([#4072](https://github.com/getsentry/sentry-java/pull/4072))
    - This change gives you control over IP address collection directly on the client
- Do not set the exception group marker when there is a suppressed exception ([#4056](https://github.com/getsentry/sentry-java/pull/4056))
    - Due to how grouping works in Sentry currently sometimes the suppressed exception is treated as the main exception. This change ensures we keep using the main exception and not change how grouping works.
    - As a consequence the list of exceptions in the group on top of an issue is no longer shown in Sentry UI.
    - We are planning to improve this in the future but opted for this fix first.
- Fix swallow NDK loadLibrary errors ([#4082](https://github.com/getsentry/sentry-java/pull/4082))

## 7.20.0

### Features

- Session Replay GA ([#4017](https://github.com/getsentry/sentry-java/pull/4017))

To enable Replay use the `sessionReplay.sessionSampleRate` or `sessionReplay.onErrorSampleRate` options.

  ```kotlin
  import io.sentry.SentryReplayOptions
  import io.sentry.android.core.SentryAndroid

  SentryAndroid.init(context) { options ->
   
    options.sessionReplay.sessionSampleRate = 1.0
    options.sessionReplay.onErrorSampleRate = 1.0
  
    // To change default redaction behavior (defaults to true)
    options.sessionReplay.redactAllImages = true
    options.sessionReplay.redactAllText = true
  
    // To change quality of the recording (defaults to MEDIUM)
    options.sessionReplay.quality = SentryReplayOptions.SentryReplayQuality.MEDIUM // (LOW|MEDIUM|HIGH)
  }
  ```

### Fixes

- Fix warm start detection ([#3937](https://github.com/getsentry/sentry-java/pull/3937))
- Session Replay: Reduce memory allocations, disk space consumption, and payload size ([#4016](https://github.com/getsentry/sentry-java/pull/4016))
- Session Replay: Do not try to encode corrupted frames multiple times ([#4016](https://github.com/getsentry/sentry-java/pull/4016))

### Internal

- Session Replay: Allow overriding `SdkVersion` for replay events ([#4014](https://github.com/getsentry/sentry-java/pull/4014))
- Session Replay: Send replay options as tags ([#4015](https://github.com/getsentry/sentry-java/pull/4015))

### Breaking changes

- Session Replay options were moved from under `experimental` to the main `options` object ([#4017](https://github.com/getsentry/sentry-java/pull/4017))

## 7.19.1

### Fixes

- Change TTFD timeout to 25 seconds ([#3984](https://github.com/getsentry/sentry-java/pull/3984))
- Session Replay: Fix memory leak when masking Compose screens ([#3985](https://github.com/getsentry/sentry-java/pull/3985))
- Session Replay: Fix potential ANRs in `GestureRecorder` ([#4001](https://github.com/getsentry/sentry-java/pull/4001))

### Internal

- Session Replay: Flutter improvements ([#4007](https://github.com/getsentry/sentry-java/pull/4007))

## 7.19.0

### Fixes

- Session Replay: fix various crashes and issues ([#3970](https://github.com/getsentry/sentry-java/pull/3970))
    - Fix `IndexOutOfBoundsException` when tracking window changes
    - Fix `IllegalStateException` when adding/removing draw listener for a dead view
    - Fix `ConcurrentModificationException` when registering window listeners and stopping `WindowRecorder`/`GestureRecorder`
- Add support for setting sentry-native handler_strategy ([#3671](https://github.com/getsentry/sentry-java/pull/3671))

### Dependencies

- Bump Native SDK from v0.7.8 to v0.7.16 ([#3671](https://github.com/getsentry/sentry-java/pull/3671))
    - [changelog](https://github.com/getsentry/sentry-native/blob/master/CHANGELOG.md#0716)
    - [diff](https://github.com/getsentry/sentry-native/compare/0.7.8...0.7.16)

## 7.18.1

### Fixes

- Fix testTag not working for Jetpack Compose user interaction tracking ([#3878](https://github.com/getsentry/sentry-java/pull/3878))

## 7.18.0

### Features

- Android 15: Add support for 16KB page sizes ([#3620](https://github.com/getsentry/sentry-java/pull/3620))
    - See https://developer.android.com/guide/practices/page-sizes for more details
- Session Replay: Add `beforeSendReplay` callback ([#3855](https://github.com/getsentry/sentry-java/pull/3855))
- Session Replay: Add support for masking/unmasking view containers ([#3881](https://github.com/getsentry/sentry-java/pull/3881))

### Fixes

- Avoid collecting normal frames ([#3782](https://github.com/getsentry/sentry-java/pull/3782))
- Ensure android initialization process continues even if options configuration block throws an exception ([#3887](https://github.com/getsentry/sentry-java/pull/3887))
- Do not report parsing ANR error when there are no threads ([#3888](https://github.com/getsentry/sentry-java/pull/3888))
    - This should significantly reduce the number of events with message "Sentry Android SDK failed to parse system thread dump..." reported
- Session Replay: Disable replay in session mode when rate limit is active ([#3854](https://github.com/getsentry/sentry-java/pull/3854))

### Dependencies

- Bump Native SDK from v0.7.2 to v0.7.8 ([#3620](https://github.com/getsentry/sentry-java/pull/3620))
    - [changelog](https://github.com/getsentry/sentry-native/blob/master/CHANGELOG.md#078)
    - [diff](https://github.com/getsentry/sentry-native/compare/0.7.2...0.7.8)

## 7.17.0

### Features

- Add meta option to set the maximum amount of breadcrumbs to be logged. ([#3836](https://github.com/getsentry/sentry-java/pull/3836))
- Use a separate `Random` instance per thread to improve SDK performance ([#3835](https://github.com/getsentry/sentry-java/pull/3835))

### Fixes

- Using MaxBreadcrumb with value 0 no longer crashes. ([#3836](https://github.com/getsentry/sentry-java/pull/3836))
- Accept manifest integer values when requiring floating values ([#3823](https://github.com/getsentry/sentry-java/pull/3823))
- Fix standalone tomcat jndi issue ([#3873](https://github.com/getsentry/sentry-java/pull/3873))
    - Using Sentry Spring Boot on a standalone tomcat caused the following error:
        - Failed to bind properties under 'sentry.parsed-dsn' to io.sentry.Dsn

## 7.16.0

### Features

- Add meta option to attach ANR thread dumps ([#3791](https://github.com/getsentry/sentry-java/pull/3791))

### Fixes

- Cache parsed Dsn ([#3796](https://github.com/getsentry/sentry-java/pull/3796))
- fix invalid profiles when the transaction name is empty ([#3747](https://github.com/getsentry/sentry-java/pull/3747))
- Deprecate `enableTracing` option ([#3777](https://github.com/getsentry/sentry-java/pull/3777))
- Vendor `java.util.Random` and replace `java.security.SecureRandom` usages ([#3783](https://github.com/getsentry/sentry-java/pull/3783))
- Fix potential ANRs due to NDK scope sync ([#3754](https://github.com/getsentry/sentry-java/pull/3754))
- Fix potential ANRs due to NDK System.loadLibrary calls ([#3670](https://github.com/getsentry/sentry-java/pull/3670))
- Fix slow `Log` calls on app startup ([#3793](https://github.com/getsentry/sentry-java/pull/3793))
- Fix slow Integration name parsing ([#3794](https://github.com/getsentry/sentry-java/pull/3794))
- Session Replay: Reduce startup and capture overhead ([#3799](https://github.com/getsentry/sentry-java/pull/3799))
- Load lazy fields on init in the background ([#3803](https://github.com/getsentry/sentry-java/pull/3803))
- Replace setOf with HashSet.add ([#3801](https://github.com/getsentry/sentry-java/pull/3801))

### Breaking changes

- The method `addIntegrationToSdkVersion(Ljava/lang/Class;)V` has been removed from the core (`io.sentry:sentry`) package. Please make sure all of the packages (e.g. `io.sentry:sentry-android-core`, `io.sentry:sentry-android-fragment`, `io.sentry:sentry-okhttp`  and others) are all aligned and using the same version to prevent the `NoSuchMethodError` exception.

## 7.16.0-alpha.1

### Features

- Add meta option to attach ANR thread dumps ([#3791](https://github.com/getsentry/sentry-java/pull/3791))

### Fixes

- Cache parsed Dsn ([#3796](https://github.com/getsentry/sentry-java/pull/3796))
- fix invalid profiles when the transaction name is empty ([#3747](https://github.com/getsentry/sentry-java/pull/3747))
- Deprecate `enableTracing` option ([#3777](https://github.com/getsentry/sentry-java/pull/3777))
- Vendor `java.util.Random` and replace `java.security.SecureRandom` usages ([#3783](https://github.com/getsentry/sentry-java/pull/3783))
- Fix potential ANRs due to NDK scope sync ([#3754](https://github.com/getsentry/sentry-java/pull/3754))
- Fix potential ANRs due to NDK System.loadLibrary calls ([#3670](https://github.com/getsentry/sentry-java/pull/3670))
- Fix slow `Log` calls on app startup ([#3793](https://github.com/getsentry/sentry-java/pull/3793))
- Fix slow Integration name parsing ([#3794](https://github.com/getsentry/sentry-java/pull/3794))
- Session Replay: Reduce startup and capture overhead ([#3799](https://github.com/getsentry/sentry-java/pull/3799))

## 7.15.0

### Features

- Add support for `feedback` envelope header item type ([#3687](https://github.com/getsentry/sentry-java/pull/3687))
- Add breadcrumb.origin field ([#3727](https://github.com/getsentry/sentry-java/pull/3727))
- Session Replay: Add options to selectively mask/unmask views captured in replay. The following options are available: ([#3689](https://github.com/getsentry/sentry-java/pull/3689))
    - `android:tag="sentry-mask|sentry-unmask"` in XML or `view.setTag("sentry-mask|sentry-unmask")` in code tags
        - if you already have a tag set for a view, you can set a tag by id: `<tag android:id="@id/sentry_privacy" android:value="mask|unmask"/>` in XML or `view.setTag(io.sentry.android.replay.R.id.sentry_privacy, "mask|unmask")` in code
    - `view.sentryReplayMask()` or `view.sentryReplayUnmask()` extension functions
    - mask/unmask `View`s of a certain type by adding fully-qualified classname to one of the lists `options.experimental.sessionReplay.addMaskViewClass()` or `options.experimental.sessionReplay.addUnmaskViewClass()`. Note, that all of the view subclasses/subtypes will be masked/unmasked as well
        - For example, (this is already a default behavior) to mask all `TextView`s and their subclasses (`RadioButton`, `EditText`, etc.): `options.experimental.sessionReplay.addMaskViewClass("android.widget.TextView")`
        - If you're using code obfuscation, adjust your proguard-rules accordingly, so your custom view class name is not minified
- Session Replay: Support Jetpack Compose masking ([#3739](https://github.com/getsentry/sentry-java/pull/3739))
  - To selectively mask/unmask @Composables, use `Modifier.sentryReplayMask()` and `Modifier.sentryReplayUnmask()` modifiers
- Session Replay: Mask `WebView`, `VideoView` and `androidx.media3.ui.PlayerView` by default ([#3775](https://github.com/getsentry/sentry-java/pull/3775))

### Fixes

- Avoid stopping appStartProfiler after application creation ([#3630](https://github.com/getsentry/sentry-java/pull/3630))
- Session Replay: Correctly detect dominant color for `TextView`s with Spans ([#3682](https://github.com/getsentry/sentry-java/pull/3682))
- Fix ensure Application Context is used even when SDK is initialized via Activity Context ([#3669](https://github.com/getsentry/sentry-java/pull/3669))
- Fix potential ANRs due to `Calendar.getInstance` usage in Breadcrumbs constructor ([#3736](https://github.com/getsentry/sentry-java/pull/3736))
- Fix potential ANRs due to default integrations ([#3778](https://github.com/getsentry/sentry-java/pull/3778))
- Lazily initialize heavy `SentryOptions` members to avoid ANRs on app start ([#3749](https://github.com/getsentry/sentry-java/pull/3749))

*Breaking changes*:

- `options.experimental.sessionReplay.errorSampleRate` was renamed to `options.experimental.sessionReplay.onErrorSampleRate` ([#3637](https://github.com/getsentry/sentry-java/pull/3637))
- Manifest option `io.sentry.session-replay.error-sample-rate` was renamed to `io.sentry.session-replay.on-error-sample-rate` ([#3637](https://github.com/getsentry/sentry-java/pull/3637))
- Change `redactAllText` and `redactAllImages` to `maskAllText` and `maskAllImages` ([#3741](https://github.com/getsentry/sentry-java/pull/3741))

## 7.14.0

### Features

- Session Replay: Gesture/touch support for Flutter ([#3623](https://github.com/getsentry/sentry-java/pull/3623))

### Fixes

- Fix app start spans missing from Pixel devices ([#3634](https://github.com/getsentry/sentry-java/pull/3634))
- Avoid ArrayIndexOutOfBoundsException on Android cpu data collection ([#3598](https://github.com/getsentry/sentry-java/pull/3598))
- Fix lazy select queries instrumentation ([#3604](https://github.com/getsentry/sentry-java/pull/3604))
- Session Replay: buffer mode improvements ([#3622](https://github.com/getsentry/sentry-java/pull/3622))
  - Align next segment timestamp with the end of the buffered segment when converting from buffer mode to session mode
  - Persist `buffer` replay type for the entire replay when converting from buffer mode to session mode
  - Properly store screen names for `buffer` mode
- Session Replay: fix various crashes and issues ([#3628](https://github.com/getsentry/sentry-java/pull/3628))
  - Fix video not being encoded on Pixel devices
  - Fix SIGABRT native crashes on Xiaomi devices when encoding a video
  - Fix `RejectedExecutionException` when redacting a screenshot
  - Fix `FileNotFoundException` when persisting segment values

### Chores

- Introduce `ReplayShadowMediaCodec` and refactor tests using custom encoder ([#3612](https://github.com/getsentry/sentry-java/pull/3612))

## 7.13.0

### Features

- Session Replay: ([#3565](https://github.com/getsentry/sentry-java/pull/3565)) ([#3609](https://github.com/getsentry/sentry-java/pull/3609))
  - Capture remaining replay segment for ANRs on next app launch
  - Capture remaining replay segment for unhandled crashes on next app launch

### Fixes

- Session Replay: ([#3565](https://github.com/getsentry/sentry-java/pull/3565)) ([#3609](https://github.com/getsentry/sentry-java/pull/3609))
  - Fix stopping replay in `session` mode at 1 hour deadline
  - Never encode full frames for a video segment, only do partial updates. This further reduces size of the replay segment
  - Use propagation context when no active transaction for ANRs

### Dependencies

- Bump Spring Boot to 3.3.2 ([#3541](https://github.com/getsentry/sentry-java/pull/3541))

## 7.12.1

### Fixes

- Check app start spans time and ignore background app starts ([#3550](https://github.com/getsentry/sentry-java/pull/3550))
  - This should eliminate long-lasting App Start transactions

## 7.12.0

### Features

- Session Replay Public Beta ([#3339](https://github.com/getsentry/sentry-java/pull/3339))

  To enable Replay use the `sessionReplay.sessionSampleRate` or `sessionReplay.errorSampleRate` experimental options.

  ```kotlin
  import io.sentry.SentryReplayOptions
  import io.sentry.android.core.SentryAndroid

  SentryAndroid.init(context) { options ->
   
    // Currently under experimental options:
    options.experimental.sessionReplay.sessionSampleRate = 1.0
    options.experimental.sessionReplay.errorSampleRate = 1.0
  
    // To change default redaction behavior (defaults to true)
    options.experimental.sessionReplay.redactAllImages = true
    options.experimental.sessionReplay.redactAllText = true
  
    // To change quality of the recording (defaults to MEDIUM)
    options.experimental.sessionReplay.quality = SentryReplayOptions.SentryReplayQuality.MEDIUM // (LOW|MEDIUM|HIGH)
  }
  ```

  To learn more visit [Sentry's Mobile Session Replay](https://docs.sentry.io/product/explore/session-replay/mobile/) documentation page.

## 7.11.0

### Features

- Report dropped spans ([#3528](https://github.com/getsentry/sentry-java/pull/3528))

### Fixes

- Fix duplicate session start for React Native ([#3504](https://github.com/getsentry/sentry-java/pull/3504))
- Move onFinishCallback before span or transaction is finished ([#3459](https://github.com/getsentry/sentry-java/pull/3459))
- Add timestamp when a profile starts ([#3442](https://github.com/getsentry/sentry-java/pull/3442))
- Move fragment auto span finish to onFragmentStarted ([#3424](https://github.com/getsentry/sentry-java/pull/3424))
- Remove profiling timeout logic and disable profiling on API 21 ([#3478](https://github.com/getsentry/sentry-java/pull/3478))
- Properly reset metric flush flag on metric emission ([#3493](https://github.com/getsentry/sentry-java/pull/3493))
- Use SecureRandom in favor of Random for Metrics ([#3495](https://github.com/getsentry/sentry-java/pull/3495))
- Fix UncaughtExceptionHandlerIntegration Memory Leak ([#3398](https://github.com/getsentry/sentry-java/pull/3398))
- Deprecated `User.segment`. Use a custom tag or context instead. ([#3511](https://github.com/getsentry/sentry-java/pull/3511))
- Fix duplicated http spans ([#3526](https://github.com/getsentry/sentry-java/pull/3526))
- When capturing unhandled hybrid exception session should be ended and new start if need ([#3480](https://github.com/getsentry/sentry-java/pull/3480))

### Dependencies

- Bump Native SDK from v0.7.0 to v0.7.2 ([#3314](https://github.com/getsentry/sentry-java/pull/3314))
  - [changelog](https://github.com/getsentry/sentry-native/blob/master/CHANGELOG.md#072)
  - [diff](https://github.com/getsentry/sentry-native/compare/0.7.0...0.7.2)

## 7.10.0

### Features

- Publish Gradle module metadata ([#3422](https://github.com/getsentry/sentry-java/pull/3422))

### Fixes

- Fix faulty `span.frame_delay` calculation for early app start spans ([#3427](https://github.com/getsentry/sentry-java/pull/3427))
- Fix crash when installing `ShutdownHookIntegration` and the VM is shutting down ([#3456](https://github.com/getsentry/sentry-java/pull/3456))

## 7.9.0

### Features

- Add start_type to app context ([#3379](https://github.com/getsentry/sentry-java/pull/3379))
- Add ttid/ttfd contribution flags ([#3386](https://github.com/getsentry/sentry-java/pull/3386))

### Fixes

- (Internal) Metrics code cleanup ([#3403](https://github.com/getsentry/sentry-java/pull/3403))
- Fix Frame measurements in app start transactions ([#3382](https://github.com/getsentry/sentry-java/pull/3382))
- Fix timing metric value different from span duration ([#3368](https://github.com/getsentry/sentry-java/pull/3368))
- Do not always write startup crash marker ([#3409](https://github.com/getsentry/sentry-java/pull/3409))
  - This may have been causing the SDK init logic to block the main thread

## 7.8.0

### Features

- Add description to OkHttp spans ([#3320](https://github.com/getsentry/sentry-java/pull/3320))
- Enable backpressure management by default ([#3284](https://github.com/getsentry/sentry-java/pull/3284))

### Fixes

- Add rate limit to Metrics ([#3334](https://github.com/getsentry/sentry-java/pull/3334))
- Fix java.lang.ClassNotFoundException: org.springframework.web.servlet.HandlerMapping in Spring Boot Servlet mode without WebMVC ([#3336](https://github.com/getsentry/sentry-java/pull/3336))
- Fix normalization of metrics keys, tags and values ([#3332](https://github.com/getsentry/sentry-java/pull/3332))

## 7.7.0

### Features

- Add support for Spring Rest Client ([#3199](https://github.com/getsentry/sentry-java/pull/3199))
- Extend Proxy options with proxy type ([#3326](https://github.com/getsentry/sentry-java/pull/3326))

### Fixes

- Fixed default deadline timeout to 30s instead of 300s ([#3322](https://github.com/getsentry/sentry-java/pull/3322))
- Fixed `Fix java.lang.ClassNotFoundException: org.springframework.web.servlet.HandlerExceptionResolver` in Spring Boot Servlet mode without WebMVC ([#3333](https://github.com/getsentry/sentry-java/pull/3333))

## 7.6.0

### Features

- Experimental: Add support for Sentry Developer Metrics ([#3205](https://github.com/getsentry/sentry-java/pull/3205), [#3238](https://github.com/getsentry/sentry-java/pull/3238), [#3248](https://github.com/getsentry/sentry-java/pull/3248), [#3250](https://github.com/getsentry/sentry-java/pull/3250))  
  Use the Metrics API to track processing time, download sizes, user signups, and conversion rates and correlate them back to tracing data in order to get deeper insights and solve issues faster. Our API supports counters, distributions, sets, gauges and timers, and it's easy to get started:
  ```kotlin
  Sentry.metrics()
    .increment(
        "button_login_click", // key
        1.0,                  // value
        null,                 // unit
        mapOf(                // tags
            "provider" to "e-mail"
        )
    )
  ```
  To learn more about Sentry Developer Metrics, head over to our [Java](https://docs.sentry.io/platforms/java/metrics/) and [Android](https://docs.sentry.io//platforms/android/metrics/) docs page.

## 7.5.0

### Features

- Add support for measurements at span level ([#3219](https://github.com/getsentry/sentry-java/pull/3219))
- Add `enableScopePersistence` option to disable `PersistingScopeObserver` used for ANR reporting which may increase performance overhead. Defaults to `true` ([#3218](https://github.com/getsentry/sentry-java/pull/3218))
  - When disabled, the SDK will not enrich ANRv2 events with scope data (e.g. breadcrumbs, user, tags, etc.)
- Configurable defaults for Cron - MonitorConfig ([#3195](https://github.com/getsentry/sentry-java/pull/3195))
- We now display a warning on startup if an incompatible version of Spring Boot is detected ([#3233](https://github.com/getsentry/sentry-java/pull/3233))
  - This should help notice a mismatching Sentry dependency, especially when upgrading a Spring Boot application
- Experimental: Add Metrics API ([#3205](https://github.com/getsentry/sentry-java/pull/3205))

### Fixes

- Ensure performance measurement collection is not taken too frequently ([#3221](https://github.com/getsentry/sentry-java/pull/3221))
- Fix old profiles deletion on SDK init ([#3216](https://github.com/getsentry/sentry-java/pull/3216))
- Fix hub restore point in wrappers: SentryWrapper, SentryTaskDecorator and SentryScheduleHook ([#3225](https://github.com/getsentry/sentry-java/pull/3225))
  - We now reset the hub to its previous value on the thread where the `Runnable`/`Callable`/`Supplier` is executed instead of setting it to the hub that was used on the thread where the `Runnable`/`Callable`/`Supplier` was created.
- Fix add missing thread name/id to app start spans ([#3226](https://github.com/getsentry/sentry-java/pull/3226))

## 7.4.0

### Features

- Add new threshold parameters to monitor config ([#3181](https://github.com/getsentry/sentry-java/pull/3181))
- Report process init time as a span for app start performance ([#3159](https://github.com/getsentry/sentry-java/pull/3159))
- (perf-v2): Calculate frame delay on a span level ([#3197](https://github.com/getsentry/sentry-java/pull/3197))
- Resolve spring properties in @SentryCheckIn annotation ([#3194](https://github.com/getsentry/sentry-java/pull/3194))
- Experimental: Add Spotlight integration ([#3166](https://github.com/getsentry/sentry-java/pull/3166))
    - For more details about Spotlight head over to https://spotlightjs.com/
    - Set `options.isEnableSpotlight = true` to enable Spotlight

### Fixes

- Don't wait on main thread when SDK restarts ([#3200](https://github.com/getsentry/sentry-java/pull/3200))
- Fix Jetpack Compose widgets are not being correctly identified for user interaction tracing ([#3209](https://github.com/getsentry/sentry-java/pull/3209))
- Fix issue title on Android when a wrapping `RuntimeException` is thrown by the system ([#3212](https://github.com/getsentry/sentry-java/pull/3212))
  - This will change grouping of the issues that were previously titled `RuntimeInit$MethodAndArgsCaller` to have them split up properly by the original root cause exception

## 7.3.0

### Features

- Added App Start profiling
    - This depends on the new option `io.sentry.profiling.enable-app-start`, other than the already existing `io.sentry.traces.profiling.sample-rate`.
    - Sampler functions can check the new `isForNextAppStart` flag, to adjust startup profiling sampling programmatically.
      Relevant PRs:
    - Decouple Profiler from Transaction ([#3101](https://github.com/getsentry/sentry-java/pull/3101))
    - Add options and sampling logic ([#3121](https://github.com/getsentry/sentry-java/pull/3121))
    - Add ContentProvider and start profile ([#3128](https://github.com/getsentry/sentry-java/pull/3128))
- Extend internal performance collector APIs ([#3102](https://github.com/getsentry/sentry-java/pull/3102))
- Collect slow and frozen frames for spans using `OnFrameMetricsAvailableListener` ([#3111](https://github.com/getsentry/sentry-java/pull/3111))
- Interpolate total frame count to match span duration ([#3158](https://github.com/getsentry/sentry-java/pull/3158))

### Fixes

- Avoid multiple breadcrumbs from OkHttpEventListener ([#3175](https://github.com/getsentry/sentry-java/pull/3175))
- Apply OkHttp listener auto finish timestamp to all running spans ([#3167](https://github.com/getsentry/sentry-java/pull/3167))
- Fix not eligible for auto proxying warnings ([#3154](https://github.com/getsentry/sentry-java/pull/3154))
- Set default fingerprint for ANRv2 events to correctly group background and foreground ANRs ([#3164](https://github.com/getsentry/sentry-java/pull/3164))
  - This will improve grouping of ANRs that have similar stacktraces but differ in background vs foreground state. Only affects newly-ingested ANR events with `mechanism:AppExitInfo`
- Fix UserFeedback disk cache name conflicts with linked events ([#3116](https://github.com/getsentry/sentry-java/pull/3116))

### Breaking changes

- Remove `HostnameVerifier` option as it's flagged by security tools of some app stores ([#3150](https://github.com/getsentry/sentry-java/pull/3150))
  - If you were using this option, you have 3 possible paths going forward:
    - Provide a custom `ITransportFactory` through `SentryOptions.setTransportFactory()`, where you can copy over most of the parts like `HttpConnection` and `AsyncHttpTransport` from the SDK with necessary modifications
    - Get a certificate for your server through e.g. [Let's Encrypt](https://letsencrypt.org/)
    - Fork the SDK and add the hostname verifier back

### Dependencies

- Bump Native SDK from v0.6.7 to v0.7.0 ([#3133](https://github.com/getsentry/sentry-java/pull/3133))
  - [changelog](https://github.com/getsentry/sentry-native/blob/master/CHANGELOG.md#070)
  - [diff](https://github.com/getsentry/sentry-native/compare/0.6.7...0.7.0)

## 7.2.0

### Features

- Handle `monitor`/`check_in` in client reports and rate limiter ([#3096](https://github.com/getsentry/sentry-java/pull/3096))
- Add support for `graphql-java` version 21 ([#3090](https://github.com/getsentry/sentry-java/pull/3090))

### Fixes

- Avoid concurrency in AndroidProfiler performance data collection ([#3130](https://github.com/getsentry/sentry-java/pull/3130))
- Improve thresholds for network changes breadcrumbs ([#3083](https://github.com/getsentry/sentry-java/pull/3083))
- SchedulerFactoryBeanCustomizer now runs first so user customization is not overridden ([#3095](https://github.com/getsentry/sentry-java/pull/3095))
  - If you are setting global job listeners please also add `SentryJobListener`
- Ensure serialVersionUID of Exception classes are unique ([#3115](https://github.com/getsentry/sentry-java/pull/3115))
- Get rid of "is not eligible for getting processed by all BeanPostProcessors" warnings in Spring Boot ([#3108](https://github.com/getsentry/sentry-java/pull/3108))
- Fix missing `release` and other fields for ANRs reported with `mechanism:AppExitInfo` ([#3074](https://github.com/getsentry/sentry-java/pull/3074))

### Dependencies

- Bump `opentelemetry-sdk` to `1.33.0` and `opentelemetry-javaagent` to `1.32.0` ([#3112](https://github.com/getsentry/sentry-java/pull/3112))

## 7.1.0

### Features

- Support multiple debug-metadata.properties ([#3024](https://github.com/getsentry/sentry-java/pull/3024))
- Automatically downsample transactions when the system is under load ([#3072](https://github.com/getsentry/sentry-java/pull/3072))
  - You can opt into this behaviour by setting `enable-backpressure-handling=true`.
  - We're happy to receive feedback, e.g. [in this GitHub issue](https://github.com/getsentry/sentry-java/issues/2829)
  - When the system is under load we start reducing the `tracesSampleRate` automatically.
  - Once the system goes back to healthy, we reset the `tracesSampleRate` to its original value.
- (Android) Experimental: Provide more detailed cold app start information ([#3057](https://github.com/getsentry/sentry-java/pull/3057))
  - Attaches spans for Application, ContentProvider, and Activities to app-start timings
  - Application and ContentProvider timings are added using bytecode instrumentation, which requires sentry-android-gradle-plugin version `4.1.0` or newer
  - Uses Process.startUptimeMillis to calculate app-start timings
  - To enable this feature set `options.isEnablePerformanceV2 = true`
- Move slow+frozen frame calculation, as well as frame delay inside SentryFrameMetricsCollector ([#3100](https://github.com/getsentry/sentry-java/pull/3100))
- Extract Activity Breadcrumbs generation into own Integration ([#3064](https://github.com/getsentry/sentry-java/pull/3064))

### Fixes

- Send breadcrumbs and client error in `SentryOkHttpEventListener` even without transactions ([#3087](https://github.com/getsentry/sentry-java/pull/3087))
- Keep `io.sentry.exception.SentryHttpClientException` from obfuscation to display proper issue title on Sentry ([#3093](https://github.com/getsentry/sentry-java/pull/3093))
- (Android) Fix wrong activity transaction duration in case SDK init is deferred ([#3092](https://github.com/getsentry/sentry-java/pull/3092))

### Dependencies

- Bump Gradle from v8.4.0 to v8.5.0 ([#3070](https://github.com/getsentry/sentry-java/pull/3070))
  - [changelog](https://github.com/gradle/gradle/blob/master/CHANGELOG.md#v850)
  - [diff](https://github.com/gradle/gradle/compare/v8.4.0...v8.5.0)

## 7.0.0

Version 7 of the Sentry Android/Java SDK brings a variety of features and fixes. The most notable changes are:
- Bumping `minSdk` level to 19 (Android 4.4)
- The SDK will now listen to connectivity changes and try to re-upload cached events when internet connection is re-established additionally to uploading events on app restart 
- `Sentry.getSpan` now returns the root transaction, which should improve the span hierarchy and make it leaner
- Multiple improvements to reduce probability of the SDK causing ANRs
- New `sentry-okhttp` artifact is unbundled from Android and can be used in pure JVM-only apps

## Sentry Self-hosted Compatibility

This SDK version is compatible with a self-hosted version of Sentry `22.12.0` or higher. If you are using an older version of [self-hosted Sentry](https://develop.sentry.dev/self-hosted/) (aka onpremise), you will need to [upgrade](https://develop.sentry.dev/self-hosted/releases/). If you're using `sentry.io` no action is required.

## Sentry Integrations Version Compatibility (Android)

Make sure to align _all_ Sentry dependencies to the same version when bumping the SDK to 7.+, otherwise it will crash at runtime due to binary incompatibility. (E.g. if you're using `-timber`, `-okhttp` or other packages)

For example, if you're using the [Sentry Android Gradle plugin](https://github.com/getsentry/sentry-android-gradle-plugin) with the `autoInstallation` [feature](https://docs.sentry.io/platforms/android/configuration/gradle/#auto-installation) (enabled by default), make sure to use version 4.+ of the gradle plugin together with version 7.+ of the SDK. If you can't do that for some reason, you can specify sentry version via the plugin config block:

```kotlin
sentry {
  autoInstallation {
    sentryVersion.set("7.0.0")
  }
}
```

Similarly, if you have a Sentry SDK (e.g. `sentry-android-core`) dependency on one of your Gradle modules and you're updating it to 7.+, make sure the Gradle plugin is at 4.+ or specify the SDK version as shown in the snippet above.

## Breaking Changes

- Bump min API to 19 ([#2883](https://github.com/getsentry/sentry-java/pull/2883))
- If you're using `sentry-kotlin-extensions`, it requires `kotlinx-coroutines-core` version `1.6.1` or higher now ([#2838](https://github.com/getsentry/sentry-java/pull/2838))
- Move enableNdk from SentryOptions to SentryAndroidOptions ([#2793](https://github.com/getsentry/sentry-java/pull/2793))
- Apollo v2 BeforeSpanCallback now allows returning null ([#2890](https://github.com/getsentry/sentry-java/pull/2890))
- `SentryOkHttpUtils` was removed from public API as it's been exposed by mistake ([#3005](https://github.com/getsentry/sentry-java/pull/3005))
- `Scope` now implements the `IScope` interface, therefore some methods like `ScopeCallback.run` accept `IScope` now ([#3066](https://github.com/getsentry/sentry-java/pull/3066))
- Cleanup `startTransaction` overloads ([#2964](https://github.com/getsentry/sentry-java/pull/2964))
    - We have reduced the number of overloads by allowing to pass in a `TransactionOptions` object instead of having separate parameters for certain options
    - `TransactionOptions` has defaults set and can be customized, for example:

```kotlin
// old
val transaction = Sentry.startTransaction("name", "op", bindToScope = true)
// new
val transaction = Sentry.startTransaction("name", "op", TransactionOptions().apply { isBindToScope = true })
```

## Behavioural Changes

- Android only: `Sentry.getSpan()` returns the root span/transaction instead of the latest span ([#2855](https://github.com/getsentry/sentry-java/pull/2855))
- Capture failed HTTP and GraphQL (Apollo) requests by default ([#2794](https://github.com/getsentry/sentry-java/pull/2794))
    - This can increase your event consumption and may affect your quota, because we will report failed network requests as Sentry events by default, if you're using the `sentry-android-okhttp` or `sentry-apollo-3` integrations. You can customize what errors you want/don't want to have reported for [OkHttp](https://docs.sentry.io/platforms/android/integrations/okhttp#http-client-errors) and [Apollo3](https://docs.sentry.io/platforms/android/integrations/apollo3#graphql-client-errors) respectively.
- Measure AppStart time till First Draw instead of `onResume` ([#2851](https://github.com/getsentry/sentry-java/pull/2851))
- Automatic user interaction tracking: every click now starts a new automatic transaction ([#2891](https://github.com/getsentry/sentry-java/pull/2891))
    - Previously performing a click on the same UI widget twice would keep the existing transaction running, the new behavior now better aligns with other SDKs
- Add deadline timeout for automatic transactions ([#2865](https://github.com/getsentry/sentry-java/pull/2865))
    - This affects all automatically generated transactions on Android (UI, clicks), the default timeout is 30s, meaning the automatic transaction will be force-finished with status `deadline_exceeded` when reaching the deadline 
- Set ip_address to {{auto}} by default, even if sendDefaultPII is disabled ([#2860](https://github.com/getsentry/sentry-java/pull/2860))
    - Instead use the "Prevent Storing of IP Addresses" option in the "Security & Privacy" project settings on sentry.io
- Raw logback message and parameters are now guarded by `sendDefaultPii` if an `encoder` has been configured ([#2976](https://github.com/getsentry/sentry-java/pull/2976))
- The `maxSpans` setting (defaults to 1000) is enforced for nested child spans which means a single transaction can have `maxSpans` number of children (nested or not) at most ([#3065](https://github.com/getsentry/sentry-java/pull/3065))
- The `ScopeCallback` in `withScope` is now always executed ([#3066](https://github.com/getsentry/sentry-java/pull/3066))

## Deprecations

- `sentry-android-okhttp` was deprecated in favour of the new `sentry-okhttp` module. Make sure to replace `io.sentry.android.okhttp` package name with `io.sentry.okhttp` before the next major, where the classes will be removed ([#3005](https://github.com/getsentry/sentry-java/pull/3005))

## Other Changes

### Features

- Observe network state to upload any unsent envelopes ([#2910](https://github.com/getsentry/sentry-java/pull/2910))
    - Android: it works out-of-the-box as part of the default `SendCachedEnvelopeIntegration`
    - JVM: you'd have to install `SendCachedEnvelopeFireAndForgetIntegration` as mentioned in https://docs.sentry.io/platforms/java/configuration/#configuring-offline-caching and provide your own implementation of `IConnectionStatusProvider` via `SentryOptions`
- Add `sentry-okhttp` module to support instrumenting OkHttp in non-Android projects ([#3005](https://github.com/getsentry/sentry-java/pull/3005))
- Do not filter out Sentry SDK frames in case of uncaught exceptions ([#3021](https://github.com/getsentry/sentry-java/pull/3021))
- Do not try to send and drop cached envelopes when rate-limiting is active ([#2937](https://github.com/getsentry/sentry-java/pull/2937))

### Fixes

- Use `getMyMemoryState()` instead of `getRunningAppProcesses()` to retrieve process importance ([#3004](https://github.com/getsentry/sentry-java/pull/3004))
    - This should prevent some app stores from flagging apps as violating their privacy
- Reduce flush timeout to 4s on Android to avoid ANRs ([#2858](https://github.com/getsentry/sentry-java/pull/2858))
- Reduce timeout of AsyncHttpTransport to avoid ANR ([#2879](https://github.com/getsentry/sentry-java/pull/2879))
- Do not overwrite UI transaction status if set by the user ([#2852](https://github.com/getsentry/sentry-java/pull/2852))
- Capture unfinished transaction on Scope with status `aborted` in case a crash happens ([#2938](https://github.com/getsentry/sentry-java/pull/2938))
    - This will fix the link between transactions and corresponding crashes, you'll be able to see them in a single trace
- Fix Coroutine Context Propagation using CopyableThreadContextElement ([#2838](https://github.com/getsentry/sentry-java/pull/2838))
- Fix don't overwrite the span status of unfinished spans ([#2859](https://github.com/getsentry/sentry-java/pull/2859))
- Migrate from `default` interface methods to proper implementations in each interface implementor ([#2847](https://github.com/getsentry/sentry-java/pull/2847))
    - This prevents issues when using the SDK on older AGP versions (< 4.x.x)
- Reduce main thread work on init ([#3036](https://github.com/getsentry/sentry-java/pull/3036))
- Move Integrations registration to background on init ([#3043](https://github.com/getsentry/sentry-java/pull/3043))
- Fix `SentryOkHttpInterceptor.BeforeSpanCallback` was not finishing span when it was dropped ([#2958](https://github.com/getsentry/sentry-java/pull/2958))

## 6.34.0

### Features

- Add current activity name to app context ([#2999](https://github.com/getsentry/sentry-java/pull/2999))
- Add `MonitorConfig` param to `CheckInUtils.withCheckIn` ([#3038](https://github.com/getsentry/sentry-java/pull/3038))
  - This makes it easier to automatically create or update (upsert) monitors.
- (Internal) Extract Android Profiler and Measurements for Hybrid SDKs ([#3016](https://github.com/getsentry/sentry-java/pull/3016))
- (Internal) Remove SentryOptions dependency from AndroidProfiler ([#3051](https://github.com/getsentry/sentry-java/pull/3051))
- (Internal) Add `readBytesFromFile` for use in Hybrid SDKs ([#3052](https://github.com/getsentry/sentry-java/pull/3052))
- (Internal) Add `getProguardUuid` for use in Hybrid SDKs ([#3054](https://github.com/getsentry/sentry-java/pull/3054))

### Fixes

-  Fix SIGSEV, SIGABRT and SIGBUS crashes happening after/around the August Google Play System update, see [#2955](https://github.com/getsentry/sentry-java/issues/2955) for more details (fix provided by Native SDK bump)
- Ensure DSN uses http/https protocol ([#3044](https://github.com/getsentry/sentry-java/pull/3044))

### Dependencies

- Bump Native SDK from v0.6.6 to v0.6.7 ([#3048](https://github.com/getsentry/sentry-java/pull/3048))
  - [changelog](https://github.com/getsentry/sentry-native/blob/master/CHANGELOG.md#067)
  - [diff](https://github.com/getsentry/sentry-native/compare/0.6.6...0.6.7)

## 6.33.2-beta.1

### Fixes

-  Fix SIGSEV, SIGABRT and SIGBUS crashes happening after/around the August Google Play System update, see [#2955](https://github.com/getsentry/sentry-java/issues/2955) for more details (fix provided by Native SDK bump)

### Dependencies

- Bump Native SDK from v0.6.6 to v0.6.7 ([#3048](https://github.com/getsentry/sentry-java/pull/3048))
  - [changelog](https://github.com/getsentry/sentry-native/blob/master/CHANGELOG.md#067)
  - [diff](https://github.com/getsentry/sentry-native/compare/0.6.6...0.6.7)

## 6.33.1

### Fixes

- Do not register `sentrySpringFilter` in ServletContext for Spring Boot ([#3027](https://github.com/getsentry/sentry-java/pull/3027))

## 6.33.0

### Features

- Add thread information to spans ([#2998](https://github.com/getsentry/sentry-java/pull/2998))
- Use PixelCopy API for capturing screenshots on API level 24+ ([#3008](https://github.com/getsentry/sentry-java/pull/3008))

### Fixes

- Fix crash when HTTP connection error message contains formatting symbols ([#3002](https://github.com/getsentry/sentry-java/pull/3002))
- Cap max number of stack frames to 100 to not exceed payload size limit ([#3009](https://github.com/getsentry/sentry-java/pull/3009))
  - This will ensure we report errors with a big number of frames such as `StackOverflowError`
- Fix user interaction tracking not working for Jetpack Compose 1.5+ ([#3010](https://github.com/getsentry/sentry-java/pull/3010))
- Make sure to close all Closeable resources ([#3000](https://github.com/getsentry/sentry-java/pull/3000))

## 6.32.0

### Features

- Make `DebugImagesLoader` public ([#2993](https://github.com/getsentry/sentry-java/pull/2993))

### Fixes

- Make `SystemEventsBroadcastReceiver` exported on API 33+ ([#2990](https://github.com/getsentry/sentry-java/pull/2990))
  - This will fix the `SystemEventsBreadcrumbsIntegration` crashes that you might have encountered on Play Console

## 6.31.0

### Features

- Improve default debouncing mechanism ([#2945](https://github.com/getsentry/sentry-java/pull/2945))
- Add `CheckInUtils.withCheckIn` which abstracts away some of the manual check-ins complexity ([#2959](https://github.com/getsentry/sentry-java/pull/2959))
- Add `@SentryCaptureExceptionParameter` annotation which captures exceptions passed into an annotated method ([#2764](https://github.com/getsentry/sentry-java/pull/2764))
  - This can be used to replace `Sentry.captureException` calls in `@ExceptionHandler` of a `@ControllerAdvice`
- Add `ServerWebExchange` to `Hint` for WebFlux as `WEBFLUX_EXCEPTION_HANDLER_EXCHANGE` ([#2977](https://github.com/getsentry/sentry-java/pull/2977))
- Allow filtering GraphQL errors ([#2967](https://github.com/getsentry/sentry-java/pull/2967))
  - This list can be set directly when calling the constructor of `SentryInstrumentation`
  - For Spring Boot it can also be set in `application.properties` as `sentry.graphql.ignored-error-types=SOME_ERROR,ANOTHER_ERROR`

### Fixes

- Add OkHttp span auto-close when response body is not read ([#2923](https://github.com/getsentry/sentry-java/pull/2923))
- Fix json parsing of nullable/empty fields for Hybrid SDKs ([#2968](https://github.com/getsentry/sentry-java/pull/2968))
  - (Internal) Rename `nextList` to `nextListOrNull` to actually match what the method does
  - (Hybrid) Check if there's any object in a collection before trying to parse it (which prevents the "Failed to deserilize object in list" log message)
  - (Hybrid) If a date can't be parsed as an ISO timestamp, attempts to parse it as millis silently, without printing a log message
  - (Hybrid) If `op` is not defined as part of `SpanContext`, fallback to an empty string, because the filed is optional in the spec
- Always attach OkHttp errors and Http Client Errors only to call root span ([#2961](https://github.com/getsentry/sentry-java/pull/2961))
- Fixed crash accessing Choreographer instance ([#2970](https://github.com/getsentry/sentry-java/pull/2970))

### Dependencies

- Bump Native SDK from v0.6.5 to v0.6.6 ([#2975](https://github.com/getsentry/sentry-java/pull/2975))
  - [changelog](https://github.com/getsentry/sentry-native/blob/master/CHANGELOG.md#066)
  - [diff](https://github.com/getsentry/sentry-native/compare/0.6.5...0.6.6)
- Bump Gradle from v8.3.0 to v8.4.0 ([#2966](https://github.com/getsentry/sentry-java/pull/2966))
  - [changelog](https://github.com/gradle/gradle/blob/master/CHANGELOG.md#v840)
  - [diff](https://github.com/gradle/gradle/compare/v8.3.0...v8.4.0)

## 6.30.0

### Features

- Add `sendModules` option for disable sending modules ([#2926](https://github.com/getsentry/sentry-java/pull/2926))
- Send `db.system` and `db.name` in span data for androidx.sqlite spans ([#2928](https://github.com/getsentry/sentry-java/pull/2928))
- Check-ins (CRONS) support ([#2952](https://github.com/getsentry/sentry-java/pull/2952))
  - Add API for sending check-ins (CRONS) manually ([#2935](https://github.com/getsentry/sentry-java/pull/2935))
  - Support check-ins (CRONS) for Quartz ([#2940](https://github.com/getsentry/sentry-java/pull/2940))
  - `@SentryCheckIn` annotation and advice config for Spring ([#2946](https://github.com/getsentry/sentry-java/pull/2946))
  - Add option for ignoring certain monitor slugs ([#2943](https://github.com/getsentry/sentry-java/pull/2943))

### Fixes

- Always send memory stats for transactions ([#2936](https://github.com/getsentry/sentry-java/pull/2936))
  - This makes it possible to query transactions by the `device.class` tag on Sentry
- Add `sentry.enable-aot-compatibility` property to SpringBoot Jakarta `SentryAutoConfiguration` to enable building for GraalVM ([#2915](https://github.com/getsentry/sentry-java/pull/2915))

### Dependencies

- Bump Gradle from v8.2.1 to v8.3.0 ([#2900](https://github.com/getsentry/sentry-java/pull/2900))
  - [changelog](https://github.com/gradle/gradle/blob/master release-test/CHANGELOG.md#v830)
  - [diff](https://github.com/gradle/gradle/compare/v8.2.1...v8.3.0)

## 6.29.0

### Features

- Send `db.system` and `db.name` in span data ([#2894](https://github.com/getsentry/sentry-java/pull/2894))
- Send `http.request.method` in span data ([#2896](https://github.com/getsentry/sentry-java/pull/2896))
- Add `enablePrettySerializationOutput` option for opting out of pretty print ([#2871](https://github.com/getsentry/sentry-java/pull/2871))

## 6.28.0

### Features

- Add HTTP response code to Spring WebFlux transactions ([#2870](https://github.com/getsentry/sentry-java/pull/2870))
- Add `sampled` to Dynamic Sampling Context ([#2869](https://github.com/getsentry/sentry-java/pull/2869))
- Improve server side GraphQL support for spring-graphql and Nextflix DGS ([#2856](https://github.com/getsentry/sentry-java/pull/2856))
    - If you have already been using `SentryDataFetcherExceptionHandler` that still works but has been deprecated. Please use `SentryGenericDataFetcherExceptionHandler` combined with `SentryInstrumentation` instead for better error reporting.
    - More exceptions and errors caught and reported to Sentry by also looking at the `ExecutionResult` (more specifically its `errors`)
        - You may want to filter out certain errors, please see [docs on filtering](https://docs.sentry.io/platforms/java/configuration/filtering/)
    - More details for Sentry events: query, variables and response (where possible)
    - Breadcrumbs for operation (query, mutation, subscription), data fetchers and data loaders (Spring only)
    - Better hub propagation by using `GraphQLContext`
- Add autoconfigure modules for Spring Boot called `sentry-spring-boot` and `sentry-spring-boot-jakarta` ([#2880](https://github.com/getsentry/sentry-java/pull/2880))
  - The autoconfigure modules `sentry-spring-boot` and `sentry-spring-boot-jakarta` have a `compileOnly` dependency on `spring-boot-starter` which is needed for our auto installation in [sentry-android-gradle-plugin](https://github.com/getsentry/sentry-android-gradle-plugin)
  - The starter modules  `sentry-spring-boot-starter` and `sentry-spring-boot-starter-jakarta` now bring `spring-boot-starter` as a dependency
- You can now disable Sentry by setting the `enabled` option to `false` ([#2840](https://github.com/getsentry/sentry-java/pull/2840))

### Fixes

- Propagate OkHttp status to parent spans ([#2872](https://github.com/getsentry/sentry-java/pull/2872))

## 6.27.0

### Features

- Add TraceOrigin to Transactions and Spans ([#2803](https://github.com/getsentry/sentry-java/pull/2803))

### Fixes

- Deduplicate events happening in multiple threads simultaneously (e.g. `OutOfMemoryError`) ([#2845](https://github.com/getsentry/sentry-java/pull/2845))
  - This will improve Crash-Free Session Rate as we no longer will send multiple Session updates with `Crashed` status, but only the one that is relevant
- Ensure no Java 8 method reference sugar is used for Android ([#2857](https://github.com/getsentry/sentry-java/pull/2857))
- Do not send session updates for terminated sessions ([#2849](https://github.com/getsentry/sentry-java/pull/2849))

## 6.26.0

### Features
- (Internal) Extend APIs for hybrid SDKs ([#2814](https://github.com/getsentry/sentry-java/pull/2814), [#2846](https://github.com/getsentry/sentry-java/pull/2846))

### Fixes

- Fix ANRv2 thread dump parsing for native-only threads ([#2839](https://github.com/getsentry/sentry-java/pull/2839))
- Derive `TracingContext` values from event for ANRv2 events ([#2839](https://github.com/getsentry/sentry-java/pull/2839))

## 6.25.2

### Fixes

- Change Spring Boot, Apollo, Apollo 3, JUL, Logback, Log4j2, OpenFeign, GraphQL and Kotlin coroutines core dependencies to compileOnly ([#2837](https://github.com/getsentry/sentry-java/pull/2837))

## 6.25.1

### Fixes

- Allow removing integrations in SentryAndroid.init ([#2826](https://github.com/getsentry/sentry-java/pull/2826))
- Fix concurrent access to frameMetrics listener ([#2823](https://github.com/getsentry/sentry-java/pull/2823))

### Dependencies

- Bump Native SDK from v0.6.4 to v0.6.5 ([#2822](https://github.com/getsentry/sentry-java/pull/2822))
  - [changelog](https://github.com/getsentry/sentry-native/blob/master/CHANGELOG.md#065)
  - [diff](https://github.com/getsentry/sentry-native/compare/0.6.4...0.6.5)
- Bump Gradle from v8.2.0 to v8.2.1 ([#2830](https://github.com/getsentry/sentry-java/pull/2830))
  - [changelog](https://github.com/gradle/gradle/blob/master/CHANGELOG.md#v821)
  - [diff](https://github.com/gradle/gradle/compare/v8.2.0...v8.2.1)

## 6.25.0

### Features

- Add manifest `AutoInit` to integrations list ([#2795](https://github.com/getsentry/sentry-java/pull/2795))
- Tracing headers (`sentry-trace` and `baggage`) are now attached and passed through even if performance is disabled ([#2788](https://github.com/getsentry/sentry-java/pull/2788))

### Fixes

- Set `environment` from `SentryOptions` if none persisted in ANRv2 ([#2809](https://github.com/getsentry/sentry-java/pull/2809))
- Remove code that set `tracesSampleRate` to `0.0` for Spring Boot if not set ([#2800](https://github.com/getsentry/sentry-java/pull/2800))
  - This used to enable performance but not send any transactions by default.
  - Performance is now disabled by default.
- Fix slow/frozen frames were not reported with transactions ([#2811](https://github.com/getsentry/sentry-java/pull/2811))

### Dependencies

- Bump Native SDK from v0.6.3 to v0.6.4 ([#2796](https://github.com/getsentry/sentry-java/pull/2796))
  - [changelog](https://github.com/getsentry/sentry-native/blob/master/CHANGELOG.md#064)
  - [diff](https://github.com/getsentry/sentry-native/compare/0.6.3...0.6.4)
- Bump Gradle from v8.1.1 to v8.2.0 ([#2810](https://github.com/getsentry/sentry-java/pull/2810))
  - [changelog](https://github.com/gradle/gradle/blob/master/CHANGELOG.md#v820)
  - [diff](https://github.com/gradle/gradle/compare/v8.1.1...v8.2.0)

## 6.24.0

### Features

- Add debouncing mechanism and before-capture callbacks for screenshots and view hierarchies ([#2773](https://github.com/getsentry/sentry-java/pull/2773))
- Improve ANRv2 implementation ([#2792](https://github.com/getsentry/sentry-java/pull/2792))
  - Add a proguard rule to keep `ApplicationNotResponding` class from obfuscation
  - Add a new option `setReportHistoricalAnrs`; when enabled, it will report all of the ANRs from the [getHistoricalExitReasons](https://developer.android.com/reference/android/app/ActivityManager?hl=en#getHistoricalProcessExitReasons(java.lang.String,%20int,%20int)) list. 
  By default, the SDK only reports and enriches the latest ANR and only this one counts towards ANR rate. 
  Worth noting that this option is mainly useful when updating the SDK to the version where ANRv2 has been introduced, to report all ANRs happened prior to the SDK update. After that, the SDK will always pick up the latest ANR from the historical exit reasons list on next app restart, so there should be no historical ANRs to report.
  These ANRs are reported with the `HistoricalAppExitInfo` mechanism.
  - Add a new option `setAttachAnrThreadDump` to send ANR thread dump from the system as an attachment. 
  This is only useful as additional information, because the SDK attempts to parse the thread dump into proper threads with stacktraces by default.
  - If [ApplicationExitInfo#getTraceInputStream](https://developer.android.com/reference/android/app/ApplicationExitInfo#getTraceInputStream()) returns null, the SDK no longer reports an ANR event, as these events are not very useful without it.
  - Enhance regex patterns for native stackframes

## 6.23.0

### Features

- Add profile rate limiting ([#2782](https://github.com/getsentry/sentry-java/pull/2782))
- Support for automatically capturing Failed GraphQL (Apollo 3) Client errors ([#2781](https://github.com/getsentry/sentry-java/pull/2781))

```kotlin
import com.apollographql.apollo3.ApolloClient
import io.sentry.apollo3.sentryTracing

val apolloClient = ApolloClient.Builder()
    .serverUrl("https://example.com/graphql")
    .sentryTracing(captureFailedRequests = true)    
    .build()
```

### Dependencies

- Bump Native SDK from v0.6.2 to v0.6.3 ([#2746](https://github.com/getsentry/sentry-java/pull/2746))
  - [changelog](https://github.com/getsentry/sentry-native/blob/master/CHANGELOG.md#063)
  - [diff](https://github.com/getsentry/sentry-native/compare/0.6.2...0.6.3)

### Fixes

- Align http.status with [span data conventions](https://develop.sentry.dev/sdk/performance/span-data-conventions/) ([#2786](https://github.com/getsentry/sentry-java/pull/2786))

## 6.22.0

### Features

- Add `lock` attribute to the `SentryStackFrame` protocol to better highlight offending frames in the UI ([#2761](https://github.com/getsentry/sentry-java/pull/2761))
- Enrich database spans with blocked main thread info ([#2760](https://github.com/getsentry/sentry-java/pull/2760))
- Add `api_target` to `Request` and `data` to `Response` Protocols ([#2775](https://github.com/getsentry/sentry-java/pull/2775))

### Fixes

- No longer use `String.join` in `Baggage` as it requires API level 26 ([#2778](https://github.com/getsentry/sentry-java/pull/2778))

## 6.21.0

### Features

- Introduce new `sentry-android-sqlite` integration ([#2722](https://github.com/getsentry/sentry-java/pull/2722))
    - This integration replaces the old `androidx.sqlite` database instrumentation in the Sentry Android Gradle plugin
    - A new capability to manually instrument your `androidx.sqlite` databases. 
      - You can wrap your custom `SupportSQLiteOpenHelper` instance into `SentrySupportSQLiteOpenHelper(myHelper)` if you're not using the Sentry Android Gradle plugin and still benefit from performance auto-instrumentation.
- Add SentryWrapper for Callable and Supplier Interface ([#2720](https://github.com/getsentry/sentry-java/pull/2720))
- Load sentry-debug-meta.properties ([#2734](https://github.com/getsentry/sentry-java/pull/2734))
  - This enables source context for Java
  - For more information on how to enable source context, please refer to [#633](https://github.com/getsentry/sentry-java/issues/633#issuecomment-1465599120)

### Fixes

- Finish WebFlux transaction before popping scope ([#2724](https://github.com/getsentry/sentry-java/pull/2724))
- Use daemon threads for SentryExecutorService ([#2747](https://github.com/getsentry/sentry-java/pull/2747))
  - We started using `SentryExecutorService` in `6.19.0` which caused the application to hang on shutdown unless `Sentry.close()` was called. By using daemon threads we no longer block shutdown.
- Use Base64.NO_WRAP to avoid unexpected char errors in Apollo ([#2745](https://github.com/getsentry/sentry-java/pull/2745))
- Don't warn R8 on missing `ComposeViewHierarchyExporter` class ([#2743](https://github.com/getsentry/sentry-java/pull/2743))

## 6.20.0

### Features

- Add support for Sentry Kotlin Compiler Plugin ([#2695](https://github.com/getsentry/sentry-java/pull/2695))
  - In conjunction with our sentry-kotlin-compiler-plugin we improved Jetpack Compose support for
    - [View Hierarchy](https://docs.sentry.io/platforms/android/enriching-events/viewhierarchy/) support for Jetpack Compose screens
    - Automatic breadcrumbs for [user interactions](https://docs.sentry.io/platforms/android/performance/instrumentation/automatic-instrumentation/#user-interaction-instrumentation)
- More granular http requests instrumentation with a new SentryOkHttpEventListener ([#2659](https://github.com/getsentry/sentry-java/pull/2659))
    - Create spans for time spent on:
        - Proxy selection
        - DNS resolution
        - HTTPS setup
        - Connection
        - Requesting headers
        - Receiving response
    - You can attach the event listener to your OkHttpClient through `client.eventListener(new SentryOkHttpEventListener()).addInterceptor(new SentryOkHttpInterceptor()).build();`
    - In case you already have an event listener you can use the SentryOkHttpEventListener as well through `client.eventListener(new SentryOkHttpEventListener(myListener)).addInterceptor(new SentryOkHttpInterceptor()).build();`
- Add a new option to disable `RootChecker` ([#2735](https://github.com/getsentry/sentry-java/pull/2735))

### Fixes

- Base64 encode internal Apollo3 Headers ([#2707](https://github.com/getsentry/sentry-java/pull/2707))
- Fix `SentryTracer` crash when scheduling auto-finish of a transaction, but the timer has already been cancelled ([#2731](https://github.com/getsentry/sentry-java/pull/2731))
- Fix `AndroidTransactionProfiler` crash when finishing a profile that happened due to race condition ([#2731](https://github.com/getsentry/sentry-java/pull/2731))

## 6.19.1

### Fixes

- Ensure screenshots and view hierarchies are captured on the main thread ([#2712](https://github.com/getsentry/sentry-java/pull/2712))

## 6.19.0

### Features

- Add Screenshot and ViewHierarchy to integrations list ([#2698](https://github.com/getsentry/sentry-java/pull/2698))
- New ANR detection based on [ApplicationExitInfo API](https://developer.android.com/reference/android/app/ApplicationExitInfo) ([#2697](https://github.com/getsentry/sentry-java/pull/2697))
    - This implementation completely replaces the old one (based on a watchdog) on devices running Android 11 and above:
      - New implementation provides more precise ANR events/ANR rate detection as well as system thread dump information. The new implementation reports ANRs exactly as Google Play Console, without producing false positives or missing important background ANR events.
      - New implementation reports ANR events with a new mechanism `mechanism:AppExitInfo`.
      - However, despite producing many false positives, the old implementation is capable of better enriching ANR errors (which is not available with the new implementation), for example:
        - Capturing screenshots at the time of ANR event;
        - Capturing transactions and profiling data corresponding to the ANR event;
        - Auxiliary information (such as current memory load) at the time of ANR event.
      - If you would like us to provide support for the old approach working alongside the new one on Android 11 and above (e.g. for raising events for slow code on main thread), consider upvoting [this issue](https://github.com/getsentry/sentry-java/issues/2693).
    - The old watchdog implementation will continue working for older API versions (Android < 11):
        - The old implementation reports ANR events with the existing mechanism `mechanism:ANR`.
- Open up `TransactionOptions`, `ITransaction` and `IHub` methods allowing consumers modify start/end timestamp of transactions and spans ([#2701](https://github.com/getsentry/sentry-java/pull/2701))
- Send source bundle IDs to Sentry to enable source context ([#2663](https://github.com/getsentry/sentry-java/pull/2663))
  - For more information on how to enable source context, please refer to [#633](https://github.com/getsentry/sentry-java/issues/633#issuecomment-1465599120)

### Fixes

- Android Profiler on calling thread ([#2691](https://github.com/getsentry/sentry-java/pull/2691))
- Use `configureScope` instead of `withScope` in `Hub.close()`. This ensures that the main scope releases the in-memory data when closing a hub instance. ([#2688](https://github.com/getsentry/sentry-java/pull/2688))
- Remove null keys/values before creating concurrent hashmap in order to avoid NPE ([#2708](https://github.com/getsentry/sentry-java/pull/2708))
- Exclude SentryOptions from R8/ProGuard obfuscation ([#2699](https://github.com/getsentry/sentry-java/pull/2699))
  - This fixes AGP 8.+ incompatibility, where full R8 mode is enforced

### Dependencies

- Bump Gradle from v8.1.0 to v8.1.1 ([#2666](https://github.com/getsentry/sentry-java/pull/2666))
  - [changelog](https://github.com/gradle/gradle/blob/master release-test/CHANGELOG.md#v811)
  - [diff](https://github.com/gradle/gradle/compare/v8.1.0...v8.1.1)
- Bump Native SDK from v0.6.1 to v0.6.2 ([#2689](https://github.com/getsentry/sentry-java/pull/2689))
  - [changelog](https://github.com/getsentry/sentry-native/blob/master/CHANGELOG.md#062)
  - [diff](https://github.com/getsentry/sentry-native/compare/0.6.1...0.6.2)

## 6.18.1

### Fixes

- Fix crash when Sentry SDK is initialized more than once ([#2679](https://github.com/getsentry/sentry-java/pull/2679))
- Track a ttfd span per Activity ([#2673](https://github.com/getsentry/sentry-java/pull/2673))

## 6.18.0

### Features

- Attach Trace Context when an ANR is detected (ANRv1) ([#2583](https://github.com/getsentry/sentry-java/pull/2583))
- Make log4j2 integration compatible with log4j 3.0 ([#2634](https://github.com/getsentry/sentry-java/pull/2634))
    - Instead of relying on package scanning, we now use an annotation processor to generate `Log4j2Plugins.dat`
- Create `User` and `Breadcrumb` from map ([#2614](https://github.com/getsentry/sentry-java/pull/2614))
- Add `sent_at` to envelope header item ([#2638](https://github.com/getsentry/sentry-java/pull/2638))

### Fixes

- Fix timestamp intervals of PerformanceCollectionData in profiles ([#2648](https://github.com/getsentry/sentry-java/pull/2648))
- Fix timestamps of PerformanceCollectionData in profiles ([#2632](https://github.com/getsentry/sentry-java/pull/2632))
- Fix missing propagateMinConstraints flag for SentryTraced ([#2637](https://github.com/getsentry/sentry-java/pull/2637))
- Fix potential SecurityException thrown by ConnectivityManager on Android 11 ([#2653](https://github.com/getsentry/sentry-java/pull/2653))
- Fix aar artifacts publishing for Maven ([#2641](https://github.com/getsentry/sentry-java/pull/2641))

### Dependencies
- Bump Kotlin compile version from v1.6.10 to 1.8.0 ([#2563](https://github.com/getsentry/sentry-java/pull/2563))
- Bump Compose compile version from v1.1.1 to v1.3.0 ([#2563](https://github.com/getsentry/sentry-java/pull/2563))
- Bump AGP version from v7.3.0 to v7.4.2 ([#2574](https://github.com/getsentry/sentry-java/pull/2574))
- Bump Gradle from v7.6.0 to v8.0.2 ([#2563](https://github.com/getsentry/sentry-java/pull/2563))
    - [changelog](https://github.com/gradle/gradle/blob/master/CHANGELOG.md#v802)
    - [diff](https://github.com/gradle/gradle/compare/v7.6.0...v8.0.2)
- Bump Gradle from v8.0.2 to v8.1.0 ([#2650](https://github.com/getsentry/sentry-java/pull/2650))
  - [changelog](https://github.com/gradle/gradle/blob/master/CHANGELOG.md#v810)
  - [diff](https://github.com/gradle/gradle/compare/v8.0.2...v8.1.0)

## 6.17.0

### Features

- Add `name` and `geo` to `User` ([#2556](https://github.com/getsentry/sentry-java/pull/2556)) 
- Add breadcrumbs on network changes ([#2608](https://github.com/getsentry/sentry-java/pull/2608))
- Add time-to-initial-display and time-to-full-display measurements to Activity transactions ([#2611](https://github.com/getsentry/sentry-java/pull/2611))
- Read integration list written by sentry gradle plugin from manifest ([#2598](https://github.com/getsentry/sentry-java/pull/2598))
- Add Logcat adapter ([#2620](https://github.com/getsentry/sentry-java/pull/2620))
- Provide CPU count/frequency data as device context ([#2622](https://github.com/getsentry/sentry-java/pull/2622))

### Fixes

- Trim time-to-full-display span if reportFullyDisplayed API is never called ([#2631](https://github.com/getsentry/sentry-java/pull/2631))
- Fix Automatic UI transactions having wrong durations ([#2623](https://github.com/getsentry/sentry-java/pull/2623))
- Fix wrong default environment in Session ([#2610](https://github.com/getsentry/sentry-java/pull/2610))
- Pass through unknown sentry baggage keys into SentryEnvelopeHeader ([#2618](https://github.com/getsentry/sentry-java/pull/2618))
- Fix missing null check when removing lifecycle observer ([#2625](https://github.com/getsentry/sentry-java/pull/2625))

### Dependencies

- Bump Native SDK from v0.6.0 to v0.6.1 ([#2629](https://github.com/getsentry/sentry-java/pull/2629))
  - [changelog](https://github.com/getsentry/sentry-native/blob/master/CHANGELOG.md#061)
  - [diff](https://github.com/getsentry/sentry-native/compare/0.6.0...0.6.1)

## 6.16.0

### Features

- Improve versatility of exception resolver component for Spring with more flexible API for consumers. ([#2577](https://github.com/getsentry/sentry-java/pull/2577))
- Automatic performance instrumentation for WebFlux ([#2597](https://github.com/getsentry/sentry-java/pull/2597))
  - You can enable it by adding `sentry.enable-tracing=true` to your `application.properties`
- The Spring Boot integration can now be configured to add the `SentryAppender` to specific loggers instead of the `ROOT` logger ([#2173](https://github.com/getsentry/sentry-java/pull/2173))
  - You can specify the loggers using `"sentry.logging.loggers[0]=foo.bar` and `"sentry.logging.loggers[1]=baz` in your `application.properties`
- Add capabilities to track Jetpack Compose composition/rendering time ([#2507](https://github.com/getsentry/sentry-java/pull/2507))
- Adapt span op and description for graphql to fit spec ([#2607](https://github.com/getsentry/sentry-java/pull/2607))

### Fixes

- Fix timestamps of slow and frozen frames for profiles ([#2584](https://github.com/getsentry/sentry-java/pull/2584))
- Deprecate reportFullDisplayed in favor of reportFullyDisplayed ([#2585](https://github.com/getsentry/sentry-java/pull/2585))
- Add mechanism for logging integrations and update spring mechanism types ([#2595](https://github.com/getsentry/sentry-java/pull/2595))
	- NOTE: If you're using these mechanism types (`HandlerExceptionResolver`, `SentryWebExceptionHandler`) in your dashboards please update them to use the new types.
- Filter out session cookies sent by Spring and Spring Boot integrations ([#2593](https://github.com/getsentry/sentry-java/pull/2593))
  - We filter out some common cookies like JSESSIONID
  - We also read the value from `server.servlet.session.cookie.name` and filter it out
- No longer send event / transaction to Sentry if `beforeSend` / `beforeSendTransaction` throws ([#2591](https://github.com/getsentry/sentry-java/pull/2591))
- Add version to sentryClientName used in auth header ([#2596](https://github.com/getsentry/sentry-java/pull/2596))
- Keep integration names from being obfuscated ([#2599](https://github.com/getsentry/sentry-java/pull/2599))
- Change log level from INFO to WARN for error message indicating a failed Log4j2 Sentry.init ([#2606](https://github.com/getsentry/sentry-java/pull/2606))
  - The log message was often not visible as our docs suggest a minimum log level of WARN
- Fix session tracking on Android ([#2609](https://github.com/getsentry/sentry-java/pull/2609))
  - Incorrect number of session has been sent. In addition, some of the sessions were not properly ended, messing up Session Health Metrics.

### Dependencies

- Bump `opentelemetry-sdk` to `1.23.1` and `opentelemetry-javaagent` to `1.23.0` ([#2590](https://github.com/getsentry/sentry-java/pull/2590))
- Bump Native SDK from v0.5.4 to v0.6.0 ([#2545](https://github.com/getsentry/sentry-java/pull/2545))
  - [changelog](https://github.com/getsentry/sentry-native/blob/master/CHANGELOG.md#060)
  - [diff](https://github.com/getsentry/sentry-native/compare/0.5.4...0.6.0)

## 6.15.0

### Features

- Adjust time-to-full-display span if reportFullDisplayed is called too early ([#2550](https://github.com/getsentry/sentry-java/pull/2550))
- Add `enableTracing` option ([#2530](https://github.com/getsentry/sentry-java/pull/2530))
    - This change is backwards compatible. The default is `null` meaning existing behaviour remains unchanged (setting either `tracesSampleRate` or `tracesSampler` enables performance).
    - If set to `true`, performance is enabled, even if no `tracesSampleRate` or `tracesSampler` have been configured.
    - If set to `false` performance is disabled, regardless of `tracesSampleRate` and `tracesSampler` options.
- Detect dependencies by listing MANIFEST.MF files at runtime ([#2538](https://github.com/getsentry/sentry-java/pull/2538))
- Report integrations in use, report packages in use more consistently ([#2179](https://github.com/getsentry/sentry-java/pull/2179))
- Implement `ThreadLocalAccessor` for propagating Sentry hub with reactor / WebFlux ([#2570](https://github.com/getsentry/sentry-java/pull/2570))
  - Requires `io.micrometer:context-propagation:1.0.2+` as well as Spring Boot 3.0.3+
  - Enable the feature by setting `sentry.reactive.thread-local-accessor-enabled=true`
  - This is still considered experimental. Once we have enough feedback we may turn this on by default.
  - Checkout the sample here: https://github.com/getsentry/sentry-java/tree/main/sentry-samples/sentry-samples-spring-boot-webflux-jakarta
  - A new hub is now cloned from the main hub for every request

### Fixes

- Leave `inApp` flag for stack frames undecided in SDK if unsure and let ingestion decide instead ([#2547](https://github.com/getsentry/sentry-java/pull/2547))
- Allow `0.0` error sample rate ([#2573](https://github.com/getsentry/sentry-java/pull/2573))
- Fix memory leak in WebFlux related to an ever growing stack ([#2580](https://github.com/getsentry/sentry-java/pull/2580))
- Use the same hub in WebFlux exception handler as we do in WebFilter ([#2566](https://github.com/getsentry/sentry-java/pull/2566))
- Switch upstream Jetpack Compose dependencies to `compileOnly` in `sentry-compose-android` ([#2578](https://github.com/getsentry/sentry-java/pull/2578))
  - NOTE: If you're using Compose Navigation/User Interaction integrations, make sure to have the following dependencies on the classpath as we do not bring them in transitively anymore:
    - `androidx.navigation:navigation-compose:`
    - `androidx.compose.runtime:runtime:`
    - `androidx.compose.ui:ui:`

## 6.14.0

### Features

- Add time-to-full-display span to Activity auto-instrumentation ([#2432](https://github.com/getsentry/sentry-java/pull/2432))
- Add `main` flag to threads and `in_foreground` flag for app contexts  ([#2516](https://github.com/getsentry/sentry-java/pull/2516))

### Fixes

- Ignore Shutdown in progress when closing ShutdownHookIntegration ([#2521](https://github.com/getsentry/sentry-java/pull/2521))
- Fix app start span end-time is wrong if SDK init is deferred ([#2519](https://github.com/getsentry/sentry-java/pull/2519))
- Fix invalid session creation when app is launched in background ([#2543](https://github.com/getsentry/sentry-java/pull/2543))

## 6.13.1

### Fixes

- Fix transaction performance collector oom ([#2505](https://github.com/getsentry/sentry-java/pull/2505))
- Remove authority from URLs sent to Sentry ([#2366](https://github.com/getsentry/sentry-java/pull/2366))
- Fix `sentry-bom` containing incorrect artifacts ([#2504](https://github.com/getsentry/sentry-java/pull/2504))

### Dependencies

- Bump Native SDK from v0.5.3 to v0.5.4 ([#2500](https://github.com/getsentry/sentry-java/pull/2500))
  - [changelog](https://github.com/getsentry/sentry-native/blob/master/CHANGELOG.md#054)
  - [diff](https://github.com/getsentry/sentry-native/compare/0.5.3...0.5.4)

## 6.13.0

### Features

- Send cpu usage percentage in profile payload ([#2469](https://github.com/getsentry/sentry-java/pull/2469))
- Send transaction memory stats in profile payload ([#2447](https://github.com/getsentry/sentry-java/pull/2447))
- Add cpu usage collection ([#2462](https://github.com/getsentry/sentry-java/pull/2462))
- Improve ANR implementation: ([#2475](https://github.com/getsentry/sentry-java/pull/2475))
  - Add `abnormal_mechanism` to sessions for ANR rate calculation
  - Always attach thread dump to ANR events
  - Distinguish between foreground and background ANRs
- Improve possible date precision to 10 μs ([#2451](https://github.com/getsentry/sentry-java/pull/2451))

### Fixes

- Fix performance collector setup called in main thread ([#2499](https://github.com/getsentry/sentry-java/pull/2499))
- Expand guard against CVE-2018-9492 "Privilege Escalation via Content Provider" ([#2482](https://github.com/getsentry/sentry-java/pull/2482))
- Prevent OOM by disabling TransactionPerformanceCollector for now ([#2498](https://github.com/getsentry/sentry-java/pull/2498))

## 6.12.1

### Fixes

- Create timer in `TransactionPerformanceCollector` lazily ([#2478](https://github.com/getsentry/sentry-java/pull/2478))

## 6.12.0

### Features

- Attach View Hierarchy to the errored/crashed events ([#2440](https://github.com/getsentry/sentry-java/pull/2440))
- Collect memory usage in transactions ([#2445](https://github.com/getsentry/sentry-java/pull/2445))
- Add `traceOptionsRequests` option to disable tracing of OPTIONS requests ([#2453](https://github.com/getsentry/sentry-java/pull/2453))
- Extend list of HTTP headers considered sensitive ([#2455](https://github.com/getsentry/sentry-java/pull/2455))

### Fixes

- Use a single TransactionPerfomanceCollector ([#2464](https://github.com/getsentry/sentry-java/pull/2464))
- Don't override sdk name with Timber ([#2450](https://github.com/getsentry/sentry-java/pull/2450))
- Set transactionNameSource to CUSTOM when setting transaction name ([#2405](https://github.com/getsentry/sentry-java/pull/2405))
- Guard against CVE-2018-9492 "Privilege Escalation via Content Provider" ([#2466](https://github.com/getsentry/sentry-java/pull/2466))

## 6.11.0

### Features

- Disable Android concurrent profiling ([#2434](https://github.com/getsentry/sentry-java/pull/2434))
- Add logging for OpenTelemetry integration ([#2425](https://github.com/getsentry/sentry-java/pull/2425))
- Auto add `OpenTelemetryLinkErrorEventProcessor` for Spring Boot ([#2429](https://github.com/getsentry/sentry-java/pull/2429))

### Fixes

- Use minSdk compatible `Objects` class ([#2436](https://github.com/getsentry/sentry-java/pull/2436))
- Prevent R8 from warning on missing classes, as we check for their presence at runtime ([#2439](https://github.com/getsentry/sentry-java/pull/2439))

### Dependencies

- Bump Gradle from v7.5.1 to v7.6.0 ([#2438](https://github.com/getsentry/sentry-java/pull/2438))
  - [changelog](https://github.com/gradle/gradle/blob/master/CHANGELOG.md#v760)
  - [diff](https://github.com/gradle/gradle/compare/v7.5.1...v7.6.0)

## 6.10.0

### Features

- Add time-to-initial-display span to Activity transactions ([#2369](https://github.com/getsentry/sentry-java/pull/2369))
- Start a session after init if AutoSessionTracking is enabled ([#2356](https://github.com/getsentry/sentry-java/pull/2356))
- Provide automatic breadcrumbs and transactions for click/scroll events for Compose ([#2390](https://github.com/getsentry/sentry-java/pull/2390))
- Add `blocked_main_thread` and `call_stack` to File I/O spans to detect performance issues ([#2382](https://github.com/getsentry/sentry-java/pull/2382))

### Dependencies

- Bump Native SDK from v0.5.2 to v0.5.3 ([#2423](https://github.com/getsentry/sentry-java/pull/2423))
  - [changelog](https://github.com/getsentry/sentry-native/blob/master/CHANGELOG.md#053)
  - [diff](https://github.com/getsentry/sentry-native/compare/0.5.2...0.5.3)

## 6.9.2

### Fixes

- Updated ProfileMeasurementValue types ([#2412](https://github.com/getsentry/sentry-java/pull/2412))
- Clear window reference only on activity stop in profileMeasurements collector ([#2407](https://github.com/getsentry/sentry-java/pull/2407))
- No longer disable OpenTelemetry exporters in default Java Agent config ([#2408](https://github.com/getsentry/sentry-java/pull/2408))
- Fix `ClassNotFoundException` for `io.sentry.spring.SentrySpringServletContainerInitializer` in `sentry-spring-jakarta` ([#2411](https://github.com/getsentry/sentry-java/issues/2411))
- Fix `sentry-samples-spring-jakarta` ([#2411](https://github.com/getsentry/sentry-java/issues/2411))

### Features

- Add SENTRY_AUTO_INIT environment variable to control OpenTelemetry Agent init ([#2410](https://github.com/getsentry/sentry-java/pull/2410))
- Add OpenTelemetryLinkErrorEventProcessor for linking errors to traces created via OpenTelemetry ([#2418](https://github.com/getsentry/sentry-java/pull/2418))

### Dependencies

- Bump OpenTelemetry to 1.20.1 and OpenTelemetry Java Agent to 1.20.2 ([#2420](https://github.com/getsentry/sentry-java/pull/2420))

## 6.9.1

### Fixes

- OpenTelemetry modules were missing in `6.9.0` so we released the same code again as `6.9.1` including OpenTelemetry modules

## 6.9.0

### Fixes

- Use `canonicalName` in Fragment Integration for better de-obfuscation ([#2379](https://github.com/getsentry/sentry-java/pull/2379))
- Fix Timber and Fragment integrations auto-installation for obfuscated builds ([#2379](https://github.com/getsentry/sentry-java/pull/2379))
- Don't attach screenshots to events from Hybrid SDKs ([#2360](https://github.com/getsentry/sentry-java/pull/2360))
- Ensure Hints do not cause memory leaks ([#2387](https://github.com/getsentry/sentry-java/pull/2387))
- Do not attach empty `sentry-trace` and `baggage` headers ([#2385](https://github.com/getsentry/sentry-java/pull/2385))

### Features

- Add beforeSendTransaction which allows users to filter and change transactions ([#2388](https://github.com/getsentry/sentry-java/pull/2388))
- Add experimental support for OpenTelemetry ([README](sentry-opentelemetry/README.md))([#2344](https://github.com/getsentry/sentry-java/pull/2344))

### Dependencies

- Update Spring Boot Jakarta to Spring Boot 3.0.0 ([#2389](https://github.com/getsentry/sentry-java/pull/2389))
- Bump Spring Boot to 2.7.5 ([#2383](https://github.com/getsentry/sentry-java/pull/2383))

## 6.8.0

### Features

- Add FrameMetrics to Android profiling data ([#2342](https://github.com/getsentry/sentry-java/pull/2342))

### Fixes

- Remove profiler main thread io ([#2348](https://github.com/getsentry/sentry-java/pull/2348))
- Fix ensure all options are processed before integrations are loaded ([#2377](https://github.com/getsentry/sentry-java/pull/2377))

## 6.7.1

### Fixes

- Fix `Gpu.vendorId` should be a String ([#2343](https://github.com/getsentry/sentry-java/pull/2343))
- Don't set device name on Android if `sendDefaultPii` is disabled ([#2354](https://github.com/getsentry/sentry-java/pull/2354))
- Fix corrupted UUID on Motorola devices ([#2363](https://github.com/getsentry/sentry-java/pull/2363))
- Fix ANR on dropped uncaught exception events ([#2368](https://github.com/getsentry/sentry-java/pull/2368))

### Features

- Update Spring Boot Jakarta to Spring Boot 3.0.0-RC2 ([#2347](https://github.com/getsentry/sentry-java/pull/2347))

## 6.7.0

### Fixes

- Use correct set-cookie for the HTTP Client response object ([#2326](https://github.com/getsentry/sentry-java/pull/2326))
- Fix NoSuchElementException in CircularFifoQueue when cloning a Scope ([#2328](https://github.com/getsentry/sentry-java/pull/2328))

### Features

- Customizable fragment lifecycle breadcrumbs ([#2299](https://github.com/getsentry/sentry-java/pull/2299))
- Provide hook for Jetpack Compose navigation instrumentation ([#2320](https://github.com/getsentry/sentry-java/pull/2320))
- Populate `event.modules` with dependencies metadata ([#2324](https://github.com/getsentry/sentry-java/pull/2324))
- Support Spring 6 and Spring Boot 3 ([#2289](https://github.com/getsentry/sentry-java/pull/2289))

### Dependencies

- Bump Native SDK from v0.5.1 to v0.5.2 ([#2315](https://github.com/getsentry/sentry-java/pull/2315))
  - [changelog](https://github.com/getsentry/sentry-native/blob/master/CHANGELOG.md#052)
  - [diff](https://github.com/getsentry/sentry-native/compare/0.5.1...0.5.2)

## 6.6.0

### Fixes

- Ensure potential callback exceptions are caught #2123 ([#2291](https://github.com/getsentry/sentry-java/pull/2291))
- Remove verbose FrameMetricsAggregator failure logging ([#2293](https://github.com/getsentry/sentry-java/pull/2293))
- Ignore broken regex for tracePropagationTarget ([#2288](https://github.com/getsentry/sentry-java/pull/2288))
- No longer serialize static fields; use toString as fallback ([#2309](https://github.com/getsentry/sentry-java/pull/2309))
- Fix `SentryFileWriter`/`SentryFileOutputStream` append overwrites file contents ([#2304](https://github.com/getsentry/sentry-java/pull/2304))
- Respect incoming parent sampled decision when continuing a trace ([#2311](https://github.com/getsentry/sentry-java/pull/2311))

### Features

- Profile envelopes are sent directly from profiler ([#2298](https://github.com/getsentry/sentry-java/pull/2298))
- Add support for using Encoder with logback.SentryAppender ([#2246](https://github.com/getsentry/sentry-java/pull/2246))
- Report Startup Crashes ([#2277](https://github.com/getsentry/sentry-java/pull/2277))
- HTTP Client errors for OkHttp ([#2287](https://github.com/getsentry/sentry-java/pull/2287))
- Add option to enable or disable Frame Tracking ([#2314](https://github.com/getsentry/sentry-java/pull/2314))

### Dependencies

- Bump Native SDK from v0.5.0 to v0.5.1 ([#2306](https://github.com/getsentry/sentry-java/pull/2306))
  - [changelog](https://github.com/getsentry/sentry-native/blob/master/CHANGELOG.md#051)
  - [diff](https://github.com/getsentry/sentry-native/compare/0.5.0...0.5.1)

## 6.5.0

### Fixes

- Improve public facing API for creating Baggage from header ([#2284](https://github.com/getsentry/sentry-java/pull/2284))

## 6.5.0-beta.3

### Features

- Provide API for attaching custom measurements to transactions ([#2260](https://github.com/getsentry/sentry-java/pull/2260))
- Bump spring to 2.7.4 ([#2279](https://github.com/getsentry/sentry-java/pull/2279))

## 6.5.0-beta.2

### Features

- Make user segment a top level property ([#2257](https://github.com/getsentry/sentry-java/pull/2257))
- Replace user `other` with `data` ([#2258](https://github.com/getsentry/sentry-java/pull/2258))
- `isTraceSampling` is now on by default. `tracingOrigins` has been replaced by `tracePropagationTargets` ([#2255](https://github.com/getsentry/sentry-java/pull/2255))

## 6.5.0-beta.1

### Features

- Server-Side Dynamic Sampling Context support  ([#2226](https://github.com/getsentry/sentry-java/pull/2226))

## 6.4.4

### Fixes

- Fix ConcurrentModificationException due to FrameMetricsAggregator manipulation ([#2282](https://github.com/getsentry/sentry-java/pull/2282))

## 6.4.3

- Fix slow and frozen frames tracking ([#2271](https://github.com/getsentry/sentry-java/pull/2271))

## 6.4.2

### Fixes

- Fixed AbstractMethodError when getting Lifecycle ([#2228](https://github.com/getsentry/sentry-java/pull/2228))
- Missing unit fields for Android measurements ([#2204](https://github.com/getsentry/sentry-java/pull/2204))
- Avoid sending empty profiles ([#2232](https://github.com/getsentry/sentry-java/pull/2232))
- Fix file descriptor leak in FileIO instrumentation ([#2248](https://github.com/getsentry/sentry-java/pull/2248))

## 6.4.1

### Fixes

- Fix memory leak caused by throwableToSpan ([#2227](https://github.com/getsentry/sentry-java/pull/2227))

## 6.4.0

### Fixes

- make profiling rate defaults to 101 hz ([#2211](https://github.com/getsentry/sentry-java/pull/2211))
- SentryOptions.setProfilingTracesIntervalMillis has been deprecated
- Added cpu architecture and default environment in profiles envelope ([#2207](https://github.com/getsentry/sentry-java/pull/2207))
- SentryOptions.setProfilingEnabled has been deprecated in favor of setProfilesSampleRate
- Use toString for enum serialization ([#2220](https://github.com/getsentry/sentry-java/pull/2220))

### Features

- Concurrent profiling 3 - added truncation reason ([#2247](https://github.com/getsentry/sentry-java/pull/2247))
- Concurrent profiling 2 - added list of transactions ([#2218](https://github.com/getsentry/sentry-java/pull/2218))
- Concurrent profiling 1 - added envelope payload data format ([#2216](https://github.com/getsentry/sentry-java/pull/2216))
- Send source for transactions ([#2180](https://github.com/getsentry/sentry-java/pull/2180))
- Add profilesSampleRate and profileSampler options for Android sdk ([#2184](https://github.com/getsentry/sentry-java/pull/2184))
- Add baggage header to RestTemplate ([#2206](https://github.com/getsentry/sentry-java/pull/2206))
- Bump Native SDK from v0.4.18 to v0.5.0 ([#2199](https://github.com/getsentry/sentry-java/pull/2199))
  - [changelog](https://github.com/getsentry/sentry-native/blob/master/CHANGELOG.md#050)
  - [diff](https://github.com/getsentry/sentry-native/compare/0.4.18...0.5.0)
- Bump Gradle from v7.5.0 to v7.5.1 ([#2212](https://github.com/getsentry/sentry-java/pull/2212))
  - [changelog](https://github.com/gradle/gradle/blob/master/CHANGELOG.md#v751)
  - [diff](https://github.com/gradle/gradle/compare/v7.5.0...v7.5.1)

## 6.3.1

### Fixes

- Prevent NPE by checking SentryTracer.timer for null again inside synchronized ([#2200](https://github.com/getsentry/sentry-java/pull/2200))
- Weakly reference Activity for transaction finished callback ([#2203](https://github.com/getsentry/sentry-java/pull/2203))
- `attach-screenshot` set on Manual init. didn't work ([#2186](https://github.com/getsentry/sentry-java/pull/2186))
- Remove extra space from `spring.factories` causing issues in old versions of Spring Boot ([#2181](https://github.com/getsentry/sentry-java/pull/2181))


### Features

- Bump Native SDK to v0.4.18 ([#2154](https://github.com/getsentry/sentry-java/pull/2154))
  - [changelog](https://github.com/getsentry/sentry-native/blob/master/CHANGELOG.md#0418)
  - [diff](https://github.com/getsentry/sentry-native/compare/0.4.17...0.4.18)
- Bump Gradle to v7.5.0 ([#2174](https://github.com/getsentry/sentry-java/pull/2174), [#2191](https://github.com/getsentry/sentry-java/pull/2191))
  - [changelog](https://github.com/gradle/gradle/blob/master/CHANGELOG.md#v750)
  - [diff](https://github.com/gradle/gradle/compare/v7.4.2...v7.5.0)

## 6.3.0

### Features

- Switch upstream dependencies to `compileOnly` in integrations ([#2175](https://github.com/getsentry/sentry-java/pull/2175))

### Fixes

- Lazily retrieve HostnameCache in MainEventProcessor ([#2170](https://github.com/getsentry/sentry-java/pull/2170))

## 6.2.1

### Fixes

- Only send userid in Dynamic Sampling Context if sendDefaultPii is true ([#2147](https://github.com/getsentry/sentry-java/pull/2147))
- Remove userId from baggage due to PII ([#2157](https://github.com/getsentry/sentry-java/pull/2157))

### Features

- Add integration for Apollo-Kotlin 3 ([#2109](https://github.com/getsentry/sentry-java/pull/2109))
- New package `sentry-android-navigation` for AndroidX Navigation support ([#2136](https://github.com/getsentry/sentry-java/pull/2136))
- New package `sentry-compose` for Jetpack Compose support (Navigation) ([#2136](https://github.com/getsentry/sentry-java/pull/2136))
- Add sample rate to baggage as well as trace in envelope header and flatten user ([#2135](https://github.com/getsentry/sentry-java/pull/2135))

Breaking Changes:
- The boolean parameter `samplingDecision` in the `TransactionContext` constructor has been replaced with a `TracesSamplingDecision` object. Feel free to ignore the `@ApiStatus.Internal` in this case.

## 6.1.4

### Fixes

- Filter out app starts with more than 60s ([#2127](https://github.com/getsentry/sentry-java/pull/2127))

## 6.1.3

### Fixes

- Fix thread leak due to Timer being created and never cancelled ([#2131](https://github.com/getsentry/sentry-java/pull/2131))

## 6.1.2

### Fixes

- Swallow error when reading ActivityManager#getProcessesInErrorState instead of crashing ([#2114](https://github.com/getsentry/sentry-java/pull/2114))
- Use charset string directly as StandardCharsets is not available on earlier Android versions ([#2111](https://github.com/getsentry/sentry-java/pull/2111))

## 6.1.1

### Features

- Replace `tracestate` header with `baggage` header ([#2078](https://github.com/getsentry/sentry-java/pull/2078))
- Allow opting out of device info collection that requires Inter-Process Communication (IPC) ([#2100](https://github.com/getsentry/sentry-java/pull/2100))

## 6.1.0

### Features

- Implement local scope by adding overloads to the capture methods that accept a ScopeCallback ([#2084](https://github.com/getsentry/sentry-java/pull/2084))
- SentryOptions#merge is now public and can be used to load ExternalOptions ([#2088](https://github.com/getsentry/sentry-java/pull/2088))

### Fixes

- Fix proguard rules to work R8 [issue](https://issuetracker.google.com/issues/235733922) around on AGP 7.3.0-betaX and 7.4.0-alphaX ([#2094](https://github.com/getsentry/sentry-java/pull/2094))
- Fix GraalVM Native Image compatibility ([#2172](https://github.com/getsentry/sentry-java/pull/2172))

## 6.0.0

### Sentry Self-hosted Compatibility

- Starting with version `6.0.0` of the `sentry` package, [Sentry's self hosted version >= v21.9.0](https://github.com/getsentry/self-hosted/releases) is required or you have to manually disable sending client reports via the `sendClientReports` option. This only applies to self-hosted Sentry. If you are using [sentry.io](https://sentry.io), no action is needed.

### Features

- Allow optimization and obfuscation of the SDK by reducing proguard rules ([#2031](https://github.com/getsentry/sentry-java/pull/2031))
- Relax TransactionNameProvider ([#1861](https://github.com/getsentry/sentry-java/pull/1861))
- Use float instead of Date for protocol types for higher precision ([#1737](https://github.com/getsentry/sentry-java/pull/1737))
- Allow setting SDK info (name & version) in manifest ([#2016](https://github.com/getsentry/sentry-java/pull/2016))
- Allow setting native Android SDK name during build ([#2035](https://github.com/getsentry/sentry-java/pull/2035))
- Include application permissions in Android events ([#2018](https://github.com/getsentry/sentry-java/pull/2018))
- Automatically create transactions for UI events ([#1975](https://github.com/getsentry/sentry-java/pull/1975))
- Hints are now used via a Hint object and passed into beforeSend and EventProcessor as @NotNull Hint object ([#2045](https://github.com/getsentry/sentry-java/pull/2045))
- Attachments can be manipulated via hint ([#2046](https://github.com/getsentry/sentry-java/pull/2046))
- Add sentry-servlet-jakarta module ([#1987](https://github.com/getsentry/sentry-java/pull/1987))
- Add client reports ([#1982](https://github.com/getsentry/sentry-java/pull/1982))
- Screenshot is taken when there is an error ([#1967](https://github.com/getsentry/sentry-java/pull/1967))
- Add Android profiling traces ([#1897](https://github.com/getsentry/sentry-java/pull/1897)) ([#1959](https://github.com/getsentry/sentry-java/pull/1959)) and its tests ([#1949](https://github.com/getsentry/sentry-java/pull/1949))
- Enable enableScopeSync by default for Android ([#1928](https://github.com/getsentry/sentry-java/pull/1928))
- Feat: Vendor JSON ([#1554](https://github.com/getsentry/sentry-java/pull/1554))
    - Introduce `JsonSerializable` and `JsonDeserializer` interfaces for manual json
      serialization/deserialization.
    - Introduce `JsonUnknwon` interface to preserve unknown properties when deserializing/serializing
      SDK classes.
    - When passing custom objects, for example in `Contexts`, these are supported for serialization:
        - `JsonSerializable`
        - `Map`, `Collection`, `Array`, `String` and all primitive types.
        - Objects with the help of refection.
            - `Map`, `Collection`, `Array`, `String` and all primitive types.
            - Call `toString()` on objects that have a cyclic reference to a ancestor object.
            - Call `toString()` where object graphs exceed max depth.
    - Remove `gson` dependency.
    - Remove `IUnknownPropertiesConsumer`
- Pass MDC tags as Sentry tags ([#1954](https://github.com/getsentry/sentry-java/pull/1954))

### Fixes

- Calling Sentry.init and specifying contextTags now has an effect on the Logback SentryAppender ([#2052](https://github.com/getsentry/sentry-java/pull/2052))
- Calling Sentry.init and specifying contextTags now has an effect on the Log4j SentryAppender ([#2054](https://github.com/getsentry/sentry-java/pull/2054))
- Calling Sentry.init and specifying contextTags now has an effect on the jul SentryAppender ([#2057](https://github.com/getsentry/sentry-java/pull/2057))
- Update Spring Boot dependency to 2.6.8 and fix the CVE-2022-22970 ([#2068](https://github.com/getsentry/sentry-java/pull/2068))
- Sentry can now self heal after a Thread had its currentHub set to a NoOpHub ([#2076](https://github.com/getsentry/sentry-java/pull/2076))
- No longer close OutputStream that is passed into JsonSerializer ([#2029](https://github.com/getsentry/sentry-java/pull/2029))
- Fix setting context tags on events captured by Spring ([#2060](https://github.com/getsentry/sentry-java/pull/2060))
- Isolate cached events with hashed DSN subfolder ([#2038](https://github.com/getsentry/sentry-java/pull/2038))
- SentryThread.current flag will not be overridden by DefaultAndroidEventProcessor if already set ([#2050](https://github.com/getsentry/sentry-java/pull/2050))
- Fix serialization of Long inside of Request.data ([#2051](https://github.com/getsentry/sentry-java/pull/2051))
- Update sentry-native to 0.4.17 ([#2033](https://github.com/getsentry/sentry-java/pull/2033))
- Update Gradle to 7.4.2 and AGP to 7.2 ([#2042](https://github.com/getsentry/sentry-java/pull/2042))
- Change order of event filtering mechanisms ([#2001](https://github.com/getsentry/sentry-java/pull/2001))
- Only send session update for dropped events if state changed ([#2002](https://github.com/getsentry/sentry-java/pull/2002))
- Android profiling initializes on first profile start ([#2009](https://github.com/getsentry/sentry-java/pull/2009))
- Profiling rate decreased from 300hz to 100hz ([#1997](https://github.com/getsentry/sentry-java/pull/1997))
- Allow disabling sending of client reports via Android Manifest and external options ([#2007](https://github.com/getsentry/sentry-java/pull/2007))
- Ref: Upgrade Spring Boot dependency to 2.5.13 ([#2011](https://github.com/getsentry/sentry-java/pull/2011))
- Ref: Make options.printUncaughtStackTrace primitive type ([#1995](https://github.com/getsentry/sentry-java/pull/1995))
- Ref: Remove not needed interface abstractions on Android ([#1953](https://github.com/getsentry/sentry-java/pull/1953))
- Ref: Make hints Map<String, Object> instead of only Object ([#1929](https://github.com/getsentry/sentry-java/pull/1929))
- Ref: Simplify DateUtils with ISO8601Utils ([#1837](https://github.com/getsentry/sentry-java/pull/1837))
- Ref: Remove deprecated and scheduled fields ([#1875](https://github.com/getsentry/sentry-java/pull/1875))
- Ref: Add shutdownTimeoutMillis in favor of shutdownTimeout ([#1873](https://github.com/getsentry/sentry-java/pull/1873))
- Ref: Remove Attachment ContentType since the Server infers it ([#1874](https://github.com/getsentry/sentry-java/pull/1874))
- Ref: Bind external properties to a dedicated class. ([#1750](https://github.com/getsentry/sentry-java/pull/1750))
- Ref: Debug log serializable objects ([#1795](https://github.com/getsentry/sentry-java/pull/1795))
- Ref: catch Throwable instead of Exception to suppress internal SDK errors ([#1812](https://github.com/getsentry/sentry-java/pull/1812))
- `SentryOptions` can merge properties from `ExternalOptions` instead of another instance of `SentryOptions`
- Following boolean properties from `SentryOptions` that allowed `null` values are now not nullable - `debug`, `enableUncaughtExceptionHandler`, `enableDeduplication`
- `SentryOptions` cannot be created anymore using `PropertiesProvider` with `SentryOptions#from` method. Use `ExternalOptions#from` instead and merge created object with `SentryOptions#merge`
- Bump: Kotlin to 1.5 and compatibility to 1.4 for sentry-android-timber ([#1815](https://github.com/getsentry/sentry-java/pull/1815))

## 5.7.4

### Fixes

* Change order of event filtering mechanisms and only send session update for dropped events if session state changed (#2028)

## 5.7.3

### Fixes

- Sentry Timber integration throws an exception when using args ([#1986](https://github.com/getsentry/sentry-java/pull/1986))

## 5.7.2

### Fixes

- Bring back support for `Timber.tag` ([#1974](https://github.com/getsentry/sentry-java/pull/1974))

## 5.7.1

### Fixes

- Sentry Timber integration does not submit msg.formatted breadcrumbs ([#1957](https://github.com/getsentry/sentry-java/pull/1957))
- ANR WatchDog won't crash on SecurityException ([#1962](https://github.com/getsentry/sentry-java/pull/1962))

## 5.7.0

### Features

- Automatically enable `Timber` and `Fragment` integrations if they are present on the classpath ([#1936](https://github.com/getsentry/sentry-java/pull/1936))

## 5.6.3

### Fixes

- If transaction or span is finished, do not allow to mutate ([#1940](https://github.com/getsentry/sentry-java/pull/1940))
- Keep used AndroidX classes from obfuscation (Fixes UI breadcrumbs and Slow/Frozen frames) ([#1942](https://github.com/getsentry/sentry-java/pull/1942))

## 5.6.2

### Fixes

- Ref: Make ActivityFramesTracker public to be used by Hybrid SDKs ([#1931](https://github.com/getsentry/sentry-java/pull/1931))
- Bump: AGP to 7.1.2 ([#1930](https://github.com/getsentry/sentry-java/pull/1930))
- NPE while adding "response_body_size" breadcrumb, when response body length is unknown ([#1908](https://github.com/getsentry/sentry-java/pull/1908))
- Do not include stacktrace frames into Timber message ([#1898](https://github.com/getsentry/sentry-java/pull/1898))
- Potential memory leaks ([#1909](https://github.com/getsentry/sentry-java/pull/1909))

Breaking changes:
`Timber.tag` is no longer supported by our [Timber integration](https://docs.sentry.io/platforms/android/configuration/integrations/timber/) and will not appear on Sentry for error events.
Please vote on this [issue](https://github.com/getsentry/sentry-java/issues/1900), if you'd like us to provide support for that.

## 5.6.2-beta.3

### Fixes

- Ref: Make ActivityFramesTracker public to be used by Hybrid SDKs ([#1931](https://github.com/getsentry/sentry-java/pull/1931))
- Bump: AGP to 7.1.2 ([#1930](https://github.com/getsentry/sentry-java/pull/1930))

## 5.6.2-beta.2

### Fixes

- NPE while adding "response_body_size" breadcrumb, when response body length is unknown ([#1908](https://github.com/getsentry/sentry-java/pull/1908))

## 5.6.2-beta.1

### Fixes

- Do not include stacktrace frames into Timber message ([#1898](https://github.com/getsentry/sentry-java/pull/1898))
- Potential memory leaks ([#1909](https://github.com/getsentry/sentry-java/pull/1909))

Breaking changes:
`Timber.tag` is no longer supported by our [Timber integration](https://docs.sentry.io/platforms/android/configuration/integrations/timber/) and will not appear on Sentry for error events.
Please vote on this [issue](https://github.com/getsentry/sentry-java/issues/1900), if you'd like us to provide support for that.

## 5.6.1

### Features

- Add options.printUncaughtStackTrace to print uncaught exceptions ([#1890](https://github.com/getsentry/sentry-java/pull/1890))

### Fixes

- NPE while adding "response_body_size" breadcrumb, when response body is null ([#1884](https://github.com/getsentry/sentry-java/pull/1884))
- Bump: AGP to 7.1.0 ([#1892](https://github.com/getsentry/sentry-java/pull/1892))

## 5.6.0

### Features

- Add breadcrumbs support for UI events (automatically captured) ([#1876](https://github.com/getsentry/sentry-java/pull/1876))

### Fixes

- Change scope of servlet-api to compileOnly ([#1880](https://github.com/getsentry/sentry-java/pull/1880))

## 5.5.3

### Fixes

- Do not create SentryExceptionResolver bean when Spring MVC is not on the classpath ([#1865](https://github.com/getsentry/sentry-java/pull/1865))

## 5.5.2

### Fixes

- Detect App Cold start correctly for Hybrid SDKs ([#1855](https://github.com/getsentry/sentry-java/pull/1855))
- Bump: log4j to 2.17.0 ([#1852](https://github.com/getsentry/sentry-java/pull/1852))
- Bump: logback to 1.2.9 ([#1853](https://github.com/getsentry/sentry-java/pull/1853))

## 5.5.1

### Fixes

- Bump: log4j to 2.16.0 ([#1845](https://github.com/getsentry/sentry-java/pull/1845))
- Make App start cold/warm visible to Hybrid SDKs ([#1848](https://github.com/getsentry/sentry-java/pull/1848))

## 5.5.0

### Features

- Add locale to device context and deprecate language ([#1832](https://github.com/getsentry/sentry-java/pull/1832))
- Add `SentryFileInputStream` and `SentryFileOutputStream` for File I/O performance instrumentation ([#1826](https://github.com/getsentry/sentry-java/pull/1826))
- Add `SentryFileReader` and `SentryFileWriter` for File I/O instrumentation ([#1843](https://github.com/getsentry/sentry-java/pull/1843))

### Fixes

- Bump: log4j to 2.15.0 ([#1839](https://github.com/getsentry/sentry-java/pull/1839))
- Ref: Rename Fragment span operation from `ui.fragment.load` to `ui.load` ([#1824](https://github.com/getsentry/sentry-java/pull/1824))
- Ref: change `java.util.Random` to `java.security.SecureRandom` for possible security reasons ([#1831](https://github.com/getsentry/sentry-java/pull/1831))

## 5.4.3

### Fixes

- Only report App start measurement for full launch on Android ([#1821](https://github.com/getsentry/sentry-java/pull/1821))

## 5.4.2

### Fixes

- Ref: catch Throwable instead of Exception to suppress internal SDK errors ([#1812](https://github.com/getsentry/sentry-java/pull/1812))

## 5.4.1

### Features

- Refactor OkHttp and Apollo to Kotlin functional interfaces ([#1797](https://github.com/getsentry/sentry-java/pull/1797))
- Add secondary constructor to SentryInstrumentation ([#1804](https://github.com/getsentry/sentry-java/pull/1804))

### Fixes

- Do not start fragment span if not added to the Activity ([#1813](https://github.com/getsentry/sentry-java/pull/1813))

## 5.4.0

### Features

- Add `graphql-java` instrumentation ([#1777](https://github.com/getsentry/sentry-java/pull/1777))

### Fixes

- Do not crash when event processors throw a lower level Throwable class ([#1800](https://github.com/getsentry/sentry-java/pull/1800))
- ActivityFramesTracker does not throw if Activity has no observers ([#1799](https://github.com/getsentry/sentry-java/pull/1799))

## 5.3.0

### Features

- Add datasource tracing with P6Spy ([#1784](https://github.com/getsentry/sentry-java/pull/1784))

### Fixes

- ActivityFramesTracker does not throw if Activity has not been added ([#1782](https://github.com/getsentry/sentry-java/pull/1782))
- PerformanceAndroidEventProcessor uses up to date isTracingEnabled set on Configuration callback ([#1786](https://github.com/getsentry/sentry-java/pull/1786))

## 5.2.4

### Fixes

- Window.FEATURE_NO_TITLE does not work when using activity traces ([#1769](https://github.com/getsentry/sentry-java/pull/1769))
- unregister UncaughtExceptionHandler on close ([#1770](https://github.com/getsentry/sentry-java/pull/1770))

## 5.2.3

### Fixes

- Make ActivityFramesTracker operations thread-safe ([#1762](https://github.com/getsentry/sentry-java/pull/1762))
- Clone Scope Contexts ([#1763](https://github.com/getsentry/sentry-java/pull/1763))
- Bump: AGP to 7.0.3 ([#1765](https://github.com/getsentry/sentry-java/pull/1765))

## 5.2.2

### Fixes

- Close HostnameCache#executorService on SentryClient#close ([#1757](https://github.com/getsentry/sentry-java/pull/1757))

## 5.2.1

### Features

- Add isCrashedLastRun support ([#1739](https://github.com/getsentry/sentry-java/pull/1739))
- Attach Java vendor and version to events and transactions ([#1703](https://github.com/getsentry/sentry-java/pull/1703))

### Fixes

- Handle exception if Context.registerReceiver throws ([#1747](https://github.com/getsentry/sentry-java/pull/1747))

## 5.2.0

### Features

- Allow setting proguard via Options and/or external resources ([#1728](https://github.com/getsentry/sentry-java/pull/1728))
- Add breadcrumbs for the Apollo integration ([#1726](https://github.com/getsentry/sentry-java/pull/1726))

### Fixes

- Don't set lastEventId for transactions ([#1727](https://github.com/getsentry/sentry-java/pull/1727))
- ActivityLifecycleIntegration#appStartSpan memory leak ([#1732](https://github.com/getsentry/sentry-java/pull/1732))

## 5.2.0-beta.3

### Features

- Add "data" to spans ([#1717](https://github.com/getsentry/sentry-java/pull/1717))

### Fixes

- Check at runtime if AndroidX.Core is available ([#1718](https://github.com/getsentry/sentry-java/pull/1718))
- Should not capture unfinished transaction ([#1719](https://github.com/getsentry/sentry-java/pull/1719))

## 5.2.0-beta.2

### Fixes

- Bump AGP to 7.0.2 ([#1650](https://github.com/getsentry/sentry-java/pull/1650))
- Drop spans in BeforeSpanCallback. ([#1713](https://github.com/getsentry/sentry-java/pull/1713))

## 5.2.0-beta.1

### Features

- Add tracestate HTTP header support ([#1683](https://github.com/getsentry/sentry-java/pull/1683))
- Add option to filter which origins receive tracing headers ([#1698](https://github.com/getsentry/sentry-java/pull/1698))
- Include unfinished spans in transaction ([#1699](https://github.com/getsentry/sentry-java/pull/1699))
- Add static helpers for creating breadcrumbs ([#1702](https://github.com/getsentry/sentry-java/pull/1702))
- Performance support for Android Apollo ([#1705](https://github.com/getsentry/sentry-java/pull/1705))

### Fixes

- Move tags from transaction.contexts.trace.tags to transaction.tags ([#1700](https://github.com/getsentry/sentry-java/pull/1700))

Breaking changes:

- Updated proguard keep rule for enums, which affects consumer application code ([#1694](https://github.com/getsentry/sentry-java/pull/1694))

## 5.1.2

### Fixes

- Servlet 3.1 compatibility issue ([#1681](https://github.com/getsentry/sentry-java/pull/1681))
- Do not drop Contexts key if Collection, Array or Char ([#1680](https://github.com/getsentry/sentry-java/pull/1680))

## 5.1.1

### Features

- Add support for async methods in Spring MVC ([#1652](https://github.com/getsentry/sentry-java/pull/1652))
- Add secondary constructor taking IHub to SentryOkHttpInterceptor ([#1657](https://github.com/getsentry/sentry-java/pull/1657))
- Merge external map properties ([#1656](https://github.com/getsentry/sentry-java/pull/1656))

### Fixes

- Remove onActivityPreCreated call in favor of onActivityCreated ([#1661](https://github.com/getsentry/sentry-java/pull/1661))
- Do not crash if SENSOR_SERVICE throws ([#1655](https://github.com/getsentry/sentry-java/pull/1655))
- Make sure scope is popped when processing request results in exception ([#1665](https://github.com/getsentry/sentry-java/pull/1665))

## 5.1.0

### Features

- Spring WebClient integration ([#1621](https://github.com/getsentry/sentry-java/pull/1621))
- OpenFeign integration ([#1632](https://github.com/getsentry/sentry-java/pull/1632))
- Add more convenient way to pass BeforeSpanCallback in OpenFeign integration ([#1637](https://github.com/getsentry/sentry-java/pull/1637))

### Fixes

- Bump: sentry-native to 0.4.12 ([#1651](https://github.com/getsentry/sentry-java/pull/1651))

## 5.1.0-beta.9

- No documented changes.

## 5.1.0-beta.8

### Features

- Generate Sentry BOM ([#1486](https://github.com/getsentry/sentry-java/pull/1486))

## 5.1.0-beta.7

### Features

- Slow/Frozen frames metrics ([#1609](https://github.com/getsentry/sentry-java/pull/1609))

## 5.1.0-beta.6

### Features

- Add request body extraction for Spring MVC integration ([#1595](https://github.com/getsentry/sentry-java/pull/1595))

### Fixes

- set min sdk version of sentry-android-fragment to API 14 ([#1608](https://github.com/getsentry/sentry-java/pull/1608))
- Ser/Deser of the UserFeedback from cached envelope ([#1611](https://github.com/getsentry/sentry-java/pull/1611))

## 5.1.0-beta.5

### Fixes

- Make SentryAppender non-final for Log4j2 and Logback ([#1603](https://github.com/getsentry/sentry-java/pull/1603))
- Do not throw IAE when tracing header contain invalid trace id ([#1605](https://github.com/getsentry/sentry-java/pull/1605))

## 5.1.0-beta.4

### Fixes

- Update sentry-native to 0.4.11 ([#1591](https://github.com/getsentry/sentry-java/pull/1591))

## 5.1.0-beta.3

### Features

- Spring Webflux integration ([#1529](https://github.com/getsentry/sentry-java/pull/1529))

## 5.1.0-beta.2

### Features

- Support transaction waiting for children to finish. ([#1535](https://github.com/getsentry/sentry-java/pull/1535))
- Capture logged marker in log4j2 and logback appenders ([#1551](https://github.com/getsentry/sentry-java/pull/1551))
- Allow clearing of attachments in the scope ([#1562](https://github.com/getsentry/sentry-java/pull/1562))
- Set mechanism type in SentryExceptionResolver ([#1556](https://github.com/getsentry/sentry-java/pull/1556))
- Perf. for fragments ([#1528](https://github.com/getsentry/sentry-java/pull/1528))

### Fixes

- Handling missing Spring Security on classpath on Java 8 ([#1552](https://github.com/getsentry/sentry-java/pull/1552))
- Use a different method to get strings from JNI, and avoid excessive Stack Space usage. ([#1214](https://github.com/getsentry/sentry-java/pull/1214))
- Add data field to SentrySpan ([#1555](https://github.com/getsentry/sentry-java/pull/1555))
- Clock drift issue when calling DateUtils#getDateTimeWithMillisPrecision ([#1557](https://github.com/getsentry/sentry-java/pull/1557))
- Prefer snake case for HTTP integration data keys ([#1559](https://github.com/getsentry/sentry-java/pull/1559))
- Assign lastEventId only if event was queued for submission ([#1565](https://github.com/getsentry/sentry-java/pull/1565))

## 5.1.0-beta.1

### Features

- Measure app start time ([#1487](https://github.com/getsentry/sentry-java/pull/1487))
- Automatic breadcrumbs logging for fragment lifecycle ([#1522](https://github.com/getsentry/sentry-java/pull/1522))

## 5.0.1

### Fixes

- Sources and Javadoc artifacts were mixed up ([#1515](https://github.com/getsentry/sentry-java/pull/1515))

## 5.0.0

This release brings many improvements but also new features:

- OkHttp Interceptor for Android ([#1330](https://github.com/getsentry/sentry-java/pull/1330))
- GraalVM Native Image Compatibility ([#1329](https://github.com/getsentry/sentry-java/pull/1329))
- Add option to ignore exceptions by type ([#1352](https://github.com/getsentry/sentry-java/pull/1352))
- Enrich transactions with device contexts ([#1430](https://github.com/getsentry/sentry-java/pull/1430)) ([#1469](https://github.com/getsentry/sentry-java/pull/1469))
- Better interoperability with Kotlin null-safety ([#1439](https://github.com/getsentry/sentry-java/pull/1439)) and ([#1462](https://github.com/getsentry/sentry-java/pull/1462))
- Add coroutines support ([#1479](https://github.com/getsentry/sentry-java/pull/1479))
- OkHttp callback for Customising the Span ([#1478](https://github.com/getsentry/sentry-java/pull/1478))
- Add breadcrumb in Spring RestTemplate integration ([#1481](https://github.com/getsentry/sentry-java/pull/1481))

Breaking changes:

- Migration Guide for [Java](https://docs.sentry.io/platforms/java/migration/)
- Migration Guide for [Android](https://docs.sentry.io/platforms/android/migration/)

Other fixes:

- Fix: Add attachmentType to envelope ser/deser. ([#1504](https://github.com/getsentry/sentry-java/pull/1504))

Thank you:

- @maciejwalkowiak for coding most of it.

## 5.0.0-beta.7

### Fixes


- Ref: Deprecate SentryBaseEvent#getOriginThrowable and add SentryBaseEvent#getThrowableMechanism ([#1502](https://github.com/getsentry/sentry-java/pull/1502))
- Graceful Shutdown flushes event instead of Closing SDK ([#1500](https://github.com/getsentry/sentry-java/pull/1500))
- Do not append threads that come from the EnvelopeFileObserver ([#1501](https://github.com/getsentry/sentry-java/pull/1501))
- Ref: Deprecate cacheDirSize and add maxCacheItems ([#1499](https://github.com/getsentry/sentry-java/pull/1499))
- Append all threads if Hint is Cached but attachThreads is enabled ([#1503](https://github.com/getsentry/sentry-java/pull/1503))

## 5.0.0-beta.6

### Features

- Add secondary constructor to SentryOkHttpInterceptor ([#1491](https://github.com/getsentry/sentry-java/pull/1491))
- Add option to enable debug mode in Log4j2 integration ([#1492](https://github.com/getsentry/sentry-java/pull/1492))

### Fixes

- Ref: Replace clone() with copy constructor ([#1496](https://github.com/getsentry/sentry-java/pull/1496))

## 5.0.0-beta.5

### Features

- OkHttp callback for Customising the Span ([#1478](https://github.com/getsentry/sentry-java/pull/1478))
- Add breadcrumb in Spring RestTemplate integration ([#1481](https://github.com/getsentry/sentry-java/pull/1481))
- Add coroutines support ([#1479](https://github.com/getsentry/sentry-java/pull/1479))

### Fixes

- Cloning Stack ([#1483](https://github.com/getsentry/sentry-java/pull/1483))

## 5.0.0-beta.4

### Fixes

- Enrich Transactions with Context Data ([#1469](https://github.com/getsentry/sentry-java/pull/1469))
- Bump: Apache HttpClient to 5.0.4 ([#1476](https://github.com/getsentry/sentry-java/pull/1476))

## 5.0.0-beta.3

### Fixes

- Handling immutable collections on SentryEvent and protocol objects ([#1468](https://github.com/getsentry/sentry-java/pull/1468))
- Associate event with transaction when thrown exception is not a direct cause ([#1463](https://github.com/getsentry/sentry-java/pull/1463))
- Ref: nullability annotations to Sentry module ([#1439](https://github.com/getsentry/sentry-java/pull/1439)) and ([#1462](https://github.com/getsentry/sentry-java/pull/1462))
- NPE when adding Context Data with null values for log4j2 ([#1465](https://github.com/getsentry/sentry-java/pull/1465))

## 5.0.0-beta.2

### Fixes

- sentry-android-timber package sets sentry.java.android.timber as SDK name ([#1456](https://github.com/getsentry/sentry-java/pull/1456))
- When AppLifecycleIntegration is closed, it should remove observer using UI thread ([#1459](https://github.com/getsentry/sentry-java/pull/1459))
- Bump: AGP to 4.2.0 ([#1460](https://github.com/getsentry/sentry-java/pull/1460))

Breaking Changes:

- Remove: Settings.Secure.ANDROID_ID in favor of generated installationId ([#1455](https://github.com/getsentry/sentry-java/pull/1455))
- Rename: enableSessionTracking to enableAutoSessionTracking ([#1457](https://github.com/getsentry/sentry-java/pull/1457))

## 5.0.0-beta.1

### Fixes

- Ref: Refactor converting HttpServletRequest to Sentry Request in Spring integration ([#1387](https://github.com/getsentry/sentry-java/pull/1387))
- Bump: sentry-native to 0.4.9 ([#1431](https://github.com/getsentry/sentry-java/pull/1431))
- Activity tracing auto instrumentation for Android API < 29 ([#1402](https://github.com/getsentry/sentry-java/pull/1402))
- use connection and read timeouts in ApacheHttpClient based transport ([#1397](https://github.com/getsentry/sentry-java/pull/1397))
- set correct transaction status for unhandled exceptions in SentryTracingFilter ([#1406](https://github.com/getsentry/sentry-java/pull/1406))
- handle network errors in SentrySpanClientHttpRequestInterceptor ([#1407](https://github.com/getsentry/sentry-java/pull/1407))
- set scope on transaction ([#1409](https://github.com/getsentry/sentry-java/pull/1409))
- set status and associate events with transactions ([#1426](https://github.com/getsentry/sentry-java/pull/1426))
- Do not set free memory and is low memory fields when it's a NDK hard crash ([#1399](https://github.com/getsentry/sentry-java/pull/1399))
- Apply user from the scope to transaction ([#1424](https://github.com/getsentry/sentry-java/pull/1424))
- Pass maxBreadcrumbs config. to sentry-native ([#1425](https://github.com/getsentry/sentry-java/pull/1425))
- Run event processors and enrich transactions with contexts ([#1430](https://github.com/getsentry/sentry-java/pull/1430))
- Set Span status for OkHttp integration ([#1447](https://github.com/getsentry/sentry-java/pull/1447))
- Set user on transaction in Spring & Spring Boot integrations ([#1443](https://github.com/getsentry/sentry-java/pull/1443))

## 4.4.0-alpha.2

### Features

- Add option to ignore exceptions by type ([#1352](https://github.com/getsentry/sentry-java/pull/1352))
- Sentry closes Android NDK and ShutdownHook integrations ([#1358](https://github.com/getsentry/sentry-java/pull/1358))
- Allow inheritance of SentryHandler class in sentry-jul package([#1367](https://github.com/getsentry/sentry-java/pull/1367))
- Make NoOpHub public ([#1379](https://github.com/getsentry/sentry-java/pull/1379))
- Configure max spans per transaction ([#1394](https://github.com/getsentry/sentry-java/pull/1394))

### Fixes

- Bump: Upgrade Apache HttpComponents Core to 5.0.3 ([#1375](https://github.com/getsentry/sentry-java/pull/1375))
- NPE when MDC contains null values (sentry-logback) ([#1364](https://github.com/getsentry/sentry-java/pull/1364))
- Avoid NPE when MDC contains null values (sentry-jul) ([#1385](https://github.com/getsentry/sentry-java/pull/1385))
- Accept only non null value maps ([#1368](https://github.com/getsentry/sentry-java/pull/1368))
- Do not bind transactions to scope by default. ([#1376](https://github.com/getsentry/sentry-java/pull/1376))
- Hub thread safety ([#1388](https://github.com/getsentry/sentry-java/pull/1388))
- SentryTransactionAdvice should operate on the new scope ([#1389](https://github.com/getsentry/sentry-java/pull/1389))

## 4.4.0-alpha.1

### Features

- Add an overload for `startTransaction` that sets the created transaction to the Scope ([#1313](https://github.com/getsentry/sentry-java/pull/1313))
- Set SDK version on Transactions ([#1307](https://github.com/getsentry/sentry-java/pull/1307))
- GraalVM Native Image Compatibility ([#1329](https://github.com/getsentry/sentry-java/pull/1329))
- Add OkHttp client application interceptor ([#1330](https://github.com/getsentry/sentry-java/pull/1330))

### Fixes

- Bump: sentry-native to 0.4.8
- Ref: Separate user facing and protocol classes in the Performance feature ([#1304](https://github.com/getsentry/sentry-java/pull/1304))
- Use logger set on SentryOptions in GsonSerializer ([#1308](https://github.com/getsentry/sentry-java/pull/1308))
- Use the bindToScope correctly
- Allow 0.0 to be set on tracesSampleRate ([#1328](https://github.com/getsentry/sentry-java/pull/1328))
- set "java" platform to transactions ([#1332](https://github.com/getsentry/sentry-java/pull/1332))
- Allow disabling tracing through SentryOptions ([#1337](https://github.com/getsentry/sentry-java/pull/1337))

## 4.3.0

### Features

- Activity tracing auto instrumentation

### Fixes

- Aetting in-app-includes from external properties ([#1291](https://github.com/getsentry/sentry-java/pull/1291))
- Initialize Sentry in Logback appender when DSN is not set in XML config ([#1296](https://github.com/getsentry/sentry-java/pull/1296))
- JUL integration SDK name ([#1293](https://github.com/getsentry/sentry-java/pull/1293))

## 4.2.0

### Features

- Improve EventProcessor nullability annotations ([#1229](https://github.com/getsentry/sentry-java/pull/1229)).
- Add ability to flush events synchronously.
- Support @SentrySpan and @SentryTransaction on classes and interfaces. ([#1243](https://github.com/getsentry/sentry-java/pull/1243))
- Do not serialize empty collections and maps ([#1245](https://github.com/getsentry/sentry-java/pull/1245))
- Integration interface better compatibility with Kotlin null-safety
- Simplify Sentry configuration in Spring integration ([#1259](https://github.com/getsentry/sentry-java/pull/1259))
- Simplify configuring Logback integration when environment variable with the DSN is not set ([#1271](https://github.com/getsentry/sentry-java/pull/1271))
- Add Request to the Scope. [#1270](https://github.com/getsentry/sentry-java/pull/1270))
- Optimize SentryTracingFilter when hub is disabled.

### Fixes

- Bump: sentry-native to 0.4.7
- Optimize DuplicateEventDetectionEventProcessor performance ([#1247](https://github.com/getsentry/sentry-java/pull/1247)).
- Prefix sdk.package names with io.sentry ([#1249](https://github.com/getsentry/sentry-java/pull/1249))
- Remove experimental annotation for Attachment ([#1257](https://github.com/getsentry/sentry-java/pull/1257))
- Mark stacktrace as snapshot if captured at arbitrary moment ([#1231](https://github.com/getsentry/sentry-java/pull/1231))
- Disable Gson HTML escaping
- Make the ANR Atomic flags immutable
- Prevent NoOpHub from creating heavy SentryOptions objects ([#1272](https://github.com/getsentry/sentry-java/pull/1272))
- SentryTransaction#getStatus NPE ([#1273](https://github.com/getsentry/sentry-java/pull/1273))
- Discard unfinished Spans before sending them over to Sentry ([#1279](https://github.com/getsentry/sentry-java/pull/1279))
- Interrupt the thread in QueuedThreadPoolExecutor ([#1276](https://github.com/getsentry/sentry-java/pull/1276))
- SentryTransaction#finish should not clear another transaction from the scope ([#1278](https://github.com/getsentry/sentry-java/pull/1278))

Breaking Changes:
- Enchancement: SentryExceptionResolver should not send handled errors by default ([#1248](https://github.com/getsentry/sentry-java/pull/1248)).
- Ref: Simplify RestTemplate instrumentation ([#1246](https://github.com/getsentry/sentry-java/pull/1246))
- Enchancement: Add overloads for startTransaction taking op and description ([#1244](https://github.com/getsentry/sentry-java/pull/1244))

## 4.1.0

### Features

- Improve Kotlin compatibility for SdkVersion ([#1213](https://github.com/getsentry/sentry-java/pull/1213))
- Support logging via JUL ([#1211](https://github.com/getsentry/sentry-java/pull/1211))

### Fixes

- Returning Sentry trace header from Span ([#1217](https://github.com/getsentry/sentry-java/pull/1217))
- Remove misleading error logs ([#1222](https://github.com/getsentry/sentry-java/pull/1222))

## 4.0.0

This release brings the Sentry Performance feature to Java SDK, Spring, Spring Boot, and Android integrations. Read more in the reference documentation:

- [Performance for Java](https://docs.sentry.io/platforms/java/performance/)
- [Performance for Spring](https://docs.sentry.io/platforms/java/guides/spring/)
- [Performance for Spring Boot](https://docs.sentry.io/platforms/java/guides/spring-boot/)
- [Performance for Android](https://docs.sentry.io/platforms/android/performance/)

### Other improvements:

#### Core:

- Improved loading external configuration:
  - Load `sentry.properties` from the application's current working directory ([#1046](https://github.com/getsentry/sentry-java/pull/1046))
  - Resolve `in-app-includes`, `in-app-excludes`, `tags`, `debug`, `uncaught.handler.enabled` parameters from the external configuration
- Set global tags on SentryOptions and load them from external configuration ([#1066](https://github.com/getsentry/sentry-java/pull/1066))
- Add support for attachments ([#1082](https://github.com/getsentry/sentry-java/pull/1082))
- Resolve `servername` from the localhost address
- Simplified transport configuration through setting `TransportFactory` instead of `ITransport` on SentryOptions ([#1124](https://github.com/getsentry/sentry-java/pull/1124))

#### Spring Boot:

- Add the ability to register multiple `OptionsConfiguration` beans ([#1093](https://github.com/getsentry/sentry-java/pull/1093))
- Initialize Logback after context refreshes ([#1129](https://github.com/getsentry/sentry-java/pull/1129))

#### Android:

- Add `isSideLoaded` and `installerStore` tags automatically (Where your App. was installed from eg Google Play, Amazon Store, downloaded APK, etc...)
- Bump: sentry-native to 0.4.6
- Bump: Gradle to 6.8.1 and AGP to 4.1.2

## 4.0.0-beta.1

### Features

- Add addToTransactions to Attachment ([#1191](https://github.com/getsentry/sentry-java/pull/1191))
- Support SENTRY_TRACES_SAMPLE_RATE conf. via env variables ([#1171](https://github.com/getsentry/sentry-java/pull/1171))
- Pass request to CustomSamplingContext in Spring integration ([#1172](https://github.com/getsentry/sentry-java/pull/1172))
- Move `SentrySpanClientHttpRequestInterceptor` to Spring module ([#1181](https://github.com/getsentry/sentry-java/pull/1181))
- Add overload for `transaction/span.finish(SpanStatus)` ([#1182](https://github.com/getsentry/sentry-java/pull/1182))
- Simplify registering traces sample callback in Spring integration ([#1184](https://github.com/getsentry/sentry-java/pull/1184))
- Polish Performance API ([#1165](https://github.com/getsentry/sentry-java/pull/1165))
- Set "debug" through external properties ([#1186](https://github.com/getsentry/sentry-java/pull/1186))
- Simplify Spring integration ([#1188](https://github.com/getsentry/sentry-java/pull/1188))
- Init overload with dsn ([#1195](https://github.com/getsentry/sentry-java/pull/1195))
- Enable Kotlin map-like access on CustomSamplingContext ([#1192](https://github.com/getsentry/sentry-java/pull/1192))
- Auto register custom ITransportFactory in Spring integration ([#1194](https://github.com/getsentry/sentry-java/pull/1194))
- Improve Kotlin property access in Performance API ([#1193](https://github.com/getsentry/sentry-java/pull/1193))
- Copy options tags to transactions ([#1198](https://github.com/getsentry/sentry-java/pull/1198))
- Add convenient method for accessing event's throwable ([#1202](https://github.com/getsentry/sentry-java/pull/1202))

### Fixes

- Ref: Set SpanContext on SentryTransaction to avoid potential NPE ([#1173](https://github.com/getsentry/sentry-java/pull/1173))
- Free Local Refs manually due to Android local ref. count limits
- Bring back support for setting transaction name without ongoing transaction ([#1183](https://github.com/getsentry/sentry-java/pull/1183))

## 4.0.0-alpha.3

### Features

- Improve ITransaction and ISpan null-safety compatibility ([#1161](https://github.com/getsentry/sentry-java/pull/1161))
- Automatically assign span context to captured events ([#1156](https://github.com/getsentry/sentry-java/pull/1156))
- Autoconfigure Apache HttpClient 5 based Transport in Spring Boot integration ([#1143](https://github.com/getsentry/sentry-java/pull/1143))
- Send user.ip_address = {{auto}} when sendDefaultPii is true ([#1015](https://github.com/getsentry/sentry-java/pull/1015))
- Read tracesSampleRate from AndroidManifest
- OutboxSender supports all envelope item types ([#1158](https://github.com/getsentry/sentry-java/pull/1158))
- Read `uncaught.handler.enabled` property from the external configuration
- Resolve servername from the localhost address
- Add maxAttachmentSize to SentryOptions ([#1138](https://github.com/getsentry/sentry-java/pull/1138))
- Drop invalid attachments ([#1134](https://github.com/getsentry/sentry-java/pull/1134))
- Set isSideLoaded info tags
- Add non blocking Apache HttpClient 5 based Transport ([#1136](https://github.com/getsentry/sentry-java/pull/1136))

### Fixes

- Ref: Make Attachment immutable ([#1120](https://github.com/getsentry/sentry-java/pull/1120))
- Ref: using Calendar to generate Dates
- Ref: Return NoOpTransaction instead of null ([#1126](https://github.com/getsentry/sentry-java/pull/1126))
- Ref: `ITransport` implementations are now responsible for executing request in asynchronous or synchronous way ([#1118](https://github.com/getsentry/sentry-java/pull/1118))
- Ref: Add option to set `TransportFactory` instead of `ITransport` on `SentryOptions` ([#1124](https://github.com/getsentry/sentry-java/pull/1124))
- Ref: Simplify ITransport creation in ITransportFactory ([#1135](https://github.com/getsentry/sentry-java/pull/1135))
- Fixes and Tests: Session serialization and deserialization
- Inheriting sampling decision from parent ([#1100](https://github.com/getsentry/sentry-java/pull/1100))
- Exception only sets a stack trace if there are frames
- Initialize Logback after context refreshes ([#1129](https://github.com/getsentry/sentry-java/pull/1129))
- Do not crash when passing null values to @Nullable methods, eg User and Scope
- Resolving dashed properties from external configuration
- Consider {{ auto }} as a default ip address ([#1015](https://github.com/getsentry/sentry-java/pull/1015))
- Set release and environment on Transactions ([#1152](https://github.com/getsentry/sentry-java/pull/1152))
- Do not set transaction on the scope automatically

## 4.0.0-alpha.2

### Features

- Add basic support for attachments ([#1082](https://github.com/getsentry/sentry-java/pull/1082))
- Set transaction name on events and transactions sent using Spring integration ([#1067](https://github.com/getsentry/sentry-java/pull/1067))
- Set global tags on SentryOptions and load them from external configuration ([#1066](https://github.com/getsentry/sentry-java/pull/1066))
- Add API validator and remove deprecated methods
- Add more convenient method to start a child span ([#1073](https://github.com/getsentry/sentry-java/pull/1073))
- Autoconfigure traces callback in Spring Boot integration ([#1074](https://github.com/getsentry/sentry-java/pull/1074))
- Resolve in-app-includes and in-app-excludes parameters from the external configuration
- Make InAppIncludesResolver public ([#1084](https://github.com/getsentry/sentry-java/pull/1084))
- Add the ability to register multiple OptionsConfiguration beans ([#1093](https://github.com/getsentry/sentry-java/pull/1093))
- Database query tracing with datasource-proxy ([#1095](https://github.com/getsentry/sentry-java/pull/1095))

### Fixes

- Ref: Refactor resolving SpanContext for Throwable ([#1068](https://github.com/getsentry/sentry-java/pull/1068))
- Ref: Change "op" to "operation" in @SentrySpan and @SentryTransaction
- Remove method reference in SentryEnvelopeItem ([#1091](https://github.com/getsentry/sentry-java/pull/1091))
- Set current thread only if there are no exceptions
- SentryOptions creates GsonSerializer by default
- Append DebugImage list if event already has it
- Sort breadcrumbs by Date if there are breadcrumbs already in the event

## 4.0.0-alpha.1

### Features

- Load `sentry.properties` from the application's current working directory ([#1046](https://github.com/getsentry/sentry-java/pull/1046))
- Performance monitoring ([#971](https://github.com/getsentry/sentry-java/pull/971))
- Performance monitoring for Spring Boot applications ([#971](https://github.com/getsentry/sentry-java/pull/971))

### Fixes

- Ref: Refactor JSON deserialization ([#1047](https://github.com/getsentry/sentry-java/pull/1047))

## 3.2.1

### Fixes

- Set current thread only if theres no exceptions ([#1064](https://github.com/getsentry/sentry-java/pull/1064))
- Append DebugImage list if event already has it ([#1092](https://github.com/getsentry/sentry-java/pull/1092))
- Sort breadcrumbs by Date if there are breadcrumbs already in the event ([#1094](https://github.com/getsentry/sentry-java/pull/1094))
- Free Local Refs manually due to Android local ref. count limits  ([#1179](https://github.com/getsentry/sentry-java/pull/1179))

## 3.2.0

### Features

- Expose a Module (Debug images) Loader for Android thru sentry-native ([#1043](https://github.com/getsentry/sentry-java/pull/1043))
- Added java doc to protocol classes based on sentry-data-schemes project ([#1045](https://github.com/getsentry/sentry-java/pull/1045))
- Make SentryExceptionResolver Order configurable to not send handled web exceptions ([#1008](https://github.com/getsentry/sentry-java/pull/1008))
- Resolve HTTP Proxy parameters from the external configuration ([#1028](https://github.com/getsentry/sentry-java/pull/1028))
- Sentry NDK integration is compiled against default NDK version based on AGP's version ([#1048](https://github.com/getsentry/sentry-java/pull/1048))

### Fixes

- Bump: AGP 4.1.1 ([#1040](https://github.com/getsentry/sentry-java/pull/1040))
- Update to sentry-native 0.4.4 and fix shared library builds ([#1039](https://github.com/getsentry/sentry-java/pull/1039))
- use neutral Locale for String operations ([#1033](https://github.com/getsentry/sentry-java/pull/1033))
- Clean up JNI code and properly free strings ([#1050](https://github.com/getsentry/sentry-java/pull/1050))
- set userId for hard-crashes if no user is set ([#1049](https://github.com/getsentry/sentry-java/pull/1049))

## 3.1.3

### Fixes

- Fix broken NDK integration on 3.1.2 (release failed on packaging a .so file)
- Increase max cached events to 30 ([#1029](https://github.com/getsentry/sentry-java/pull/1029))
- Normalize DSN URI ([#1030](https://github.com/getsentry/sentry-java/pull/1030))

## 3.1.2

### Features

- Manually capturing User Feedback
- Set environment to "production" by default.
- Make public the Breadcrumb constructor that accepts a Date ([#1012](https://github.com/getsentry/sentry-java/pull/1012))

### Fixes

- ref: Validate event id on user feedback submission

## 3.1.1

### Features

- Bind logging related SentryProperties to Slf4j Level instead of Logback to improve Log4j2 compatibility

### Fixes

- Prevent Logback and Log4j2 integrations from re-initializing Sentry when Sentry is already initialized
- Make sure HttpServletRequestSentryUserProvider runs by default before custom SentryUserProvider beans
- Fix setting up Sentry in Spring Webflux annotation by changing the scope of Spring WebMvc related dependencies

## 3.1.0

### Features

- Make getThrowable public and improve set contexts ([#967](https://github.com/getsentry/sentry-java/pull/967))
- Accepted quoted values in properties from external configuration ([#972](https://github.com/getsentry/sentry-java/pull/972))

### Fixes

- Auto-Configure `inAppIncludes` in Spring Boot integration ([#966](https://github.com/getsentry/sentry-java/pull/966))
- Bump: Android Gradle Plugin 4.0.2 ([#968](https://github.com/getsentry/sentry-java/pull/968))
- Don't require `sentry.dsn` to be set when using `io.sentry:sentry-spring-boot-starter` and `io.sentry:sentry-logback` together ([#965](https://github.com/getsentry/sentry-java/pull/965))
- Remove chunked streaming mode ([#974](https://github.com/getsentry/sentry-java/pull/974))
- Android 11 + targetSdkVersion 30 crashes Sentry on start ([#977](https://github.com/getsentry/sentry-java/pull/977))

## 3.0.0

## Java + Android

This release marks the re-unification of Java and Android SDK code bases.
It's based on the Android 2.0 SDK, which implements [Sentry's unified API](https://develop.sentry.dev/sdk/unified-api/).

Considerable changes were done, which include a lot of improvements. More are covered below, but the highlights are:

- Improved `log4j2` integration
  - Capture breadcrumbs for level INFO and higher
  - Raises event for ERROR and higher.
  - Minimum levels are configurable.
  - Optionally initializes the SDK via appender.xml
- Dropped support to `log4j`.
- Improved `logback` integration
  - Capture breadcrumbs for level INFO and higher
  - Raises event for ERROR and higher.
  - Minimum levels are configurable.
  - Optionally initializes the SDK via appender.xml
  - Configurable via Spring integration if both are enabled
- Spring
  - No more duplicate events with Spring and logback
  - Auto initalizes if DSN is available
  - Configuration options available with auto complete
- Google App Engine support dropped

## What’s Changed

- Callback to validate SSL certificate ([#944](https://github.com/getsentry/sentry-java/pull/944))
- Attach stack traces enabled by default

### Android specific

- Release health enabled by default for Android
- Sync of Scopes for Java -> Native (NDK)
- Bump Sentry-Native v0.4.2
- Android 11 Support

[Android migration docs](https://docs.sentry.io/platforms/android/migration/#migrating-from-sentry-android-2x-to-sentry-android-3x)

### Java specific

- Unified API for Java SDK and integrations (Spring, Spring boot starter, Servlet, Logback, Log4j2)

New Java [docs](https://docs.sentry.io/platforms/java/) are live and being improved.

## Acquisition

Packages were released on [`bintray sentry-java`](https://dl.bintray.com/getsentry/sentry-java/io/sentry/), [`bintray sentry-android`](https://dl.bintray.com/getsentry/sentry-android/io/sentry/), [`jcenter`](https://jcenter.bintray.com/io/sentry/) and [`mavenCentral`](https://repo.maven.apache.org/maven2/io/sentry/)

## Where is the Java 1.7 code base?

The previous Java releases, are all available in this repository through the tagged releases.
## 3.0.0-beta.1

## What’s Changed

- feat: ssl support ([#944](https://github.com/getsentry/sentry-java/pull/944)) @ninekaw9 @marandaneto
- feat: sync Java to C ([#937](https://github.com/getsentry/sentry-java/pull/937)) @bruno-garcia @marandaneto
- feat: Auto-configure Logback appender in Spring Boot integration. ([#938](https://github.com/getsentry/sentry-java/pull/938)) @maciejwalkowiak
- feat: Add Servlet integration. ([#935](https://github.com/getsentry/sentry-java/pull/935)) @maciejwalkowiak
- fix: Pop scope at the end of the request in Spring integration. ([#936](https://github.com/getsentry/sentry-java/pull/936)) @maciejwalkowiak
- bump: Upgrade Spring Boot to 2.3.4. ([#932](https://github.com/getsentry/sentry-java/pull/932)) @maciejwalkowiak
- fix: Do not set cookies when send pii is set to false. ([#931](https://github.com/getsentry/sentry-java/pull/931)) @maciejwalkowiak

Packages were released on [`bintray sentry-java`](https://dl.bintray.com/getsentry/sentry-java/io/sentry/), [`bintray sentry-android`](https://dl.bintray.com/getsentry/sentry-android/io/sentry/), [`jcenter`](https://jcenter.bintray.com/io/sentry/) and [`mavenCentral`](https://repo.maven.apache.org/maven2/io/sentry/)

We'd love to get feedback.

## 3.0.0-alpha.3

### Features

- Enable attach stack traces and disable attach threads by default ([#921](https://github.com/getsentry/sentry-java/pull/921)) @marandaneto

### Fixes

- Bump sentry-native to 0.4.2 ([#926](https://github.com/getsentry/sentry-java/pull/926)) @marandaneto
- ref: remove log level as RN do not use it anymore ([#924](https://github.com/getsentry/sentry-java/pull/924)) @marandaneto
- Read sample rate correctly from manifest meta data ([#923](https://github.com/getsentry/sentry-java/pull/923)) @marandaneto

Packages were released on [`bintray sentry-android`](https://dl.bintray.com/getsentry/sentry-android/io/sentry/) and [`bintray sentry-java`](https://dl.bintray.com/getsentry/sentry-java/io/sentry/)

We'd love to get feedback.

## 3.0.0-alpha.2

TBD

Packages were released on [bintray](https://dl.bintray.com/getsentry/maven/io/sentry/)

> Note: This release marks the unification of the Java and Android Sentry codebases based on the core of the Android SDK (version 2.x).
Previous releases for the Android SDK (version 2.x) can be found on the now archived: https://github.com/getsentry/sentry-android/

## 3.0.0-alpha.1

### Features

### Fixes


## New releases will happen on a different repository:

https://github.com/getsentry/sentry-java

## What’s Changed

### Features

### Fixes


- feat: enable release health by default

Packages were released on [`bintray`](https://dl.bintray.com/getsentry/sentry-android/io/sentry/sentry-android/), [`jcenter`](https://jcenter.bintray.com/io/sentry/sentry-android/) and [`mavenCentral`](https://repo.maven.apache.org/maven2/io/sentry/sentry-android/)

We'd love to get feedback.

## 2.3.1

### Fixes

- Add main thread checker for the app lifecycle integration ([#525](https://github.com/getsentry/sentry-android/pull/525)) @marandaneto
- Set correct migration link ([#523](https://github.com/getsentry/sentry-android/pull/523)) @fupduck
- Warn about Sentry re-initialization. ([#521](https://github.com/getsentry/sentry-android/pull/521)) @maciejwalkowiak
- Set SDK version in `MainEventProcessor`. ([#513](https://github.com/getsentry/sentry-android/pull/513)) @maciejwalkowiak
- Bump sentry-native to 0.4.0 ([#512](https://github.com/getsentry/sentry-android/pull/512)) @marandaneto
- Bump Gradle to 6.6 and fix linting issues ([#510](https://github.com/getsentry/sentry-android/pull/510)) @marandaneto
- fix(sentry-java): Contexts belong on the Scope ([#504](https://github.com/getsentry/sentry-android/pull/504)) @maciejwalkowiak
- Add tests for verifying scope changes thread isolation ([#508](https://github.com/getsentry/sentry-android/pull/508)) @maciejwalkowiak
- Set `SdkVersion` in default `SentryOptions` created in sentry-core module ([#506](https://github.com/getsentry/sentry-android/pull/506)) @maciejwalkowiak

Packages were released on [`bintray`](https://dl.bintray.com/getsentry/sentry-android/io/sentry/sentry-android/), [`jcenter`](https://jcenter.bintray.com/io/sentry/sentry-android/) and [`mavenCentral`](https://repo.maven.apache.org/maven2/io/sentry/sentry-android/)

We'd love to get feedback.

## 2.3.0

### Features

- Add console application sample. ([#502](https://github.com/getsentry/sentry-android/pull/502)) @maciejwalkowiak
- Log stacktraces in SystemOutLogger ([#498](https://github.com/getsentry/sentry-android/pull/498)) @maciejwalkowiak
- Add method to add breadcrumb with string parameter. ([#501](https://github.com/getsentry/sentry-android/pull/501)) @maciejwalkowiak

### Fixes

- Converting UTC and ISO timestamp when missing Locale/TimeZone do not error ([#505](https://github.com/getsentry/sentry-android/pull/505)) @marandaneto
- Call `Sentry#close` on JVM shutdown. ([#497](https://github.com/getsentry/sentry-android/pull/497)) @maciejwalkowiak
- ref: sentry-core changes for console app ([#473](https://github.com/getsentry/sentry-android/pull/473)) @marandaneto

Obs: If you are using its own instance of `Hub`/`SentryClient` and reflection to set up the SDK to be usable within Libraries, this change may break your code, please fix the renamed classes.

Packages were released on [`bintray`](https://dl.bintray.com/getsentry/sentry-android/io/sentry/sentry-android/), [`jcenter`](https://jcenter.bintray.com/io/sentry/sentry-android/) and [`mavenCentral`](https://repo.maven.apache.org/maven2/io/sentry/sentry-android/)

We'd love to get feedback.

## 2.2.2

### Features

- Add sdk to envelope header ([#488](https://github.com/getsentry/sentry-android/pull/488)) @marandaneto
- Log request if response code is not 200 ([#484](https://github.com/getsentry/sentry-android/pull/484)) @marandaneto

### Fixes

- Bump plugin versions ([#487](https://github.com/getsentry/sentry-android/pull/487)) @marandaneto
- Bump: AGP 4.0.1 ([#486](https://github.com/getsentry/sentry-android/pull/486)) @marandaneto

Packages were released on [`bintray`](https://dl.bintray.com/getsentry/sentry-android/io/sentry/sentry-android/), [`jcenter`](https://jcenter.bintray.com/io/sentry/sentry-android/) and [`mavenCentral`](https://repo.maven.apache.org/maven2/io/sentry/sentry-android/)

We'd love to get feedback.

## 2.2.1

### Fixes

- Timber adds breadcrumb even if event level is < minEventLevel ([#480](https://github.com/getsentry/sentry-android/pull/480)) @marandaneto
- Contexts serializer avoids reflection and fixes desugaring issue ([#478](https://github.com/getsentry/sentry-android/pull/478)) @marandaneto
- clone session before sending to the transport ([#474](https://github.com/getsentry/sentry-android/pull/474)) @marandaneto
- Bump Gradle 6.5.1 ([#479](https://github.com/getsentry/sentry-android/pull/479)) @marandaneto

Packages were released on [`bintray`](https://dl.bintray.com/getsentry/sentry-android/io/sentry/sentry-android/), [`jcenter`](https://jcenter.bintray.com/io/sentry/sentry-android/) and [`mavenCentral`](https://repo.maven.apache.org/maven2/io/sentry/sentry-android/)

We'd love to get feedback.

## 2.2.0

### Fixes

- Negative session sequence if the date is before java date epoch ([#471](https://github.com/getsentry/sentry-android/pull/471)) @marandaneto
- Deserialise unmapped contexts values from envelope ([#470](https://github.com/getsentry/sentry-android/pull/470)) @marandaneto
- Bump: sentry-native 0.3.4 ([#468](https://github.com/getsentry/sentry-android/pull/468)) @marandaneto

- feat: timber integration ([#464](https://github.com/getsentry/sentry-android/pull/464)) @marandaneto

1) To add integrations it requires a [manual initialization](https://docs.sentry.io/platforms/android/#manual-initialization) of the Android SDK.

2) Add the `sentry-android-timber` dependency:

```groovy
implementation 'io.sentry:sentry-android-timber:{version}' // version >= 2.2.0
```

3) Initialize and add the `SentryTimberIntegration`:

```java
SentryAndroid.init(this, options -> {
    // default values:
    // minEventLevel = ERROR
    // minBreadcrumbLevel = INFO
    options.addIntegration(new SentryTimberIntegration());

    // custom values for minEventLevel and minBreadcrumbLevel
    // options.addIntegration(new SentryTimberIntegration(SentryLevel.WARNING, SentryLevel.ERROR));
});
```

4) Use the Timber integration:

```java
try {
    int x = 1 / 0;
} catch (Exception e) {
    Timber.e(e);
}
```

Packages were released on [`bintray`](https://dl.bintray.com/getsentry/sentry-android/io/sentry/sentry-android/), [`jcenter`](https://jcenter.bintray.com/io/sentry/sentry-android/) and [`mavenCentral`](https://repo.maven.apache.org/maven2/io/sentry/sentry-android/)

We'd love to get feedback.

## 2.1.7

### Fixes

- Init native libs if available on SDK init ([#461](https://github.com/getsentry/sentry-android/pull/461)) @marandaneto
- Make JVM target explicit in sentry-core ([#462](https://github.com/getsentry/sentry-android/pull/462)) @dilbernd
- Timestamp with millis from react-native should be in UTC format ([#456](https://github.com/getsentry/sentry-android/pull/456)) @marandaneto
- Bump Gradle to 6.5 ([#454](https://github.com/getsentry/sentry-android/pull/454)) @marandaneto

Packages were released on [`bintray`](https://dl.bintray.com/getsentry/sentry-android/io/sentry/sentry-android/), [`jcenter`](https://jcenter.bintray.com/io/sentry/sentry-android/) and [`mavenCentral`](https://repo.maven.apache.org/maven2/io/sentry/sentry-android/)

We'd love to get feedback.

## 2.1.6

### Fixes

- Do not lookup sentry-debug-meta but instead load it directly ([#445](https://github.com/getsentry/sentry-android/pull/445)) @marandaneto
- Regression on v2.1.5 which can cause a crash on SDK init

Packages were released on [`bintray`](https://dl.bintray.com/getsentry/sentry-android/io/sentry/sentry-android/), [`jcenter`](https://jcenter.bintray.com/io/sentry/sentry-android/) and [`mavenCentral`](https://repo.maven.apache.org/maven2/io/sentry/sentry-android/)

We'd love to get feedback.

## 2.1.5

### Fixes

This version has a severe bug and can cause a crash on SDK init

Please upgrade to https://github.com/getsentry/sentry-android/releases/tag/2.1.6

## 2.1.4

### Features

- Make gzip as default content encoding type ([#433](https://github.com/getsentry/sentry-android/pull/433)) @marandaneto
- Use AGP 4 features ([#366](https://github.com/getsentry/sentry-android/pull/366)) @marandaneto
- Create GH Actions CI for Ubuntu/macOS ([#403](https://github.com/getsentry/sentry-android/pull/403)) @marandaneto
- Make root checker better and minimize false positive ([#417](https://github.com/getsentry/sentry-android/pull/417)) @marandaneto

### Fixes

- bump: sentry-native to 0.3.1 ([#440](https://github.com/getsentry/sentry-android/pull/440)) @marandaneto
- Update last session timestamp ([#437](https://github.com/getsentry/sentry-android/pull/437)) @marandaneto
- Filter trim memory breadcrumbs ([#431](https://github.com/getsentry/sentry-android/pull/431)) @marandaneto

Packages were released on [`bintray`](https://dl.bintray.com/getsentry/sentry-android/io/sentry/sentry-android/), [`jcenter`](https://jcenter.bintray.com/io/sentry/sentry-android/) and [`mavenCentral`](https://repo.maven.apache.org/maven2/io/sentry/sentry-android/)

We'd love to get feedback.

## 2.1.3

### Fixes

This fixes several critical bugs in sentry-android 2.0 and 2.1

- Sentry.init register integrations after creating the main Hub instead of doing it in the main Hub ctor ([#427](https://github.com/getsentry/sentry-android/pull/427)) @marandaneto
- make NoOpLogger public ([#425](https://github.com/getsentry/sentry-android/pull/425)) @marandaneto
- ConnectivityChecker returns connection status and events are not trying to be sent if no connection. ([#420](https://github.com/getsentry/sentry-android/pull/420)) @marandaneto
- thread pool executor is a single thread executor instead of scheduled thread executor ([#422](https://github.com/getsentry/sentry-android/pull/422)) @marandaneto
- Add Abnormal to the Session.State enum as its part of the protocol ([#424](https://github.com/getsentry/sentry-android/pull/424)) @marandaneto
- Bump: Gradle to 6.4.1 ([#419](https://github.com/getsentry/sentry-android/pull/419)) @marandaneto

We recommend that you use sentry-android 2.1.3 over the initial release of sentry-android 2.0 and 2.1.

Packages were released on [`bintray`](https://dl.bintray.com/getsentry/sentry-android/io/sentry/sentry-android/), [`jcenter`](https://jcenter.bintray.com/io/sentry/sentry-android/) and [`mavenCentral`](https://repo.maven.apache.org/maven2/io/sentry/sentry-android/)

We'd love to get feedback.

## 2.1.2

### Features

- Added options to configure http transport ([#411](https://github.com/getsentry/sentry-android/pull/411)) @marandaneto

### Fixes

- Phone state breadcrumbs require read_phone_state on older OS versions ([#415](https://github.com/getsentry/sentry-android/pull/415)) @marandaneto @bsergean
- before raising ANR events, we check ProcessErrorStateInfo if available ([#412](https://github.com/getsentry/sentry-android/pull/412)) @marandaneto
- send cached events to use a single thread executor ([#405](https://github.com/getsentry/sentry-android/pull/405)) @marandaneto
- initing SDK on AttachBaseContext ([#409](https://github.com/getsentry/sentry-android/pull/409)) @marandaneto
- sessions can't be abnormal, but exited if not ended properly ([#410](https://github.com/getsentry/sentry-android/pull/410)) @marandaneto

Packages were released on [`bintray`](https://dl.bintray.com/getsentry/sentry-android/io/sentry/sentry-android/), [`jcenter`](https://jcenter.bintray.com/io/sentry/sentry-android/) and [`mavenCentral`](https://repo.maven.apache.org/maven2/io/sentry/sentry-android/)

We'd love to get feedback.

## 2.1.1

### Features

- Added missing getters on Breadcrumb and SentryEvent ([#397](https://github.com/getsentry/sentry-android/pull/397)) @marandaneto
- Add trim memory breadcrumbs ([#395](https://github.com/getsentry/sentry-android/pull/395)) @marandaneto
- Only set breadcrumb extras if not empty ([#394](https://github.com/getsentry/sentry-android/pull/394)) @marandaneto
- Added samples of how to disable automatic breadcrumbs ([#389](https://github.com/getsentry/sentry-android/pull/389)) @marandaneto

### Fixes

- Set missing release, environment and dist to sentry-native options ([#404](https://github.com/getsentry/sentry-android/pull/404)) @marandaneto
- Do not add automatic and empty sensor breadcrumbs ([#401](https://github.com/getsentry/sentry-android/pull/401)) @marandaneto
- ref: removed Thread.sleep from LifecycleWatcher tests, using awaitility and DateProvider ([#392](https://github.com/getsentry/sentry-android/pull/392)) @marandaneto
- ref: added a DateTimeProvider for making retry after testable ([#391](https://github.com/getsentry/sentry-android/pull/391)) @marandaneto
- Bump Gradle to 6.4 ([#390](https://github.com/getsentry/sentry-android/pull/390)) @marandaneto
- Bump sentry-native to 0.2.6 ([#396](https://github.com/getsentry/sentry-android/pull/396)) @marandaneto

Packages were released on [`bintray`](https://dl.bintray.com/getsentry/sentry-android/io/sentry/sentry-android/), [`jcenter`](https://jcenter.bintray.com/io/sentry/sentry-android/) and [`mavenCentral`](https://repo.maven.apache.org/maven2/io/sentry/sentry-android/)

We'd love to get feedback.

## 2.1.0

### Features

- Includes all the changes of 2.1.0 alpha, beta and RC

### Fixes

- fix when PhoneStateListener is not ready for use ([#387](https://github.com/getsentry/sentry-android/pull/387)) @marandaneto
- make ANR 5s by default ([#388](https://github.com/getsentry/sentry-android/pull/388)) @marandaneto
- rate limiting by categories ([#381](https://github.com/getsentry/sentry-android/pull/381)) @marandaneto
- Bump NDK to latest stable version 21.1.6352462 ([#386](https://github.com/getsentry/sentry-android/pull/386)) @marandaneto

Packages were released on [`bintray`](https://dl.bintray.com/getsentry/sentry-android/io/sentry/sentry-android/), [`jcenter`](https://jcenter.bintray.com/io/sentry/sentry-android/) and [`mavenCentral`](https://repo.maven.apache.org/maven2/io/sentry/sentry-android/)

We'd love to get feedback.

## 2.0.3

### Fixes

- patch from 2.1.0-alpha.2 - avoid crash if NDK throws UnsatisfiedLinkError ([#344](https://github.com/getsentry/sentry-android/pull/344)) @marandaneto

Packages were released on [`bintray`](https://dl.bintray.com/getsentry/sentry-android/io/sentry/sentry-android/), [`jcenter`](https://jcenter.bintray.com/io/sentry/sentry-android/) and [`mavenCentral`](https://repo.maven.apache.org/maven2/io/sentry/sentry-android/)

We'd love to get feedback.

## 2.1.0-RC.1

### Features

- Options for uncaught exception and make SentryOptions list Thread-Safe ([#384](https://github.com/getsentry/sentry-android/pull/384)) @marandaneto
- Automatic breadcrumbs for app, activity and sessions lifecycles and system events ([#348](https://github.com/getsentry/sentry-android/pull/348)) @marandaneto
- Make capture session and envelope internal ([#372](https://github.com/getsentry/sentry-android/pull/372)) @marandaneto

### Fixes

- If retry after header has empty categories, apply retry after to all of them ([#377](https://github.com/getsentry/sentry-android/pull/377)) @marandaneto
- Discard events and envelopes if cached and retry after ([#378](https://github.com/getsentry/sentry-android/pull/378)) @marandaneto
- Merge loadLibrary calls for sentry-native and clean up CMake files ([#373](https://github.com/getsentry/sentry-android/pull/373)) @Swatinem
- Exceptions should be sorted oldest to newest ([#370](https://github.com/getsentry/sentry-android/pull/370)) @marandaneto
- Check external storage size even if its read only ([#368](https://github.com/getsentry/sentry-android/pull/368)) @marandaneto
- Wrong check for cellular network capability ([#369](https://github.com/getsentry/sentry-android/pull/369)) @marandaneto
- add ScheduledForRemoval annotation to deprecated methods ([#375](https://github.com/getsentry/sentry-android/pull/375)) @marandaneto
- Bump NDK to 21.0.6113669 ([#367](https://github.com/getsentry/sentry-android/pull/367)) @marandaneto
- Bump AGP and add new make cmd to check for updates ([#365](https://github.com/getsentry/sentry-android/pull/365)) @marandaneto

Packages were released on [`bintray`](https://dl.bintray.com/getsentry/sentry-android/io/sentry/sentry-android/), [`jcenter`](https://jcenter.bintray.com/io/sentry/sentry-android/) and [`mavenCentral`](https://repo.maven.apache.org/maven2/io/sentry/sentry-android/)

We'd love to get feedback.

## 2.1.0-beta.2

### Fixes

- Bump sentry-native to 0.2.4 ([#364](https://github.com/getsentry/sentry-android/pull/364)) @marandaneto
- Update current session on session start after deleting previous session ([#362](https://github.com/getsentry/sentry-android/pull/362)) @marandaneto

Packages were released on [`bintray`](https://dl.bintray.com/getsentry/sentry-android/io/sentry/sentry-android/), [`jcenter`](https://jcenter.bintray.com/io/sentry/sentry-android/) and [`mavenCentral`](https://repo.maven.apache.org/maven2/io/sentry/sentry-android/)

We'd love to get feedback.

## 2.1.0-beta.1

### Fixes

- Bump sentry-native to 0.2.3 ([#357](https://github.com/getsentry/sentry-android/pull/357)) @marandaneto
- Check for androidx availability on runtime ([#356](https://github.com/getsentry/sentry-android/pull/356)) @marandaneto
- If theres a left over session file and its crashed, we should not overwrite its state ([#354](https://github.com/getsentry/sentry-android/pull/354)) @marandaneto
- Session should be exited state if state was ok ([#352](https://github.com/getsentry/sentry-android/pull/352)) @marandaneto
- Envelope has dedicated endpoint ([#353](https://github.com/getsentry/sentry-android/pull/353)) @marandaneto

Packages were released on [`bintray`](https://dl.bintray.com/getsentry/sentry-android/io/sentry/sentry-android/), [`jcenter`](https://jcenter.bintray.com/io/sentry/sentry-android/) and [`mavenCentral`](https://repo.maven.apache.org/maven2/io/sentry/sentry-android/)

We'd love to get feedback.

## 2.1.0-alpha.2

### Fixes

- Change integration order for cached outbox events ([#347](https://github.com/getsentry/sentry-android/pull/347)) @marandaneto
- Avoid crash if NDK throws UnsatisfiedLinkError ([#344](https://github.com/getsentry/sentry-android/pull/344)) @marandaneto
- Avoid getting a threadlocal twice. ([#339](https://github.com/getsentry/sentry-android/pull/339)) @metlos
- Removing session tracking guard on hub and client ([#338](https://github.com/getsentry/sentry-android/pull/338)) @marandaneto
- Bump agp to 3.6.2 ([#336](https://github.com/getsentry/sentry-android/pull/336)) @marandaneto
- Fix racey ANR integration ([#332](https://github.com/getsentry/sentry-android/pull/332)) @marandaneto
- Logging envelopes path when possible instead of nullable id ([#331](https://github.com/getsentry/sentry-android/pull/331)) @marandaneto
- Renaming transport gate method ([#330](https://github.com/getsentry/sentry-android/pull/330)) @marandaneto

Packages were released on [`bintray`](https://dl.bintray.com/getsentry/sentry-android/io/sentry/sentry-android/), [`jcenter`](https://jcenter.bintray.com/io/sentry/sentry-android/) and [`mavenCentral`](https://repo.maven.apache.org/maven2/io/sentry/sentry-android/)

We'd love to get feedback.

## 2.1.0-alpha.1

Release of Sentry's new SDK for Android.

## What’s Changed

### Features

- Release health @marandaneto @bruno-garcia
- ANR report should have 'was active=yes' on the dashboard ([#299](https://github.com/getsentry/sentry-android/pull/299)) @marandaneto
- NDK events apply scoped data ([#322](https://github.com/getsentry/sentry-android/pull/322)) @marandaneto
- Add a StdoutTransport ([#310](https://github.com/getsentry/sentry-android/pull/310)) @mike-burns
- Implementing new retry after protocol ([#306](https://github.com/getsentry/sentry-android/pull/306)) @marandaneto

### Fixes

- Bump sentry-native to 0.2.2 ([#305](https://github.com/getsentry/sentry-android/pull/305)) @Swatinem
- Missing App's info ([#315](https://github.com/getsentry/sentry-android/pull/315)) @marandaneto
- Buffered writers/readers - otimizations ([#311](https://github.com/getsentry/sentry-android/pull/311)) @marandaneto
- Boot time should be UTC ([#309](https://github.com/getsentry/sentry-android/pull/309)) @marandaneto
- Make transport result public ([#300](https://github.com/getsentry/sentry-android/pull/300)) @marandaneto

Packages were released on [`bintray`](https://dl.bintray.com/getsentry/sentry-android/io/sentry/sentry-android/), [`jcenter`](https://jcenter.bintray.com/io/sentry/sentry-android/) and [`mavenCentral`](https://repo.maven.apache.org/maven2/io/sentry/sentry-android/)

We'd love to get feedback.

## 2.0.2

Release of Sentry's new SDK for Android.

### Features

- MavenCentral support ([#284](https://github.com/getsentry/sentry-android/pull/284)) @marandaneto

### Fixes

- Bump AGP to 3.6.1 ([#285](https://github.com/getsentry/sentry-android/pull/285)) @marandaneto

Packages were released on [`bintray`](https://dl.bintray.com/getsentry/sentry-android/io/sentry/sentry-android/), [`jcenter`](https://jcenter.bintray.com/io/sentry/sentry-android/) and [`mavenCentral`](https://repo.maven.apache.org/maven2/io/sentry/sentry-android/)

We'd love to get feedback.

## 2.0.1

Release of Sentry's new SDK for Android.

## What’s Changed

### Features

- Attach threads/stacktraces ([#267](https://github.com/getsentry/sentry-android/pull/267)) @marandaneto
- Add the default serverName to SentryOptions and use it in MainEventProcessor ([#279](https://github.com/getsentry/sentry-android/pull/279)) @metlos

### Fixes

- set current threadId when there's no mechanism set ([#277](https://github.com/getsentry/sentry-android/pull/277)) @marandaneto
- Preview package manager ([#269](https://github.com/getsentry/sentry-android/pull/269)) @bruno-garcia

Packages were released on [`bintray`](https://dl.bintray.com/getsentry/sentry-android/io/sentry/), [`jcenter`](https://jcenter.bintray.com/io/sentry/sentry-android/)

We'd love to get feedback.

## 2.0.0

Release of Sentry's new SDK for Android.

New features not offered by (1.7.x):

- NDK support
  - Captures crashes caused by native code
  - Access to the [`sentry-native` SDK](https://github.com/getsentry/sentry-native/) API by your native (C/C++/Rust code/..).
- Automatic init (just add your `DSN` to the manifest)
   - Proguard rules are added automatically
   - Permission (Internet) is added automatically
- Uncaught Exceptions might be captured even before the app restarts
- Sentry's Unified API.
- More context/device information
- Packaged as `aar`
- Frames from the app automatically marked as `InApp=true` (stack traces in Sentry highlights them by default).
- Complete Sentry Protocol available.
- All threads and their stack traces are captured.
- Sample project in this repo to test many features (segfault, uncaught exception, ANR...)

Features from the current SDK like `ANR` are also available (by default triggered after 4 seconds).

Packages were released on [`bintray`](https://dl.bintray.com/getsentry/sentry-android/io/sentry/), [`jcenter`](https://jcenter.bintray.com/io/sentry/sentry-android/)

We'd love to get feedback.

## 2.0.0-rc04

Release of Sentry's new SDK for Android.

### Features

- Take sampleRate from metadata ([#262](https://github.com/getsentry/sentry-android/pull/262)) @bruno-garcia
- Support mills timestamp format ([#263](https://github.com/getsentry/sentry-android/pull/263)) @marandaneto
- Adding logs to installed integrations ([#265](https://github.com/getsentry/sentry-android/pull/265)) @marandaneto

### Fixes

- Breacrumb.data to string,object, Add LOG level ([#264](https://github.com/getsentry/sentry-android/pull/264)) @HazAT
- Read release conf. on manifest ([#266](https://github.com/getsentry/sentry-android/pull/266)) @marandaneto

Packages were released on [`bintray`](https://dl.bintray.com/getsentry/sentry-android/io/sentry/), [`jcenter`](https://jcenter.bintray.com/io/sentry/sentry-android/)

We'd love to get feedback and we'll work in getting the GA `2.0.0` out soon.
Until then, the [stable SDK offered by Sentry is at version 1.7.30](https://github.com/getsentry/sentry-java/releases/tag/v1.7.30)

## 2.0.0-rc03

Release of Sentry's new SDK for Android.

### Fixes

- fixes ([#259](https://github.com/getsentry/sentry-android/issues/259)) - NPE check on getExternalFilesDirs items. ([#260](https://github.com/getsentry/sentry-android/pull/260)) @marandaneto
- strictMode typo ([#258](https://github.com/getsentry/sentry-android/pull/258)) @marandaneto

Packages were released on [`bintray`](https://dl.bintray.com/getsentry/sentry-android/io/sentry/), [`jcenter`](https://jcenter.bintray.com/io/sentry/sentry-android/)

We'd love to get feedback and we'll work in getting the GA `2.0.0` out soon.
Until then, the [stable SDK offered by Sentry is at version 1.7.30](https://github.com/getsentry/sentry-java/releases/tag/v1.7.30)

## 2.0.0-rc02

Release of Sentry's new SDK for Android.

### Features

- Hub mode configurable ([#247](https://github.com/getsentry/sentry-android/pull/247)) @bruno-garcia
- Added remove methods (tags/extras) to the sentry static class ([#243](https://github.com/getsentry/sentry-android/pull/243)) @marandaneto

### Fixes


- Update ndk for new sentry-native version ([#235](https://github.com/getsentry/sentry-android/pull/235)) @Swatinem @marandaneto
- Make integrations public ([#256](https://github.com/getsentry/sentry-android/pull/256)) @marandaneto
- Bump build-tools ([#255](https://github.com/getsentry/sentry-android/pull/255)) @marandaneto
- Added javadocs to scope and its dependencies ([#253](https://github.com/getsentry/sentry-android/pull/253)) @marandaneto
- Build all ABIs ([#254](https://github.com/getsentry/sentry-android/pull/254)) @marandaneto
- Moving back ANR timeout from long to int param. ([#252](https://github.com/getsentry/sentry-android/pull/252)) @marandaneto
- Added HubAdapter to call Sentry static methods from Integrations ([#250](https://github.com/getsentry/sentry-android/pull/250)) @marandaneto
- New Release format ([#242](https://github.com/getsentry/sentry-android/pull/242)) @marandaneto
- Javadocs for SentryOptions ([#246](https://github.com/getsentry/sentry-android/pull/246)) @marandaneto
- non-app is already inApp excluded by default. ([#244](https://github.com/getsentry/sentry-android/pull/244)) @marandaneto
- Fix if symlink exists for sentry-native ([#241](https://github.com/getsentry/sentry-android/pull/241)) @marandaneto
- Clone method - race condition free ([#226](https://github.com/getsentry/sentry-android/pull/226)) @marandaneto
- Refactoring breadcrumbs callback ([#239](https://github.com/getsentry/sentry-android/pull/239)) @marandaneto

Packages were released on [`bintray`](https://dl.bintray.com/getsentry/sentry-android/io/sentry/), [`jcenter`](https://jcenter.bintray.com/io/sentry/sentry-android/)

We'd love to get feedback and we'll work in getting the GA `2.0.0` out soon.
Until then, the [stable SDK offered by Sentry is at version 1.7.30](https://github.com/getsentry/sentry-java/releases/tag/v1.7.30)

## 2.0.0-rc01

Release of Sentry's new SDK for Android.

## What’s Changed

### Features

- Added remove methods for Scope data ([#237](https://github.com/getsentry/sentry-android/pull/237)) @marandaneto
- More device context (deviceId, connectionType and language) ([#229](https://github.com/getsentry/sentry-android/pull/229)) @marandaneto
- Added a few java docs (Sentry, Hub and SentryClient) ([#223](https://github.com/getsentry/sentry-android/pull/223)) @marandaneto
- Implemented diagnostic logger ([#218](https://github.com/getsentry/sentry-android/pull/218)) @marandaneto
- Added event processors to scope ([#209](https://github.com/getsentry/sentry-android/pull/209)) @marandaneto
- Added android transport gate ([#206](https://github.com/getsentry/sentry-android/pull/206)) @marandaneto
- Added executor for caching values out of the main thread ([#201](https://github.com/getsentry/sentry-android/pull/201)) @marandaneto

### Fixes


- Honor RetryAfter ([#236](https://github.com/getsentry/sentry-android/pull/236)) @marandaneto
- Add tests for SentryValues ([#238](https://github.com/getsentry/sentry-android/pull/238)) @philipphofmann
- Do not set frames if there's none ([#234](https://github.com/getsentry/sentry-android/pull/234)) @marandaneto
- Always call interrupt after InterruptedException ([#232](https://github.com/getsentry/sentry-android/pull/232)) @marandaneto
- Mark as current thread if its the main thread ([#228](https://github.com/getsentry/sentry-android/pull/228)) @marandaneto
- Fix lgtm alerts ([#219](https://github.com/getsentry/sentry-android/pull/219)) @marandaneto
- Written unit tests to ANR integration ([#215](https://github.com/getsentry/sentry-android/pull/215)) @marandaneto
- Added blog posts to README ([#214](https://github.com/getsentry/sentry-android/pull/214)) @marandaneto
- Raise code coverage for Dsn to 100% ([#212](https://github.com/getsentry/sentry-android/pull/212)) @philipphofmann
- Remove redundant times(1) for Mockito.verify ([#211](https://github.com/getsentry/sentry-android/pull/211)) @philipphofmann
- Transport may be set on options ([#203](https://github.com/getsentry/sentry-android/pull/203)) @marandaneto
- dist may be set on options ([#204](https://github.com/getsentry/sentry-android/pull/204)) @marandaneto
- Throw an exception if DSN is not set ([#200](https://github.com/getsentry/sentry-android/pull/200)) @marandaneto
- Migration guide markdown ([#197](https://github.com/getsentry/sentry-android/pull/197)) @marandaneto

Packages were released on [`bintray`](https://dl.bintray.com/getsentry/sentry-android/io/sentry/), [`jcenter`](https://jcenter.bintray.com/io/sentry/sentry-android/)

We'd love to get feedback and we'll work in getting the GA `2.0.0` out soon.
Until then, the [stable SDK offered by Sentry is at version 1.7.29](https://github.com/getsentry/sentry-java/releases/tag/v1.7.29)

## 2.0.0-beta02

Release of Sentry's new SDK for Android.

### Features

- addBreadcrumb overloads ([#196](https://github.com/getsentry/sentry-android/pull/196)) and ([#198](https://github.com/getsentry/sentry-android/pull/198))

### Fixes

- fix Android bug on API 24 and 25 about getting current threads and stack traces ([#194](https://github.com/getsentry/sentry-android/pull/194))

Packages were released on [`bintray`](https://dl.bintray.com/getsentry/sentry-android/io/sentry/), [`jcenter`](https://jcenter.bintray.com/io/sentry/sentry-android/)

We'd love to get feedback and we'll work in getting the GA `2.0.0` out soon.
Until then, the [stable SDK offered by Sentry is at version 1.7.28](https://github.com/getsentry/sentry-java/releases/tag/v1.7.28)

## 2.0.0-beta01

Release of Sentry's new SDK for Android.

### Fixes

- ref: ANR doesn't set handled flag ([#186](https://github.com/getsentry/sentry-android/pull/186))
- SDK final review ([#183](https://github.com/getsentry/sentry-android/pull/183))
- ref: Drop errored in favor of crashed ([#187](https://github.com/getsentry/sentry-android/pull/187))
- Workaround android_id ([#185](https://github.com/getsentry/sentry-android/pull/185))
- Renamed sampleRate ([#191](https://github.com/getsentry/sentry-android/pull/191))
- Making timestamp package-private or test-only ([#190](https://github.com/getsentry/sentry-android/pull/190))
- Split event processor in Device/App data ([#180](https://github.com/getsentry/sentry-android/pull/180))

Packages were released on [`bintray`](https://dl.bintray.com/getsentry/sentry-android/io/sentry/), [`jcenter`](https://jcenter.bintray.com/io/sentry/sentry-android/)

We'd love to get feedback and we'll work in getting the GA `2.0.0` out soon.
Until then, the [stable SDK offered by Sentry is at version 1.7.28](https://github.com/getsentry/sentry-java/releases/tag/v1.7.28)

## 2.0.0-alpha09

Release of Sentry's new SDK for Android.

### Features

- Adding nativeBundle plugin ([#161](https://github.com/getsentry/sentry-android/pull/161))
- Adding scope methods to sentry static class ([#179](https://github.com/getsentry/sentry-android/pull/179))

### Fixes

- fix: DSN parsing ([#165](https://github.com/getsentry/sentry-android/pull/165))
- Don't avoid exception type minification ([#166](https://github.com/getsentry/sentry-android/pull/166))
- make Gson retro compatible with older versions of AGP ([#177](https://github.com/getsentry/sentry-android/pull/177))
- Bump sentry-native with message object instead of a string ([#172](https://github.com/getsentry/sentry-android/pull/172))

Packages were released on [`bintray`](https://dl.bintray.com/getsentry/sentry-android/io/sentry/), [`jcenter`](https://jcenter.bintray.com/io/sentry/sentry-android/)

We'd love to get feedback and we'll work in getting the GA `2.0.0` out soon.
Until then, the [stable SDK offered by Sentry is at version 1.7.28](https://github.com/getsentry/sentry-java/releases/tag/v1.7.28)

## 2.0.0-alpha08

Release of Sentry's new SDK for Android.

### Fixes

- DebugId endianness ([#162](https://github.com/getsentry/sentry-android/pull/162))
- Executed beforeBreadcrumb also for scope ([#160](https://github.com/getsentry/sentry-android/pull/160))
- Benefit of manifest merging when minSdk ([#159](https://github.com/getsentry/sentry-android/pull/159))
- Add method to captureMessage with level ([#157](https://github.com/getsentry/sentry-android/pull/157))
- Listing assets file on the wrong dir ([#156](https://github.com/getsentry/sentry-android/pull/156))

Packages were released on [`bintray`](https://dl.bintray.com/getsentry/sentry-android/io/sentry/), [`jcenter`](https://jcenter.bintray.com/io/sentry/sentry-android/)

We'd love to get feedback and we'll work in getting the GA `2.0.0` out soon.
Until then, the [stable SDK offered by Sentry is at version 1.7.28](https://github.com/getsentry/sentry-java/releases/tag/v1.7.28)

## 2.0.0-alpha07

Third release of Sentry's new SDK for Android.

### Fixes

-  Fixed release for jcenter and bintray

Packages were released on [`bintray`](https://dl.bintray.com/getsentry/sentry-android/io/sentry/), [`jcenter`](https://jcenter.bintray.com/io/sentry/sentry-android/)

We'd love to get feedback and we'll work in getting the GA `2.0.0` out soon.
Until then, the [stable SDK offered by Sentry is at version 1.7.28](https://github.com/getsentry/sentry-java/releases/tag/v1.7.28)

## 2.0.0-alpha06

Second release of Sentry's new SDK for Android.

### Fixes

- Fixed a typo on pom generation.

Packages were released on [`bintray`](https://dl.bintray.com/getsentry/sentry-android/io/sentry/), [`jcenter`](https://jcenter.bintray.com/io/sentry/sentry-android/)

We'd love to get feedback and we'll work in getting the GA `2.0.0` out soon.
Until then, the [stable SDK offered by Sentry is at version 1.7.28](https://github.com/getsentry/sentry-java/releases/tag/v1.7.28)

## 2.0.0-alpha05

First release of Sentry's new SDK for Android.

New features not offered by our current (1.7.x), stable SDK are:

- NDK support
  - Captures crashes caused by native code
  - Access to the [`sentry-native` SDK](https://github.com/getsentry/sentry-native/) API by your native (C/C++/Rust code/..).
- Automatic init (just add your `DSN` to the manifest)
   - Proguard rules are added automatically
   - Permission (Internet) is added automatically
- Uncaught Exceptions might be captured even before the app restarts
- Unified API which include scopes etc.
- More context/device information
- Packaged as `aar`
- Frames from the app automatically marked as `InApp=true` (stack traces in Sentry highlights them by default).
- Complete Sentry Protocol available.
- All threads and their stack traces are captured.
- Sample project in this repo to test many features (segfault, uncaught exception, scope)

Features from the current SDK like `ANR` are also available (by default triggered after 4 seconds).

Packages were released on [`bintray`](https://dl.bintray.com/getsentry/sentry-android/io/sentry/), [`jcenter`](https://jcenter.bintray.com/io/sentry/sentry-android/)

We'd love to get feedback and we'll work in getting the GA `2.0.0` out soon.
Until then, the [stable SDK offered by Sentry is at version 1.7.28](https://github.com/getsentry/sentry-java/releases/tag/v1.7.28)<|MERGE_RESOLUTION|>--- conflicted
+++ resolved
@@ -5,14 +5,11 @@
 ### Fixes
 
 - Avoid logging an error when a float is passed in the manifest ([#4031](https://github.com/getsentry/sentry-java/pull/4031))
-<<<<<<< HEAD
 - Add `request` details to transactions created through OpenTelemetry ([#4098](https://github.com/getsentry/sentry-java/pull/4098))
   - We now add HTTP request method and URL where Sentry expects it to display it in Sentry UI
-=======
 - Remove `java.lang.ClassNotFoundException` debug logs when searching for OpenTelemetry marker classes ([#4091](https://github.com/getsentry/sentry-java/pull/4091))
   - There was up to three of these, one for `io.sentry.opentelemetry.agent.AgentMarker`, `io.sentry.opentelemetry.agent.AgentlessMarker` and `io.sentry.opentelemetry.agent.AgentlessSpringMarker`.
   - These were not indicators of something being wrong but rather the SDK looking at what is available at runtime to configure itself accordingly.
->>>>>>> 467b52b2
 
 ## 8.0.0
 
