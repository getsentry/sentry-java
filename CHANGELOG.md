# Unreleased

<<<<<<< HEAD
* Bump: sentry-native to 0.4.8
=======
* Feat: Add an overload for `startTransaction` that sets the created transaction to the Scope #1313
* Ref: Separate user facing and protocol classes in the Performance feature (#1304)
* Feat: Set SDK version on Transactions (#1307)
* Fix: Use logger set on SentryOptions in GsonSerializer (#1308)
* Fix: Use the bindToScope correctly
* Fix: set "java" platform to transactions #1332
* Feat: Add OkHttp client application interceptor (#1330)
>>>>>>> 59dfb952

# 4.3.0

* Fix: Fix setting in-app-includes from external properties (#1291)
* Fix: Initialize Sentry in Logback appender when DSN is not set in XML config (#1296)
* Fix: Fix JUL integration SDK name (#1293)
* Feat: Activity tracing auto instrumentation

# 4.2.0

* Fix: Remove experimental annotation for Attachment #1257
* Fix: Mark stacktrace as snapshot if captured at arbitrary moment #1231
* Enchancement: Improve EventProcessor nullability annotations (#1229).
* Bump: sentry-native to 0.4.7
* Enchancement: Add ability to flush events synchronously.
* Fix: Disable Gson HTML escaping
* Enchancement: Support @SentrySpan and @SentryTransaction on classes and interfaces. (#1243)
* Enchancement: Do not serialize empty collections and maps (#1245)
* Ref: Optimize DuplicateEventDetectionEventProcessor performance (#1247).
* Ref: Prefix sdk.package names with io.sentry (#1249)
* Fix: Make the ANR Atomic flags immutable
* Enchancement: Integration interface better compatibility with Kotlin null-safety
* Enchancement: Simplify Sentry configuration in Spring integration (#1259)
* Enchancement: Simplify configuring Logback integration when environment variable with the DSN is not set (#1271)
* Fix: Prevent NoOpHub from creating heavy SentryOptions objects (#1272)
* Enchancement: Add Request to the Scope. #1270
* Fix: Fix SentryTransaction#getStatus NPE (#1273)
* Enchancement: Optimize SentryTracingFilter when hub is disabled.
* Fix: Discard unfinished Spans before sending them over to Sentry (#1279)
* Fix: Interrupt the thread in QueuedThreadPoolExecutor (#1276)
* Fix: SentryTransaction#finish should not clear another transaction from the scope (#1278)

Breaking Changes:
* Enchancement: SentryExceptionResolver should not send handled errors by default (#1248).
* Ref: Simplify RestTemplate instrumentation (#1246)
* Enchancement: Add overloads for startTransaction taking op and description (#1244)

# 4.1.0

* Improve Kotlin compatibility for SdkVersion (#1213)
* Feat: Support logging via JUL (#1211)
* Fix: Fix returning Sentry trace header from Span (#1217)
* Fix: Remove misleading error logs (#1222)

# 4.0.0

This release brings the Sentry Performance feature to Java SDK, Spring, Spring Boot, and Android integrations. Read more in the reference documentation:

- [Performance for Java](https://docs.sentry.io/platforms/java/performance/)
- [Performance for Spring](https://docs.sentry.io/platforms/java/guides/spring/)
- [Performance for Spring Boot](https://docs.sentry.io/platforms/java/guides/spring-boot/)
- [Performance for Android](https://docs.sentry.io/platforms/android/performance/)

### Other improvements:

#### Core:

- Improved loading external configuration:
  - Load `sentry.properties` from the application's current working directory (#1046)
  - Resolve `in-app-includes`, `in-app-excludes`, `tags`, `debug`, `uncaught.handler.enabled` parameters from the external configuration
- Set global tags on SentryOptions and load them from external configuration (#1066)
- Add support for attachments (#1082)
- Resolve `servername` from the localhost address
- Simplified transport configuration through setting `TransportFactory` instead of `ITransport` on SentryOptions (#1124)

#### Spring Boot:
- Add the ability to register multiple `OptionsConfiguration` beans (#1093)
- Initialize Logback after context refreshes (#1129)

#### Android:
- Add `isSideLoaded` and `installerStore` tags automatically (Where your App. was installed from eg Google Play, Amazon Store, downloaded APK, etc...)
- Bump: sentry-native to 0.4.6
- Bump: Gradle to 6.8.1 and AGP to 4.1.2

# 4.0.0-beta.1

* Feat: Add addToTransactions to Attachment (#1191)
* Enhancement: Support SENTRY_TRACES_SAMPLE_RATE conf. via env variables (#1171)
* Enhancement: Pass request to CustomSamplingContext in Spring integration (#1172)
* Ref: Set SpanContext on SentryTransaction to avoid potential NPE (#1173)
* Fix: Free Local Refs manually due to Android local ref. count limits
* Enhancement: Move `SentrySpanClientHttpRequestInterceptor` to Spring module (#1181)
* Enhancement: Add overload for `transaction/span.finish(SpanStatus)` (#1182)
* Fix: Bring back support for setting transaction name without ongoing transaction (#1183)
* Enhancement: Simplify registering traces sample callback in Spring integration (#1184)
* Enhancement: Polish Performance API (#1165)
* Enhancement: Set "debug" through external properties (#1186)
* Enhancement: Simplify Spring integration (#1188)
* Enhancement: Init overload with dsn (#1195)
* Enhancement: Enable Kotlin map-like access on CustomSamplingContext (#1192)
* Enhancement: Auto register custom ITransportFactory in Spring integration (#1194)
* Enhancement: Improve Kotlin property access in Performance API (#1193)
* Enhancement: Copy options tags to transactions (#1198)
* Enhancement: Add convenient method for accessing event's throwable (1202)

# 4.0.0-alpha.3

* Feat: Add maxAttachmentSize to SentryOptions (#1138)
* Feat: Drop invalid attachments (#1134)
* Ref: Make Attachment immutable (#1120)
* Fix inheriting sampling decision from parent (#1100)
* Fixes and Tests: Session serialization and deserialization
* Ref: using Calendar to generate Dates
* Fix: Exception only sets a stack trace if there are frames
* Feat: set isSideLoaded info tags
* Enhancement: Read tracesSampleRate from AndroidManifest
* Fix: Initialize Logback after context refreshes (#1129)
* Ref: Return NoOpTransaction instead of null (#1126)
* Fix: Do not crash when passing null values to @Nullable methods, eg User and Scope
* Ref: `ITransport` implementations are now responsible for executing request in asynchronous or synchronous way (#1118)
* Ref: Add option to set `TransportFactory` instead of `ITransport` on `SentryOptions` (#1124)
* Ref: Simplify ITransport creation in ITransportFactory (#1135) 
* Feat: Add non blocking Apache HttpClient 5 based Transport (#1136)
* Enhancement: Autoconfigure Apache HttpClient 5 based Transport in Spring Boot integration (#1143)
* Enhancement: Send user.ip_address = {{auto}} when sendDefaultPii is true (#1015)
* Fix: Resolving dashed properties from external configuration
* Feat: Read `uncaught.handler.enabled` property from the external configuration 
* Feat: Resolve servername from the localhost address
* Fix: Consider {{ auto }} as a default ip address (#1015) 
* Fix: Set release and environment on Transactions (#1152)
* Fix: Do not set transaction on the scope automatically   
* Enhancement: Automatically assign span context to captured events (#1156)
* Feat: OutboxSender supports all envelope item types #1158
* Enhancement: Improve ITransaction and ISpan null-safety compatibility (#1161)

# 4.0.0-alpha.2

* Feat: Add basic support for attachments (#1082)
* Fix: Remove method reference in SentryEnvelopeItem (#1091)
* Enhancement: Set transaction name on events and transactions sent using Spring integration (#1067)
* Fix: Set current thread only if there are no exceptions
* Enhancement: Set global tags on SentryOptions and load them from external configuration (#1066)
* Ref: Refactor resolving SpanContext for Throwable (#1068)
* Enhancement: Add API validator and remove deprecated methods
* Enhancement: Add more convenient method to start a child span (#1073)
* Enhancement: Autoconfigure traces callback in Spring Boot integration (#1074)
* Enhancement: Resolve in-app-includes and in-app-excludes parameters from the external configuration
* Enhancement: Make InAppIncludesResolver public (#1084)
* Ref: Change "op" to "operation" in @SentrySpan and @SentryTransaction
* Fix: SentryOptions creates GsonSerializer by default
* Enhancement: Add the ability to register multiple OptionsConfiguration beans (#1093)
* Fix: Append DebugImage list if event already has it
* Fix: Sort breadcrumbs by Date if there are breadcrumbs already in the event

# 4.0.0-alpha.1

* Enhancement: Load `sentry.properties` from the application's current working directory (#1046)
* Ref: Refactor JSON deserialization (#1047)
* Feat: Performance monitoring (#971)
* Feat: Performance monitoring for Spring Boot applications (#971)

# 3.2.1

* Fix: Set current thread only if theres no exceptions (#1064)
* Fix: Append DebugImage list if event already has it (#1092)
* Fix: Sort breadcrumbs by Date if there are breadcrumbs already in the event (#1094)
* Fix: Free Local Refs manually due to Android local ref. count limits  (#1179)

# 3.2.0

* Bump: AGP 4.1.1 (#1040)
* Fix: use neutral Locale for String operations #1033
* Update to sentry-native 0.4.4 and fix shared library builds (#1039)
* Feat: Expose a Module (Debug images) Loader for Android thru sentry-native #1043
* Enhancement: Added java doc to protocol classes based on sentry-data-schemes project (#1045)
* Enhancement: Make SentryExceptionResolver Order configurable to not send handled web exceptions (#1008)
* Enhancement: Resolve HTTP Proxy parameters from the external configuration (#1028)
* Enhancement: Sentry NDK integration is compiled against default NDK version based on AGP's version #1048
* Fix: Clean up JNI code and properly free strings #1050
* Fix: set userId for hard-crashes if no user is set #1049

# 3.1.3

* Fix broken NDK integration on 3.1.2 (release failed on packaging a .so file)
* Increase max cached events to 30 (#1029)
* Normalize DSN URI (#1030)

# 3.1.2

* feat: Manually capturing User Feedback
* Enhancement: Set environment to "production" by default.
* Enhancement: Make public the Breadcrumb constructor that accepts a Date #1012
* ref: Validate event id on user feedback submission
 
# 3.1.1

* fix: Prevent Logback and Log4j2 integrations from re-initializing Sentry when Sentry is already initialized
* Enhancement: Bind logging related SentryProperties to Slf4j Level instead of Logback to improve Log4j2 compatibility
* fix: Make sure HttpServletRequestSentryUserProvider runs by default before custom SentryUserProvider beans
* fix: fix setting up Sentry in Spring Webflux annotation by changing the scope of Spring WebMvc related dependencies

# 3.1.0

* fix: Don't require `sentry.dsn` to be set when using `io.sentry:sentry-spring-boot-starter` and `io.sentry:sentry-logback` together #965
* Auto-Configure `inAppIncludes` in Spring Boot integration #966
* Enhancement: make getThrowable public and improve set contexts #967
* Bump: Android Gradle Plugin 4.0.2 #968
* Enhancement: accepted quoted values in properties from external configuration #972
* fix: remove chunked streaming mode #974
* fix: Android 11 + targetSdkVersion 30 crashes Sentry on start #977

# 3.0.0

# Java + Android

This release marks the re-unification of Java and Android SDK code bases.
It's based on the Android 2.0 SDK, which implements [Sentry's unified API](https://develop.sentry.dev/sdk/unified-api/).

Considerable changes were done, which include a lot of improvements. More are covered below, but the highlights are:

* Improved `log4j2` integration
  * Capture breadcrumbs for level INFO and higher
  * Raises event for ERROR and higher.
  * Minimum levels are configurable.
  * Optionally initializes the SDK via appender.xml
* Dropped support to `log4j`.
* Improved `logback` integration
  * Capture breadcrumbs for level INFO and higher
  * Raises event for ERROR and higher. 
  * Minimum levels are configurable.
  * Optionally initializes the SDK via appender.xml
  * Configurable via Spring integration if both are enabled
* Spring
  * No more duplicate events with Spring and logback
  * Auto initalizes if DSN is available
  * Configuration options available with auto complete
* Google App Engine support dropped

## What’s Changed

* Callback to validate SSL certificate (#944) 
* Attach stack traces enabled by default

### Android specific

* Release health enabled by default for Android
* Sync of Scopes for Java -> Native (NDK)
* Bump Sentry-Native v0.4.2
* Android 11 Support

[Android migration docs](https://docs.sentry.io/platforms/android/migration/#migrating-from-sentry-android-2x-to-sentry-android-3x)

### Java specific

* Unified API for Java SDK and integrations (Spring, Spring boot starter, Servlet, Logback, Log4j2)

New Java [docs](https://docs.sentry.io/platforms/java/) are live and being improved.

# Acquisition

Packages were released on [`bintray sentry-java`](https://dl.bintray.com/getsentry/sentry-java/io/sentry/), [`bintray sentry-android`](https://dl.bintray.com/getsentry/sentry-android/io/sentry/), [`jcenter`](https://jcenter.bintray.com/io/sentry/) and [`mavenCentral`](https://repo.maven.apache.org/maven2/io/sentry/)

## Where is the Java 1.7 code base?

The previous Java releases, are all available in this repository through the tagged releases.
# 3.0.0-beta.1

## What’s Changed

* feat: ssl support (#944) @ninekaw9 @marandaneto 
* feat: sync Java to C (#937) @bruno-garcia @marandaneto
* feat: Auto-configure Logback appender in Spring Boot integration. (#938) @maciejwalkowiak
* feat: Add Servlet integration. (#935) @maciejwalkowiak
* fix: Pop scope at the end of the request in Spring integration. (#936) @maciejwalkowiak
* bump: Upgrade Spring Boot to 2.3.4. (#932) @maciejwalkowiak
* fix: Do not set cookies when send pii is set to false. (#931) @maciejwalkowiak

Packages were released on [`bintray sentry-java`](https://dl.bintray.com/getsentry/sentry-java/io/sentry/), [`bintray sentry-android`](https://dl.bintray.com/getsentry/sentry-android/io/sentry/), [`jcenter`](https://jcenter.bintray.com/io/sentry/) and [`mavenCentral`](https://repo.maven.apache.org/maven2/io/sentry/)

We'd love to get feedback.

# 3.0.0-alpha.3

## What’s Changed

* Bump sentry-native to 0.4.2 (#926) @marandaneto
* feat: enable attach stack traces and disable attach threads by default (#921) @marandaneto
* fix: read sample rate correctly from manifest meta data (#923) @marandaneto
* ref: remove log level as RN do not use it anymore (#924) @marandaneto

Packages were released on [`bintray sentry-android`](https://dl.bintray.com/getsentry/sentry-android/io/sentry/) and [`bintray sentry-java`](https://dl.bintray.com/getsentry/sentry-java/io/sentry/)

We'd love to get feedback.

# 3.0.0-alpha.2

TBD

Packages were released on [bintray](https://dl.bintray.com/getsentry/maven/io/sentry/)

> Note: This release marks the unification of the Java and Android Sentry codebases based on the core of the Android SDK (version 2.x).
Previous releases for the Android SDK (version 2.x) can be found on the now archived: https://github.com/getsentry/sentry-android/

# 3.0.0-alpha.1

# New releases will happen on a different repository:

https://github.com/getsentry/sentry-java

## What’s Changed

* feat: enable release health by default

Packages were released on [`bintray`](https://dl.bintray.com/getsentry/sentry-android/io/sentry/sentry-android/), [`jcenter`](https://jcenter.bintray.com/io/sentry/sentry-android/) and [`mavenCentral`](https://repo.maven.apache.org/maven2/io/sentry/sentry-android/)

We'd love to get feedback.

# 2.3.1

## What’s Changed

* fix: add main thread checker for the app lifecycle integration (#525) @marandaneto
* Set correct migration link (#523) @fupduck
* Warn about Sentry re-initialization. (#521) @maciejwalkowiak
* Set SDK version in `MainEventProcessor`. (#513) @maciejwalkowiak
* Bump sentry-native to 0.4.0 (#512) @marandaneto
* Bump Gradle to 6.6 and fix linting issues (#510) @marandaneto
* fix(sentry-java): Contexts belong on the Scope (#504) @maciejwalkowiak
* Add tests for verifying scope changes thread isolation (#508) @maciejwalkowiak
* Set `SdkVersion` in default `SentryOptions` created in sentry-core module (#506) @maciejwalkowiak

Packages were released on [`bintray`](https://dl.bintray.com/getsentry/sentry-android/io/sentry/sentry-android/), [`jcenter`](https://jcenter.bintray.com/io/sentry/sentry-android/) and [`mavenCentral`](https://repo.maven.apache.org/maven2/io/sentry/sentry-android/)

We'd love to get feedback.

# 2.3.0

## What’s Changed

* fix: converting UTC and ISO timestamp when missing Locale/TimeZone do not error (#505) @marandaneto
* Add console application sample. (#502) @maciejwalkowiak
* Log stacktraces in SystemOutLogger (#498) @maciejwalkowiak
* Add method to add breadcrumb with string parameter. (#501) @maciejwalkowiak
* Call `Sentry#close` on JVM shutdown. (#497) @maciejwalkowiak
* ref: sentry-core changes for console app (#473) @marandaneto

Obs: If you are using its own instance of `Hub`/`SentryClient` and reflection to set up the SDK to be usable within Libraries, this change may break your code, please fix the renamed classes.

Packages were released on [`bintray`](https://dl.bintray.com/getsentry/sentry-android/io/sentry/sentry-android/), [`jcenter`](https://jcenter.bintray.com/io/sentry/sentry-android/) and [`mavenCentral`](https://repo.maven.apache.org/maven2/io/sentry/sentry-android/)

We'd love to get feedback.

# 2.2.2

## What’s Changed

* feat: add sdk to envelope header (#488) @marandaneto
* Bump plugin versions (#487) @marandaneto
* Bump: AGP 4.0.1 (#486) @marandaneto
* feat: log request if response code is not 200 (#484) @marandaneto

Packages were released on [`bintray`](https://dl.bintray.com/getsentry/sentry-android/io/sentry/sentry-android/), [`jcenter`](https://jcenter.bintray.com/io/sentry/sentry-android/) and [`mavenCentral`](https://repo.maven.apache.org/maven2/io/sentry/sentry-android/)

We'd love to get feedback.

# 2.2.1

## What’s Changed

* fix: Timber adds breadcrumb even if event level is < minEventLevel (#480) @marandaneto
* enhancement: Bump Gradle 6.5.1 (#479) @marandaneto
* fix: contexts serializer avoids reflection and fixes desugaring issue (#478) @marandaneto
* fix: clone session before sending to the transport (#474) @marandaneto

Packages were released on [`bintray`](https://dl.bintray.com/getsentry/sentry-android/io/sentry/sentry-android/), [`jcenter`](https://jcenter.bintray.com/io/sentry/sentry-android/) and [`mavenCentral`](https://repo.maven.apache.org/maven2/io/sentry/sentry-android/)

We'd love to get feedback.

# 2.2.0

## What’s Changed

* fix: negative session sequence if the date is before java date epoch (#471) @marandaneto
* fix: deserialise unmapped contexts values from envelope (#470) @marandaneto
* Bump: sentry-native 0.3.4 (#468) @marandaneto

* feat: timber integration (#464) @marandaneto

1) To add integrations it requires a [manual initialization](https://docs.sentry.io/platforms/android/#manual-initialization) of the Android SDK.

2) Add the `sentry-android-timber` dependency:

```groovy
implementation 'io.sentry:sentry-android-timber:{version}' // version >= 2.2.0
```

3) Initialize and add the `SentryTimberIntegration`:

```java
SentryAndroid.init(this, options -> {
    // default values:
    // minEventLevel = ERROR
    // minBreadcrumbLevel = INFO
    options.addIntegration(new SentryTimberIntegration());

    // custom values for minEventLevel and minBreadcrumbLevel
    // options.addIntegration(new SentryTimberIntegration(SentryLevel.WARNING, SentryLevel.ERROR));
});
```

4) Use the Timber integration:

```java
try {
    int x = 1 / 0;
} catch (Exception e) {
    Timber.e(e);
}
```

Packages were released on [`bintray`](https://dl.bintray.com/getsentry/sentry-android/io/sentry/sentry-android/), [`jcenter`](https://jcenter.bintray.com/io/sentry/sentry-android/) and [`mavenCentral`](https://repo.maven.apache.org/maven2/io/sentry/sentry-android/)

We'd love to get feedback.

# 2.1.7

## What’s Changed

* fix: init native libs if available on SDK init (#461) @marandaneto
* Make JVM target explicit in sentry-core (#462) @dilbernd
* fix: timestamp with millis from react-native should be in UTC format (#456) @marandaneto
* Bump Gradle to 6.5 (#454) @marandaneto

Packages were released on [`bintray`](https://dl.bintray.com/getsentry/sentry-android/io/sentry/sentry-android/), [`jcenter`](https://jcenter.bintray.com/io/sentry/sentry-android/) and [`mavenCentral`](https://repo.maven.apache.org/maven2/io/sentry/sentry-android/)

We'd love to get feedback.

# 2.1.6

## What’s Changed

* fix: do not lookup sentry-debug-meta but instead load it directly (#445) @marandaneto
* fix: regression on v2.1.5 which can cause a crash on SDK init

Packages were released on [`bintray`](https://dl.bintray.com/getsentry/sentry-android/io/sentry/sentry-android/), [`jcenter`](https://jcenter.bintray.com/io/sentry/sentry-android/) and [`mavenCentral`](https://repo.maven.apache.org/maven2/io/sentry/sentry-android/)

We'd love to get feedback.

# 2.1.5

This version has a severe bug and can cause a crash on SDK init

Please upgrade to https://github.com/getsentry/sentry-android/releases/tag/2.1.6

# 2.1.4

## What’s Changed

* bump: sentry-native to 0.3.1 (#440) @marandaneto
* fix: update last session timestamp (#437) @marandaneto
* feat: make gzip as default content encoding type (#433) @marandaneto
* enhancement: use AGP 4 features (#366) @marandaneto
* enhancement: Create GH Actions CI for Ubuntu/macOS (#403) @marandaneto
* enhancement: make root checker better and minimize false positive (#417) @marandaneto
* fix: filter trim memory breadcrumbs (#431) @marandaneto

Packages were released on [`bintray`](https://dl.bintray.com/getsentry/sentry-android/io/sentry/sentry-android/), [`jcenter`](https://jcenter.bintray.com/io/sentry/sentry-android/) and [`mavenCentral`](https://repo.maven.apache.org/maven2/io/sentry/sentry-android/)

We'd love to get feedback.

# 2.1.3

## What’s Changed

This fixes several critical bugs in sentry-android 2.0 and 2.1

* fix: Sentry.init register integrations after creating the main Hub instead of doing it in the main Hub ctor (#427) @marandaneto
* fix: make NoOpLogger public (#425) @marandaneto
* fix: ConnectivityChecker returns connection status and events are not trying to be sent if no connection. (#420) @marandaneto
* ref: thread pool executor is a single thread executor instead of scheduled thread executor (#422) @marandaneto
* fix: Add Abnormal to the Session.State enum as its part of the protocol (#424) @marandaneto
* Bump: Gradle to 6.4.1 (#419) @marandaneto

We recommend that you use sentry-android 2.1.3 over the initial release of sentry-android 2.0 and 2.1.

Packages were released on [`bintray`](https://dl.bintray.com/getsentry/sentry-android/io/sentry/sentry-android/), [`jcenter`](https://jcenter.bintray.com/io/sentry/sentry-android/) and [`mavenCentral`](https://repo.maven.apache.org/maven2/io/sentry/sentry-android/)

We'd love to get feedback.

# 2.1.2

## What’s Changed

* fix: Phone state breadcrumbs require read_phone_state on older OS versions (#415) @marandaneto @bsergean
* fix: before raising ANR events, we check ProcessErrorStateInfo if available (#412) @marandaneto
* fix: send cached events to use a single thread executor (#405) @marandaneto
* enha: added options to configure http transport (#411) @marandaneto
* fix: initing SDK on AttachBaseContext (#409) @marandaneto
* fix: sessions can't be abnormal, but exited if not ended properly (#410) @marandaneto

Packages were released on [`bintray`](https://dl.bintray.com/getsentry/sentry-android/io/sentry/sentry-android/), [`jcenter`](https://jcenter.bintray.com/io/sentry/sentry-android/) and [`mavenCentral`](https://repo.maven.apache.org/maven2/io/sentry/sentry-android/)

We'd love to get feedback.

# 2.1.1

## What’s Changed

* fix: set missing release, environment and dist to sentry-native options (#404) @marandaneto
* fix: do not add automatic and empty sensor breadcrumbs (#401) @marandaneto
* enha: added missing getters on Breadcrumb and SentryEvent (#397) @marandaneto
* enha: bump sentry-native to 0.2.6 (#396) @marandaneto
* feat: add trim memory breadcrumbs (#395) @marandaneto
* enha: only set breadcrumb extras if not empty (#394) @marandaneto
* ref: removed Thread.sleep from LifecycleWatcher tests, using awaitility and DateProvider (#392) @marandaneto
* ref: added a DateTimeProvider for making retry after testable (#391) @marandaneto
* enha: BUMP Gradle to 6.4 (#390) @marandaneto
* enha: added samples of how to disable automatic breadcrumbs (#389) @marandaneto

Packages were released on [`bintray`](https://dl.bintray.com/getsentry/sentry-android/io/sentry/sentry-android/), [`jcenter`](https://jcenter.bintray.com/io/sentry/sentry-android/) and [`mavenCentral`](https://repo.maven.apache.org/maven2/io/sentry/sentry-android/)

We'd love to get feedback.

# 2.1.0

## What’s Changed

* Includes all the changes of 2.1.0 alpha, beta and RC
* fix when PhoneStateListener is not ready for use (#387) @marandaneto
* make ANR 5s by default (#388) @marandaneto
* fix: rate limiting by categories (#381) @marandaneto
* BUMP NDK to latest stable version 21.1.6352462 (#386) @marandaneto

Packages were released on [`bintray`](https://dl.bintray.com/getsentry/sentry-android/io/sentry/sentry-android/), [`jcenter`](https://jcenter.bintray.com/io/sentry/sentry-android/) and [`mavenCentral`](https://repo.maven.apache.org/maven2/io/sentry/sentry-android/)

We'd love to get feedback.

# 2.0.3

## What’s Changed

* patch from 2.1.0-alpha.2 - avoid crash if NDK throws UnsatisfiedLinkError (#344) @marandaneto

Packages were released on [`bintray`](https://dl.bintray.com/getsentry/sentry-android/io/sentry/sentry-android/), [`jcenter`](https://jcenter.bintray.com/io/sentry/sentry-android/) and [`mavenCentral`](https://repo.maven.apache.org/maven2/io/sentry/sentry-android/)

We'd love to get feedback.
# 2.1.0-RC.1

## What’s Changed

* feat: Options for uncaught exception and make SentryOptions list Thread-Safe (#384) @marandaneto
* feat: automatic breadcrumbs for app, activity and sessions lifecycles and system events (#348) @marandaneto
* fix: if retry after header has empty categories, apply retry after to all of them (#377) @marandaneto
* fix: discard events and envelopes if cached and retry after (#378) @marandaneto
* add ScheduledForRemoval annotation to deprecated methods (#375) @marandaneto
* fix: Merge loadLibrary calls for sentry-native and clean up CMake files (#373) @Swatinem
* enha: make capture session and envelope internal (#372) @marandaneto
* fix: exceptions should be sorted oldest to newest (#370) @marandaneto
* fix: check external storage size even if its read only (#368) @marandaneto
* fix: wrong check for cellular network capability (#369) @marandaneto
* bump NDK to 21.0.6113669 (#367) @marandaneto
* bump AGP and add new make cmd to check for updates (#365) @marandaneto

Packages were released on [`bintray`](https://dl.bintray.com/getsentry/sentry-android/io/sentry/sentry-android/), [`jcenter`](https://jcenter.bintray.com/io/sentry/sentry-android/) and [`mavenCentral`](https://repo.maven.apache.org/maven2/io/sentry/sentry-android/)

We'd love to get feedback.

# 2.1.0-beta.2

## What’s Changed

* bump sentry-native to 0.2.4 (#364) @marandaneto
* update current session on session start after deleting previous session (#362) @marandaneto

Packages were released on [`bintray`](https://dl.bintray.com/getsentry/sentry-android/io/sentry/sentry-android/), [`jcenter`](https://jcenter.bintray.com/io/sentry/sentry-android/) and [`mavenCentral`](https://repo.maven.apache.org/maven2/io/sentry/sentry-android/)

We'd love to get feedback.

# 2.1.0-beta.1

## What’s Changed

* BUMP sentry-native to 0.2.3 (#357) @marandaneto
* check for androidx availability on runtime (#356) @marandaneto
* if theres a left over session file and its crashed, we should not overwrite its state (#354) @marandaneto
* session should be exited state if state was ok (#352) @marandaneto
* envelope has dedicated endpoint (#353) @marandaneto

Packages were released on [`bintray`](https://dl.bintray.com/getsentry/sentry-android/io/sentry/sentry-android/), [`jcenter`](https://jcenter.bintray.com/io/sentry/sentry-android/) and [`mavenCentral`](https://repo.maven.apache.org/maven2/io/sentry/sentry-android/)

We'd love to get feedback.

# 2.1.0-alpha.2

## What’s Changed

* change integration order for cached outbox events (#347) @marandaneto
* avoid crash if NDK throws UnsatisfiedLinkError (#344) @marandaneto
* Avoid getting a threadlocal twice. (#339) @metlos
* removing session tracking guard on hub and client (#338) @marandaneto
* bump agp to 3.6.2 (#336) @marandaneto
* fix racey ANR integration (#332) @marandaneto
* logging envelopes path when possible instead of nullable id (#331) @marandaneto
* renaming transport gate method (#330) @marandaneto

Packages were released on [`bintray`](https://dl.bintray.com/getsentry/sentry-android/io/sentry/sentry-android/), [`jcenter`](https://jcenter.bintray.com/io/sentry/sentry-android/) and [`mavenCentral`](https://repo.maven.apache.org/maven2/io/sentry/sentry-android/)

We'd love to get feedback.

# 2.1.0-alpha.1

Release of Sentry's new SDK for Android.

## What’s Changed

* BUMP sentry-native to 0.2.2 (#305) @Swatinem
* ANR report should have 'was active=yes' on the dashboard (#299) @marandaneto
* NDK events apply scoped data (#322) @marandaneto
* fix missing App's info (#315) @marandaneto
* buffered writers/readers - otimizations (#311) @marandaneto
* Add a StdoutTransport (#310) @mike-burns
* boot time should be UTC (#309) @marandaneto
* implementing new retry after protocol (#306) @marandaneto
* make transport result public (#300) @marandaneto
* release health @marandaneto @bruno-garcia 

Packages were released on [`bintray`](https://dl.bintray.com/getsentry/sentry-android/io/sentry/sentry-android/), [`jcenter`](https://jcenter.bintray.com/io/sentry/sentry-android/) and [`mavenCentral`](https://repo.maven.apache.org/maven2/io/sentry/sentry-android/)

We'd love to get feedback.

# 2.0.2

Release of Sentry's new SDK for Android.

## What’s Changed

* BUMP AGP to 3.6.1 (#285) @marandaneto
* MavenCentral support (#284) @marandaneto

Packages were released on [`bintray`](https://dl.bintray.com/getsentry/sentry-android/io/sentry/sentry-android/), [`jcenter`](https://jcenter.bintray.com/io/sentry/sentry-android/) and [`mavenCentral`](https://repo.maven.apache.org/maven2/io/sentry/sentry-android/)

We'd love to get feedback.

# 2.0.1

Release of Sentry's new SDK for Android.

## What’s Changed

* Add the default serverName to SentryOptions and use it in MainEventProcessor (#279) @metlos
* set current threadId when there's no mechanism set (#277) @marandaneto
* feat: attach threads/stacktraces (#267) @marandaneto
* fix: preview package manager (#269) @bruno-garcia

Packages were released on [`bintray`](https://dl.bintray.com/getsentry/sentry-android/io/sentry/), [`jcenter`](https://jcenter.bintray.com/io/sentry/sentry-android/)

We'd love to get feedback.

# 2.0.0

Release of Sentry's new SDK for Android.

New features not offered by (1.7.x):

* NDK support
  * Captures crashes caused by native code
  * Access to the [`sentry-native` SDK](https://github.com/getsentry/sentry-native/) API by your native (C/C++/Rust code/..).
* Automatic init (just add your `DSN` to the manifest)
   * Proguard rules are added automatically
   * Permission (Internet) is added automatically
* Uncaught Exceptions might be captured even before the app restarts
* Sentry's Unified API.
* More context/device information
* Packaged as `aar`
* Frames from the app automatically marked as `InApp=true` (stack traces in Sentry highlights them by default).
* Complete Sentry Protocol available.
* All threads and their stack traces are captured.
* Sample project in this repo to test many features (segfault, uncaught exception, ANR...)

Features from the current SDK like `ANR` are also available (by default triggered after 4 seconds).

Packages were released on [`bintray`](https://dl.bintray.com/getsentry/sentry-android/io/sentry/), [`jcenter`](https://jcenter.bintray.com/io/sentry/sentry-android/)

We'd love to get feedback.

# 2.0.0-rc04

Release of Sentry's new SDK for Android.

## What’s Changed

* fix: breacrumb.data to string,object, Add LOG level (#264) @HazAT
* read release conf. on manifest (#266) @marandaneto
* Support mills timestamp format (#263) @marandaneto
* adding logs to installed integrations (#265) @marandaneto
* feat: Take sampleRate from metadata (#262) @bruno-garcia

Packages were released on [`bintray`](https://dl.bintray.com/getsentry/sentry-android/io/sentry/), [`jcenter`](https://jcenter.bintray.com/io/sentry/sentry-android/)

We'd love to get feedback and we'll work in getting the GA `2.0.0` out soon.
Until then, the [stable SDK offered by Sentry is at version 1.7.30](https://github.com/getsentry/sentry-java/releases/tag/v1.7.30)
# 2.0.0-rc03

Release of Sentry's new SDK for Android.

## What’s Changed

* fixes #259 - NPE check on getExternalFilesDirs items. (#260) @marandaneto
* fix strictMode typo (#258) @marandaneto

Packages were released on [`bintray`](https://dl.bintray.com/getsentry/sentry-android/io/sentry/), [`jcenter`](https://jcenter.bintray.com/io/sentry/sentry-android/)

We'd love to get feedback and we'll work in getting the GA `2.0.0` out soon.
Until then, the [stable SDK offered by Sentry is at version 1.7.30](https://github.com/getsentry/sentry-java/releases/tag/v1.7.30)
# 2.0.0-rc02

Release of Sentry's new SDK for Android.

## What’s Changed

* update ndk for new sentry-native version (#235) @Swatinem @marandaneto
* make integrations public (#256) @marandaneto
* BUMP build-tools (#255) @marandaneto
* added javadocs to scope and its dependencies (#253) @marandaneto
* build all ABIs (#254) @marandaneto
* moving back ANR timeout from long to int param. (#252) @marandaneto
* feat: Hub mode configurable (#247) @bruno-garcia
* Added HubAdapter to call Sentry static methods from Integrations (#250) @marandaneto
* new Release format (#242) @marandaneto
* Javadocs for SentryOptions (#246) @marandaneto
* non-app is already inApp excluded by default. (#244) @marandaneto
* added remove methods (tags/extras) to the sentry static class (#243) @marandaneto
* fix if symlink exists for sentry-native (#241) @marandaneto
* clone method - race condition free (#226) @marandaneto
* refactoring breadcrumbs callback (#239) @marandaneto

Packages were released on [`bintray`](https://dl.bintray.com/getsentry/sentry-android/io/sentry/), [`jcenter`](https://jcenter.bintray.com/io/sentry/sentry-android/)

We'd love to get feedback and we'll work in getting the GA `2.0.0` out soon.
Until then, the [stable SDK offered by Sentry is at version 1.7.30](https://github.com/getsentry/sentry-java/releases/tag/v1.7.30)

# 2.0.0-rc01

Release of Sentry's new SDK for Android.

## What’s Changed

* Honor RetryAfter (#236) @marandaneto
* Add tests for SentryValues (#238) @philipphofmann
* added remove methods for Scope data (#237) @marandaneto
* do not set frames if there's none (#234) @marandaneto
* always call interrupt after InterruptedException (#232) @marandaneto
* more device context (deviceId, connectionType and language) (#229) @marandaneto
* mark as current thread if its the main thread (#228) @marandaneto
* added a few java docs (Sentry, Hub and SentryClient) (#223) @marandaneto
* implemented diagnostic logger (#218) @marandaneto
* fix lgtm alerts (#219) @marandaneto
* written unit tests to ANR integration (#215) @marandaneto
* added blog posts to README (#214) @marandaneto
* added event processors to scope (#209) @marandaneto
* Raise code coverage for Dsn to 100% (#212) @philipphofmann
* Remove redundant times(1) for Mockito.verify (#211) @philipphofmann
* added android transport gate (#206) @marandaneto
* transport may be set on options (#203) @marandaneto
* dist may be set on options (#204) @marandaneto
* added executor for caching values out of the main thread (#201) @marandaneto
* throw an exception if DSN is not set (#200) @marandaneto
* migration guide markdown (#197) @marandaneto

Packages were released on [`bintray`](https://dl.bintray.com/getsentry/sentry-android/io/sentry/), [`jcenter`](https://jcenter.bintray.com/io/sentry/sentry-android/)

We'd love to get feedback and we'll work in getting the GA `2.0.0` out soon.
Until then, the [stable SDK offered by Sentry is at version 1.7.29](https://github.com/getsentry/sentry-java/releases/tag/v1.7.29)

# 2.0.0-beta02

Release of Sentry's new SDK for Android.

* fix Android bug on API 24 and 25 about getting current threads and stack traces (#194)
* addBreadcrumb overloads #196 and #198

Packages were released on [`bintray`](https://dl.bintray.com/getsentry/sentry-android/io/sentry/), [`jcenter`](https://jcenter.bintray.com/io/sentry/sentry-android/)

We'd love to get feedback and we'll work in getting the GA `2.0.0` out soon.
Until then, the [stable SDK offered by Sentry is at version 1.7.28](https://github.com/getsentry/sentry-java/releases/tag/v1.7.28)
# 2.0.0-beta01

Release of Sentry's new SDK for Android.

* ref: ANR doesn't set handled flag #186
* SDK final review (#183)
* ref: Drop errored in favor of crashed (#187)
* workaround android_id (#185)
* renamed sampleRate (#191)
* making timestamp package-private or test-only (#190)
* Split event processor in Device/App data (#180)

Packages were released on [`bintray`](https://dl.bintray.com/getsentry/sentry-android/io/sentry/), [`jcenter`](https://jcenter.bintray.com/io/sentry/sentry-android/)

We'd love to get feedback and we'll work in getting the GA `2.0.0` out soon.
Until then, the [stable SDK offered by Sentry is at version 1.7.28](https://github.com/getsentry/sentry-java/releases/tag/v1.7.28)

# 2.0.0-alpha09

Release of Sentry's new SDK for Android.

* fix: DSN parsing (#165)
* BUMP: sentry-native with message object instead of a string (#172)
* Don't avoid exception type minification (#166)
* make Gson retro compatible with older versions of AGP (#177)
* adding nativeBundle plugin (#161)
* adding scope methods to sentry static class (#179)

Packages were released on [`bintray`](https://dl.bintray.com/getsentry/sentry-android/io/sentry/), [`jcenter`](https://jcenter.bintray.com/io/sentry/sentry-android/)

We'd love to get feedback and we'll work in getting the GA `2.0.0` out soon.
Until then, the [stable SDK offered by Sentry is at version 1.7.28](https://github.com/getsentry/sentry-java/releases/tag/v1.7.28)

# 2.0.0-alpha08

Release of Sentry's new SDK for Android.

* DebugId endianness (#162)
* executed beforeBreadcrumb also for scope (#160)
* benefit of manifest merging when minSdk (#159)
* add method to captureMessage with level (#157)
* listing assets file on the wrong dir (#156)

Packages were released on [`bintray`](https://dl.bintray.com/getsentry/sentry-android/io/sentry/), [`jcenter`](https://jcenter.bintray.com/io/sentry/sentry-android/)

We'd love to get feedback and we'll work in getting the GA `2.0.0` out soon.
Until then, the [stable SDK offered by Sentry is at version 1.7.28](https://github.com/getsentry/sentry-java/releases/tag/v1.7.28)

# 2.0.0-alpha07

Third release of Sentry's new SDK for Android.

*  Fixed release for jcenter and bintray

Packages were released on [`bintray`](https://dl.bintray.com/getsentry/sentry-android/io/sentry/), [`jcenter`](https://jcenter.bintray.com/io/sentry/sentry-android/)

We'd love to get feedback and we'll work in getting the GA `2.0.0` out soon.
Until then, the [stable SDK offered by Sentry is at version 1.7.28](https://github.com/getsentry/sentry-java/releases/tag/v1.7.28)

# 2.0.0-alpha06

Second release of Sentry's new SDK for Android.

* Fixed a typo on pom generation.

Packages were released on [`bintray`](https://dl.bintray.com/getsentry/sentry-android/io/sentry/), [`jcenter`](https://jcenter.bintray.com/io/sentry/sentry-android/)

We'd love to get feedback and we'll work in getting the GA `2.0.0` out soon.
Until then, the [stable SDK offered by Sentry is at version 1.7.28](https://github.com/getsentry/sentry-java/releases/tag/v1.7.28)

# 2.0.0-alpha05

First release of Sentry's new SDK for Android.

New features not offered by our current (1.7.x), stable SDK are:

* NDK support
  * Captures crashes caused by native code
  * Access to the [`sentry-native` SDK](https://github.com/getsentry/sentry-native/) API by your native (C/C++/Rust code/..).
* Automatic init (just add your `DSN` to the manifest)
   * Proguard rules are added automatically
   * Permission (Internet) is added automatically
* Uncaught Exceptions might be captured even before the app restarts
* Unified API which include scopes etc.
* More context/device information
* Packaged as `aar`
* Frames from the app automatically marked as `InApp=true` (stack traces in Sentry highlights them by default).
* Complete Sentry Protocol available.
* All threads and their stack traces are captured.
* Sample project in this repo to test many features (segfault, uncaught exception, scope)

Features from the current SDK like `ANR` are also available (by default triggered after 4 seconds).

Packages were released on [`bintray`](https://dl.bintray.com/getsentry/sentry-android/io/sentry/), [`jcenter`](https://jcenter.bintray.com/io/sentry/sentry-android/)

We'd love to get feedback and we'll work in getting the GA `2.0.0` out soon.
Until then, the [stable SDK offered by Sentry is at version 1.7.28](https://github.com/getsentry/sentry-java/releases/tag/v1.7.28)<|MERGE_RESOLUTION|>--- conflicted
+++ resolved
@@ -1,8 +1,6 @@
 # Unreleased
 
-<<<<<<< HEAD
 * Bump: sentry-native to 0.4.8
-=======
 * Feat: Add an overload for `startTransaction` that sets the created transaction to the Scope #1313
 * Ref: Separate user facing and protocol classes in the Performance feature (#1304)
 * Feat: Set SDK version on Transactions (#1307)
@@ -10,7 +8,6 @@
 * Fix: Use the bindToScope correctly
 * Fix: set "java" platform to transactions #1332
 * Feat: Add OkHttp client application interceptor (#1330)
->>>>>>> 59dfb952
 
 # 4.3.0
 
