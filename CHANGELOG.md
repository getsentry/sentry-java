# Changelog

## 6.19.0

### Features

- Add Screenshot and ViewHierarchy to integrations list ([#2698](https://github.com/getsentry/sentry-java/pull/2698))
- New ANR detection based on [ApplicationExitInfo API](https://developer.android.com/reference/android/app/ApplicationExitInfo) ([#2697](https://github.com/getsentry/sentry-java/pull/2697))
    - This implementation completely replaces the old one (based on a watchdog) on devices running Android 11 and above:
      - New implementation provides more precise ANR events/ANR rate detection as well as system thread dump information. The new implementation reports ANRs exactly as Google Play Console, without producing false positives or missing important background ANR events.
      - However, despite producing many false positives, the old implementation is capable of better enriching ANR errors (which is not available with the new implementation), for example:
        - Capturing screenshots at the time of ANR event;
        - Capturing transactions and profiling data corresponding to the ANR event;
        - Auxiliary information (such as current memory load) at the time of ANR event.
      - If you would like us to provide support for the old approach working alongside the new one on Android 11 and above (e.g. for raising events for slow code on main thread), consider upvoting [this issue](https://github.com/getsentry/sentry-java/issues/2693).
    - The old watchdog implementation will continue working for older API versions (Android < 11)
- Open up `TransactionOptions`, `ITransaction` and `IHub` methods allowing consumers modify start/end timestamp of transactions and spans ([#2701](https://github.com/getsentry/sentry-java/pull/2701))
- Send source bundle IDs to Sentry to enable source context ([#2663](https://github.com/getsentry/sentry-java/pull/2663))
  - For more information on how to enable source context, please refer to [#633](https://github.com/getsentry/sentry-java/issues/633#issuecomment-1465599120)

### Fixes

- Android Profiler on calling thread ([#2691](https://github.com/getsentry/sentry-java/pull/2691))
- Use `configureScope` instead of `withScope` in `Hub.close()`. This ensures that the main scope releases the in-memory data when closing a hub instance. ([#2688](https://github.com/getsentry/sentry-java/pull/2688))
<<<<<<< HEAD
- Base64 encode internal Apollo3 Headers ([#2707](https://github.com/getsentry/sentry-java/pull/2707))
=======
- Remove null keys/values before creating concurrent hashmap in order to avoid NPE ([#2708](https://github.com/getsentry/sentry-java/pull/2708))
- Exclude SentryOptions from R8/ProGuard obfuscation ([#2699](https://github.com/getsentry/sentry-java/pull/2699))
  - This fixes AGP 8.+ incompatibility, where full R8 mode is enforced
>>>>>>> 2b0a22b2

### Dependencies

- Bump Gradle from v8.1.0 to v8.1.1 ([#2666](https://github.com/getsentry/sentry-java/pull/2666))
  - [changelog](https://github.com/gradle/gradle/blob/master release-test/CHANGELOG.md#v811)
  - [diff](https://github.com/gradle/gradle/compare/v8.1.0...v8.1.1)
- Bump Native SDK from v0.6.1 to v0.6.2 ([#2689](https://github.com/getsentry/sentry-java/pull/2689))
  - [changelog](https://github.com/getsentry/sentry-native/blob/master/CHANGELOG.md#062)
  - [diff](https://github.com/getsentry/sentry-native/compare/0.6.1...0.6.2)

## 6.18.1

### Fixes

- Fix crash when Sentry SDK is initialized more than once ([#2679](https://github.com/getsentry/sentry-java/pull/2679))
- Track a ttfd span per Activity ([#2673](https://github.com/getsentry/sentry-java/pull/2673))

## 6.18.0

### Features

- Attach Trace Context when an ANR is detected (ANRv1) ([#2583](https://github.com/getsentry/sentry-java/pull/2583))
- Make log4j2 integration compatible with log4j 3.0 ([#2634](https://github.com/getsentry/sentry-java/pull/2634))
    - Instead of relying on package scanning, we now use an annotation processor to generate `Log4j2Plugins.dat`
- Create `User` and `Breadcrumb` from map ([#2614](https://github.com/getsentry/sentry-java/pull/2614))
- Add `sent_at` to envelope header item ([#2638](https://github.com/getsentry/sentry-java/pull/2638))

### Fixes

- Fix timestamp intervals of PerformanceCollectionData in profiles ([#2648](https://github.com/getsentry/sentry-java/pull/2648))
- Fix timestamps of PerformanceCollectionData in profiles ([#2632](https://github.com/getsentry/sentry-java/pull/2632))
- Fix missing propagateMinConstraints flag for SentryTraced ([#2637](https://github.com/getsentry/sentry-java/pull/2637))
- Fix potential SecurityException thrown by ConnectivityManager on Android 11 ([#2653](https://github.com/getsentry/sentry-java/pull/2653))
- Fix aar artifacts publishing for Maven ([#2641](https://github.com/getsentry/sentry-java/pull/2641))

### Dependencies
- Bump Kotlin compile version from v1.6.10 to 1.8.0 ([#2563](https://github.com/getsentry/sentry-java/pull/2563))
- Bump Compose compile version from v1.1.1 to v1.3.0 ([#2563](https://github.com/getsentry/sentry-java/pull/2563))
- Bump AGP version from v7.3.0 to v7.4.2 ([#2574](https://github.com/getsentry/sentry-java/pull/2574))
- Bump Gradle from v7.6.0 to v8.0.2 ([#2563](https://github.com/getsentry/sentry-java/pull/2563))
    - [changelog](https://github.com/gradle/gradle/blob/master/CHANGELOG.md#v802)
    - [diff](https://github.com/gradle/gradle/compare/v7.6.0...v8.0.2)
- Bump Gradle from v8.0.2 to v8.1.0 ([#2650](https://github.com/getsentry/sentry-java/pull/2650))
  - [changelog](https://github.com/gradle/gradle/blob/master/CHANGELOG.md#v810)
  - [diff](https://github.com/gradle/gradle/compare/v8.0.2...v8.1.0)

## 6.17.0

### Features

- Add `name` and `geo` to `User` ([#2556](https://github.com/getsentry/sentry-java/pull/2556)) 
- Add breadcrumbs on network changes ([#2608](https://github.com/getsentry/sentry-java/pull/2608))
- Add time-to-initial-display and time-to-full-display measurements to Activity transactions ([#2611](https://github.com/getsentry/sentry-java/pull/2611))
- Read integration list written by sentry gradle plugin from manifest ([#2598](https://github.com/getsentry/sentry-java/pull/2598))
- Add Logcat adapter ([#2620](https://github.com/getsentry/sentry-java/pull/2620))
- Provide CPU count/frequency data as device context ([#2622](https://github.com/getsentry/sentry-java/pull/2622))

### Fixes

- Trim time-to-full-display span if reportFullyDisplayed API is never called ([#2631](https://github.com/getsentry/sentry-java/pull/2631))
- Fix Automatic UI transactions having wrong durations ([#2623](https://github.com/getsentry/sentry-java/pull/2623))
- Fix wrong default environment in Session ([#2610](https://github.com/getsentry/sentry-java/pull/2610))
- Pass through unknown sentry baggage keys into SentryEnvelopeHeader ([#2618](https://github.com/getsentry/sentry-java/pull/2618))
- Fix missing null check when removing lifecycle observer ([#2625](https://github.com/getsentry/sentry-java/pull/2625))

### Dependencies

- Bump Native SDK from v0.6.0 to v0.6.1 ([#2629](https://github.com/getsentry/sentry-java/pull/2629))
  - [changelog](https://github.com/getsentry/sentry-native/blob/master/CHANGELOG.md#061)
  - [diff](https://github.com/getsentry/sentry-native/compare/0.6.0...0.6.1)

## 6.16.0

### Features

- Improve versatility of exception resolver component for Spring with more flexible API for consumers. ([#2577](https://github.com/getsentry/sentry-java/pull/2577))
- Automatic performance instrumentation for WebFlux ([#2597](https://github.com/getsentry/sentry-java/pull/2597))
  - You can enable it by adding `sentry.enable-tracing=true` to your `application.properties`
- The Spring Boot integration can now be configured to add the `SentryAppender` to specific loggers instead of the `ROOT` logger ([#2173](https://github.com/getsentry/sentry-java/pull/2173))
  - You can specify the loggers using `"sentry.logging.loggers[0]=foo.bar` and `"sentry.logging.loggers[1]=baz` in your `application.properties`
- Add capabilities to track Jetpack Compose composition/rendering time ([#2507](https://github.com/getsentry/sentry-java/pull/2507))
- Adapt span op and description for graphql to fit spec ([#2607](https://github.com/getsentry/sentry-java/pull/2607))

### Fixes

- Fix timestamps of slow and frozen frames for profiles ([#2584](https://github.com/getsentry/sentry-java/pull/2584))
- Deprecate reportFullDisplayed in favor of reportFullyDisplayed ([#2585](https://github.com/getsentry/sentry-java/pull/2585))
- Add mechanism for logging integrations and update spring mechanism types ([#2595](https://github.com/getsentry/sentry-java/pull/2595))
	- NOTE: If you're using these mechanism types (`HandlerExceptionResolver`, `SentryWebExceptionHandler`) in your dashboards please update them to use the new types.
- Filter out session cookies sent by Spring and Spring Boot integrations ([#2593](https://github.com/getsentry/sentry-java/pull/2593))
  - We filter out some common cookies like JSESSIONID
  - We also read the value from `server.servlet.session.cookie.name` and filter it out
- No longer send event / transaction to Sentry if `beforeSend` / `beforeSendTransaction` throws ([#2591](https://github.com/getsentry/sentry-java/pull/2591))
- Add version to sentryClientName used in auth header ([#2596](https://github.com/getsentry/sentry-java/pull/2596))
- Keep integration names from being obfuscated ([#2599](https://github.com/getsentry/sentry-java/pull/2599))
- Change log level from INFO to WARN for error message indicating a failed Log4j2 Sentry.init ([#2606](https://github.com/getsentry/sentry-java/pull/2606))
  - The log message was often not visible as our docs suggest a minimum log level of WARN
- Fix session tracking on Android ([#2609](https://github.com/getsentry/sentry-java/pull/2609))
  - Incorrect number of session has been sent. In addition, some of the sessions were not properly ended, messing up Session Health Metrics.

### Dependencies

- Bump `opentelemetry-sdk` to `1.23.1` and `opentelemetry-javaagent` to `1.23.0` ([#2590](https://github.com/getsentry/sentry-java/pull/2590))
- Bump Native SDK from v0.5.4 to v0.6.0 ([#2545](https://github.com/getsentry/sentry-java/pull/2545))
  - [changelog](https://github.com/getsentry/sentry-native/blob/master/CHANGELOG.md#060)
  - [diff](https://github.com/getsentry/sentry-native/compare/0.5.4...0.6.0)

## 6.15.0

### Features

- Adjust time-to-full-display span if reportFullDisplayed is called too early ([#2550](https://github.com/getsentry/sentry-java/pull/2550))
- Add `enableTracing` option ([#2530](https://github.com/getsentry/sentry-java/pull/2530))
    - This change is backwards compatible. The default is `null` meaning existing behaviour remains unchanged (setting either `tracesSampleRate` or `tracesSampler` enables performance).
    - If set to `true`, performance is enabled, even if no `tracesSampleRate` or `tracesSampler` have been configured.
    - If set to `false` performance is disabled, regardless of `tracesSampleRate` and `tracesSampler` options.
- Detect dependencies by listing MANIFEST.MF files at runtime ([#2538](https://github.com/getsentry/sentry-java/pull/2538))
- Report integrations in use, report packages in use more consistently ([#2179](https://github.com/getsentry/sentry-java/pull/2179))
- Implement `ThreadLocalAccessor` for propagating Sentry hub with reactor / WebFlux ([#2570](https://github.com/getsentry/sentry-java/pull/2570))
  - Requires `io.micrometer:context-propagation:1.0.2+` as well as Spring Boot 3.0.3+
  - Enable the feature by setting `sentry.reactive.thread-local-accessor-enabled=true`
  - This is still considered experimental. Once we have enough feedback we may turn this on by default.
  - Checkout the sample here: https://github.com/getsentry/sentry-java/tree/main/sentry-samples/sentry-samples-spring-boot-webflux-jakarta
  - A new hub is now cloned from the main hub for every request

### Fixes

- Leave `inApp` flag for stack frames undecided in SDK if unsure and let ingestion decide instead ([#2547](https://github.com/getsentry/sentry-java/pull/2547))
- Allow `0.0` error sample rate ([#2573](https://github.com/getsentry/sentry-java/pull/2573))
- Fix memory leak in WebFlux related to an ever growing stack ([#2580](https://github.com/getsentry/sentry-java/pull/2580))
- Use the same hub in WebFlux exception handler as we do in WebFilter ([#2566](https://github.com/getsentry/sentry-java/pull/2566))
- Switch upstream Jetpack Compose dependencies to `compileOnly` in `sentry-compose-android` ([#2578](https://github.com/getsentry/sentry-java/pull/2578))
  - NOTE: If you're using Compose Navigation/User Interaction integrations, make sure to have the following dependencies on the classpath as we do not bring them in transitively anymore:
    - `androidx.navigation:navigation-compose:`
    - `androidx.compose.runtime:runtime:`
    - `androidx.compose.ui:ui:`

## 6.14.0

### Features

- Add time-to-full-display span to Activity auto-instrumentation ([#2432](https://github.com/getsentry/sentry-java/pull/2432))
- Add `main` flag to threads and `in_foreground` flag for app contexts  ([#2516](https://github.com/getsentry/sentry-java/pull/2516))

### Fixes

- Ignore Shutdown in progress when closing ShutdownHookIntegration ([#2521](https://github.com/getsentry/sentry-java/pull/2521))
- Fix app start span end-time is wrong if SDK init is deferred ([#2519](https://github.com/getsentry/sentry-java/pull/2519))
- Fix invalid session creation when app is launched in background ([#2543](https://github.com/getsentry/sentry-java/pull/2543))

## 6.13.1

### Fixes

- Fix transaction performance collector oom ([#2505](https://github.com/getsentry/sentry-java/pull/2505))
- Remove authority from URLs sent to Sentry ([#2366](https://github.com/getsentry/sentry-java/pull/2366))
- Fix `sentry-bom` containing incorrect artifacts ([#2504](https://github.com/getsentry/sentry-java/pull/2504))

### Dependencies

- Bump Native SDK from v0.5.3 to v0.5.4 ([#2500](https://github.com/getsentry/sentry-java/pull/2500))
  - [changelog](https://github.com/getsentry/sentry-native/blob/master/CHANGELOG.md#054)
  - [diff](https://github.com/getsentry/sentry-native/compare/0.5.3...0.5.4)

## 6.13.0

### Features

- Send cpu usage percentage in profile payload ([#2469](https://github.com/getsentry/sentry-java/pull/2469))
- Send transaction memory stats in profile payload ([#2447](https://github.com/getsentry/sentry-java/pull/2447))
- Add cpu usage collection ([#2462](https://github.com/getsentry/sentry-java/pull/2462))
- Improve ANR implementation: ([#2475](https://github.com/getsentry/sentry-java/pull/2475))
  - Add `abnormal_mechanism` to sessions for ANR rate calculation
  - Always attach thread dump to ANR events
  - Distinguish between foreground and background ANRs
- Improve possible date precision to 10 μs ([#2451](https://github.com/getsentry/sentry-java/pull/2451))

### Fixes

- Fix performance collector setup called in main thread ([#2499](https://github.com/getsentry/sentry-java/pull/2499))
- Expand guard against CVE-2018-9492 "Privilege Escalation via Content Provider" ([#2482](https://github.com/getsentry/sentry-java/pull/2482))
- Prevent OOM by disabling TransactionPerformanceCollector for now ([#2498](https://github.com/getsentry/sentry-java/pull/2498))

## 6.12.1

### Fixes

- Create timer in `TransactionPerformanceCollector` lazily ([#2478](https://github.com/getsentry/sentry-java/pull/2478))

## 6.12.0

### Features

- Attach View Hierarchy to the errored/crashed events ([#2440](https://github.com/getsentry/sentry-java/pull/2440))
- Collect memory usage in transactions ([#2445](https://github.com/getsentry/sentry-java/pull/2445))
- Add `traceOptionsRequests` option to disable tracing of OPTIONS requests ([#2453](https://github.com/getsentry/sentry-java/pull/2453))
- Extend list of HTTP headers considered sensitive ([#2455](https://github.com/getsentry/sentry-java/pull/2455))

### Fixes

- Use a single TransactionPerfomanceCollector ([#2464](https://github.com/getsentry/sentry-java/pull/2464))
- Don't override sdk name with Timber ([#2450](https://github.com/getsentry/sentry-java/pull/2450))
- Set transactionNameSource to CUSTOM when setting transaction name ([#2405](https://github.com/getsentry/sentry-java/pull/2405))
- Guard against CVE-2018-9492 "Privilege Escalation via Content Provider" ([#2466](https://github.com/getsentry/sentry-java/pull/2466))

## 6.11.0

### Features

- Disable Android concurrent profiling ([#2434](https://github.com/getsentry/sentry-java/pull/2434))
- Add logging for OpenTelemetry integration ([#2425](https://github.com/getsentry/sentry-java/pull/2425))
- Auto add `OpenTelemetryLinkErrorEventProcessor` for Spring Boot ([#2429](https://github.com/getsentry/sentry-java/pull/2429))

### Fixes

- Use minSdk compatible `Objects` class ([#2436](https://github.com/getsentry/sentry-java/pull/2436))
- Prevent R8 from warning on missing classes, as we check for their presence at runtime ([#2439](https://github.com/getsentry/sentry-java/pull/2439))

### Dependencies

- Bump Gradle from v7.5.1 to v7.6.0 ([#2438](https://github.com/getsentry/sentry-java/pull/2438))
  - [changelog](https://github.com/gradle/gradle/blob/master/CHANGELOG.md#v760)
  - [diff](https://github.com/gradle/gradle/compare/v7.5.1...v7.6.0)

## 6.10.0

### Features

- Add time-to-initial-display span to Activity transactions ([#2369](https://github.com/getsentry/sentry-java/pull/2369))
- Start a session after init if AutoSessionTracking is enabled ([#2356](https://github.com/getsentry/sentry-java/pull/2356))
- Provide automatic breadcrumbs and transactions for click/scroll events for Compose ([#2390](https://github.com/getsentry/sentry-java/pull/2390))
- Add `blocked_main_thread` and `call_stack` to File I/O spans to detect performance issues ([#2382](https://github.com/getsentry/sentry-java/pull/2382))

### Dependencies

- Bump Native SDK from v0.5.2 to v0.5.3 ([#2423](https://github.com/getsentry/sentry-java/pull/2423))
  - [changelog](https://github.com/getsentry/sentry-native/blob/master/CHANGELOG.md#053)
  - [diff](https://github.com/getsentry/sentry-native/compare/0.5.2...0.5.3)

## 6.9.2

### Fixes

- Updated ProfileMeasurementValue types ([#2412](https://github.com/getsentry/sentry-java/pull/2412))
- Clear window reference only on activity stop in profileMeasurements collector ([#2407](https://github.com/getsentry/sentry-java/pull/2407))
- No longer disable OpenTelemetry exporters in default Java Agent config ([#2408](https://github.com/getsentry/sentry-java/pull/2408))
- Fix `ClassNotFoundException` for `io.sentry.spring.SentrySpringServletContainerInitializer` in `sentry-spring-jakarta` ([#2411](https://github.com/getsentry/sentry-java/issues/2411))
- Fix `sentry-samples-spring-jakarta` ([#2411](https://github.com/getsentry/sentry-java/issues/2411))

### Features

- Add SENTRY_AUTO_INIT environment variable to control OpenTelemetry Agent init ([#2410](https://github.com/getsentry/sentry-java/pull/2410))
- Add OpenTelemetryLinkErrorEventProcessor for linking errors to traces created via OpenTelemetry ([#2418](https://github.com/getsentry/sentry-java/pull/2418))

### Dependencies

- Bump OpenTelemetry to 1.20.1 and OpenTelemetry Java Agent to 1.20.2 ([#2420](https://github.com/getsentry/sentry-java/pull/2420))

## 6.9.1

### Fixes

- OpenTelemetry modules were missing in `6.9.0` so we released the same code again as `6.9.1` including OpenTelemetry modules

## 6.9.0

### Fixes

- Use `canonicalName` in Fragment Integration for better de-obfuscation ([#2379](https://github.com/getsentry/sentry-java/pull/2379))
- Fix Timber and Fragment integrations auto-installation for obfuscated builds ([#2379](https://github.com/getsentry/sentry-java/pull/2379))
- Don't attach screenshots to events from Hybrid SDKs ([#2360](https://github.com/getsentry/sentry-java/pull/2360))
- Ensure Hints do not cause memory leaks ([#2387](https://github.com/getsentry/sentry-java/pull/2387))
- Do not attach empty `sentry-trace` and `baggage` headers ([#2385](https://github.com/getsentry/sentry-java/pull/2385))

### Features

- Add beforeSendTransaction which allows users to filter and change transactions ([#2388](https://github.com/getsentry/sentry-java/pull/2388))
- Add experimental support for OpenTelemetry ([README](sentry-opentelemetry/README.md))([#2344](https://github.com/getsentry/sentry-java/pull/2344))

### Dependencies

- Update Spring Boot Jakarta to Spring Boot 3.0.0 ([#2389](https://github.com/getsentry/sentry-java/pull/2389))
- Bump Spring Boot to 2.7.5 ([#2383](https://github.com/getsentry/sentry-java/pull/2383))

## 6.8.0

### Features

- Add FrameMetrics to Android profiling data ([#2342](https://github.com/getsentry/sentry-java/pull/2342))

### Fixes

- Remove profiler main thread io ([#2348](https://github.com/getsentry/sentry-java/pull/2348))
- Fix ensure all options are processed before integrations are loaded ([#2377](https://github.com/getsentry/sentry-java/pull/2377))

## 6.7.1

### Fixes

- Fix `Gpu.vendorId` should be a String ([#2343](https://github.com/getsentry/sentry-java/pull/2343))
- Don't set device name on Android if `sendDefaultPii` is disabled ([#2354](https://github.com/getsentry/sentry-java/pull/2354))
- Fix corrupted UUID on Motorola devices ([#2363](https://github.com/getsentry/sentry-java/pull/2363))
- Fix ANR on dropped uncaught exception events ([#2368](https://github.com/getsentry/sentry-java/pull/2368))

### Features

- Update Spring Boot Jakarta to Spring Boot 3.0.0-RC2 ([#2347](https://github.com/getsentry/sentry-java/pull/2347))

## 6.7.0

### Fixes

- Use correct set-cookie for the HTTP Client response object ([#2326](https://github.com/getsentry/sentry-java/pull/2326))
- Fix NoSuchElementException in CircularFifoQueue when cloning a Scope ([#2328](https://github.com/getsentry/sentry-java/pull/2328))

### Features

- Customizable fragment lifecycle breadcrumbs ([#2299](https://github.com/getsentry/sentry-java/pull/2299))
- Provide hook for Jetpack Compose navigation instrumentation ([#2320](https://github.com/getsentry/sentry-java/pull/2320))
- Populate `event.modules` with dependencies metadata ([#2324](https://github.com/getsentry/sentry-java/pull/2324))
- Support Spring 6 and Spring Boot 3 ([#2289](https://github.com/getsentry/sentry-java/pull/2289))

### Dependencies

- Bump Native SDK from v0.5.1 to v0.5.2 ([#2315](https://github.com/getsentry/sentry-java/pull/2315))
  - [changelog](https://github.com/getsentry/sentry-native/blob/master/CHANGELOG.md#052)
  - [diff](https://github.com/getsentry/sentry-native/compare/0.5.1...0.5.2)

## 6.6.0

### Fixes

- Ensure potential callback exceptions are caught #2123 ([#2291](https://github.com/getsentry/sentry-java/pull/2291))
- Remove verbose FrameMetricsAggregator failure logging ([#2293](https://github.com/getsentry/sentry-java/pull/2293))
- Ignore broken regex for tracePropagationTarget ([#2288](https://github.com/getsentry/sentry-java/pull/2288))
- No longer serialize static fields; use toString as fallback ([#2309](https://github.com/getsentry/sentry-java/pull/2309))
- Fix `SentryFileWriter`/`SentryFileOutputStream` append overwrites file contents ([#2304](https://github.com/getsentry/sentry-java/pull/2304))
- Respect incoming parent sampled decision when continuing a trace ([#2311](https://github.com/getsentry/sentry-java/pull/2311))

### Features

- Profile envelopes are sent directly from profiler ([#2298](https://github.com/getsentry/sentry-java/pull/2298))
- Add support for using Encoder with logback.SentryAppender ([#2246](https://github.com/getsentry/sentry-java/pull/2246))
- Report Startup Crashes ([#2277](https://github.com/getsentry/sentry-java/pull/2277))
- HTTP Client errors for OkHttp ([#2287](https://github.com/getsentry/sentry-java/pull/2287))
- Add option to enable or disable Frame Tracking ([#2314](https://github.com/getsentry/sentry-java/pull/2314))

### Dependencies

- Bump Native SDK from v0.5.0 to v0.5.1 ([#2306](https://github.com/getsentry/sentry-java/pull/2306))
  - [changelog](https://github.com/getsentry/sentry-native/blob/master/CHANGELOG.md#051)
  - [diff](https://github.com/getsentry/sentry-native/compare/0.5.0...0.5.1)

## 6.5.0

### Fixes

- Improve public facing API for creating Baggage from header ([#2284](https://github.com/getsentry/sentry-java/pull/2284))

## 6.5.0-beta.3

### Features

- Provide API for attaching custom measurements to transactions ([#2260](https://github.com/getsentry/sentry-java/pull/2260))
- Bump spring to 2.7.4 ([#2279](https://github.com/getsentry/sentry-java/pull/2279))

## 6.5.0-beta.2

### Features

- Make user segment a top level property ([#2257](https://github.com/getsentry/sentry-java/pull/2257))
- Replace user `other` with `data` ([#2258](https://github.com/getsentry/sentry-java/pull/2258))
- `isTraceSampling` is now on by default. `tracingOrigins` has been replaced by `tracePropagationTargets` ([#2255](https://github.com/getsentry/sentry-java/pull/2255))

## 6.5.0-beta.1

### Features

- Server-Side Dynamic Sampling Context support  ([#2226](https://github.com/getsentry/sentry-java/pull/2226))

## 6.4.4

### Fixes

- Fix ConcurrentModificationException due to FrameMetricsAggregator manipulation ([#2282](https://github.com/getsentry/sentry-java/pull/2282))

## 6.4.3

- Fix slow and frozen frames tracking ([#2271](https://github.com/getsentry/sentry-java/pull/2271))

## 6.4.2

### Fixes

- Fixed AbstractMethodError when getting Lifecycle ([#2228](https://github.com/getsentry/sentry-java/pull/2228))
- Missing unit fields for Android measurements ([#2204](https://github.com/getsentry/sentry-java/pull/2204))
- Avoid sending empty profiles ([#2232](https://github.com/getsentry/sentry-java/pull/2232))
- Fix file descriptor leak in FileIO instrumentation ([#2248](https://github.com/getsentry/sentry-java/pull/2248))

## 6.4.1

### Fixes

- Fix memory leak caused by throwableToSpan ([#2227](https://github.com/getsentry/sentry-java/pull/2227))

## 6.4.0

### Fixes

- make profiling rate defaults to 101 hz ([#2211](https://github.com/getsentry/sentry-java/pull/2211))
- SentryOptions.setProfilingTracesIntervalMillis has been deprecated
- Added cpu architecture and default environment in profiles envelope ([#2207](https://github.com/getsentry/sentry-java/pull/2207))
- SentryOptions.setProfilingEnabled has been deprecated in favor of setProfilesSampleRate
- Use toString for enum serialization ([#2220](https://github.com/getsentry/sentry-java/pull/2220))

### Features

- Concurrent profiling 3 - added truncation reason ([#2247](https://github.com/getsentry/sentry-java/pull/2247))
- Concurrent profiling 2 - added list of transactions ([#2218](https://github.com/getsentry/sentry-java/pull/2218))
- Concurrent profiling 1 - added envelope payload data format ([#2216](https://github.com/getsentry/sentry-java/pull/2216))
- Send source for transactions ([#2180](https://github.com/getsentry/sentry-java/pull/2180))
- Add profilesSampleRate and profileSampler options for Android sdk ([#2184](https://github.com/getsentry/sentry-java/pull/2184))
- Add baggage header to RestTemplate ([#2206](https://github.com/getsentry/sentry-java/pull/2206))
- Bump Native SDK from v0.4.18 to v0.5.0 ([#2199](https://github.com/getsentry/sentry-java/pull/2199))
  - [changelog](https://github.com/getsentry/sentry-native/blob/master/CHANGELOG.md#050)
  - [diff](https://github.com/getsentry/sentry-native/compare/0.4.18...0.5.0)
- Bump Gradle from v7.5.0 to v7.5.1 ([#2212](https://github.com/getsentry/sentry-java/pull/2212))
  - [changelog](https://github.com/gradle/gradle/blob/master/CHANGELOG.md#v751)
  - [diff](https://github.com/gradle/gradle/compare/v7.5.0...v7.5.1)

## 6.3.1

### Fixes

- Prevent NPE by checking SentryTracer.timer for null again inside synchronized ([#2200](https://github.com/getsentry/sentry-java/pull/2200))
- Weakly reference Activity for transaction finished callback ([#2203](https://github.com/getsentry/sentry-java/pull/2203))
- `attach-screenshot` set on Manual init. didn't work ([#2186](https://github.com/getsentry/sentry-java/pull/2186))
- Remove extra space from `spring.factories` causing issues in old versions of Spring Boot ([#2181](https://github.com/getsentry/sentry-java/pull/2181))


### Features

- Bump Native SDK to v0.4.18 ([#2154](https://github.com/getsentry/sentry-java/pull/2154))
  - [changelog](https://github.com/getsentry/sentry-native/blob/master/CHANGELOG.md#0418)
  - [diff](https://github.com/getsentry/sentry-native/compare/0.4.17...0.4.18)
- Bump Gradle to v7.5.0 ([#2174](https://github.com/getsentry/sentry-java/pull/2174), [#2191](https://github.com/getsentry/sentry-java/pull/2191))
  - [changelog](https://github.com/gradle/gradle/blob/master/CHANGELOG.md#v750)
  - [diff](https://github.com/gradle/gradle/compare/v7.4.2...v7.5.0)

## 6.3.0

### Features

- Switch upstream dependencies to `compileOnly` in integrations ([#2175](https://github.com/getsentry/sentry-java/pull/2175))

### Fixes

- Lazily retrieve HostnameCache in MainEventProcessor ([#2170](https://github.com/getsentry/sentry-java/pull/2170))

## 6.2.1

### Fixes

- Only send userid in Dynamic Sampling Context if sendDefaultPii is true ([#2147](https://github.com/getsentry/sentry-java/pull/2147))
- Remove userId from baggage due to PII ([#2157](https://github.com/getsentry/sentry-java/pull/2157))

### Features

- Add integration for Apollo-Kotlin 3 ([#2109](https://github.com/getsentry/sentry-java/pull/2109))
- New package `sentry-android-navigation` for AndroidX Navigation support ([#2136](https://github.com/getsentry/sentry-java/pull/2136))
- New package `sentry-compose` for Jetpack Compose support (Navigation) ([#2136](https://github.com/getsentry/sentry-java/pull/2136))
- Add sample rate to baggage as well as trace in envelope header and flatten user ([#2135](https://github.com/getsentry/sentry-java/pull/2135))

## 6.1.4

### Fixes

- Filter out app starts with more than 60s ([#2127](https://github.com/getsentry/sentry-java/pull/2127))

## 6.1.3

### Fixes

- Fix thread leak due to Timer being created and never cancelled ([#2131](https://github.com/getsentry/sentry-java/pull/2131))

## 6.1.2

### Fixes

- Swallow error when reading ActivityManager#getProcessesInErrorState instead of crashing ([#2114](https://github.com/getsentry/sentry-java/pull/2114))
- Use charset string directly as StandardCharsets is not available on earlier Android versions ([#2111](https://github.com/getsentry/sentry-java/pull/2111))

## 6.1.1

### Features

- Replace `tracestate` header with `baggage` header ([#2078](https://github.com/getsentry/sentry-java/pull/2078))
- Allow opting out of device info collection that requires Inter-Process Communication (IPC) ([#2100](https://github.com/getsentry/sentry-java/pull/2100))

## 6.1.0

### Features

- Implement local scope by adding overloads to the capture methods that accept a ScopeCallback ([#2084](https://github.com/getsentry/sentry-java/pull/2084))
- SentryOptions#merge is now public and can be used to load ExternalOptions ([#2088](https://github.com/getsentry/sentry-java/pull/2088))

### Fixes

- Fix proguard rules to work R8 [issue](https://issuetracker.google.com/issues/235733922) around on AGP 7.3.0-betaX and 7.4.0-alphaX ([#2094](https://github.com/getsentry/sentry-java/pull/2094))
- Fix GraalVM Native Image compatibility ([#2172](https://github.com/getsentry/sentry-java/pull/2172))

## 6.0.0

### Sentry Self-hosted Compatibility

- Starting with version `6.0.0` of the `sentry` package, [Sentry's self hosted version >= v21.9.0](https://github.com/getsentry/self-hosted/releases) is required or you have to manually disable sending client reports via the `sendClientReports` option. This only applies to self-hosted Sentry. If you are using [sentry.io](https://sentry.io), no action is needed.

### Features

- Allow optimization and obfuscation of the SDK by reducing proguard rules ([#2031](https://github.com/getsentry/sentry-java/pull/2031))
- Relax TransactionNameProvider ([#1861](https://github.com/getsentry/sentry-java/pull/1861))
- Use float instead of Date for protocol types for higher precision ([#1737](https://github.com/getsentry/sentry-java/pull/1737))
- Allow setting SDK info (name & version) in manifest ([#2016](https://github.com/getsentry/sentry-java/pull/2016))
- Allow setting native Android SDK name during build ([#2035](https://github.com/getsentry/sentry-java/pull/2035))
- Include application permissions in Android events ([#2018](https://github.com/getsentry/sentry-java/pull/2018))
- Automatically create transactions for UI events ([#1975](https://github.com/getsentry/sentry-java/pull/1975))
- Hints are now used via a Hint object and passed into beforeSend and EventProcessor as @NotNull Hint object ([#2045](https://github.com/getsentry/sentry-java/pull/2045))
- Attachments can be manipulated via hint ([#2046](https://github.com/getsentry/sentry-java/pull/2046))
- Add sentry-servlet-jakarta module ([#1987](https://github.com/getsentry/sentry-java/pull/1987))
- Add client reports ([#1982](https://github.com/getsentry/sentry-java/pull/1982))
- Screenshot is taken when there is an error ([#1967](https://github.com/getsentry/sentry-java/pull/1967))
- Add Android profiling traces ([#1897](https://github.com/getsentry/sentry-java/pull/1897)) ([#1959](https://github.com/getsentry/sentry-java/pull/1959)) and its tests ([#1949](https://github.com/getsentry/sentry-java/pull/1949))
- Enable enableScopeSync by default for Android ([#1928](https://github.com/getsentry/sentry-java/pull/1928))
- Feat: Vendor JSON ([#1554](https://github.com/getsentry/sentry-java/pull/1554))
    - Introduce `JsonSerializable` and `JsonDeserializer` interfaces for manual json
      serialization/deserialization.
    - Introduce `JsonUnknwon` interface to preserve unknown properties when deserializing/serializing
      SDK classes.
    - When passing custom objects, for example in `Contexts`, these are supported for serialization:
        - `JsonSerializable`
        - `Map`, `Collection`, `Array`, `String` and all primitive types.
        - Objects with the help of refection.
            - `Map`, `Collection`, `Array`, `String` and all primitive types.
            - Call `toString()` on objects that have a cyclic reference to a ancestor object.
            - Call `toString()` where object graphs exceed max depth.
    - Remove `gson` dependency.
    - Remove `IUnknownPropertiesConsumer`
- Pass MDC tags as Sentry tags ([#1954](https://github.com/getsentry/sentry-java/pull/1954))

### Fixes

- Calling Sentry.init and specifying contextTags now has an effect on the Logback SentryAppender ([#2052](https://github.com/getsentry/sentry-java/pull/2052))
- Calling Sentry.init and specifying contextTags now has an effect on the Log4j SentryAppender ([#2054](https://github.com/getsentry/sentry-java/pull/2054))
- Calling Sentry.init and specifying contextTags now has an effect on the jul SentryAppender ([#2057](https://github.com/getsentry/sentry-java/pull/2057))
- Update Spring Boot dependency to 2.6.8 and fix the CVE-2022-22970 ([#2068](https://github.com/getsentry/sentry-java/pull/2068))
- Sentry can now self heal after a Thread had its currentHub set to a NoOpHub ([#2076](https://github.com/getsentry/sentry-java/pull/2076))
- No longer close OutputStream that is passed into JsonSerializer ([#2029](https://github.com/getsentry/sentry-java/pull/2029))
- Fix setting context tags on events captured by Spring ([#2060](https://github.com/getsentry/sentry-java/pull/2060))
- Isolate cached events with hashed DSN subfolder ([#2038](https://github.com/getsentry/sentry-java/pull/2038))
- SentryThread.current flag will not be overridden by DefaultAndroidEventProcessor if already set ([#2050](https://github.com/getsentry/sentry-java/pull/2050))
- Fix serialization of Long inside of Request.data ([#2051](https://github.com/getsentry/sentry-java/pull/2051))
- Update sentry-native to 0.4.17 ([#2033](https://github.com/getsentry/sentry-java/pull/2033))
- Update Gradle to 7.4.2 and AGP to 7.2 ([#2042](https://github.com/getsentry/sentry-java/pull/2042))
- Change order of event filtering mechanisms ([#2001](https://github.com/getsentry/sentry-java/pull/2001))
- Only send session update for dropped events if state changed ([#2002](https://github.com/getsentry/sentry-java/pull/2002))
- Android profiling initializes on first profile start ([#2009](https://github.com/getsentry/sentry-java/pull/2009))
- Profiling rate decreased from 300hz to 100hz ([#1997](https://github.com/getsentry/sentry-java/pull/1997))
- Allow disabling sending of client reports via Android Manifest and external options ([#2007](https://github.com/getsentry/sentry-java/pull/2007))
- Ref: Upgrade Spring Boot dependency to 2.5.13 ([#2011](https://github.com/getsentry/sentry-java/pull/2011))
- Ref: Make options.printUncaughtStackTrace primitive type ([#1995](https://github.com/getsentry/sentry-java/pull/1995))
- Ref: Remove not needed interface abstractions on Android ([#1953](https://github.com/getsentry/sentry-java/pull/1953))
- Ref: Make hints Map<String, Object> instead of only Object ([#1929](https://github.com/getsentry/sentry-java/pull/1929))
- Ref: Simplify DateUtils with ISO8601Utils ([#1837](https://github.com/getsentry/sentry-java/pull/1837))
- Ref: Remove deprecated and scheduled fields ([#1875](https://github.com/getsentry/sentry-java/pull/1875))
- Ref: Add shutdownTimeoutMillis in favor of shutdownTimeout ([#1873](https://github.com/getsentry/sentry-java/pull/1873))
- Ref: Remove Attachment ContentType since the Server infers it ([#1874](https://github.com/getsentry/sentry-java/pull/1874))
- Ref: Bind external properties to a dedicated class. ([#1750](https://github.com/getsentry/sentry-java/pull/1750))
- Ref: Debug log serializable objects ([#1795](https://github.com/getsentry/sentry-java/pull/1795))
- Ref: catch Throwable instead of Exception to suppress internal SDK errors ([#1812](https://github.com/getsentry/sentry-java/pull/1812))
- `SentryOptions` can merge properties from `ExternalOptions` instead of another instance of `SentryOptions`
- Following boolean properties from `SentryOptions` that allowed `null` values are now not nullable - `debug`, `enableUncaughtExceptionHandler`, `enableDeduplication`
- `SentryOptions` cannot be created anymore using `PropertiesProvider` with `SentryOptions#from` method. Use `ExternalOptions#from` instead and merge created object with `SentryOptions#merge`
- Bump: Kotlin to 1.5 and compatibility to 1.4 for sentry-android-timber ([#1815](https://github.com/getsentry/sentry-java/pull/1815))

## 5.7.4

### Fixes

* Change order of event filtering mechanisms and only send session update for dropped events if session state changed (#2028)

## 5.7.3

### Fixes

- Sentry Timber integration throws an exception when using args ([#1986](https://github.com/getsentry/sentry-java/pull/1986))

## 5.7.2

### Fixes

- Bring back support for `Timber.tag` ([#1974](https://github.com/getsentry/sentry-java/pull/1974))

## 5.7.1

### Fixes

- Sentry Timber integration does not submit msg.formatted breadcrumbs ([#1957](https://github.com/getsentry/sentry-java/pull/1957))
- ANR WatchDog won't crash on SecurityException ([#1962](https://github.com/getsentry/sentry-java/pull/1962))

## 5.7.0

### Features

- Automatically enable `Timber` and `Fragment` integrations if they are present on the classpath ([#1936](https://github.com/getsentry/sentry-java/pull/1936))

## 5.6.3

### Fixes

- If transaction or span is finished, do not allow to mutate ([#1940](https://github.com/getsentry/sentry-java/pull/1940))
- Keep used AndroidX classes from obfuscation (Fixes UI breadcrumbs and Slow/Frozen frames) ([#1942](https://github.com/getsentry/sentry-java/pull/1942))

## 5.6.2

### Fixes

- Ref: Make ActivityFramesTracker public to be used by Hybrid SDKs ([#1931](https://github.com/getsentry/sentry-java/pull/1931))
- Bump: AGP to 7.1.2 ([#1930](https://github.com/getsentry/sentry-java/pull/1930))
- NPE while adding "response_body_size" breadcrumb, when response body length is unknown ([#1908](https://github.com/getsentry/sentry-java/pull/1908))
- Do not include stacktrace frames into Timber message ([#1898](https://github.com/getsentry/sentry-java/pull/1898))
- Potential memory leaks ([#1909](https://github.com/getsentry/sentry-java/pull/1909))

Breaking changes:
`Timber.tag` is no longer supported by our [Timber integration](https://docs.sentry.io/platforms/android/configuration/integrations/timber/) and will not appear on Sentry for error events.
Please vote on this [issue](https://github.com/getsentry/sentry-java/issues/1900), if you'd like us to provide support for that.

## 5.6.2-beta.3

### Fixes

- Ref: Make ActivityFramesTracker public to be used by Hybrid SDKs ([#1931](https://github.com/getsentry/sentry-java/pull/1931))
- Bump: AGP to 7.1.2 ([#1930](https://github.com/getsentry/sentry-java/pull/1930))

## 5.6.2-beta.2

### Fixes

- NPE while adding "response_body_size" breadcrumb, when response body length is unknown ([#1908](https://github.com/getsentry/sentry-java/pull/1908))

## 5.6.2-beta.1

### Fixes

- Do not include stacktrace frames into Timber message ([#1898](https://github.com/getsentry/sentry-java/pull/1898))
- Potential memory leaks ([#1909](https://github.com/getsentry/sentry-java/pull/1909))

Breaking changes:
`Timber.tag` is no longer supported by our [Timber integration](https://docs.sentry.io/platforms/android/configuration/integrations/timber/) and will not appear on Sentry for error events.
Please vote on this [issue](https://github.com/getsentry/sentry-java/issues/1900), if you'd like us to provide support for that.

## 5.6.1

### Features

- Add options.printUncaughtStackTrace to print uncaught exceptions ([#1890](https://github.com/getsentry/sentry-java/pull/1890))

### Fixes

- NPE while adding "response_body_size" breadcrumb, when response body is null ([#1884](https://github.com/getsentry/sentry-java/pull/1884))
- Bump: AGP to 7.1.0 ([#1892](https://github.com/getsentry/sentry-java/pull/1892))

## 5.6.0

### Features

- Add breadcrumbs support for UI events (automatically captured) ([#1876](https://github.com/getsentry/sentry-java/pull/1876))

### Fixes

- Change scope of servlet-api to compileOnly ([#1880](https://github.com/getsentry/sentry-java/pull/1880))

## 5.5.3

### Fixes

- Do not create SentryExceptionResolver bean when Spring MVC is not on the classpath ([#1865](https://github.com/getsentry/sentry-java/pull/1865))

## 5.5.2

### Fixes

- Detect App Cold start correctly for Hybrid SDKs ([#1855](https://github.com/getsentry/sentry-java/pull/1855))
- Bump: log4j to 2.17.0 ([#1852](https://github.com/getsentry/sentry-java/pull/1852))
- Bump: logback to 1.2.9 ([#1853](https://github.com/getsentry/sentry-java/pull/1853))

## 5.5.1

### Fixes

- Bump: log4j to 2.16.0 ([#1845](https://github.com/getsentry/sentry-java/pull/1845))
- Make App start cold/warm visible to Hybrid SDKs ([#1848](https://github.com/getsentry/sentry-java/pull/1848))

## 5.5.0

### Features

- Add locale to device context and deprecate language ([#1832](https://github.com/getsentry/sentry-java/pull/1832))
- Add `SentryFileInputStream` and `SentryFileOutputStream` for File I/O performance instrumentation ([#1826](https://github.com/getsentry/sentry-java/pull/1826))
- Add `SentryFileReader` and `SentryFileWriter` for File I/O instrumentation ([#1843](https://github.com/getsentry/sentry-java/pull/1843))

### Fixes

- Bump: log4j to 2.15.0 ([#1839](https://github.com/getsentry/sentry-java/pull/1839))
- Ref: Rename Fragment span operation from `ui.fragment.load` to `ui.load` ([#1824](https://github.com/getsentry/sentry-java/pull/1824))
- Ref: change `java.util.Random` to `java.security.SecureRandom` for possible security reasons ([#1831](https://github.com/getsentry/sentry-java/pull/1831))

## 5.4.3

### Fixes

- Only report App start measurement for full launch on Android ([#1821](https://github.com/getsentry/sentry-java/pull/1821))

## 5.4.2

### Fixes

- Ref: catch Throwable instead of Exception to suppress internal SDK errors ([#1812](https://github.com/getsentry/sentry-java/pull/1812))

## 5.4.1

### Features

- Refactor OkHttp and Apollo to Kotlin functional interfaces ([#1797](https://github.com/getsentry/sentry-java/pull/1797))
- Add secondary constructor to SentryInstrumentation ([#1804](https://github.com/getsentry/sentry-java/pull/1804))

### Fixes

- Do not start fragment span if not added to the Activity ([#1813](https://github.com/getsentry/sentry-java/pull/1813))

## 5.4.0

### Features

- Add `graphql-java` instrumentation ([#1777](https://github.com/getsentry/sentry-java/pull/1777))

### Fixes

- Do not crash when event processors throw a lower level Throwable class ([#1800](https://github.com/getsentry/sentry-java/pull/1800))
- ActivityFramesTracker does not throw if Activity has no observers ([#1799](https://github.com/getsentry/sentry-java/pull/1799))

## 5.3.0

### Features

- Add datasource tracing with P6Spy ([#1784](https://github.com/getsentry/sentry-java/pull/1784))

### Fixes

- ActivityFramesTracker does not throw if Activity has not been added ([#1782](https://github.com/getsentry/sentry-java/pull/1782))
- PerformanceAndroidEventProcessor uses up to date isTracingEnabled set on Configuration callback ([#1786](https://github.com/getsentry/sentry-java/pull/1786))

## 5.2.4

### Fixes

- Window.FEATURE_NO_TITLE does not work when using activity traces ([#1769](https://github.com/getsentry/sentry-java/pull/1769))
- unregister UncaughtExceptionHandler on close ([#1770](https://github.com/getsentry/sentry-java/pull/1770))

## 5.2.3

### Fixes

- Make ActivityFramesTracker operations thread-safe ([#1762](https://github.com/getsentry/sentry-java/pull/1762))
- Clone Scope Contexts ([#1763](https://github.com/getsentry/sentry-java/pull/1763))
- Bump: AGP to 7.0.3 ([#1765](https://github.com/getsentry/sentry-java/pull/1765))

## 5.2.2

### Fixes

- Close HostnameCache#executorService on SentryClient#close ([#1757](https://github.com/getsentry/sentry-java/pull/1757))

## 5.2.1

### Features

- Add isCrashedLastRun support ([#1739](https://github.com/getsentry/sentry-java/pull/1739))
- Attach Java vendor and version to events and transactions ([#1703](https://github.com/getsentry/sentry-java/pull/1703))

### Fixes

- Handle exception if Context.registerReceiver throws ([#1747](https://github.com/getsentry/sentry-java/pull/1747))

## 5.2.0

### Features

- Allow setting proguard via Options and/or external resources ([#1728](https://github.com/getsentry/sentry-java/pull/1728))
- Add breadcrumbs for the Apollo integration ([#1726](https://github.com/getsentry/sentry-java/pull/1726))

### Fixes

- Don't set lastEventId for transactions ([#1727](https://github.com/getsentry/sentry-java/pull/1727))
- ActivityLifecycleIntegration#appStartSpan memory leak ([#1732](https://github.com/getsentry/sentry-java/pull/1732))

## 5.2.0-beta.3

### Features

- Add "data" to spans ([#1717](https://github.com/getsentry/sentry-java/pull/1717))

### Fixes

- Check at runtime if AndroidX.Core is available ([#1718](https://github.com/getsentry/sentry-java/pull/1718))
- Should not capture unfinished transaction ([#1719](https://github.com/getsentry/sentry-java/pull/1719))

## 5.2.0-beta.2

### Fixes

- Bump AGP to 7.0.2 ([#1650](https://github.com/getsentry/sentry-java/pull/1650))
- Drop spans in BeforeSpanCallback. ([#1713](https://github.com/getsentry/sentry-java/pull/1713))

## 5.2.0-beta.1

### Features

- Add tracestate HTTP header support ([#1683](https://github.com/getsentry/sentry-java/pull/1683))
- Add option to filter which origins receive tracing headers ([#1698](https://github.com/getsentry/sentry-java/pull/1698))
- Include unfinished spans in transaction ([#1699](https://github.com/getsentry/sentry-java/pull/1699))
- Add static helpers for creating breadcrumbs ([#1702](https://github.com/getsentry/sentry-java/pull/1702))
- Performance support for Android Apollo ([#1705](https://github.com/getsentry/sentry-java/pull/1705))

### Fixes

- Move tags from transaction.contexts.trace.tags to transaction.tags ([#1700](https://github.com/getsentry/sentry-java/pull/1700))

Breaking changes:

- Updated proguard keep rule for enums, which affects consumer application code ([#1694](https://github.com/getsentry/sentry-java/pull/1694))

## 5.1.2

### Fixes

- Servlet 3.1 compatibility issue ([#1681](https://github.com/getsentry/sentry-java/pull/1681))
- Do not drop Contexts key if Collection, Array or Char ([#1680](https://github.com/getsentry/sentry-java/pull/1680))

## 5.1.1

### Features

- Add support for async methods in Spring MVC ([#1652](https://github.com/getsentry/sentry-java/pull/1652))
- Add secondary constructor taking IHub to SentryOkHttpInterceptor ([#1657](https://github.com/getsentry/sentry-java/pull/1657))
- Merge external map properties ([#1656](https://github.com/getsentry/sentry-java/pull/1656))

### Fixes

- Remove onActivityPreCreated call in favor of onActivityCreated ([#1661](https://github.com/getsentry/sentry-java/pull/1661))
- Do not crash if SENSOR_SERVICE throws ([#1655](https://github.com/getsentry/sentry-java/pull/1655))
- Make sure scope is popped when processing request results in exception ([#1665](https://github.com/getsentry/sentry-java/pull/1665))

## 5.1.0

### Features

- Spring WebClient integration ([#1621](https://github.com/getsentry/sentry-java/pull/1621))
- OpenFeign integration ([#1632](https://github.com/getsentry/sentry-java/pull/1632))
- Add more convenient way to pass BeforeSpanCallback in OpenFeign integration ([#1637](https://github.com/getsentry/sentry-java/pull/1637))

### Fixes

- Bump: sentry-native to 0.4.12 ([#1651](https://github.com/getsentry/sentry-java/pull/1651))

## 5.1.0-beta.9

- No documented changes.

## 5.1.0-beta.8

### Features

- Generate Sentry BOM ([#1486](https://github.com/getsentry/sentry-java/pull/1486))

## 5.1.0-beta.7

### Features

- Slow/Frozen frames metrics ([#1609](https://github.com/getsentry/sentry-java/pull/1609))

## 5.1.0-beta.6

### Features

- Add request body extraction for Spring MVC integration ([#1595](https://github.com/getsentry/sentry-java/pull/1595))

### Fixes

- set min sdk version of sentry-android-fragment to API 14 ([#1608](https://github.com/getsentry/sentry-java/pull/1608))
- Ser/Deser of the UserFeedback from cached envelope ([#1611](https://github.com/getsentry/sentry-java/pull/1611))

## 5.1.0-beta.5

### Fixes

- Make SentryAppender non-final for Log4j2 and Logback ([#1603](https://github.com/getsentry/sentry-java/pull/1603))
- Do not throw IAE when tracing header contain invalid trace id ([#1605](https://github.com/getsentry/sentry-java/pull/1605))

## 5.1.0-beta.4

### Fixes

- Update sentry-native to 0.4.11 ([#1591](https://github.com/getsentry/sentry-java/pull/1591))

## 5.1.0-beta.3

### Features

- Spring Webflux integration ([#1529](https://github.com/getsentry/sentry-java/pull/1529))

## 5.1.0-beta.2

### Features

- Support transaction waiting for children to finish. ([#1535](https://github.com/getsentry/sentry-java/pull/1535))
- Capture logged marker in log4j2 and logback appenders ([#1551](https://github.com/getsentry/sentry-java/pull/1551))
- Allow clearing of attachments in the scope ([#1562](https://github.com/getsentry/sentry-java/pull/1562))
- Set mechanism type in SentryExceptionResolver ([#1556](https://github.com/getsentry/sentry-java/pull/1556))
- Perf. for fragments ([#1528](https://github.com/getsentry/sentry-java/pull/1528))

### Fixes

- Handling missing Spring Security on classpath on Java 8 ([#1552](https://github.com/getsentry/sentry-java/pull/1552))
- Use a different method to get strings from JNI, and avoid excessive Stack Space usage. ([#1214](https://github.com/getsentry/sentry-java/pull/1214))
- Add data field to SentrySpan ([#1555](https://github.com/getsentry/sentry-java/pull/1555))
- Clock drift issue when calling DateUtils#getDateTimeWithMillisPrecision ([#1557](https://github.com/getsentry/sentry-java/pull/1557))
- Prefer snake case for HTTP integration data keys ([#1559](https://github.com/getsentry/sentry-java/pull/1559))
- Assign lastEventId only if event was queued for submission ([#1565](https://github.com/getsentry/sentry-java/pull/1565))

## 5.1.0-beta.1

### Features

- Measure app start time ([#1487](https://github.com/getsentry/sentry-java/pull/1487))
- Automatic breadcrumbs logging for fragment lifecycle ([#1522](https://github.com/getsentry/sentry-java/pull/1522))

## 5.0.1

### Fixes

- Sources and Javadoc artifacts were mixed up ([#1515](https://github.com/getsentry/sentry-java/pull/1515))

## 5.0.0

This release brings many improvements but also new features:

- OkHttp Interceptor for Android ([#1330](https://github.com/getsentry/sentry-java/pull/1330))
- GraalVM Native Image Compatibility ([#1329](https://github.com/getsentry/sentry-java/pull/1329))
- Add option to ignore exceptions by type ([#1352](https://github.com/getsentry/sentry-java/pull/1352))
- Enrich transactions with device contexts ([#1430](https://github.com/getsentry/sentry-java/pull/1430)) ([#1469](https://github.com/getsentry/sentry-java/pull/1469))
- Better interoperability with Kotlin null-safety ([#1439](https://github.com/getsentry/sentry-java/pull/1439)) and ([#1462](https://github.com/getsentry/sentry-java/pull/1462))
- Add coroutines support ([#1479](https://github.com/getsentry/sentry-java/pull/1479))
- OkHttp callback for Customising the Span ([#1478](https://github.com/getsentry/sentry-java/pull/1478))
- Add breadcrumb in Spring RestTemplate integration ([#1481](https://github.com/getsentry/sentry-java/pull/1481))

Breaking changes:

- Migration Guide for [Java](https://docs.sentry.io/platforms/java/migration/)
- Migration Guide for [Android](https://docs.sentry.io/platforms/android/migration/)

Other fixes:

- Fix: Add attachmentType to envelope ser/deser. ([#1504](https://github.com/getsentry/sentry-java/pull/1504))

Thank you:

- @maciejwalkowiak for coding most of it.

## 5.0.0-beta.7

### Fixes


- Ref: Deprecate SentryBaseEvent#getOriginThrowable and add SentryBaseEvent#getThrowableMechanism ([#1502](https://github.com/getsentry/sentry-java/pull/1502))
- Graceful Shutdown flushes event instead of Closing SDK ([#1500](https://github.com/getsentry/sentry-java/pull/1500))
- Do not append threads that come from the EnvelopeFileObserver ([#1501](https://github.com/getsentry/sentry-java/pull/1501))
- Ref: Deprecate cacheDirSize and add maxCacheItems ([#1499](https://github.com/getsentry/sentry-java/pull/1499))
- Append all threads if Hint is Cached but attachThreads is enabled ([#1503](https://github.com/getsentry/sentry-java/pull/1503))

## 5.0.0-beta.6

### Features

- Add secondary constructor to SentryOkHttpInterceptor ([#1491](https://github.com/getsentry/sentry-java/pull/1491))
- Add option to enable debug mode in Log4j2 integration ([#1492](https://github.com/getsentry/sentry-java/pull/1492))

### Fixes

- Ref: Replace clone() with copy constructor ([#1496](https://github.com/getsentry/sentry-java/pull/1496))

## 5.0.0-beta.5

### Features

- OkHttp callback for Customising the Span ([#1478](https://github.com/getsentry/sentry-java/pull/1478))
- Add breadcrumb in Spring RestTemplate integration ([#1481](https://github.com/getsentry/sentry-java/pull/1481))
- Add coroutines support ([#1479](https://github.com/getsentry/sentry-java/pull/1479))

### Fixes

- Cloning Stack ([#1483](https://github.com/getsentry/sentry-java/pull/1483))

## 5.0.0-beta.4

### Fixes

- Enrich Transactions with Context Data ([#1469](https://github.com/getsentry/sentry-java/pull/1469))
- Bump: Apache HttpClient to 5.0.4 ([#1476](https://github.com/getsentry/sentry-java/pull/1476))

## 5.0.0-beta.3

### Fixes

- Handling immutable collections on SentryEvent and protocol objects ([#1468](https://github.com/getsentry/sentry-java/pull/1468))
- Associate event with transaction when thrown exception is not a direct cause ([#1463](https://github.com/getsentry/sentry-java/pull/1463))
- Ref: nullability annotations to Sentry module ([#1439](https://github.com/getsentry/sentry-java/pull/1439)) and ([#1462](https://github.com/getsentry/sentry-java/pull/1462))
- NPE when adding Context Data with null values for log4j2 ([#1465](https://github.com/getsentry/sentry-java/pull/1465))

## 5.0.0-beta.2

### Fixes

- sentry-android-timber package sets sentry.java.android.timber as SDK name ([#1456](https://github.com/getsentry/sentry-java/pull/1456))
- When AppLifecycleIntegration is closed, it should remove observer using UI thread ([#1459](https://github.com/getsentry/sentry-java/pull/1459))
- Bump: AGP to 4.2.0 ([#1460](https://github.com/getsentry/sentry-java/pull/1460))

Breaking Changes:

- Remove: Settings.Secure.ANDROID_ID in favor of generated installationId ([#1455](https://github.com/getsentry/sentry-java/pull/1455))
- Rename: enableSessionTracking to enableAutoSessionTracking ([#1457](https://github.com/getsentry/sentry-java/pull/1457))

## 5.0.0-beta.1

### Fixes

- Ref: Refactor converting HttpServletRequest to Sentry Request in Spring integration ([#1387](https://github.com/getsentry/sentry-java/pull/1387))
- Bump: sentry-native to 0.4.9 ([#1431](https://github.com/getsentry/sentry-java/pull/1431))
- Activity tracing auto instrumentation for Android API < 29 ([#1402](https://github.com/getsentry/sentry-java/pull/1402))
- use connection and read timeouts in ApacheHttpClient based transport ([#1397](https://github.com/getsentry/sentry-java/pull/1397))
- set correct transaction status for unhandled exceptions in SentryTracingFilter ([#1406](https://github.com/getsentry/sentry-java/pull/1406))
- handle network errors in SentrySpanClientHttpRequestInterceptor ([#1407](https://github.com/getsentry/sentry-java/pull/1407))
- set scope on transaction ([#1409](https://github.com/getsentry/sentry-java/pull/1409))
- set status and associate events with transactions ([#1426](https://github.com/getsentry/sentry-java/pull/1426))
- Do not set free memory and is low memory fields when it's a NDK hard crash ([#1399](https://github.com/getsentry/sentry-java/pull/1399))
- Apply user from the scope to transaction ([#1424](https://github.com/getsentry/sentry-java/pull/1424))
- Pass maxBreadcrumbs config. to sentry-native ([#1425](https://github.com/getsentry/sentry-java/pull/1425))
- Run event processors and enrich transactions with contexts ([#1430](https://github.com/getsentry/sentry-java/pull/1430))
- Set Span status for OkHttp integration ([#1447](https://github.com/getsentry/sentry-java/pull/1447))
- Set user on transaction in Spring & Spring Boot integrations ([#1443](https://github.com/getsentry/sentry-java/pull/1443))

## 4.4.0-alpha.2

### Features

- Add option to ignore exceptions by type ([#1352](https://github.com/getsentry/sentry-java/pull/1352))
- Sentry closes Android NDK and ShutdownHook integrations ([#1358](https://github.com/getsentry/sentry-java/pull/1358))
- Allow inheritance of SentryHandler class in sentry-jul package([#1367](https://github.com/getsentry/sentry-java/pull/1367))
- Make NoOpHub public ([#1379](https://github.com/getsentry/sentry-java/pull/1379))
- Configure max spans per transaction ([#1394](https://github.com/getsentry/sentry-java/pull/1394))

### Fixes

- Bump: Upgrade Apache HttpComponents Core to 5.0.3 ([#1375](https://github.com/getsentry/sentry-java/pull/1375))
- NPE when MDC contains null values (sentry-logback) ([#1364](https://github.com/getsentry/sentry-java/pull/1364))
- Avoid NPE when MDC contains null values (sentry-jul) ([#1385](https://github.com/getsentry/sentry-java/pull/1385))
- Accept only non null value maps ([#1368](https://github.com/getsentry/sentry-java/pull/1368))
- Do not bind transactions to scope by default. ([#1376](https://github.com/getsentry/sentry-java/pull/1376))
- Hub thread safety ([#1388](https://github.com/getsentry/sentry-java/pull/1388))
- SentryTransactionAdvice should operate on the new scope ([#1389](https://github.com/getsentry/sentry-java/pull/1389))

## 4.4.0-alpha.1

### Features

- Add an overload for `startTransaction` that sets the created transaction to the Scope ([#1313](https://github.com/getsentry/sentry-java/pull/1313))
- Set SDK version on Transactions ([#1307](https://github.com/getsentry/sentry-java/pull/1307))
- GraalVM Native Image Compatibility ([#1329](https://github.com/getsentry/sentry-java/pull/1329))
- Add OkHttp client application interceptor ([#1330](https://github.com/getsentry/sentry-java/pull/1330))

### Fixes

- Bump: sentry-native to 0.4.8
- Ref: Separate user facing and protocol classes in the Performance feature ([#1304](https://github.com/getsentry/sentry-java/pull/1304))
- Use logger set on SentryOptions in GsonSerializer ([#1308](https://github.com/getsentry/sentry-java/pull/1308))
- Use the bindToScope correctly
- Allow 0.0 to be set on tracesSampleRate ([#1328](https://github.com/getsentry/sentry-java/pull/1328))
- set "java" platform to transactions ([#1332](https://github.com/getsentry/sentry-java/pull/1332))
- Allow disabling tracing through SentryOptions ([#1337](https://github.com/getsentry/sentry-java/pull/1337))

## 4.3.0

### Features

- Activity tracing auto instrumentation

### Fixes

- Aetting in-app-includes from external properties ([#1291](https://github.com/getsentry/sentry-java/pull/1291))
- Initialize Sentry in Logback appender when DSN is not set in XML config ([#1296](https://github.com/getsentry/sentry-java/pull/1296))
- JUL integration SDK name ([#1293](https://github.com/getsentry/sentry-java/pull/1293))

## 4.2.0

### Features

- Improve EventProcessor nullability annotations ([#1229](https://github.com/getsentry/sentry-java/pull/1229)).
- Add ability to flush events synchronously.
- Support @SentrySpan and @SentryTransaction on classes and interfaces. ([#1243](https://github.com/getsentry/sentry-java/pull/1243))
- Do not serialize empty collections and maps ([#1245](https://github.com/getsentry/sentry-java/pull/1245))
- Integration interface better compatibility with Kotlin null-safety
- Simplify Sentry configuration in Spring integration ([#1259](https://github.com/getsentry/sentry-java/pull/1259))
- Simplify configuring Logback integration when environment variable with the DSN is not set ([#1271](https://github.com/getsentry/sentry-java/pull/1271))
- Add Request to the Scope. [#1270](https://github.com/getsentry/sentry-java/pull/1270))
- Optimize SentryTracingFilter when hub is disabled.

### Fixes

- Bump: sentry-native to 0.4.7
- Optimize DuplicateEventDetectionEventProcessor performance ([#1247](https://github.com/getsentry/sentry-java/pull/1247)).
- Prefix sdk.package names with io.sentry ([#1249](https://github.com/getsentry/sentry-java/pull/1249))
- Remove experimental annotation for Attachment ([#1257](https://github.com/getsentry/sentry-java/pull/1257))
- Mark stacktrace as snapshot if captured at arbitrary moment ([#1231](https://github.com/getsentry/sentry-java/pull/1231))
- Disable Gson HTML escaping
- Make the ANR Atomic flags immutable
- Prevent NoOpHub from creating heavy SentryOptions objects ([#1272](https://github.com/getsentry/sentry-java/pull/1272))
- SentryTransaction#getStatus NPE ([#1273](https://github.com/getsentry/sentry-java/pull/1273))
- Discard unfinished Spans before sending them over to Sentry ([#1279](https://github.com/getsentry/sentry-java/pull/1279))
- Interrupt the thread in QueuedThreadPoolExecutor ([#1276](https://github.com/getsentry/sentry-java/pull/1276))
- SentryTransaction#finish should not clear another transaction from the scope ([#1278](https://github.com/getsentry/sentry-java/pull/1278))

Breaking Changes:
- Enchancement: SentryExceptionResolver should not send handled errors by default ([#1248](https://github.com/getsentry/sentry-java/pull/1248)).
- Ref: Simplify RestTemplate instrumentation ([#1246](https://github.com/getsentry/sentry-java/pull/1246))
- Enchancement: Add overloads for startTransaction taking op and description ([#1244](https://github.com/getsentry/sentry-java/pull/1244))

## 4.1.0

### Features

- Improve Kotlin compatibility for SdkVersion ([#1213](https://github.com/getsentry/sentry-java/pull/1213))
- Support logging via JUL ([#1211](https://github.com/getsentry/sentry-java/pull/1211))

### Fixes

- Returning Sentry trace header from Span ([#1217](https://github.com/getsentry/sentry-java/pull/1217))
- Remove misleading error logs ([#1222](https://github.com/getsentry/sentry-java/pull/1222))

## 4.0.0

This release brings the Sentry Performance feature to Java SDK, Spring, Spring Boot, and Android integrations. Read more in the reference documentation:

- [Performance for Java](https://docs.sentry.io/platforms/java/performance/)
- [Performance for Spring](https://docs.sentry.io/platforms/java/guides/spring/)
- [Performance for Spring Boot](https://docs.sentry.io/platforms/java/guides/spring-boot/)
- [Performance for Android](https://docs.sentry.io/platforms/android/performance/)

### Other improvements:

#### Core:

- Improved loading external configuration:
  - Load `sentry.properties` from the application's current working directory ([#1046](https://github.com/getsentry/sentry-java/pull/1046))
  - Resolve `in-app-includes`, `in-app-excludes`, `tags`, `debug`, `uncaught.handler.enabled` parameters from the external configuration
- Set global tags on SentryOptions and load them from external configuration ([#1066](https://github.com/getsentry/sentry-java/pull/1066))
- Add support for attachments ([#1082](https://github.com/getsentry/sentry-java/pull/1082))
- Resolve `servername` from the localhost address
- Simplified transport configuration through setting `TransportFactory` instead of `ITransport` on SentryOptions ([#1124](https://github.com/getsentry/sentry-java/pull/1124))

#### Spring Boot:

- Add the ability to register multiple `OptionsConfiguration` beans ([#1093](https://github.com/getsentry/sentry-java/pull/1093))
- Initialize Logback after context refreshes ([#1129](https://github.com/getsentry/sentry-java/pull/1129))

#### Android:

- Add `isSideLoaded` and `installerStore` tags automatically (Where your App. was installed from eg Google Play, Amazon Store, downloaded APK, etc...)
- Bump: sentry-native to 0.4.6
- Bump: Gradle to 6.8.1 and AGP to 4.1.2

## 4.0.0-beta.1

### Features

- Add addToTransactions to Attachment ([#1191](https://github.com/getsentry/sentry-java/pull/1191))
- Support SENTRY_TRACES_SAMPLE_RATE conf. via env variables ([#1171](https://github.com/getsentry/sentry-java/pull/1171))
- Pass request to CustomSamplingContext in Spring integration ([#1172](https://github.com/getsentry/sentry-java/pull/1172))
- Move `SentrySpanClientHttpRequestInterceptor` to Spring module ([#1181](https://github.com/getsentry/sentry-java/pull/1181))
- Add overload for `transaction/span.finish(SpanStatus)` ([#1182](https://github.com/getsentry/sentry-java/pull/1182))
- Simplify registering traces sample callback in Spring integration ([#1184](https://github.com/getsentry/sentry-java/pull/1184))
- Polish Performance API ([#1165](https://github.com/getsentry/sentry-java/pull/1165))
- Set "debug" through external properties ([#1186](https://github.com/getsentry/sentry-java/pull/1186))
- Simplify Spring integration ([#1188](https://github.com/getsentry/sentry-java/pull/1188))
- Init overload with dsn ([#1195](https://github.com/getsentry/sentry-java/pull/1195))
- Enable Kotlin map-like access on CustomSamplingContext ([#1192](https://github.com/getsentry/sentry-java/pull/1192))
- Auto register custom ITransportFactory in Spring integration ([#1194](https://github.com/getsentry/sentry-java/pull/1194))
- Improve Kotlin property access in Performance API ([#1193](https://github.com/getsentry/sentry-java/pull/1193))
- Copy options tags to transactions ([#1198](https://github.com/getsentry/sentry-java/pull/1198))
- Add convenient method for accessing event's throwable ([#1202](https://github.com/getsentry/sentry-java/pull/1202))

### Fixes

- Ref: Set SpanContext on SentryTransaction to avoid potential NPE ([#1173](https://github.com/getsentry/sentry-java/pull/1173))
- Free Local Refs manually due to Android local ref. count limits
- Bring back support for setting transaction name without ongoing transaction ([#1183](https://github.com/getsentry/sentry-java/pull/1183))

## 4.0.0-alpha.3

### Features

- Improve ITransaction and ISpan null-safety compatibility ([#1161](https://github.com/getsentry/sentry-java/pull/1161))
- Automatically assign span context to captured events ([#1156](https://github.com/getsentry/sentry-java/pull/1156))
- Autoconfigure Apache HttpClient 5 based Transport in Spring Boot integration ([#1143](https://github.com/getsentry/sentry-java/pull/1143))
- Send user.ip_address = {{auto}} when sendDefaultPii is true ([#1015](https://github.com/getsentry/sentry-java/pull/1015))
- Read tracesSampleRate from AndroidManifest
- OutboxSender supports all envelope item types ([#1158](https://github.com/getsentry/sentry-java/pull/1158))
- Read `uncaught.handler.enabled` property from the external configuration
- Resolve servername from the localhost address
- Add maxAttachmentSize to SentryOptions ([#1138](https://github.com/getsentry/sentry-java/pull/1138))
- Drop invalid attachments ([#1134](https://github.com/getsentry/sentry-java/pull/1134))
- Set isSideLoaded info tags
- Add non blocking Apache HttpClient 5 based Transport ([#1136](https://github.com/getsentry/sentry-java/pull/1136))

### Fixes

- Ref: Make Attachment immutable ([#1120](https://github.com/getsentry/sentry-java/pull/1120))
- Ref: using Calendar to generate Dates
- Ref: Return NoOpTransaction instead of null ([#1126](https://github.com/getsentry/sentry-java/pull/1126))
- Ref: `ITransport` implementations are now responsible for executing request in asynchronous or synchronous way ([#1118](https://github.com/getsentry/sentry-java/pull/1118))
- Ref: Add option to set `TransportFactory` instead of `ITransport` on `SentryOptions` ([#1124](https://github.com/getsentry/sentry-java/pull/1124))
- Ref: Simplify ITransport creation in ITransportFactory ([#1135](https://github.com/getsentry/sentry-java/pull/1135))
- Fixes and Tests: Session serialization and deserialization
- Inheriting sampling decision from parent ([#1100](https://github.com/getsentry/sentry-java/pull/1100))
- Exception only sets a stack trace if there are frames
- Initialize Logback after context refreshes ([#1129](https://github.com/getsentry/sentry-java/pull/1129))
- Do not crash when passing null values to @Nullable methods, eg User and Scope
- Resolving dashed properties from external configuration
- Consider {{ auto }} as a default ip address ([#1015](https://github.com/getsentry/sentry-java/pull/1015))
- Set release and environment on Transactions ([#1152](https://github.com/getsentry/sentry-java/pull/1152))
- Do not set transaction on the scope automatically

## 4.0.0-alpha.2

### Features

- Add basic support for attachments ([#1082](https://github.com/getsentry/sentry-java/pull/1082))
- Set transaction name on events and transactions sent using Spring integration ([#1067](https://github.com/getsentry/sentry-java/pull/1067))
- Set global tags on SentryOptions and load them from external configuration ([#1066](https://github.com/getsentry/sentry-java/pull/1066))
- Add API validator and remove deprecated methods
- Add more convenient method to start a child span ([#1073](https://github.com/getsentry/sentry-java/pull/1073))
- Autoconfigure traces callback in Spring Boot integration ([#1074](https://github.com/getsentry/sentry-java/pull/1074))
- Resolve in-app-includes and in-app-excludes parameters from the external configuration
- Make InAppIncludesResolver public ([#1084](https://github.com/getsentry/sentry-java/pull/1084))
- Add the ability to register multiple OptionsConfiguration beans ([#1093](https://github.com/getsentry/sentry-java/pull/1093))
- Database query tracing with datasource-proxy ([#1095](https://github.com/getsentry/sentry-java/pull/1095))

### Fixes

- Ref: Refactor resolving SpanContext for Throwable ([#1068](https://github.com/getsentry/sentry-java/pull/1068))
- Ref: Change "op" to "operation" in @SentrySpan and @SentryTransaction
- Remove method reference in SentryEnvelopeItem ([#1091](https://github.com/getsentry/sentry-java/pull/1091))
- Set current thread only if there are no exceptions
- SentryOptions creates GsonSerializer by default
- Append DebugImage list if event already has it
- Sort breadcrumbs by Date if there are breadcrumbs already in the event

## 4.0.0-alpha.1

### Features

- Load `sentry.properties` from the application's current working directory ([#1046](https://github.com/getsentry/sentry-java/pull/1046))
- Performance monitoring ([#971](https://github.com/getsentry/sentry-java/pull/971))
- Performance monitoring for Spring Boot applications ([#971](https://github.com/getsentry/sentry-java/pull/971))

### Fixes

- Ref: Refactor JSON deserialization ([#1047](https://github.com/getsentry/sentry-java/pull/1047))

## 3.2.1

### Fixes

- Set current thread only if theres no exceptions ([#1064](https://github.com/getsentry/sentry-java/pull/1064))
- Append DebugImage list if event already has it ([#1092](https://github.com/getsentry/sentry-java/pull/1092))
- Sort breadcrumbs by Date if there are breadcrumbs already in the event ([#1094](https://github.com/getsentry/sentry-java/pull/1094))
- Free Local Refs manually due to Android local ref. count limits  ([#1179](https://github.com/getsentry/sentry-java/pull/1179))

## 3.2.0

### Features

- Expose a Module (Debug images) Loader for Android thru sentry-native ([#1043](https://github.com/getsentry/sentry-java/pull/1043))
- Added java doc to protocol classes based on sentry-data-schemes project ([#1045](https://github.com/getsentry/sentry-java/pull/1045))
- Make SentryExceptionResolver Order configurable to not send handled web exceptions ([#1008](https://github.com/getsentry/sentry-java/pull/1008))
- Resolve HTTP Proxy parameters from the external configuration ([#1028](https://github.com/getsentry/sentry-java/pull/1028))
- Sentry NDK integration is compiled against default NDK version based on AGP's version ([#1048](https://github.com/getsentry/sentry-java/pull/1048))

### Fixes

- Bump: AGP 4.1.1 ([#1040](https://github.com/getsentry/sentry-java/pull/1040))
- Update to sentry-native 0.4.4 and fix shared library builds ([#1039](https://github.com/getsentry/sentry-java/pull/1039))
- use neutral Locale for String operations ([#1033](https://github.com/getsentry/sentry-java/pull/1033))
- Clean up JNI code and properly free strings ([#1050](https://github.com/getsentry/sentry-java/pull/1050))
- set userId for hard-crashes if no user is set ([#1049](https://github.com/getsentry/sentry-java/pull/1049))

## 3.1.3

### Fixes

- Fix broken NDK integration on 3.1.2 (release failed on packaging a .so file)
- Increase max cached events to 30 ([#1029](https://github.com/getsentry/sentry-java/pull/1029))
- Normalize DSN URI ([#1030](https://github.com/getsentry/sentry-java/pull/1030))

## 3.1.2

### Features

- Manually capturing User Feedback
- Set environment to "production" by default.
- Make public the Breadcrumb constructor that accepts a Date ([#1012](https://github.com/getsentry/sentry-java/pull/1012))

### Fixes

- ref: Validate event id on user feedback submission

## 3.1.1

### Features

- Bind logging related SentryProperties to Slf4j Level instead of Logback to improve Log4j2 compatibility

### Fixes

- Prevent Logback and Log4j2 integrations from re-initializing Sentry when Sentry is already initialized
- Make sure HttpServletRequestSentryUserProvider runs by default before custom SentryUserProvider beans
- Fix setting up Sentry in Spring Webflux annotation by changing the scope of Spring WebMvc related dependencies

## 3.1.0

### Features

- Make getThrowable public and improve set contexts ([#967](https://github.com/getsentry/sentry-java/pull/967))
- Accepted quoted values in properties from external configuration ([#972](https://github.com/getsentry/sentry-java/pull/972))

### Fixes

- Auto-Configure `inAppIncludes` in Spring Boot integration ([#966](https://github.com/getsentry/sentry-java/pull/966))
- Bump: Android Gradle Plugin 4.0.2 ([#968](https://github.com/getsentry/sentry-java/pull/968))
- Don't require `sentry.dsn` to be set when using `io.sentry:sentry-spring-boot-starter` and `io.sentry:sentry-logback` together ([#965](https://github.com/getsentry/sentry-java/pull/965))
- Remove chunked streaming mode ([#974](https://github.com/getsentry/sentry-java/pull/974))
- Android 11 + targetSdkVersion 30 crashes Sentry on start ([#977](https://github.com/getsentry/sentry-java/pull/977))

## 3.0.0

## Java + Android

This release marks the re-unification of Java and Android SDK code bases.
It's based on the Android 2.0 SDK, which implements [Sentry's unified API](https://develop.sentry.dev/sdk/unified-api/).

Considerable changes were done, which include a lot of improvements. More are covered below, but the highlights are:

- Improved `log4j2` integration
  - Capture breadcrumbs for level INFO and higher
  - Raises event for ERROR and higher.
  - Minimum levels are configurable.
  - Optionally initializes the SDK via appender.xml
- Dropped support to `log4j`.
- Improved `logback` integration
  - Capture breadcrumbs for level INFO and higher
  - Raises event for ERROR and higher.
  - Minimum levels are configurable.
  - Optionally initializes the SDK via appender.xml
  - Configurable via Spring integration if both are enabled
- Spring
  - No more duplicate events with Spring and logback
  - Auto initalizes if DSN is available
  - Configuration options available with auto complete
- Google App Engine support dropped

## What’s Changed

- Callback to validate SSL certificate ([#944](https://github.com/getsentry/sentry-java/pull/944))
- Attach stack traces enabled by default

### Android specific

- Release health enabled by default for Android
- Sync of Scopes for Java -> Native (NDK)
- Bump Sentry-Native v0.4.2
- Android 11 Support

[Android migration docs](https://docs.sentry.io/platforms/android/migration/#migrating-from-sentry-android-2x-to-sentry-android-3x)

### Java specific

- Unified API for Java SDK and integrations (Spring, Spring boot starter, Servlet, Logback, Log4j2)

New Java [docs](https://docs.sentry.io/platforms/java/) are live and being improved.

## Acquisition

Packages were released on [`bintray sentry-java`](https://dl.bintray.com/getsentry/sentry-java/io/sentry/), [`bintray sentry-android`](https://dl.bintray.com/getsentry/sentry-android/io/sentry/), [`jcenter`](https://jcenter.bintray.com/io/sentry/) and [`mavenCentral`](https://repo.maven.apache.org/maven2/io/sentry/)

## Where is the Java 1.7 code base?

The previous Java releases, are all available in this repository through the tagged releases.
## 3.0.0-beta.1

## What’s Changed

- feat: ssl support ([#944](https://github.com/getsentry/sentry-java/pull/944)) @ninekaw9 @marandaneto
- feat: sync Java to C ([#937](https://github.com/getsentry/sentry-java/pull/937)) @bruno-garcia @marandaneto
- feat: Auto-configure Logback appender in Spring Boot integration. ([#938](https://github.com/getsentry/sentry-java/pull/938)) @maciejwalkowiak
- feat: Add Servlet integration. ([#935](https://github.com/getsentry/sentry-java/pull/935)) @maciejwalkowiak
- fix: Pop scope at the end of the request in Spring integration. ([#936](https://github.com/getsentry/sentry-java/pull/936)) @maciejwalkowiak
- bump: Upgrade Spring Boot to 2.3.4. ([#932](https://github.com/getsentry/sentry-java/pull/932)) @maciejwalkowiak
- fix: Do not set cookies when send pii is set to false. ([#931](https://github.com/getsentry/sentry-java/pull/931)) @maciejwalkowiak

Packages were released on [`bintray sentry-java`](https://dl.bintray.com/getsentry/sentry-java/io/sentry/), [`bintray sentry-android`](https://dl.bintray.com/getsentry/sentry-android/io/sentry/), [`jcenter`](https://jcenter.bintray.com/io/sentry/) and [`mavenCentral`](https://repo.maven.apache.org/maven2/io/sentry/)

We'd love to get feedback.

## 3.0.0-alpha.3

### Features

- Enable attach stack traces and disable attach threads by default ([#921](https://github.com/getsentry/sentry-java/pull/921)) @marandaneto

### Fixes

- Bump sentry-native to 0.4.2 ([#926](https://github.com/getsentry/sentry-java/pull/926)) @marandaneto
- ref: remove log level as RN do not use it anymore ([#924](https://github.com/getsentry/sentry-java/pull/924)) @marandaneto
- Read sample rate correctly from manifest meta data ([#923](https://github.com/getsentry/sentry-java/pull/923)) @marandaneto

Packages were released on [`bintray sentry-android`](https://dl.bintray.com/getsentry/sentry-android/io/sentry/) and [`bintray sentry-java`](https://dl.bintray.com/getsentry/sentry-java/io/sentry/)

We'd love to get feedback.

## 3.0.0-alpha.2

TBD

Packages were released on [bintray](https://dl.bintray.com/getsentry/maven/io/sentry/)

> Note: This release marks the unification of the Java and Android Sentry codebases based on the core of the Android SDK (version 2.x).
Previous releases for the Android SDK (version 2.x) can be found on the now archived: https://github.com/getsentry/sentry-android/

## 3.0.0-alpha.1

### Features

### Fixes


## New releases will happen on a different repository:

https://github.com/getsentry/sentry-java

## What’s Changed

### Features

### Fixes


- feat: enable release health by default

Packages were released on [`bintray`](https://dl.bintray.com/getsentry/sentry-android/io/sentry/sentry-android/), [`jcenter`](https://jcenter.bintray.com/io/sentry/sentry-android/) and [`mavenCentral`](https://repo.maven.apache.org/maven2/io/sentry/sentry-android/)

We'd love to get feedback.

## 2.3.1

### Fixes

- Add main thread checker for the app lifecycle integration ([#525](https://github.com/getsentry/sentry-android/pull/525)) @marandaneto
- Set correct migration link ([#523](https://github.com/getsentry/sentry-android/pull/523)) @fupduck
- Warn about Sentry re-initialization. ([#521](https://github.com/getsentry/sentry-android/pull/521)) @maciejwalkowiak
- Set SDK version in `MainEventProcessor`. ([#513](https://github.com/getsentry/sentry-android/pull/513)) @maciejwalkowiak
- Bump sentry-native to 0.4.0 ([#512](https://github.com/getsentry/sentry-android/pull/512)) @marandaneto
- Bump Gradle to 6.6 and fix linting issues ([#510](https://github.com/getsentry/sentry-android/pull/510)) @marandaneto
- fix(sentry-java): Contexts belong on the Scope ([#504](https://github.com/getsentry/sentry-android/pull/504)) @maciejwalkowiak
- Add tests for verifying scope changes thread isolation ([#508](https://github.com/getsentry/sentry-android/pull/508)) @maciejwalkowiak
- Set `SdkVersion` in default `SentryOptions` created in sentry-core module ([#506](https://github.com/getsentry/sentry-android/pull/506)) @maciejwalkowiak

Packages were released on [`bintray`](https://dl.bintray.com/getsentry/sentry-android/io/sentry/sentry-android/), [`jcenter`](https://jcenter.bintray.com/io/sentry/sentry-android/) and [`mavenCentral`](https://repo.maven.apache.org/maven2/io/sentry/sentry-android/)

We'd love to get feedback.

## 2.3.0

### Features

- Add console application sample. ([#502](https://github.com/getsentry/sentry-android/pull/502)) @maciejwalkowiak
- Log stacktraces in SystemOutLogger ([#498](https://github.com/getsentry/sentry-android/pull/498)) @maciejwalkowiak
- Add method to add breadcrumb with string parameter. ([#501](https://github.com/getsentry/sentry-android/pull/501)) @maciejwalkowiak

### Fixes

- Converting UTC and ISO timestamp when missing Locale/TimeZone do not error ([#505](https://github.com/getsentry/sentry-android/pull/505)) @marandaneto
- Call `Sentry#close` on JVM shutdown. ([#497](https://github.com/getsentry/sentry-android/pull/497)) @maciejwalkowiak
- ref: sentry-core changes for console app ([#473](https://github.com/getsentry/sentry-android/pull/473)) @marandaneto

Obs: If you are using its own instance of `Hub`/`SentryClient` and reflection to set up the SDK to be usable within Libraries, this change may break your code, please fix the renamed classes.

Packages were released on [`bintray`](https://dl.bintray.com/getsentry/sentry-android/io/sentry/sentry-android/), [`jcenter`](https://jcenter.bintray.com/io/sentry/sentry-android/) and [`mavenCentral`](https://repo.maven.apache.org/maven2/io/sentry/sentry-android/)

We'd love to get feedback.

## 2.2.2

### Features

- Add sdk to envelope header ([#488](https://github.com/getsentry/sentry-android/pull/488)) @marandaneto
- Log request if response code is not 200 ([#484](https://github.com/getsentry/sentry-android/pull/484)) @marandaneto

### Fixes

- Bump plugin versions ([#487](https://github.com/getsentry/sentry-android/pull/487)) @marandaneto
- Bump: AGP 4.0.1 ([#486](https://github.com/getsentry/sentry-android/pull/486)) @marandaneto

Packages were released on [`bintray`](https://dl.bintray.com/getsentry/sentry-android/io/sentry/sentry-android/), [`jcenter`](https://jcenter.bintray.com/io/sentry/sentry-android/) and [`mavenCentral`](https://repo.maven.apache.org/maven2/io/sentry/sentry-android/)

We'd love to get feedback.

## 2.2.1

### Fixes

- Timber adds breadcrumb even if event level is < minEventLevel ([#480](https://github.com/getsentry/sentry-android/pull/480)) @marandaneto
- Contexts serializer avoids reflection and fixes desugaring issue ([#478](https://github.com/getsentry/sentry-android/pull/478)) @marandaneto
- clone session before sending to the transport ([#474](https://github.com/getsentry/sentry-android/pull/474)) @marandaneto
- Bump Gradle 6.5.1 ([#479](https://github.com/getsentry/sentry-android/pull/479)) @marandaneto

Packages were released on [`bintray`](https://dl.bintray.com/getsentry/sentry-android/io/sentry/sentry-android/), [`jcenter`](https://jcenter.bintray.com/io/sentry/sentry-android/) and [`mavenCentral`](https://repo.maven.apache.org/maven2/io/sentry/sentry-android/)

We'd love to get feedback.

## 2.2.0

### Fixes

- Negative session sequence if the date is before java date epoch ([#471](https://github.com/getsentry/sentry-android/pull/471)) @marandaneto
- Deserialise unmapped contexts values from envelope ([#470](https://github.com/getsentry/sentry-android/pull/470)) @marandaneto
- Bump: sentry-native 0.3.4 ([#468](https://github.com/getsentry/sentry-android/pull/468)) @marandaneto

- feat: timber integration ([#464](https://github.com/getsentry/sentry-android/pull/464)) @marandaneto

1) To add integrations it requires a [manual initialization](https://docs.sentry.io/platforms/android/#manual-initialization) of the Android SDK.

2) Add the `sentry-android-timber` dependency:

```groovy
implementation 'io.sentry:sentry-android-timber:{version}' // version >= 2.2.0
```

3) Initialize and add the `SentryTimberIntegration`:

```java
SentryAndroid.init(this, options -> {
    // default values:
    // minEventLevel = ERROR
    // minBreadcrumbLevel = INFO
    options.addIntegration(new SentryTimberIntegration());

    // custom values for minEventLevel and minBreadcrumbLevel
    // options.addIntegration(new SentryTimberIntegration(SentryLevel.WARNING, SentryLevel.ERROR));
});
```

4) Use the Timber integration:

```java
try {
    int x = 1 / 0;
} catch (Exception e) {
    Timber.e(e);
}
```

Packages were released on [`bintray`](https://dl.bintray.com/getsentry/sentry-android/io/sentry/sentry-android/), [`jcenter`](https://jcenter.bintray.com/io/sentry/sentry-android/) and [`mavenCentral`](https://repo.maven.apache.org/maven2/io/sentry/sentry-android/)

We'd love to get feedback.

## 2.1.7

### Fixes

- Init native libs if available on SDK init ([#461](https://github.com/getsentry/sentry-android/pull/461)) @marandaneto
- Make JVM target explicit in sentry-core ([#462](https://github.com/getsentry/sentry-android/pull/462)) @dilbernd
- Timestamp with millis from react-native should be in UTC format ([#456](https://github.com/getsentry/sentry-android/pull/456)) @marandaneto
- Bump Gradle to 6.5 ([#454](https://github.com/getsentry/sentry-android/pull/454)) @marandaneto

Packages were released on [`bintray`](https://dl.bintray.com/getsentry/sentry-android/io/sentry/sentry-android/), [`jcenter`](https://jcenter.bintray.com/io/sentry/sentry-android/) and [`mavenCentral`](https://repo.maven.apache.org/maven2/io/sentry/sentry-android/)

We'd love to get feedback.

## 2.1.6

### Fixes

- Do not lookup sentry-debug-meta but instead load it directly ([#445](https://github.com/getsentry/sentry-android/pull/445)) @marandaneto
- Regression on v2.1.5 which can cause a crash on SDK init

Packages were released on [`bintray`](https://dl.bintray.com/getsentry/sentry-android/io/sentry/sentry-android/), [`jcenter`](https://jcenter.bintray.com/io/sentry/sentry-android/) and [`mavenCentral`](https://repo.maven.apache.org/maven2/io/sentry/sentry-android/)

We'd love to get feedback.

## 2.1.5

### Fixes

This version has a severe bug and can cause a crash on SDK init

Please upgrade to https://github.com/getsentry/sentry-android/releases/tag/2.1.6

## 2.1.4

### Features

- Make gzip as default content encoding type ([#433](https://github.com/getsentry/sentry-android/pull/433)) @marandaneto
- Use AGP 4 features ([#366](https://github.com/getsentry/sentry-android/pull/366)) @marandaneto
- Create GH Actions CI for Ubuntu/macOS ([#403](https://github.com/getsentry/sentry-android/pull/403)) @marandaneto
- Make root checker better and minimize false positive ([#417](https://github.com/getsentry/sentry-android/pull/417)) @marandaneto

### Fixes

- bump: sentry-native to 0.3.1 ([#440](https://github.com/getsentry/sentry-android/pull/440)) @marandaneto
- Update last session timestamp ([#437](https://github.com/getsentry/sentry-android/pull/437)) @marandaneto
- Filter trim memory breadcrumbs ([#431](https://github.com/getsentry/sentry-android/pull/431)) @marandaneto

Packages were released on [`bintray`](https://dl.bintray.com/getsentry/sentry-android/io/sentry/sentry-android/), [`jcenter`](https://jcenter.bintray.com/io/sentry/sentry-android/) and [`mavenCentral`](https://repo.maven.apache.org/maven2/io/sentry/sentry-android/)

We'd love to get feedback.

## 2.1.3

### Fixes

This fixes several critical bugs in sentry-android 2.0 and 2.1

- Sentry.init register integrations after creating the main Hub instead of doing it in the main Hub ctor ([#427](https://github.com/getsentry/sentry-android/pull/427)) @marandaneto
- make NoOpLogger public ([#425](https://github.com/getsentry/sentry-android/pull/425)) @marandaneto
- ConnectivityChecker returns connection status and events are not trying to be sent if no connection. ([#420](https://github.com/getsentry/sentry-android/pull/420)) @marandaneto
- thread pool executor is a single thread executor instead of scheduled thread executor ([#422](https://github.com/getsentry/sentry-android/pull/422)) @marandaneto
- Add Abnormal to the Session.State enum as its part of the protocol ([#424](https://github.com/getsentry/sentry-android/pull/424)) @marandaneto
- Bump: Gradle to 6.4.1 ([#419](https://github.com/getsentry/sentry-android/pull/419)) @marandaneto

We recommend that you use sentry-android 2.1.3 over the initial release of sentry-android 2.0 and 2.1.

Packages were released on [`bintray`](https://dl.bintray.com/getsentry/sentry-android/io/sentry/sentry-android/), [`jcenter`](https://jcenter.bintray.com/io/sentry/sentry-android/) and [`mavenCentral`](https://repo.maven.apache.org/maven2/io/sentry/sentry-android/)

We'd love to get feedback.

## 2.1.2

### Features

- Added options to configure http transport ([#411](https://github.com/getsentry/sentry-android/pull/411)) @marandaneto

### Fixes

- Phone state breadcrumbs require read_phone_state on older OS versions ([#415](https://github.com/getsentry/sentry-android/pull/415)) @marandaneto @bsergean
- before raising ANR events, we check ProcessErrorStateInfo if available ([#412](https://github.com/getsentry/sentry-android/pull/412)) @marandaneto
- send cached events to use a single thread executor ([#405](https://github.com/getsentry/sentry-android/pull/405)) @marandaneto
- initing SDK on AttachBaseContext ([#409](https://github.com/getsentry/sentry-android/pull/409)) @marandaneto
- sessions can't be abnormal, but exited if not ended properly ([#410](https://github.com/getsentry/sentry-android/pull/410)) @marandaneto

Packages were released on [`bintray`](https://dl.bintray.com/getsentry/sentry-android/io/sentry/sentry-android/), [`jcenter`](https://jcenter.bintray.com/io/sentry/sentry-android/) and [`mavenCentral`](https://repo.maven.apache.org/maven2/io/sentry/sentry-android/)

We'd love to get feedback.

## 2.1.1

### Features

- Added missing getters on Breadcrumb and SentryEvent ([#397](https://github.com/getsentry/sentry-android/pull/397)) @marandaneto
- Add trim memory breadcrumbs ([#395](https://github.com/getsentry/sentry-android/pull/395)) @marandaneto
- Only set breadcrumb extras if not empty ([#394](https://github.com/getsentry/sentry-android/pull/394)) @marandaneto
- Added samples of how to disable automatic breadcrumbs ([#389](https://github.com/getsentry/sentry-android/pull/389)) @marandaneto

### Fixes

- Set missing release, environment and dist to sentry-native options ([#404](https://github.com/getsentry/sentry-android/pull/404)) @marandaneto
- Do not add automatic and empty sensor breadcrumbs ([#401](https://github.com/getsentry/sentry-android/pull/401)) @marandaneto
- ref: removed Thread.sleep from LifecycleWatcher tests, using awaitility and DateProvider ([#392](https://github.com/getsentry/sentry-android/pull/392)) @marandaneto
- ref: added a DateTimeProvider for making retry after testable ([#391](https://github.com/getsentry/sentry-android/pull/391)) @marandaneto
- Bump Gradle to 6.4 ([#390](https://github.com/getsentry/sentry-android/pull/390)) @marandaneto
- Bump sentry-native to 0.2.6 ([#396](https://github.com/getsentry/sentry-android/pull/396)) @marandaneto

Packages were released on [`bintray`](https://dl.bintray.com/getsentry/sentry-android/io/sentry/sentry-android/), [`jcenter`](https://jcenter.bintray.com/io/sentry/sentry-android/) and [`mavenCentral`](https://repo.maven.apache.org/maven2/io/sentry/sentry-android/)

We'd love to get feedback.

## 2.1.0

### Features

- Includes all the changes of 2.1.0 alpha, beta and RC

### Fixes

- fix when PhoneStateListener is not ready for use ([#387](https://github.com/getsentry/sentry-android/pull/387)) @marandaneto
- make ANR 5s by default ([#388](https://github.com/getsentry/sentry-android/pull/388)) @marandaneto
- rate limiting by categories ([#381](https://github.com/getsentry/sentry-android/pull/381)) @marandaneto
- Bump NDK to latest stable version 21.1.6352462 ([#386](https://github.com/getsentry/sentry-android/pull/386)) @marandaneto

Packages were released on [`bintray`](https://dl.bintray.com/getsentry/sentry-android/io/sentry/sentry-android/), [`jcenter`](https://jcenter.bintray.com/io/sentry/sentry-android/) and [`mavenCentral`](https://repo.maven.apache.org/maven2/io/sentry/sentry-android/)

We'd love to get feedback.

## 2.0.3

### Fixes

- patch from 2.1.0-alpha.2 - avoid crash if NDK throws UnsatisfiedLinkError ([#344](https://github.com/getsentry/sentry-android/pull/344)) @marandaneto

Packages were released on [`bintray`](https://dl.bintray.com/getsentry/sentry-android/io/sentry/sentry-android/), [`jcenter`](https://jcenter.bintray.com/io/sentry/sentry-android/) and [`mavenCentral`](https://repo.maven.apache.org/maven2/io/sentry/sentry-android/)

We'd love to get feedback.

## 2.1.0-RC.1

### Features

- Options for uncaught exception and make SentryOptions list Thread-Safe ([#384](https://github.com/getsentry/sentry-android/pull/384)) @marandaneto
- Automatic breadcrumbs for app, activity and sessions lifecycles and system events ([#348](https://github.com/getsentry/sentry-android/pull/348)) @marandaneto
- Make capture session and envelope internal ([#372](https://github.com/getsentry/sentry-android/pull/372)) @marandaneto

### Fixes

- If retry after header has empty categories, apply retry after to all of them ([#377](https://github.com/getsentry/sentry-android/pull/377)) @marandaneto
- Discard events and envelopes if cached and retry after ([#378](https://github.com/getsentry/sentry-android/pull/378)) @marandaneto
- Merge loadLibrary calls for sentry-native and clean up CMake files ([#373](https://github.com/getsentry/sentry-android/pull/373)) @Swatinem
- Exceptions should be sorted oldest to newest ([#370](https://github.com/getsentry/sentry-android/pull/370)) @marandaneto
- Check external storage size even if its read only ([#368](https://github.com/getsentry/sentry-android/pull/368)) @marandaneto
- Wrong check for cellular network capability ([#369](https://github.com/getsentry/sentry-android/pull/369)) @marandaneto
- add ScheduledForRemoval annotation to deprecated methods ([#375](https://github.com/getsentry/sentry-android/pull/375)) @marandaneto
- Bump NDK to 21.0.6113669 ([#367](https://github.com/getsentry/sentry-android/pull/367)) @marandaneto
- Bump AGP and add new make cmd to check for updates ([#365](https://github.com/getsentry/sentry-android/pull/365)) @marandaneto

Packages were released on [`bintray`](https://dl.bintray.com/getsentry/sentry-android/io/sentry/sentry-android/), [`jcenter`](https://jcenter.bintray.com/io/sentry/sentry-android/) and [`mavenCentral`](https://repo.maven.apache.org/maven2/io/sentry/sentry-android/)

We'd love to get feedback.

## 2.1.0-beta.2

### Fixes

- Bump sentry-native to 0.2.4 ([#364](https://github.com/getsentry/sentry-android/pull/364)) @marandaneto
- Update current session on session start after deleting previous session ([#362](https://github.com/getsentry/sentry-android/pull/362)) @marandaneto

Packages were released on [`bintray`](https://dl.bintray.com/getsentry/sentry-android/io/sentry/sentry-android/), [`jcenter`](https://jcenter.bintray.com/io/sentry/sentry-android/) and [`mavenCentral`](https://repo.maven.apache.org/maven2/io/sentry/sentry-android/)

We'd love to get feedback.

## 2.1.0-beta.1

### Fixes

- Bump sentry-native to 0.2.3 ([#357](https://github.com/getsentry/sentry-android/pull/357)) @marandaneto
- Check for androidx availability on runtime ([#356](https://github.com/getsentry/sentry-android/pull/356)) @marandaneto
- If theres a left over session file and its crashed, we should not overwrite its state ([#354](https://github.com/getsentry/sentry-android/pull/354)) @marandaneto
- Session should be exited state if state was ok ([#352](https://github.com/getsentry/sentry-android/pull/352)) @marandaneto
- Envelope has dedicated endpoint ([#353](https://github.com/getsentry/sentry-android/pull/353)) @marandaneto

Packages were released on [`bintray`](https://dl.bintray.com/getsentry/sentry-android/io/sentry/sentry-android/), [`jcenter`](https://jcenter.bintray.com/io/sentry/sentry-android/) and [`mavenCentral`](https://repo.maven.apache.org/maven2/io/sentry/sentry-android/)

We'd love to get feedback.

## 2.1.0-alpha.2

### Fixes

- Change integration order for cached outbox events ([#347](https://github.com/getsentry/sentry-android/pull/347)) @marandaneto
- Avoid crash if NDK throws UnsatisfiedLinkError ([#344](https://github.com/getsentry/sentry-android/pull/344)) @marandaneto
- Avoid getting a threadlocal twice. ([#339](https://github.com/getsentry/sentry-android/pull/339)) @metlos
- Removing session tracking guard on hub and client ([#338](https://github.com/getsentry/sentry-android/pull/338)) @marandaneto
- Bump agp to 3.6.2 ([#336](https://github.com/getsentry/sentry-android/pull/336)) @marandaneto
- Fix racey ANR integration ([#332](https://github.com/getsentry/sentry-android/pull/332)) @marandaneto
- Logging envelopes path when possible instead of nullable id ([#331](https://github.com/getsentry/sentry-android/pull/331)) @marandaneto
- Renaming transport gate method ([#330](https://github.com/getsentry/sentry-android/pull/330)) @marandaneto

Packages were released on [`bintray`](https://dl.bintray.com/getsentry/sentry-android/io/sentry/sentry-android/), [`jcenter`](https://jcenter.bintray.com/io/sentry/sentry-android/) and [`mavenCentral`](https://repo.maven.apache.org/maven2/io/sentry/sentry-android/)

We'd love to get feedback.

## 2.1.0-alpha.1

Release of Sentry's new SDK for Android.

## What’s Changed

### Features

- Release health @marandaneto @bruno-garcia
- ANR report should have 'was active=yes' on the dashboard ([#299](https://github.com/getsentry/sentry-android/pull/299)) @marandaneto
- NDK events apply scoped data ([#322](https://github.com/getsentry/sentry-android/pull/322)) @marandaneto
- Add a StdoutTransport ([#310](https://github.com/getsentry/sentry-android/pull/310)) @mike-burns
- Implementing new retry after protocol ([#306](https://github.com/getsentry/sentry-android/pull/306)) @marandaneto

### Fixes

- Bump sentry-native to 0.2.2 ([#305](https://github.com/getsentry/sentry-android/pull/305)) @Swatinem
- Missing App's info ([#315](https://github.com/getsentry/sentry-android/pull/315)) @marandaneto
- Buffered writers/readers - otimizations ([#311](https://github.com/getsentry/sentry-android/pull/311)) @marandaneto
- Boot time should be UTC ([#309](https://github.com/getsentry/sentry-android/pull/309)) @marandaneto
- Make transport result public ([#300](https://github.com/getsentry/sentry-android/pull/300)) @marandaneto

Packages were released on [`bintray`](https://dl.bintray.com/getsentry/sentry-android/io/sentry/sentry-android/), [`jcenter`](https://jcenter.bintray.com/io/sentry/sentry-android/) and [`mavenCentral`](https://repo.maven.apache.org/maven2/io/sentry/sentry-android/)

We'd love to get feedback.

## 2.0.2

Release of Sentry's new SDK for Android.

### Features

- MavenCentral support ([#284](https://github.com/getsentry/sentry-android/pull/284)) @marandaneto

### Fixes

- Bump AGP to 3.6.1 ([#285](https://github.com/getsentry/sentry-android/pull/285)) @marandaneto

Packages were released on [`bintray`](https://dl.bintray.com/getsentry/sentry-android/io/sentry/sentry-android/), [`jcenter`](https://jcenter.bintray.com/io/sentry/sentry-android/) and [`mavenCentral`](https://repo.maven.apache.org/maven2/io/sentry/sentry-android/)

We'd love to get feedback.

## 2.0.1

Release of Sentry's new SDK for Android.

## What’s Changed

### Features

- Attach threads/stacktraces ([#267](https://github.com/getsentry/sentry-android/pull/267)) @marandaneto
- Add the default serverName to SentryOptions and use it in MainEventProcessor ([#279](https://github.com/getsentry/sentry-android/pull/279)) @metlos

### Fixes

- set current threadId when there's no mechanism set ([#277](https://github.com/getsentry/sentry-android/pull/277)) @marandaneto
- Preview package manager ([#269](https://github.com/getsentry/sentry-android/pull/269)) @bruno-garcia

Packages were released on [`bintray`](https://dl.bintray.com/getsentry/sentry-android/io/sentry/), [`jcenter`](https://jcenter.bintray.com/io/sentry/sentry-android/)

We'd love to get feedback.

## 2.0.0

Release of Sentry's new SDK for Android.

New features not offered by (1.7.x):

- NDK support
  - Captures crashes caused by native code
  - Access to the [`sentry-native` SDK](https://github.com/getsentry/sentry-native/) API by your native (C/C++/Rust code/..).
- Automatic init (just add your `DSN` to the manifest)
   - Proguard rules are added automatically
   - Permission (Internet) is added automatically
- Uncaught Exceptions might be captured even before the app restarts
- Sentry's Unified API.
- More context/device information
- Packaged as `aar`
- Frames from the app automatically marked as `InApp=true` (stack traces in Sentry highlights them by default).
- Complete Sentry Protocol available.
- All threads and their stack traces are captured.
- Sample project in this repo to test many features (segfault, uncaught exception, ANR...)

Features from the current SDK like `ANR` are also available (by default triggered after 4 seconds).

Packages were released on [`bintray`](https://dl.bintray.com/getsentry/sentry-android/io/sentry/), [`jcenter`](https://jcenter.bintray.com/io/sentry/sentry-android/)

We'd love to get feedback.

## 2.0.0-rc04

Release of Sentry's new SDK for Android.

### Features

- Take sampleRate from metadata ([#262](https://github.com/getsentry/sentry-android/pull/262)) @bruno-garcia
- Support mills timestamp format ([#263](https://github.com/getsentry/sentry-android/pull/263)) @marandaneto
- Adding logs to installed integrations ([#265](https://github.com/getsentry/sentry-android/pull/265)) @marandaneto

### Fixes

- Breacrumb.data to string,object, Add LOG level ([#264](https://github.com/getsentry/sentry-android/pull/264)) @HazAT
- Read release conf. on manifest ([#266](https://github.com/getsentry/sentry-android/pull/266)) @marandaneto

Packages were released on [`bintray`](https://dl.bintray.com/getsentry/sentry-android/io/sentry/), [`jcenter`](https://jcenter.bintray.com/io/sentry/sentry-android/)

We'd love to get feedback and we'll work in getting the GA `2.0.0` out soon.
Until then, the [stable SDK offered by Sentry is at version 1.7.30](https://github.com/getsentry/sentry-java/releases/tag/v1.7.30)

## 2.0.0-rc03

Release of Sentry's new SDK for Android.

### Fixes

- fixes ([#259](https://github.com/getsentry/sentry-android/issues/259)) - NPE check on getExternalFilesDirs items. ([#260](https://github.com/getsentry/sentry-android/pull/260)) @marandaneto
- strictMode typo ([#258](https://github.com/getsentry/sentry-android/pull/258)) @marandaneto

Packages were released on [`bintray`](https://dl.bintray.com/getsentry/sentry-android/io/sentry/), [`jcenter`](https://jcenter.bintray.com/io/sentry/sentry-android/)

We'd love to get feedback and we'll work in getting the GA `2.0.0` out soon.
Until then, the [stable SDK offered by Sentry is at version 1.7.30](https://github.com/getsentry/sentry-java/releases/tag/v1.7.30)

## 2.0.0-rc02

Release of Sentry's new SDK for Android.

### Features

- Hub mode configurable ([#247](https://github.com/getsentry/sentry-android/pull/247)) @bruno-garcia
- Added remove methods (tags/extras) to the sentry static class ([#243](https://github.com/getsentry/sentry-android/pull/243)) @marandaneto

### Fixes


- Update ndk for new sentry-native version ([#235](https://github.com/getsentry/sentry-android/pull/235)) @Swatinem @marandaneto
- Make integrations public ([#256](https://github.com/getsentry/sentry-android/pull/256)) @marandaneto
- Bump build-tools ([#255](https://github.com/getsentry/sentry-android/pull/255)) @marandaneto
- Added javadocs to scope and its dependencies ([#253](https://github.com/getsentry/sentry-android/pull/253)) @marandaneto
- Build all ABIs ([#254](https://github.com/getsentry/sentry-android/pull/254)) @marandaneto
- Moving back ANR timeout from long to int param. ([#252](https://github.com/getsentry/sentry-android/pull/252)) @marandaneto
- Added HubAdapter to call Sentry static methods from Integrations ([#250](https://github.com/getsentry/sentry-android/pull/250)) @marandaneto
- New Release format ([#242](https://github.com/getsentry/sentry-android/pull/242)) @marandaneto
- Javadocs for SentryOptions ([#246](https://github.com/getsentry/sentry-android/pull/246)) @marandaneto
- non-app is already inApp excluded by default. ([#244](https://github.com/getsentry/sentry-android/pull/244)) @marandaneto
- Fix if symlink exists for sentry-native ([#241](https://github.com/getsentry/sentry-android/pull/241)) @marandaneto
- Clone method - race condition free ([#226](https://github.com/getsentry/sentry-android/pull/226)) @marandaneto
- Refactoring breadcrumbs callback ([#239](https://github.com/getsentry/sentry-android/pull/239)) @marandaneto

Packages were released on [`bintray`](https://dl.bintray.com/getsentry/sentry-android/io/sentry/), [`jcenter`](https://jcenter.bintray.com/io/sentry/sentry-android/)

We'd love to get feedback and we'll work in getting the GA `2.0.0` out soon.
Until then, the [stable SDK offered by Sentry is at version 1.7.30](https://github.com/getsentry/sentry-java/releases/tag/v1.7.30)

## 2.0.0-rc01

Release of Sentry's new SDK for Android.

## What’s Changed

### Features

- Added remove methods for Scope data ([#237](https://github.com/getsentry/sentry-android/pull/237)) @marandaneto
- More device context (deviceId, connectionType and language) ([#229](https://github.com/getsentry/sentry-android/pull/229)) @marandaneto
- Added a few java docs (Sentry, Hub and SentryClient) ([#223](https://github.com/getsentry/sentry-android/pull/223)) @marandaneto
- Implemented diagnostic logger ([#218](https://github.com/getsentry/sentry-android/pull/218)) @marandaneto
- Added event processors to scope ([#209](https://github.com/getsentry/sentry-android/pull/209)) @marandaneto
- Added android transport gate ([#206](https://github.com/getsentry/sentry-android/pull/206)) @marandaneto
- Added executor for caching values out of the main thread ([#201](https://github.com/getsentry/sentry-android/pull/201)) @marandaneto

### Fixes


- Honor RetryAfter ([#236](https://github.com/getsentry/sentry-android/pull/236)) @marandaneto
- Add tests for SentryValues ([#238](https://github.com/getsentry/sentry-android/pull/238)) @philipphofmann
- Do not set frames if there's none ([#234](https://github.com/getsentry/sentry-android/pull/234)) @marandaneto
- Always call interrupt after InterruptedException ([#232](https://github.com/getsentry/sentry-android/pull/232)) @marandaneto
- Mark as current thread if its the main thread ([#228](https://github.com/getsentry/sentry-android/pull/228)) @marandaneto
- Fix lgtm alerts ([#219](https://github.com/getsentry/sentry-android/pull/219)) @marandaneto
- Written unit tests to ANR integration ([#215](https://github.com/getsentry/sentry-android/pull/215)) @marandaneto
- Added blog posts to README ([#214](https://github.com/getsentry/sentry-android/pull/214)) @marandaneto
- Raise code coverage for Dsn to 100% ([#212](https://github.com/getsentry/sentry-android/pull/212)) @philipphofmann
- Remove redundant times(1) for Mockito.verify ([#211](https://github.com/getsentry/sentry-android/pull/211)) @philipphofmann
- Transport may be set on options ([#203](https://github.com/getsentry/sentry-android/pull/203)) @marandaneto
- dist may be set on options ([#204](https://github.com/getsentry/sentry-android/pull/204)) @marandaneto
- Throw an exception if DSN is not set ([#200](https://github.com/getsentry/sentry-android/pull/200)) @marandaneto
- Migration guide markdown ([#197](https://github.com/getsentry/sentry-android/pull/197)) @marandaneto

Packages were released on [`bintray`](https://dl.bintray.com/getsentry/sentry-android/io/sentry/), [`jcenter`](https://jcenter.bintray.com/io/sentry/sentry-android/)

We'd love to get feedback and we'll work in getting the GA `2.0.0` out soon.
Until then, the [stable SDK offered by Sentry is at version 1.7.29](https://github.com/getsentry/sentry-java/releases/tag/v1.7.29)

## 2.0.0-beta02

Release of Sentry's new SDK for Android.

### Features

- addBreadcrumb overloads ([#196](https://github.com/getsentry/sentry-android/pull/196)) and ([#198](https://github.com/getsentry/sentry-android/pull/198))

### Fixes

- fix Android bug on API 24 and 25 about getting current threads and stack traces ([#194](https://github.com/getsentry/sentry-android/pull/194))

Packages were released on [`bintray`](https://dl.bintray.com/getsentry/sentry-android/io/sentry/), [`jcenter`](https://jcenter.bintray.com/io/sentry/sentry-android/)

We'd love to get feedback and we'll work in getting the GA `2.0.0` out soon.
Until then, the [stable SDK offered by Sentry is at version 1.7.28](https://github.com/getsentry/sentry-java/releases/tag/v1.7.28)

## 2.0.0-beta01

Release of Sentry's new SDK for Android.

### Fixes

- ref: ANR doesn't set handled flag ([#186](https://github.com/getsentry/sentry-android/pull/186))
- SDK final review ([#183](https://github.com/getsentry/sentry-android/pull/183))
- ref: Drop errored in favor of crashed ([#187](https://github.com/getsentry/sentry-android/pull/187))
- Workaround android_id ([#185](https://github.com/getsentry/sentry-android/pull/185))
- Renamed sampleRate ([#191](https://github.com/getsentry/sentry-android/pull/191))
- Making timestamp package-private or test-only ([#190](https://github.com/getsentry/sentry-android/pull/190))
- Split event processor in Device/App data ([#180](https://github.com/getsentry/sentry-android/pull/180))

Packages were released on [`bintray`](https://dl.bintray.com/getsentry/sentry-android/io/sentry/), [`jcenter`](https://jcenter.bintray.com/io/sentry/sentry-android/)

We'd love to get feedback and we'll work in getting the GA `2.0.0` out soon.
Until then, the [stable SDK offered by Sentry is at version 1.7.28](https://github.com/getsentry/sentry-java/releases/tag/v1.7.28)

## 2.0.0-alpha09

Release of Sentry's new SDK for Android.

### Features

- Adding nativeBundle plugin ([#161](https://github.com/getsentry/sentry-android/pull/161))
- Adding scope methods to sentry static class ([#179](https://github.com/getsentry/sentry-android/pull/179))

### Fixes

- fix: DSN parsing ([#165](https://github.com/getsentry/sentry-android/pull/165))
- Don't avoid exception type minification ([#166](https://github.com/getsentry/sentry-android/pull/166))
- make Gson retro compatible with older versions of AGP ([#177](https://github.com/getsentry/sentry-android/pull/177))
- Bump sentry-native with message object instead of a string ([#172](https://github.com/getsentry/sentry-android/pull/172))

Packages were released on [`bintray`](https://dl.bintray.com/getsentry/sentry-android/io/sentry/), [`jcenter`](https://jcenter.bintray.com/io/sentry/sentry-android/)

We'd love to get feedback and we'll work in getting the GA `2.0.0` out soon.
Until then, the [stable SDK offered by Sentry is at version 1.7.28](https://github.com/getsentry/sentry-java/releases/tag/v1.7.28)

## 2.0.0-alpha08

Release of Sentry's new SDK for Android.

### Fixes

- DebugId endianness ([#162](https://github.com/getsentry/sentry-android/pull/162))
- Executed beforeBreadcrumb also for scope ([#160](https://github.com/getsentry/sentry-android/pull/160))
- Benefit of manifest merging when minSdk ([#159](https://github.com/getsentry/sentry-android/pull/159))
- Add method to captureMessage with level ([#157](https://github.com/getsentry/sentry-android/pull/157))
- Listing assets file on the wrong dir ([#156](https://github.com/getsentry/sentry-android/pull/156))

Packages were released on [`bintray`](https://dl.bintray.com/getsentry/sentry-android/io/sentry/), [`jcenter`](https://jcenter.bintray.com/io/sentry/sentry-android/)

We'd love to get feedback and we'll work in getting the GA `2.0.0` out soon.
Until then, the [stable SDK offered by Sentry is at version 1.7.28](https://github.com/getsentry/sentry-java/releases/tag/v1.7.28)

## 2.0.0-alpha07

Third release of Sentry's new SDK for Android.

### Fixes

-  Fixed release for jcenter and bintray

Packages were released on [`bintray`](https://dl.bintray.com/getsentry/sentry-android/io/sentry/), [`jcenter`](https://jcenter.bintray.com/io/sentry/sentry-android/)

We'd love to get feedback and we'll work in getting the GA `2.0.0` out soon.
Until then, the [stable SDK offered by Sentry is at version 1.7.28](https://github.com/getsentry/sentry-java/releases/tag/v1.7.28)

## 2.0.0-alpha06

Second release of Sentry's new SDK for Android.

### Fixes

- Fixed a typo on pom generation.

Packages were released on [`bintray`](https://dl.bintray.com/getsentry/sentry-android/io/sentry/), [`jcenter`](https://jcenter.bintray.com/io/sentry/sentry-android/)

We'd love to get feedback and we'll work in getting the GA `2.0.0` out soon.
Until then, the [stable SDK offered by Sentry is at version 1.7.28](https://github.com/getsentry/sentry-java/releases/tag/v1.7.28)

## 2.0.0-alpha05

First release of Sentry's new SDK for Android.

New features not offered by our current (1.7.x), stable SDK are:

- NDK support
  - Captures crashes caused by native code
  - Access to the [`sentry-native` SDK](https://github.com/getsentry/sentry-native/) API by your native (C/C++/Rust code/..).
- Automatic init (just add your `DSN` to the manifest)
   - Proguard rules are added automatically
   - Permission (Internet) is added automatically
- Uncaught Exceptions might be captured even before the app restarts
- Unified API which include scopes etc.
- More context/device information
- Packaged as `aar`
- Frames from the app automatically marked as `InApp=true` (stack traces in Sentry highlights them by default).
- Complete Sentry Protocol available.
- All threads and their stack traces are captured.
- Sample project in this repo to test many features (segfault, uncaught exception, scope)

Features from the current SDK like `ANR` are also available (by default triggered after 4 seconds).

Packages were released on [`bintray`](https://dl.bintray.com/getsentry/sentry-android/io/sentry/), [`jcenter`](https://jcenter.bintray.com/io/sentry/sentry-android/)

We'd love to get feedback and we'll work in getting the GA `2.0.0` out soon.
Until then, the [stable SDK offered by Sentry is at version 1.7.28](https://github.com/getsentry/sentry-java/releases/tag/v1.7.28)<|MERGE_RESOLUTION|>--- conflicted
+++ resolved
@@ -1,4 +1,10 @@
 # Changelog
+
+## Unreleased
+
+### Fixes
+
+- Base64 encode internal Apollo3 Headers ([#2707](https://github.com/getsentry/sentry-java/pull/2707))
 
 ## 6.19.0
 
@@ -22,13 +28,9 @@
 
 - Android Profiler on calling thread ([#2691](https://github.com/getsentry/sentry-java/pull/2691))
 - Use `configureScope` instead of `withScope` in `Hub.close()`. This ensures that the main scope releases the in-memory data when closing a hub instance. ([#2688](https://github.com/getsentry/sentry-java/pull/2688))
-<<<<<<< HEAD
-- Base64 encode internal Apollo3 Headers ([#2707](https://github.com/getsentry/sentry-java/pull/2707))
-=======
 - Remove null keys/values before creating concurrent hashmap in order to avoid NPE ([#2708](https://github.com/getsentry/sentry-java/pull/2708))
 - Exclude SentryOptions from R8/ProGuard obfuscation ([#2699](https://github.com/getsentry/sentry-java/pull/2699))
   - This fixes AGP 8.+ incompatibility, where full R8 mode is enforced
->>>>>>> 2b0a22b2
 
 ### Dependencies
 
