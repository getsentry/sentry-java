# Changelog

## Unreleased

### Fixes

<<<<<<< HEAD
- Hook User Interaction integration into running Activity in case of deferred SDK init ([#4337](https://github.com/getsentry/sentry-java/pull/4337))
=======
- Fix Android profile chunk envelope type for UI Profiling ([#4366](https://github.com/getsentry/sentry-java/pull/4366))
>>>>>>> fdfd2f61

## 8.11.0

### Features

- Make `RequestDetailsResolver` public ([#4326](https://github.com/getsentry/sentry-java/pull/4326))
  - `RequestDetailsResolver` is now public and has an additional constructor, making it easier to use a custom `TransportFactory`

### Fixes

- Session Replay: Fix masking of non-styled `Text` Composables ([#4361](https://github.com/getsentry/sentry-java/pull/4361))
- Session Replay: Fix masking read-only `TextField` Composables ([#4362](https://github.com/getsentry/sentry-java/pull/4362))

## 8.10.0

### Features

- Wrap configured OpenTelemetry `ContextStorageProvider` if available ([#4359](https://github.com/getsentry/sentry-java/pull/4359))
  - This is only relevant if you see `java.lang.IllegalStateException: Found multiple ContextStorageProvider. Set the io.opentelemetry.context.ContextStorageProvider property to the fully qualified class name of the provider to use. Falling back to default ContextStorage. Found providers: ...` 
  - Set `-Dio.opentelemetry.context.contextStorageProvider=io.sentry.opentelemetry.SentryContextStorageProvider` on your `java` command
  - Sentry will then wrap the other `ContextStorageProvider` that has been configured by loading it through SPI
  - If no other `ContextStorageProvider` is available or there are problems loading it, we fall back to using `SentryOtelThreadLocalStorage`
    
### Fixes

- Update profile chunk rate limit and client report ([#4353](https://github.com/getsentry/sentry-java/pull/4353))

### Dependencies

- Bump Native SDK from v0.8.3 to v0.8.4 ([#4343](https://github.com/getsentry/sentry-java/pull/4343))
  - [changelog](https://github.com/getsentry/sentry-native/blob/master/CHANGELOG.md#084)
  - [diff](https://github.com/getsentry/sentry-native/compare/0.8.3...0.8.4)

## 8.9.0

### Features

- Add `SentryWrapper.wrapRunnable` to wrap `Runnable` for use with Sentry ([#4332](https://github.com/getsentry/sentry-java/pull/4332))

### Fixes

- Fix TTFD measurement when API called too early ([#4297](https://github.com/getsentry/sentry-java/pull/4297))
- Tag sockets traffic originating from Sentry's HttpConnection ([#4340](https://github.com/getsentry/sentry-java/pull/4340))
  - This should suppress the StrictMode's `UntaggedSocketViolation`
- Reduce debug logs verbosity ([#4341](https://github.com/getsentry/sentry-java/pull/4341))
- Fix unregister `SystemEventsBroadcastReceiver` when entering background ([#4338](https://github.com/getsentry/sentry-java/pull/4338))
  - This should reduce ANRs seen with this class in the stack trace for Android 14 and above

### Improvements

- Make user interaction tracing faster and do fewer allocations ([#4347](https://github.com/getsentry/sentry-java/pull/4347))
- Pre-load modules on a background thread upon SDK init ([#4348](https://github.com/getsentry/sentry-java/pull/4348))

## 8.8.0

### Features

- Add `CoroutineExceptionHandler` for reporting uncaught exceptions in coroutines to Sentry ([#4259](https://github.com/getsentry/sentry-java/pull/4259))
  - This is now part of `sentry-kotlin-extensions` and can be used together with `SentryContext` when launching a coroutine
  - Any exceptions thrown in a coroutine when using the handler will be captured (not rethrown!) and reported to Sentry
  - It's also possible to extend `CoroutineExceptionHandler` to implement custom behavior in addition to the one we provide by default

### Fixes

- Use thread context classloader when available ([#4320](https://github.com/getsentry/sentry-java/pull/4320))
  - This ensures correct resource loading in environments like Spring Boot where the thread context classloader is used for resource loading.
- Improve low memory breadcrumb capturing ([#4325](https://github.com/getsentry/sentry-java/pull/4325))
- Fix do not initialize SDK for Jetpack Compose Preview builds ([#4324](https://github.com/getsentry/sentry-java/pull/4324))
- Fix Synchronize Baggage values ([#4327](https://github.com/getsentry/sentry-java/pull/4327))

### Improvements

- Make `SystemEventsBreadcrumbsIntegration` faster ([#4330](https://github.com/getsentry/sentry-java/pull/4330))

## 8.7.0

### Features

- UI Profiling GA

  Continuous Profiling is now GA, named UI Profiling. To enable it you can use one of the following options. More info can be found at https://docs.sentry.io/platforms/android/profiling/.
    Note: Both `options.profilesSampler` and `options.profilesSampleRate` must **not** be set to enable UI Profiling.
    To keep the same transaction-based behaviour, without the 30 seconds limitation, you can use the `trace` lifecycle mode.
  
  ```xml
  <application>
    <!-- Enable UI profiling, adjust in production env. This is evaluated only once per session -->
    <meta-data android:name="io.sentry.traces.profiling.session-sample-rate" android:value="1.0" />
    <!-- Set profiling lifecycle, can be `manual` (controlled through `Sentry.startProfiler()` and `Sentry.stopProfiler()`) or `trace` (automatically starts and stop a profile whenever a sampled trace starts and finishes) -->
    <meta-data android:name="io.sentry.traces.profiling.lifecycle" android:value="trace" />
    <!-- Enable profiling on app start. The app start profile will be stopped automatically when the app start root span finishes -->
    <meta-data android:name="io.sentry.traces.profiling.start-on-app-start" android:value="true" />
  </application>
  ```
  ```java
  import io.sentry.ProfileLifecycle;
  import io.sentry.android.core.SentryAndroid;
  
  SentryAndroid.init(context, options -> {
      // Enable UI profiling, adjust in production env. This is evaluated only once per session
      options.setProfileSessionSampleRate(1.0);
      // Set profiling lifecycle, can be `manual` (controlled through `Sentry.startProfiler()` and `Sentry.stopProfiler()`) or `trace` (automatically starts and stop a profile whenever a sampled trace starts and finishes)
      options.setProfileLifecycle(ProfileLifecycle.TRACE);
      // Enable profiling on app start. The app start profile will be stopped automatically when the app start root span finishes
      options.setStartProfilerOnAppStart(true);
    });
  ```
  ```kotlin
  import io.sentry.ProfileLifecycle
  import io.sentry.android.core.SentryAndroid

  SentryAndroid.init(context, { options ->
    // Enable UI profiling, adjust in production env. This is evaluated only once per session
    options.profileSessionSampleRate = 1.0
    // Set profiling lifecycle, can be `manual` (controlled through `Sentry.startProfiler()` and `Sentry.stopProfiler()`) or `trace` (automatically starts and stop a profile whenever a sampled trace starts and finishes)
    options.profileLifecycle = ProfileLifecycle.TRACE
    // Enable profiling on app start. The app start profile will be stopped automatically when the app start root span finishes
    options.isStartProfilerOnAppStart = true
    })
  ```

  - Continuous Profiling - Stop when app goes in background ([#4311](https://github.com/getsentry/sentry-java/pull/4311))
  - Continuous Profiling - Add delayed stop ([#4293](https://github.com/getsentry/sentry-java/pull/4293))
  - Continuous Profiling - Out of Experimental ([#4310](https://github.com/getsentry/sentry-java/pull/4310))

### Fixes

- Compress Screenshots on a background thread ([#4295](https://github.com/getsentry/sentry-java/pull/4295))

## 8.6.0

### Behavioral Changes

- The Sentry SDK will now crash on startup if mixed versions have been detected ([#4277](https://github.com/getsentry/sentry-java/pull/4277))
  - On `Sentry.init` / `SentryAndroid.init` the SDK now checks if all Sentry Java / Android SDK dependencies have the same version.
  - While this may seem like a bad idea at first glance, mixing versions of dependencies has a very high chance of causing a crash later. We opted for a controlled crash that's hard to miss.
  - Note: This detection only works for new versions of the SDK, so please take this as a reminder to check your SDK version alignment manually when upgrading the SDK to this version and then you should be good.
  - The SDK will also print log messages if mixed versions have been detected at a later point. ([#4270](https://github.com/getsentry/sentry-java/pull/4270))
    - This takes care of cases missed by the startup check above due to older versions.

### Features

- Increase http timeouts from 5s to 30s to have a better chance of events being delivered without retry ([#4276](https://github.com/getsentry/sentry-java/pull/4276))
- Add `MANIFEST.MF` to Sentry JARs ([#4272](https://github.com/getsentry/sentry-java/pull/4272))
- Retain baggage sample rate/rand values as doubles ([#4279](https://github.com/getsentry/sentry-java/pull/4279))
- Introduce fatal SDK logger ([#4288](https://github.com/getsentry/sentry-java/pull/4288))
  - We use this to print out messages when there is a problem that prevents the SDK from working correctly.
  - One example for this is when the SDK has been configured with mixed dependency versions where we print out details, which module and version are affected.

### Fixes

- Do not override user-defined `SentryOptions` ([#4262](https://github.com/getsentry/sentry-java/pull/4262))
- Session Replay: Change bitmap config to `ARGB_8888` for screenshots ([#4282](https://github.com/getsentry/sentry-java/pull/4282))
- The `MANIFEST.MF` of `sentry-opentelemetry-agent` now has `Implementation-Version` set to the raw version ([#4291](https://github.com/getsentry/sentry-java/pull/4291))
  - An example value would be `8.6.0`
  - The value of the `Sentry-Version-Name` attribute looks like `sentry-8.5.0-otel-2.10.0`
- Fix tags missing for compose view hierarchies ([#4275](https://github.com/getsentry/sentry-java/pull/4275))
- Do not leak SentryFileInputStream/SentryFileOutputStream descriptors and channels ([#4296](https://github.com/getsentry/sentry-java/pull/4296))
- Remove "not yet implemented" from `Sentry.flush` comment ([#4305](https://github.com/getsentry/sentry-java/pull/4305))

### Internal

- Added `platform` to SentryEnvelopeItemHeader ([#4287](https://github.com/getsentry/sentry-java/pull/4287))
  - Set `android` platform to ProfileChunk envelope item header

### Dependencies

- Bump Native SDK from v0.8.1 to v0.8.3 ([#4267](https://github.com/getsentry/sentry-java/pull/4267), [#4298](https://github.com/getsentry/sentry-java/pull/4298))
  - [changelog](https://github.com/getsentry/sentry-native/blob/master/CHANGELOG.md#083)
  - [diff](https://github.com/getsentry/sentry-native/compare/0.8.1...0.8.3)
- Bump Spring Boot from 2.7.5 to 2.7.18 ([#3496](https://github.com/getsentry/sentry-java/pull/3496))

## 8.5.0

### Features

- Add native stack frame address information and debug image metadata to ANR events ([#4061](https://github.com/getsentry/sentry-java/pull/4061))
    - This enables symbolication for stripped native code in ANRs
- Add Continuous Profiling Support ([#3710](https://github.com/getsentry/sentry-java/pull/3710))

  To enable Continuous Profiling use the `Sentry.startProfiler` and `Sentry.stopProfiler` experimental APIs. Sampling rate can be set through `options.profileSessionSampleRate`, which defaults to null (disabled).   
  Note: Both `options.profilesSampler` and `options.profilesSampleRate` must **not** be set to enable Continuous Profiling.

  ```java
  import io.sentry.ProfileLifecycle;
  import io.sentry.android.core.SentryAndroid;

  SentryAndroid.init(context) { options ->
   
    // Currently under experimental options:
    options.getExperimental().setProfileSessionSampleRate(1.0);
    // In manual mode, you need to start and stop the profiler manually using Sentry.startProfiler and Sentry.stopProfiler
    // In trace mode, the profiler will start and stop automatically whenever a sampled trace starts and finishes
    options.getExperimental().setProfileLifecycle(ProfileLifecycle.MANUAL);
  }
  // Start profiling
  Sentry.startProfiler();
  
  // After all profiling is done, stop the profiler. Profiles can last indefinitely if not stopped.
  Sentry.stopProfiler();
  ```
  ```kotlin
  import io.sentry.ProfileLifecycle
  import io.sentry.android.core.SentryAndroid

  SentryAndroid.init(context) { options ->
   
    // Currently under experimental options:
    options.experimental.profileSessionSampleRate = 1.0
    // In manual mode, you need to start and stop the profiler manually using Sentry.startProfiler and Sentry.stopProfiler
    // In trace mode, the profiler will start and stop automatically whenever a sampled trace starts and finishes
    options.experimental.profileLifecycle = ProfileLifecycle.MANUAL
  }
  // Start profiling
  Sentry.startProfiler()
  
  // After all profiling is done, stop the profiler. Profiles can last indefinitely if not stopped.
  Sentry.stopProfiler()
  ```

  To learn more visit [Sentry's Continuous Profiling](https://docs.sentry.io/product/explore/profiling/transaction-vs-continuous-profiling/#continuous-profiling-mode) documentation page.

### Fixes

- Reduce excessive CPU usage when serializing breadcrumbs to disk for ANRs ([#4181](https://github.com/getsentry/sentry-java/pull/4181))
- Ensure app start type is set, even when ActivityLifecycleIntegration is not running ([#4250](https://github.com/getsentry/sentry-java/pull/4250))
- Use `SpringServletTransactionNameProvider` as fallback for Spring WebMVC ([#4263](https://github.com/getsentry/sentry-java/pull/4263))
  - In certain cases the SDK was not able to provide a transaction name automatically and thus did not finish the transaction for the request.
  - We now first try `SpringMvcTransactionNameProvider` which would provide the route as transaction name.
  - If that does not return anything, we try `SpringServletTransactionNameProvider` next, which returns the URL of the request.

### Behavioral Changes

- The user's `device.name` is not reported anymore via the device context, even if `options.isSendDefaultPii` is enabled ([#4179](https://github.com/getsentry/sentry-java/pull/4179))

### Dependencies

- Bump Gradle from v8.12.1 to v8.13.0 ([#4209](https://github.com/getsentry/sentry-java/pull/4209))
  - [changelog](https://github.com/gradle/gradle/blob/master/CHANGELOG.md#v8130)
  - [diff](https://github.com/gradle/gradle/compare/v8.12.1...v8.13.0)

## 8.4.0

### Fixes

- The SDK now handles `null` on many APIs instead of expecting a non `null` value ([#4245](https://github.com/getsentry/sentry-java/pull/4245))
  - Certain APIs like `setTag`, `setData`, `setExtra`, `setContext` previously caused a `NullPointerException` when invoked with either `null` key or value.
  - The SDK now tries to have a sane fallback when `null` is passed and no longer throws `NullPointerException`
  - If `null` is passed, the SDK will
    - do nothing if a `null` key is passed, returning `null` for non void methods
    - remove any previous value if the new value is set to `null`
- Add support for setting in-app-includes/in-app-excludes via AndroidManifest.xml ([#4240](https://github.com/getsentry/sentry-java/pull/4240))
- Modifications to OkHttp requests are now properly propagated to the affected span / breadcrumbs ([#4238](https://github.com/getsentry/sentry-java/pull/4238))
  - Please ensure the SentryOkHttpInterceptor is added last to your OkHttpClient, as otherwise changes to the `Request`  by subsequent interceptors won't be considered
- Fix "class ch.qos.logback.classic.spi.ThrowableProxyVO cannot be cast to class ch.qos.logback.classic.spi.ThrowableProxy" ([#4206](https://github.com/getsentry/sentry-java/pull/4206))
  - In this case we cannot report the `Throwable` to Sentry as it's not available
  - If you are using OpenTelemetry v1 `OpenTelemetryAppender`, please consider upgrading to v2
- Pass OpenTelemetry span attributes into TracesSampler callback ([#4253](https://github.com/getsentry/sentry-java/pull/4253))
  - `SamplingContext` now has a `getAttribute` method that grants access to OpenTelemetry span attributes via their String key (e.g. `http.request.method`)
- Fix AbstractMethodError when using SentryTraced for Jetpack Compose ([#4255](https://github.com/getsentry/sentry-java/pull/4255))
- Assume `http.client` for span `op` if not a root span ([#4257](https://github.com/getsentry/sentry-java/pull/4257))
- Avoid unnecessary copies when using `CopyOnWriteArrayList` ([#4247](https://github.com/getsentry/sentry-java/pull/4247))
  - This affects in particular `SentryTracer.getLatestActiveSpan` which would have previously copied all child span references. This may have caused `OutOfMemoryError` on certain devices due to high frequency of calling the method.

### Features

- The SDK now automatically propagates the trace-context to the native layer. This allows to connect errors on different layers of the application. ([#4137](https://github.com/getsentry/sentry-java/pull/4137))
- Capture OpenTelemetry span events ([#3564](https://github.com/getsentry/sentry-java/pull/3564))
  - OpenTelemetry spans may have exceptions attached to them (`openTelemetrySpan.recordException`). We can now send those to Sentry as errors.
  - Set `capture-open-telemetry-events=true` in `sentry.properties` to enable it
  - Set `sentry.capture-open-telemetry-events=true` in Springs `application.properties` to enable it
  - Set `sentry.captureOpenTelemetryEvents: true` in Springs `application.yml` to enable it

### Behavioural Changes

- Use `java.net.URI` for parsing URLs in `UrlUtils` ([#4210](https://github.com/getsentry/sentry-java/pull/4210))
  - This could affect grouping for issues with messages containing URLs that fall in known corner cases that were handled incorrectly previously (e.g. email in URL path)

### Internal

- Also use port when checking if a request is made to Sentry DSN ([#4231](https://github.com/getsentry/sentry-java/pull/4231))
  - For our OpenTelemetry integration we check if a span is for a request to Sentry
  - We now also consider the port when performing this check

### Dependencies

- Bump Native SDK from v0.7.20 to v0.8.1 ([#4137](https://github.com/getsentry/sentry-java/pull/4137))
  - [changelog](https://github.com/getsentry/sentry-native/blob/master/CHANGELOG.md#0810)
  - [diff](https://github.com/getsentry/sentry-native/compare/v0.7.20...0.8.1)

## 8.3.0

### Features

- Add HTTP server request headers from OpenTelemetry span attributes to sentry `request` in payload ([#4102](https://github.com/getsentry/sentry-java/pull/4102))
  - You have to explicitly enable each header by adding it to the [OpenTelemetry config](https://opentelemetry.io/docs/zero-code/java/agent/instrumentation/http/#capturing-http-request-and-response-headers)
  - Please only enable headers you actually want to send to Sentry. Some may contain sensitive data like PII, cookies, tokens etc.
  - We are no longer adding request/response headers to `contexts/otel/attributes` of the event.
- The `ignoredErrors` option is now configurable via the manifest property `io.sentry.traces.ignored-errors` ([#4178](https://github.com/getsentry/sentry-java/pull/4178))
- A list of active Spring profiles is attached to payloads sent to Sentry (errors, traces, etc.) and displayed in the UI when using our Spring or Spring Boot integrations ([#4147](https://github.com/getsentry/sentry-java/pull/4147))
  - This consists of an empty list when only the default profile is active
- Added `enableTraceIdGeneration` to the AndroidOptions. This allows Hybrid SDKs to "freeze" and control the trace and connect errors on different layers of the application ([4188](https://github.com/getsentry/sentry-java/pull/4188))
- Move to a single NetworkCallback listener to reduce number of IPC calls on Android ([#4164](https://github.com/getsentry/sentry-java/pull/4164))
- Add GraphQL Apollo Kotlin 4 integration ([#4166](https://github.com/getsentry/sentry-java/pull/4166))
- Add support for async dispatch requests to Spring Boot 2 and 3 ([#3983](https://github.com/getsentry/sentry-java/pull/3983))
  - To enable it, please set `sentry.keep-transactions-open-for-async-responses=true` in `application.properties` or `sentry.keepTransactionsOpenForAsyncResponses: true` in `application.yml`
- Add constructor to JUL `SentryHandler` for disabling external config ([#4208](https://github.com/getsentry/sentry-java/pull/4208))

### Fixes

- Filter strings that cannot be parsed as Regex no longer cause an SDK crash ([#4213](https://github.com/getsentry/sentry-java/pull/4213))
  - This was the case e.g. for `ignoredErrors`, `ignoredTransactions` and `ignoredCheckIns`
  - We now simply don't use such strings for Regex matching and only use them for String comparison
- `SentryOptions.setTracePropagationTargets` is no longer marked internal ([#4170](https://github.com/getsentry/sentry-java/pull/4170))
- Session Replay: Fix crash when a navigation breadcrumb does not have "to" destination ([#4185](https://github.com/getsentry/sentry-java/pull/4185))
- Session Replay: Cap video segment duration to maximum 5 minutes to prevent endless video encoding in background ([#4185](https://github.com/getsentry/sentry-java/pull/4185))
- Check `tracePropagationTargets` in OpenTelemetry propagator ([#4191](https://github.com/getsentry/sentry-java/pull/4191))
  - If a URL can be retrieved from OpenTelemetry span attributes, we check it against `tracePropagationTargets` before attaching `sentry-trace` and `baggage` headers to outgoing requests
  - If no URL can be retrieved we always attach the headers
- Fix `ignoredErrors`, `ignoredTransactions` and `ignoredCheckIns` being unset by external options like `sentry.properties` or ENV vars ([#4207](https://github.com/getsentry/sentry-java/pull/4207))
  - Whenever parsing of external options was enabled (`enableExternalConfiguration`), which is the default for many integrations, the values set on `SentryOptions` passed to `Sentry.init` would be lost
  - Even if the value was not set in any external configuration it would still be set to an empty list

### Behavioural Changes

- The class `io.sentry.spring.jakarta.webflux.ReactorUtils` is now deprecated, please use `io.sentry.reactor.SentryReactorUtils` in the new `sentry-reactor` module instead ([#4155](https://github.com/getsentry/sentry-java/pull/4155))
  - The new module will be exposed as an `api` dependency when using `sentry-spring-boot-jakarta` (Spring Boot 3) or `sentry-spring-jakarta` (Spring 6). 
    Therefore, if you're using one of those modules, changing your imports will suffice.

## 8.2.0

### Breaking Changes

- The Kotlin Language version is now set to 1.6 ([#3936](https://github.com/getsentry/sentry-java/pull/3936))

### Features

- Create onCreate and onStart spans for all Activities ([#4025](https://github.com/getsentry/sentry-java/pull/4025))
- Add split apks info to the `App` context ([#3193](https://github.com/getsentry/sentry-java/pull/3193))
- Expose new `withSentryObservableEffect` method overload that accepts `SentryNavigationListener` as a parameter ([#4143](https://github.com/getsentry/sentry-java/pull/4143))
  - This allows sharing the same `SentryNavigationListener` instance across fragments and composables to preserve the trace 
- (Internal) Add API to filter native debug images based on stacktrace addresses ([#4089](https://github.com/getsentry/sentry-java/pull/4089))
- Propagate sampling random value ([#4153](https://github.com/getsentry/sentry-java/pull/4153))
  - The random value used for sampling traces is now sent to Sentry and attached to the `baggage` header on outgoing requests
- Update `sampleRate` that is sent to Sentry and attached to the `baggage` header on outgoing requests ([#4158](https://github.com/getsentry/sentry-java/pull/4158))
  - If the SDK uses its `sampleRate` or `tracesSampler` callback, it now updates the `sampleRate` in Dynamic Sampling Context.

### Fixes

- Log a warning when envelope or items are dropped due to rate limiting ([#4148](https://github.com/getsentry/sentry-java/pull/4148))
- Do not log if `OtelContextScopesStorage` cannot be found ([#4127](https://github.com/getsentry/sentry-java/pull/4127))
  - Previously `java.lang.ClassNotFoundException: io.sentry.opentelemetry.OtelContextScopesStorage` was shown in the log if the class could not be found.
  - This is just a lookup the SDK performs to configure itself. The SDK also works without OpenTelemetry.
- Session Replay: Fix various crashes and issues ([#4135](https://github.com/getsentry/sentry-java/pull/4135))
  - Fix `FileNotFoundException` when trying to read/write `.ongoing_segment` file
  - Fix `IllegalStateException` when registering `onDrawListener`
  - Fix SIGABRT native crashes on Motorola devices when encoding a video
- Mention javadoc and sources for published artifacts in Gradle `.module` metadata ([#3936](https://github.com/getsentry/sentry-java/pull/3936))
- (Jetpack Compose) Modifier.sentryTag now uses Modifier.Node ([#4029](https://github.com/getsentry/sentry-java/pull/4029))
  - This allows Composables that use this modifier to be skippable

### Dependencies

- Bump Native SDK from v0.7.19 to v0.7.20 ([#4128](https://github.com/getsentry/sentry-java/pull/4128))
  - [changelog](https://github.com/getsentry/sentry-native/blob/master/CHANGELOG.md#0720)
  - [diff](https://github.com/getsentry/sentry-native/compare/v0.7.19...0.7.20)
- Bump Gradle from v8.9.0 to v8.12.1 ([#4106](https://github.com/getsentry/sentry-java/pull/4106))
  - [changelog](https://github.com/gradle/gradle/blob/master/CHANGELOG.md#v8121)
  - [diff](https://github.com/gradle/gradle/compare/v8.9.0...v8.12.1)

## 8.1.0

### Features

- Add `options.ignoredErrors` to filter out errors that match a certain String or Regex ([#4083](https://github.com/getsentry/sentry-java/pull/4083))
  - The matching is attempted on `event.message`, `event.formatted`, and `{event.throwable.class.name}: {event.throwable.message}`
  - Can be set in `sentry.properties`, e.g. `ignored-errors=Some error,Another .*`
  - Can be set in environment variables, e.g. `SENTRY_IGNORED_ERRORS=Some error,Another .*`
  - For Spring Boot, it can be set in `application.properties`, e.g. `sentry.ignored-errors=Some error,Another .*`
- Log OpenTelemetry related Sentry config ([#4122](https://github.com/getsentry/sentry-java/pull/4122))

### Fixes

- Avoid logging an error when a float is passed in the manifest ([#4031](https://github.com/getsentry/sentry-java/pull/4031))
- Add `request` details to transactions created through OpenTelemetry ([#4098](https://github.com/getsentry/sentry-java/pull/4098))
  - We now add HTTP request method and URL where Sentry expects it to display it in Sentry UI
- Remove `java.lang.ClassNotFoundException` debug logs when searching for OpenTelemetry marker classes ([#4091](https://github.com/getsentry/sentry-java/pull/4091))
  - There was up to three of these, one for `io.sentry.opentelemetry.agent.AgentMarker`, `io.sentry.opentelemetry.agent.AgentlessMarker` and `io.sentry.opentelemetry.agent.AgentlessSpringMarker`.
  - These were not indicators of something being wrong but rather the SDK looking at what is available at runtime to configure itself accordingly.
- Do not instrument File I/O operations if tracing is disabled ([#4051](https://github.com/getsentry/sentry-java/pull/4051))
- Do not instrument User Interaction multiple times ([#4051](https://github.com/getsentry/sentry-java/pull/4051))
- Speed up view traversal to find touched target in `UserInteractionIntegration` ([#4051](https://github.com/getsentry/sentry-java/pull/4051))
- Reduce IPC/Binder calls performed by the SDK ([#4058](https://github.com/getsentry/sentry-java/pull/4058))

### Behavioural Changes

- Reduce the number of broadcasts the SDK is subscribed for ([#4052](https://github.com/getsentry/sentry-java/pull/4052))
  - Drop `TempSensorBreadcrumbsIntegration`
  - Drop `PhoneStateBreadcrumbsIntegration`
  - Reduce number of broadcasts in `SystemEventsBreadcrumbsIntegration`

Current list of the broadcast events can be found [here](https://github.com/getsentry/sentry-java/blob/9b8dc0a844d10b55ddeddf55d278c0ab0f86421c/sentry-android-core/src/main/java/io/sentry/android/core/SystemEventsBreadcrumbsIntegration.java#L131-L153). If you'd like to subscribe for more events, consider overriding the `SystemEventsBreadcrumbsIntegration` as follows:

```kotlin
SentryAndroid.init(context) { options ->
    options.integrations.removeAll { it is SystemEventsBreadcrumbsIntegration }
    options.integrations.add(SystemEventsBreadcrumbsIntegration(context, SystemEventsBreadcrumbsIntegration.getDefaultActions() + listOf(/* your custom actions */)))
}
```

If you would like to keep some of the default broadcast events as breadcrumbs, consider opening a [GitHub issue](https://github.com/getsentry/sentry-java/issues/new).
- Set mechanism `type` to `suppressed` for suppressed exceptions ([#4125](https://github.com/getsentry/sentry-java/pull/4125))
  - This helps to distinguish an exceptions cause from any suppressed exceptions in the Sentry UI

### Dependencies

- Bump Spring Boot to `3.4.2` ([#4081](https://github.com/getsentry/sentry-java/pull/4081))
- Bump Native SDK from v0.7.14 to v0.7.19 ([#4076](https://github.com/getsentry/sentry-java/pull/4076))
  - [changelog](https://github.com/getsentry/sentry-native/blob/master/CHANGELOG.md#0719)
  - [diff](https://github.com/getsentry/sentry-native/compare/v0.7.14...0.7.19)

## 8.0.0

### Summary

Version 8 of the Sentry Android/Java SDK brings a variety of features and fixes. The most notable changes are:

- `Hub` has been replaced by `Scopes`
- New `Scope` types have been introduced, see "Behavioural Changes" for more details.
- Lifecycle tokens have been introduced to manage `Scope` lifecycle, see "Behavioural Changes" for more details.
- Bumping `minSdk` level to 21 (Android 5.0)
- Our `sentry-opentelemetry-agent` has been improved and now works in combination with the rest of Sentry. You may now combine OpenTelemetry and Sentry for instrumenting your application.
    - You may now use both OpenTelemetry SDK and Sentry SDK to capture transactions and spans. They can also be mixed and end up on the same transaction.
    - OpenTelemetry extends the Sentry SDK by adding spans for numerous integrations, like Ktor, Vert.x and MongoDB. Please check [the OpenTelemetry GitHub repository](https://github.com/open-telemetry/opentelemetry-java-instrumentation/tree/main/instrumentation) for a full list.
    - OpenTelemetry allows propagating trace information from and to additional libraries, that Sentry did not support before, for example gRPC.
    - OpenTelemetry also has broader support for propagating the Sentry `Scopes` through reactive libraries like RxJava.
- The SDK is now compatible with Spring Boot 3.4
- We now support GraphQL v22 (`sentry-graphql-22`)
- Metrics have been removed

Please take a look at [our migration guide in docs](https://docs.sentry.io/platforms/java/migration/7.x-to-8.0).

### Sentry Self-hosted Compatibility

This SDK version is compatible with a self-hosted version of Sentry `22.12.0` or higher. If you are using an older version of [self-hosted Sentry](https://develop.sentry.dev/self-hosted/) (aka onpremise), you will need to [upgrade](https://develop.sentry.dev/self-hosted/releases/). If you're using `sentry.io` no action is required.

### Breaking Changes

- The Android minSdk level for all Android modules is now 21 ([#3852](https://github.com/getsentry/sentry-java/pull/3852))
- The minSdk level for sentry-android-ndk changed from 19 to 21 ([#3851](https://github.com/getsentry/sentry-java/pull/3851))
- Throw IllegalArgumentException when calling Sentry.init on Android ([#3596](https://github.com/getsentry/sentry-java/pull/3596))
- Metrics have been removed from the SDK ([#3774](https://github.com/getsentry/sentry-java/pull/3774))
    - Metrics will return but we don't know in what exact form yet
- `enableTracing` option (a.k.a `enable-tracing`) has been removed from the SDK ([#3776](https://github.com/getsentry/sentry-java/pull/3776))
    - Please set `tracesSampleRate` to a value >= 0.0 for enabling performance instead. The default value is `null` which means performance is disabled.
- Replace `synchronized` methods and blocks with `ReentrantLock` (`AutoClosableReentrantLock`) ([#3715](https://github.com/getsentry/sentry-java/pull/3715))
    - If you are subclassing any Sentry classes, please check if the parent class used `synchronized` before. Please make sure to use the same lock object as the parent class in that case.
- `traceOrigins` option (`io.sentry.traces.tracing-origins` in manifest) has been removed, please use `tracePropagationTargets` (`io.sentry.traces.trace-propagation-targets` in manifest`) instead ([#3780](https://github.com/getsentry/sentry-java/pull/3780))
- `profilingEnabled` option (`io.sentry.traces.profiling.enable` in manifest) has been removed, please use `profilesSampleRate` (`io.sentry.traces.profiling.sample-rate` instead) instead ([#3780](https://github.com/getsentry/sentry-java/pull/3780))
- `shutdownTimeout` option has been removed, please use `shutdownTimeoutMillis` instead ([#3780](https://github.com/getsentry/sentry-java/pull/3780))
- `profilingTracesIntervalMillis` option for Android has been removed ([#3780](https://github.com/getsentry/sentry-java/pull/3780))
- `io.sentry.session-tracking.enable` manifest option has been removed ([#3780](https://github.com/getsentry/sentry-java/pull/3780))
- `Sentry.traceHeaders()` method has been removed, please use `Sentry.getTraceparent()` instead ([#3718](https://github.com/getsentry/sentry-java/pull/3718))
- `Sentry.reportFullDisplayed()` method has been removed, please use `Sentry.reportFullyDisplayed()` instead ([#3717](https://github.com/getsentry/sentry-java/pull/3717))
- `User.other` has been removed, please use `data` instead ([#3780](https://github.com/getsentry/sentry-java/pull/3780))
- `SdkVersion.getIntegrations()` has been removed, please use `getIntegrationSet` instead ([#3780](https://github.com/getsentry/sentry-java/pull/3780))
- `SdkVersion.getPackages()` has been removed, please use `getPackageSet()` instead ([#3780](https://github.com/getsentry/sentry-java/pull/3780))
- `Device.language` has been removed, please use `locale` instead ([#3780](https://github.com/getsentry/sentry-java/pull/3780))
- `TraceContext.user` and `TraceContextUser` class have been removed, please use `userId` on `TraceContext` instead ([#3780](https://github.com/getsentry/sentry-java/pull/3780))
- `TransactionContext.fromSentryTrace()` has been removed, please use `Sentry.continueTrace()` instead ([#3780](https://github.com/getsentry/sentry-java/pull/3780))
- `SentryDataFetcherExceptionHandler` has been removed, please use `SentryGenericDataFetcherExceptionHandler` in combination with `SentryInstrumentation` instead ([#3780](https://github.com/getsentry/sentry-java/pull/3780))
- `sentry-android-okhttp` has been removed in favor of `sentry-okhttp`, removing android dependency from the module ([#3510](https://github.com/getsentry/sentry-java/pull/3510))
- `Contexts` no longer extends `ConcurrentHashMap`, instead we offer a selected set of methods.
- User segment has been removed ([#3512](https://github.com/getsentry/sentry-java/pull/3512))
- One of the `AndroidTransactionProfiler` constructors has been removed, please use a different one ([#3780](https://github.com/getsentry/sentry-java/pull/3780))
- Use String instead of UUID for SessionId ([#3834](https://github.com/getsentry/sentry-java/pull/3834))
    - The `Session` constructor now takes a `String` instead of a `UUID` for the `sessionId` parameter.
    - `Session.getSessionId()` now returns a `String` instead of a `UUID`.
- All status codes below 400 are now mapped to `SpanStatus.OK` ([#3869](https://github.com/getsentry/sentry-java/pull/3869))
- Change OkHttp sub-spans to span attributes ([#3556](https://github.com/getsentry/sentry-java/pull/3556))
    - This will reduce the number of spans created by the SDK
- `instrumenter` option should no longer be needed as our new OpenTelemetry integration now works in combination with the rest of Sentry

### Behavioural Changes

- We're introducing some new `Scope` types in the SDK, allowing for better control over what data is attached where. Previously there was a stack of scopes that was pushed and popped. Instead we now fork scopes for a given lifecycle and then restore the previous scopes. Since `Hub` is gone, it is also never cloned anymore. Separation of data now happens through the different scope types while making it easier to manipulate exactly what you need without having to attach data at the right time to have it apply where wanted.
    - Global scope is attached to all events created by the SDK. It can also be modified before `Sentry.init` has been called. It can be manipulated using `Sentry.configureScope(ScopeType.GLOBAL, (scope) -> { ... })`.
    - Isolation scope can be used e.g. to attach data to all events that come up while handling an incoming request. It can also be used for other isolation purposes. It can be manipulated using `Sentry.configureScope(ScopeType.ISOLATION, (scope) -> { ... })`. The SDK automatically forks isolation scope in certain cases like incoming requests, CRON jobs, Spring `@Async` and more.
    - Current scope is forked often and data added to it is only added to events that are created while this scope is active. Data is also passed on to newly forked child scopes but not to parents. It can be manipulated using `Sentry.configureScope(ScopeType.CURRENT, (scope) -> { ... })`.
- `Sentry.popScope` has been deprecated, please call `.close()` on the token returned by `Sentry.pushScope` instead or use it in a way described in more detail in [our migration guide](https://docs.sentry.io/platforms/java/migration/7.x-to-8.0).
- We have chosen a default scope that is used for `Sentry.configureScope()` as well as API like `Sentry.setTag()`
    - For Android the type defaults to `CURRENT` scope
    - For Backend and other JVM applicatons it defaults to `ISOLATION` scope
- Event processors on `Scope` can now be ordered by overriding the `getOrder` method on implementations of `EventProcessor`. NOTE: This order only applies to event processors on `Scope` but not `SentryOptions` at the moment. Feel free to request this if you need it.
- `Hub` is deprecated in favor of `Scopes`, alongside some `Hub` relevant APIs. More details can be found in [our migration guide](https://docs.sentry.io/platforms/java/migration/7.x-to-8.0).
- Send file name and path only if `isSendDefaultPii` is `true` ([#3919](https://github.com/getsentry/sentry-java/pull/3919))
- (Android) Enable Performance V2 by default ([#3824](https://github.com/getsentry/sentry-java/pull/3824))
    - With this change cold app start spans will include spans for ContentProviders, Application and Activity load.
- (Android) Replace thread id with kernel thread id in span data ([#3706](https://github.com/getsentry/sentry-java/pull/3706))
- (Android) The JNI layer for sentry-native has now been moved from sentry-java to sentry-native ([#3189](https://github.com/getsentry/sentry-java/pull/3189))
    - This now includes prefab support for sentry-native, allowing you to link and access the sentry-native API within your native app code
    - Checkout the `sentry-samples/sentry-samples-android` example on how to configure CMake and consume `sentry.h`
- The user ip-address is now only set to `"{{auto}}"` if `sendDefaultPii` is enabled ([#4072](https://github.com/getsentry/sentry-java/pull/4072))
  - This change gives you control over IP address collection directly on the client

### Features

- The SDK is now compatible with Spring Boot 3.4 ([#3939](https://github.com/getsentry/sentry-java/pull/3939))
- Our `sentry-opentelemetry-agent` has been completely reworked and now plays nicely with the rest of the Java SDK
    - You may also want to give this new agent a try even if you haven't used OpenTelemetry (with Sentry) before. It offers support for [many more libraries and frameworks](https://github.com/open-telemetry/opentelemetry-java-instrumentation/blob/main/docs/supported-libraries.md), improving on our trace propagation, `Scopes` (used to be `Hub`) propagation as well as performance instrumentation (i.e. more spans).
    - If you are using a framework we did not support before and currently resort to manual instrumentation, please give the agent a try. See [here for a list of supported libraries, frameworks and application servers](https://github.com/open-telemetry/opentelemetry-java-instrumentation/blob/main/docs/supported-libraries.md).
    - Please see [Java SDK docs](https://docs.sentry.io/platforms/java/tracing/instrumentation/opentelemetry/) for more details on how to set up the agent. Please make sure to select the correct SDK from the dropdown on the left side of the docs.
    - What's new about the Agent
        - When the OpenTelemetry Agent is used, Sentry API creates OpenTelemetry spans under the hood, handing back a wrapper object which bridges the gap between traditional Sentry API and OpenTelemetry. We might be replacing some of the Sentry performance API in the future.
            - This is achieved by configuring the SDK to use `OtelSpanFactory` instead of `DefaultSpanFactory` which is done automatically by the auto init of the Java Agent.
        - OpenTelemetry spans are now only turned into Sentry spans when they are finished so they can be sent to the Sentry server.
        - Now registers an OpenTelemetry `Sampler` which uses Sentry sampling configuration
        - Other Performance integrations automatically stop creating spans to avoid duplicate spans
        - The Sentry SDK now makes use of OpenTelemetry `Context` for storing Sentry `Scopes` (which is similar to what used to be called `Hub`) and thus relies on OpenTelemetry for `Context` propagation.
        - Classes used for the previous version of our OpenTelemetry support have been deprecated but can still be used manually. We're not planning to keep the old agent around in favor of less complexity in the SDK.
- Add `sentry-opentelemetry-agentless-spring` module ([#4000](https://github.com/getsentry/sentry-java/pull/4000))
    - This module can be added as a dependency when using Sentry with OpenTelemetry and Spring Boot but don't want to use our Agent. It takes care of configuring OpenTelemetry for use with Sentry.
    - You may want to set `OTEL_LOGS_EXPORTER=none;OTEL_METRICS_EXPORTER=none;OTEL_TRACES_EXPORTER=none` env vars to not have the log flooded with error messages regarding OpenTelemetry features we don't use.
- Add `sentry-opentelemetry-agentless` module ([#3961](https://github.com/getsentry/sentry-java/pull/3961))
    - This module can be added as a dependency when using Sentry with OpenTelemetry but don't want to use our Agent. It takes care of configuring OpenTelemetry for use with Sentry.
    - To enable the auto configuration of it, please set `-Dotel.java.global-autoconfigure.enabled=true` on the `java` command, when starting your application.
    - You may also want to set `OTEL_LOGS_EXPORTER=none;OTEL_METRICS_EXPORTER=none;OTEL_TRACES_EXPORTER=none` env vars to not have the log flooded with error messages regarding OpenTelemetry features we don't use.
- `OpenTelemetryUtil.applyOpenTelemetryOptions` now takes an enum instead of a boolean for its mode
- Add `openTelemetryMode` option ([#3994](https://github.com/getsentry/sentry-java/pull/3994))
    - It defaults to `AUTO` meaning the SDK will figure out how to best configure itself for use with OpenTelemetry
    - Use of OpenTelemetry can also be disabled completely by setting it to `OFF` ([#3995](https://github.com/getsentry/sentry-java/pull/3995))
        - In this case even if OpenTelemetry is present, the Sentry SDK will not use it
    - Use `AGENT` when using `sentry-opentelemetry-agent`
    - Use `AGENTLESS` when using `sentry-opentelemetry-agentless`
    - Use `AGENTLESS_SPRING` when using `sentry-opentelemetry-agentless-spring`
- Add `ignoredTransactions` option to filter out transactions by name ([#3871](https://github.com/getsentry/sentry-java/pull/3871))
    - can be used via ENV vars, e.g. `SENTRY_IGNORED_TRANSACTIONS=POST /person/,GET /pers.*`
    - can also be set in options directly, e.g. `options.setIgnoredTransactions(...)`
    - can also be set in `sentry.properties`, e.g. `ignored-transactions=POST /person/,GET /pers.*`
    - can also be set in Spring config `application.properties`, e.g. `sentry.ignored-transactions=POST /person/,GET /pers.*`
- Add `scopeBindingMode` to `SpanOptions` ([#4004](https://github.com/getsentry/sentry-java/pull/4004))
    - This setting only affects the SDK when used with OpenTelemetry.
    - Defaults to `AUTO` meaning the SDK will decide whether the span should be bound to the current scope. It will not bind transactions to scope using `AUTO`, it will only bind spans where the parent span is on the current scope.
    - `ON` sets the new span on the current scope.
    - `OFF` does not set the new span on the scope.
- Add `ignoredSpanOrigins` option for ignoring spans coming from certain integrations
    - We pre-configure this to ignore Performance instrumentation for Spring and other integrations when using our OpenTelemetry Agent to avoid duplicate spans
- Support `graphql-java` v22 via a new module `sentry-graphql-22` ([#3740](https://github.com/getsentry/sentry-java/pull/3740))
    - If you are using `graphql-java` v21 or earlier, you can use the `sentry-graphql` module
    - For `graphql-java` v22 and newer please use the `sentry-graphql-22` module
- We now provide a `SentryInstrumenter` bean directly for Spring (Boot) if there is none yet instead of using `GraphQlSourceBuilderCustomizer` to add the instrumentation ([#3744](https://github.com/getsentry/sentry-java/pull/3744))
    - It is now also possible to provide a bean of type `SentryGraphqlInstrumentation.BeforeSpanCallback` which is then used by `SentryInstrumenter`
- Add data fetching environment hint to breadcrumb for GraphQL (#3413) ([#3431](https://github.com/getsentry/sentry-java/pull/3431))
- Report exceptions returned by Throwable.getSuppressed() to Sentry as exception groups ([#3396] https://github.com/getsentry/sentry-java/pull/3396)
  - Any suppressed exceptions are added to the issue details page in Sentry, the same way any cause is.
  - We are planning to improve how we visualize suppressed exceptions. See https://github.com/getsentry/sentry-java/issues/4059
- Enable `ThreadLocalAccessor` for Spring Boot 3 WebFlux by default ([#4023](https://github.com/getsentry/sentry-java/pull/4023))
- Allow passing `environment` to `CheckinUtils.withCheckIn` ([3889](https://github.com/getsentry/sentry-java/pull/3889))
- Add `globalHubMode` to options ([#3805](https://github.com/getsentry/sentry-java/pull/3805))
    - `globalHubMode` used to only be a param on `Sentry.init`. To make it easier to be used in e.g. Desktop environments, we now additionally added it as an option on SentryOptions that can also be set via `sentry.properties`.
    - If both the param on `Sentry.init` and the option are set, the option will win. By default the option is set to `null` meaning whatever is passed to `Sentry.init` takes effect.
- Lazy uuid generation for SentryId and SpanId ([#3770](https://github.com/getsentry/sentry-java/pull/3770))
- Faster generation of Sentry and Span IDs ([#3818](https://github.com/getsentry/sentry-java/pull/3818))
    - Uses faster implementation to convert UUID to SentryID String
    - Uses faster Random implementation to generate UUIDs
- Android 15: Add support for 16KB page sizes ([#3851](https://github.com/getsentry/sentry-java/pull/3851))
    - See https://developer.android.com/guide/practices/page-sizes for more details
- Add init priority settings ([#3674](https://github.com/getsentry/sentry-java/pull/3674))
    - You may now set `forceInit=true` (`force-init` for `.properties` files) to ensure a call to Sentry.init / SentryAndroid.init takes effect
- Add force init option to Android Manifest ([#3675](https://github.com/getsentry/sentry-java/pull/3675))
    - Use `<meta-data android:name="io.sentry.force-init" android:value="true" />` to ensure Sentry Android auto init is not easily overwritten
- Attach request body for `application/x-www-form-urlencoded` requests in Spring ([#3731](https://github.com/getsentry/sentry-java/pull/3731))
    - Previously request body was only attached for `application/json` requests
- Set breadcrumb level based on http status ([#3771](https://github.com/getsentry/sentry-java/pull/3771))
- Emit transaction.data inside contexts.trace.data ([#3735](https://github.com/getsentry/sentry-java/pull/3735))
    - Also does not emit `transaction.data` in `extras` anymore
- Add a sample for showcasing Sentry with OpenTelemetry for Spring Boot 3 with our Java agent (`sentry-samples-spring-boot-jakarta-opentelemetry`) ([#3856](https://github.com/getsentry/sentry-java/pull/3828))
- Add a sample for showcasing Sentry with OpenTelemetry for Spring Boot 3 without our Java agent (`sentry-samples-spring-boot-jakarta-opentelemetry-noagent`) ([#3856](https://github.com/getsentry/sentry-java/pull/3856))
- Add a sample for showcasing Sentry with OpenTelemetry (`sentry-samples-console-opentelemetry-noagent`) ([#3856](https://github.com/getsentry/sentry-java/pull/3862))

### Fixes

- Fix incoming defer sampling decision `sentry-trace` header ([#3942](https://github.com/getsentry/sentry-java/pull/3942))
    - A `sentry-trace` header that only contains trace ID and span ID but no sampled flag (`-1`, `-0` suffix) means the receiving system can make its own sampling decision
    - When generating `sentry-trace` header from `PropagationContext` we now copy the `sampled` flag.
    - In `TransactionContext.fromPropagationContext` when there is no parent sampling decision, keep the decision `null` so a new sampling decision is made instead of defaulting to `false`
- Fix order of calling `close` on previous Sentry instance when re-initializing ([#3750](https://github.com/getsentry/sentry-java/pull/3750))
    - Previously some parts of Sentry were immediately closed after re-init that should have stayed open and some parts of the previous init were never closed
- All status codes below 400 are now mapped to `SpanStatus.OK` ([#3869](https://github.com/getsentry/sentry-java/pull/3869))
- Improve ignored check performance ([#3992](https://github.com/getsentry/sentry-java/pull/3992))
    - Checking if a span origin, a transaction or a checkIn should be ignored is now faster
- Cache requests for Spring using Springs `ContentCachingRequestWrapper` instead of our own Wrapper to also cache parameters ([#3641](https://github.com/getsentry/sentry-java/pull/3641))
    - Previously only the body was cached which could lead to problems in the FilterChain as Request parameters were not available
- Close backpressure monitor on SDK shutdown ([#3998](https://github.com/getsentry/sentry-java/pull/3998))
    - Due to the backpressure monitor rescheduling a task to run every 10s, it very likely caused shutdown to wait the full `shutdownTimeoutMillis` (defaulting to 2s) instead of being able to terminate immediately
- Let OpenTelemetry auto instrumentation handle extracting and injecting tracing information if present ([#3953](https://github.com/getsentry/sentry-java/pull/3953))
    - Our integrations no longer call `.continueTrace` and also do not inject tracing headers if the integration has been added to `ignoredSpanOrigins`
- Fix testTag not working for Jetpack Compose user interaction tracking ([#3878](https://github.com/getsentry/sentry-java/pull/3878))
- Mark `DiskFlushNotification` hint flushed when rate limited ([#3892](https://github.com/getsentry/sentry-java/pull/3892))
    - Our `UncaughtExceptionHandlerIntegration` waited for the full flush timeout duration (default 15s) when rate limited.
- Do not replace `op` with auto generated content for OpenTelemetry spans with span kind `INTERNAL` ([#3906](https://github.com/getsentry/sentry-java/pull/3906))
- Add `enable-spotlight` and `spotlight-connection-url` to external options and check if spotlight is enabled when deciding whether to inspect an OpenTelemetry span for connecting to splotlight ([#3709](https://github.com/getsentry/sentry-java/pull/3709))
- Trace context on `Contexts.setTrace` has been marked `@NotNull` ([#3721](https://github.com/getsentry/sentry-java/pull/3721))
    - Setting it to `null` would cause an exception.
    - Transactions are dropped if trace context is missing
- Remove internal annotation on `SpanOptions` ([#3722](https://github.com/getsentry/sentry-java/pull/3722))
- `SentryLogbackInitializer` is now public ([#3723](https://github.com/getsentry/sentry-java/pull/3723))
- Parse and use `send-default-pii` and `max-request-body-size` from `sentry.properties` ([#3534](https://github.com/getsentry/sentry-java/pull/3534))
- `TracesSampler` is now only created once in `SentryOptions` instead of creating a new one for every `Hub` (which is now `Scopes`). This means we're now creating fewer `SecureRandom` instances.

### Internal

- Make `SentryClient` constructor public ([#4045](https://github.com/getsentry/sentry-java/pull/4045))
- Warm starts cleanup ([#3954](https://github.com/getsentry/sentry-java/pull/3954))

### Changes in pre-releases

These changes have been made during development of `8.0.0`. You may skip this section. We just put it here for sake of completeness.

- Extract OpenTelemetry `URL_PATH` span attribute into description ([#3933](https://github.com/getsentry/sentry-java/pull/3933))
- Replace OpenTelemetry `ContextStorage` wrapper with `ContextStorageProvider` ([#3938](https://github.com/getsentry/sentry-java/pull/3938))
    - The wrapper had to be put in place before any call to `Context` whereas `ContextStorageProvider` is automatically invoked at the correct time.
- Send `otel.kind` to Sentry ([#3907](https://github.com/getsentry/sentry-java/pull/3907))
- Spring Boot now automatically detects if OpenTelemetry is available and makes use of it ([#3846](https://github.com/getsentry/sentry-java/pull/3846))
    - This is only enabled if there is no OpenTelemetry agent available
    - We prefer to use the OpenTelemetry agent as it offers more auto instrumentation
    - In some cases the OpenTelemetry agent cannot be used, please see https://opentelemetry.io/docs/zero-code/java/spring-boot-starter/ for more details on when to prefer the Agent and when the Spring Boot starter makes more sense.
    - In this mode the SDK makes use of the `OpenTelemetry` bean that is created by `opentelemetry-spring-boot-starter` instead of `GlobalOpenTelemetry`
- Spring Boot now automatically detects our OpenTelemetry agent if its auto init is disabled ([#3848](https://github.com/getsentry/sentry-java/pull/3848))
    - This means Spring Boot config mechanisms can now be combined with our OpenTelemetry agent
    - The `sentry-opentelemetry-extra` module has been removed again, most classes have been moved to `sentry-opentelemetry-bootstrap` which is loaded into the bootstrap classloader (i.e. `null`) when our Java agent is used. The rest has been moved into `sentry-opentelemetry-agentcustomization` and is loaded into the agent classloader when our Java agent is used.
    - The `sentry-opentelemetry-bootstrap` and `sentry-opentelemetry-agentcustomization` modules can be used without the agent as well, in which case all classes are loaded into the application classloader. Check out our `sentry-samples-spring-boot-jakarta-opentelemetry-noagent` sample.
    - In this mode the SDK makes use of `GlobalOpenTelemetry`
- Automatically set span factory based on presence of OpenTelemetry ([#3858](https://github.com/getsentry/sentry-java/pull/3858))
    - `SentrySpanFactoryHolder` has been removed as it is no longer required.

- Replace deprecated `SimpleInstrumentation` with `SimplePerformantInstrumentation` for graphql 22 ([#3974](https://github.com/getsentry/sentry-java/pull/3974))
- We now hold a strong reference to the underlying OpenTelemetry span when it is created through Sentry API ([#3997](https://github.com/getsentry/sentry-java/pull/3997))
    - This keeps it from being garbage collected too early
- Defer sampling decision by setting `sampled` to `null` in `PropagationContext` when using OpenTelemetry in case of an incoming defer sampling `sentry-trace` header. ([#3945](https://github.com/getsentry/sentry-java/pull/3945))
- Build `PropagationContext` from `SamplingDecision` made by `SentrySampler` instead of parsing headers and potentially ignoring a sampling decision in case a `sentry-trace` header comes in with deferred sampling decision. ([#3947](https://github.com/getsentry/sentry-java/pull/3947))
- The Sentry OpenTelemetry Java agent now makes sure Sentry `Scopes` storage is initialized even if the agents auto init is disabled ([#3848](https://github.com/getsentry/sentry-java/pull/3848))
    - This is required for all integrations to work together with our OpenTelemetry Java agent if its auto init has been disabled and the SDKs init should be used instead.
- Fix `startChild` for span that is not in current OpenTelemetry `Context` ([#3862](https://github.com/getsentry/sentry-java/pull/3862))
    - Starting a child span from a transaction that wasn't in the current `Context` lead to multiple transactions being created (one for the transaction and another per span created).
- Add `auto.graphql.graphql22` to ignored span origins when using OpenTelemetry ([#3828](https://github.com/getsentry/sentry-java/pull/3828))
- Use OpenTelemetry span name as fallback for transaction name ([#3557](https://github.com/getsentry/sentry-java/pull/3557))
    - In certain cases we were sending transactions as "<unlabeled transaction>" when using OpenTelemetry
- Add OpenTelemetry span data to Sentry span ([#3593](https://github.com/getsentry/sentry-java/pull/3593))
- No longer selectively copy OpenTelemetry attributes to Sentry spans / transactions `data` ([#3663](https://github.com/getsentry/sentry-java/pull/3663))
- Remove `PROCESS_COMMAND_ARGS` (`process.command_args`) OpenTelemetry span attribute as it can be very large ([#3664](https://github.com/getsentry/sentry-java/pull/3664))
- Use RECORD_ONLY sampling decision if performance is disabled ([#3659](https://github.com/getsentry/sentry-java/pull/3659))
    - Also fix check whether Performance is enabled when making a sampling decision in the OpenTelemetry sampler
- Sentry OpenTelemetry Java Agent now sets Instrumenter to SENTRY (used to be OTEL) ([#3697](https://github.com/getsentry/sentry-java/pull/3697))
- Set span origin in `ActivityLifecycleIntegration` on span options instead of after creating the span / transaction ([#3702](https://github.com/getsentry/sentry-java/pull/3702))
    - This allows spans to be filtered by span origin on creation
- Honor ignored span origins in `SentryTracer.startChild` ([#3704](https://github.com/getsentry/sentry-java/pull/3704))
- Use span id of remote parent ([#3548](https://github.com/getsentry/sentry-java/pull/3548))
    - Traces were broken because on an incoming request, OtelSentrySpanProcessor did not set the parentSpanId on the span correctly. Traces were not referencing the actual parent span but some other (random) span ID which the server doesn't know.
- Attach active span to scope when using OpenTelemetry ([#3549](https://github.com/getsentry/sentry-java/pull/3549))
    - Errors weren't linked to traces correctly due to parts of the SDK not knowing the current span
- Record dropped spans in client report when sampling out OpenTelemetry spans ([#3552](https://github.com/getsentry/sentry-java/pull/3552))
- Retrieve the correct current span from `Scope`/`Scopes` when using OpenTelemetry ([#3554](https://github.com/getsentry/sentry-java/pull/3554))
- Support spans that are split into multiple batches ([#3539](https://github.com/getsentry/sentry-java/pull/3539))
    - When spans belonging to a single transaction were split into multiple batches for SpanExporter, we did not add all spans because the isSpanTooOld check wasn't inverted.
- Partially fix bootstrap class loading ([#3543](https://github.com/getsentry/sentry-java/pull/3543))
    - There was a problem with two separate Sentry `Scopes` being active inside each OpenTelemetry `Context` due to using context keys from more than one class loader.
- The Spring Boot 3 WebFlux sample now uses our GraphQL v22 integration ([#3828](https://github.com/getsentry/sentry-java/pull/3828))
- Do not ignore certain span origins for OpenTelemetry without agent ([#3856](https://github.com/getsentry/sentry-java/pull/3856))
- `span.startChild` now uses `.makeCurrent()` by default ([#3544](https://github.com/getsentry/sentry-java/pull/3544))
    - This caused an issue where the span tree wasn't correct because some spans were not added to their direct parent
- Do not set the exception group marker when there is a suppressed exception ([#4056](https://github.com/getsentry/sentry-java/pull/4056))
    - Due to how grouping works in Sentry currently sometimes the suppressed exception is treated as the main exception. This change ensures we keep using the main exception and not change how grouping works.
    - As a consequence the list of exceptions in the group on top of an issue is no longer shown in Sentry UI.
    - We are planning to improve this in the future but opted for this fix first.

### Dependencies

- Bump Native SDK from v0.7.0 to v0.7.17 ([#3441](https://github.com/getsentry/sentry-java/pull/3189)) ([#3851](https://github.com/getsentry/sentry-java/pull/3851)) ([#3914](https://github.com/getsentry/sentry-java/pull/3914)) ([#4003](https://github.com/getsentry/sentry-java/pull/4003))
    - [changelog](https://github.com/getsentry/sentry-native/blob/master/CHANGELOG.md#0717)
    - [diff](https://github.com/getsentry/sentry-native/compare/0.7.0...0.7.17)
- Bump OpenTelemetry to 1.44.1, OpenTelemetry Java Agent to 2.10.0 and Semantic Conventions to 1.28.0 ([#3668](https://github.com/getsentry/sentry-java/pull/3668)) ([#3935](https://github.com/getsentry/sentry-java/pull/3935))

### Migration Guide / Deprecations

Please take a look at [our migration guide in docs](https://docs.sentry.io/platforms/java/migration/7.x-to-8.0).

- `Hub` has been deprecated, we're replacing the following:
    - `IHub` has been replaced by `IScopes`, however you should be able to simply pass `IHub` instances to code expecting `IScopes`, allowing for an easier migration.
    - `HubAdapter.getInstance()` has been replaced by `ScopesAdapter.getInstance()`
    - The `.clone()` method on `IHub`/`IScopes` has been deprecated, please use `.pushScope()` or `.pushIsolationScope()` instead
    - Some internal methods like `.getCurrentHub()` and `.setCurrentHub()` have also been replaced.
- `Sentry.popScope` has been replaced by calling `.close()` on the token returned by `Sentry.pushScope()` and `Sentry.pushIsolationScope()`. The token can also be used in a `try` block like this:

```
try (final @NotNull ISentryLifecycleToken ignored = Sentry.pushScope()) {
  // this block has its separate current scope
}
```

as well as:


```
try (final @NotNull ISentryLifecycleToken ignored = Sentry.pushIsolationScope()) {
  // this block has its separate isolation scope
}
```
- Classes used by our previous OpenTelemetry integration have been deprecated (`SentrySpanProcessor`, `SentryPropagator`, `OpenTelemetryLinkErrorEventProcessor`). Please take a look at [docs](https://docs.sentry.io/platforms/java/tracing/instrumentation/opentelemetry/) on how to setup OpenTelemetry in v8.

You may also use `LifecycleHelper.close(token)`, e.g. in case you need to pass the token around for closing later.


### Changes from `rc.4`

If you have been using `8.0.0-rc.4` of the Java SDK, here's the new changes that have been included in the `8.0.0` release:

- Make `SentryClient` constructor public ([#4045](https://github.com/getsentry/sentry-java/pull/4045))
- The user ip-address is now only set to `"{{auto}}"` if sendDefaultPii is enabled ([#4072](https://github.com/getsentry/sentry-java/pull/4072))
    - This change gives you control over IP address collection directly on the client
- Do not set the exception group marker when there is a suppressed exception ([#4056](https://github.com/getsentry/sentry-java/pull/4056))
    - Due to how grouping works in Sentry currently sometimes the suppressed exception is treated as the main exception. This change ensures we keep using the main exception and not change how grouping works.
    - As a consequence the list of exceptions in the group on top of an issue is no longer shown in Sentry UI.
    - We are planning to improve this in the future but opted for this fix first.
- Fix swallow NDK loadLibrary errors ([#4082](https://github.com/getsentry/sentry-java/pull/4082))

## 7.22.5

### Fixes

- Session Replay: Change bitmap config to `ARGB_8888` for screenshots ([#4282](https://github.com/getsentry/sentry-java/pull/4282))

## 7.22.4

### Fixes

- Session Replay: Fix crash when a navigation breadcrumb does not have "to" destination ([#4185](https://github.com/getsentry/sentry-java/pull/4185))
- Session Replay: Cap video segment duration to maximum 5 minutes to prevent endless video encoding in background ([#4185](https://github.com/getsentry/sentry-java/pull/4185))
- Avoid logging an error when a float is passed in the manifest ([#4266](https://github.com/getsentry/sentry-java/pull/4266))

## 7.22.3

### Fixes

- Reduce excessive CPU usage when serializing breadcrumbs to disk for ANRs ([#4181](https://github.com/getsentry/sentry-java/pull/4181))

## 7.22.2

### Fixes

- Fix AbstractMethodError when using SentryTraced for Jetpack Compose ([#4256](https://github.com/getsentry/sentry-java/pull/4256))

## 7.22.1

### Fixes

- Fix Ensure app start type is set, even when ActivityLifecycleIntegration is not running ([#4216](https://github.com/getsentry/sentry-java/pull/4216))
- Fix properly reset application/content-provider timespans for warm app starts ([#4244](https://github.com/getsentry/sentry-java/pull/4244))

## 7.22.0

### Fixes

- Session Replay: Fix various crashes and issues ([#4135](https://github.com/getsentry/sentry-java/pull/4135))
    - Fix `FileNotFoundException` when trying to read/write `.ongoing_segment` file
    - Fix `IllegalStateException` when registering `onDrawListener`
    - Fix SIGABRT native crashes on Motorola devices when encoding a video
- (Jetpack Compose) Modifier.sentryTag now uses Modifier.Node ([#4029](https://github.com/getsentry/sentry-java/pull/4029))
    - This allows Composables that use this modifier to be skippable

## 7.21.0

### Fixes

- Do not instrument File I/O operations if tracing is disabled ([#4051](https://github.com/getsentry/sentry-java/pull/4051))
- Do not instrument User Interaction multiple times ([#4051](https://github.com/getsentry/sentry-java/pull/4051))
- Speed up view traversal to find touched target in `UserInteractionIntegration` ([#4051](https://github.com/getsentry/sentry-java/pull/4051))
- Reduce IPC/Binder calls performed by the SDK ([#4058](https://github.com/getsentry/sentry-java/pull/4058))

### Behavioural Changes

- (changed in [7.20.1](https://github.com/getsentry/sentry-java/releases/tag/7.20.1)) The user ip-address is now only set to `"{{auto}}"` if sendDefaultPii is enabled ([#4071](https://github.com/getsentry/sentry-java/pull/4071))
    - This change gives you control over IP address collection directly on the client
- Reduce the number of broadcasts the SDK is subscribed for ([#4052](https://github.com/getsentry/sentry-java/pull/4052))
  - Drop `TempSensorBreadcrumbsIntegration`
  - Drop `PhoneStateBreadcrumbsIntegration`
  - Reduce number of broadcasts in `SystemEventsBreadcrumbsIntegration`

Current list of the broadcast events can be found [here](https://github.com/getsentry/sentry-java/blob/9b8dc0a844d10b55ddeddf55d278c0ab0f86421c/sentry-android-core/src/main/java/io/sentry/android/core/SystemEventsBreadcrumbsIntegration.java#L131-L153). If you'd like to subscribe for more events, consider overriding the `SystemEventsBreadcrumbsIntegration` as follows:

```kotlin
SentryAndroid.init(context) { options ->
    options.integrations.removeAll { it is SystemEventsBreadcrumbsIntegration }
    options.integrations.add(SystemEventsBreadcrumbsIntegration(context, SystemEventsBreadcrumbsIntegration.getDefaultActions() + listOf(/* your custom actions */)))
}
```

If you would like to keep some of the default broadcast events as breadcrumbs, consider opening a [GitHub issue](https://github.com/getsentry/sentry-java/issues/new).

## 7.21.0-beta.1

### Fixes

- Do not instrument File I/O operations if tracing is disabled ([#4051](https://github.com/getsentry/sentry-java/pull/4051))
- Do not instrument User Interaction multiple times ([#4051](https://github.com/getsentry/sentry-java/pull/4051))
- Speed up view traversal to find touched target in `UserInteractionIntegration` ([#4051](https://github.com/getsentry/sentry-java/pull/4051))
- Reduce IPC/Binder calls performed by the SDK ([#4058](https://github.com/getsentry/sentry-java/pull/4058))

### Behavioural Changes

- Reduce the number of broadcasts the SDK is subscribed for ([#4052](https://github.com/getsentry/sentry-java/pull/4052))
  - Drop `TempSensorBreadcrumbsIntegration`
  - Drop `PhoneStateBreadcrumbsIntegration`
  - Reduce number of broadcasts in `SystemEventsBreadcrumbsIntegration`

Current list of the broadcast events can be found [here](https://github.com/getsentry/sentry-java/blob/9b8dc0a844d10b55ddeddf55d278c0ab0f86421c/sentry-android-core/src/main/java/io/sentry/android/core/SystemEventsBreadcrumbsIntegration.java#L131-L153). If you'd like to subscribe for more events, consider overriding the `SystemEventsBreadcrumbsIntegration` as follows:

```kotlin
SentryAndroid.init(context) { options ->
    options.integrations.removeAll { it is SystemEventsBreadcrumbsIntegration }
    options.integrations.add(SystemEventsBreadcrumbsIntegration(context, SystemEventsBreadcrumbsIntegration.getDefaultActions() + listOf(/* your custom actions */)))
}
```

If you would like to keep some of the default broadcast events as breadcrumbs, consider opening a [GitHub issue](https://github.com/getsentry/sentry-java/issues/new).

## 7.20.1

### Behavioural Changes

- The user ip-address is now only set to `"{{auto}}"` if sendDefaultPii is enabled ([#4071](https://github.com/getsentry/sentry-java/pull/4071))
    - This change gives you control over IP address collection directly on the client

## 7.20.0

### Features

- Session Replay GA ([#4017](https://github.com/getsentry/sentry-java/pull/4017))

To enable Replay use the `sessionReplay.sessionSampleRate` or `sessionReplay.onErrorSampleRate` options.

  ```kotlin
  import io.sentry.SentryReplayOptions
  import io.sentry.android.core.SentryAndroid

  SentryAndroid.init(context) { options ->
   
    options.sessionReplay.sessionSampleRate = 1.0
    options.sessionReplay.onErrorSampleRate = 1.0
  
    // To change default redaction behavior (defaults to true)
    options.sessionReplay.redactAllImages = true
    options.sessionReplay.redactAllText = true
  
    // To change quality of the recording (defaults to MEDIUM)
    options.sessionReplay.quality = SentryReplayOptions.SentryReplayQuality.MEDIUM // (LOW|MEDIUM|HIGH)
  }
  ```

### Fixes

- Fix warm start detection ([#3937](https://github.com/getsentry/sentry-java/pull/3937))
- Session Replay: Reduce memory allocations, disk space consumption, and payload size ([#4016](https://github.com/getsentry/sentry-java/pull/4016))
- Session Replay: Do not try to encode corrupted frames multiple times ([#4016](https://github.com/getsentry/sentry-java/pull/4016))

### Internal

- Session Replay: Allow overriding `SdkVersion` for replay events ([#4014](https://github.com/getsentry/sentry-java/pull/4014))
- Session Replay: Send replay options as tags ([#4015](https://github.com/getsentry/sentry-java/pull/4015))

### Breaking changes

- Session Replay options were moved from under `experimental` to the main `options` object ([#4017](https://github.com/getsentry/sentry-java/pull/4017))

## 7.19.1

### Fixes

- Change TTFD timeout to 25 seconds ([#3984](https://github.com/getsentry/sentry-java/pull/3984))
- Session Replay: Fix memory leak when masking Compose screens ([#3985](https://github.com/getsentry/sentry-java/pull/3985))
- Session Replay: Fix potential ANRs in `GestureRecorder` ([#4001](https://github.com/getsentry/sentry-java/pull/4001))

### Internal

- Session Replay: Flutter improvements ([#4007](https://github.com/getsentry/sentry-java/pull/4007))

## 7.19.0

### Fixes

- Session Replay: fix various crashes and issues ([#3970](https://github.com/getsentry/sentry-java/pull/3970))
    - Fix `IndexOutOfBoundsException` when tracking window changes
    - Fix `IllegalStateException` when adding/removing draw listener for a dead view
    - Fix `ConcurrentModificationException` when registering window listeners and stopping `WindowRecorder`/`GestureRecorder`
- Add support for setting sentry-native handler_strategy ([#3671](https://github.com/getsentry/sentry-java/pull/3671))

### Dependencies

- Bump Native SDK from v0.7.8 to v0.7.16 ([#3671](https://github.com/getsentry/sentry-java/pull/3671))
    - [changelog](https://github.com/getsentry/sentry-native/blob/master/CHANGELOG.md#0716)
    - [diff](https://github.com/getsentry/sentry-native/compare/0.7.8...0.7.16)

## 7.18.1

### Fixes

- Fix testTag not working for Jetpack Compose user interaction tracking ([#3878](https://github.com/getsentry/sentry-java/pull/3878))

## 7.18.0

### Features

- Android 15: Add support for 16KB page sizes ([#3620](https://github.com/getsentry/sentry-java/pull/3620))
    - See https://developer.android.com/guide/practices/page-sizes for more details
- Session Replay: Add `beforeSendReplay` callback ([#3855](https://github.com/getsentry/sentry-java/pull/3855))
- Session Replay: Add support for masking/unmasking view containers ([#3881](https://github.com/getsentry/sentry-java/pull/3881))

### Fixes

- Avoid collecting normal frames ([#3782](https://github.com/getsentry/sentry-java/pull/3782))
- Ensure android initialization process continues even if options configuration block throws an exception ([#3887](https://github.com/getsentry/sentry-java/pull/3887))
- Do not report parsing ANR error when there are no threads ([#3888](https://github.com/getsentry/sentry-java/pull/3888))
    - This should significantly reduce the number of events with message "Sentry Android SDK failed to parse system thread dump..." reported
- Session Replay: Disable replay in session mode when rate limit is active ([#3854](https://github.com/getsentry/sentry-java/pull/3854))

### Dependencies

- Bump Native SDK from v0.7.2 to v0.7.8 ([#3620](https://github.com/getsentry/sentry-java/pull/3620))
    - [changelog](https://github.com/getsentry/sentry-native/blob/master/CHANGELOG.md#078)
    - [diff](https://github.com/getsentry/sentry-native/compare/0.7.2...0.7.8)

## 7.17.0

### Features

- Add meta option to set the maximum amount of breadcrumbs to be logged. ([#3836](https://github.com/getsentry/sentry-java/pull/3836))
- Use a separate `Random` instance per thread to improve SDK performance ([#3835](https://github.com/getsentry/sentry-java/pull/3835))

### Fixes

- Using MaxBreadcrumb with value 0 no longer crashes. ([#3836](https://github.com/getsentry/sentry-java/pull/3836))
- Accept manifest integer values when requiring floating values ([#3823](https://github.com/getsentry/sentry-java/pull/3823))
- Fix standalone tomcat jndi issue ([#3873](https://github.com/getsentry/sentry-java/pull/3873))
    - Using Sentry Spring Boot on a standalone tomcat caused the following error:
        - Failed to bind properties under 'sentry.parsed-dsn' to io.sentry.Dsn

## 7.16.0

### Features

- Add meta option to attach ANR thread dumps ([#3791](https://github.com/getsentry/sentry-java/pull/3791))

### Fixes

- Cache parsed Dsn ([#3796](https://github.com/getsentry/sentry-java/pull/3796))
- fix invalid profiles when the transaction name is empty ([#3747](https://github.com/getsentry/sentry-java/pull/3747))
- Deprecate `enableTracing` option ([#3777](https://github.com/getsentry/sentry-java/pull/3777))
- Vendor `java.util.Random` and replace `java.security.SecureRandom` usages ([#3783](https://github.com/getsentry/sentry-java/pull/3783))
- Fix potential ANRs due to NDK scope sync ([#3754](https://github.com/getsentry/sentry-java/pull/3754))
- Fix potential ANRs due to NDK System.loadLibrary calls ([#3670](https://github.com/getsentry/sentry-java/pull/3670))
- Fix slow `Log` calls on app startup ([#3793](https://github.com/getsentry/sentry-java/pull/3793))
- Fix slow Integration name parsing ([#3794](https://github.com/getsentry/sentry-java/pull/3794))
- Session Replay: Reduce startup and capture overhead ([#3799](https://github.com/getsentry/sentry-java/pull/3799))
- Load lazy fields on init in the background ([#3803](https://github.com/getsentry/sentry-java/pull/3803))
- Replace setOf with HashSet.add ([#3801](https://github.com/getsentry/sentry-java/pull/3801))

### Breaking changes

- The method `addIntegrationToSdkVersion(Ljava/lang/Class;)V` has been removed from the core (`io.sentry:sentry`) package. Please make sure all of the packages (e.g. `io.sentry:sentry-android-core`, `io.sentry:sentry-android-fragment`, `io.sentry:sentry-okhttp`  and others) are all aligned and using the same version to prevent the `NoSuchMethodError` exception.

## 7.16.0-alpha.1

### Features

- Add meta option to attach ANR thread dumps ([#3791](https://github.com/getsentry/sentry-java/pull/3791))

### Fixes

- Cache parsed Dsn ([#3796](https://github.com/getsentry/sentry-java/pull/3796))
- fix invalid profiles when the transaction name is empty ([#3747](https://github.com/getsentry/sentry-java/pull/3747))
- Deprecate `enableTracing` option ([#3777](https://github.com/getsentry/sentry-java/pull/3777))
- Vendor `java.util.Random` and replace `java.security.SecureRandom` usages ([#3783](https://github.com/getsentry/sentry-java/pull/3783))
- Fix potential ANRs due to NDK scope sync ([#3754](https://github.com/getsentry/sentry-java/pull/3754))
- Fix potential ANRs due to NDK System.loadLibrary calls ([#3670](https://github.com/getsentry/sentry-java/pull/3670))
- Fix slow `Log` calls on app startup ([#3793](https://github.com/getsentry/sentry-java/pull/3793))
- Fix slow Integration name parsing ([#3794](https://github.com/getsentry/sentry-java/pull/3794))
- Session Replay: Reduce startup and capture overhead ([#3799](https://github.com/getsentry/sentry-java/pull/3799))

## 7.15.0

### Features

- Add support for `feedback` envelope header item type ([#3687](https://github.com/getsentry/sentry-java/pull/3687))
- Add breadcrumb.origin field ([#3727](https://github.com/getsentry/sentry-java/pull/3727))
- Session Replay: Add options to selectively mask/unmask views captured in replay. The following options are available: ([#3689](https://github.com/getsentry/sentry-java/pull/3689))
    - `android:tag="sentry-mask|sentry-unmask"` in XML or `view.setTag("sentry-mask|sentry-unmask")` in code tags
        - if you already have a tag set for a view, you can set a tag by id: `<tag android:id="@id/sentry_privacy" android:value="mask|unmask"/>` in XML or `view.setTag(io.sentry.android.replay.R.id.sentry_privacy, "mask|unmask")` in code
    - `view.sentryReplayMask()` or `view.sentryReplayUnmask()` extension functions
    - mask/unmask `View`s of a certain type by adding fully-qualified classname to one of the lists `options.experimental.sessionReplay.addMaskViewClass()` or `options.experimental.sessionReplay.addUnmaskViewClass()`. Note, that all of the view subclasses/subtypes will be masked/unmasked as well
        - For example, (this is already a default behavior) to mask all `TextView`s and their subclasses (`RadioButton`, `EditText`, etc.): `options.experimental.sessionReplay.addMaskViewClass("android.widget.TextView")`
        - If you're using code obfuscation, adjust your proguard-rules accordingly, so your custom view class name is not minified
- Session Replay: Support Jetpack Compose masking ([#3739](https://github.com/getsentry/sentry-java/pull/3739))
  - To selectively mask/unmask @Composables, use `Modifier.sentryReplayMask()` and `Modifier.sentryReplayUnmask()` modifiers
- Session Replay: Mask `WebView`, `VideoView` and `androidx.media3.ui.PlayerView` by default ([#3775](https://github.com/getsentry/sentry-java/pull/3775))

### Fixes

- Avoid stopping appStartProfiler after application creation ([#3630](https://github.com/getsentry/sentry-java/pull/3630))
- Session Replay: Correctly detect dominant color for `TextView`s with Spans ([#3682](https://github.com/getsentry/sentry-java/pull/3682))
- Fix ensure Application Context is used even when SDK is initialized via Activity Context ([#3669](https://github.com/getsentry/sentry-java/pull/3669))
- Fix potential ANRs due to `Calendar.getInstance` usage in Breadcrumbs constructor ([#3736](https://github.com/getsentry/sentry-java/pull/3736))
- Fix potential ANRs due to default integrations ([#3778](https://github.com/getsentry/sentry-java/pull/3778))
- Lazily initialize heavy `SentryOptions` members to avoid ANRs on app start ([#3749](https://github.com/getsentry/sentry-java/pull/3749))

*Breaking changes*:

- `options.experimental.sessionReplay.errorSampleRate` was renamed to `options.experimental.sessionReplay.onErrorSampleRate` ([#3637](https://github.com/getsentry/sentry-java/pull/3637))
- Manifest option `io.sentry.session-replay.error-sample-rate` was renamed to `io.sentry.session-replay.on-error-sample-rate` ([#3637](https://github.com/getsentry/sentry-java/pull/3637))
- Change `redactAllText` and `redactAllImages` to `maskAllText` and `maskAllImages` ([#3741](https://github.com/getsentry/sentry-java/pull/3741))

## 7.14.0

### Features

- Session Replay: Gesture/touch support for Flutter ([#3623](https://github.com/getsentry/sentry-java/pull/3623))

### Fixes

- Fix app start spans missing from Pixel devices ([#3634](https://github.com/getsentry/sentry-java/pull/3634))
- Avoid ArrayIndexOutOfBoundsException on Android cpu data collection ([#3598](https://github.com/getsentry/sentry-java/pull/3598))
- Fix lazy select queries instrumentation ([#3604](https://github.com/getsentry/sentry-java/pull/3604))
- Session Replay: buffer mode improvements ([#3622](https://github.com/getsentry/sentry-java/pull/3622))
  - Align next segment timestamp with the end of the buffered segment when converting from buffer mode to session mode
  - Persist `buffer` replay type for the entire replay when converting from buffer mode to session mode
  - Properly store screen names for `buffer` mode
- Session Replay: fix various crashes and issues ([#3628](https://github.com/getsentry/sentry-java/pull/3628))
  - Fix video not being encoded on Pixel devices
  - Fix SIGABRT native crashes on Xiaomi devices when encoding a video
  - Fix `RejectedExecutionException` when redacting a screenshot
  - Fix `FileNotFoundException` when persisting segment values

### Chores

- Introduce `ReplayShadowMediaCodec` and refactor tests using custom encoder ([#3612](https://github.com/getsentry/sentry-java/pull/3612))

## 7.13.0

### Features

- Session Replay: ([#3565](https://github.com/getsentry/sentry-java/pull/3565)) ([#3609](https://github.com/getsentry/sentry-java/pull/3609))
  - Capture remaining replay segment for ANRs on next app launch
  - Capture remaining replay segment for unhandled crashes on next app launch

### Fixes

- Session Replay: ([#3565](https://github.com/getsentry/sentry-java/pull/3565)) ([#3609](https://github.com/getsentry/sentry-java/pull/3609))
  - Fix stopping replay in `session` mode at 1 hour deadline
  - Never encode full frames for a video segment, only do partial updates. This further reduces size of the replay segment
  - Use propagation context when no active transaction for ANRs

### Dependencies

- Bump Spring Boot to 3.3.2 ([#3541](https://github.com/getsentry/sentry-java/pull/3541))

## 7.12.1

### Fixes

- Check app start spans time and ignore background app starts ([#3550](https://github.com/getsentry/sentry-java/pull/3550))
  - This should eliminate long-lasting App Start transactions

## 7.12.0

### Features

- Session Replay Public Beta ([#3339](https://github.com/getsentry/sentry-java/pull/3339))

  To enable Replay use the `sessionReplay.sessionSampleRate` or `sessionReplay.errorSampleRate` experimental options.

  ```kotlin
  import io.sentry.SentryReplayOptions
  import io.sentry.android.core.SentryAndroid

  SentryAndroid.init(context) { options ->
   
    // Currently under experimental options:
    options.experimental.sessionReplay.sessionSampleRate = 1.0
    options.experimental.sessionReplay.errorSampleRate = 1.0
  
    // To change default redaction behavior (defaults to true)
    options.experimental.sessionReplay.redactAllImages = true
    options.experimental.sessionReplay.redactAllText = true
  
    // To change quality of the recording (defaults to MEDIUM)
    options.experimental.sessionReplay.quality = SentryReplayOptions.SentryReplayQuality.MEDIUM // (LOW|MEDIUM|HIGH)
  }
  ```

  To learn more visit [Sentry's Mobile Session Replay](https://docs.sentry.io/product/explore/session-replay/mobile/) documentation page.

## 7.11.0

### Features

- Report dropped spans ([#3528](https://github.com/getsentry/sentry-java/pull/3528))

### Fixes

- Fix duplicate session start for React Native ([#3504](https://github.com/getsentry/sentry-java/pull/3504))
- Move onFinishCallback before span or transaction is finished ([#3459](https://github.com/getsentry/sentry-java/pull/3459))
- Add timestamp when a profile starts ([#3442](https://github.com/getsentry/sentry-java/pull/3442))
- Move fragment auto span finish to onFragmentStarted ([#3424](https://github.com/getsentry/sentry-java/pull/3424))
- Remove profiling timeout logic and disable profiling on API 21 ([#3478](https://github.com/getsentry/sentry-java/pull/3478))
- Properly reset metric flush flag on metric emission ([#3493](https://github.com/getsentry/sentry-java/pull/3493))
- Use SecureRandom in favor of Random for Metrics ([#3495](https://github.com/getsentry/sentry-java/pull/3495))
- Fix UncaughtExceptionHandlerIntegration Memory Leak ([#3398](https://github.com/getsentry/sentry-java/pull/3398))
- Deprecated `User.segment`. Use a custom tag or context instead. ([#3511](https://github.com/getsentry/sentry-java/pull/3511))
- Fix duplicated http spans ([#3526](https://github.com/getsentry/sentry-java/pull/3526))
- When capturing unhandled hybrid exception session should be ended and new start if need ([#3480](https://github.com/getsentry/sentry-java/pull/3480))

### Dependencies

- Bump Native SDK from v0.7.0 to v0.7.2 ([#3314](https://github.com/getsentry/sentry-java/pull/3314))
  - [changelog](https://github.com/getsentry/sentry-native/blob/master/CHANGELOG.md#072)
  - [diff](https://github.com/getsentry/sentry-native/compare/0.7.0...0.7.2)

## 7.10.0

### Features

- Publish Gradle module metadata ([#3422](https://github.com/getsentry/sentry-java/pull/3422))

### Fixes

- Fix faulty `span.frame_delay` calculation for early app start spans ([#3427](https://github.com/getsentry/sentry-java/pull/3427))
- Fix crash when installing `ShutdownHookIntegration` and the VM is shutting down ([#3456](https://github.com/getsentry/sentry-java/pull/3456))

## 7.9.0

### Features

- Add start_type to app context ([#3379](https://github.com/getsentry/sentry-java/pull/3379))
- Add ttid/ttfd contribution flags ([#3386](https://github.com/getsentry/sentry-java/pull/3386))

### Fixes

- (Internal) Metrics code cleanup ([#3403](https://github.com/getsentry/sentry-java/pull/3403))
- Fix Frame measurements in app start transactions ([#3382](https://github.com/getsentry/sentry-java/pull/3382))
- Fix timing metric value different from span duration ([#3368](https://github.com/getsentry/sentry-java/pull/3368))
- Do not always write startup crash marker ([#3409](https://github.com/getsentry/sentry-java/pull/3409))
  - This may have been causing the SDK init logic to block the main thread

## 7.8.0

### Features

- Add description to OkHttp spans ([#3320](https://github.com/getsentry/sentry-java/pull/3320))
- Enable backpressure management by default ([#3284](https://github.com/getsentry/sentry-java/pull/3284))

### Fixes

- Add rate limit to Metrics ([#3334](https://github.com/getsentry/sentry-java/pull/3334))
- Fix java.lang.ClassNotFoundException: org.springframework.web.servlet.HandlerMapping in Spring Boot Servlet mode without WebMVC ([#3336](https://github.com/getsentry/sentry-java/pull/3336))
- Fix normalization of metrics keys, tags and values ([#3332](https://github.com/getsentry/sentry-java/pull/3332))

## 7.7.0

### Features

- Add support for Spring Rest Client ([#3199](https://github.com/getsentry/sentry-java/pull/3199))
- Extend Proxy options with proxy type ([#3326](https://github.com/getsentry/sentry-java/pull/3326))

### Fixes

- Fixed default deadline timeout to 30s instead of 300s ([#3322](https://github.com/getsentry/sentry-java/pull/3322))
- Fixed `Fix java.lang.ClassNotFoundException: org.springframework.web.servlet.HandlerExceptionResolver` in Spring Boot Servlet mode without WebMVC ([#3333](https://github.com/getsentry/sentry-java/pull/3333))

## 7.6.0

### Features

- Experimental: Add support for Sentry Developer Metrics ([#3205](https://github.com/getsentry/sentry-java/pull/3205), [#3238](https://github.com/getsentry/sentry-java/pull/3238), [#3248](https://github.com/getsentry/sentry-java/pull/3248), [#3250](https://github.com/getsentry/sentry-java/pull/3250))  
  Use the Metrics API to track processing time, download sizes, user signups, and conversion rates and correlate them back to tracing data in order to get deeper insights and solve issues faster. Our API supports counters, distributions, sets, gauges and timers, and it's easy to get started:
  ```kotlin
  Sentry.metrics()
    .increment(
        "button_login_click", // key
        1.0,                  // value
        null,                 // unit
        mapOf(                // tags
            "provider" to "e-mail"
        )
    )
  ```
  To learn more about Sentry Developer Metrics, head over to our [Java](https://docs.sentry.io/platforms/java/metrics/) and [Android](https://docs.sentry.io//platforms/android/metrics/) docs page.

## 7.5.0

### Features

- Add support for measurements at span level ([#3219](https://github.com/getsentry/sentry-java/pull/3219))
- Add `enableScopePersistence` option to disable `PersistingScopeObserver` used for ANR reporting which may increase performance overhead. Defaults to `true` ([#3218](https://github.com/getsentry/sentry-java/pull/3218))
  - When disabled, the SDK will not enrich ANRv2 events with scope data (e.g. breadcrumbs, user, tags, etc.)
- Configurable defaults for Cron - MonitorConfig ([#3195](https://github.com/getsentry/sentry-java/pull/3195))
- We now display a warning on startup if an incompatible version of Spring Boot is detected ([#3233](https://github.com/getsentry/sentry-java/pull/3233))
  - This should help notice a mismatching Sentry dependency, especially when upgrading a Spring Boot application
- Experimental: Add Metrics API ([#3205](https://github.com/getsentry/sentry-java/pull/3205))

### Fixes

- Ensure performance measurement collection is not taken too frequently ([#3221](https://github.com/getsentry/sentry-java/pull/3221))
- Fix old profiles deletion on SDK init ([#3216](https://github.com/getsentry/sentry-java/pull/3216))
- Fix hub restore point in wrappers: SentryWrapper, SentryTaskDecorator and SentryScheduleHook ([#3225](https://github.com/getsentry/sentry-java/pull/3225))
  - We now reset the hub to its previous value on the thread where the `Runnable`/`Callable`/`Supplier` is executed instead of setting it to the hub that was used on the thread where the `Runnable`/`Callable`/`Supplier` was created.
- Fix add missing thread name/id to app start spans ([#3226](https://github.com/getsentry/sentry-java/pull/3226))

## 7.4.0

### Features

- Add new threshold parameters to monitor config ([#3181](https://github.com/getsentry/sentry-java/pull/3181))
- Report process init time as a span for app start performance ([#3159](https://github.com/getsentry/sentry-java/pull/3159))
- (perf-v2): Calculate frame delay on a span level ([#3197](https://github.com/getsentry/sentry-java/pull/3197))
- Resolve spring properties in @SentryCheckIn annotation ([#3194](https://github.com/getsentry/sentry-java/pull/3194))
- Experimental: Add Spotlight integration ([#3166](https://github.com/getsentry/sentry-java/pull/3166))
    - For more details about Spotlight head over to https://spotlightjs.com/
    - Set `options.isEnableSpotlight = true` to enable Spotlight

### Fixes

- Don't wait on main thread when SDK restarts ([#3200](https://github.com/getsentry/sentry-java/pull/3200))
- Fix Jetpack Compose widgets are not being correctly identified for user interaction tracing ([#3209](https://github.com/getsentry/sentry-java/pull/3209))
- Fix issue title on Android when a wrapping `RuntimeException` is thrown by the system ([#3212](https://github.com/getsentry/sentry-java/pull/3212))
  - This will change grouping of the issues that were previously titled `RuntimeInit$MethodAndArgsCaller` to have them split up properly by the original root cause exception

## 7.3.0

### Features

- Added App Start profiling
    - This depends on the new option `io.sentry.profiling.enable-app-start`, other than the already existing `io.sentry.traces.profiling.sample-rate`.
    - Sampler functions can check the new `isForNextAppStart` flag, to adjust startup profiling sampling programmatically.
      Relevant PRs:
    - Decouple Profiler from Transaction ([#3101](https://github.com/getsentry/sentry-java/pull/3101))
    - Add options and sampling logic ([#3121](https://github.com/getsentry/sentry-java/pull/3121))
    - Add ContentProvider and start profile ([#3128](https://github.com/getsentry/sentry-java/pull/3128))
- Extend internal performance collector APIs ([#3102](https://github.com/getsentry/sentry-java/pull/3102))
- Collect slow and frozen frames for spans using `OnFrameMetricsAvailableListener` ([#3111](https://github.com/getsentry/sentry-java/pull/3111))
- Interpolate total frame count to match span duration ([#3158](https://github.com/getsentry/sentry-java/pull/3158))

### Fixes

- Avoid multiple breadcrumbs from OkHttpEventListener ([#3175](https://github.com/getsentry/sentry-java/pull/3175))
- Apply OkHttp listener auto finish timestamp to all running spans ([#3167](https://github.com/getsentry/sentry-java/pull/3167))
- Fix not eligible for auto proxying warnings ([#3154](https://github.com/getsentry/sentry-java/pull/3154))
- Set default fingerprint for ANRv2 events to correctly group background and foreground ANRs ([#3164](https://github.com/getsentry/sentry-java/pull/3164))
  - This will improve grouping of ANRs that have similar stacktraces but differ in background vs foreground state. Only affects newly-ingested ANR events with `mechanism:AppExitInfo`
- Fix UserFeedback disk cache name conflicts with linked events ([#3116](https://github.com/getsentry/sentry-java/pull/3116))

### Breaking changes

- Remove `HostnameVerifier` option as it's flagged by security tools of some app stores ([#3150](https://github.com/getsentry/sentry-java/pull/3150))
  - If you were using this option, you have 3 possible paths going forward:
    - Provide a custom `ITransportFactory` through `SentryOptions.setTransportFactory()`, where you can copy over most of the parts like `HttpConnection` and `AsyncHttpTransport` from the SDK with necessary modifications
    - Get a certificate for your server through e.g. [Let's Encrypt](https://letsencrypt.org/)
    - Fork the SDK and add the hostname verifier back

### Dependencies

- Bump Native SDK from v0.6.7 to v0.7.0 ([#3133](https://github.com/getsentry/sentry-java/pull/3133))
  - [changelog](https://github.com/getsentry/sentry-native/blob/master/CHANGELOG.md#070)
  - [diff](https://github.com/getsentry/sentry-native/compare/0.6.7...0.7.0)

## 7.2.0

### Features

- Handle `monitor`/`check_in` in client reports and rate limiter ([#3096](https://github.com/getsentry/sentry-java/pull/3096))
- Add support for `graphql-java` version 21 ([#3090](https://github.com/getsentry/sentry-java/pull/3090))

### Fixes

- Avoid concurrency in AndroidProfiler performance data collection ([#3130](https://github.com/getsentry/sentry-java/pull/3130))
- Improve thresholds for network changes breadcrumbs ([#3083](https://github.com/getsentry/sentry-java/pull/3083))
- SchedulerFactoryBeanCustomizer now runs first so user customization is not overridden ([#3095](https://github.com/getsentry/sentry-java/pull/3095))
  - If you are setting global job listeners please also add `SentryJobListener`
- Ensure serialVersionUID of Exception classes are unique ([#3115](https://github.com/getsentry/sentry-java/pull/3115))
- Get rid of "is not eligible for getting processed by all BeanPostProcessors" warnings in Spring Boot ([#3108](https://github.com/getsentry/sentry-java/pull/3108))
- Fix missing `release` and other fields for ANRs reported with `mechanism:AppExitInfo` ([#3074](https://github.com/getsentry/sentry-java/pull/3074))

### Dependencies

- Bump `opentelemetry-sdk` to `1.33.0` and `opentelemetry-javaagent` to `1.32.0` ([#3112](https://github.com/getsentry/sentry-java/pull/3112))

## 7.1.0

### Features

- Support multiple debug-metadata.properties ([#3024](https://github.com/getsentry/sentry-java/pull/3024))
- Automatically downsample transactions when the system is under load ([#3072](https://github.com/getsentry/sentry-java/pull/3072))
  - You can opt into this behaviour by setting `enable-backpressure-handling=true`.
  - We're happy to receive feedback, e.g. [in this GitHub issue](https://github.com/getsentry/sentry-java/issues/2829)
  - When the system is under load we start reducing the `tracesSampleRate` automatically.
  - Once the system goes back to healthy, we reset the `tracesSampleRate` to its original value.
- (Android) Experimental: Provide more detailed cold app start information ([#3057](https://github.com/getsentry/sentry-java/pull/3057))
  - Attaches spans for Application, ContentProvider, and Activities to app-start timings
  - Application and ContentProvider timings are added using bytecode instrumentation, which requires sentry-android-gradle-plugin version `4.1.0` or newer
  - Uses Process.startUptimeMillis to calculate app-start timings
  - To enable this feature set `options.isEnablePerformanceV2 = true`
- Move slow+frozen frame calculation, as well as frame delay inside SentryFrameMetricsCollector ([#3100](https://github.com/getsentry/sentry-java/pull/3100))
- Extract Activity Breadcrumbs generation into own Integration ([#3064](https://github.com/getsentry/sentry-java/pull/3064))

### Fixes

- Send breadcrumbs and client error in `SentryOkHttpEventListener` even without transactions ([#3087](https://github.com/getsentry/sentry-java/pull/3087))
- Keep `io.sentry.exception.SentryHttpClientException` from obfuscation to display proper issue title on Sentry ([#3093](https://github.com/getsentry/sentry-java/pull/3093))
- (Android) Fix wrong activity transaction duration in case SDK init is deferred ([#3092](https://github.com/getsentry/sentry-java/pull/3092))

### Dependencies

- Bump Gradle from v8.4.0 to v8.5.0 ([#3070](https://github.com/getsentry/sentry-java/pull/3070))
  - [changelog](https://github.com/gradle/gradle/blob/master/CHANGELOG.md#v850)
  - [diff](https://github.com/gradle/gradle/compare/v8.4.0...v8.5.0)

## 7.0.0

Version 7 of the Sentry Android/Java SDK brings a variety of features and fixes. The most notable changes are:
- Bumping `minSdk` level to 19 (Android 4.4)
- The SDK will now listen to connectivity changes and try to re-upload cached events when internet connection is re-established additionally to uploading events on app restart 
- `Sentry.getSpan` now returns the root transaction, which should improve the span hierarchy and make it leaner
- Multiple improvements to reduce probability of the SDK causing ANRs
- New `sentry-okhttp` artifact is unbundled from Android and can be used in pure JVM-only apps

## Sentry Self-hosted Compatibility

This SDK version is compatible with a self-hosted version of Sentry `22.12.0` or higher. If you are using an older version of [self-hosted Sentry](https://develop.sentry.dev/self-hosted/) (aka onpremise), you will need to [upgrade](https://develop.sentry.dev/self-hosted/releases/). If you're using `sentry.io` no action is required.

## Sentry Integrations Version Compatibility (Android)

Make sure to align _all_ Sentry dependencies to the same version when bumping the SDK to 7.+, otherwise it will crash at runtime due to binary incompatibility. (E.g. if you're using `-timber`, `-okhttp` or other packages)

For example, if you're using the [Sentry Android Gradle plugin](https://github.com/getsentry/sentry-android-gradle-plugin) with the `autoInstallation` [feature](https://docs.sentry.io/platforms/android/configuration/gradle/#auto-installation) (enabled by default), make sure to use version 4.+ of the gradle plugin together with version 7.+ of the SDK. If you can't do that for some reason, you can specify sentry version via the plugin config block:

```kotlin
sentry {
  autoInstallation {
    sentryVersion.set("7.0.0")
  }
}
```

Similarly, if you have a Sentry SDK (e.g. `sentry-android-core`) dependency on one of your Gradle modules and you're updating it to 7.+, make sure the Gradle plugin is at 4.+ or specify the SDK version as shown in the snippet above.

## Breaking Changes

- Bump min API to 19 ([#2883](https://github.com/getsentry/sentry-java/pull/2883))
- If you're using `sentry-kotlin-extensions`, it requires `kotlinx-coroutines-core` version `1.6.1` or higher now ([#2838](https://github.com/getsentry/sentry-java/pull/2838))
- Move enableNdk from SentryOptions to SentryAndroidOptions ([#2793](https://github.com/getsentry/sentry-java/pull/2793))
- Apollo v2 BeforeSpanCallback now allows returning null ([#2890](https://github.com/getsentry/sentry-java/pull/2890))
- `SentryOkHttpUtils` was removed from public API as it's been exposed by mistake ([#3005](https://github.com/getsentry/sentry-java/pull/3005))
- `Scope` now implements the `IScope` interface, therefore some methods like `ScopeCallback.run` accept `IScope` now ([#3066](https://github.com/getsentry/sentry-java/pull/3066))
- Cleanup `startTransaction` overloads ([#2964](https://github.com/getsentry/sentry-java/pull/2964))
    - We have reduced the number of overloads by allowing to pass in a `TransactionOptions` object instead of having separate parameters for certain options
    - `TransactionOptions` has defaults set and can be customized, for example:

```kotlin
// old
val transaction = Sentry.startTransaction("name", "op", bindToScope = true)
// new
val transaction = Sentry.startTransaction("name", "op", TransactionOptions().apply { isBindToScope = true })
```

## Behavioural Changes

- Android only: `Sentry.getSpan()` returns the root span/transaction instead of the latest span ([#2855](https://github.com/getsentry/sentry-java/pull/2855))
- Capture failed HTTP and GraphQL (Apollo) requests by default ([#2794](https://github.com/getsentry/sentry-java/pull/2794))
    - This can increase your event consumption and may affect your quota, because we will report failed network requests as Sentry events by default, if you're using the `sentry-android-okhttp` or `sentry-apollo-3` integrations. You can customize what errors you want/don't want to have reported for [OkHttp](https://docs.sentry.io/platforms/android/integrations/okhttp#http-client-errors) and [Apollo3](https://docs.sentry.io/platforms/android/integrations/apollo3#graphql-client-errors) respectively.
- Measure AppStart time till First Draw instead of `onResume` ([#2851](https://github.com/getsentry/sentry-java/pull/2851))
- Automatic user interaction tracking: every click now starts a new automatic transaction ([#2891](https://github.com/getsentry/sentry-java/pull/2891))
    - Previously performing a click on the same UI widget twice would keep the existing transaction running, the new behavior now better aligns with other SDKs
- Add deadline timeout for automatic transactions ([#2865](https://github.com/getsentry/sentry-java/pull/2865))
    - This affects all automatically generated transactions on Android (UI, clicks), the default timeout is 30s, meaning the automatic transaction will be force-finished with status `deadline_exceeded` when reaching the deadline 
- Set ip_address to {{auto}} by default, even if sendDefaultPII is disabled ([#2860](https://github.com/getsentry/sentry-java/pull/2860))
    - Instead use the "Prevent Storing of IP Addresses" option in the "Security & Privacy" project settings on sentry.io
- Raw logback message and parameters are now guarded by `sendDefaultPii` if an `encoder` has been configured ([#2976](https://github.com/getsentry/sentry-java/pull/2976))
- The `maxSpans` setting (defaults to 1000) is enforced for nested child spans which means a single transaction can have `maxSpans` number of children (nested or not) at most ([#3065](https://github.com/getsentry/sentry-java/pull/3065))
- The `ScopeCallback` in `withScope` is now always executed ([#3066](https://github.com/getsentry/sentry-java/pull/3066))

## Deprecations

- `sentry-android-okhttp` was deprecated in favour of the new `sentry-okhttp` module. Make sure to replace `io.sentry.android.okhttp` package name with `io.sentry.okhttp` before the next major, where the classes will be removed ([#3005](https://github.com/getsentry/sentry-java/pull/3005))

## Other Changes

### Features

- Observe network state to upload any unsent envelopes ([#2910](https://github.com/getsentry/sentry-java/pull/2910))
    - Android: it works out-of-the-box as part of the default `SendCachedEnvelopeIntegration`
    - JVM: you'd have to install `SendCachedEnvelopeFireAndForgetIntegration` as mentioned in https://docs.sentry.io/platforms/java/configuration/#configuring-offline-caching and provide your own implementation of `IConnectionStatusProvider` via `SentryOptions`
- Add `sentry-okhttp` module to support instrumenting OkHttp in non-Android projects ([#3005](https://github.com/getsentry/sentry-java/pull/3005))
- Do not filter out Sentry SDK frames in case of uncaught exceptions ([#3021](https://github.com/getsentry/sentry-java/pull/3021))
- Do not try to send and drop cached envelopes when rate-limiting is active ([#2937](https://github.com/getsentry/sentry-java/pull/2937))

### Fixes

- Use `getMyMemoryState()` instead of `getRunningAppProcesses()` to retrieve process importance ([#3004](https://github.com/getsentry/sentry-java/pull/3004))
    - This should prevent some app stores from flagging apps as violating their privacy
- Reduce flush timeout to 4s on Android to avoid ANRs ([#2858](https://github.com/getsentry/sentry-java/pull/2858))
- Reduce timeout of AsyncHttpTransport to avoid ANR ([#2879](https://github.com/getsentry/sentry-java/pull/2879))
- Do not overwrite UI transaction status if set by the user ([#2852](https://github.com/getsentry/sentry-java/pull/2852))
- Capture unfinished transaction on Scope with status `aborted` in case a crash happens ([#2938](https://github.com/getsentry/sentry-java/pull/2938))
    - This will fix the link between transactions and corresponding crashes, you'll be able to see them in a single trace
- Fix Coroutine Context Propagation using CopyableThreadContextElement ([#2838](https://github.com/getsentry/sentry-java/pull/2838))
- Fix don't overwrite the span status of unfinished spans ([#2859](https://github.com/getsentry/sentry-java/pull/2859))
- Migrate from `default` interface methods to proper implementations in each interface implementor ([#2847](https://github.com/getsentry/sentry-java/pull/2847))
    - This prevents issues when using the SDK on older AGP versions (< 4.x.x)
- Reduce main thread work on init ([#3036](https://github.com/getsentry/sentry-java/pull/3036))
- Move Integrations registration to background on init ([#3043](https://github.com/getsentry/sentry-java/pull/3043))
- Fix `SentryOkHttpInterceptor.BeforeSpanCallback` was not finishing span when it was dropped ([#2958](https://github.com/getsentry/sentry-java/pull/2958))

## 6.34.0

### Features

- Add current activity name to app context ([#2999](https://github.com/getsentry/sentry-java/pull/2999))
- Add `MonitorConfig` param to `CheckInUtils.withCheckIn` ([#3038](https://github.com/getsentry/sentry-java/pull/3038))
  - This makes it easier to automatically create or update (upsert) monitors.
- (Internal) Extract Android Profiler and Measurements for Hybrid SDKs ([#3016](https://github.com/getsentry/sentry-java/pull/3016))
- (Internal) Remove SentryOptions dependency from AndroidProfiler ([#3051](https://github.com/getsentry/sentry-java/pull/3051))
- (Internal) Add `readBytesFromFile` for use in Hybrid SDKs ([#3052](https://github.com/getsentry/sentry-java/pull/3052))
- (Internal) Add `getProguardUuid` for use in Hybrid SDKs ([#3054](https://github.com/getsentry/sentry-java/pull/3054))

### Fixes

-  Fix SIGSEV, SIGABRT and SIGBUS crashes happening after/around the August Google Play System update, see [#2955](https://github.com/getsentry/sentry-java/issues/2955) for more details (fix provided by Native SDK bump)
- Ensure DSN uses http/https protocol ([#3044](https://github.com/getsentry/sentry-java/pull/3044))

### Dependencies

- Bump Native SDK from v0.6.6 to v0.6.7 ([#3048](https://github.com/getsentry/sentry-java/pull/3048))
  - [changelog](https://github.com/getsentry/sentry-native/blob/master/CHANGELOG.md#067)
  - [diff](https://github.com/getsentry/sentry-native/compare/0.6.6...0.6.7)

## 6.33.2-beta.1

### Fixes

-  Fix SIGSEV, SIGABRT and SIGBUS crashes happening after/around the August Google Play System update, see [#2955](https://github.com/getsentry/sentry-java/issues/2955) for more details (fix provided by Native SDK bump)

### Dependencies

- Bump Native SDK from v0.6.6 to v0.6.7 ([#3048](https://github.com/getsentry/sentry-java/pull/3048))
  - [changelog](https://github.com/getsentry/sentry-native/blob/master/CHANGELOG.md#067)
  - [diff](https://github.com/getsentry/sentry-native/compare/0.6.6...0.6.7)

## 6.33.1

### Fixes

- Do not register `sentrySpringFilter` in ServletContext for Spring Boot ([#3027](https://github.com/getsentry/sentry-java/pull/3027))

## 6.33.0

### Features

- Add thread information to spans ([#2998](https://github.com/getsentry/sentry-java/pull/2998))
- Use PixelCopy API for capturing screenshots on API level 24+ ([#3008](https://github.com/getsentry/sentry-java/pull/3008))

### Fixes

- Fix crash when HTTP connection error message contains formatting symbols ([#3002](https://github.com/getsentry/sentry-java/pull/3002))
- Cap max number of stack frames to 100 to not exceed payload size limit ([#3009](https://github.com/getsentry/sentry-java/pull/3009))
  - This will ensure we report errors with a big number of frames such as `StackOverflowError`
- Fix user interaction tracking not working for Jetpack Compose 1.5+ ([#3010](https://github.com/getsentry/sentry-java/pull/3010))
- Make sure to close all Closeable resources ([#3000](https://github.com/getsentry/sentry-java/pull/3000))

## 6.32.0

### Features

- Make `DebugImagesLoader` public ([#2993](https://github.com/getsentry/sentry-java/pull/2993))

### Fixes

- Make `SystemEventsBroadcastReceiver` exported on API 33+ ([#2990](https://github.com/getsentry/sentry-java/pull/2990))
  - This will fix the `SystemEventsBreadcrumbsIntegration` crashes that you might have encountered on Play Console

## 6.31.0

### Features

- Improve default debouncing mechanism ([#2945](https://github.com/getsentry/sentry-java/pull/2945))
- Add `CheckInUtils.withCheckIn` which abstracts away some of the manual check-ins complexity ([#2959](https://github.com/getsentry/sentry-java/pull/2959))
- Add `@SentryCaptureExceptionParameter` annotation which captures exceptions passed into an annotated method ([#2764](https://github.com/getsentry/sentry-java/pull/2764))
  - This can be used to replace `Sentry.captureException` calls in `@ExceptionHandler` of a `@ControllerAdvice`
- Add `ServerWebExchange` to `Hint` for WebFlux as `WEBFLUX_EXCEPTION_HANDLER_EXCHANGE` ([#2977](https://github.com/getsentry/sentry-java/pull/2977))
- Allow filtering GraphQL errors ([#2967](https://github.com/getsentry/sentry-java/pull/2967))
  - This list can be set directly when calling the constructor of `SentryInstrumentation`
  - For Spring Boot it can also be set in `application.properties` as `sentry.graphql.ignored-error-types=SOME_ERROR,ANOTHER_ERROR`

### Fixes

- Add OkHttp span auto-close when response body is not read ([#2923](https://github.com/getsentry/sentry-java/pull/2923))
- Fix json parsing of nullable/empty fields for Hybrid SDKs ([#2968](https://github.com/getsentry/sentry-java/pull/2968))
  - (Internal) Rename `nextList` to `nextListOrNull` to actually match what the method does
  - (Hybrid) Check if there's any object in a collection before trying to parse it (which prevents the "Failed to deserilize object in list" log message)
  - (Hybrid) If a date can't be parsed as an ISO timestamp, attempts to parse it as millis silently, without printing a log message
  - (Hybrid) If `op` is not defined as part of `SpanContext`, fallback to an empty string, because the filed is optional in the spec
- Always attach OkHttp errors and Http Client Errors only to call root span ([#2961](https://github.com/getsentry/sentry-java/pull/2961))
- Fixed crash accessing Choreographer instance ([#2970](https://github.com/getsentry/sentry-java/pull/2970))

### Dependencies

- Bump Native SDK from v0.6.5 to v0.6.6 ([#2975](https://github.com/getsentry/sentry-java/pull/2975))
  - [changelog](https://github.com/getsentry/sentry-native/blob/master/CHANGELOG.md#066)
  - [diff](https://github.com/getsentry/sentry-native/compare/0.6.5...0.6.6)
- Bump Gradle from v8.3.0 to v8.4.0 ([#2966](https://github.com/getsentry/sentry-java/pull/2966))
  - [changelog](https://github.com/gradle/gradle/blob/master/CHANGELOG.md#v840)
  - [diff](https://github.com/gradle/gradle/compare/v8.3.0...v8.4.0)

## 6.30.0

### Features

- Add `sendModules` option for disable sending modules ([#2926](https://github.com/getsentry/sentry-java/pull/2926))
- Send `db.system` and `db.name` in span data for androidx.sqlite spans ([#2928](https://github.com/getsentry/sentry-java/pull/2928))
- Check-ins (CRONS) support ([#2952](https://github.com/getsentry/sentry-java/pull/2952))
  - Add API for sending check-ins (CRONS) manually ([#2935](https://github.com/getsentry/sentry-java/pull/2935))
  - Support check-ins (CRONS) for Quartz ([#2940](https://github.com/getsentry/sentry-java/pull/2940))
  - `@SentryCheckIn` annotation and advice config for Spring ([#2946](https://github.com/getsentry/sentry-java/pull/2946))
  - Add option for ignoring certain monitor slugs ([#2943](https://github.com/getsentry/sentry-java/pull/2943))

### Fixes

- Always send memory stats for transactions ([#2936](https://github.com/getsentry/sentry-java/pull/2936))
  - This makes it possible to query transactions by the `device.class` tag on Sentry
- Add `sentry.enable-aot-compatibility` property to SpringBoot Jakarta `SentryAutoConfiguration` to enable building for GraalVM ([#2915](https://github.com/getsentry/sentry-java/pull/2915))

### Dependencies

- Bump Gradle from v8.2.1 to v8.3.0 ([#2900](https://github.com/getsentry/sentry-java/pull/2900))
  - [changelog](https://github.com/gradle/gradle/blob/master release-test/CHANGELOG.md#v830)
  - [diff](https://github.com/gradle/gradle/compare/v8.2.1...v8.3.0)

## 6.29.0

### Features

- Send `db.system` and `db.name` in span data ([#2894](https://github.com/getsentry/sentry-java/pull/2894))
- Send `http.request.method` in span data ([#2896](https://github.com/getsentry/sentry-java/pull/2896))
- Add `enablePrettySerializationOutput` option for opting out of pretty print ([#2871](https://github.com/getsentry/sentry-java/pull/2871))

## 6.28.0

### Features

- Add HTTP response code to Spring WebFlux transactions ([#2870](https://github.com/getsentry/sentry-java/pull/2870))
- Add `sampled` to Dynamic Sampling Context ([#2869](https://github.com/getsentry/sentry-java/pull/2869))
- Improve server side GraphQL support for spring-graphql and Nextflix DGS ([#2856](https://github.com/getsentry/sentry-java/pull/2856))
    - If you have already been using `SentryDataFetcherExceptionHandler` that still works but has been deprecated. Please use `SentryGenericDataFetcherExceptionHandler` combined with `SentryInstrumentation` instead for better error reporting.
    - More exceptions and errors caught and reported to Sentry by also looking at the `ExecutionResult` (more specifically its `errors`)
        - You may want to filter out certain errors, please see [docs on filtering](https://docs.sentry.io/platforms/java/configuration/filtering/)
    - More details for Sentry events: query, variables and response (where possible)
    - Breadcrumbs for operation (query, mutation, subscription), data fetchers and data loaders (Spring only)
    - Better hub propagation by using `GraphQLContext`
- Add autoconfigure modules for Spring Boot called `sentry-spring-boot` and `sentry-spring-boot-jakarta` ([#2880](https://github.com/getsentry/sentry-java/pull/2880))
  - The autoconfigure modules `sentry-spring-boot` and `sentry-spring-boot-jakarta` have a `compileOnly` dependency on `spring-boot-starter` which is needed for our auto installation in [sentry-android-gradle-plugin](https://github.com/getsentry/sentry-android-gradle-plugin)
  - The starter modules  `sentry-spring-boot-starter` and `sentry-spring-boot-starter-jakarta` now bring `spring-boot-starter` as a dependency
- You can now disable Sentry by setting the `enabled` option to `false` ([#2840](https://github.com/getsentry/sentry-java/pull/2840))

### Fixes

- Propagate OkHttp status to parent spans ([#2872](https://github.com/getsentry/sentry-java/pull/2872))

## 6.27.0

### Features

- Add TraceOrigin to Transactions and Spans ([#2803](https://github.com/getsentry/sentry-java/pull/2803))

### Fixes

- Deduplicate events happening in multiple threads simultaneously (e.g. `OutOfMemoryError`) ([#2845](https://github.com/getsentry/sentry-java/pull/2845))
  - This will improve Crash-Free Session Rate as we no longer will send multiple Session updates with `Crashed` status, but only the one that is relevant
- Ensure no Java 8 method reference sugar is used for Android ([#2857](https://github.com/getsentry/sentry-java/pull/2857))
- Do not send session updates for terminated sessions ([#2849](https://github.com/getsentry/sentry-java/pull/2849))

## 6.26.0

### Features
- (Internal) Extend APIs for hybrid SDKs ([#2814](https://github.com/getsentry/sentry-java/pull/2814), [#2846](https://github.com/getsentry/sentry-java/pull/2846))

### Fixes

- Fix ANRv2 thread dump parsing for native-only threads ([#2839](https://github.com/getsentry/sentry-java/pull/2839))
- Derive `TracingContext` values from event for ANRv2 events ([#2839](https://github.com/getsentry/sentry-java/pull/2839))

## 6.25.2

### Fixes

- Change Spring Boot, Apollo, Apollo 3, JUL, Logback, Log4j2, OpenFeign, GraphQL and Kotlin coroutines core dependencies to compileOnly ([#2837](https://github.com/getsentry/sentry-java/pull/2837))

## 6.25.1

### Fixes

- Allow removing integrations in SentryAndroid.init ([#2826](https://github.com/getsentry/sentry-java/pull/2826))
- Fix concurrent access to frameMetrics listener ([#2823](https://github.com/getsentry/sentry-java/pull/2823))

### Dependencies

- Bump Native SDK from v0.6.4 to v0.6.5 ([#2822](https://github.com/getsentry/sentry-java/pull/2822))
  - [changelog](https://github.com/getsentry/sentry-native/blob/master/CHANGELOG.md#065)
  - [diff](https://github.com/getsentry/sentry-native/compare/0.6.4...0.6.5)
- Bump Gradle from v8.2.0 to v8.2.1 ([#2830](https://github.com/getsentry/sentry-java/pull/2830))
  - [changelog](https://github.com/gradle/gradle/blob/master/CHANGELOG.md#v821)
  - [diff](https://github.com/gradle/gradle/compare/v8.2.0...v8.2.1)

## 6.25.0

### Features

- Add manifest `AutoInit` to integrations list ([#2795](https://github.com/getsentry/sentry-java/pull/2795))
- Tracing headers (`sentry-trace` and `baggage`) are now attached and passed through even if performance is disabled ([#2788](https://github.com/getsentry/sentry-java/pull/2788))

### Fixes

- Set `environment` from `SentryOptions` if none persisted in ANRv2 ([#2809](https://github.com/getsentry/sentry-java/pull/2809))
- Remove code that set `tracesSampleRate` to `0.0` for Spring Boot if not set ([#2800](https://github.com/getsentry/sentry-java/pull/2800))
  - This used to enable performance but not send any transactions by default.
  - Performance is now disabled by default.
- Fix slow/frozen frames were not reported with transactions ([#2811](https://github.com/getsentry/sentry-java/pull/2811))

### Dependencies

- Bump Native SDK from v0.6.3 to v0.6.4 ([#2796](https://github.com/getsentry/sentry-java/pull/2796))
  - [changelog](https://github.com/getsentry/sentry-native/blob/master/CHANGELOG.md#064)
  - [diff](https://github.com/getsentry/sentry-native/compare/0.6.3...0.6.4)
- Bump Gradle from v8.1.1 to v8.2.0 ([#2810](https://github.com/getsentry/sentry-java/pull/2810))
  - [changelog](https://github.com/gradle/gradle/blob/master/CHANGELOG.md#v820)
  - [diff](https://github.com/gradle/gradle/compare/v8.1.1...v8.2.0)

## 6.24.0

### Features

- Add debouncing mechanism and before-capture callbacks for screenshots and view hierarchies ([#2773](https://github.com/getsentry/sentry-java/pull/2773))
- Improve ANRv2 implementation ([#2792](https://github.com/getsentry/sentry-java/pull/2792))
  - Add a proguard rule to keep `ApplicationNotResponding` class from obfuscation
  - Add a new option `setReportHistoricalAnrs`; when enabled, it will report all of the ANRs from the [getHistoricalExitReasons](https://developer.android.com/reference/android/app/ActivityManager?hl=en#getHistoricalProcessExitReasons(java.lang.String,%20int,%20int)) list. 
  By default, the SDK only reports and enriches the latest ANR and only this one counts towards ANR rate. 
  Worth noting that this option is mainly useful when updating the SDK to the version where ANRv2 has been introduced, to report all ANRs happened prior to the SDK update. After that, the SDK will always pick up the latest ANR from the historical exit reasons list on next app restart, so there should be no historical ANRs to report.
  These ANRs are reported with the `HistoricalAppExitInfo` mechanism.
  - Add a new option `setAttachAnrThreadDump` to send ANR thread dump from the system as an attachment. 
  This is only useful as additional information, because the SDK attempts to parse the thread dump into proper threads with stacktraces by default.
  - If [ApplicationExitInfo#getTraceInputStream](https://developer.android.com/reference/android/app/ApplicationExitInfo#getTraceInputStream()) returns null, the SDK no longer reports an ANR event, as these events are not very useful without it.
  - Enhance regex patterns for native stackframes

## 6.23.0

### Features

- Add profile rate limiting ([#2782](https://github.com/getsentry/sentry-java/pull/2782))
- Support for automatically capturing Failed GraphQL (Apollo 3) Client errors ([#2781](https://github.com/getsentry/sentry-java/pull/2781))

```kotlin
import com.apollographql.apollo3.ApolloClient
import io.sentry.apollo3.sentryTracing

val apolloClient = ApolloClient.Builder()
    .serverUrl("https://example.com/graphql")
    .sentryTracing(captureFailedRequests = true)    
    .build()
```

### Dependencies

- Bump Native SDK from v0.6.2 to v0.6.3 ([#2746](https://github.com/getsentry/sentry-java/pull/2746))
  - [changelog](https://github.com/getsentry/sentry-native/blob/master/CHANGELOG.md#063)
  - [diff](https://github.com/getsentry/sentry-native/compare/0.6.2...0.6.3)

### Fixes

- Align http.status with [span data conventions](https://develop.sentry.dev/sdk/performance/span-data-conventions/) ([#2786](https://github.com/getsentry/sentry-java/pull/2786))

## 6.22.0

### Features

- Add `lock` attribute to the `SentryStackFrame` protocol to better highlight offending frames in the UI ([#2761](https://github.com/getsentry/sentry-java/pull/2761))
- Enrich database spans with blocked main thread info ([#2760](https://github.com/getsentry/sentry-java/pull/2760))
- Add `api_target` to `Request` and `data` to `Response` Protocols ([#2775](https://github.com/getsentry/sentry-java/pull/2775))

### Fixes

- No longer use `String.join` in `Baggage` as it requires API level 26 ([#2778](https://github.com/getsentry/sentry-java/pull/2778))

## 6.21.0

### Features

- Introduce new `sentry-android-sqlite` integration ([#2722](https://github.com/getsentry/sentry-java/pull/2722))
    - This integration replaces the old `androidx.sqlite` database instrumentation in the Sentry Android Gradle plugin
    - A new capability to manually instrument your `androidx.sqlite` databases. 
      - You can wrap your custom `SupportSQLiteOpenHelper` instance into `SentrySupportSQLiteOpenHelper(myHelper)` if you're not using the Sentry Android Gradle plugin and still benefit from performance auto-instrumentation.
- Add SentryWrapper for Callable and Supplier Interface ([#2720](https://github.com/getsentry/sentry-java/pull/2720))
- Load sentry-debug-meta.properties ([#2734](https://github.com/getsentry/sentry-java/pull/2734))
  - This enables source context for Java
  - For more information on how to enable source context, please refer to [#633](https://github.com/getsentry/sentry-java/issues/633#issuecomment-1465599120)

### Fixes

- Finish WebFlux transaction before popping scope ([#2724](https://github.com/getsentry/sentry-java/pull/2724))
- Use daemon threads for SentryExecutorService ([#2747](https://github.com/getsentry/sentry-java/pull/2747))
  - We started using `SentryExecutorService` in `6.19.0` which caused the application to hang on shutdown unless `Sentry.close()` was called. By using daemon threads we no longer block shutdown.
- Use Base64.NO_WRAP to avoid unexpected char errors in Apollo ([#2745](https://github.com/getsentry/sentry-java/pull/2745))
- Don't warn R8 on missing `ComposeViewHierarchyExporter` class ([#2743](https://github.com/getsentry/sentry-java/pull/2743))

## 6.20.0

### Features

- Add support for Sentry Kotlin Compiler Plugin ([#2695](https://github.com/getsentry/sentry-java/pull/2695))
  - In conjunction with our sentry-kotlin-compiler-plugin we improved Jetpack Compose support for
    - [View Hierarchy](https://docs.sentry.io/platforms/android/enriching-events/viewhierarchy/) support for Jetpack Compose screens
    - Automatic breadcrumbs for [user interactions](https://docs.sentry.io/platforms/android/performance/instrumentation/automatic-instrumentation/#user-interaction-instrumentation)
- More granular http requests instrumentation with a new SentryOkHttpEventListener ([#2659](https://github.com/getsentry/sentry-java/pull/2659))
    - Create spans for time spent on:
        - Proxy selection
        - DNS resolution
        - HTTPS setup
        - Connection
        - Requesting headers
        - Receiving response
    - You can attach the event listener to your OkHttpClient through `client.eventListener(new SentryOkHttpEventListener()).addInterceptor(new SentryOkHttpInterceptor()).build();`
    - In case you already have an event listener you can use the SentryOkHttpEventListener as well through `client.eventListener(new SentryOkHttpEventListener(myListener)).addInterceptor(new SentryOkHttpInterceptor()).build();`
- Add a new option to disable `RootChecker` ([#2735](https://github.com/getsentry/sentry-java/pull/2735))

### Fixes

- Base64 encode internal Apollo3 Headers ([#2707](https://github.com/getsentry/sentry-java/pull/2707))
- Fix `SentryTracer` crash when scheduling auto-finish of a transaction, but the timer has already been cancelled ([#2731](https://github.com/getsentry/sentry-java/pull/2731))
- Fix `AndroidTransactionProfiler` crash when finishing a profile that happened due to race condition ([#2731](https://github.com/getsentry/sentry-java/pull/2731))

## 6.19.1

### Fixes

- Ensure screenshots and view hierarchies are captured on the main thread ([#2712](https://github.com/getsentry/sentry-java/pull/2712))

## 6.19.0

### Features

- Add Screenshot and ViewHierarchy to integrations list ([#2698](https://github.com/getsentry/sentry-java/pull/2698))
- New ANR detection based on [ApplicationExitInfo API](https://developer.android.com/reference/android/app/ApplicationExitInfo) ([#2697](https://github.com/getsentry/sentry-java/pull/2697))
    - This implementation completely replaces the old one (based on a watchdog) on devices running Android 11 and above:
      - New implementation provides more precise ANR events/ANR rate detection as well as system thread dump information. The new implementation reports ANRs exactly as Google Play Console, without producing false positives or missing important background ANR events.
      - New implementation reports ANR events with a new mechanism `mechanism:AppExitInfo`.
      - However, despite producing many false positives, the old implementation is capable of better enriching ANR errors (which is not available with the new implementation), for example:
        - Capturing screenshots at the time of ANR event;
        - Capturing transactions and profiling data corresponding to the ANR event;
        - Auxiliary information (such as current memory load) at the time of ANR event.
      - If you would like us to provide support for the old approach working alongside the new one on Android 11 and above (e.g. for raising events for slow code on main thread), consider upvoting [this issue](https://github.com/getsentry/sentry-java/issues/2693).
    - The old watchdog implementation will continue working for older API versions (Android < 11):
        - The old implementation reports ANR events with the existing mechanism `mechanism:ANR`.
- Open up `TransactionOptions`, `ITransaction` and `IHub` methods allowing consumers modify start/end timestamp of transactions and spans ([#2701](https://github.com/getsentry/sentry-java/pull/2701))
- Send source bundle IDs to Sentry to enable source context ([#2663](https://github.com/getsentry/sentry-java/pull/2663))
  - For more information on how to enable source context, please refer to [#633](https://github.com/getsentry/sentry-java/issues/633#issuecomment-1465599120)

### Fixes

- Android Profiler on calling thread ([#2691](https://github.com/getsentry/sentry-java/pull/2691))
- Use `configureScope` instead of `withScope` in `Hub.close()`. This ensures that the main scope releases the in-memory data when closing a hub instance. ([#2688](https://github.com/getsentry/sentry-java/pull/2688))
- Remove null keys/values before creating concurrent hashmap in order to avoid NPE ([#2708](https://github.com/getsentry/sentry-java/pull/2708))
- Exclude SentryOptions from R8/ProGuard obfuscation ([#2699](https://github.com/getsentry/sentry-java/pull/2699))
  - This fixes AGP 8.+ incompatibility, where full R8 mode is enforced

### Dependencies

- Bump Gradle from v8.1.0 to v8.1.1 ([#2666](https://github.com/getsentry/sentry-java/pull/2666))
  - [changelog](https://github.com/gradle/gradle/blob/master release-test/CHANGELOG.md#v811)
  - [diff](https://github.com/gradle/gradle/compare/v8.1.0...v8.1.1)
- Bump Native SDK from v0.6.1 to v0.6.2 ([#2689](https://github.com/getsentry/sentry-java/pull/2689))
  - [changelog](https://github.com/getsentry/sentry-native/blob/master/CHANGELOG.md#062)
  - [diff](https://github.com/getsentry/sentry-native/compare/0.6.1...0.6.2)

## 6.18.1

### Fixes

- Fix crash when Sentry SDK is initialized more than once ([#2679](https://github.com/getsentry/sentry-java/pull/2679))
- Track a ttfd span per Activity ([#2673](https://github.com/getsentry/sentry-java/pull/2673))

## 6.18.0

### Features

- Attach Trace Context when an ANR is detected (ANRv1) ([#2583](https://github.com/getsentry/sentry-java/pull/2583))
- Make log4j2 integration compatible with log4j 3.0 ([#2634](https://github.com/getsentry/sentry-java/pull/2634))
    - Instead of relying on package scanning, we now use an annotation processor to generate `Log4j2Plugins.dat`
- Create `User` and `Breadcrumb` from map ([#2614](https://github.com/getsentry/sentry-java/pull/2614))
- Add `sent_at` to envelope header item ([#2638](https://github.com/getsentry/sentry-java/pull/2638))

### Fixes

- Fix timestamp intervals of PerformanceCollectionData in profiles ([#2648](https://github.com/getsentry/sentry-java/pull/2648))
- Fix timestamps of PerformanceCollectionData in profiles ([#2632](https://github.com/getsentry/sentry-java/pull/2632))
- Fix missing propagateMinConstraints flag for SentryTraced ([#2637](https://github.com/getsentry/sentry-java/pull/2637))
- Fix potential SecurityException thrown by ConnectivityManager on Android 11 ([#2653](https://github.com/getsentry/sentry-java/pull/2653))
- Fix aar artifacts publishing for Maven ([#2641](https://github.com/getsentry/sentry-java/pull/2641))

### Dependencies
- Bump Kotlin compile version from v1.6.10 to 1.8.0 ([#2563](https://github.com/getsentry/sentry-java/pull/2563))
- Bump Compose compile version from v1.1.1 to v1.3.0 ([#2563](https://github.com/getsentry/sentry-java/pull/2563))
- Bump AGP version from v7.3.0 to v7.4.2 ([#2574](https://github.com/getsentry/sentry-java/pull/2574))
- Bump Gradle from v7.6.0 to v8.0.2 ([#2563](https://github.com/getsentry/sentry-java/pull/2563))
    - [changelog](https://github.com/gradle/gradle/blob/master/CHANGELOG.md#v802)
    - [diff](https://github.com/gradle/gradle/compare/v7.6.0...v8.0.2)
- Bump Gradle from v8.0.2 to v8.1.0 ([#2650](https://github.com/getsentry/sentry-java/pull/2650))
  - [changelog](https://github.com/gradle/gradle/blob/master/CHANGELOG.md#v810)
  - [diff](https://github.com/gradle/gradle/compare/v8.0.2...v8.1.0)

## 6.17.0

### Features

- Add `name` and `geo` to `User` ([#2556](https://github.com/getsentry/sentry-java/pull/2556)) 
- Add breadcrumbs on network changes ([#2608](https://github.com/getsentry/sentry-java/pull/2608))
- Add time-to-initial-display and time-to-full-display measurements to Activity transactions ([#2611](https://github.com/getsentry/sentry-java/pull/2611))
- Read integration list written by sentry gradle plugin from manifest ([#2598](https://github.com/getsentry/sentry-java/pull/2598))
- Add Logcat adapter ([#2620](https://github.com/getsentry/sentry-java/pull/2620))
- Provide CPU count/frequency data as device context ([#2622](https://github.com/getsentry/sentry-java/pull/2622))

### Fixes

- Trim time-to-full-display span if reportFullyDisplayed API is never called ([#2631](https://github.com/getsentry/sentry-java/pull/2631))
- Fix Automatic UI transactions having wrong durations ([#2623](https://github.com/getsentry/sentry-java/pull/2623))
- Fix wrong default environment in Session ([#2610](https://github.com/getsentry/sentry-java/pull/2610))
- Pass through unknown sentry baggage keys into SentryEnvelopeHeader ([#2618](https://github.com/getsentry/sentry-java/pull/2618))
- Fix missing null check when removing lifecycle observer ([#2625](https://github.com/getsentry/sentry-java/pull/2625))

### Dependencies

- Bump Native SDK from v0.6.0 to v0.6.1 ([#2629](https://github.com/getsentry/sentry-java/pull/2629))
  - [changelog](https://github.com/getsentry/sentry-native/blob/master/CHANGELOG.md#061)
  - [diff](https://github.com/getsentry/sentry-native/compare/0.6.0...0.6.1)

## 6.16.0

### Features

- Improve versatility of exception resolver component for Spring with more flexible API for consumers. ([#2577](https://github.com/getsentry/sentry-java/pull/2577))
- Automatic performance instrumentation for WebFlux ([#2597](https://github.com/getsentry/sentry-java/pull/2597))
  - You can enable it by adding `sentry.enable-tracing=true` to your `application.properties`
- The Spring Boot integration can now be configured to add the `SentryAppender` to specific loggers instead of the `ROOT` logger ([#2173](https://github.com/getsentry/sentry-java/pull/2173))
  - You can specify the loggers using `"sentry.logging.loggers[0]=foo.bar` and `"sentry.logging.loggers[1]=baz` in your `application.properties`
- Add capabilities to track Jetpack Compose composition/rendering time ([#2507](https://github.com/getsentry/sentry-java/pull/2507))
- Adapt span op and description for graphql to fit spec ([#2607](https://github.com/getsentry/sentry-java/pull/2607))

### Fixes

- Fix timestamps of slow and frozen frames for profiles ([#2584](https://github.com/getsentry/sentry-java/pull/2584))
- Deprecate reportFullDisplayed in favor of reportFullyDisplayed ([#2585](https://github.com/getsentry/sentry-java/pull/2585))
- Add mechanism for logging integrations and update spring mechanism types ([#2595](https://github.com/getsentry/sentry-java/pull/2595))
	- NOTE: If you're using these mechanism types (`HandlerExceptionResolver`, `SentryWebExceptionHandler`) in your dashboards please update them to use the new types.
- Filter out session cookies sent by Spring and Spring Boot integrations ([#2593](https://github.com/getsentry/sentry-java/pull/2593))
  - We filter out some common cookies like JSESSIONID
  - We also read the value from `server.servlet.session.cookie.name` and filter it out
- No longer send event / transaction to Sentry if `beforeSend` / `beforeSendTransaction` throws ([#2591](https://github.com/getsentry/sentry-java/pull/2591))
- Add version to sentryClientName used in auth header ([#2596](https://github.com/getsentry/sentry-java/pull/2596))
- Keep integration names from being obfuscated ([#2599](https://github.com/getsentry/sentry-java/pull/2599))
- Change log level from INFO to WARN for error message indicating a failed Log4j2 Sentry.init ([#2606](https://github.com/getsentry/sentry-java/pull/2606))
  - The log message was often not visible as our docs suggest a minimum log level of WARN
- Fix session tracking on Android ([#2609](https://github.com/getsentry/sentry-java/pull/2609))
  - Incorrect number of session has been sent. In addition, some of the sessions were not properly ended, messing up Session Health Metrics.

### Dependencies

- Bump `opentelemetry-sdk` to `1.23.1` and `opentelemetry-javaagent` to `1.23.0` ([#2590](https://github.com/getsentry/sentry-java/pull/2590))
- Bump Native SDK from v0.5.4 to v0.6.0 ([#2545](https://github.com/getsentry/sentry-java/pull/2545))
  - [changelog](https://github.com/getsentry/sentry-native/blob/master/CHANGELOG.md#060)
  - [diff](https://github.com/getsentry/sentry-native/compare/0.5.4...0.6.0)

## 6.15.0

### Features

- Adjust time-to-full-display span if reportFullDisplayed is called too early ([#2550](https://github.com/getsentry/sentry-java/pull/2550))
- Add `enableTracing` option ([#2530](https://github.com/getsentry/sentry-java/pull/2530))
    - This change is backwards compatible. The default is `null` meaning existing behaviour remains unchanged (setting either `tracesSampleRate` or `tracesSampler` enables performance).
    - If set to `true`, performance is enabled, even if no `tracesSampleRate` or `tracesSampler` have been configured.
    - If set to `false` performance is disabled, regardless of `tracesSampleRate` and `tracesSampler` options.
- Detect dependencies by listing MANIFEST.MF files at runtime ([#2538](https://github.com/getsentry/sentry-java/pull/2538))
- Report integrations in use, report packages in use more consistently ([#2179](https://github.com/getsentry/sentry-java/pull/2179))
- Implement `ThreadLocalAccessor` for propagating Sentry hub with reactor / WebFlux ([#2570](https://github.com/getsentry/sentry-java/pull/2570))
  - Requires `io.micrometer:context-propagation:1.0.2+` as well as Spring Boot 3.0.3+
  - Enable the feature by setting `sentry.reactive.thread-local-accessor-enabled=true`
  - This is still considered experimental. Once we have enough feedback we may turn this on by default.
  - Checkout the sample here: https://github.com/getsentry/sentry-java/tree/main/sentry-samples/sentry-samples-spring-boot-webflux-jakarta
  - A new hub is now cloned from the main hub for every request

### Fixes

- Leave `inApp` flag for stack frames undecided in SDK if unsure and let ingestion decide instead ([#2547](https://github.com/getsentry/sentry-java/pull/2547))
- Allow `0.0` error sample rate ([#2573](https://github.com/getsentry/sentry-java/pull/2573))
- Fix memory leak in WebFlux related to an ever growing stack ([#2580](https://github.com/getsentry/sentry-java/pull/2580))
- Use the same hub in WebFlux exception handler as we do in WebFilter ([#2566](https://github.com/getsentry/sentry-java/pull/2566))
- Switch upstream Jetpack Compose dependencies to `compileOnly` in `sentry-compose-android` ([#2578](https://github.com/getsentry/sentry-java/pull/2578))
  - NOTE: If you're using Compose Navigation/User Interaction integrations, make sure to have the following dependencies on the classpath as we do not bring them in transitively anymore:
    - `androidx.navigation:navigation-compose:`
    - `androidx.compose.runtime:runtime:`
    - `androidx.compose.ui:ui:`

## 6.14.0

### Features

- Add time-to-full-display span to Activity auto-instrumentation ([#2432](https://github.com/getsentry/sentry-java/pull/2432))
- Add `main` flag to threads and `in_foreground` flag for app contexts  ([#2516](https://github.com/getsentry/sentry-java/pull/2516))

### Fixes

- Ignore Shutdown in progress when closing ShutdownHookIntegration ([#2521](https://github.com/getsentry/sentry-java/pull/2521))
- Fix app start span end-time is wrong if SDK init is deferred ([#2519](https://github.com/getsentry/sentry-java/pull/2519))
- Fix invalid session creation when app is launched in background ([#2543](https://github.com/getsentry/sentry-java/pull/2543))

## 6.13.1

### Fixes

- Fix transaction performance collector oom ([#2505](https://github.com/getsentry/sentry-java/pull/2505))
- Remove authority from URLs sent to Sentry ([#2366](https://github.com/getsentry/sentry-java/pull/2366))
- Fix `sentry-bom` containing incorrect artifacts ([#2504](https://github.com/getsentry/sentry-java/pull/2504))

### Dependencies

- Bump Native SDK from v0.5.3 to v0.5.4 ([#2500](https://github.com/getsentry/sentry-java/pull/2500))
  - [changelog](https://github.com/getsentry/sentry-native/blob/master/CHANGELOG.md#054)
  - [diff](https://github.com/getsentry/sentry-native/compare/0.5.3...0.5.4)

## 6.13.0

### Features

- Send cpu usage percentage in profile payload ([#2469](https://github.com/getsentry/sentry-java/pull/2469))
- Send transaction memory stats in profile payload ([#2447](https://github.com/getsentry/sentry-java/pull/2447))
- Add cpu usage collection ([#2462](https://github.com/getsentry/sentry-java/pull/2462))
- Improve ANR implementation: ([#2475](https://github.com/getsentry/sentry-java/pull/2475))
  - Add `abnormal_mechanism` to sessions for ANR rate calculation
  - Always attach thread dump to ANR events
  - Distinguish between foreground and background ANRs
- Improve possible date precision to 10 μs ([#2451](https://github.com/getsentry/sentry-java/pull/2451))

### Fixes

- Fix performance collector setup called in main thread ([#2499](https://github.com/getsentry/sentry-java/pull/2499))
- Expand guard against CVE-2018-9492 "Privilege Escalation via Content Provider" ([#2482](https://github.com/getsentry/sentry-java/pull/2482))
- Prevent OOM by disabling TransactionPerformanceCollector for now ([#2498](https://github.com/getsentry/sentry-java/pull/2498))

## 6.12.1

### Fixes

- Create timer in `TransactionPerformanceCollector` lazily ([#2478](https://github.com/getsentry/sentry-java/pull/2478))

## 6.12.0

### Features

- Attach View Hierarchy to the errored/crashed events ([#2440](https://github.com/getsentry/sentry-java/pull/2440))
- Collect memory usage in transactions ([#2445](https://github.com/getsentry/sentry-java/pull/2445))
- Add `traceOptionsRequests` option to disable tracing of OPTIONS requests ([#2453](https://github.com/getsentry/sentry-java/pull/2453))
- Extend list of HTTP headers considered sensitive ([#2455](https://github.com/getsentry/sentry-java/pull/2455))

### Fixes

- Use a single TransactionPerfomanceCollector ([#2464](https://github.com/getsentry/sentry-java/pull/2464))
- Don't override sdk name with Timber ([#2450](https://github.com/getsentry/sentry-java/pull/2450))
- Set transactionNameSource to CUSTOM when setting transaction name ([#2405](https://github.com/getsentry/sentry-java/pull/2405))
- Guard against CVE-2018-9492 "Privilege Escalation via Content Provider" ([#2466](https://github.com/getsentry/sentry-java/pull/2466))

## 6.11.0

### Features

- Disable Android concurrent profiling ([#2434](https://github.com/getsentry/sentry-java/pull/2434))
- Add logging for OpenTelemetry integration ([#2425](https://github.com/getsentry/sentry-java/pull/2425))
- Auto add `OpenTelemetryLinkErrorEventProcessor` for Spring Boot ([#2429](https://github.com/getsentry/sentry-java/pull/2429))

### Fixes

- Use minSdk compatible `Objects` class ([#2436](https://github.com/getsentry/sentry-java/pull/2436))
- Prevent R8 from warning on missing classes, as we check for their presence at runtime ([#2439](https://github.com/getsentry/sentry-java/pull/2439))

### Dependencies

- Bump Gradle from v7.5.1 to v7.6.0 ([#2438](https://github.com/getsentry/sentry-java/pull/2438))
  - [changelog](https://github.com/gradle/gradle/blob/master/CHANGELOG.md#v760)
  - [diff](https://github.com/gradle/gradle/compare/v7.5.1...v7.6.0)

## 6.10.0

### Features

- Add time-to-initial-display span to Activity transactions ([#2369](https://github.com/getsentry/sentry-java/pull/2369))
- Start a session after init if AutoSessionTracking is enabled ([#2356](https://github.com/getsentry/sentry-java/pull/2356))
- Provide automatic breadcrumbs and transactions for click/scroll events for Compose ([#2390](https://github.com/getsentry/sentry-java/pull/2390))
- Add `blocked_main_thread` and `call_stack` to File I/O spans to detect performance issues ([#2382](https://github.com/getsentry/sentry-java/pull/2382))

### Dependencies

- Bump Native SDK from v0.5.2 to v0.5.3 ([#2423](https://github.com/getsentry/sentry-java/pull/2423))
  - [changelog](https://github.com/getsentry/sentry-native/blob/master/CHANGELOG.md#053)
  - [diff](https://github.com/getsentry/sentry-native/compare/0.5.2...0.5.3)

## 6.9.2

### Fixes

- Updated ProfileMeasurementValue types ([#2412](https://github.com/getsentry/sentry-java/pull/2412))
- Clear window reference only on activity stop in profileMeasurements collector ([#2407](https://github.com/getsentry/sentry-java/pull/2407))
- No longer disable OpenTelemetry exporters in default Java Agent config ([#2408](https://github.com/getsentry/sentry-java/pull/2408))
- Fix `ClassNotFoundException` for `io.sentry.spring.SentrySpringServletContainerInitializer` in `sentry-spring-jakarta` ([#2411](https://github.com/getsentry/sentry-java/issues/2411))
- Fix `sentry-samples-spring-jakarta` ([#2411](https://github.com/getsentry/sentry-java/issues/2411))

### Features

- Add SENTRY_AUTO_INIT environment variable to control OpenTelemetry Agent init ([#2410](https://github.com/getsentry/sentry-java/pull/2410))
- Add OpenTelemetryLinkErrorEventProcessor for linking errors to traces created via OpenTelemetry ([#2418](https://github.com/getsentry/sentry-java/pull/2418))

### Dependencies

- Bump OpenTelemetry to 1.20.1 and OpenTelemetry Java Agent to 1.20.2 ([#2420](https://github.com/getsentry/sentry-java/pull/2420))

## 6.9.1

### Fixes

- OpenTelemetry modules were missing in `6.9.0` so we released the same code again as `6.9.1` including OpenTelemetry modules

## 6.9.0

### Fixes

- Use `canonicalName` in Fragment Integration for better de-obfuscation ([#2379](https://github.com/getsentry/sentry-java/pull/2379))
- Fix Timber and Fragment integrations auto-installation for obfuscated builds ([#2379](https://github.com/getsentry/sentry-java/pull/2379))
- Don't attach screenshots to events from Hybrid SDKs ([#2360](https://github.com/getsentry/sentry-java/pull/2360))
- Ensure Hints do not cause memory leaks ([#2387](https://github.com/getsentry/sentry-java/pull/2387))
- Do not attach empty `sentry-trace` and `baggage` headers ([#2385](https://github.com/getsentry/sentry-java/pull/2385))

### Features

- Add beforeSendTransaction which allows users to filter and change transactions ([#2388](https://github.com/getsentry/sentry-java/pull/2388))
- Add experimental support for OpenTelemetry ([README](sentry-opentelemetry/README.md))([#2344](https://github.com/getsentry/sentry-java/pull/2344))

### Dependencies

- Update Spring Boot Jakarta to Spring Boot 3.0.0 ([#2389](https://github.com/getsentry/sentry-java/pull/2389))
- Bump Spring Boot to 2.7.5 ([#2383](https://github.com/getsentry/sentry-java/pull/2383))

## 6.8.0

### Features

- Add FrameMetrics to Android profiling data ([#2342](https://github.com/getsentry/sentry-java/pull/2342))

### Fixes

- Remove profiler main thread io ([#2348](https://github.com/getsentry/sentry-java/pull/2348))
- Fix ensure all options are processed before integrations are loaded ([#2377](https://github.com/getsentry/sentry-java/pull/2377))

## 6.7.1

### Fixes

- Fix `Gpu.vendorId` should be a String ([#2343](https://github.com/getsentry/sentry-java/pull/2343))
- Don't set device name on Android if `sendDefaultPii` is disabled ([#2354](https://github.com/getsentry/sentry-java/pull/2354))
- Fix corrupted UUID on Motorola devices ([#2363](https://github.com/getsentry/sentry-java/pull/2363))
- Fix ANR on dropped uncaught exception events ([#2368](https://github.com/getsentry/sentry-java/pull/2368))

### Features

- Update Spring Boot Jakarta to Spring Boot 3.0.0-RC2 ([#2347](https://github.com/getsentry/sentry-java/pull/2347))

## 6.7.0

### Fixes

- Use correct set-cookie for the HTTP Client response object ([#2326](https://github.com/getsentry/sentry-java/pull/2326))
- Fix NoSuchElementException in CircularFifoQueue when cloning a Scope ([#2328](https://github.com/getsentry/sentry-java/pull/2328))

### Features

- Customizable fragment lifecycle breadcrumbs ([#2299](https://github.com/getsentry/sentry-java/pull/2299))
- Provide hook for Jetpack Compose navigation instrumentation ([#2320](https://github.com/getsentry/sentry-java/pull/2320))
- Populate `event.modules` with dependencies metadata ([#2324](https://github.com/getsentry/sentry-java/pull/2324))
- Support Spring 6 and Spring Boot 3 ([#2289](https://github.com/getsentry/sentry-java/pull/2289))

### Dependencies

- Bump Native SDK from v0.5.1 to v0.5.2 ([#2315](https://github.com/getsentry/sentry-java/pull/2315))
  - [changelog](https://github.com/getsentry/sentry-native/blob/master/CHANGELOG.md#052)
  - [diff](https://github.com/getsentry/sentry-native/compare/0.5.1...0.5.2)

## 6.6.0

### Fixes

- Ensure potential callback exceptions are caught #2123 ([#2291](https://github.com/getsentry/sentry-java/pull/2291))
- Remove verbose FrameMetricsAggregator failure logging ([#2293](https://github.com/getsentry/sentry-java/pull/2293))
- Ignore broken regex for tracePropagationTarget ([#2288](https://github.com/getsentry/sentry-java/pull/2288))
- No longer serialize static fields; use toString as fallback ([#2309](https://github.com/getsentry/sentry-java/pull/2309))
- Fix `SentryFileWriter`/`SentryFileOutputStream` append overwrites file contents ([#2304](https://github.com/getsentry/sentry-java/pull/2304))
- Respect incoming parent sampled decision when continuing a trace ([#2311](https://github.com/getsentry/sentry-java/pull/2311))

### Features

- Profile envelopes are sent directly from profiler ([#2298](https://github.com/getsentry/sentry-java/pull/2298))
- Add support for using Encoder with logback.SentryAppender ([#2246](https://github.com/getsentry/sentry-java/pull/2246))
- Report Startup Crashes ([#2277](https://github.com/getsentry/sentry-java/pull/2277))
- HTTP Client errors for OkHttp ([#2287](https://github.com/getsentry/sentry-java/pull/2287))
- Add option to enable or disable Frame Tracking ([#2314](https://github.com/getsentry/sentry-java/pull/2314))

### Dependencies

- Bump Native SDK from v0.5.0 to v0.5.1 ([#2306](https://github.com/getsentry/sentry-java/pull/2306))
  - [changelog](https://github.com/getsentry/sentry-native/blob/master/CHANGELOG.md#051)
  - [diff](https://github.com/getsentry/sentry-native/compare/0.5.0...0.5.1)

## 6.5.0

### Fixes

- Improve public facing API for creating Baggage from header ([#2284](https://github.com/getsentry/sentry-java/pull/2284))

## 6.5.0-beta.3

### Features

- Provide API for attaching custom measurements to transactions ([#2260](https://github.com/getsentry/sentry-java/pull/2260))
- Bump spring to 2.7.4 ([#2279](https://github.com/getsentry/sentry-java/pull/2279))

## 6.5.0-beta.2

### Features

- Make user segment a top level property ([#2257](https://github.com/getsentry/sentry-java/pull/2257))
- Replace user `other` with `data` ([#2258](https://github.com/getsentry/sentry-java/pull/2258))
- `isTraceSampling` is now on by default. `tracingOrigins` has been replaced by `tracePropagationTargets` ([#2255](https://github.com/getsentry/sentry-java/pull/2255))

## 6.5.0-beta.1

### Features

- Server-Side Dynamic Sampling Context support  ([#2226](https://github.com/getsentry/sentry-java/pull/2226))

## 6.4.4

### Fixes

- Fix ConcurrentModificationException due to FrameMetricsAggregator manipulation ([#2282](https://github.com/getsentry/sentry-java/pull/2282))

## 6.4.3

- Fix slow and frozen frames tracking ([#2271](https://github.com/getsentry/sentry-java/pull/2271))

## 6.4.2

### Fixes

- Fixed AbstractMethodError when getting Lifecycle ([#2228](https://github.com/getsentry/sentry-java/pull/2228))
- Missing unit fields for Android measurements ([#2204](https://github.com/getsentry/sentry-java/pull/2204))
- Avoid sending empty profiles ([#2232](https://github.com/getsentry/sentry-java/pull/2232))
- Fix file descriptor leak in FileIO instrumentation ([#2248](https://github.com/getsentry/sentry-java/pull/2248))

## 6.4.1

### Fixes

- Fix memory leak caused by throwableToSpan ([#2227](https://github.com/getsentry/sentry-java/pull/2227))

## 6.4.0

### Fixes

- make profiling rate defaults to 101 hz ([#2211](https://github.com/getsentry/sentry-java/pull/2211))
- SentryOptions.setProfilingTracesIntervalMillis has been deprecated
- Added cpu architecture and default environment in profiles envelope ([#2207](https://github.com/getsentry/sentry-java/pull/2207))
- SentryOptions.setProfilingEnabled has been deprecated in favor of setProfilesSampleRate
- Use toString for enum serialization ([#2220](https://github.com/getsentry/sentry-java/pull/2220))

### Features

- Concurrent profiling 3 - added truncation reason ([#2247](https://github.com/getsentry/sentry-java/pull/2247))
- Concurrent profiling 2 - added list of transactions ([#2218](https://github.com/getsentry/sentry-java/pull/2218))
- Concurrent profiling 1 - added envelope payload data format ([#2216](https://github.com/getsentry/sentry-java/pull/2216))
- Send source for transactions ([#2180](https://github.com/getsentry/sentry-java/pull/2180))
- Add profilesSampleRate and profileSampler options for Android sdk ([#2184](https://github.com/getsentry/sentry-java/pull/2184))
- Add baggage header to RestTemplate ([#2206](https://github.com/getsentry/sentry-java/pull/2206))
- Bump Native SDK from v0.4.18 to v0.5.0 ([#2199](https://github.com/getsentry/sentry-java/pull/2199))
  - [changelog](https://github.com/getsentry/sentry-native/blob/master/CHANGELOG.md#050)
  - [diff](https://github.com/getsentry/sentry-native/compare/0.4.18...0.5.0)
- Bump Gradle from v7.5.0 to v7.5.1 ([#2212](https://github.com/getsentry/sentry-java/pull/2212))
  - [changelog](https://github.com/gradle/gradle/blob/master/CHANGELOG.md#v751)
  - [diff](https://github.com/gradle/gradle/compare/v7.5.0...v7.5.1)

## 6.3.1

### Fixes

- Prevent NPE by checking SentryTracer.timer for null again inside synchronized ([#2200](https://github.com/getsentry/sentry-java/pull/2200))
- Weakly reference Activity for transaction finished callback ([#2203](https://github.com/getsentry/sentry-java/pull/2203))
- `attach-screenshot` set on Manual init. didn't work ([#2186](https://github.com/getsentry/sentry-java/pull/2186))
- Remove extra space from `spring.factories` causing issues in old versions of Spring Boot ([#2181](https://github.com/getsentry/sentry-java/pull/2181))


### Features

- Bump Native SDK to v0.4.18 ([#2154](https://github.com/getsentry/sentry-java/pull/2154))
  - [changelog](https://github.com/getsentry/sentry-native/blob/master/CHANGELOG.md#0418)
  - [diff](https://github.com/getsentry/sentry-native/compare/0.4.17...0.4.18)
- Bump Gradle to v7.5.0 ([#2174](https://github.com/getsentry/sentry-java/pull/2174), [#2191](https://github.com/getsentry/sentry-java/pull/2191))
  - [changelog](https://github.com/gradle/gradle/blob/master/CHANGELOG.md#v750)
  - [diff](https://github.com/gradle/gradle/compare/v7.4.2...v7.5.0)

## 6.3.0

### Features

- Switch upstream dependencies to `compileOnly` in integrations ([#2175](https://github.com/getsentry/sentry-java/pull/2175))

### Fixes

- Lazily retrieve HostnameCache in MainEventProcessor ([#2170](https://github.com/getsentry/sentry-java/pull/2170))

## 6.2.1

### Fixes

- Only send userid in Dynamic Sampling Context if sendDefaultPii is true ([#2147](https://github.com/getsentry/sentry-java/pull/2147))
- Remove userId from baggage due to PII ([#2157](https://github.com/getsentry/sentry-java/pull/2157))

### Features

- Add integration for Apollo-Kotlin 3 ([#2109](https://github.com/getsentry/sentry-java/pull/2109))
- New package `sentry-android-navigation` for AndroidX Navigation support ([#2136](https://github.com/getsentry/sentry-java/pull/2136))
- New package `sentry-compose` for Jetpack Compose support (Navigation) ([#2136](https://github.com/getsentry/sentry-java/pull/2136))
- Add sample rate to baggage as well as trace in envelope header and flatten user ([#2135](https://github.com/getsentry/sentry-java/pull/2135))

Breaking Changes:
- The boolean parameter `samplingDecision` in the `TransactionContext` constructor has been replaced with a `TracesSamplingDecision` object. Feel free to ignore the `@ApiStatus.Internal` in this case.

## 6.1.4

### Fixes

- Filter out app starts with more than 60s ([#2127](https://github.com/getsentry/sentry-java/pull/2127))

## 6.1.3

### Fixes

- Fix thread leak due to Timer being created and never cancelled ([#2131](https://github.com/getsentry/sentry-java/pull/2131))

## 6.1.2

### Fixes

- Swallow error when reading ActivityManager#getProcessesInErrorState instead of crashing ([#2114](https://github.com/getsentry/sentry-java/pull/2114))
- Use charset string directly as StandardCharsets is not available on earlier Android versions ([#2111](https://github.com/getsentry/sentry-java/pull/2111))

## 6.1.1

### Features

- Replace `tracestate` header with `baggage` header ([#2078](https://github.com/getsentry/sentry-java/pull/2078))
- Allow opting out of device info collection that requires Inter-Process Communication (IPC) ([#2100](https://github.com/getsentry/sentry-java/pull/2100))

## 6.1.0

### Features

- Implement local scope by adding overloads to the capture methods that accept a ScopeCallback ([#2084](https://github.com/getsentry/sentry-java/pull/2084))
- SentryOptions#merge is now public and can be used to load ExternalOptions ([#2088](https://github.com/getsentry/sentry-java/pull/2088))

### Fixes

- Fix proguard rules to work R8 [issue](https://issuetracker.google.com/issues/235733922) around on AGP 7.3.0-betaX and 7.4.0-alphaX ([#2094](https://github.com/getsentry/sentry-java/pull/2094))
- Fix GraalVM Native Image compatibility ([#2172](https://github.com/getsentry/sentry-java/pull/2172))

## 6.0.0

### Sentry Self-hosted Compatibility

- Starting with version `6.0.0` of the `sentry` package, [Sentry's self hosted version >= v21.9.0](https://github.com/getsentry/self-hosted/releases) is required or you have to manually disable sending client reports via the `sendClientReports` option. This only applies to self-hosted Sentry. If you are using [sentry.io](https://sentry.io), no action is needed.

### Features

- Allow optimization and obfuscation of the SDK by reducing proguard rules ([#2031](https://github.com/getsentry/sentry-java/pull/2031))
- Relax TransactionNameProvider ([#1861](https://github.com/getsentry/sentry-java/pull/1861))
- Use float instead of Date for protocol types for higher precision ([#1737](https://github.com/getsentry/sentry-java/pull/1737))
- Allow setting SDK info (name & version) in manifest ([#2016](https://github.com/getsentry/sentry-java/pull/2016))
- Allow setting native Android SDK name during build ([#2035](https://github.com/getsentry/sentry-java/pull/2035))
- Include application permissions in Android events ([#2018](https://github.com/getsentry/sentry-java/pull/2018))
- Automatically create transactions for UI events ([#1975](https://github.com/getsentry/sentry-java/pull/1975))
- Hints are now used via a Hint object and passed into beforeSend and EventProcessor as @NotNull Hint object ([#2045](https://github.com/getsentry/sentry-java/pull/2045))
- Attachments can be manipulated via hint ([#2046](https://github.com/getsentry/sentry-java/pull/2046))
- Add sentry-servlet-jakarta module ([#1987](https://github.com/getsentry/sentry-java/pull/1987))
- Add client reports ([#1982](https://github.com/getsentry/sentry-java/pull/1982))
- Screenshot is taken when there is an error ([#1967](https://github.com/getsentry/sentry-java/pull/1967))
- Add Android profiling traces ([#1897](https://github.com/getsentry/sentry-java/pull/1897)) ([#1959](https://github.com/getsentry/sentry-java/pull/1959)) and its tests ([#1949](https://github.com/getsentry/sentry-java/pull/1949))
- Enable enableScopeSync by default for Android ([#1928](https://github.com/getsentry/sentry-java/pull/1928))
- Feat: Vendor JSON ([#1554](https://github.com/getsentry/sentry-java/pull/1554))
    - Introduce `JsonSerializable` and `JsonDeserializer` interfaces for manual json
      serialization/deserialization.
    - Introduce `JsonUnknwon` interface to preserve unknown properties when deserializing/serializing
      SDK classes.
    - When passing custom objects, for example in `Contexts`, these are supported for serialization:
        - `JsonSerializable`
        - `Map`, `Collection`, `Array`, `String` and all primitive types.
        - Objects with the help of refection.
            - `Map`, `Collection`, `Array`, `String` and all primitive types.
            - Call `toString()` on objects that have a cyclic reference to a ancestor object.
            - Call `toString()` where object graphs exceed max depth.
    - Remove `gson` dependency.
    - Remove `IUnknownPropertiesConsumer`
- Pass MDC tags as Sentry tags ([#1954](https://github.com/getsentry/sentry-java/pull/1954))

### Fixes

- Calling Sentry.init and specifying contextTags now has an effect on the Logback SentryAppender ([#2052](https://github.com/getsentry/sentry-java/pull/2052))
- Calling Sentry.init and specifying contextTags now has an effect on the Log4j SentryAppender ([#2054](https://github.com/getsentry/sentry-java/pull/2054))
- Calling Sentry.init and specifying contextTags now has an effect on the jul SentryAppender ([#2057](https://github.com/getsentry/sentry-java/pull/2057))
- Update Spring Boot dependency to 2.6.8 and fix the CVE-2022-22970 ([#2068](https://github.com/getsentry/sentry-java/pull/2068))
- Sentry can now self heal after a Thread had its currentHub set to a NoOpHub ([#2076](https://github.com/getsentry/sentry-java/pull/2076))
- No longer close OutputStream that is passed into JsonSerializer ([#2029](https://github.com/getsentry/sentry-java/pull/2029))
- Fix setting context tags on events captured by Spring ([#2060](https://github.com/getsentry/sentry-java/pull/2060))
- Isolate cached events with hashed DSN subfolder ([#2038](https://github.com/getsentry/sentry-java/pull/2038))
- SentryThread.current flag will not be overridden by DefaultAndroidEventProcessor if already set ([#2050](https://github.com/getsentry/sentry-java/pull/2050))
- Fix serialization of Long inside of Request.data ([#2051](https://github.com/getsentry/sentry-java/pull/2051))
- Update sentry-native to 0.4.17 ([#2033](https://github.com/getsentry/sentry-java/pull/2033))
- Update Gradle to 7.4.2 and AGP to 7.2 ([#2042](https://github.com/getsentry/sentry-java/pull/2042))
- Change order of event filtering mechanisms ([#2001](https://github.com/getsentry/sentry-java/pull/2001))
- Only send session update for dropped events if state changed ([#2002](https://github.com/getsentry/sentry-java/pull/2002))
- Android profiling initializes on first profile start ([#2009](https://github.com/getsentry/sentry-java/pull/2009))
- Profiling rate decreased from 300hz to 100hz ([#1997](https://github.com/getsentry/sentry-java/pull/1997))
- Allow disabling sending of client reports via Android Manifest and external options ([#2007](https://github.com/getsentry/sentry-java/pull/2007))
- Ref: Upgrade Spring Boot dependency to 2.5.13 ([#2011](https://github.com/getsentry/sentry-java/pull/2011))
- Ref: Make options.printUncaughtStackTrace primitive type ([#1995](https://github.com/getsentry/sentry-java/pull/1995))
- Ref: Remove not needed interface abstractions on Android ([#1953](https://github.com/getsentry/sentry-java/pull/1953))
- Ref: Make hints Map<String, Object> instead of only Object ([#1929](https://github.com/getsentry/sentry-java/pull/1929))
- Ref: Simplify DateUtils with ISO8601Utils ([#1837](https://github.com/getsentry/sentry-java/pull/1837))
- Ref: Remove deprecated and scheduled fields ([#1875](https://github.com/getsentry/sentry-java/pull/1875))
- Ref: Add shutdownTimeoutMillis in favor of shutdownTimeout ([#1873](https://github.com/getsentry/sentry-java/pull/1873))
- Ref: Remove Attachment ContentType since the Server infers it ([#1874](https://github.com/getsentry/sentry-java/pull/1874))
- Ref: Bind external properties to a dedicated class. ([#1750](https://github.com/getsentry/sentry-java/pull/1750))
- Ref: Debug log serializable objects ([#1795](https://github.com/getsentry/sentry-java/pull/1795))
- Ref: catch Throwable instead of Exception to suppress internal SDK errors ([#1812](https://github.com/getsentry/sentry-java/pull/1812))
- `SentryOptions` can merge properties from `ExternalOptions` instead of another instance of `SentryOptions`
- Following boolean properties from `SentryOptions` that allowed `null` values are now not nullable - `debug`, `enableUncaughtExceptionHandler`, `enableDeduplication`
- `SentryOptions` cannot be created anymore using `PropertiesProvider` with `SentryOptions#from` method. Use `ExternalOptions#from` instead and merge created object with `SentryOptions#merge`
- Bump: Kotlin to 1.5 and compatibility to 1.4 for sentry-android-timber ([#1815](https://github.com/getsentry/sentry-java/pull/1815))

## 5.7.4

### Fixes

* Change order of event filtering mechanisms and only send session update for dropped events if session state changed (#2028)

## 5.7.3

### Fixes

- Sentry Timber integration throws an exception when using args ([#1986](https://github.com/getsentry/sentry-java/pull/1986))

## 5.7.2

### Fixes

- Bring back support for `Timber.tag` ([#1974](https://github.com/getsentry/sentry-java/pull/1974))

## 5.7.1

### Fixes

- Sentry Timber integration does not submit msg.formatted breadcrumbs ([#1957](https://github.com/getsentry/sentry-java/pull/1957))
- ANR WatchDog won't crash on SecurityException ([#1962](https://github.com/getsentry/sentry-java/pull/1962))

## 5.7.0

### Features

- Automatically enable `Timber` and `Fragment` integrations if they are present on the classpath ([#1936](https://github.com/getsentry/sentry-java/pull/1936))

## 5.6.3

### Fixes

- If transaction or span is finished, do not allow to mutate ([#1940](https://github.com/getsentry/sentry-java/pull/1940))
- Keep used AndroidX classes from obfuscation (Fixes UI breadcrumbs and Slow/Frozen frames) ([#1942](https://github.com/getsentry/sentry-java/pull/1942))

## 5.6.2

### Fixes

- Ref: Make ActivityFramesTracker public to be used by Hybrid SDKs ([#1931](https://github.com/getsentry/sentry-java/pull/1931))
- Bump: AGP to 7.1.2 ([#1930](https://github.com/getsentry/sentry-java/pull/1930))
- NPE while adding "response_body_size" breadcrumb, when response body length is unknown ([#1908](https://github.com/getsentry/sentry-java/pull/1908))
- Do not include stacktrace frames into Timber message ([#1898](https://github.com/getsentry/sentry-java/pull/1898))
- Potential memory leaks ([#1909](https://github.com/getsentry/sentry-java/pull/1909))

Breaking changes:
`Timber.tag` is no longer supported by our [Timber integration](https://docs.sentry.io/platforms/android/configuration/integrations/timber/) and will not appear on Sentry for error events.
Please vote on this [issue](https://github.com/getsentry/sentry-java/issues/1900), if you'd like us to provide support for that.

## 5.6.2-beta.3

### Fixes

- Ref: Make ActivityFramesTracker public to be used by Hybrid SDKs ([#1931](https://github.com/getsentry/sentry-java/pull/1931))
- Bump: AGP to 7.1.2 ([#1930](https://github.com/getsentry/sentry-java/pull/1930))

## 5.6.2-beta.2

### Fixes

- NPE while adding "response_body_size" breadcrumb, when response body length is unknown ([#1908](https://github.com/getsentry/sentry-java/pull/1908))

## 5.6.2-beta.1

### Fixes

- Do not include stacktrace frames into Timber message ([#1898](https://github.com/getsentry/sentry-java/pull/1898))
- Potential memory leaks ([#1909](https://github.com/getsentry/sentry-java/pull/1909))

Breaking changes:
`Timber.tag` is no longer supported by our [Timber integration](https://docs.sentry.io/platforms/android/configuration/integrations/timber/) and will not appear on Sentry for error events.
Please vote on this [issue](https://github.com/getsentry/sentry-java/issues/1900), if you'd like us to provide support for that.

## 5.6.1

### Features

- Add options.printUncaughtStackTrace to print uncaught exceptions ([#1890](https://github.com/getsentry/sentry-java/pull/1890))

### Fixes

- NPE while adding "response_body_size" breadcrumb, when response body is null ([#1884](https://github.com/getsentry/sentry-java/pull/1884))
- Bump: AGP to 7.1.0 ([#1892](https://github.com/getsentry/sentry-java/pull/1892))

## 5.6.0

### Features

- Add breadcrumbs support for UI events (automatically captured) ([#1876](https://github.com/getsentry/sentry-java/pull/1876))

### Fixes

- Change scope of servlet-api to compileOnly ([#1880](https://github.com/getsentry/sentry-java/pull/1880))

## 5.5.3

### Fixes

- Do not create SentryExceptionResolver bean when Spring MVC is not on the classpath ([#1865](https://github.com/getsentry/sentry-java/pull/1865))

## 5.5.2

### Fixes

- Detect App Cold start correctly for Hybrid SDKs ([#1855](https://github.com/getsentry/sentry-java/pull/1855))
- Bump: log4j to 2.17.0 ([#1852](https://github.com/getsentry/sentry-java/pull/1852))
- Bump: logback to 1.2.9 ([#1853](https://github.com/getsentry/sentry-java/pull/1853))

## 5.5.1

### Fixes

- Bump: log4j to 2.16.0 ([#1845](https://github.com/getsentry/sentry-java/pull/1845))
- Make App start cold/warm visible to Hybrid SDKs ([#1848](https://github.com/getsentry/sentry-java/pull/1848))

## 5.5.0

### Features

- Add locale to device context and deprecate language ([#1832](https://github.com/getsentry/sentry-java/pull/1832))
- Add `SentryFileInputStream` and `SentryFileOutputStream` for File I/O performance instrumentation ([#1826](https://github.com/getsentry/sentry-java/pull/1826))
- Add `SentryFileReader` and `SentryFileWriter` for File I/O instrumentation ([#1843](https://github.com/getsentry/sentry-java/pull/1843))

### Fixes

- Bump: log4j to 2.15.0 ([#1839](https://github.com/getsentry/sentry-java/pull/1839))
- Ref: Rename Fragment span operation from `ui.fragment.load` to `ui.load` ([#1824](https://github.com/getsentry/sentry-java/pull/1824))
- Ref: change `java.util.Random` to `java.security.SecureRandom` for possible security reasons ([#1831](https://github.com/getsentry/sentry-java/pull/1831))

## 5.4.3

### Fixes

- Only report App start measurement for full launch on Android ([#1821](https://github.com/getsentry/sentry-java/pull/1821))

## 5.4.2

### Fixes

- Ref: catch Throwable instead of Exception to suppress internal SDK errors ([#1812](https://github.com/getsentry/sentry-java/pull/1812))

## 5.4.1

### Features

- Refactor OkHttp and Apollo to Kotlin functional interfaces ([#1797](https://github.com/getsentry/sentry-java/pull/1797))
- Add secondary constructor to SentryInstrumentation ([#1804](https://github.com/getsentry/sentry-java/pull/1804))

### Fixes

- Do not start fragment span if not added to the Activity ([#1813](https://github.com/getsentry/sentry-java/pull/1813))

## 5.4.0

### Features

- Add `graphql-java` instrumentation ([#1777](https://github.com/getsentry/sentry-java/pull/1777))

### Fixes

- Do not crash when event processors throw a lower level Throwable class ([#1800](https://github.com/getsentry/sentry-java/pull/1800))
- ActivityFramesTracker does not throw if Activity has no observers ([#1799](https://github.com/getsentry/sentry-java/pull/1799))

## 5.3.0

### Features

- Add datasource tracing with P6Spy ([#1784](https://github.com/getsentry/sentry-java/pull/1784))

### Fixes

- ActivityFramesTracker does not throw if Activity has not been added ([#1782](https://github.com/getsentry/sentry-java/pull/1782))
- PerformanceAndroidEventProcessor uses up to date isTracingEnabled set on Configuration callback ([#1786](https://github.com/getsentry/sentry-java/pull/1786))

## 5.2.4

### Fixes

- Window.FEATURE_NO_TITLE does not work when using activity traces ([#1769](https://github.com/getsentry/sentry-java/pull/1769))
- unregister UncaughtExceptionHandler on close ([#1770](https://github.com/getsentry/sentry-java/pull/1770))

## 5.2.3

### Fixes

- Make ActivityFramesTracker operations thread-safe ([#1762](https://github.com/getsentry/sentry-java/pull/1762))
- Clone Scope Contexts ([#1763](https://github.com/getsentry/sentry-java/pull/1763))
- Bump: AGP to 7.0.3 ([#1765](https://github.com/getsentry/sentry-java/pull/1765))

## 5.2.2

### Fixes

- Close HostnameCache#executorService on SentryClient#close ([#1757](https://github.com/getsentry/sentry-java/pull/1757))

## 5.2.1

### Features

- Add isCrashedLastRun support ([#1739](https://github.com/getsentry/sentry-java/pull/1739))
- Attach Java vendor and version to events and transactions ([#1703](https://github.com/getsentry/sentry-java/pull/1703))

### Fixes

- Handle exception if Context.registerReceiver throws ([#1747](https://github.com/getsentry/sentry-java/pull/1747))

## 5.2.0

### Features

- Allow setting proguard via Options and/or external resources ([#1728](https://github.com/getsentry/sentry-java/pull/1728))
- Add breadcrumbs for the Apollo integration ([#1726](https://github.com/getsentry/sentry-java/pull/1726))

### Fixes

- Don't set lastEventId for transactions ([#1727](https://github.com/getsentry/sentry-java/pull/1727))
- ActivityLifecycleIntegration#appStartSpan memory leak ([#1732](https://github.com/getsentry/sentry-java/pull/1732))

## 5.2.0-beta.3

### Features

- Add "data" to spans ([#1717](https://github.com/getsentry/sentry-java/pull/1717))

### Fixes

- Check at runtime if AndroidX.Core is available ([#1718](https://github.com/getsentry/sentry-java/pull/1718))
- Should not capture unfinished transaction ([#1719](https://github.com/getsentry/sentry-java/pull/1719))

## 5.2.0-beta.2

### Fixes

- Bump AGP to 7.0.2 ([#1650](https://github.com/getsentry/sentry-java/pull/1650))
- Drop spans in BeforeSpanCallback. ([#1713](https://github.com/getsentry/sentry-java/pull/1713))

## 5.2.0-beta.1

### Features

- Add tracestate HTTP header support ([#1683](https://github.com/getsentry/sentry-java/pull/1683))
- Add option to filter which origins receive tracing headers ([#1698](https://github.com/getsentry/sentry-java/pull/1698))
- Include unfinished spans in transaction ([#1699](https://github.com/getsentry/sentry-java/pull/1699))
- Add static helpers for creating breadcrumbs ([#1702](https://github.com/getsentry/sentry-java/pull/1702))
- Performance support for Android Apollo ([#1705](https://github.com/getsentry/sentry-java/pull/1705))

### Fixes

- Move tags from transaction.contexts.trace.tags to transaction.tags ([#1700](https://github.com/getsentry/sentry-java/pull/1700))

Breaking changes:

- Updated proguard keep rule for enums, which affects consumer application code ([#1694](https://github.com/getsentry/sentry-java/pull/1694))

## 5.1.2

### Fixes

- Servlet 3.1 compatibility issue ([#1681](https://github.com/getsentry/sentry-java/pull/1681))
- Do not drop Contexts key if Collection, Array or Char ([#1680](https://github.com/getsentry/sentry-java/pull/1680))

## 5.1.1

### Features

- Add support for async methods in Spring MVC ([#1652](https://github.com/getsentry/sentry-java/pull/1652))
- Add secondary constructor taking IHub to SentryOkHttpInterceptor ([#1657](https://github.com/getsentry/sentry-java/pull/1657))
- Merge external map properties ([#1656](https://github.com/getsentry/sentry-java/pull/1656))

### Fixes

- Remove onActivityPreCreated call in favor of onActivityCreated ([#1661](https://github.com/getsentry/sentry-java/pull/1661))
- Do not crash if SENSOR_SERVICE throws ([#1655](https://github.com/getsentry/sentry-java/pull/1655))
- Make sure scope is popped when processing request results in exception ([#1665](https://github.com/getsentry/sentry-java/pull/1665))

## 5.1.0

### Features

- Spring WebClient integration ([#1621](https://github.com/getsentry/sentry-java/pull/1621))
- OpenFeign integration ([#1632](https://github.com/getsentry/sentry-java/pull/1632))
- Add more convenient way to pass BeforeSpanCallback in OpenFeign integration ([#1637](https://github.com/getsentry/sentry-java/pull/1637))

### Fixes

- Bump: sentry-native to 0.4.12 ([#1651](https://github.com/getsentry/sentry-java/pull/1651))

## 5.1.0-beta.9

- No documented changes.

## 5.1.0-beta.8

### Features

- Generate Sentry BOM ([#1486](https://github.com/getsentry/sentry-java/pull/1486))

## 5.1.0-beta.7

### Features

- Slow/Frozen frames metrics ([#1609](https://github.com/getsentry/sentry-java/pull/1609))

## 5.1.0-beta.6

### Features

- Add request body extraction for Spring MVC integration ([#1595](https://github.com/getsentry/sentry-java/pull/1595))

### Fixes

- set min sdk version of sentry-android-fragment to API 14 ([#1608](https://github.com/getsentry/sentry-java/pull/1608))
- Ser/Deser of the UserFeedback from cached envelope ([#1611](https://github.com/getsentry/sentry-java/pull/1611))

## 5.1.0-beta.5

### Fixes

- Make SentryAppender non-final for Log4j2 and Logback ([#1603](https://github.com/getsentry/sentry-java/pull/1603))
- Do not throw IAE when tracing header contain invalid trace id ([#1605](https://github.com/getsentry/sentry-java/pull/1605))

## 5.1.0-beta.4

### Fixes

- Update sentry-native to 0.4.11 ([#1591](https://github.com/getsentry/sentry-java/pull/1591))

## 5.1.0-beta.3

### Features

- Spring Webflux integration ([#1529](https://github.com/getsentry/sentry-java/pull/1529))

## 5.1.0-beta.2

### Features

- Support transaction waiting for children to finish. ([#1535](https://github.com/getsentry/sentry-java/pull/1535))
- Capture logged marker in log4j2 and logback appenders ([#1551](https://github.com/getsentry/sentry-java/pull/1551))
- Allow clearing of attachments in the scope ([#1562](https://github.com/getsentry/sentry-java/pull/1562))
- Set mechanism type in SentryExceptionResolver ([#1556](https://github.com/getsentry/sentry-java/pull/1556))
- Perf. for fragments ([#1528](https://github.com/getsentry/sentry-java/pull/1528))

### Fixes

- Handling missing Spring Security on classpath on Java 8 ([#1552](https://github.com/getsentry/sentry-java/pull/1552))
- Use a different method to get strings from JNI, and avoid excessive Stack Space usage. ([#1214](https://github.com/getsentry/sentry-java/pull/1214))
- Add data field to SentrySpan ([#1555](https://github.com/getsentry/sentry-java/pull/1555))
- Clock drift issue when calling DateUtils#getDateTimeWithMillisPrecision ([#1557](https://github.com/getsentry/sentry-java/pull/1557))
- Prefer snake case for HTTP integration data keys ([#1559](https://github.com/getsentry/sentry-java/pull/1559))
- Assign lastEventId only if event was queued for submission ([#1565](https://github.com/getsentry/sentry-java/pull/1565))

## 5.1.0-beta.1

### Features

- Measure app start time ([#1487](https://github.com/getsentry/sentry-java/pull/1487))
- Automatic breadcrumbs logging for fragment lifecycle ([#1522](https://github.com/getsentry/sentry-java/pull/1522))

## 5.0.1

### Fixes

- Sources and Javadoc artifacts were mixed up ([#1515](https://github.com/getsentry/sentry-java/pull/1515))

## 5.0.0

This release brings many improvements but also new features:

- OkHttp Interceptor for Android ([#1330](https://github.com/getsentry/sentry-java/pull/1330))
- GraalVM Native Image Compatibility ([#1329](https://github.com/getsentry/sentry-java/pull/1329))
- Add option to ignore exceptions by type ([#1352](https://github.com/getsentry/sentry-java/pull/1352))
- Enrich transactions with device contexts ([#1430](https://github.com/getsentry/sentry-java/pull/1430)) ([#1469](https://github.com/getsentry/sentry-java/pull/1469))
- Better interoperability with Kotlin null-safety ([#1439](https://github.com/getsentry/sentry-java/pull/1439)) and ([#1462](https://github.com/getsentry/sentry-java/pull/1462))
- Add coroutines support ([#1479](https://github.com/getsentry/sentry-java/pull/1479))
- OkHttp callback for Customising the Span ([#1478](https://github.com/getsentry/sentry-java/pull/1478))
- Add breadcrumb in Spring RestTemplate integration ([#1481](https://github.com/getsentry/sentry-java/pull/1481))

Breaking changes:

- Migration Guide for [Java](https://docs.sentry.io/platforms/java/migration/)
- Migration Guide for [Android](https://docs.sentry.io/platforms/android/migration/)

Other fixes:

- Fix: Add attachmentType to envelope ser/deser. ([#1504](https://github.com/getsentry/sentry-java/pull/1504))

Thank you:

- @maciejwalkowiak for coding most of it.

## 5.0.0-beta.7

### Fixes


- Ref: Deprecate SentryBaseEvent#getOriginThrowable and add SentryBaseEvent#getThrowableMechanism ([#1502](https://github.com/getsentry/sentry-java/pull/1502))
- Graceful Shutdown flushes event instead of Closing SDK ([#1500](https://github.com/getsentry/sentry-java/pull/1500))
- Do not append threads that come from the EnvelopeFileObserver ([#1501](https://github.com/getsentry/sentry-java/pull/1501))
- Ref: Deprecate cacheDirSize and add maxCacheItems ([#1499](https://github.com/getsentry/sentry-java/pull/1499))
- Append all threads if Hint is Cached but attachThreads is enabled ([#1503](https://github.com/getsentry/sentry-java/pull/1503))

## 5.0.0-beta.6

### Features

- Add secondary constructor to SentryOkHttpInterceptor ([#1491](https://github.com/getsentry/sentry-java/pull/1491))
- Add option to enable debug mode in Log4j2 integration ([#1492](https://github.com/getsentry/sentry-java/pull/1492))

### Fixes

- Ref: Replace clone() with copy constructor ([#1496](https://github.com/getsentry/sentry-java/pull/1496))

## 5.0.0-beta.5

### Features

- OkHttp callback for Customising the Span ([#1478](https://github.com/getsentry/sentry-java/pull/1478))
- Add breadcrumb in Spring RestTemplate integration ([#1481](https://github.com/getsentry/sentry-java/pull/1481))
- Add coroutines support ([#1479](https://github.com/getsentry/sentry-java/pull/1479))

### Fixes

- Cloning Stack ([#1483](https://github.com/getsentry/sentry-java/pull/1483))

## 5.0.0-beta.4

### Fixes

- Enrich Transactions with Context Data ([#1469](https://github.com/getsentry/sentry-java/pull/1469))
- Bump: Apache HttpClient to 5.0.4 ([#1476](https://github.com/getsentry/sentry-java/pull/1476))

## 5.0.0-beta.3

### Fixes

- Handling immutable collections on SentryEvent and protocol objects ([#1468](https://github.com/getsentry/sentry-java/pull/1468))
- Associate event with transaction when thrown exception is not a direct cause ([#1463](https://github.com/getsentry/sentry-java/pull/1463))
- Ref: nullability annotations to Sentry module ([#1439](https://github.com/getsentry/sentry-java/pull/1439)) and ([#1462](https://github.com/getsentry/sentry-java/pull/1462))
- NPE when adding Context Data with null values for log4j2 ([#1465](https://github.com/getsentry/sentry-java/pull/1465))

## 5.0.0-beta.2

### Fixes

- sentry-android-timber package sets sentry.java.android.timber as SDK name ([#1456](https://github.com/getsentry/sentry-java/pull/1456))
- When AppLifecycleIntegration is closed, it should remove observer using UI thread ([#1459](https://github.com/getsentry/sentry-java/pull/1459))
- Bump: AGP to 4.2.0 ([#1460](https://github.com/getsentry/sentry-java/pull/1460))

Breaking Changes:

- Remove: Settings.Secure.ANDROID_ID in favor of generated installationId ([#1455](https://github.com/getsentry/sentry-java/pull/1455))
- Rename: enableSessionTracking to enableAutoSessionTracking ([#1457](https://github.com/getsentry/sentry-java/pull/1457))

## 5.0.0-beta.1

### Fixes

- Ref: Refactor converting HttpServletRequest to Sentry Request in Spring integration ([#1387](https://github.com/getsentry/sentry-java/pull/1387))
- Bump: sentry-native to 0.4.9 ([#1431](https://github.com/getsentry/sentry-java/pull/1431))
- Activity tracing auto instrumentation for Android API < 29 ([#1402](https://github.com/getsentry/sentry-java/pull/1402))
- use connection and read timeouts in ApacheHttpClient based transport ([#1397](https://github.com/getsentry/sentry-java/pull/1397))
- set correct transaction status for unhandled exceptions in SentryTracingFilter ([#1406](https://github.com/getsentry/sentry-java/pull/1406))
- handle network errors in SentrySpanClientHttpRequestInterceptor ([#1407](https://github.com/getsentry/sentry-java/pull/1407))
- set scope on transaction ([#1409](https://github.com/getsentry/sentry-java/pull/1409))
- set status and associate events with transactions ([#1426](https://github.com/getsentry/sentry-java/pull/1426))
- Do not set free memory and is low memory fields when it's a NDK hard crash ([#1399](https://github.com/getsentry/sentry-java/pull/1399))
- Apply user from the scope to transaction ([#1424](https://github.com/getsentry/sentry-java/pull/1424))
- Pass maxBreadcrumbs config. to sentry-native ([#1425](https://github.com/getsentry/sentry-java/pull/1425))
- Run event processors and enrich transactions with contexts ([#1430](https://github.com/getsentry/sentry-java/pull/1430))
- Set Span status for OkHttp integration ([#1447](https://github.com/getsentry/sentry-java/pull/1447))
- Set user on transaction in Spring & Spring Boot integrations ([#1443](https://github.com/getsentry/sentry-java/pull/1443))

## 4.4.0-alpha.2

### Features

- Add option to ignore exceptions by type ([#1352](https://github.com/getsentry/sentry-java/pull/1352))
- Sentry closes Android NDK and ShutdownHook integrations ([#1358](https://github.com/getsentry/sentry-java/pull/1358))
- Allow inheritance of SentryHandler class in sentry-jul package([#1367](https://github.com/getsentry/sentry-java/pull/1367))
- Make NoOpHub public ([#1379](https://github.com/getsentry/sentry-java/pull/1379))
- Configure max spans per transaction ([#1394](https://github.com/getsentry/sentry-java/pull/1394))

### Fixes

- Bump: Upgrade Apache HttpComponents Core to 5.0.3 ([#1375](https://github.com/getsentry/sentry-java/pull/1375))
- NPE when MDC contains null values (sentry-logback) ([#1364](https://github.com/getsentry/sentry-java/pull/1364))
- Avoid NPE when MDC contains null values (sentry-jul) ([#1385](https://github.com/getsentry/sentry-java/pull/1385))
- Accept only non null value maps ([#1368](https://github.com/getsentry/sentry-java/pull/1368))
- Do not bind transactions to scope by default. ([#1376](https://github.com/getsentry/sentry-java/pull/1376))
- Hub thread safety ([#1388](https://github.com/getsentry/sentry-java/pull/1388))
- SentryTransactionAdvice should operate on the new scope ([#1389](https://github.com/getsentry/sentry-java/pull/1389))

## 4.4.0-alpha.1

### Features

- Add an overload for `startTransaction` that sets the created transaction to the Scope ([#1313](https://github.com/getsentry/sentry-java/pull/1313))
- Set SDK version on Transactions ([#1307](https://github.com/getsentry/sentry-java/pull/1307))
- GraalVM Native Image Compatibility ([#1329](https://github.com/getsentry/sentry-java/pull/1329))
- Add OkHttp client application interceptor ([#1330](https://github.com/getsentry/sentry-java/pull/1330))

### Fixes

- Bump: sentry-native to 0.4.8
- Ref: Separate user facing and protocol classes in the Performance feature ([#1304](https://github.com/getsentry/sentry-java/pull/1304))
- Use logger set on SentryOptions in GsonSerializer ([#1308](https://github.com/getsentry/sentry-java/pull/1308))
- Use the bindToScope correctly
- Allow 0.0 to be set on tracesSampleRate ([#1328](https://github.com/getsentry/sentry-java/pull/1328))
- set "java" platform to transactions ([#1332](https://github.com/getsentry/sentry-java/pull/1332))
- Allow disabling tracing through SentryOptions ([#1337](https://github.com/getsentry/sentry-java/pull/1337))

## 4.3.0

### Features

- Activity tracing auto instrumentation

### Fixes

- Aetting in-app-includes from external properties ([#1291](https://github.com/getsentry/sentry-java/pull/1291))
- Initialize Sentry in Logback appender when DSN is not set in XML config ([#1296](https://github.com/getsentry/sentry-java/pull/1296))
- JUL integration SDK name ([#1293](https://github.com/getsentry/sentry-java/pull/1293))

## 4.2.0

### Features

- Improve EventProcessor nullability annotations ([#1229](https://github.com/getsentry/sentry-java/pull/1229)).
- Add ability to flush events synchronously.
- Support @SentrySpan and @SentryTransaction on classes and interfaces. ([#1243](https://github.com/getsentry/sentry-java/pull/1243))
- Do not serialize empty collections and maps ([#1245](https://github.com/getsentry/sentry-java/pull/1245))
- Integration interface better compatibility with Kotlin null-safety
- Simplify Sentry configuration in Spring integration ([#1259](https://github.com/getsentry/sentry-java/pull/1259))
- Simplify configuring Logback integration when environment variable with the DSN is not set ([#1271](https://github.com/getsentry/sentry-java/pull/1271))
- Add Request to the Scope. [#1270](https://github.com/getsentry/sentry-java/pull/1270))
- Optimize SentryTracingFilter when hub is disabled.

### Fixes

- Bump: sentry-native to 0.4.7
- Optimize DuplicateEventDetectionEventProcessor performance ([#1247](https://github.com/getsentry/sentry-java/pull/1247)).
- Prefix sdk.package names with io.sentry ([#1249](https://github.com/getsentry/sentry-java/pull/1249))
- Remove experimental annotation for Attachment ([#1257](https://github.com/getsentry/sentry-java/pull/1257))
- Mark stacktrace as snapshot if captured at arbitrary moment ([#1231](https://github.com/getsentry/sentry-java/pull/1231))
- Disable Gson HTML escaping
- Make the ANR Atomic flags immutable
- Prevent NoOpHub from creating heavy SentryOptions objects ([#1272](https://github.com/getsentry/sentry-java/pull/1272))
- SentryTransaction#getStatus NPE ([#1273](https://github.com/getsentry/sentry-java/pull/1273))
- Discard unfinished Spans before sending them over to Sentry ([#1279](https://github.com/getsentry/sentry-java/pull/1279))
- Interrupt the thread in QueuedThreadPoolExecutor ([#1276](https://github.com/getsentry/sentry-java/pull/1276))
- SentryTransaction#finish should not clear another transaction from the scope ([#1278](https://github.com/getsentry/sentry-java/pull/1278))

Breaking Changes:
- Enchancement: SentryExceptionResolver should not send handled errors by default ([#1248](https://github.com/getsentry/sentry-java/pull/1248)).
- Ref: Simplify RestTemplate instrumentation ([#1246](https://github.com/getsentry/sentry-java/pull/1246))
- Enchancement: Add overloads for startTransaction taking op and description ([#1244](https://github.com/getsentry/sentry-java/pull/1244))

## 4.1.0

### Features

- Improve Kotlin compatibility for SdkVersion ([#1213](https://github.com/getsentry/sentry-java/pull/1213))
- Support logging via JUL ([#1211](https://github.com/getsentry/sentry-java/pull/1211))

### Fixes

- Returning Sentry trace header from Span ([#1217](https://github.com/getsentry/sentry-java/pull/1217))
- Remove misleading error logs ([#1222](https://github.com/getsentry/sentry-java/pull/1222))

## 4.0.0

This release brings the Sentry Performance feature to Java SDK, Spring, Spring Boot, and Android integrations. Read more in the reference documentation:

- [Performance for Java](https://docs.sentry.io/platforms/java/performance/)
- [Performance for Spring](https://docs.sentry.io/platforms/java/guides/spring/)
- [Performance for Spring Boot](https://docs.sentry.io/platforms/java/guides/spring-boot/)
- [Performance for Android](https://docs.sentry.io/platforms/android/performance/)

### Other improvements:

#### Core:

- Improved loading external configuration:
  - Load `sentry.properties` from the application's current working directory ([#1046](https://github.com/getsentry/sentry-java/pull/1046))
  - Resolve `in-app-includes`, `in-app-excludes`, `tags`, `debug`, `uncaught.handler.enabled` parameters from the external configuration
- Set global tags on SentryOptions and load them from external configuration ([#1066](https://github.com/getsentry/sentry-java/pull/1066))
- Add support for attachments ([#1082](https://github.com/getsentry/sentry-java/pull/1082))
- Resolve `servername` from the localhost address
- Simplified transport configuration through setting `TransportFactory` instead of `ITransport` on SentryOptions ([#1124](https://github.com/getsentry/sentry-java/pull/1124))

#### Spring Boot:

- Add the ability to register multiple `OptionsConfiguration` beans ([#1093](https://github.com/getsentry/sentry-java/pull/1093))
- Initialize Logback after context refreshes ([#1129](https://github.com/getsentry/sentry-java/pull/1129))

#### Android:

- Add `isSideLoaded` and `installerStore` tags automatically (Where your App. was installed from eg Google Play, Amazon Store, downloaded APK, etc...)
- Bump: sentry-native to 0.4.6
- Bump: Gradle to 6.8.1 and AGP to 4.1.2

## 4.0.0-beta.1

### Features

- Add addToTransactions to Attachment ([#1191](https://github.com/getsentry/sentry-java/pull/1191))
- Support SENTRY_TRACES_SAMPLE_RATE conf. via env variables ([#1171](https://github.com/getsentry/sentry-java/pull/1171))
- Pass request to CustomSamplingContext in Spring integration ([#1172](https://github.com/getsentry/sentry-java/pull/1172))
- Move `SentrySpanClientHttpRequestInterceptor` to Spring module ([#1181](https://github.com/getsentry/sentry-java/pull/1181))
- Add overload for `transaction/span.finish(SpanStatus)` ([#1182](https://github.com/getsentry/sentry-java/pull/1182))
- Simplify registering traces sample callback in Spring integration ([#1184](https://github.com/getsentry/sentry-java/pull/1184))
- Polish Performance API ([#1165](https://github.com/getsentry/sentry-java/pull/1165))
- Set "debug" through external properties ([#1186](https://github.com/getsentry/sentry-java/pull/1186))
- Simplify Spring integration ([#1188](https://github.com/getsentry/sentry-java/pull/1188))
- Init overload with dsn ([#1195](https://github.com/getsentry/sentry-java/pull/1195))
- Enable Kotlin map-like access on CustomSamplingContext ([#1192](https://github.com/getsentry/sentry-java/pull/1192))
- Auto register custom ITransportFactory in Spring integration ([#1194](https://github.com/getsentry/sentry-java/pull/1194))
- Improve Kotlin property access in Performance API ([#1193](https://github.com/getsentry/sentry-java/pull/1193))
- Copy options tags to transactions ([#1198](https://github.com/getsentry/sentry-java/pull/1198))
- Add convenient method for accessing event's throwable ([#1202](https://github.com/getsentry/sentry-java/pull/1202))

### Fixes

- Ref: Set SpanContext on SentryTransaction to avoid potential NPE ([#1173](https://github.com/getsentry/sentry-java/pull/1173))
- Free Local Refs manually due to Android local ref. count limits
- Bring back support for setting transaction name without ongoing transaction ([#1183](https://github.com/getsentry/sentry-java/pull/1183))

## 4.0.0-alpha.3

### Features

- Improve ITransaction and ISpan null-safety compatibility ([#1161](https://github.com/getsentry/sentry-java/pull/1161))
- Automatically assign span context to captured events ([#1156](https://github.com/getsentry/sentry-java/pull/1156))
- Autoconfigure Apache HttpClient 5 based Transport in Spring Boot integration ([#1143](https://github.com/getsentry/sentry-java/pull/1143))
- Send user.ip_address = {{auto}} when sendDefaultPii is true ([#1015](https://github.com/getsentry/sentry-java/pull/1015))
- Read tracesSampleRate from AndroidManifest
- OutboxSender supports all envelope item types ([#1158](https://github.com/getsentry/sentry-java/pull/1158))
- Read `uncaught.handler.enabled` property from the external configuration
- Resolve servername from the localhost address
- Add maxAttachmentSize to SentryOptions ([#1138](https://github.com/getsentry/sentry-java/pull/1138))
- Drop invalid attachments ([#1134](https://github.com/getsentry/sentry-java/pull/1134))
- Set isSideLoaded info tags
- Add non blocking Apache HttpClient 5 based Transport ([#1136](https://github.com/getsentry/sentry-java/pull/1136))

### Fixes

- Ref: Make Attachment immutable ([#1120](https://github.com/getsentry/sentry-java/pull/1120))
- Ref: using Calendar to generate Dates
- Ref: Return NoOpTransaction instead of null ([#1126](https://github.com/getsentry/sentry-java/pull/1126))
- Ref: `ITransport` implementations are now responsible for executing request in asynchronous or synchronous way ([#1118](https://github.com/getsentry/sentry-java/pull/1118))
- Ref: Add option to set `TransportFactory` instead of `ITransport` on `SentryOptions` ([#1124](https://github.com/getsentry/sentry-java/pull/1124))
- Ref: Simplify ITransport creation in ITransportFactory ([#1135](https://github.com/getsentry/sentry-java/pull/1135))
- Fixes and Tests: Session serialization and deserialization
- Inheriting sampling decision from parent ([#1100](https://github.com/getsentry/sentry-java/pull/1100))
- Exception only sets a stack trace if there are frames
- Initialize Logback after context refreshes ([#1129](https://github.com/getsentry/sentry-java/pull/1129))
- Do not crash when passing null values to @Nullable methods, eg User and Scope
- Resolving dashed properties from external configuration
- Consider {{ auto }} as a default ip address ([#1015](https://github.com/getsentry/sentry-java/pull/1015))
- Set release and environment on Transactions ([#1152](https://github.com/getsentry/sentry-java/pull/1152))
- Do not set transaction on the scope automatically

## 4.0.0-alpha.2

### Features

- Add basic support for attachments ([#1082](https://github.com/getsentry/sentry-java/pull/1082))
- Set transaction name on events and transactions sent using Spring integration ([#1067](https://github.com/getsentry/sentry-java/pull/1067))
- Set global tags on SentryOptions and load them from external configuration ([#1066](https://github.com/getsentry/sentry-java/pull/1066))
- Add API validator and remove deprecated methods
- Add more convenient method to start a child span ([#1073](https://github.com/getsentry/sentry-java/pull/1073))
- Autoconfigure traces callback in Spring Boot integration ([#1074](https://github.com/getsentry/sentry-java/pull/1074))
- Resolve in-app-includes and in-app-excludes parameters from the external configuration
- Make InAppIncludesResolver public ([#1084](https://github.com/getsentry/sentry-java/pull/1084))
- Add the ability to register multiple OptionsConfiguration beans ([#1093](https://github.com/getsentry/sentry-java/pull/1093))
- Database query tracing with datasource-proxy ([#1095](https://github.com/getsentry/sentry-java/pull/1095))

### Fixes

- Ref: Refactor resolving SpanContext for Throwable ([#1068](https://github.com/getsentry/sentry-java/pull/1068))
- Ref: Change "op" to "operation" in @SentrySpan and @SentryTransaction
- Remove method reference in SentryEnvelopeItem ([#1091](https://github.com/getsentry/sentry-java/pull/1091))
- Set current thread only if there are no exceptions
- SentryOptions creates GsonSerializer by default
- Append DebugImage list if event already has it
- Sort breadcrumbs by Date if there are breadcrumbs already in the event

## 4.0.0-alpha.1

### Features

- Load `sentry.properties` from the application's current working directory ([#1046](https://github.com/getsentry/sentry-java/pull/1046))
- Performance monitoring ([#971](https://github.com/getsentry/sentry-java/pull/971))
- Performance monitoring for Spring Boot applications ([#971](https://github.com/getsentry/sentry-java/pull/971))

### Fixes

- Ref: Refactor JSON deserialization ([#1047](https://github.com/getsentry/sentry-java/pull/1047))

## 3.2.1

### Fixes

- Set current thread only if theres no exceptions ([#1064](https://github.com/getsentry/sentry-java/pull/1064))
- Append DebugImage list if event already has it ([#1092](https://github.com/getsentry/sentry-java/pull/1092))
- Sort breadcrumbs by Date if there are breadcrumbs already in the event ([#1094](https://github.com/getsentry/sentry-java/pull/1094))
- Free Local Refs manually due to Android local ref. count limits  ([#1179](https://github.com/getsentry/sentry-java/pull/1179))

## 3.2.0

### Features

- Expose a Module (Debug images) Loader for Android thru sentry-native ([#1043](https://github.com/getsentry/sentry-java/pull/1043))
- Added java doc to protocol classes based on sentry-data-schemes project ([#1045](https://github.com/getsentry/sentry-java/pull/1045))
- Make SentryExceptionResolver Order configurable to not send handled web exceptions ([#1008](https://github.com/getsentry/sentry-java/pull/1008))
- Resolve HTTP Proxy parameters from the external configuration ([#1028](https://github.com/getsentry/sentry-java/pull/1028))
- Sentry NDK integration is compiled against default NDK version based on AGP's version ([#1048](https://github.com/getsentry/sentry-java/pull/1048))

### Fixes

- Bump: AGP 4.1.1 ([#1040](https://github.com/getsentry/sentry-java/pull/1040))
- Update to sentry-native 0.4.4 and fix shared library builds ([#1039](https://github.com/getsentry/sentry-java/pull/1039))
- use neutral Locale for String operations ([#1033](https://github.com/getsentry/sentry-java/pull/1033))
- Clean up JNI code and properly free strings ([#1050](https://github.com/getsentry/sentry-java/pull/1050))
- set userId for hard-crashes if no user is set ([#1049](https://github.com/getsentry/sentry-java/pull/1049))

## 3.1.3

### Fixes

- Fix broken NDK integration on 3.1.2 (release failed on packaging a .so file)
- Increase max cached events to 30 ([#1029](https://github.com/getsentry/sentry-java/pull/1029))
- Normalize DSN URI ([#1030](https://github.com/getsentry/sentry-java/pull/1030))

## 3.1.2

### Features

- Manually capturing User Feedback
- Set environment to "production" by default.
- Make public the Breadcrumb constructor that accepts a Date ([#1012](https://github.com/getsentry/sentry-java/pull/1012))

### Fixes

- ref: Validate event id on user feedback submission

## 3.1.1

### Features

- Bind logging related SentryProperties to Slf4j Level instead of Logback to improve Log4j2 compatibility

### Fixes

- Prevent Logback and Log4j2 integrations from re-initializing Sentry when Sentry is already initialized
- Make sure HttpServletRequestSentryUserProvider runs by default before custom SentryUserProvider beans
- Fix setting up Sentry in Spring Webflux annotation by changing the scope of Spring WebMvc related dependencies

## 3.1.0

### Features

- Make getThrowable public and improve set contexts ([#967](https://github.com/getsentry/sentry-java/pull/967))
- Accepted quoted values in properties from external configuration ([#972](https://github.com/getsentry/sentry-java/pull/972))

### Fixes

- Auto-Configure `inAppIncludes` in Spring Boot integration ([#966](https://github.com/getsentry/sentry-java/pull/966))
- Bump: Android Gradle Plugin 4.0.2 ([#968](https://github.com/getsentry/sentry-java/pull/968))
- Don't require `sentry.dsn` to be set when using `io.sentry:sentry-spring-boot-starter` and `io.sentry:sentry-logback` together ([#965](https://github.com/getsentry/sentry-java/pull/965))
- Remove chunked streaming mode ([#974](https://github.com/getsentry/sentry-java/pull/974))
- Android 11 + targetSdkVersion 30 crashes Sentry on start ([#977](https://github.com/getsentry/sentry-java/pull/977))

## 3.0.0

## Java + Android

This release marks the re-unification of Java and Android SDK code bases.
It's based on the Android 2.0 SDK, which implements [Sentry's unified API](https://develop.sentry.dev/sdk/unified-api/).

Considerable changes were done, which include a lot of improvements. More are covered below, but the highlights are:

- Improved `log4j2` integration
  - Capture breadcrumbs for level INFO and higher
  - Raises event for ERROR and higher.
  - Minimum levels are configurable.
  - Optionally initializes the SDK via appender.xml
- Dropped support to `log4j`.
- Improved `logback` integration
  - Capture breadcrumbs for level INFO and higher
  - Raises event for ERROR and higher.
  - Minimum levels are configurable.
  - Optionally initializes the SDK via appender.xml
  - Configurable via Spring integration if both are enabled
- Spring
  - No more duplicate events with Spring and logback
  - Auto initalizes if DSN is available
  - Configuration options available with auto complete
- Google App Engine support dropped

## What’s Changed

- Callback to validate SSL certificate ([#944](https://github.com/getsentry/sentry-java/pull/944))
- Attach stack traces enabled by default

### Android specific

- Release health enabled by default for Android
- Sync of Scopes for Java -> Native (NDK)
- Bump Sentry-Native v0.4.2
- Android 11 Support

[Android migration docs](https://docs.sentry.io/platforms/android/migration/#migrating-from-sentry-android-2x-to-sentry-android-3x)

### Java specific

- Unified API for Java SDK and integrations (Spring, Spring boot starter, Servlet, Logback, Log4j2)

New Java [docs](https://docs.sentry.io/platforms/java/) are live and being improved.

## Acquisition

Packages were released on [`bintray sentry-java`](https://dl.bintray.com/getsentry/sentry-java/io/sentry/), [`bintray sentry-android`](https://dl.bintray.com/getsentry/sentry-android/io/sentry/), [`jcenter`](https://jcenter.bintray.com/io/sentry/) and [`mavenCentral`](https://repo.maven.apache.org/maven2/io/sentry/)

## Where is the Java 1.7 code base?

The previous Java releases, are all available in this repository through the tagged releases.
## 3.0.0-beta.1

## What’s Changed

- feat: ssl support ([#944](https://github.com/getsentry/sentry-java/pull/944)) @ninekaw9 @marandaneto
- feat: sync Java to C ([#937](https://github.com/getsentry/sentry-java/pull/937)) @bruno-garcia @marandaneto
- feat: Auto-configure Logback appender in Spring Boot integration. ([#938](https://github.com/getsentry/sentry-java/pull/938)) @maciejwalkowiak
- feat: Add Servlet integration. ([#935](https://github.com/getsentry/sentry-java/pull/935)) @maciejwalkowiak
- fix: Pop scope at the end of the request in Spring integration. ([#936](https://github.com/getsentry/sentry-java/pull/936)) @maciejwalkowiak
- bump: Upgrade Spring Boot to 2.3.4. ([#932](https://github.com/getsentry/sentry-java/pull/932)) @maciejwalkowiak
- fix: Do not set cookies when send pii is set to false. ([#931](https://github.com/getsentry/sentry-java/pull/931)) @maciejwalkowiak

Packages were released on [`bintray sentry-java`](https://dl.bintray.com/getsentry/sentry-java/io/sentry/), [`bintray sentry-android`](https://dl.bintray.com/getsentry/sentry-android/io/sentry/), [`jcenter`](https://jcenter.bintray.com/io/sentry/) and [`mavenCentral`](https://repo.maven.apache.org/maven2/io/sentry/)

We'd love to get feedback.

## 3.0.0-alpha.3

### Features

- Enable attach stack traces and disable attach threads by default ([#921](https://github.com/getsentry/sentry-java/pull/921)) @marandaneto

### Fixes

- Bump sentry-native to 0.4.2 ([#926](https://github.com/getsentry/sentry-java/pull/926)) @marandaneto
- ref: remove log level as RN do not use it anymore ([#924](https://github.com/getsentry/sentry-java/pull/924)) @marandaneto
- Read sample rate correctly from manifest meta data ([#923](https://github.com/getsentry/sentry-java/pull/923)) @marandaneto

Packages were released on [`bintray sentry-android`](https://dl.bintray.com/getsentry/sentry-android/io/sentry/) and [`bintray sentry-java`](https://dl.bintray.com/getsentry/sentry-java/io/sentry/)

We'd love to get feedback.

## 3.0.0-alpha.2

TBD

Packages were released on [bintray](https://dl.bintray.com/getsentry/maven/io/sentry/)

> Note: This release marks the unification of the Java and Android Sentry codebases based on the core of the Android SDK (version 2.x).
Previous releases for the Android SDK (version 2.x) can be found on the now archived: https://github.com/getsentry/sentry-android/

## 3.0.0-alpha.1

### Features

### Fixes


## New releases will happen on a different repository:

https://github.com/getsentry/sentry-java

## What’s Changed

### Features

### Fixes


- feat: enable release health by default

Packages were released on [`bintray`](https://dl.bintray.com/getsentry/sentry-android/io/sentry/sentry-android/), [`jcenter`](https://jcenter.bintray.com/io/sentry/sentry-android/) and [`mavenCentral`](https://repo.maven.apache.org/maven2/io/sentry/sentry-android/)

We'd love to get feedback.

## 2.3.1

### Fixes

- Add main thread checker for the app lifecycle integration ([#525](https://github.com/getsentry/sentry-android/pull/525)) @marandaneto
- Set correct migration link ([#523](https://github.com/getsentry/sentry-android/pull/523)) @fupduck
- Warn about Sentry re-initialization. ([#521](https://github.com/getsentry/sentry-android/pull/521)) @maciejwalkowiak
- Set SDK version in `MainEventProcessor`. ([#513](https://github.com/getsentry/sentry-android/pull/513)) @maciejwalkowiak
- Bump sentry-native to 0.4.0 ([#512](https://github.com/getsentry/sentry-android/pull/512)) @marandaneto
- Bump Gradle to 6.6 and fix linting issues ([#510](https://github.com/getsentry/sentry-android/pull/510)) @marandaneto
- fix(sentry-java): Contexts belong on the Scope ([#504](https://github.com/getsentry/sentry-android/pull/504)) @maciejwalkowiak
- Add tests for verifying scope changes thread isolation ([#508](https://github.com/getsentry/sentry-android/pull/508)) @maciejwalkowiak
- Set `SdkVersion` in default `SentryOptions` created in sentry-core module ([#506](https://github.com/getsentry/sentry-android/pull/506)) @maciejwalkowiak

Packages were released on [`bintray`](https://dl.bintray.com/getsentry/sentry-android/io/sentry/sentry-android/), [`jcenter`](https://jcenter.bintray.com/io/sentry/sentry-android/) and [`mavenCentral`](https://repo.maven.apache.org/maven2/io/sentry/sentry-android/)

We'd love to get feedback.

## 2.3.0

### Features

- Add console application sample. ([#502](https://github.com/getsentry/sentry-android/pull/502)) @maciejwalkowiak
- Log stacktraces in SystemOutLogger ([#498](https://github.com/getsentry/sentry-android/pull/498)) @maciejwalkowiak
- Add method to add breadcrumb with string parameter. ([#501](https://github.com/getsentry/sentry-android/pull/501)) @maciejwalkowiak

### Fixes

- Converting UTC and ISO timestamp when missing Locale/TimeZone do not error ([#505](https://github.com/getsentry/sentry-android/pull/505)) @marandaneto
- Call `Sentry#close` on JVM shutdown. ([#497](https://github.com/getsentry/sentry-android/pull/497)) @maciejwalkowiak
- ref: sentry-core changes for console app ([#473](https://github.com/getsentry/sentry-android/pull/473)) @marandaneto

Obs: If you are using its own instance of `Hub`/`SentryClient` and reflection to set up the SDK to be usable within Libraries, this change may break your code, please fix the renamed classes.

Packages were released on [`bintray`](https://dl.bintray.com/getsentry/sentry-android/io/sentry/sentry-android/), [`jcenter`](https://jcenter.bintray.com/io/sentry/sentry-android/) and [`mavenCentral`](https://repo.maven.apache.org/maven2/io/sentry/sentry-android/)

We'd love to get feedback.

## 2.2.2

### Features

- Add sdk to envelope header ([#488](https://github.com/getsentry/sentry-android/pull/488)) @marandaneto
- Log request if response code is not 200 ([#484](https://github.com/getsentry/sentry-android/pull/484)) @marandaneto

### Fixes

- Bump plugin versions ([#487](https://github.com/getsentry/sentry-android/pull/487)) @marandaneto
- Bump: AGP 4.0.1 ([#486](https://github.com/getsentry/sentry-android/pull/486)) @marandaneto

Packages were released on [`bintray`](https://dl.bintray.com/getsentry/sentry-android/io/sentry/sentry-android/), [`jcenter`](https://jcenter.bintray.com/io/sentry/sentry-android/) and [`mavenCentral`](https://repo.maven.apache.org/maven2/io/sentry/sentry-android/)

We'd love to get feedback.

## 2.2.1

### Fixes

- Timber adds breadcrumb even if event level is < minEventLevel ([#480](https://github.com/getsentry/sentry-android/pull/480)) @marandaneto
- Contexts serializer avoids reflection and fixes desugaring issue ([#478](https://github.com/getsentry/sentry-android/pull/478)) @marandaneto
- clone session before sending to the transport ([#474](https://github.com/getsentry/sentry-android/pull/474)) @marandaneto
- Bump Gradle 6.5.1 ([#479](https://github.com/getsentry/sentry-android/pull/479)) @marandaneto

Packages were released on [`bintray`](https://dl.bintray.com/getsentry/sentry-android/io/sentry/sentry-android/), [`jcenter`](https://jcenter.bintray.com/io/sentry/sentry-android/) and [`mavenCentral`](https://repo.maven.apache.org/maven2/io/sentry/sentry-android/)

We'd love to get feedback.

## 2.2.0

### Fixes

- Negative session sequence if the date is before java date epoch ([#471](https://github.com/getsentry/sentry-android/pull/471)) @marandaneto
- Deserialise unmapped contexts values from envelope ([#470](https://github.com/getsentry/sentry-android/pull/470)) @marandaneto
- Bump: sentry-native 0.3.4 ([#468](https://github.com/getsentry/sentry-android/pull/468)) @marandaneto

- feat: timber integration ([#464](https://github.com/getsentry/sentry-android/pull/464)) @marandaneto

1) To add integrations it requires a [manual initialization](https://docs.sentry.io/platforms/android/#manual-initialization) of the Android SDK.

2) Add the `sentry-android-timber` dependency:

```groovy
implementation 'io.sentry:sentry-android-timber:{version}' // version >= 2.2.0
```

3) Initialize and add the `SentryTimberIntegration`:

```java
SentryAndroid.init(this, options -> {
    // default values:
    // minEventLevel = ERROR
    // minBreadcrumbLevel = INFO
    options.addIntegration(new SentryTimberIntegration());

    // custom values for minEventLevel and minBreadcrumbLevel
    // options.addIntegration(new SentryTimberIntegration(SentryLevel.WARNING, SentryLevel.ERROR));
});
```

4) Use the Timber integration:

```java
try {
    int x = 1 / 0;
} catch (Exception e) {
    Timber.e(e);
}
```

Packages were released on [`bintray`](https://dl.bintray.com/getsentry/sentry-android/io/sentry/sentry-android/), [`jcenter`](https://jcenter.bintray.com/io/sentry/sentry-android/) and [`mavenCentral`](https://repo.maven.apache.org/maven2/io/sentry/sentry-android/)

We'd love to get feedback.

## 2.1.7

### Fixes

- Init native libs if available on SDK init ([#461](https://github.com/getsentry/sentry-android/pull/461)) @marandaneto
- Make JVM target explicit in sentry-core ([#462](https://github.com/getsentry/sentry-android/pull/462)) @dilbernd
- Timestamp with millis from react-native should be in UTC format ([#456](https://github.com/getsentry/sentry-android/pull/456)) @marandaneto
- Bump Gradle to 6.5 ([#454](https://github.com/getsentry/sentry-android/pull/454)) @marandaneto

Packages were released on [`bintray`](https://dl.bintray.com/getsentry/sentry-android/io/sentry/sentry-android/), [`jcenter`](https://jcenter.bintray.com/io/sentry/sentry-android/) and [`mavenCentral`](https://repo.maven.apache.org/maven2/io/sentry/sentry-android/)

We'd love to get feedback.

## 2.1.6

### Fixes

- Do not lookup sentry-debug-meta but instead load it directly ([#445](https://github.com/getsentry/sentry-android/pull/445)) @marandaneto
- Regression on v2.1.5 which can cause a crash on SDK init

Packages were released on [`bintray`](https://dl.bintray.com/getsentry/sentry-android/io/sentry/sentry-android/), [`jcenter`](https://jcenter.bintray.com/io/sentry/sentry-android/) and [`mavenCentral`](https://repo.maven.apache.org/maven2/io/sentry/sentry-android/)

We'd love to get feedback.

## 2.1.5

### Fixes

This version has a severe bug and can cause a crash on SDK init

Please upgrade to https://github.com/getsentry/sentry-android/releases/tag/2.1.6

## 2.1.4

### Features

- Make gzip as default content encoding type ([#433](https://github.com/getsentry/sentry-android/pull/433)) @marandaneto
- Use AGP 4 features ([#366](https://github.com/getsentry/sentry-android/pull/366)) @marandaneto
- Create GH Actions CI for Ubuntu/macOS ([#403](https://github.com/getsentry/sentry-android/pull/403)) @marandaneto
- Make root checker better and minimize false positive ([#417](https://github.com/getsentry/sentry-android/pull/417)) @marandaneto

### Fixes

- bump: sentry-native to 0.3.1 ([#440](https://github.com/getsentry/sentry-android/pull/440)) @marandaneto
- Update last session timestamp ([#437](https://github.com/getsentry/sentry-android/pull/437)) @marandaneto
- Filter trim memory breadcrumbs ([#431](https://github.com/getsentry/sentry-android/pull/431)) @marandaneto

Packages were released on [`bintray`](https://dl.bintray.com/getsentry/sentry-android/io/sentry/sentry-android/), [`jcenter`](https://jcenter.bintray.com/io/sentry/sentry-android/) and [`mavenCentral`](https://repo.maven.apache.org/maven2/io/sentry/sentry-android/)

We'd love to get feedback.

## 2.1.3

### Fixes

This fixes several critical bugs in sentry-android 2.0 and 2.1

- Sentry.init register integrations after creating the main Hub instead of doing it in the main Hub ctor ([#427](https://github.com/getsentry/sentry-android/pull/427)) @marandaneto
- make NoOpLogger public ([#425](https://github.com/getsentry/sentry-android/pull/425)) @marandaneto
- ConnectivityChecker returns connection status and events are not trying to be sent if no connection. ([#420](https://github.com/getsentry/sentry-android/pull/420)) @marandaneto
- thread pool executor is a single thread executor instead of scheduled thread executor ([#422](https://github.com/getsentry/sentry-android/pull/422)) @marandaneto
- Add Abnormal to the Session.State enum as its part of the protocol ([#424](https://github.com/getsentry/sentry-android/pull/424)) @marandaneto
- Bump: Gradle to 6.4.1 ([#419](https://github.com/getsentry/sentry-android/pull/419)) @marandaneto

We recommend that you use sentry-android 2.1.3 over the initial release of sentry-android 2.0 and 2.1.

Packages were released on [`bintray`](https://dl.bintray.com/getsentry/sentry-android/io/sentry/sentry-android/), [`jcenter`](https://jcenter.bintray.com/io/sentry/sentry-android/) and [`mavenCentral`](https://repo.maven.apache.org/maven2/io/sentry/sentry-android/)

We'd love to get feedback.

## 2.1.2

### Features

- Added options to configure http transport ([#411](https://github.com/getsentry/sentry-android/pull/411)) @marandaneto

### Fixes

- Phone state breadcrumbs require read_phone_state on older OS versions ([#415](https://github.com/getsentry/sentry-android/pull/415)) @marandaneto @bsergean
- before raising ANR events, we check ProcessErrorStateInfo if available ([#412](https://github.com/getsentry/sentry-android/pull/412)) @marandaneto
- send cached events to use a single thread executor ([#405](https://github.com/getsentry/sentry-android/pull/405)) @marandaneto
- initing SDK on AttachBaseContext ([#409](https://github.com/getsentry/sentry-android/pull/409)) @marandaneto
- sessions can't be abnormal, but exited if not ended properly ([#410](https://github.com/getsentry/sentry-android/pull/410)) @marandaneto

Packages were released on [`bintray`](https://dl.bintray.com/getsentry/sentry-android/io/sentry/sentry-android/), [`jcenter`](https://jcenter.bintray.com/io/sentry/sentry-android/) and [`mavenCentral`](https://repo.maven.apache.org/maven2/io/sentry/sentry-android/)

We'd love to get feedback.

## 2.1.1

### Features

- Added missing getters on Breadcrumb and SentryEvent ([#397](https://github.com/getsentry/sentry-android/pull/397)) @marandaneto
- Add trim memory breadcrumbs ([#395](https://github.com/getsentry/sentry-android/pull/395)) @marandaneto
- Only set breadcrumb extras if not empty ([#394](https://github.com/getsentry/sentry-android/pull/394)) @marandaneto
- Added samples of how to disable automatic breadcrumbs ([#389](https://github.com/getsentry/sentry-android/pull/389)) @marandaneto

### Fixes

- Set missing release, environment and dist to sentry-native options ([#404](https://github.com/getsentry/sentry-android/pull/404)) @marandaneto
- Do not add automatic and empty sensor breadcrumbs ([#401](https://github.com/getsentry/sentry-android/pull/401)) @marandaneto
- ref: removed Thread.sleep from LifecycleWatcher tests, using awaitility and DateProvider ([#392](https://github.com/getsentry/sentry-android/pull/392)) @marandaneto
- ref: added a DateTimeProvider for making retry after testable ([#391](https://github.com/getsentry/sentry-android/pull/391)) @marandaneto
- Bump Gradle to 6.4 ([#390](https://github.com/getsentry/sentry-android/pull/390)) @marandaneto
- Bump sentry-native to 0.2.6 ([#396](https://github.com/getsentry/sentry-android/pull/396)) @marandaneto

Packages were released on [`bintray`](https://dl.bintray.com/getsentry/sentry-android/io/sentry/sentry-android/), [`jcenter`](https://jcenter.bintray.com/io/sentry/sentry-android/) and [`mavenCentral`](https://repo.maven.apache.org/maven2/io/sentry/sentry-android/)

We'd love to get feedback.

## 2.1.0

### Features

- Includes all the changes of 2.1.0 alpha, beta and RC

### Fixes

- fix when PhoneStateListener is not ready for use ([#387](https://github.com/getsentry/sentry-android/pull/387)) @marandaneto
- make ANR 5s by default ([#388](https://github.com/getsentry/sentry-android/pull/388)) @marandaneto
- rate limiting by categories ([#381](https://github.com/getsentry/sentry-android/pull/381)) @marandaneto
- Bump NDK to latest stable version 21.1.6352462 ([#386](https://github.com/getsentry/sentry-android/pull/386)) @marandaneto

Packages were released on [`bintray`](https://dl.bintray.com/getsentry/sentry-android/io/sentry/sentry-android/), [`jcenter`](https://jcenter.bintray.com/io/sentry/sentry-android/) and [`mavenCentral`](https://repo.maven.apache.org/maven2/io/sentry/sentry-android/)

We'd love to get feedback.

## 2.0.3

### Fixes

- patch from 2.1.0-alpha.2 - avoid crash if NDK throws UnsatisfiedLinkError ([#344](https://github.com/getsentry/sentry-android/pull/344)) @marandaneto

Packages were released on [`bintray`](https://dl.bintray.com/getsentry/sentry-android/io/sentry/sentry-android/), [`jcenter`](https://jcenter.bintray.com/io/sentry/sentry-android/) and [`mavenCentral`](https://repo.maven.apache.org/maven2/io/sentry/sentry-android/)

We'd love to get feedback.

## 2.1.0-RC.1

### Features

- Options for uncaught exception and make SentryOptions list Thread-Safe ([#384](https://github.com/getsentry/sentry-android/pull/384)) @marandaneto
- Automatic breadcrumbs for app, activity and sessions lifecycles and system events ([#348](https://github.com/getsentry/sentry-android/pull/348)) @marandaneto
- Make capture session and envelope internal ([#372](https://github.com/getsentry/sentry-android/pull/372)) @marandaneto

### Fixes

- If retry after header has empty categories, apply retry after to all of them ([#377](https://github.com/getsentry/sentry-android/pull/377)) @marandaneto
- Discard events and envelopes if cached and retry after ([#378](https://github.com/getsentry/sentry-android/pull/378)) @marandaneto
- Merge loadLibrary calls for sentry-native and clean up CMake files ([#373](https://github.com/getsentry/sentry-android/pull/373)) @Swatinem
- Exceptions should be sorted oldest to newest ([#370](https://github.com/getsentry/sentry-android/pull/370)) @marandaneto
- Check external storage size even if its read only ([#368](https://github.com/getsentry/sentry-android/pull/368)) @marandaneto
- Wrong check for cellular network capability ([#369](https://github.com/getsentry/sentry-android/pull/369)) @marandaneto
- add ScheduledForRemoval annotation to deprecated methods ([#375](https://github.com/getsentry/sentry-android/pull/375)) @marandaneto
- Bump NDK to 21.0.6113669 ([#367](https://github.com/getsentry/sentry-android/pull/367)) @marandaneto
- Bump AGP and add new make cmd to check for updates ([#365](https://github.com/getsentry/sentry-android/pull/365)) @marandaneto

Packages were released on [`bintray`](https://dl.bintray.com/getsentry/sentry-android/io/sentry/sentry-android/), [`jcenter`](https://jcenter.bintray.com/io/sentry/sentry-android/) and [`mavenCentral`](https://repo.maven.apache.org/maven2/io/sentry/sentry-android/)

We'd love to get feedback.

## 2.1.0-beta.2

### Fixes

- Bump sentry-native to 0.2.4 ([#364](https://github.com/getsentry/sentry-android/pull/364)) @marandaneto
- Update current session on session start after deleting previous session ([#362](https://github.com/getsentry/sentry-android/pull/362)) @marandaneto

Packages were released on [`bintray`](https://dl.bintray.com/getsentry/sentry-android/io/sentry/sentry-android/), [`jcenter`](https://jcenter.bintray.com/io/sentry/sentry-android/) and [`mavenCentral`](https://repo.maven.apache.org/maven2/io/sentry/sentry-android/)

We'd love to get feedback.

## 2.1.0-beta.1

### Fixes

- Bump sentry-native to 0.2.3 ([#357](https://github.com/getsentry/sentry-android/pull/357)) @marandaneto
- Check for androidx availability on runtime ([#356](https://github.com/getsentry/sentry-android/pull/356)) @marandaneto
- If theres a left over session file and its crashed, we should not overwrite its state ([#354](https://github.com/getsentry/sentry-android/pull/354)) @marandaneto
- Session should be exited state if state was ok ([#352](https://github.com/getsentry/sentry-android/pull/352)) @marandaneto
- Envelope has dedicated endpoint ([#353](https://github.com/getsentry/sentry-android/pull/353)) @marandaneto

Packages were released on [`bintray`](https://dl.bintray.com/getsentry/sentry-android/io/sentry/sentry-android/), [`jcenter`](https://jcenter.bintray.com/io/sentry/sentry-android/) and [`mavenCentral`](https://repo.maven.apache.org/maven2/io/sentry/sentry-android/)

We'd love to get feedback.

## 2.1.0-alpha.2

### Fixes

- Change integration order for cached outbox events ([#347](https://github.com/getsentry/sentry-android/pull/347)) @marandaneto
- Avoid crash if NDK throws UnsatisfiedLinkError ([#344](https://github.com/getsentry/sentry-android/pull/344)) @marandaneto
- Avoid getting a threadlocal twice. ([#339](https://github.com/getsentry/sentry-android/pull/339)) @metlos
- Removing session tracking guard on hub and client ([#338](https://github.com/getsentry/sentry-android/pull/338)) @marandaneto
- Bump agp to 3.6.2 ([#336](https://github.com/getsentry/sentry-android/pull/336)) @marandaneto
- Fix racey ANR integration ([#332](https://github.com/getsentry/sentry-android/pull/332)) @marandaneto
- Logging envelopes path when possible instead of nullable id ([#331](https://github.com/getsentry/sentry-android/pull/331)) @marandaneto
- Renaming transport gate method ([#330](https://github.com/getsentry/sentry-android/pull/330)) @marandaneto

Packages were released on [`bintray`](https://dl.bintray.com/getsentry/sentry-android/io/sentry/sentry-android/), [`jcenter`](https://jcenter.bintray.com/io/sentry/sentry-android/) and [`mavenCentral`](https://repo.maven.apache.org/maven2/io/sentry/sentry-android/)

We'd love to get feedback.

## 2.1.0-alpha.1

Release of Sentry's new SDK for Android.

## What’s Changed

### Features

- Release health @marandaneto @bruno-garcia
- ANR report should have 'was active=yes' on the dashboard ([#299](https://github.com/getsentry/sentry-android/pull/299)) @marandaneto
- NDK events apply scoped data ([#322](https://github.com/getsentry/sentry-android/pull/322)) @marandaneto
- Add a StdoutTransport ([#310](https://github.com/getsentry/sentry-android/pull/310)) @mike-burns
- Implementing new retry after protocol ([#306](https://github.com/getsentry/sentry-android/pull/306)) @marandaneto

### Fixes

- Bump sentry-native to 0.2.2 ([#305](https://github.com/getsentry/sentry-android/pull/305)) @Swatinem
- Missing App's info ([#315](https://github.com/getsentry/sentry-android/pull/315)) @marandaneto
- Buffered writers/readers - otimizations ([#311](https://github.com/getsentry/sentry-android/pull/311)) @marandaneto
- Boot time should be UTC ([#309](https://github.com/getsentry/sentry-android/pull/309)) @marandaneto
- Make transport result public ([#300](https://github.com/getsentry/sentry-android/pull/300)) @marandaneto

Packages were released on [`bintray`](https://dl.bintray.com/getsentry/sentry-android/io/sentry/sentry-android/), [`jcenter`](https://jcenter.bintray.com/io/sentry/sentry-android/) and [`mavenCentral`](https://repo.maven.apache.org/maven2/io/sentry/sentry-android/)

We'd love to get feedback.

## 2.0.2

Release of Sentry's new SDK for Android.

### Features

- MavenCentral support ([#284](https://github.com/getsentry/sentry-android/pull/284)) @marandaneto

### Fixes

- Bump AGP to 3.6.1 ([#285](https://github.com/getsentry/sentry-android/pull/285)) @marandaneto

Packages were released on [`bintray`](https://dl.bintray.com/getsentry/sentry-android/io/sentry/sentry-android/), [`jcenter`](https://jcenter.bintray.com/io/sentry/sentry-android/) and [`mavenCentral`](https://repo.maven.apache.org/maven2/io/sentry/sentry-android/)

We'd love to get feedback.

## 2.0.1

Release of Sentry's new SDK for Android.

## What’s Changed

### Features

- Attach threads/stacktraces ([#267](https://github.com/getsentry/sentry-android/pull/267)) @marandaneto
- Add the default serverName to SentryOptions and use it in MainEventProcessor ([#279](https://github.com/getsentry/sentry-android/pull/279)) @metlos

### Fixes

- set current threadId when there's no mechanism set ([#277](https://github.com/getsentry/sentry-android/pull/277)) @marandaneto
- Preview package manager ([#269](https://github.com/getsentry/sentry-android/pull/269)) @bruno-garcia

Packages were released on [`bintray`](https://dl.bintray.com/getsentry/sentry-android/io/sentry/), [`jcenter`](https://jcenter.bintray.com/io/sentry/sentry-android/)

We'd love to get feedback.

## 2.0.0

Release of Sentry's new SDK for Android.

New features not offered by (1.7.x):

- NDK support
  - Captures crashes caused by native code
  - Access to the [`sentry-native` SDK](https://github.com/getsentry/sentry-native/) API by your native (C/C++/Rust code/..).
- Automatic init (just add your `DSN` to the manifest)
   - Proguard rules are added automatically
   - Permission (Internet) is added automatically
- Uncaught Exceptions might be captured even before the app restarts
- Sentry's Unified API.
- More context/device information
- Packaged as `aar`
- Frames from the app automatically marked as `InApp=true` (stack traces in Sentry highlights them by default).
- Complete Sentry Protocol available.
- All threads and their stack traces are captured.
- Sample project in this repo to test many features (segfault, uncaught exception, ANR...)

Features from the current SDK like `ANR` are also available (by default triggered after 4 seconds).

Packages were released on [`bintray`](https://dl.bintray.com/getsentry/sentry-android/io/sentry/), [`jcenter`](https://jcenter.bintray.com/io/sentry/sentry-android/)

We'd love to get feedback.

## 2.0.0-rc04

Release of Sentry's new SDK for Android.

### Features

- Take sampleRate from metadata ([#262](https://github.com/getsentry/sentry-android/pull/262)) @bruno-garcia
- Support mills timestamp format ([#263](https://github.com/getsentry/sentry-android/pull/263)) @marandaneto
- Adding logs to installed integrations ([#265](https://github.com/getsentry/sentry-android/pull/265)) @marandaneto

### Fixes

- Breacrumb.data to string,object, Add LOG level ([#264](https://github.com/getsentry/sentry-android/pull/264)) @HazAT
- Read release conf. on manifest ([#266](https://github.com/getsentry/sentry-android/pull/266)) @marandaneto

Packages were released on [`bintray`](https://dl.bintray.com/getsentry/sentry-android/io/sentry/), [`jcenter`](https://jcenter.bintray.com/io/sentry/sentry-android/)

We'd love to get feedback and we'll work in getting the GA `2.0.0` out soon.
Until then, the [stable SDK offered by Sentry is at version 1.7.30](https://github.com/getsentry/sentry-java/releases/tag/v1.7.30)

## 2.0.0-rc03

Release of Sentry's new SDK for Android.

### Fixes

- fixes ([#259](https://github.com/getsentry/sentry-android/issues/259)) - NPE check on getExternalFilesDirs items. ([#260](https://github.com/getsentry/sentry-android/pull/260)) @marandaneto
- strictMode typo ([#258](https://github.com/getsentry/sentry-android/pull/258)) @marandaneto

Packages were released on [`bintray`](https://dl.bintray.com/getsentry/sentry-android/io/sentry/), [`jcenter`](https://jcenter.bintray.com/io/sentry/sentry-android/)

We'd love to get feedback and we'll work in getting the GA `2.0.0` out soon.
Until then, the [stable SDK offered by Sentry is at version 1.7.30](https://github.com/getsentry/sentry-java/releases/tag/v1.7.30)

## 2.0.0-rc02

Release of Sentry's new SDK for Android.

### Features

- Hub mode configurable ([#247](https://github.com/getsentry/sentry-android/pull/247)) @bruno-garcia
- Added remove methods (tags/extras) to the sentry static class ([#243](https://github.com/getsentry/sentry-android/pull/243)) @marandaneto

### Fixes


- Update ndk for new sentry-native version ([#235](https://github.com/getsentry/sentry-android/pull/235)) @Swatinem @marandaneto
- Make integrations public ([#256](https://github.com/getsentry/sentry-android/pull/256)) @marandaneto
- Bump build-tools ([#255](https://github.com/getsentry/sentry-android/pull/255)) @marandaneto
- Added javadocs to scope and its dependencies ([#253](https://github.com/getsentry/sentry-android/pull/253)) @marandaneto
- Build all ABIs ([#254](https://github.com/getsentry/sentry-android/pull/254)) @marandaneto
- Moving back ANR timeout from long to int param. ([#252](https://github.com/getsentry/sentry-android/pull/252)) @marandaneto
- Added HubAdapter to call Sentry static methods from Integrations ([#250](https://github.com/getsentry/sentry-android/pull/250)) @marandaneto
- New Release format ([#242](https://github.com/getsentry/sentry-android/pull/242)) @marandaneto
- Javadocs for SentryOptions ([#246](https://github.com/getsentry/sentry-android/pull/246)) @marandaneto
- non-app is already inApp excluded by default. ([#244](https://github.com/getsentry/sentry-android/pull/244)) @marandaneto
- Fix if symlink exists for sentry-native ([#241](https://github.com/getsentry/sentry-android/pull/241)) @marandaneto
- Clone method - race condition free ([#226](https://github.com/getsentry/sentry-android/pull/226)) @marandaneto
- Refactoring breadcrumbs callback ([#239](https://github.com/getsentry/sentry-android/pull/239)) @marandaneto

Packages were released on [`bintray`](https://dl.bintray.com/getsentry/sentry-android/io/sentry/), [`jcenter`](https://jcenter.bintray.com/io/sentry/sentry-android/)

We'd love to get feedback and we'll work in getting the GA `2.0.0` out soon.
Until then, the [stable SDK offered by Sentry is at version 1.7.30](https://github.com/getsentry/sentry-java/releases/tag/v1.7.30)

## 2.0.0-rc01

Release of Sentry's new SDK for Android.

## What’s Changed

### Features

- Added remove methods for Scope data ([#237](https://github.com/getsentry/sentry-android/pull/237)) @marandaneto
- More device context (deviceId, connectionType and language) ([#229](https://github.com/getsentry/sentry-android/pull/229)) @marandaneto
- Added a few java docs (Sentry, Hub and SentryClient) ([#223](https://github.com/getsentry/sentry-android/pull/223)) @marandaneto
- Implemented diagnostic logger ([#218](https://github.com/getsentry/sentry-android/pull/218)) @marandaneto
- Added event processors to scope ([#209](https://github.com/getsentry/sentry-android/pull/209)) @marandaneto
- Added android transport gate ([#206](https://github.com/getsentry/sentry-android/pull/206)) @marandaneto
- Added executor for caching values out of the main thread ([#201](https://github.com/getsentry/sentry-android/pull/201)) @marandaneto

### Fixes


- Honor RetryAfter ([#236](https://github.com/getsentry/sentry-android/pull/236)) @marandaneto
- Add tests for SentryValues ([#238](https://github.com/getsentry/sentry-android/pull/238)) @philipphofmann
- Do not set frames if there's none ([#234](https://github.com/getsentry/sentry-android/pull/234)) @marandaneto
- Always call interrupt after InterruptedException ([#232](https://github.com/getsentry/sentry-android/pull/232)) @marandaneto
- Mark as current thread if its the main thread ([#228](https://github.com/getsentry/sentry-android/pull/228)) @marandaneto
- Fix lgtm alerts ([#219](https://github.com/getsentry/sentry-android/pull/219)) @marandaneto
- Written unit tests to ANR integration ([#215](https://github.com/getsentry/sentry-android/pull/215)) @marandaneto
- Added blog posts to README ([#214](https://github.com/getsentry/sentry-android/pull/214)) @marandaneto
- Raise code coverage for Dsn to 100% ([#212](https://github.com/getsentry/sentry-android/pull/212)) @philipphofmann
- Remove redundant times(1) for Mockito.verify ([#211](https://github.com/getsentry/sentry-android/pull/211)) @philipphofmann
- Transport may be set on options ([#203](https://github.com/getsentry/sentry-android/pull/203)) @marandaneto
- dist may be set on options ([#204](https://github.com/getsentry/sentry-android/pull/204)) @marandaneto
- Throw an exception if DSN is not set ([#200](https://github.com/getsentry/sentry-android/pull/200)) @marandaneto
- Migration guide markdown ([#197](https://github.com/getsentry/sentry-android/pull/197)) @marandaneto

Packages were released on [`bintray`](https://dl.bintray.com/getsentry/sentry-android/io/sentry/), [`jcenter`](https://jcenter.bintray.com/io/sentry/sentry-android/)

We'd love to get feedback and we'll work in getting the GA `2.0.0` out soon.
Until then, the [stable SDK offered by Sentry is at version 1.7.29](https://github.com/getsentry/sentry-java/releases/tag/v1.7.29)

## 2.0.0-beta02

Release of Sentry's new SDK for Android.

### Features

- addBreadcrumb overloads ([#196](https://github.com/getsentry/sentry-android/pull/196)) and ([#198](https://github.com/getsentry/sentry-android/pull/198))

### Fixes

- fix Android bug on API 24 and 25 about getting current threads and stack traces ([#194](https://github.com/getsentry/sentry-android/pull/194))

Packages were released on [`bintray`](https://dl.bintray.com/getsentry/sentry-android/io/sentry/), [`jcenter`](https://jcenter.bintray.com/io/sentry/sentry-android/)

We'd love to get feedback and we'll work in getting the GA `2.0.0` out soon.
Until then, the [stable SDK offered by Sentry is at version 1.7.28](https://github.com/getsentry/sentry-java/releases/tag/v1.7.28)

## 2.0.0-beta01

Release of Sentry's new SDK for Android.

### Fixes

- ref: ANR doesn't set handled flag ([#186](https://github.com/getsentry/sentry-android/pull/186))
- SDK final review ([#183](https://github.com/getsentry/sentry-android/pull/183))
- ref: Drop errored in favor of crashed ([#187](https://github.com/getsentry/sentry-android/pull/187))
- Workaround android_id ([#185](https://github.com/getsentry/sentry-android/pull/185))
- Renamed sampleRate ([#191](https://github.com/getsentry/sentry-android/pull/191))
- Making timestamp package-private or test-only ([#190](https://github.com/getsentry/sentry-android/pull/190))
- Split event processor in Device/App data ([#180](https://github.com/getsentry/sentry-android/pull/180))

Packages were released on [`bintray`](https://dl.bintray.com/getsentry/sentry-android/io/sentry/), [`jcenter`](https://jcenter.bintray.com/io/sentry/sentry-android/)

We'd love to get feedback and we'll work in getting the GA `2.0.0` out soon.
Until then, the [stable SDK offered by Sentry is at version 1.7.28](https://github.com/getsentry/sentry-java/releases/tag/v1.7.28)

## 2.0.0-alpha09

Release of Sentry's new SDK for Android.

### Features

- Adding nativeBundle plugin ([#161](https://github.com/getsentry/sentry-android/pull/161))
- Adding scope methods to sentry static class ([#179](https://github.com/getsentry/sentry-android/pull/179))

### Fixes

- fix: DSN parsing ([#165](https://github.com/getsentry/sentry-android/pull/165))
- Don't avoid exception type minification ([#166](https://github.com/getsentry/sentry-android/pull/166))
- make Gson retro compatible with older versions of AGP ([#177](https://github.com/getsentry/sentry-android/pull/177))
- Bump sentry-native with message object instead of a string ([#172](https://github.com/getsentry/sentry-android/pull/172))

Packages were released on [`bintray`](https://dl.bintray.com/getsentry/sentry-android/io/sentry/), [`jcenter`](https://jcenter.bintray.com/io/sentry/sentry-android/)

We'd love to get feedback and we'll work in getting the GA `2.0.0` out soon.
Until then, the [stable SDK offered by Sentry is at version 1.7.28](https://github.com/getsentry/sentry-java/releases/tag/v1.7.28)

## 2.0.0-alpha08

Release of Sentry's new SDK for Android.

### Fixes

- DebugId endianness ([#162](https://github.com/getsentry/sentry-android/pull/162))
- Executed beforeBreadcrumb also for scope ([#160](https://github.com/getsentry/sentry-android/pull/160))
- Benefit of manifest merging when minSdk ([#159](https://github.com/getsentry/sentry-android/pull/159))
- Add method to captureMessage with level ([#157](https://github.com/getsentry/sentry-android/pull/157))
- Listing assets file on the wrong dir ([#156](https://github.com/getsentry/sentry-android/pull/156))

Packages were released on [`bintray`](https://dl.bintray.com/getsentry/sentry-android/io/sentry/), [`jcenter`](https://jcenter.bintray.com/io/sentry/sentry-android/)

We'd love to get feedback and we'll work in getting the GA `2.0.0` out soon.
Until then, the [stable SDK offered by Sentry is at version 1.7.28](https://github.com/getsentry/sentry-java/releases/tag/v1.7.28)

## 2.0.0-alpha07

Third release of Sentry's new SDK for Android.

### Fixes

-  Fixed release for jcenter and bintray

Packages were released on [`bintray`](https://dl.bintray.com/getsentry/sentry-android/io/sentry/), [`jcenter`](https://jcenter.bintray.com/io/sentry/sentry-android/)

We'd love to get feedback and we'll work in getting the GA `2.0.0` out soon.
Until then, the [stable SDK offered by Sentry is at version 1.7.28](https://github.com/getsentry/sentry-java/releases/tag/v1.7.28)

## 2.0.0-alpha06

Second release of Sentry's new SDK for Android.

### Fixes

- Fixed a typo on pom generation.

Packages were released on [`bintray`](https://dl.bintray.com/getsentry/sentry-android/io/sentry/), [`jcenter`](https://jcenter.bintray.com/io/sentry/sentry-android/)

We'd love to get feedback and we'll work in getting the GA `2.0.0` out soon.
Until then, the [stable SDK offered by Sentry is at version 1.7.28](https://github.com/getsentry/sentry-java/releases/tag/v1.7.28)

## 2.0.0-alpha05

First release of Sentry's new SDK for Android.

New features not offered by our current (1.7.x), stable SDK are:

- NDK support
  - Captures crashes caused by native code
  - Access to the [`sentry-native` SDK](https://github.com/getsentry/sentry-native/) API by your native (C/C++/Rust code/..).
- Automatic init (just add your `DSN` to the manifest)
   - Proguard rules are added automatically
   - Permission (Internet) is added automatically
- Uncaught Exceptions might be captured even before the app restarts
- Unified API which include scopes etc.
- More context/device information
- Packaged as `aar`
- Frames from the app automatically marked as `InApp=true` (stack traces in Sentry highlights them by default).
- Complete Sentry Protocol available.
- All threads and their stack traces are captured.
- Sample project in this repo to test many features (segfault, uncaught exception, scope)

Features from the current SDK like `ANR` are also available (by default triggered after 4 seconds).

Packages were released on [`bintray`](https://dl.bintray.com/getsentry/sentry-android/io/sentry/), [`jcenter`](https://jcenter.bintray.com/io/sentry/sentry-android/)

We'd love to get feedback and we'll work in getting the GA `2.0.0` out soon.
Until then, the [stable SDK offered by Sentry is at version 1.7.28](https://github.com/getsentry/sentry-java/releases/tag/v1.7.28)<|MERGE_RESOLUTION|>--- conflicted
+++ resolved
@@ -4,11 +4,8 @@
 
 ### Fixes
 
-<<<<<<< HEAD
+- Fix Android profile chunk envelope type for UI Profiling ([#4366](https://github.com/getsentry/sentry-java/pull/4366))
 - Hook User Interaction integration into running Activity in case of deferred SDK init ([#4337](https://github.com/getsentry/sentry-java/pull/4337))
-=======
-- Fix Android profile chunk envelope type for UI Profiling ([#4366](https://github.com/getsentry/sentry-java/pull/4366))
->>>>>>> fdfd2f61
 
 ## 8.11.0
 
