--- conflicted
+++ resolved
@@ -4,12 +4,9 @@
 
 ### Features
 
-<<<<<<< HEAD
+- The `ignoredErrors` option is now configurable via the manifest property `io.sentry.traces.ignored-errors` ([#4178](https://github.com/getsentry/sentry-java/pull/4178))
 - A list of active Spring profiles is attached to the trace context and displayed in the Sentry UI when using our Spring or Spring Boot integrations ([#4147](https://github.com/getsentry/sentry-java/pull/4147))
   - This consists of an empty list when only the default profile is active
-=======
-- The `ignoredErrors` option is now configurable via the manifest property `io.sentry.traces.ignored-errors` ([#4178](https://github.com/getsentry/sentry-java/pull/4178))
->>>>>>> 4c80d9ef
 
 ### Fixes
 
