--- conflicted
+++ resolved
@@ -1,12 +1,9 @@
 # Unreleased
 
 * Feat: Add option to ignore exceptions by type (#1352)
-<<<<<<< HEAD
 * Fix: Fix NPE when MDC contains null values (#1364)
-=======
 * Feat: Sentry closes Android NDK and ShutdownHook integrations (#1358)
 * Fix: Accept only non null value maps (#1368)
->>>>>>> bc10b2b7
 
 # 4.4.0-alpha.1
 
