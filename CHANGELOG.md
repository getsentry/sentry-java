# Changelog

## Unreleased

### Features

- Add new User Feedback API ([#4286](https://github.com/getsentry/sentry-java/pull/4286))
    - We now introduced Sentry.captureFeedback, which supersedes Sentry.captureUserFeedback
<<<<<<< HEAD
=======

### Dependencies

- Bump Gradle from v8.13 to v8.14.0 ([#4360](https://github.com/getsentry/sentry-java/pull/4360))
  - [changelog](https://github.com/gradle/gradle/blob/master/CHANGELOG.md#v8140)
  - [diff](https://github.com/gradle/gradle/compare/v8.13...v8.14.0)

## 8.11.1

### Fixes

- Fix Android profile chunk envelope type for UI Profiling ([#4366](https://github.com/getsentry/sentry-java/pull/4366))

## 8.11.0

### Features

>>>>>>> 212ffbf4
- Make `RequestDetailsResolver` public ([#4326](https://github.com/getsentry/sentry-java/pull/4326))
  - `RequestDetailsResolver` is now public and has an additional constructor, making it easier to use a custom `TransportFactory`

### Fixes

- Session Replay: Fix masking of non-styled `Text` Composables ([#4361](https://github.com/getsentry/sentry-java/pull/4361))
- Session Replay: Fix masking read-only `TextField` Composables ([#4362](https://github.com/getsentry/sentry-java/pull/4362))

## 8.10.0

### Features

- Wrap configured OpenTelemetry `ContextStorageProvider` if available ([#4359](https://github.com/getsentry/sentry-java/pull/4359))
  - This is only relevant if you see `java.lang.IllegalStateException: Found multiple ContextStorageProvider. Set the io.opentelemetry.context.ContextStorageProvider property to the fully qualified class name of the provider to use. Falling back to default ContextStorage. Found providers: ...` 
  - Set `-Dio.opentelemetry.context.contextStorageProvider=io.sentry.opentelemetry.SentryContextStorageProvider` on your `java` command
  - Sentry will then wrap the other `ContextStorageProvider` that has been configured by loading it through SPI
  - If no other `ContextStorageProvider` is available or there are problems loading it, we fall back to using `SentryOtelThreadLocalStorage`
    
### Fixes

- Update profile chunk rate limit and client report ([#4353](https://github.com/getsentry/sentry-java/pull/4353))

### Dependencies

- Bump Native SDK from v0.8.3 to v0.8.4 ([#4343](https://github.com/getsentry/sentry-java/pull/4343))
  - [changelog](https://github.com/getsentry/sentry-native/blob/master/CHANGELOG.md#084)
  - [diff](https://github.com/getsentry/sentry-native/compare/0.8.3...0.8.4)

## 8.9.0

### Features

- Add `SentryWrapper.wrapRunnable` to wrap `Runnable` for use with Sentry ([#4332](https://github.com/getsentry/sentry-java/pull/4332))

### Fixes

- Fix TTFD measurement when API called too early ([#4297](https://github.com/getsentry/sentry-java/pull/4297))
- Tag sockets traffic originating from Sentry's HttpConnection ([#4340](https://github.com/getsentry/sentry-java/pull/4340))
  - This should suppress the StrictMode's `UntaggedSocketViolation`
- Reduce debug logs verbosity ([#4341](https://github.com/getsentry/sentry-java/pull/4341))
- Fix unregister `SystemEventsBroadcastReceiver` when entering background ([#4338](https://github.com/getsentry/sentry-java/pull/4338))
  - This should reduce ANRs seen with this class in the stack trace for Android 14 and above

### Improvements

- Make user interaction tracing faster and do fewer allocations ([#4347](https://github.com/getsentry/sentry-java/pull/4347))
- Pre-load modules on a background thread upon SDK init ([#4348](https://github.com/getsentry/sentry-java/pull/4348))

## 8.8.0

### Features

- Add `CoroutineExceptionHandler` for reporting uncaught exceptions in coroutines to Sentry ([#4259](https://github.com/getsentry/sentry-java/pull/4259))
  - This is now part of `sentry-kotlin-extensions` and can be used together with `SentryContext` when launching a coroutine
  - Any exceptions thrown in a coroutine when using the handler will be captured (not rethrown!) and reported to Sentry
  - It's also possible to extend `CoroutineExceptionHandler` to implement custom behavior in addition to the one we provide by default

### Fixes

- Use thread context classloader when available ([#4320](https://github.com/getsentry/sentry-java/pull/4320))
  - This ensures correct resource loading in environments like Spring Boot where the thread context classloader is used for resource loading.
- Improve low memory breadcrumb capturing ([#4325](https://github.com/getsentry/sentry-java/pull/4325))
- Fix do not initialize SDK for Jetpack Compose Preview builds ([#4324](https://github.com/getsentry/sentry-java/pull/4324))
- Fix Synchronize Baggage values ([#4327](https://github.com/getsentry/sentry-java/pull/4327))

### Improvements

- Make `SystemEventsBreadcrumbsIntegration` faster ([#4330](https://github.com/getsentry/sentry-java/pull/4330))

## 8.7.0

### Features

- UI Profiling GA

  Continuous Profiling is now GA, named UI Profiling. To enable it you can use one of the following options. More info can be found at https://docs.sentry.io/platforms/android/profiling/.
    Note: Both `options.profilesSampler` and `options.profilesSampleRate` must **not** be set to enable UI Profiling.
    To keep the same transaction-based behaviour, without the 30 seconds limitation, you can use the `trace` lifecycle mode.
  
  ```xml
  <application>
    <!-- Enable UI profiling, adjust in production env. This is evaluated only once per session -->
    <meta-data android:name="io.sentry.traces.profiling.session-sample-rate" android:value="1.0" />
    <!-- Set profiling lifecycle, can be `manual` (controlled through `Sentry.startProfiler()` and `Sentry.stopProfiler()`) or `trace` (automatically starts and stop a profile whenever a sampled trace starts and finishes) -->
    <meta-data android:name="io.sentry.traces.profiling.lifecycle" android:value="trace" />
    <!-- Enable profiling on app start. The app start profile will be stopped automatically when the app start root span finishes -->
    <meta-data android:name="io.sentry.traces.profiling.start-on-app-start" android:value="true" />
  </application>
  ```
  ```java
  import io.sentry.ProfileLifecycle;
  import io.sentry.android.core.SentryAndroid;
  
  SentryAndroid.init(context, options -> {
      // Enable UI profiling, adjust in production env. This is evaluated only once per session
      options.setProfileSessionSampleRate(1.0);
      // Set profiling lifecycle, can be `manual` (controlled through `Sentry.startProfiler()` and `Sentry.stopProfiler()`) or `trace` (automatically starts and stop a profile whenever a sampled trace starts and finishes)
      options.setProfileLifecycle(ProfileLifecycle.TRACE);
      // Enable profiling on app start. The app start profile will be stopped automatically when the app start root span finishes
      options.setStartProfilerOnAppStart(true);
    });
  ```
  ```kotlin
  import io.sentry.ProfileLifecycle
  import io.sentry.android.core.SentryAndroid

  SentryAndroid.init(context, { options ->
    // Enable UI profiling, adjust in production env. This is evaluated only once per session
    options.profileSessionSampleRate = 1.0
    // Set profiling lifecycle, can be `manual` (controlled through `Sentry.startProfiler()` and `Sentry.stopProfiler()`) or `trace` (automatically starts and stop a profile whenever a sampled trace starts and finishes)
    options.profileLifecycle = ProfileLifecycle.TRACE
    // Enable profiling on app start. The app start profile will be stopped automatically when the app start root span finishes
    options.isStartProfilerOnAppStart = true
    })
  ```

  - Continuous Profiling - Stop when app goes in background ([#4311](https://github.com/getsentry/sentry-java/pull/4311))
  - Continuous Profiling - Add delayed stop ([#4293](https://github.com/getsentry/sentry-java/pull/4293))
  - Continuous Profiling - Out of Experimental ([#4310](https://github.com/getsentry/sentry-java/pull/4310))

### Fixes

- Compress Screenshots on a background thread ([#4295](https://github.com/getsentry/sentry-java/pull/4295))

## 8.6.0

### Behavioral Changes

- The Sentry SDK will now crash on startup if mixed versions have been detected ([#4277](https://github.com/getsentry/sentry-java/pull/4277))
  - On `Sentry.init` / `SentryAndroid.init` the SDK now checks if all Sentry Java / Android SDK dependencies have the same version.
  - While this may seem like a bad idea at first glance, mixing versions of dependencies has a very high chance of causing a crash later. We opted for a controlled crash that's hard to miss.
  - Note: This detection only works for new versions of the SDK, so please take this as a reminder to check your SDK version alignment manually when upgrading the SDK to this version and then you should be good.
  - The SDK will also print log messages if mixed versions have been detected at a later point. ([#4270](https://github.com/getsentry/sentry-java/pull/4270))
    - This takes care of cases missed by the startup check above due to older versions.

### Features

- Increase http timeouts from 5s to 30s to have a better chance of events being delivered without retry ([#4276](https://github.com/getsentry/sentry-java/pull/4276))
- Add `MANIFEST.MF` to Sentry JARs ([#4272](https://github.com/getsentry/sentry-java/pull/4272))
- Retain baggage sample rate/rand values as doubles ([#4279](https://github.com/getsentry/sentry-java/pull/4279))
- Introduce fatal SDK logger ([#4288](https://github.com/getsentry/sentry-java/pull/4288))
  - We use this to print out messages when there is a problem that prevents the SDK from working correctly.
  - One example for this is when the SDK has been configured with mixed dependency versions where we print out details, which module and version are affected.

### Fixes

- Do not override user-defined `SentryOptions` ([#4262](https://github.com/getsentry/sentry-java/pull/4262))
- Session Replay: Change bitmap config to `ARGB_8888` for screenshots ([#4282](https://github.com/getsentry/sentry-java/pull/4282))
- The `MANIFEST.MF` of `sentry-opentelemetry-agent` now has `Implementation-Version` set to the raw version ([#4291](https://github.com/getsentry/sentry-java/pull/4291))
  - An example value would be `8.6.0`
  - The value of the `Sentry-Version-Name` attribute looks like `sentry-8.5.0-otel-2.10.0`
- Fix tags missing for compose view hierarchies ([#4275](https://github.com/getsentry/sentry-java/pull/4275))
- Do not leak SentryFileInputStream/SentryFileOutputStream descriptors and channels ([#4296](https://github.com/getsentry/sentry-java/pull/4296))
- Remove "not yet implemented" from `Sentry.flush` comment ([#4305](https://github.com/getsentry/sentry-java/pull/4305))

### Internal

- Added `platform` to SentryEnvelopeItemHeader ([#4287](https://github.com/getsentry/sentry-java/pull/4287))
  - Set `android` platform to ProfileChunk envelope item header

### Dependencies

- Bump Native SDK from v0.8.1 to v0.8.3 ([#4267](https://github.com/getsentry/sentry-java/pull/4267), [#4298](https://github.com/getsentry/sentry-java/pull/4298))
  - [changelog](https://github.com/getsentry/sentry-native/blob/master/CHANGELOG.md#083)
  - [diff](https://github.com/getsentry/sentry-native/compare/0.8.1...0.8.3)
- Bump Spring Boot from 2.7.5 to 2.7.18 ([#3496](https://github.com/getsentry/sentry-java/pull/3496))

## 8.5.0

### Features

- Add native stack frame address information and debug image metadata to ANR events ([#4061](https://github.com/getsentry/sentry-java/pull/4061))
    - This enables symbolication for stripped native code in ANRs
- Add Continuous Profiling Support ([#3710](https://github.com/getsentry/sentry-java/pull/3710))

  To enable Continuous Profiling use the `Sentry.startProfiler` and `Sentry.stopProfiler` experimental APIs. Sampling rate can be set through `options.profileSessionSampleRate`, which defaults to null (disabled).   
  Note: Both `options.profilesSampler` and `options.profilesSampleRate` must **not** be set to enable Continuous Profiling.

  ```java
  import io.sentry.ProfileLifecycle;
  import io.sentry.android.core.SentryAndroid;

  SentryAndroid.init(context) { options ->
   
    // Currently under experimental options:
    options.getExperimental().setProfileSessionSampleRate(1.0);
    // In manual mode, you need to start and stop the profiler manually using Sentry.startProfiler and Sentry.stopProfiler
    // In trace mode, the profiler will start and stop automatically whenever a sampled trace starts and finishes
    options.getExperimental().setProfileLifecycle(ProfileLifecycle.MANUAL);
  }
  // Start profiling
  Sentry.startProfiler();
  
  // After all profiling is done, stop the profiler. Profiles can last indefinitely if not stopped.
  Sentry.stopProfiler();
  ```
  ```kotlin
  import io.sentry.ProfileLifecycle
  import io.sentry.android.core.SentryAndroid

  SentryAndroid.init(context) { options ->
   
    // Currently under experimental options:
    options.experimental.profileSessionSampleRate = 1.0
    // In manual mode, you need to start and stop the profiler manually using Sentry.startProfiler and Sentry.stopProfiler
    // In trace mode, the profiler will start and stop automatically whenever a sampled trace starts and finishes
    options.experimental.profileLifecycle = ProfileLifecycle.MANUAL
  }
  // Start profiling
  Sentry.startProfiler()
  
  // After all profiling is done, stop the profiler. Profiles can last indefinitely if not stopped.
  Sentry.stopProfiler()
  ```

  To learn more visit [Sentry's Continuous Profiling](https://docs.sentry.io/product/explore/profiling/transaction-vs-continuous-profiling/#continuous-profiling-mode) documentation page.

### Fixes

- Reduce excessive CPU usage when serializing breadcrumbs to disk for ANRs ([#4181](https://github.com/getsentry/sentry-java/pull/4181))
- Ensure app start type is set, even when ActivityLifecycleIntegration is not running ([#4250](https://github.com/getsentry/sentry-java/pull/4250))
- Use `SpringServletTransactionNameProvider` as fallback for Spring WebMVC ([#4263](https://github.com/getsentry/sentry-java/pull/4263))
  - In certain cases the SDK was not able to provide a transaction name automatically and thus did not finish the transaction for the request.
  - We now first try `SpringMvcTransactionNameProvider` which would provide the route as transaction name.
  - If that does not return anything, we try `SpringServletTransactionNameProvider` next, which returns the URL of the request.

### Behavioral Changes

- The user's `device.name` is not reported anymore via the device context, even if `options.isSendDefaultPii` is enabled ([#4179](https://github.com/getsentry/sentry-java/pull/4179))

### Dependencies

- Bump Gradle from v8.12.1 to v8.13.0 ([#4209](https://github.com/getsentry/sentry-java/pull/4209))
  - [changelog](https://github.com/gradle/gradle/blob/master/CHANGELOG.md#v8130)
  - [diff](https://github.com/gradle/gradle/compare/v8.12.1...v8.13.0)

## 8.4.0

### Fixes

- The SDK now handles `null` on many APIs instead of expecting a non `null` value ([#4245](https://github.com/getsentry/sentry-java/pull/4245))
  - Certain APIs like `setTag`, `setData`, `setExtra`, `setContext` previously caused a `NullPointerException` when invoked with either `null` key or value.
  - The SDK now tries to have a sane fallback when `null` is passed and no longer throws `NullPointerException`
  - If `null` is passed, the SDK will
    - do nothing if a `null` key is passed, returning `null` for non void methods
    - remove any previous value if the new value is set to `null`
- Add support for setting in-app-includes/in-app-excludes via AndroidManifest.xml ([#4240](https://github.com/getsentry/sentry-java/pull/4240))
- Modifications to OkHttp requests are now properly propagated to the affected span / breadcrumbs ([#4238](https://github.com/getsentry/sentry-java/pull/4238))
  - Please ensure the SentryOkHttpInterceptor is added last to your OkHttpClient, as otherwise changes to the `Request`  by subsequent interceptors won't be considered
- Fix "class ch.qos.logback.classic.spi.ThrowableProxyVO cannot be cast to class ch.qos.logback.classic.spi.ThrowableProxy" ([#4206](https://github.com/getsentry/sentry-java/pull/4206))
  - In this case we cannot report the `Throwable` to Sentry as it's not available
  - If you are using OpenTelemetry v1 `OpenTelemetryAppender`, please consider upgrading to v2
- Pass OpenTelemetry span attributes into TracesSampler callback ([#4253](https://github.com/getsentry/sentry-java/pull/4253))
  - `SamplingContext` now has a `getAttribute` method that grants access to OpenTelemetry span attributes via their String key (e.g. `http.request.method`)
- Fix AbstractMethodError when using SentryTraced for Jetpack Compose ([#4255](https://github.com/getsentry/sentry-java/pull/4255))
- Assume `http.client` for span `op` if not a root span ([#4257](https://github.com/getsentry/sentry-java/pull/4257))
- Avoid unnecessary copies when using `CopyOnWriteArrayList` ([#4247](https://github.com/getsentry/sentry-java/pull/4247))
  - This affects in particular `SentryTracer.getLatestActiveSpan` which would have previously copied all child span references. This may have caused `OutOfMemoryError` on certain devices due to high frequency of calling the method.

### Features

- The SDK now automatically propagates the trace-context to the native layer. This allows to connect errors on different layers of the application. ([#4137](https://github.com/getsentry/sentry-java/pull/4137))
- Capture OpenTelemetry span events ([#3564](https://github.com/getsentry/sentry-java/pull/3564))
  - OpenTelemetry spans may have exceptions attached to them (`openTelemetrySpan.recordException`). We can now send those to Sentry as errors.
  - Set `capture-open-telemetry-events=true` in `sentry.properties` to enable it
  - Set `sentry.capture-open-telemetry-events=true` in Springs `application.properties` to enable it
  - Set `sentry.captureOpenTelemetryEvents: true` in Springs `application.yml` to enable it

### Behavioural Changes

- Use `java.net.URI` for parsing URLs in `UrlUtils` ([#4210](https://github.com/getsentry/sentry-java/pull/4210))
  - This could affect grouping for issues with messages containing URLs that fall in known corner cases that were handled incorrectly previously (e.g. email in URL path)

### Internal

- Also use port when checking if a request is made to Sentry DSN ([#4231](https://github.com/getsentry/sentry-java/pull/4231))
  - For our OpenTelemetry integration we check if a span is for a request to Sentry
  - We now also consider the port when performing this check

### Dependencies

- Bump Native SDK from v0.7.20 to v0.8.1 ([#4137](https://github.com/getsentry/sentry-java/pull/4137))
  - [changelog](https://github.com/getsentry/sentry-native/blob/master/CHANGELOG.md#0810)
  - [diff](https://github.com/getsentry/sentry-native/compare/v0.7.20...0.8.1)

## 8.3.0

### Features

- Add HTTP server request headers from OpenTelemetry span attributes to sentry `request` in payload ([#4102](https://github.com/getsentry/sentry-java/pull/4102))
  - You have to explicitly enable each header by adding it to the [OpenTelemetry config](https://opentelemetry.io/docs/zero-code/java/agent/instrumentation/http/#capturing-http-request-and-response-headers)
  - Please only enable headers you actually want to send to Sentry. Some may contain sensitive data like PII, cookies, tokens etc.
  - We are no longer adding request/response headers to `contexts/otel/attributes` of the event.
- The `ignoredErrors` option is now configurable via the manifest property `io.sentry.traces.ignored-errors` ([#4178](https://github.com/getsentry/sentry-java/pull/4178))
- A list of active Spring profiles is attached to payloads sent to Sentry (errors, traces, etc.) and displayed in the UI when using our Spring or Spring Boot integrations ([#4147](https://github.com/getsentry/sentry-java/pull/4147))
  - This consists of an empty list when only the default profile is active
- Added `enableTraceIdGeneration` to the AndroidOptions. This allows Hybrid SDKs to "freeze" and control the trace and connect errors on different layers of the application ([4188](https://github.com/getsentry/sentry-java/pull/4188))
- Move to a single NetworkCallback listener to reduce number of IPC calls on Android ([#4164](https://github.com/getsentry/sentry-java/pull/4164))
- Add GraphQL Apollo Kotlin 4 integration ([#4166](https://github.com/getsentry/sentry-java/pull/4166))
- Add support for async dispatch requests to Spring Boot 2 and 3 ([#3983](https://github.com/getsentry/sentry-java/pull/3983))
  - To enable it, please set `sentry.keep-transactions-open-for-async-responses=true` in `application.properties` or `sentry.keepTransactionsOpenForAsyncResponses: true` in `application.yml`
- Add constructor to JUL `SentryHandler` for disabling external config ([#4208](https://github.com/getsentry/sentry-java/pull/4208))

### Fixes

- Filter strings that cannot be parsed as Regex no longer cause an SDK crash ([#4213](https://github.com/getsentry/sentry-java/pull/4213))
  - This was the case e.g. for `ignoredErrors`, `ignoredTransactions` and `ignoredCheckIns`
  - We now simply don't use such strings for Regex matching and only use them for String comparison
- `SentryOptions.setTracePropagationTargets` is no longer marked internal ([#4170](https://github.com/getsentry/sentry-java/pull/4170))
- Session Replay: Fix crash when a navigation breadcrumb does not have "to" destination ([#4185](https://github.com/getsentry/sentry-java/pull/4185))
- Session Replay: Cap video segment duration to maximum 5 minutes to prevent endless video encoding in background ([#4185](https://github.com/getsentry/sentry-java/pull/4185))
- Check `tracePropagationTargets` in OpenTelemetry propagator ([#4191](https://github.com/getsentry/sentry-java/pull/4191))
  - If a URL can be retrieved from OpenTelemetry span attributes, we check it against `tracePropagationTargets` before attaching `sentry-trace` and `baggage` headers to outgoing requests
  - If no URL can be retrieved we always attach the headers
- Fix `ignoredErrors`, `ignoredTransactions` and `ignoredCheckIns` being unset by external options like `sentry.properties` or ENV vars ([#4207](https://github.com/getsentry/sentry-java/pull/4207))
  - Whenever parsing of external options was enabled (`enableExternalConfiguration`), which is the default for many integrations, the values set on `SentryOptions` passed to `Sentry.init` would be lost
  - Even if the value was not set in any external configuration it would still be set to an empty list

### Behavioural Changes

- The class `io.sentry.spring.jakarta.webflux.ReactorUtils` is now deprecated, please use `io.sentry.reactor.SentryReactorUtils` in the new `sentry-reactor` module instead ([#4155](https://github.com/getsentry/sentry-java/pull/4155))
  - The new module will be exposed as an `api` dependency when using `sentry-spring-boot-jakarta` (Spring Boot 3) or `sentry-spring-jakarta` (Spring 6). 
    Therefore, if you're using one of those modules, changing your imports will suffice.

## 8.2.0

### Breaking Changes

- The Kotlin Language version is now set to 1.6 ([#3936](https://github.com/getsentry/sentry-java/pull/3936))

### Features

- Create onCreate and onStart spans for all Activities ([#4025](https://github.com/getsentry/sentry-java/pull/4025))
- Add split apks info to the `App` context ([#3193](https://github.com/getsentry/sentry-java/pull/3193))
- Expose new `withSentryObservableEffect` method overload that accepts `SentryNavigationListener` as a parameter ([#4143](https://github.com/getsentry/sentry-java/pull/4143))
  - This allows sharing the same `SentryNavigationListener` instance across fragments and composables to preserve the trace 
- (Internal) Add API to filter native debug images based on stacktrace addresses ([#4089](https://github.com/getsentry/sentry-java/pull/4089))
- Propagate sampling random value ([#4153](https://github.com/getsentry/sentry-java/pull/4153))
  - The random value used for sampling traces is now sent to Sentry and attached to the `baggage` header on outgoing requests
- Update `sampleRate` that is sent to Sentry and attached to the `baggage` header on outgoing requests ([#4158](https://github.com/getsentry/sentry-java/pull/4158))
  - If the SDK uses its `sampleRate` or `tracesSampler` callback, it now updates the `sampleRate` in Dynamic Sampling Context.

### Fixes

- Log a warning when envelope or items are dropped due to rate limiting ([#4148](https://github.com/getsentry/sentry-java/pull/4148))
- Do not log if `OtelContextScopesStorage` cannot be found ([#4127](https://github.com/getsentry/sentry-java/pull/4127))
  - Previously `java.lang.ClassNotFoundException: io.sentry.opentelemetry.OtelContextScopesStorage` was shown in the log if the class could not be found.
  - This is just a lookup the SDK performs to configure itself. The SDK also works without OpenTelemetry.
- Session Replay: Fix various crashes and issues ([#4135](https://github.com/getsentry/sentry-java/pull/4135))
  - Fix `FileNotFoundException` when trying to read/write `.ongoing_segment` file
  - Fix `IllegalStateException` when registering `onDrawListener`
  - Fix SIGABRT native crashes on Motorola devices when encoding a video
- Mention javadoc and sources for published artifacts in Gradle `.module` metadata ([#3936](https://github.com/getsentry/sentry-java/pull/3936))
- (Jetpack Compose) Modifier.sentryTag now uses Modifier.Node ([#4029](https://github.com/getsentry/sentry-java/pull/4029))
  - This allows Composables that use this modifier to be skippable

### Dependencies

- Bump Native SDK from v0.7.19 to v0.7.20 ([#4128](https://github.com/getsentry/sentry-java/pull/4128))
  - [changelog](https://github.com/getsentry/sentry-native/blob/master/CHANGELOG.md#0720)
  - [diff](https://github.com/getsentry/sentry-native/compare/v0.7.19...0.7.20)
- Bump Gradle from v8.9.0 to v8.12.1 ([#4106](https://github.com/getsentry/sentry-java/pull/4106))
  - [changelog](https://github.com/gradle/gradle/blob/master/CHANGELOG.md#v8121)
  - [diff](https://github.com/gradle/gradle/compare/v8.9.0...v8.12.1)

## 8.1.0

### Features

- Add `options.ignoredErrors` to filter out errors that match a certain String or Regex ([#4083](https://github.com/getsentry/sentry-java/pull/4083))
  - The matching is attempted on `event.message`, `event.formatted`, and `{event.throwable.class.name}: {event.throwable.message}`
  - Can be set in `sentry.properties`, e.g. `ignored-errors=Some error,Another .*`
  - Can be set in environment variables, e.g. `SENTRY_IGNORED_ERRORS=Some error,Another .*`
  - For Spring Boot, it can be set in `application.properties`, e.g. `sentry.ignored-errors=Some error,Another .*`
- Log OpenTelemetry related Sentry config ([#4122](https://github.com/getsentry/sentry-java/pull/4122))

### Fixes

- Avoid logging an error when a float is passed in the manifest ([#4031](https://github.com/getsentry/sentry-java/pull/4031))
- Add `request` details to transactions created through OpenTelemetry ([#4098](https://github.com/getsentry/sentry-java/pull/4098))
  - We now add HTTP request method and URL where Sentry expects it to display it in Sentry UI
- Remove `java.lang.ClassNotFoundException` debug logs when searching for OpenTelemetry marker classes ([#4091](https://github.com/getsentry/sentry-java/pull/4091))
  - There was up to three of these, one for `io.sentry.opentelemetry.agent.AgentMarker`, `io.sentry.opentelemetry.agent.AgentlessMarker` and `io.sentry.opentelemetry.agent.AgentlessSpringMarker`.
  - These were not indicators of something being wrong but rather the SDK looking at what is available at runtime to configure itself accordingly.
- Do not instrument File I/O operations if tracing is disabled ([#4051](https://github.com/getsentry/sentry-java/pull/4051))
- Do not instrument User Interaction multiple times ([#4051](https://github.com/getsentry/sentry-java/pull/4051))
- Speed up view traversal to find touched target in `UserInteractionIntegration` ([#4051](https://github.com/getsentry/sentry-java/pull/4051))
- Reduce IPC/Binder calls performed by the SDK ([#4058](https://github.com/getsentry/sentry-java/pull/4058))

### Behavioural Changes

- Reduce the number of broadcasts the SDK is subscribed for ([#4052](https://github.com/getsentry/sentry-java/pull/4052))
  - Drop `TempSensorBreadcrumbsIntegration`
  - Drop `PhoneStateBreadcrumbsIntegration`
  - Reduce number of broadcasts in `SystemEventsBreadcrumbsIntegration`

Current list of the broadcast events can be found [here](https://github.com/getsentry/sentry-java/blob/9b8dc0a844d10b55ddeddf55d278c0ab0f86421c/sentry-android-core/src/main/java/io/sentry/android/core/SystemEventsBreadcrumbsIntegration.java#L131-L153). If you'd like to subscribe for more events, consider overriding the `SystemEventsBreadcrumbsIntegration` as follows:

```kotlin
SentryAndroid.init(context) { options ->
    options.integrations.removeAll { it is SystemEventsBreadcrumbsIntegration }
    options.integrations.add(SystemEventsBreadcrumbsIntegration(context, SystemEventsBreadcrumbsIntegration.getDefaultActions() + listOf(/* your custom actions */)))
}
```

If you would like to keep some of the default broadcast events as breadcrumbs, consider opening a [GitHub issue](https://github.com/getsentry/sentry-java/issues/new).
- Set mechanism `type` to `suppressed` for suppressed exceptions ([#4125](https://github.com/getsentry/sentry-java/pull/4125))
  - This helps to distinguish an exceptions cause from any suppressed exceptions in the Sentry UI

### Dependencies

- Bump Spring Boot to `3.4.2` ([#4081](https://github.com/getsentry/sentry-java/pull/4081))
- Bump Native SDK from v0.7.14 to v0.7.19 ([#4076](https://github.com/getsentry/sentry-java/pull/4076))
  - [changelog](https://github.com/getsentry/sentry-native/blob/master/CHANGELOG.md#0719)
  - [diff](https://github.com/getsentry/sentry-native/compare/v0.7.14...0.7.19)

## 8.0.0

### Summary

Version 8 of the Sentry Android/Java SDK brings a variety of features and fixes. The most notable changes are:

- `Hub` has been replaced by `Scopes`
- New `Scope` types have been introduced, see "Behavioural Changes" for more details.
- Lifecycle tokens have been introduced to manage `Scope` lifecycle, see "Behavioural Changes" for more details.
- Bumping `minSdk` level to 21 (Android 5.0)
- Our `sentry-opentelemetry-agent` has been improved and now works in combination with the rest of Sentry. You may now combine OpenTelemetry and Sentry for instrumenting your application.
    - You may now use both OpenTelemetry SDK and Sentry SDK to capture transactions and spans. They can also be mixed and end up on the same transaction.
    - OpenTelemetry extends the Sentry SDK by adding spans for numerous integrations, like Ktor, Vert.x and MongoDB. Please check [the OpenTelemetry GitHub repository](https://github.com/open-telemetry/opentelemetry-java-instrumentation/tree/main/instrumentation) for a full list.
    - OpenTelemetry allows propagating trace information from and to additional libraries, that Sentry did not support before, for example gRPC.
    - OpenTelemetry also has broader support for propagating the Sentry `Scopes` through reactive libraries like RxJava.
- The SDK is now compatible with Spring Boot 3.4
- We now support GraphQL v22 (`sentry-graphql-22`)
- Metrics have been removed

Please take a look at [our migration guide in docs](https://docs.sentry.io/platforms/java/migration/7.x-to-8.0).

### Sentry Self-hosted Compatibility

This SDK version is compatible with a self-hosted version of Sentry `22.12.0` or higher. If you are using an older version of [self-hosted Sentry](https://develop.sentry.dev/self-hosted/) (aka onpremise), you will need to [upgrade](https://develop.sentry.dev/self-hosted/releases/). If you're using `sentry.io` no action is required.

### Breaking Changes

- The Android minSdk level for all Android modules is now 21 ([#3852](https://github.com/getsentry/sentry-java/pull/3852))
- The minSdk level for sentry-android-ndk changed from 19 to 21 ([#3851](https://github.com/getsentry/sentry-java/pull/3851))
- Throw IllegalArgumentException when calling Sentry.init on Android ([#3596](https://github.com/getsentry/sentry-java/pull/3596))
- Metrics have been removed from the SDK ([#3774](https://github.com/getsentry/sentry-java/pull/3774))
    - Metrics will return but we don't know in what exact form yet
- `enableTracing` option (a.k.a `enable-tracing`) has been removed from the SDK ([#3776](https://github.com/getsentry/sentry-java/pull/3776))
    - Please set `tracesSampleRate` to a value >= 0.0 for enabling performance instead. The default value is `null` which means performance is disabled.
- Replace `synchronized` methods and blocks with `ReentrantLock` (`AutoClosableReentrantLock`) ([#3715](https://github.com/getsentry/sentry-java/pull/3715))
    - If you are subclassing any Sentry classes, please check if the parent class used `synchronized` before. Please make sure to use the same lock object as the parent class in that case.
- `traceOrigins` option (`io.sentry.traces.tracing-origins` in manifest) has been removed, please use `tracePropagationTargets` (`io.sentry.traces.trace-propagation-targets` in manifest`) instead ([#3780](https://github.com/getsentry/sentry-java/pull/3780))
- `profilingEnabled` option (`io.sentry.traces.profiling.enable` in manifest) has been removed, please use `profilesSampleRate` (`io.sentry.traces.profiling.sample-rate` instead) instead ([#3780](https://github.com/getsentry/sentry-java/pull/3780))
- `shutdownTimeout` option has been removed, please use `shutdownTimeoutMillis` instead ([#3780](https://github.com/getsentry/sentry-java/pull/3780))
- `profilingTracesIntervalMillis` option for Android has been removed ([#3780](https://github.com/getsentry/sentry-java/pull/3780))
- `io.sentry.session-tracking.enable` manifest option has been removed ([#3780](https://github.com/getsentry/sentry-java/pull/3780))
- `Sentry.traceHeaders()` method has been removed, please use `Sentry.getTraceparent()` instead ([#3718](https://github.com/getsentry/sentry-java/pull/3718))
- `Sentry.reportFullDisplayed()` method has been removed, please use `Sentry.reportFullyDisplayed()` instead ([#3717](https://github.com/getsentry/sentry-java/pull/3717))
- `User.other` has been removed, please use `data` instead ([#3780](https://github.com/getsentry/sentry-java/pull/3780))
- `SdkVersion.getIntegrations()` has been removed, please use `getIntegrationSet` instead ([#3780](https://github.com/getsentry/sentry-java/pull/3780))
- `SdkVersion.getPackages()` has been removed, please use `getPackageSet()` instead ([#3780](https://github.com/getsentry/sentry-java/pull/3780))
- `Device.language` has been removed, please use `locale` instead ([#3780](https://github.com/getsentry/sentry-java/pull/3780))
- `TraceContext.user` and `TraceContextUser` class have been removed, please use `userId` on `TraceContext` instead ([#3780](https://github.com/getsentry/sentry-java/pull/3780))
- `TransactionContext.fromSentryTrace()` has been removed, please use `Sentry.continueTrace()` instead ([#3780](https://github.com/getsentry/sentry-java/pull/3780))
- `SentryDataFetcherExceptionHandler` has been removed, please use `SentryGenericDataFetcherExceptionHandler` in combination with `SentryInstrumentation` instead ([#3780](https://github.com/getsentry/sentry-java/pull/3780))
- `sentry-android-okhttp` has been removed in favor of `sentry-okhttp`, removing android dependency from the module ([#3510](https://github.com/getsentry/sentry-java/pull/3510))
- `Contexts` no longer extends `ConcurrentHashMap`, instead we offer a selected set of methods.
- User segment has been removed ([#3512](https://github.com/getsentry/sentry-java/pull/3512))
- One of the `AndroidTransactionProfiler` constructors has been removed, please use a different one ([#3780](https://github.com/getsentry/sentry-java/pull/3780))
- Use String instead of UUID for SessionId ([#3834](https://github.com/getsentry/sentry-java/pull/3834))
    - The `Session` constructor now takes a `String` instead of a `UUID` for the `sessionId` parameter.
    - `Session.getSessionId()` now returns a `String` instead of a `UUID`.
- All status codes below 400 are now mapped to `SpanStatus.OK` ([#3869](https://github.com/getsentry/sentry-java/pull/3869))
- Change OkHttp sub-spans to span attributes ([#3556](https://github.com/getsentry/sentry-java/pull/3556))
    - This will reduce the number of spans created by the SDK
- `instrumenter` option should no longer be needed as our new OpenTelemetry integration now works in combination with the rest of Sentry

### Behavioural Changes

- We're introducing some new `Scope` types in the SDK, allowing for better control over what data is attached where. Previously there was a stack of scopes that was pushed and popped. Instead we now fork scopes for a given lifecycle and then restore the previous scopes. Since `Hub` is gone, it is also never cloned anymore. Separation of data now happens through the different scope types while making it easier to manipulate exactly what you need without having to attach data at the right time to have it apply where wanted.
    - Global scope is attached to all events created by the SDK. It can also be modified before `Sentry.init` has been called. It can be manipulated using `Sentry.configureScope(ScopeType.GLOBAL, (scope) -> { ... })`.
    - Isolation scope can be used e.g. to attach data to all events that come up while handling an incoming request. It can also be used for other isolation purposes. It can be manipulated using `Sentry.configureScope(ScopeType.ISOLATION, (scope) -> { ... })`. The SDK automatically forks isolation scope in certain cases like incoming requests, CRON jobs, Spring `@Async` and more.
    - Current scope is forked often and data added to it is only added to events that are created while this scope is active. Data is also passed on to newly forked child scopes but not to parents. It can be manipulated using `Sentry.configureScope(ScopeType.CURRENT, (scope) -> { ... })`.
- `Sentry.popScope` has been deprecated, please call `.close()` on the token returned by `Sentry.pushScope` instead or use it in a way described in more detail in [our migration guide](https://docs.sentry.io/platforms/java/migration/7.x-to-8.0).
- We have chosen a default scope that is used for `Sentry.configureScope()` as well as API like `Sentry.setTag()`
    - For Android the type defaults to `CURRENT` scope
    - For Backend and other JVM applicatons it defaults to `ISOLATION` scope
- Event processors on `Scope` can now be ordered by overriding the `getOrder` method on implementations of `EventProcessor`. NOTE: This order only applies to event processors on `Scope` but not `SentryOptions` at the moment. Feel free to request this if you need it.
- `Hub` is deprecated in favor of `Scopes`, alongside some `Hub` relevant APIs. More details can be found in [our migration guide](https://docs.sentry.io/platforms/java/migration/7.x-to-8.0).
- Send file name and path only if `isSendDefaultPii` is `true` ([#3919](https://github.com/getsentry/sentry-java/pull/3919))
- (Android) Enable Performance V2 by default ([#3824](https://github.com/getsentry/sentry-java/pull/3824))
    - With this change cold app start spans will include spans for ContentProviders, Application and Activity load.
- (Android) Replace thread id with kernel thread id in span data ([#3706](https://github.com/getsentry/sentry-java/pull/3706))
- (Android) The JNI layer for sentry-native has now been moved from sentry-java to sentry-native ([#3189](https://github.com/getsentry/sentry-java/pull/3189))
    - This now includes prefab support for sentry-native, allowing you to link and access the sentry-native API within your native app code
    - Checkout the `sentry-samples/sentry-samples-android` example on how to configure CMake and consume `sentry.h`
- The user ip-address is now only set to `"{{auto}}"` if `sendDefaultPii` is enabled ([#4072](https://github.com/getsentry/sentry-java/pull/4072))
  - This change gives you control over IP address collection directly on the client

### Features

- The SDK is now compatible with Spring Boot 3.4 ([#3939](https://github.com/getsentry/sentry-java/pull/3939))
- Our `sentry-opentelemetry-agent` has been completely reworked and now plays nicely with the rest of the Java SDK
    - You may also want to give this new agent a try even if you haven't used OpenTelemetry (with Sentry) before. It offers support for [many more libraries and frameworks](https://github.com/open-telemetry/opentelemetry-java-instrumentation/blob/main/docs/supported-libraries.md), improving on our trace propagation, `Scopes` (used to be `Hub`) propagation as well as performance instrumentation (i.e. more spans).
    - If you are using a framework we did not support before and currently resort to manual instrumentation, please give the agent a try. See [here for a list of supported libraries, frameworks and application servers](https://github.com/open-telemetry/opentelemetry-java-instrumentation/blob/main/docs/supported-libraries.md).
    - Please see [Java SDK docs](https://docs.sentry.io/platforms/java/tracing/instrumentation/opentelemetry/) for more details on how to set up the agent. Please make sure to select the correct SDK from the dropdown on the left side of the docs.
    - What's new about the Agent
        - When the OpenTelemetry Agent is used, Sentry API creates OpenTelemetry spans under the hood, handing back a wrapper object which bridges the gap between traditional Sentry API and OpenTelemetry. We might be replacing some of the Sentry performance API in the future.
            - This is achieved by configuring the SDK to use `OtelSpanFactory` instead of `DefaultSpanFactory` which is done automatically by the auto init of the Java Agent.
        - OpenTelemetry spans are now only turned into Sentry spans when they are finished so they can be sent to the Sentry server.
        - Now registers an OpenTelemetry `Sampler` which uses Sentry sampling configuration
        - Other Performance integrations automatically stop creating spans to avoid duplicate spans
        - The Sentry SDK now makes use of OpenTelemetry `Context` for storing Sentry `Scopes` (which is similar to what used to be called `Hub`) and thus relies on OpenTelemetry for `Context` propagation.
        - Classes used for the previous version of our OpenTelemetry support have been deprecated but can still be used manually. We're not planning to keep the old agent around in favor of less complexity in the SDK.
- Add `sentry-opentelemetry-agentless-spring` module ([#4000](https://github.com/getsentry/sentry-java/pull/4000))
    - This module can be added as a dependency when using Sentry with OpenTelemetry and Spring Boot but don't want to use our Agent. It takes care of configuring OpenTelemetry for use with Sentry.
    - You may want to set `OTEL_LOGS_EXPORTER=none;OTEL_METRICS_EXPORTER=none;OTEL_TRACES_EXPORTER=none` env vars to not have the log flooded with error messages regarding OpenTelemetry features we don't use.
- Add `sentry-opentelemetry-agentless` module ([#3961](https://github.com/getsentry/sentry-java/pull/3961))
    - This module can be added as a dependency when using Sentry with OpenTelemetry but don't want to use our Agent. It takes care of configuring OpenTelemetry for use with Sentry.
    - To enable the auto configuration of it, please set `-Dotel.java.global-autoconfigure.enabled=true` on the `java` command, when starting your application.
    - You may also want to set `OTEL_LOGS_EXPORTER=none;OTEL_METRICS_EXPORTER=none;OTEL_TRACES_EXPORTER=none` env vars to not have the log flooded with error messages regarding OpenTelemetry features we don't use.
- `OpenTelemetryUtil.applyOpenTelemetryOptions` now takes an enum instead of a boolean for its mode
- Add `openTelemetryMode` option ([#3994](https://github.com/getsentry/sentry-java/pull/3994))
    - It defaults to `AUTO` meaning the SDK will figure out how to best configure itself for use with OpenTelemetry
    - Use of OpenTelemetry can also be disabled completely by setting it to `OFF` ([#3995](https://github.com/getsentry/sentry-java/pull/3995))
        - In this case even if OpenTelemetry is present, the Sentry SDK will not use it
    - Use `AGENT` when using `sentry-opentelemetry-agent`
    - Use `AGENTLESS` when using `sentry-opentelemetry-agentless`
    - Use `AGENTLESS_SPRING` when using `sentry-opentelemetry-agentless-spring`
- Add `ignoredTransactions` option to filter out transactions by name ([#3871](https://github.com/getsentry/sentry-java/pull/3871))
    - can be used via ENV vars, e.g. `SENTRY_IGNORED_TRANSACTIONS=POST /person/,GET /pers.*`
    - can also be set in options directly, e.g. `options.setIgnoredTransactions(...)`
    - can also be set in `sentry.properties`, e.g. `ignored-transactions=POST /person/,GET /pers.*`
    - can also be set in Spring config `application.properties`, e.g. `sentry.ignored-transactions=POST /person/,GET /pers.*`
- Add `scopeBindingMode` to `SpanOptions` ([#4004](https://github.com/getsentry/sentry-java/pull/4004))
    - This setting only affects the SDK when used with OpenTelemetry.
    - Defaults to `AUTO` meaning the SDK will decide whether the span should be bound to the current scope. It will not bind transactions to scope using `AUTO`, it will only bind spans where the parent span is on the current scope.
    - `ON` sets the new span on the current scope.
    - `OFF` does not set the new span on the scope.
- Add `ignoredSpanOrigins` option for ignoring spans coming from certain integrations
    - We pre-configure this to ignore Performance instrumentation for Spring and other integrations when using our OpenTelemetry Agent to avoid duplicate spans
- Support `graphql-java` v22 via a new module `sentry-graphql-22` ([#3740](https://github.com/getsentry/sentry-java/pull/3740))
    - If you are using `graphql-java` v21 or earlier, you can use the `sentry-graphql` module
    - For `graphql-java` v22 and newer please use the `sentry-graphql-22` module
- We now provide a `SentryInstrumenter` bean directly for Spring (Boot) if there is none yet instead of using `GraphQlSourceBuilderCustomizer` to add the instrumentation ([#3744](https://github.com/getsentry/sentry-java/pull/3744))
    - It is now also possible to provide a bean of type `SentryGraphqlInstrumentation.BeforeSpanCallback` which is then used by `SentryInstrumenter`
- Add data fetching environment hint to breadcrumb for GraphQL (#3413) ([#3431](https://github.com/getsentry/sentry-java/pull/3431))
- Report exceptions returned by Throwable.getSuppressed() to Sentry as exception groups ([#3396] https://github.com/getsentry/sentry-java/pull/3396)
  - Any suppressed exceptions are added to the issue details page in Sentry, the same way any cause is.
  - We are planning to improve how we visualize suppressed exceptions. See https://github.com/getsentry/sentry-java/issues/4059
- Enable `ThreadLocalAccessor` for Spring Boot 3 WebFlux by default ([#4023](https://github.com/getsentry/sentry-java/pull/4023))
- Allow passing `environment` to `CheckinUtils.withCheckIn` ([3889](https://github.com/getsentry/sentry-java/pull/3889))
- Add `globalHubMode` to options ([#3805](https://github.com/getsentry/sentry-java/pull/3805))
    - `globalHubMode` used to only be a param on `Sentry.init`. To make it easier to be used in e.g. Desktop environments, we now additionally added it as an option on SentryOptions that can also be set via `sentry.properties`.
    - If both the param on `Sentry.init` and the option are set, the option will win. By default the option is set to `null` meaning whatever is passed to `Sentry.init` takes effect.
- Lazy uuid generation for SentryId and SpanId ([#3770](https://github.com/getsentry/sentry-java/pull/3770))
- Faster generation of Sentry and Span IDs ([#3818](https://github.com/getsentry/sentry-java/pull/3818))
    - Uses faster implementation to convert UUID to SentryID String
    - Uses faster Random implementation to generate UUIDs
- Android 15: Add support for 16KB page sizes ([#3851](https://github.com/getsentry/sentry-java/pull/3851))
    - See https://developer.android.com/guide/practices/page-sizes for more details
- Add init priority settings ([#3674](https://github.com/getsentry/sentry-java/pull/3674))
    - You may now set `forceInit=true` (`force-init` for `.properties` files) to ensure a call to Sentry.init / SentryAndroid.init takes effect
- Add force init option to Android Manifest ([#3675](https://github.com/getsentry/sentry-java/pull/3675))
    - Use `<meta-data android:name="io.sentry.force-init" android:value="true" />` to ensure Sentry Android auto init is not easily overwritten
- Attach request body for `application/x-www-form-urlencoded` requests in Spring ([#3731](https://github.com/getsentry/sentry-java/pull/3731))
    - Previously request body was only attached for `application/json` requests
- Set breadcrumb level based on http status ([#3771](https://github.com/getsentry/sentry-java/pull/3771))
- Emit transaction.data inside contexts.trace.data ([#3735](https://github.com/getsentry/sentry-java/pull/3735))
    - Also does not emit `transaction.data` in `extras` anymore
- Add a sample for showcasing Sentry with OpenTelemetry for Spring Boot 3 with our Java agent (`sentry-samples-spring-boot-jakarta-opentelemetry`) ([#3856](https://github.com/getsentry/sentry-java/pull/3828))
- Add a sample for showcasing Sentry with OpenTelemetry for Spring Boot 3 without our Java agent (`sentry-samples-spring-boot-jakarta-opentelemetry-noagent`) ([#3856](https://github.com/getsentry/sentry-java/pull/3856))
- Add a sample for showcasing Sentry with OpenTelemetry (`sentry-samples-console-opentelemetry-noagent`) ([#3856](https://github.com/getsentry/sentry-java/pull/3862))

### Fixes

- Fix incoming defer sampling decision `sentry-trace` header ([#3942](https://github.com/getsentry/sentry-java/pull/3942))
    - A `sentry-trace` header that only contains trace ID and span ID but no sampled flag (`-1`, `-0` suffix) means the receiving system can make its own sampling decision
    - When generating `sentry-trace` header from `PropagationContext` we now copy the `sampled` flag.
    - In `TransactionContext.fromPropagationContext` when there is no parent sampling decision, keep the decision `null` so a new sampling decision is made instead of defaulting to `false`
- Fix order of calling `close` on previous Sentry instance when re-initializing ([#3750](https://github.com/getsentry/sentry-java/pull/3750))
    - Previously some parts of Sentry were immediately closed after re-init that should have stayed open and some parts of the previous init were never closed
- All status codes below 400 are now mapped to `SpanStatus.OK` ([#3869](https://github.com/getsentry/sentry-java/pull/3869))
- Improve ignored check performance ([#3992](https://github.com/getsentry/sentry-java/pull/3992))
    - Checking if a span origin, a transaction or a checkIn should be ignored is now faster
- Cache requests for Spring using Springs `ContentCachingRequestWrapper` instead of our own Wrapper to also cache parameters ([#3641](https://github.com/getsentry/sentry-java/pull/3641))
    - Previously only the body was cached which could lead to problems in the FilterChain as Request parameters were not available
- Close backpressure monitor on SDK shutdown ([#3998](https://github.com/getsentry/sentry-java/pull/3998))
    - Due to the backpressure monitor rescheduling a task to run every 10s, it very likely caused shutdown to wait the full `shutdownTimeoutMillis` (defaulting to 2s) instead of being able to terminate immediately
- Let OpenTelemetry auto instrumentation handle extracting and injecting tracing information if present ([#3953](https://github.com/getsentry/sentry-java/pull/3953))
    - Our integrations no longer call `.continueTrace` and also do not inject tracing headers if the integration has been added to `ignoredSpanOrigins`
- Fix testTag not working for Jetpack Compose user interaction tracking ([#3878](https://github.com/getsentry/sentry-java/pull/3878))
- Mark `DiskFlushNotification` hint flushed when rate limited ([#3892](https://github.com/getsentry/sentry-java/pull/3892))
    - Our `UncaughtExceptionHandlerIntegration` waited for the full flush timeout duration (default 15s) when rate limited.
- Do not replace `op` with auto generated content for OpenTelemetry spans with span kind `INTERNAL` ([#3906](https://github.com/getsentry/sentry-java/pull/3906))
- Add `enable-spotlight` and `spotlight-connection-url` to external options and check if spotlight is enabled when deciding whether to inspect an OpenTelemetry span for connecting to splotlight ([#3709](https://github.com/getsentry/sentry-java/pull/3709))
- Trace context on `Contexts.setTrace` has been marked `@NotNull` ([#3721](https://github.com/getsentry/sentry-java/pull/3721))
    - Setting it to `null` would cause an exception.
    - Transactions are dropped if trace context is missing
- Remove internal annotation on `SpanOptions` ([#3722](https://github.com/getsentry/sentry-java/pull/3722))
- `SentryLogbackInitializer` is now public ([#3723](https://github.com/getsentry/sentry-java/pull/3723))
- Parse and use `send-default-pii` and `max-request-body-size` from `sentry.properties` ([#3534](https://github.com/getsentry/sentry-java/pull/3534))
- `TracesSampler` is now only created once in `SentryOptions` instead of creating a new one for every `Hub` (which is now `Scopes`). This means we're now creating fewer `SecureRandom` instances.

### Internal

- Make `SentryClient` constructor public ([#4045](https://github.com/getsentry/sentry-java/pull/4045))
- Warm starts cleanup ([#3954](https://github.com/getsentry/sentry-java/pull/3954))

### Changes in pre-releases

These changes have been made during development of `8.0.0`. You may skip this section. We just put it here for sake of completeness.

- Extract OpenTelemetry `URL_PATH` span attribute into description ([#3933](https://github.com/getsentry/sentry-java/pull/3933))
- Replace OpenTelemetry `ContextStorage` wrapper with `ContextStorageProvider` ([#3938](https://github.com/getsentry/sentry-java/pull/3938))
    - The wrapper had to be put in place before any call to `Context` whereas `ContextStorageProvider` is automatically invoked at the correct time.
- Send `otel.kind` to Sentry ([#3907](https://github.com/getsentry/sentry-java/pull/3907))
- Spring Boot now automatically detects if OpenTelemetry is available and makes use of it ([#3846](https://github.com/getsentry/sentry-java/pull/3846))
    - This is only enabled if there is no OpenTelemetry agent available
    - We prefer to use the OpenTelemetry agent as it offers more auto instrumentation
    - In some cases the OpenTelemetry agent cannot be used, please see https://opentelemetry.io/docs/zero-code/java/spring-boot-starter/ for more details on when to prefer the Agent and when the Spring Boot starter makes more sense.
    - In this mode the SDK makes use of the `OpenTelemetry` bean that is created by `opentelemetry-spring-boot-starter` instead of `GlobalOpenTelemetry`
- Spring Boot now automatically detects our OpenTelemetry agent if its auto init is disabled ([#3848](https://github.com/getsentry/sentry-java/pull/3848))
    - This means Spring Boot config mechanisms can now be combined with our OpenTelemetry agent
    - The `sentry-opentelemetry-extra` module has been removed again, most classes have been moved to `sentry-opentelemetry-bootstrap` which is loaded into the bootstrap classloader (i.e. `null`) when our Java agent is used. The rest has been moved into `sentry-opentelemetry-agentcustomization` and is loaded into the agent classloader when our Java agent is used.
    - The `sentry-opentelemetry-bootstrap` and `sentry-opentelemetry-agentcustomization` modules can be used without the agent as well, in which case all classes are loaded into the application classloader. Check out our `sentry-samples-spring-boot-jakarta-opentelemetry-noagent` sample.
    - In this mode the SDK makes use of `GlobalOpenTelemetry`
- Automatically set span factory based on presence of OpenTelemetry ([#3858](https://github.com/getsentry/sentry-java/pull/3858))
    - `SentrySpanFactoryHolder` has been removed as it is no longer required.

- Replace deprecated `SimpleInstrumentation` with `SimplePerformantInstrumentation` for graphql 22 ([#3974](https://github.com/getsentry/sentry-java/pull/3974))
- We now hold a strong reference to the underlying OpenTelemetry span when it is created through Sentry API ([#3997](https://github.com/getsentry/sentry-java/pull/3997))
    - This keeps it from being garbage collected too early
- Defer sampling decision by setting `sampled` to `null` in `PropagationContext` when using OpenTelemetry in case of an incoming defer sampling `sentry-trace` header. ([#3945](https://github.com/getsentry/sentry-java/pull/3945))
- Build `PropagationContext` from `SamplingDecision` made by `SentrySampler` instead of parsing headers and potentially ignoring a sampling decision in case a `sentry-trace` header comes in with deferred sampling decision. ([#3947](https://github.com/getsentry/sentry-java/pull/3947))
- The Sentry OpenTelemetry Java agent now makes sure Sentry `Scopes` storage is initialized even if the agents auto init is disabled ([#3848](https://github.com/getsentry/sentry-java/pull/3848))
    - This is required for all integrations to work together with our OpenTelemetry Java agent if its auto init has been disabled and the SDKs init should be used instead.
- Fix `startChild` for span that is not in current OpenTelemetry `Context` ([#3862](https://github.com/getsentry/sentry-java/pull/3862))
    - Starting a child span from a transaction that wasn't in the current `Context` lead to multiple transactions being created (one for the transaction and another per span created).
- Add `auto.graphql.graphql22` to ignored span origins when using OpenTelemetry ([#3828](https://github.com/getsentry/sentry-java/pull/3828))
- Use OpenTelemetry span name as fallback for transaction name ([#3557](https://github.com/getsentry/sentry-java/pull/3557))
    - In certain cases we were sending transactions as "<unlabeled transaction>" when using OpenTelemetry
- Add OpenTelemetry span data to Sentry span ([#3593](https://github.com/getsentry/sentry-java/pull/3593))
- No longer selectively copy OpenTelemetry attributes to Sentry spans / transactions `data` ([#3663](https://github.com/getsentry/sentry-java/pull/3663))
- Remove `PROCESS_COMMAND_ARGS` (`process.command_args`) OpenTelemetry span attribute as it can be very large ([#3664](https://github.com/getsentry/sentry-java/pull/3664))
- Use RECORD_ONLY sampling decision if performance is disabled ([#3659](https://github.com/getsentry/sentry-java/pull/3659))
    - Also fix check whether Performance is enabled when making a sampling decision in the OpenTelemetry sampler
- Sentry OpenTelemetry Java Agent now sets Instrumenter to SENTRY (used to be OTEL) ([#3697](https://github.com/getsentry/sentry-java/pull/3697))
- Set span origin in `ActivityLifecycleIntegration` on span options instead of after creating the span / transaction ([#3702](https://github.com/getsentry/sentry-java/pull/3702))
    - This allows spans to be filtered by span origin on creation
- Honor ignored span origins in `SentryTracer.startChild` ([#3704](https://github.com/getsentry/sentry-java/pull/3704))
- Use span id of remote parent ([#3548](https://github.com/getsentry/sentry-java/pull/3548))
    - Traces were broken because on an incoming request, OtelSentrySpanProcessor did not set the parentSpanId on the span correctly. Traces were not referencing the actual parent span but some other (random) span ID which the server doesn't know.
- Attach active span to scope when using OpenTelemetry ([#3549](https://github.com/getsentry/sentry-java/pull/3549))
    - Errors weren't linked to traces correctly due to parts of the SDK not knowing the current span
- Record dropped spans in client report when sampling out OpenTelemetry spans ([#3552](https://github.com/getsentry/sentry-java/pull/3552))
- Retrieve the correct current span from `Scope`/`Scopes` when using OpenTelemetry ([#3554](https://github.com/getsentry/sentry-java/pull/3554))
- Support spans that are split into multiple batches ([#3539](https://github.com/getsentry/sentry-java/pull/3539))
    - When spans belonging to a single transaction were split into multiple batches for SpanExporter, we did not add all spans because the isSpanTooOld check wasn't inverted.
- Partially fix bootstrap class loading ([#3543](https://github.com/getsentry/sentry-java/pull/3543))
    - There was a problem with two separate Sentry `Scopes` being active inside each OpenTelemetry `Context` due to using context keys from more than one class loader.
- The Spring Boot 3 WebFlux sample now uses our GraphQL v22 integration ([#3828](https://github.com/getsentry/sentry-java/pull/3828))
- Do not ignore certain span origins for OpenTelemetry without agent ([#3856](https://github.com/getsentry/sentry-java/pull/3856))
- `span.startChild` now uses `.makeCurrent()` by default ([#3544](https://github.com/getsentry/sentry-java/pull/3544))
    - This caused an issue where the span tree wasn't correct because some spans were not added to their direct parent
- Do not set the exception group marker when there is a suppressed exception ([#4056](https://github.com/getsentry/sentry-java/pull/4056))
    - Due to how grouping works in Sentry currently sometimes the suppressed exception is treated as the main exception. This change ensures we keep using the main exception and not change how grouping works.
    - As a consequence the list of exceptions in the group on top of an issue is no longer shown in Sentry UI.
    - We are planning to improve this in the future but opted for this fix first.

### Dependencies

- Bump Native SDK from v0.7.0 to v0.7.17 ([#3441](https://github.com/getsentry/sentry-java/pull/3189)) ([#3851](https://github.com/getsentry/sentry-java/pull/3851)) ([#3914](https://github.com/getsentry/sentry-java/pull/3914)) ([#4003](https://github.com/getsentry/sentry-java/pull/4003))
    - [changelog](https://github.com/getsentry/sentry-native/blob/master/CHANGELOG.md#0717)
    - [diff](https://github.com/getsentry/sentry-native/compare/0.7.0...0.7.17)
- Bump OpenTelemetry to 1.44.1, OpenTelemetry Java Agent to 2.10.0 and Semantic Conventions to 1.28.0 ([#3668](https://github.com/getsentry/sentry-java/pull/3668)) ([#3935](https://github.com/getsentry/sentry-java/pull/3935))

### Migration Guide / Deprecations

Please take a look at [our migration guide in docs](https://docs.sentry.io/platforms/java/migration/7.x-to-8.0).

- `Hub` has been deprecated, we're replacing the following:
    - `IHub` has been replaced by `IScopes`, however you should be able to simply pass `IHub` instances to code expecting `IScopes`, allowing for an easier migration.
    - `HubAdapter.getInstance()` has been replaced by `ScopesAdapter.getInstance()`
    - The `.clone()` method on `IHub`/`IScopes` has been deprecated, please use `.pushScope()` or `.pushIsolationScope()` instead
    - Some internal methods like `.getCurrentHub()` and `.setCurrentHub()` have also been replaced.
- `Sentry.popScope` has been replaced by calling `.close()` on the token returned by `Sentry.pushScope()` and `Sentry.pushIsolationScope()`. The token can also be used in a `try` block like this:

```
try (final @NotNull ISentryLifecycleToken ignored = Sentry.pushScope()) {
  // this block has its separate current scope
}
```

as well as:


```
try (final @NotNull ISentryLifecycleToken ignored = Sentry.pushIsolationScope()) {
  // this block has its separate isolation scope
}
```
- Classes used by our previous OpenTelemetry integration have been deprecated (`SentrySpanProcessor`, `SentryPropagator`, `OpenTelemetryLinkErrorEventProcessor`). Please take a look at [docs](https://docs.sentry.io/platforms/java/tracing/instrumentation/opentelemetry/) on how to setup OpenTelemetry in v8.

You may also use `LifecycleHelper.close(token)`, e.g. in case you need to pass the token around for closing later.


### Changes from `rc.4`

If you have been using `8.0.0-rc.4` of the Java SDK, here's the new changes that have been included in the `8.0.0` release:

- Make `SentryClient` constructor public ([#4045](https://github.com/getsentry/sentry-java/pull/4045))
- The user ip-address is now only set to `"{{auto}}"` if sendDefaultPii is enabled ([#4072](https://github.com/getsentry/sentry-java/pull/4072))
    - This change gives you control over IP address collection directly on the client
- Do not set the exception group marker when there is a suppressed exception ([#4056](https://github.com/getsentry/sentry-java/pull/4056))
    - Due to how grouping works in Sentry currently sometimes the suppressed exception is treated as the main exception. This change ensures we keep using the main exception and not change how grouping works.
    - As a consequence the list of exceptions in the group on top of an issue is no longer shown in Sentry UI.
    - We are planning to improve this in the future but opted for this fix first.
- Fix swallow NDK loadLibrary errors ([#4082](https://github.com/getsentry/sentry-java/pull/4082))

## 7.22.5

### Fixes

- Session Replay: Change bitmap config to `ARGB_8888` for screenshots ([#4282](https://github.com/getsentry/sentry-java/pull/4282))

## 7.22.4

### Fixes

- Session Replay: Fix crash when a navigation breadcrumb does not have "to" destination ([#4185](https://github.com/getsentry/sentry-java/pull/4185))
- Session Replay: Cap video segment duration to maximum 5 minutes to prevent endless video encoding in background ([#4185](https://github.com/getsentry/sentry-java/pull/4185))
- Avoid logging an error when a float is passed in the manifest ([#4266](https://github.com/getsentry/sentry-java/pull/4266))

## 7.22.3

### Fixes

- Reduce excessive CPU usage when serializing breadcrumbs to disk for ANRs ([#4181](https://github.com/getsentry/sentry-java/pull/4181))

## 7.22.2

### Fixes

- Fix AbstractMethodError when using SentryTraced for Jetpack Compose ([#4256](https://github.com/getsentry/sentry-java/pull/4256))

## 7.22.1

### Fixes

- Fix Ensure app start type is set, even when ActivityLifecycleIntegration is not running ([#4216](https://github.com/getsentry/sentry-java/pull/4216))
- Fix properly reset application/content-provider timespans for warm app starts ([#4244](https://github.com/getsentry/sentry-java/pull/4244))

## 7.22.0

### Fixes

- Session Replay: Fix various crashes and issues ([#4135](https://github.com/getsentry/sentry-java/pull/4135))
    - Fix `FileNotFoundException` when trying to read/write `.ongoing_segment` file
    - Fix `IllegalStateException` when registering `onDrawListener`
    - Fix SIGABRT native crashes on Motorola devices when encoding a video
- (Jetpack Compose) Modifier.sentryTag now uses Modifier.Node ([#4029](https://github.com/getsentry/sentry-java/pull/4029))
    - This allows Composables that use this modifier to be skippable

## 7.21.0

### Fixes

- Do not instrument File I/O operations if tracing is disabled ([#4051](https://github.com/getsentry/sentry-java/pull/4051))
- Do not instrument User Interaction multiple times ([#4051](https://github.com/getsentry/sentry-java/pull/4051))
- Speed up view traversal to find touched target in `UserInteractionIntegration` ([#4051](https://github.com/getsentry/sentry-java/pull/4051))
- Reduce IPC/Binder calls performed by the SDK ([#4058](https://github.com/getsentry/sentry-java/pull/4058))

### Behavioural Changes

- (changed in [7.20.1](https://github.com/getsentry/sentry-java/releases/tag/7.20.1)) The user ip-address is now only set to `"{{auto}}"` if sendDefaultPii is enabled ([#4071](https://github.com/getsentry/sentry-java/pull/4071))
    - This change gives you control over IP address collection directly on the client
- Reduce the number of broadcasts the SDK is subscribed for ([#4052](https://github.com/getsentry/sentry-java/pull/4052))
  - Drop `TempSensorBreadcrumbsIntegration`
  - Drop `PhoneStateBreadcrumbsIntegration`
  - Reduce number of broadcasts in `SystemEventsBreadcrumbsIntegration`

Current list of the broadcast events can be found [here](https://github.com/getsentry/sentry-java/blob/9b8dc0a844d10b55ddeddf55d278c0ab0f86421c/sentry-android-core/src/main/java/io/sentry/android/core/SystemEventsBreadcrumbsIntegration.java#L131-L153). If you'd like to subscribe for more events, consider overriding the `SystemEventsBreadcrumbsIntegration` as follows:

```kotlin
SentryAndroid.init(context) { options ->
    options.integrations.removeAll { it is SystemEventsBreadcrumbsIntegration }
    options.integrations.add(SystemEventsBreadcrumbsIntegration(context, SystemEventsBreadcrumbsIntegration.getDefaultActions() + listOf(/* your custom actions */)))
}
```

If you would like to keep some of the default broadcast events as breadcrumbs, consider opening a [GitHub issue](https://github.com/getsentry/sentry-java/issues/new).

## 7.21.0-beta.1

### Fixes

- Do not instrument File I/O operations if tracing is disabled ([#4051](https://github.com/getsentry/sentry-java/pull/4051))
- Do not instrument User Interaction multiple times ([#4051](https://github.com/getsentry/sentry-java/pull/4051))
- Speed up view traversal to find touched target in `UserInteractionIntegration` ([#4051](https://github.com/getsentry/sentry-java/pull/4051))
- Reduce IPC/Binder calls performed by the SDK ([#4058](https://github.com/getsentry/sentry-java/pull/4058))

### Behavioural Changes

- Reduce the number of broadcasts the SDK is subscribed for ([#4052](https://github.com/getsentry/sentry-java/pull/4052))
  - Drop `TempSensorBreadcrumbsIntegration`
  - Drop `PhoneStateBreadcrumbsIntegration`
  - Reduce number of broadcasts in `SystemEventsBreadcrumbsIntegration`

Current list of the broadcast events can be found [here](https://github.com/getsentry/sentry-java/blob/9b8dc0a844d10b55ddeddf55d278c0ab0f86421c/sentry-android-core/src/main/java/io/sentry/android/core/SystemEventsBreadcrumbsIntegration.java#L131-L153). If you'd like to subscribe for more events, consider overriding the `SystemEventsBreadcrumbsIntegration` as follows:

```kotlin
SentryAndroid.init(context) { options ->
    options.integrations.removeAll { it is SystemEventsBreadcrumbsIntegration }
    options.integrations.add(SystemEventsBreadcrumbsIntegration(context, SystemEventsBreadcrumbsIntegration.getDefaultActions() + listOf(/* your custom actions */)))
}
```

If you would like to keep some of the default broadcast events as breadcrumbs, consider opening a [GitHub issue](https://github.com/getsentry/sentry-java/issues/new).

## 7.20.1

### Behavioural Changes

- The user ip-address is now only set to `"{{auto}}"` if sendDefaultPii is enabled ([#4071](https://github.com/getsentry/sentry-java/pull/4071))
    - This change gives you control over IP address collection directly on the client

## 7.20.0

### Features

- Session Replay GA ([#4017](https://github.com/getsentry/sentry-java/pull/4017))

To enable Replay use the `sessionReplay.sessionSampleRate` or `sessionReplay.onErrorSampleRate` options.

  ```kotlin
  import io.sentry.SentryReplayOptions
  import io.sentry.android.core.SentryAndroid

  SentryAndroid.init(context) { options ->
   
    options.sessionReplay.sessionSampleRate = 1.0
    options.sessionReplay.onErrorSampleRate = 1.0
  
    // To change default redaction behavior (defaults to true)
    options.sessionReplay.redactAllImages = true
    options.sessionReplay.redactAllText = true
  
    // To change quality of the recording (defaults to MEDIUM)
    options.sessionReplay.quality = SentryReplayOptions.SentryReplayQuality.MEDIUM // (LOW|MEDIUM|HIGH)
  }
  ```

### Fixes

- Fix warm start detection ([#3937](https://github.com/getsentry/sentry-java/pull/3937))
- Session Replay: Reduce memory allocations, disk space consumption, and payload size ([#4016](https://github.com/getsentry/sentry-java/pull/4016))
- Session Replay: Do not try to encode corrupted frames multiple times ([#4016](https://github.com/getsentry/sentry-java/pull/4016))

### Internal

- Session Replay: Allow overriding `SdkVersion` for replay events ([#4014](https://github.com/getsentry/sentry-java/pull/4014))
- Session Replay: Send replay options as tags ([#4015](https://github.com/getsentry/sentry-java/pull/4015))

### Breaking changes

- Session Replay options were moved from under `experimental` to the main `options` object ([#4017](https://github.com/getsentry/sentry-java/pull/4017))

## 7.19.1

### Fixes

- Change TTFD timeout to 25 seconds ([#3984](https://github.com/getsentry/sentry-java/pull/3984))
- Session Replay: Fix memory leak when masking Compose screens ([#3985](https://github.com/getsentry/sentry-java/pull/3985))
- Session Replay: Fix potential ANRs in `GestureRecorder` ([#4001](https://github.com/getsentry/sentry-java/pull/4001))

### Internal

- Session Replay: Flutter improvements ([#4007](https://github.com/getsentry/sentry-java/pull/4007))

## 7.19.0

### Fixes

- Session Replay: fix various crashes and issues ([#3970](https://github.com/getsentry/sentry-java/pull/3970))
    - Fix `IndexOutOfBoundsException` when tracking window changes
    - Fix `IllegalStateException` when adding/removing draw listener for a dead view
    - Fix `ConcurrentModificationException` when registering window listeners and stopping `WindowRecorder`/`GestureRecorder`
- Add support for setting sentry-native handler_strategy ([#3671](https://github.com/getsentry/sentry-java/pull/3671))

### Dependencies

- Bump Native SDK from v0.7.8 to v0.7.16 ([#3671](https://github.com/getsentry/sentry-java/pull/3671))
    - [changelog](https://github.com/getsentry/sentry-native/blob/master/CHANGELOG.md#0716)
    - [diff](https://github.com/getsentry/sentry-native/compare/0.7.8...0.7.16)

## 7.18.1

### Fixes

- Fix testTag not working for Jetpack Compose user interaction tracking ([#3878](https://github.com/getsentry/sentry-java/pull/3878))

## 7.18.0

### Features

- Android 15: Add support for 16KB page sizes ([#3620](https://github.com/getsentry/sentry-java/pull/3620))
    - See https://developer.android.com/guide/practices/page-sizes for more details
- Session Replay: Add `beforeSendReplay` callback ([#3855](https://github.com/getsentry/sentry-java/pull/3855))
- Session Replay: Add support for masking/unmasking view containers ([#3881](https://github.com/getsentry/sentry-java/pull/3881))

### Fixes

- Avoid collecting normal frames ([#3782](https://github.com/getsentry/sentry-java/pull/3782))
- Ensure android initialization process continues even if options configuration block throws an exception ([#3887](https://github.com/getsentry/sentry-java/pull/3887))
- Do not report parsing ANR error when there are no threads ([#3888](https://github.com/getsentry/sentry-java/pull/3888))
    - This should significantly reduce the number of events with message "Sentry Android SDK failed to parse system thread dump..." reported
- Session Replay: Disable replay in session mode when rate limit is active ([#3854](https://github.com/getsentry/sentry-java/pull/3854))

### Dependencies

- Bump Native SDK from v0.7.2 to v0.7.8 ([#3620](https://github.com/getsentry/sentry-java/pull/3620))
    - [changelog](https://github.com/getsentry/sentry-native/blob/master/CHANGELOG.md#078)
    - [diff](https://github.com/getsentry/sentry-native/compare/0.7.2...0.7.8)

## 7.17.0

### Features

- Add meta option to set the maximum amount of breadcrumbs to be logged. ([#3836](https://github.com/getsentry/sentry-java/pull/3836))
- Use a separate `Random` instance per thread to improve SDK performance ([#3835](https://github.com/getsentry/sentry-java/pull/3835))

### Fixes

- Using MaxBreadcrumb with value 0 no longer crashes. ([#3836](https://github.com/getsentry/sentry-java/pull/3836))
- Accept manifest integer values when requiring floating values ([#3823](https://github.com/getsentry/sentry-java/pull/3823))
- Fix standalone tomcat jndi issue ([#3873](https://github.com/getsentry/sentry-java/pull/3873))
    - Using Sentry Spring Boot on a standalone tomcat caused the following error:
        - Failed to bind properties under 'sentry.parsed-dsn' to io.sentry.Dsn

## 7.16.0

### Features

- Add meta option to attach ANR thread dumps ([#3791](https://github.com/getsentry/sentry-java/pull/3791))

### Fixes

- Cache parsed Dsn ([#3796](https://github.com/getsentry/sentry-java/pull/3796))
- fix invalid profiles when the transaction name is empty ([#3747](https://github.com/getsentry/sentry-java/pull/3747))
- Deprecate `enableTracing` option ([#3777](https://github.com/getsentry/sentry-java/pull/3777))
- Vendor `java.util.Random` and replace `java.security.SecureRandom` usages ([#3783](https://github.com/getsentry/sentry-java/pull/3783))
- Fix potential ANRs due to NDK scope sync ([#3754](https://github.com/getsentry/sentry-java/pull/3754))
- Fix potential ANRs due to NDK System.loadLibrary calls ([#3670](https://github.com/getsentry/sentry-java/pull/3670))
- Fix slow `Log` calls on app startup ([#3793](https://github.com/getsentry/sentry-java/pull/3793))
- Fix slow Integration name parsing ([#3794](https://github.com/getsentry/sentry-java/pull/3794))
- Session Replay: Reduce startup and capture overhead ([#3799](https://github.com/getsentry/sentry-java/pull/3799))
- Load lazy fields on init in the background ([#3803](https://github.com/getsentry/sentry-java/pull/3803))
- Replace setOf with HashSet.add ([#3801](https://github.com/getsentry/sentry-java/pull/3801))

### Breaking changes

- The method `addIntegrationToSdkVersion(Ljava/lang/Class;)V` has been removed from the core (`io.sentry:sentry`) package. Please make sure all of the packages (e.g. `io.sentry:sentry-android-core`, `io.sentry:sentry-android-fragment`, `io.sentry:sentry-okhttp`  and others) are all aligned and using the same version to prevent the `NoSuchMethodError` exception.

## 7.16.0-alpha.1

### Features

- Add meta option to attach ANR thread dumps ([#3791](https://github.com/getsentry/sentry-java/pull/3791))

### Fixes

- Cache parsed Dsn ([#3796](https://github.com/getsentry/sentry-java/pull/3796))
- fix invalid profiles when the transaction name is empty ([#3747](https://github.com/getsentry/sentry-java/pull/3747))
- Deprecate `enableTracing` option ([#3777](https://github.com/getsentry/sentry-java/pull/3777))
- Vendor `java.util.Random` and replace `java.security.SecureRandom` usages ([#3783](https://github.com/getsentry/sentry-java/pull/3783))
- Fix potential ANRs due to NDK scope sync ([#3754](https://github.com/getsentry/sentry-java/pull/3754))
- Fix potential ANRs due to NDK System.loadLibrary calls ([#3670](https://github.com/getsentry/sentry-java/pull/3670))
- Fix slow `Log` calls on app startup ([#3793](https://github.com/getsentry/sentry-java/pull/3793))
- Fix slow Integration name parsing ([#3794](https://github.com/getsentry/sentry-java/pull/3794))
- Session Replay: Reduce startup and capture overhead ([#3799](https://github.com/getsentry/sentry-java/pull/3799))

## 7.15.0

### Features

- Add support for `feedback` envelope header item type ([#3687](https://github.com/getsentry/sentry-java/pull/3687))
- Add breadcrumb.origin field ([#3727](https://github.com/getsentry/sentry-java/pull/3727))
- Session Replay: Add options to selectively mask/unmask views captured in replay. The following options are available: ([#3689](https://github.com/getsentry/sentry-java/pull/3689))
    - `android:tag="sentry-mask|sentry-unmask"` in XML or `view.setTag("sentry-mask|sentry-unmask")` in code tags
        - if you already have a tag set for a view, you can set a tag by id: `<tag android:id="@id/sentry_privacy" android:value="mask|unmask"/>` in XML or `view.setTag(io.sentry.android.replay.R.id.sentry_privacy, "mask|unmask")` in code
    - `view.sentryReplayMask()` or `view.sentryReplayUnmask()` extension functions
    - mask/unmask `View`s of a certain type by adding fully-qualified classname to one of the lists `options.experimental.sessionReplay.addMaskViewClass()` or `options.experimental.sessionReplay.addUnmaskViewClass()`. Note, that all of the view subclasses/subtypes will be masked/unmasked as well
        - For example, (this is already a default behavior) to mask all `TextView`s and their subclasses (`RadioButton`, `EditText`, etc.): `options.experimental.sessionReplay.addMaskViewClass("android.widget.TextView")`
        - If you're using code obfuscation, adjust your proguard-rules accordingly, so your custom view class name is not minified
- Session Replay: Support Jetpack Compose masking ([#3739](https://github.com/getsentry/sentry-java/pull/3739))
  - To selectively mask/unmask @Composables, use `Modifier.sentryReplayMask()` and `Modifier.sentryReplayUnmask()` modifiers
- Session Replay: Mask `WebView`, `VideoView` and `androidx.media3.ui.PlayerView` by default ([#3775](https://github.com/getsentry/sentry-java/pull/3775))

### Fixes

- Avoid stopping appStartProfiler after application creation ([#3630](https://github.com/getsentry/sentry-java/pull/3630))
- Session Replay: Correctly detect dominant color for `TextView`s with Spans ([#3682](https://github.com/getsentry/sentry-java/pull/3682))
- Fix ensure Application Context is used even when SDK is initialized via Activity Context ([#3669](https://github.com/getsentry/sentry-java/pull/3669))
- Fix potential ANRs due to `Calendar.getInstance` usage in Breadcrumbs constructor ([#3736](https://github.com/getsentry/sentry-java/pull/3736))
- Fix potential ANRs due to default integrations ([#3778](https://github.com/getsentry/sentry-java/pull/3778))
- Lazily initialize heavy `SentryOptions` members to avoid ANRs on app start ([#3749](https://github.com/getsentry/sentry-java/pull/3749))

*Breaking changes*:

- `options.experimental.sessionReplay.errorSampleRate` was renamed to `options.experimental.sessionReplay.onErrorSampleRate` ([#3637](https://github.com/getsentry/sentry-java/pull/3637))
- Manifest option `io.sentry.session-replay.error-sample-rate` was renamed to `io.sentry.session-replay.on-error-sample-rate` ([#3637](https://github.com/getsentry/sentry-java/pull/3637))
- Change `redactAllText` and `redactAllImages` to `maskAllText` and `maskAllImages` ([#3741](https://github.com/getsentry/sentry-java/pull/3741))

## 7.14.0

### Features

- Session Replay: Gesture/touch support for Flutter ([#3623](https://github.com/getsentry/sentry-java/pull/3623))

### Fixes

- Fix app start spans missing from Pixel devices ([#3634](https://github.com/getsentry/sentry-java/pull/3634))
- Avoid ArrayIndexOutOfBoundsException on Android cpu data collection ([#3598](https://github.com/getsentry/sentry-java/pull/3598))
- Fix lazy select queries instrumentation ([#3604](https://github.com/getsentry/sentry-java/pull/3604))
- Session Replay: buffer mode improvements ([#3622](https://github.com/getsentry/sentry-java/pull/3622))
  - Align next segment timestamp with the end of the buffered segment when converting from buffer mode to session mode
  - Persist `buffer` replay type for the entire replay when converting from buffer mode to session mode
  - Properly store screen names for `buffer` mode
- Session Replay: fix various crashes and issues ([#3628](https://github.com/getsentry/sentry-java/pull/3628))
  - Fix video not being encoded on Pixel devices
  - Fix SIGABRT native crashes on Xiaomi devices when encoding a video
  - Fix `RejectedExecutionException` when redacting a screenshot
  - Fix `FileNotFoundException` when persisting segment values

### Chores

- Introduce `ReplayShadowMediaCodec` and refactor tests using custom encoder ([#3612](https://github.com/getsentry/sentry-java/pull/3612))

## 7.13.0

### Features

- Session Replay: ([#3565](https://github.com/getsentry/sentry-java/pull/3565)) ([#3609](https://github.com/getsentry/sentry-java/pull/3609))
  - Capture remaining replay segment for ANRs on next app launch
  - Capture remaining replay segment for unhandled crashes on next app launch

### Fixes

- Session Replay: ([#3565](https://github.com/getsentry/sentry-java/pull/3565)) ([#3609](https://github.com/getsentry/sentry-java/pull/3609))
  - Fix stopping replay in `session` mode at 1 hour deadline
  - Never encode full frames for a video segment, only do partial updates. This further reduces size of the replay segment
  - Use propagation context when no active transaction for ANRs

### Dependencies

- Bump Spring Boot to 3.3.2 ([#3541](https://github.com/getsentry/sentry-java/pull/3541))

## 7.12.1

### Fixes

- Check app start spans time and ignore background app starts ([#3550](https://github.com/getsentry/sentry-java/pull/3550))
  - This should eliminate long-lasting App Start transactions

## 7.12.0

### Features

- Session Replay Public Beta ([#3339](https://github.com/getsentry/sentry-java/pull/3339))

  To enable Replay use the `sessionReplay.sessionSampleRate` or `sessionReplay.errorSampleRate` experimental options.

  ```kotlin
  import io.sentry.SentryReplayOptions
  import io.sentry.android.core.SentryAndroid

  SentryAndroid.init(context) { options ->
   
    // Currently under experimental options:
    options.experimental.sessionReplay.sessionSampleRate = 1.0
    options.experimental.sessionReplay.errorSampleRate = 1.0
  
    // To change default redaction behavior (defaults to true)
    options.experimental.sessionReplay.redactAllImages = true
    options.experimental.sessionReplay.redactAllText = true
  
    // To change quality of the recording (defaults to MEDIUM)
    options.experimental.sessionReplay.quality = SentryReplayOptions.SentryReplayQuality.MEDIUM // (LOW|MEDIUM|HIGH)
  }
  ```

  To learn more visit [Sentry's Mobile Session Replay](https://docs.sentry.io/product/explore/session-replay/mobile/) documentation page.

## 7.11.0

### Features

- Report dropped spans ([#3528](https://github.com/getsentry/sentry-java/pull/3528))

### Fixes

- Fix duplicate session start for React Native ([#3504](https://github.com/getsentry/sentry-java/pull/3504))
- Move onFinishCallback before span or transaction is finished ([#3459](https://github.com/getsentry/sentry-java/pull/3459))
- Add timestamp when a profile starts ([#3442](https://github.com/getsentry/sentry-java/pull/3442))
- Move fragment auto span finish to onFragmentStarted ([#3424](https://github.com/getsentry/sentry-java/pull/3424))
- Remove profiling timeout logic and disable profiling on API 21 ([#3478](https://github.com/getsentry/sentry-java/pull/3478))
- Properly reset metric flush flag on metric emission ([#3493](https://github.com/getsentry/sentry-java/pull/3493))
- Use SecureRandom in favor of Random for Metrics ([#3495](https://github.com/getsentry/sentry-java/pull/3495))
- Fix UncaughtExceptionHandlerIntegration Memory Leak ([#3398](https://github.com/getsentry/sentry-java/pull/3398))
- Deprecated `User.segment`. Use a custom tag or context instead. ([#3511](https://github.com/getsentry/sentry-java/pull/3511))
- Fix duplicated http spans ([#3526](https://github.com/getsentry/sentry-java/pull/3526))
- When capturing unhandled hybrid exception session should be ended and new start if need ([#3480](https://github.com/getsentry/sentry-java/pull/3480))

### Dependencies

- Bump Native SDK from v0.7.0 to v0.7.2 ([#3314](https://github.com/getsentry/sentry-java/pull/3314))
  - [changelog](https://github.com/getsentry/sentry-native/blob/master/CHANGELOG.md#072)
  - [diff](https://github.com/getsentry/sentry-native/compare/0.7.0...0.7.2)

## 7.10.0

### Features

- Publish Gradle module metadata ([#3422](https://github.com/getsentry/sentry-java/pull/3422))

### Fixes

- Fix faulty `span.frame_delay` calculation for early app start spans ([#3427](https://github.com/getsentry/sentry-java/pull/3427))
- Fix crash when installing `ShutdownHookIntegration` and the VM is shutting down ([#3456](https://github.com/getsentry/sentry-java/pull/3456))

## 7.9.0

### Features

- Add start_type to app context ([#3379](https://github.com/getsentry/sentry-java/pull/3379))
- Add ttid/ttfd contribution flags ([#3386](https://github.com/getsentry/sentry-java/pull/3386))

### Fixes

- (Internal) Metrics code cleanup ([#3403](https://github.com/getsentry/sentry-java/pull/3403))
- Fix Frame measurements in app start transactions ([#3382](https://github.com/getsentry/sentry-java/pull/3382))
- Fix timing metric value different from span duration ([#3368](https://github.com/getsentry/sentry-java/pull/3368))
- Do not always write startup crash marker ([#3409](https://github.com/getsentry/sentry-java/pull/3409))
  - This may have been causing the SDK init logic to block the main thread

## 7.8.0

### Features

- Add description to OkHttp spans ([#3320](https://github.com/getsentry/sentry-java/pull/3320))
- Enable backpressure management by default ([#3284](https://github.com/getsentry/sentry-java/pull/3284))

### Fixes

- Add rate limit to Metrics ([#3334](https://github.com/getsentry/sentry-java/pull/3334))
- Fix java.lang.ClassNotFoundException: org.springframework.web.servlet.HandlerMapping in Spring Boot Servlet mode without WebMVC ([#3336](https://github.com/getsentry/sentry-java/pull/3336))
- Fix normalization of metrics keys, tags and values ([#3332](https://github.com/getsentry/sentry-java/pull/3332))

## 7.7.0

### Features

- Add support for Spring Rest Client ([#3199](https://github.com/getsentry/sentry-java/pull/3199))
- Extend Proxy options with proxy type ([#3326](https://github.com/getsentry/sentry-java/pull/3326))

### Fixes

- Fixed default deadline timeout to 30s instead of 300s ([#3322](https://github.com/getsentry/sentry-java/pull/3322))
- Fixed `Fix java.lang.ClassNotFoundException: org.springframework.web.servlet.HandlerExceptionResolver` in Spring Boot Servlet mode without WebMVC ([#3333](https://github.com/getsentry/sentry-java/pull/3333))

## 7.6.0

### Features

- Experimental: Add support for Sentry Developer Metrics ([#3205](https://github.com/getsentry/sentry-java/pull/3205), [#3238](https://github.com/getsentry/sentry-java/pull/3238), [#3248](https://github.com/getsentry/sentry-java/pull/3248), [#3250](https://github.com/getsentry/sentry-java/pull/3250))  
  Use the Metrics API to track processing time, download sizes, user signups, and conversion rates and correlate them back to tracing data in order to get deeper insights and solve issues faster. Our API supports counters, distributions, sets, gauges and timers, and it's easy to get started:
  ```kotlin
  Sentry.metrics()
    .increment(
        "button_login_click", // key
        1.0,                  // value
        null,                 // unit
        mapOf(                // tags
            "provider" to "e-mail"
        )
    )
  ```
  To learn more about Sentry Developer Metrics, head over to our [Java](https://docs.sentry.io/platforms/java/metrics/) and [Android](https://docs.sentry.io//platforms/android/metrics/) docs page.

## 7.5.0

### Features

- Add support for measurements at span level ([#3219](https://github.com/getsentry/sentry-java/pull/3219))
- Add `enableScopePersistence` option to disable `PersistingScopeObserver` used for ANR reporting which may increase performance overhead. Defaults to `true` ([#3218](https://github.com/getsentry/sentry-java/pull/3218))
  - When disabled, the SDK will not enrich ANRv2 events with scope data (e.g. breadcrumbs, user, tags, etc.)
- Configurable defaults for Cron - MonitorConfig ([#3195](https://github.com/getsentry/sentry-java/pull/3195))
- We now display a warning on startup if an incompatible version of Spring Boot is detected ([#3233](https://github.com/getsentry/sentry-java/pull/3233))
  - This should help notice a mismatching Sentry dependency, especially when upgrading a Spring Boot application
- Experimental: Add Metrics API ([#3205](https://github.com/getsentry/sentry-java/pull/3205))

### Fixes

- Ensure performance measurement collection is not taken too frequently ([#3221](https://github.com/getsentry/sentry-java/pull/3221))
- Fix old profiles deletion on SDK init ([#3216](https://github.com/getsentry/sentry-java/pull/3216))
- Fix hub restore point in wrappers: SentryWrapper, SentryTaskDecorator and SentryScheduleHook ([#3225](https://github.com/getsentry/sentry-java/pull/3225))
  - We now reset the hub to its previous value on the thread where the `Runnable`/`Callable`/`Supplier` is executed instead of setting it to the hub that was used on the thread where the `Runnable`/`Callable`/`Supplier` was created.
- Fix add missing thread name/id to app start spans ([#3226](https://github.com/getsentry/sentry-java/pull/3226))

## 7.4.0

### Features

- Add new threshold parameters to monitor config ([#3181](https://github.com/getsentry/sentry-java/pull/3181))
- Report process init time as a span for app start performance ([#3159](https://github.com/getsentry/sentry-java/pull/3159))
- (perf-v2): Calculate frame delay on a span level ([#3197](https://github.com/getsentry/sentry-java/pull/3197))
- Resolve spring properties in @SentryCheckIn annotation ([#3194](https://github.com/getsentry/sentry-java/pull/3194))
- Experimental: Add Spotlight integration ([#3166](https://github.com/getsentry/sentry-java/pull/3166))
    - For more details about Spotlight head over to https://spotlightjs.com/
    - Set `options.isEnableSpotlight = true` to enable Spotlight

### Fixes

- Don't wait on main thread when SDK restarts ([#3200](https://github.com/getsentry/sentry-java/pull/3200))
- Fix Jetpack Compose widgets are not being correctly identified for user interaction tracing ([#3209](https://github.com/getsentry/sentry-java/pull/3209))
- Fix issue title on Android when a wrapping `RuntimeException` is thrown by the system ([#3212](https://github.com/getsentry/sentry-java/pull/3212))
  - This will change grouping of the issues that were previously titled `RuntimeInit$MethodAndArgsCaller` to have them split up properly by the original root cause exception

## 7.3.0

### Features

- Added App Start profiling
    - This depends on the new option `io.sentry.profiling.enable-app-start`, other than the already existing `io.sentry.traces.profiling.sample-rate`.
    - Sampler functions can check the new `isForNextAppStart` flag, to adjust startup profiling sampling programmatically.
      Relevant PRs:
    - Decouple Profiler from Transaction ([#3101](https://github.com/getsentry/sentry-java/pull/3101))
    - Add options and sampling logic ([#3121](https://github.com/getsentry/sentry-java/pull/3121))
    - Add ContentProvider and start profile ([#3128](https://github.com/getsentry/sentry-java/pull/3128))
- Extend internal performance collector APIs ([#3102](https://github.com/getsentry/sentry-java/pull/3102))
- Collect slow and frozen frames for spans using `OnFrameMetricsAvailableListener` ([#3111](https://github.com/getsentry/sentry-java/pull/3111))
- Interpolate total frame count to match span duration ([#3158](https://github.com/getsentry/sentry-java/pull/3158))

### Fixes

- Avoid multiple breadcrumbs from OkHttpEventListener ([#3175](https://github.com/getsentry/sentry-java/pull/3175))
- Apply OkHttp listener auto finish timestamp to all running spans ([#3167](https://github.com/getsentry/sentry-java/pull/3167))
- Fix not eligible for auto proxying warnings ([#3154](https://github.com/getsentry/sentry-java/pull/3154))
- Set default fingerprint for ANRv2 events to correctly group background and foreground ANRs ([#3164](https://github.com/getsentry/sentry-java/pull/3164))
  - This will improve grouping of ANRs that have similar stacktraces but differ in background vs foreground state. Only affects newly-ingested ANR events with `mechanism:AppExitInfo`
- Fix UserFeedback disk cache name conflicts with linked events ([#3116](https://github.com/getsentry/sentry-java/pull/3116))

### Breaking changes

- Remove `HostnameVerifier` option as it's flagged by security tools of some app stores ([#3150](https://github.com/getsentry/sentry-java/pull/3150))
  - If you were using this option, you have 3 possible paths going forward:
    - Provide a custom `ITransportFactory` through `SentryOptions.setTransportFactory()`, where you can copy over most of the parts like `HttpConnection` and `AsyncHttpTransport` from the SDK with necessary modifications
    - Get a certificate for your server through e.g. [Let's Encrypt](https://letsencrypt.org/)
    - Fork the SDK and add the hostname verifier back

### Dependencies

- Bump Native SDK from v0.6.7 to v0.7.0 ([#3133](https://github.com/getsentry/sentry-java/pull/3133))
  - [changelog](https://github.com/getsentry/sentry-native/blob/master/CHANGELOG.md#070)
  - [diff](https://github.com/getsentry/sentry-native/compare/0.6.7...0.7.0)

## 7.2.0

### Features

- Handle `monitor`/`check_in` in client reports and rate limiter ([#3096](https://github.com/getsentry/sentry-java/pull/3096))
- Add support for `graphql-java` version 21 ([#3090](https://github.com/getsentry/sentry-java/pull/3090))

### Fixes

- Avoid concurrency in AndroidProfiler performance data collection ([#3130](https://github.com/getsentry/sentry-java/pull/3130))
- Improve thresholds for network changes breadcrumbs ([#3083](https://github.com/getsentry/sentry-java/pull/3083))
- SchedulerFactoryBeanCustomizer now runs first so user customization is not overridden ([#3095](https://github.com/getsentry/sentry-java/pull/3095))
  - If you are setting global job listeners please also add `SentryJobListener`
- Ensure serialVersionUID of Exception classes are unique ([#3115](https://github.com/getsentry/sentry-java/pull/3115))
- Get rid of "is not eligible for getting processed by all BeanPostProcessors" warnings in Spring Boot ([#3108](https://github.com/getsentry/sentry-java/pull/3108))
- Fix missing `release` and other fields for ANRs reported with `mechanism:AppExitInfo` ([#3074](https://github.com/getsentry/sentry-java/pull/3074))

### Dependencies

- Bump `opentelemetry-sdk` to `1.33.0` and `opentelemetry-javaagent` to `1.32.0` ([#3112](https://github.com/getsentry/sentry-java/pull/3112))

## 7.1.0

### Features

- Support multiple debug-metadata.properties ([#3024](https://github.com/getsentry/sentry-java/pull/3024))
- Automatically downsample transactions when the system is under load ([#3072](https://github.com/getsentry/sentry-java/pull/3072))
  - You can opt into this behaviour by setting `enable-backpressure-handling=true`.
  - We're happy to receive feedback, e.g. [in this GitHub issue](https://github.com/getsentry/sentry-java/issues/2829)
  - When the system is under load we start reducing the `tracesSampleRate` automatically.
  - Once the system goes back to healthy, we reset the `tracesSampleRate` to its original value.
- (Android) Experimental: Provide more detailed cold app start information ([#3057](https://github.com/getsentry/sentry-java/pull/3057))
  - Attaches spans for Application, ContentProvider, and Activities to app-start timings
  - Application and ContentProvider timings are added using bytecode instrumentation, which requires sentry-android-gradle-plugin version `4.1.0` or newer
  - Uses Process.startUptimeMillis to calculate app-start timings
  - To enable this feature set `options.isEnablePerformanceV2 = true`
- Move slow+frozen frame calculation, as well as frame delay inside SentryFrameMetricsCollector ([#3100](https://github.com/getsentry/sentry-java/pull/3100))
- Extract Activity Breadcrumbs generation into own Integration ([#3064](https://github.com/getsentry/sentry-java/pull/3064))

### Fixes

- Send breadcrumbs and client error in `SentryOkHttpEventListener` even without transactions ([#3087](https://github.com/getsentry/sentry-java/pull/3087))
- Keep `io.sentry.exception.SentryHttpClientException` from obfuscation to display proper issue title on Sentry ([#3093](https://github.com/getsentry/sentry-java/pull/3093))
- (Android) Fix wrong activity transaction duration in case SDK init is deferred ([#3092](https://github.com/getsentry/sentry-java/pull/3092))

### Dependencies

- Bump Gradle from v8.4.0 to v8.5.0 ([#3070](https://github.com/getsentry/sentry-java/pull/3070))
  - [changelog](https://github.com/gradle/gradle/blob/master/CHANGELOG.md#v850)
  - [diff](https://github.com/gradle/gradle/compare/v8.4.0...v8.5.0)

## 7.0.0

Version 7 of the Sentry Android/Java SDK brings a variety of features and fixes. The most notable changes are:
- Bumping `minSdk` level to 19 (Android 4.4)
- The SDK will now listen to connectivity changes and try to re-upload cached events when internet connection is re-established additionally to uploading events on app restart 
- `Sentry.getSpan` now returns the root transaction, which should improve the span hierarchy and make it leaner
- Multiple improvements to reduce probability of the SDK causing ANRs
- New `sentry-okhttp` artifact is unbundled from Android and can be used in pure JVM-only apps

## Sentry Self-hosted Compatibility

This SDK version is compatible with a self-hosted version of Sentry `22.12.0` or higher. If you are using an older version of [self-hosted Sentry](https://develop.sentry.dev/self-hosted/) (aka onpremise), you will need to [upgrade](https://develop.sentry.dev/self-hosted/releases/). If you're using `sentry.io` no action is required.

## Sentry Integrations Version Compatibility (Android)

Make sure to align _all_ Sentry dependencies to the same version when bumping the SDK to 7.+, otherwise it will crash at runtime due to binary incompatibility. (E.g. if you're using `-timber`, `-okhttp` or other packages)

For example, if you're using the [Sentry Android Gradle plugin](https://github.com/getsentry/sentry-android-gradle-plugin) with the `autoInstallation` [feature](https://docs.sentry.io/platforms/android/configuration/gradle/#auto-installation) (enabled by default), make sure to use version 4.+ of the gradle plugin together with version 7.+ of the SDK. If you can't do that for some reason, you can specify sentry version via the plugin config block:

```kotlin
sentry {
  autoInstallation {
    sentryVersion.set("7.0.0")
  }
}
```

Similarly, if you have a Sentry SDK (e.g. `sentry-android-core`) dependency on one of your Gradle modules and you're updating it to 7.+, make sure the Gradle plugin is at 4.+ or specify the SDK version as shown in the snippet above.

## Breaking Changes

- Bump min API to 19 ([#2883](https://github.com/getsentry/sentry-java/pull/2883))
- If you're using `sentry-kotlin-extensions`, it requires `kotlinx-coroutines-core` version `1.6.1` or higher now ([#2838](https://github.com/getsentry/sentry-java/pull/2838))
- Move enableNdk from SentryOptions to SentryAndroidOptions ([#2793](https://github.com/getsentry/sentry-java/pull/2793))
- Apollo v2 BeforeSpanCallback now allows returning null ([#2890](https://github.com/getsentry/sentry-java/pull/2890))
- `SentryOkHttpUtils` was removed from public API as it's been exposed by mistake ([#3005](https://github.com/getsentry/sentry-java/pull/3005))
- `Scope` now implements the `IScope` interface, therefore some methods like `ScopeCallback.run` accept `IScope` now ([#3066](https://github.com/getsentry/sentry-java/pull/3066))
- Cleanup `startTransaction` overloads ([#2964](https://github.com/getsentry/sentry-java/pull/2964))
    - We have reduced the number of overloads by allowing to pass in a `TransactionOptions` object instead of having separate parameters for certain options
    - `TransactionOptions` has defaults set and can be customized, for example:

```kotlin
// old
val transaction = Sentry.startTransaction("name", "op", bindToScope = true)
// new
val transaction = Sentry.startTransaction("name", "op", TransactionOptions().apply { isBindToScope = true })
```

## Behavioural Changes

- Android only: `Sentry.getSpan()` returns the root span/transaction instead of the latest span ([#2855](https://github.com/getsentry/sentry-java/pull/2855))
- Capture failed HTTP and GraphQL (Apollo) requests by default ([#2794](https://github.com/getsentry/sentry-java/pull/2794))
    - This can increase your event consumption and may affect your quota, because we will report failed network requests as Sentry events by default, if you're using the `sentry-android-okhttp` or `sentry-apollo-3` integrations. You can customize what errors you want/don't want to have reported for [OkHttp](https://docs.sentry.io/platforms/android/integrations/okhttp#http-client-errors) and [Apollo3](https://docs.sentry.io/platforms/android/integrations/apollo3#graphql-client-errors) respectively.
- Measure AppStart time till First Draw instead of `onResume` ([#2851](https://github.com/getsentry/sentry-java/pull/2851))
- Automatic user interaction tracking: every click now starts a new automatic transaction ([#2891](https://github.com/getsentry/sentry-java/pull/2891))
    - Previously performing a click on the same UI widget twice would keep the existing transaction running, the new behavior now better aligns with other SDKs
- Add deadline timeout for automatic transactions ([#2865](https://github.com/getsentry/sentry-java/pull/2865))
    - This affects all automatically generated transactions on Android (UI, clicks), the default timeout is 30s, meaning the automatic transaction will be force-finished with status `deadline_exceeded` when reaching the deadline 
- Set ip_address to {{auto}} by default, even if sendDefaultPII is disabled ([#2860](https://github.com/getsentry/sentry-java/pull/2860))
    - Instead use the "Prevent Storing of IP Addresses" option in the "Security & Privacy" project settings on sentry.io
- Raw logback message and parameters are now guarded by `sendDefaultPii` if an `encoder` has been configured ([#2976](https://github.com/getsentry/sentry-java/pull/2976))
- The `maxSpans` setting (defaults to 1000) is enforced for nested child spans which means a single transaction can have `maxSpans` number of children (nested or not) at most ([#3065](https://github.com/getsentry/sentry-java/pull/3065))
- The `ScopeCallback` in `withScope` is now always executed ([#3066](https://github.com/getsentry/sentry-java/pull/3066))

## Deprecations

- `sentry-android-okhttp` was deprecated in favour of the new `sentry-okhttp` module. Make sure to replace `io.sentry.android.okhttp` package name with `io.sentry.okhttp` before the next major, where the classes will be removed ([#3005](https://github.com/getsentry/sentry-java/pull/3005))

## Other Changes

### Features

- Observe network state to upload any unsent envelopes ([#2910](https://github.com/getsentry/sentry-java/pull/2910))
    - Android: it works out-of-the-box as part of the default `SendCachedEnvelopeIntegration`
    - JVM: you'd have to install `SendCachedEnvelopeFireAndForgetIntegration` as mentioned in https://docs.sentry.io/platforms/java/configuration/#configuring-offline-caching and provide your own implementation of `IConnectionStatusProvider` via `SentryOptions`
- Add `sentry-okhttp` module to support instrumenting OkHttp in non-Android projects ([#3005](https://github.com/getsentry/sentry-java/pull/3005))
- Do not filter out Sentry SDK frames in case of uncaught exceptions ([#3021](https://github.com/getsentry/sentry-java/pull/3021))
- Do not try to send and drop cached envelopes when rate-limiting is active ([#2937](https://github.com/getsentry/sentry-java/pull/2937))

### Fixes

- Use `getMyMemoryState()` instead of `getRunningAppProcesses()` to retrieve process importance ([#3004](https://github.com/getsentry/sentry-java/pull/3004))
    - This should prevent some app stores from flagging apps as violating their privacy
- Reduce flush timeout to 4s on Android to avoid ANRs ([#2858](https://github.com/getsentry/sentry-java/pull/2858))
- Reduce timeout of AsyncHttpTransport to avoid ANR ([#2879](https://github.com/getsentry/sentry-java/pull/2879))
- Do not overwrite UI transaction status if set by the user ([#2852](https://github.com/getsentry/sentry-java/pull/2852))
- Capture unfinished transaction on Scope with status `aborted` in case a crash happens ([#2938](https://github.com/getsentry/sentry-java/pull/2938))
    - This will fix the link between transactions and corresponding crashes, you'll be able to see them in a single trace
- Fix Coroutine Context Propagation using CopyableThreadContextElement ([#2838](https://github.com/getsentry/sentry-java/pull/2838))
- Fix don't overwrite the span status of unfinished spans ([#2859](https://github.com/getsentry/sentry-java/pull/2859))
- Migrate from `default` interface methods to proper implementations in each interface implementor ([#2847](https://github.com/getsentry/sentry-java/pull/2847))
    - This prevents issues when using the SDK on older AGP versions (< 4.x.x)
- Reduce main thread work on init ([#3036](https://github.com/getsentry/sentry-java/pull/3036))
- Move Integrations registration to background on init ([#3043](https://github.com/getsentry/sentry-java/pull/3043))
- Fix `SentryOkHttpInterceptor.BeforeSpanCallback` was not finishing span when it was dropped ([#2958](https://github.com/getsentry/sentry-java/pull/2958))

## 6.34.0

### Features

- Add current activity name to app context ([#2999](https://github.com/getsentry/sentry-java/pull/2999))
- Add `MonitorConfig` param to `CheckInUtils.withCheckIn` ([#3038](https://github.com/getsentry/sentry-java/pull/3038))
  - This makes it easier to automatically create or update (upsert) monitors.
- (Internal) Extract Android Profiler and Measurements for Hybrid SDKs ([#3016](https://github.com/getsentry/sentry-java/pull/3016))
- (Internal) Remove SentryOptions dependency from AndroidProfiler ([#3051](https://github.com/getsentry/sentry-java/pull/3051))
- (Internal) Add `readBytesFromFile` for use in Hybrid SDKs ([#3052](https://github.com/getsentry/sentry-java/pull/3052))
- (Internal) Add `getProguardUuid` for use in Hybrid SDKs ([#3054](https://github.com/getsentry/sentry-java/pull/3054))

### Fixes

-  Fix SIGSEV, SIGABRT and SIGBUS crashes happening after/around the August Google Play System update, see [#2955](https://github.com/getsentry/sentry-java/issues/2955) for more details (fix provided by Native SDK bump)
- Ensure DSN uses http/https protocol ([#3044](https://github.com/getsentry/sentry-java/pull/3044))

### Dependencies

- Bump Native SDK from v0.6.6 to v0.6.7 ([#3048](https://github.com/getsentry/sentry-java/pull/3048))
  - [changelog](https://github.com/getsentry/sentry-native/blob/master/CHANGELOG.md#067)
  - [diff](https://github.com/getsentry/sentry-native/compare/0.6.6...0.6.7)

## 6.33.2-beta.1

### Fixes

-  Fix SIGSEV, SIGABRT and SIGBUS crashes happening after/around the August Google Play System update, see [#2955](https://github.com/getsentry/sentry-java/issues/2955) for more details (fix provided by Native SDK bump)

### Dependencies

- Bump Native SDK from v0.6.6 to v0.6.7 ([#3048](https://github.com/getsentry/sentry-java/pull/3048))
  - [changelog](https://github.com/getsentry/sentry-native/blob/master/CHANGELOG.md#067)
  - [diff](https://github.com/getsentry/sentry-native/compare/0.6.6...0.6.7)

## 6.33.1

### Fixes

- Do not register `sentrySpringFilter` in ServletContext for Spring Boot ([#3027](https://github.com/getsentry/sentry-java/pull/3027))

## 6.33.0

### Features

- Add thread information to spans ([#2998](https://github.com/getsentry/sentry-java/pull/2998))
- Use PixelCopy API for capturing screenshots on API level 24+ ([#3008](https://github.com/getsentry/sentry-java/pull/3008))

### Fixes

- Fix crash when HTTP connection error message contains formatting symbols ([#3002](https://github.com/getsentry/sentry-java/pull/3002))
- Cap max number of stack frames to 100 to not exceed payload size limit ([#3009](https://github.com/getsentry/sentry-java/pull/3009))
  - This will ensure we report errors with a big number of frames such as `StackOverflowError`
- Fix user interaction tracking not working for Jetpack Compose 1.5+ ([#3010](https://github.com/getsentry/sentry-java/pull/3010))
- Make sure to close all Closeable resources ([#3000](https://github.com/getsentry/sentry-java/pull/3000))

## 6.32.0

### Features

- Make `DebugImagesLoader` public ([#2993](https://github.com/getsentry/sentry-java/pull/2993))

### Fixes

- Make `SystemEventsBroadcastReceiver` exported on API 33+ ([#2990](https://github.com/getsentry/sentry-java/pull/2990))
  - This will fix the `SystemEventsBreadcrumbsIntegration` crashes that you might have encountered on Play Console

## 6.31.0

### Features

- Improve default debouncing mechanism ([#2945](https://github.com/getsentry/sentry-java/pull/2945))
- Add `CheckInUtils.withCheckIn` which abstracts away some of the manual check-ins complexity ([#2959](https://github.com/getsentry/sentry-java/pull/2959))
- Add `@SentryCaptureExceptionParameter` annotation which captures exceptions passed into an annotated method ([#2764](https://github.com/getsentry/sentry-java/pull/2764))
  - This can be used to replace `Sentry.captureException` calls in `@ExceptionHandler` of a `@ControllerAdvice`
- Add `ServerWebExchange` to `Hint` for WebFlux as `WEBFLUX_EXCEPTION_HANDLER_EXCHANGE` ([#2977](https://github.com/getsentry/sentry-java/pull/2977))
- Allow filtering GraphQL errors ([#2967](https://github.com/getsentry/sentry-java/pull/2967))
  - This list can be set directly when calling the constructor of `SentryInstrumentation`
  - For Spring Boot it can also be set in `application.properties` as `sentry.graphql.ignored-error-types=SOME_ERROR,ANOTHER_ERROR`

### Fixes

- Add OkHttp span auto-close when response body is not read ([#2923](https://github.com/getsentry/sentry-java/pull/2923))
- Fix json parsing of nullable/empty fields for Hybrid SDKs ([#2968](https://github.com/getsentry/sentry-java/pull/2968))
  - (Internal) Rename `nextList` to `nextListOrNull` to actually match what the method does
  - (Hybrid) Check if there's any object in a collection before trying to parse it (which prevents the "Failed to deserilize object in list" log message)
  - (Hybrid) If a date can't be parsed as an ISO timestamp, attempts to parse it as millis silently, without printing a log message
  - (Hybrid) If `op` is not defined as part of `SpanContext`, fallback to an empty string, because the filed is optional in the spec
- Always attach OkHttp errors and Http Client Errors only to call root span ([#2961](https://github.com/getsentry/sentry-java/pull/2961))
- Fixed crash accessing Choreographer instance ([#2970](https://github.com/getsentry/sentry-java/pull/2970))

### Dependencies

- Bump Native SDK from v0.6.5 to v0.6.6 ([#2975](https://github.com/getsentry/sentry-java/pull/2975))
  - [changelog](https://github.com/getsentry/sentry-native/blob/master/CHANGELOG.md#066)
  - [diff](https://github.com/getsentry/sentry-native/compare/0.6.5...0.6.6)
- Bump Gradle from v8.3.0 to v8.4.0 ([#2966](https://github.com/getsentry/sentry-java/pull/2966))
  - [changelog](https://github.com/gradle/gradle/blob/master/CHANGELOG.md#v840)
  - [diff](https://github.com/gradle/gradle/compare/v8.3.0...v8.4.0)

## 6.30.0

### Features

- Add `sendModules` option for disable sending modules ([#2926](https://github.com/getsentry/sentry-java/pull/2926))
- Send `db.system` and `db.name` in span data for androidx.sqlite spans ([#2928](https://github.com/getsentry/sentry-java/pull/2928))
- Check-ins (CRONS) support ([#2952](https://github.com/getsentry/sentry-java/pull/2952))
  - Add API for sending check-ins (CRONS) manually ([#2935](https://github.com/getsentry/sentry-java/pull/2935))
  - Support check-ins (CRONS) for Quartz ([#2940](https://github.com/getsentry/sentry-java/pull/2940))
  - `@SentryCheckIn` annotation and advice config for Spring ([#2946](https://github.com/getsentry/sentry-java/pull/2946))
  - Add option for ignoring certain monitor slugs ([#2943](https://github.com/getsentry/sentry-java/pull/2943))

### Fixes

- Always send memory stats for transactions ([#2936](https://github.com/getsentry/sentry-java/pull/2936))
  - This makes it possible to query transactions by the `device.class` tag on Sentry
- Add `sentry.enable-aot-compatibility` property to SpringBoot Jakarta `SentryAutoConfiguration` to enable building for GraalVM ([#2915](https://github.com/getsentry/sentry-java/pull/2915))

### Dependencies

- Bump Gradle from v8.2.1 to v8.3.0 ([#2900](https://github.com/getsentry/sentry-java/pull/2900))
  - [changelog](https://github.com/gradle/gradle/blob/master release-test/CHANGELOG.md#v830)
  - [diff](https://github.com/gradle/gradle/compare/v8.2.1...v8.3.0)

## 6.29.0

### Features

- Send `db.system` and `db.name` in span data ([#2894](https://github.com/getsentry/sentry-java/pull/2894))
- Send `http.request.method` in span data ([#2896](https://github.com/getsentry/sentry-java/pull/2896))
- Add `enablePrettySerializationOutput` option for opting out of pretty print ([#2871](https://github.com/getsentry/sentry-java/pull/2871))

## 6.28.0

### Features

- Add HTTP response code to Spring WebFlux transactions ([#2870](https://github.com/getsentry/sentry-java/pull/2870))
- Add `sampled` to Dynamic Sampling Context ([#2869](https://github.com/getsentry/sentry-java/pull/2869))
- Improve server side GraphQL support for spring-graphql and Nextflix DGS ([#2856](https://github.com/getsentry/sentry-java/pull/2856))
    - If you have already been using `SentryDataFetcherExceptionHandler` that still works but has been deprecated. Please use `SentryGenericDataFetcherExceptionHandler` combined with `SentryInstrumentation` instead for better error reporting.
    - More exceptions and errors caught and reported to Sentry by also looking at the `ExecutionResult` (more specifically its `errors`)
        - You may want to filter out certain errors, please see [docs on filtering](https://docs.sentry.io/platforms/java/configuration/filtering/)
    - More details for Sentry events: query, variables and response (where possible)
    - Breadcrumbs for operation (query, mutation, subscription), data fetchers and data loaders (Spring only)
    - Better hub propagation by using `GraphQLContext`
- Add autoconfigure modules for Spring Boot called `sentry-spring-boot` and `sentry-spring-boot-jakarta` ([#2880](https://github.com/getsentry/sentry-java/pull/2880))
  - The autoconfigure modules `sentry-spring-boot` and `sentry-spring-boot-jakarta` have a `compileOnly` dependency on `spring-boot-starter` which is needed for our auto installation in [sentry-android-gradle-plugin](https://github.com/getsentry/sentry-android-gradle-plugin)
  - The starter modules  `sentry-spring-boot-starter` and `sentry-spring-boot-starter-jakarta` now bring `spring-boot-starter` as a dependency
- You can now disable Sentry by setting the `enabled` option to `false` ([#2840](https://github.com/getsentry/sentry-java/pull/2840))

### Fixes

- Propagate OkHttp status to parent spans ([#2872](https://github.com/getsentry/sentry-java/pull/2872))

## 6.27.0

### Features

- Add TraceOrigin to Transactions and Spans ([#2803](https://github.com/getsentry/sentry-java/pull/2803))

### Fixes

- Deduplicate events happening in multiple threads simultaneously (e.g. `OutOfMemoryError`) ([#2845](https://github.com/getsentry/sentry-java/pull/2845))
  - This will improve Crash-Free Session Rate as we no longer will send multiple Session updates with `Crashed` status, but only the one that is relevant
- Ensure no Java 8 method reference sugar is used for Android ([#2857](https://github.com/getsentry/sentry-java/pull/2857))
- Do not send session updates for terminated sessions ([#2849](https://github.com/getsentry/sentry-java/pull/2849))

## 6.26.0

### Features
- (Internal) Extend APIs for hybrid SDKs ([#2814](https://github.com/getsentry/sentry-java/pull/2814), [#2846](https://github.com/getsentry/sentry-java/pull/2846))

### Fixes

- Fix ANRv2 thread dump parsing for native-only threads ([#2839](https://github.com/getsentry/sentry-java/pull/2839))
- Derive `TracingContext` values from event for ANRv2 events ([#2839](https://github.com/getsentry/sentry-java/pull/2839))

## 6.25.2

### Fixes

- Change Spring Boot, Apollo, Apollo 3, JUL, Logback, Log4j2, OpenFeign, GraphQL and Kotlin coroutines core dependencies to compileOnly ([#2837](https://github.com/getsentry/sentry-java/pull/2837))

## 6.25.1

### Fixes

- Allow removing integrations in SentryAndroid.init ([#2826](https://github.com/getsentry/sentry-java/pull/2826))
- Fix concurrent access to frameMetrics listener ([#2823](https://github.com/getsentry/sentry-java/pull/2823))

### Dependencies

- Bump Native SDK from v0.6.4 to v0.6.5 ([#2822](https://github.com/getsentry/sentry-java/pull/2822))
  - [changelog](https://github.com/getsentry/sentry-native/blob/master/CHANGELOG.md#065)
  - [diff](https://github.com/getsentry/sentry-native/compare/0.6.4...0.6.5)
- Bump Gradle from v8.2.0 to v8.2.1 ([#2830](https://github.com/getsentry/sentry-java/pull/2830))
  - [changelog](https://github.com/gradle/gradle/blob/master/CHANGELOG.md#v821)
  - [diff](https://github.com/gradle/gradle/compare/v8.2.0...v8.2.1)

## 6.25.0

### Features

- Add manifest `AutoInit` to integrations list ([#2795](https://github.com/getsentry/sentry-java/pull/2795))
- Tracing headers (`sentry-trace` and `baggage`) are now attached and passed through even if performance is disabled ([#2788](https://github.com/getsentry/sentry-java/pull/2788))

### Fixes

- Set `environment` from `SentryOptions` if none persisted in ANRv2 ([#2809](https://github.com/getsentry/sentry-java/pull/2809))
- Remove code that set `tracesSampleRate` to `0.0` for Spring Boot if not set ([#2800](https://github.com/getsentry/sentry-java/pull/2800))
  - This used to enable performance but not send any transactions by default.
  - Performance is now disabled by default.
- Fix slow/frozen frames were not reported with transactions ([#2811](https://github.com/getsentry/sentry-java/pull/2811))

### Dependencies

- Bump Native SDK from v0.6.3 to v0.6.4 ([#2796](https://github.com/getsentry/sentry-java/pull/2796))
  - [changelog](https://github.com/getsentry/sentry-native/blob/master/CHANGELOG.md#064)
  - [diff](https://github.com/getsentry/sentry-native/compare/0.6.3...0.6.4)
- Bump Gradle from v8.1.1 to v8.2.0 ([#2810](https://github.com/getsentry/sentry-java/pull/2810))
  - [changelog](https://github.com/gradle/gradle/blob/master/CHANGELOG.md#v820)
  - [diff](https://github.com/gradle/gradle/compare/v8.1.1...v8.2.0)

## 6.24.0

### Features

- Add debouncing mechanism and before-capture callbacks for screenshots and view hierarchies ([#2773](https://github.com/getsentry/sentry-java/pull/2773))
- Improve ANRv2 implementation ([#2792](https://github.com/getsentry/sentry-java/pull/2792))
  - Add a proguard rule to keep `ApplicationNotResponding` class from obfuscation
  - Add a new option `setReportHistoricalAnrs`; when enabled, it will report all of the ANRs from the [getHistoricalExitReasons](https://developer.android.com/reference/android/app/ActivityManager?hl=en#getHistoricalProcessExitReasons(java.lang.String,%20int,%20int)) list. 
  By default, the SDK only reports and enriches the latest ANR and only this one counts towards ANR rate. 
  Worth noting that this option is mainly useful when updating the SDK to the version where ANRv2 has been introduced, to report all ANRs happened prior to the SDK update. After that, the SDK will always pick up the latest ANR from the historical exit reasons list on next app restart, so there should be no historical ANRs to report.
  These ANRs are reported with the `HistoricalAppExitInfo` mechanism.
  - Add a new option `setAttachAnrThreadDump` to send ANR thread dump from the system as an attachment. 
  This is only useful as additional information, because the SDK attempts to parse the thread dump into proper threads with stacktraces by default.
  - If [ApplicationExitInfo#getTraceInputStream](https://developer.android.com/reference/android/app/ApplicationExitInfo#getTraceInputStream()) returns null, the SDK no longer reports an ANR event, as these events are not very useful without it.
  - Enhance regex patterns for native stackframes

## 6.23.0

### Features

- Add profile rate limiting ([#2782](https://github.com/getsentry/sentry-java/pull/2782))
- Support for automatically capturing Failed GraphQL (Apollo 3) Client errors ([#2781](https://github.com/getsentry/sentry-java/pull/2781))

```kotlin
import com.apollographql.apollo3.ApolloClient
import io.sentry.apollo3.sentryTracing

val apolloClient = ApolloClient.Builder()
    .serverUrl("https://example.com/graphql")
    .sentryTracing(captureFailedRequests = true)    
    .build()
```

### Dependencies

- Bump Native SDK from v0.6.2 to v0.6.3 ([#2746](https://github.com/getsentry/sentry-java/pull/2746))
  - [changelog](https://github.com/getsentry/sentry-native/blob/master/CHANGELOG.md#063)
  - [diff](https://github.com/getsentry/sentry-native/compare/0.6.2...0.6.3)

### Fixes

- Align http.status with [span data conventions](https://develop.sentry.dev/sdk/performance/span-data-conventions/) ([#2786](https://github.com/getsentry/sentry-java/pull/2786))

## 6.22.0

### Features

- Add `lock` attribute to the `SentryStackFrame` protocol to better highlight offending frames in the UI ([#2761](https://github.com/getsentry/sentry-java/pull/2761))
- Enrich database spans with blocked main thread info ([#2760](https://github.com/getsentry/sentry-java/pull/2760))
- Add `api_target` to `Request` and `data` to `Response` Protocols ([#2775](https://github.com/getsentry/sentry-java/pull/2775))

### Fixes

- No longer use `String.join` in `Baggage` as it requires API level 26 ([#2778](https://github.com/getsentry/sentry-java/pull/2778))

## 6.21.0

### Features

- Introduce new `sentry-android-sqlite` integration ([#2722](https://github.com/getsentry/sentry-java/pull/2722))
    - This integration replaces the old `androidx.sqlite` database instrumentation in the Sentry Android Gradle plugin
    - A new capability to manually instrument your `androidx.sqlite` databases. 
      - You can wrap your custom `SupportSQLiteOpenHelper` instance into `SentrySupportSQLiteOpenHelper(myHelper)` if you're not using the Sentry Android Gradle plugin and still benefit from performance auto-instrumentation.
- Add SentryWrapper for Callable and Supplier Interface ([#2720](https://github.com/getsentry/sentry-java/pull/2720))
- Load sentry-debug-meta.properties ([#2734](https://github.com/getsentry/sentry-java/pull/2734))
  - This enables source context for Java
  - For more information on how to enable source context, please refer to [#633](https://github.com/getsentry/sentry-java/issues/633#issuecomment-1465599120)

### Fixes

- Finish WebFlux transaction before popping scope ([#2724](https://github.com/getsentry/sentry-java/pull/2724))
- Use daemon threads for SentryExecutorService ([#2747](https://github.com/getsentry/sentry-java/pull/2747))
  - We started using `SentryExecutorService` in `6.19.0` which caused the application to hang on shutdown unless `Sentry.close()` was called. By using daemon threads we no longer block shutdown.
- Use Base64.NO_WRAP to avoid unexpected char errors in Apollo ([#2745](https://github.com/getsentry/sentry-java/pull/2745))
- Don't warn R8 on missing `ComposeViewHierarchyExporter` class ([#2743](https://github.com/getsentry/sentry-java/pull/2743))

## 6.20.0

### Features

- Add support for Sentry Kotlin Compiler Plugin ([#2695](https://github.com/getsentry/sentry-java/pull/2695))
  - In conjunction with our sentry-kotlin-compiler-plugin we improved Jetpack Compose support for
    - [View Hierarchy](https://docs.sentry.io/platforms/android/enriching-events/viewhierarchy/) support for Jetpack Compose screens
    - Automatic breadcrumbs for [user interactions](https://docs.sentry.io/platforms/android/performance/instrumentation/automatic-instrumentation/#user-interaction-instrumentation)
- More granular http requests instrumentation with a new SentryOkHttpEventListener ([#2659](https://github.com/getsentry/sentry-java/pull/2659))
    - Create spans for time spent on:
        - Proxy selection
        - DNS resolution
        - HTTPS setup
        - Connection
        - Requesting headers
        - Receiving response
    - You can attach the event listener to your OkHttpClient through `client.eventListener(new SentryOkHttpEventListener()).addInterceptor(new SentryOkHttpInterceptor()).build();`
    - In case you already have an event listener you can use the SentryOkHttpEventListener as well through `client.eventListener(new SentryOkHttpEventListener(myListener)).addInterceptor(new SentryOkHttpInterceptor()).build();`
- Add a new option to disable `RootChecker` ([#2735](https://github.com/getsentry/sentry-java/pull/2735))

### Fixes

- Base64 encode internal Apollo3 Headers ([#2707](https://github.com/getsentry/sentry-java/pull/2707))
- Fix `SentryTracer` crash when scheduling auto-finish of a transaction, but the timer has already been cancelled ([#2731](https://github.com/getsentry/sentry-java/pull/2731))
- Fix `AndroidTransactionProfiler` crash when finishing a profile that happened due to race condition ([#2731](https://github.com/getsentry/sentry-java/pull/2731))

## 6.19.1

### Fixes

- Ensure screenshots and view hierarchies are captured on the main thread ([#2712](https://github.com/getsentry/sentry-java/pull/2712))

## 6.19.0

### Features

- Add Screenshot and ViewHierarchy to integrations list ([#2698](https://github.com/getsentry/sentry-java/pull/2698))
- New ANR detection based on [ApplicationExitInfo API](https://developer.android.com/reference/android/app/ApplicationExitInfo) ([#2697](https://github.com/getsentry/sentry-java/pull/2697))
    - This implementation completely replaces the old one (based on a watchdog) on devices running Android 11 and above:
      - New implementation provides more precise ANR events/ANR rate detection as well as system thread dump information. The new implementation reports ANRs exactly as Google Play Console, without producing false positives or missing important background ANR events.
      - New implementation reports ANR events with a new mechanism `mechanism:AppExitInfo`.
      - However, despite producing many false positives, the old implementation is capable of better enriching ANR errors (which is not available with the new implementation), for example:
        - Capturing screenshots at the time of ANR event;
        - Capturing transactions and profiling data corresponding to the ANR event;
        - Auxiliary information (such as current memory load) at the time of ANR event.
      - If you would like us to provide support for the old approach working alongside the new one on Android 11 and above (e.g. for raising events for slow code on main thread), consider upvoting [this issue](https://github.com/getsentry/sentry-java/issues/2693).
    - The old watchdog implementation will continue working for older API versions (Android < 11):
        - The old implementation reports ANR events with the existing mechanism `mechanism:ANR`.
- Open up `TransactionOptions`, `ITransaction` and `IHub` methods allowing consumers modify start/end timestamp of transactions and spans ([#2701](https://github.com/getsentry/sentry-java/pull/2701))
- Send source bundle IDs to Sentry to enable source context ([#2663](https://github.com/getsentry/sentry-java/pull/2663))
  - For more information on how to enable source context, please refer to [#633](https://github.com/getsentry/sentry-java/issues/633#issuecomment-1465599120)

### Fixes

- Android Profiler on calling thread ([#2691](https://github.com/getsentry/sentry-java/pull/2691))
- Use `configureScope` instead of `withScope` in `Hub.close()`. This ensures that the main scope releases the in-memory data when closing a hub instance. ([#2688](https://github.com/getsentry/sentry-java/pull/2688))
- Remove null keys/values before creating concurrent hashmap in order to avoid NPE ([#2708](https://github.com/getsentry/sentry-java/pull/2708))
- Exclude SentryOptions from R8/ProGuard obfuscation ([#2699](https://github.com/getsentry/sentry-java/pull/2699))
  - This fixes AGP 8.+ incompatibility, where full R8 mode is enforced

### Dependencies

- Bump Gradle from v8.1.0 to v8.1.1 ([#2666](https://github.com/getsentry/sentry-java/pull/2666))
  - [changelog](https://github.com/gradle/gradle/blob/master release-test/CHANGELOG.md#v811)
  - [diff](https://github.com/gradle/gradle/compare/v8.1.0...v8.1.1)
- Bump Native SDK from v0.6.1 to v0.6.2 ([#2689](https://github.com/getsentry/sentry-java/pull/2689))
  - [changelog](https://github.com/getsentry/sentry-native/blob/master/CHANGELOG.md#062)
  - [diff](https://github.com/getsentry/sentry-native/compare/0.6.1...0.6.2)

## 6.18.1

### Fixes

- Fix crash when Sentry SDK is initialized more than once ([#2679](https://github.com/getsentry/sentry-java/pull/2679))
- Track a ttfd span per Activity ([#2673](https://github.com/getsentry/sentry-java/pull/2673))

## 6.18.0

### Features

- Attach Trace Context when an ANR is detected (ANRv1) ([#2583](https://github.com/getsentry/sentry-java/pull/2583))
- Make log4j2 integration compatible with log4j 3.0 ([#2634](https://github.com/getsentry/sentry-java/pull/2634))
    - Instead of relying on package scanning, we now use an annotation processor to generate `Log4j2Plugins.dat`
- Create `User` and `Breadcrumb` from map ([#2614](https://github.com/getsentry/sentry-java/pull/2614))
- Add `sent_at` to envelope header item ([#2638](https://github.com/getsentry/sentry-java/pull/2638))

### Fixes

- Fix timestamp intervals of PerformanceCollectionData in profiles ([#2648](https://github.com/getsentry/sentry-java/pull/2648))
- Fix timestamps of PerformanceCollectionData in profiles ([#2632](https://github.com/getsentry/sentry-java/pull/2632))
- Fix missing propagateMinConstraints flag for SentryTraced ([#2637](https://github.com/getsentry/sentry-java/pull/2637))
- Fix potential SecurityException thrown by ConnectivityManager on Android 11 ([#2653](https://github.com/getsentry/sentry-java/pull/2653))
- Fix aar artifacts publishing for Maven ([#2641](https://github.com/getsentry/sentry-java/pull/2641))

### Dependencies
- Bump Kotlin compile version from v1.6.10 to 1.8.0 ([#2563](https://github.com/getsentry/sentry-java/pull/2563))
- Bump Compose compile version from v1.1.1 to v1.3.0 ([#2563](https://github.com/getsentry/sentry-java/pull/2563))
- Bump AGP version from v7.3.0 to v7.4.2 ([#2574](https://github.com/getsentry/sentry-java/pull/2574))
- Bump Gradle from v7.6.0 to v8.0.2 ([#2563](https://github.com/getsentry/sentry-java/pull/2563))
    - [changelog](https://github.com/gradle/gradle/blob/master/CHANGELOG.md#v802)
    - [diff](https://github.com/gradle/gradle/compare/v7.6.0...v8.0.2)
- Bump Gradle from v8.0.2 to v8.1.0 ([#2650](https://github.com/getsentry/sentry-java/pull/2650))
  - [changelog](https://github.com/gradle/gradle/blob/master/CHANGELOG.md#v810)
  - [diff](https://github.com/gradle/gradle/compare/v8.0.2...v8.1.0)

## 6.17.0

### Features

- Add `name` and `geo` to `User` ([#2556](https://github.com/getsentry/sentry-java/pull/2556)) 
- Add breadcrumbs on network changes ([#2608](https://github.com/getsentry/sentry-java/pull/2608))
- Add time-to-initial-display and time-to-full-display measurements to Activity transactions ([#2611](https://github.com/getsentry/sentry-java/pull/2611))
- Read integration list written by sentry gradle plugin from manifest ([#2598](https://github.com/getsentry/sentry-java/pull/2598))
- Add Logcat adapter ([#2620](https://github.com/getsentry/sentry-java/pull/2620))
- Provide CPU count/frequency data as device context ([#2622](https://github.com/getsentry/sentry-java/pull/2622))

### Fixes

- Trim time-to-full-display span if reportFullyDisplayed API is never called ([#2631](https://github.com/getsentry/sentry-java/pull/2631))
- Fix Automatic UI transactions having wrong durations ([#2623](https://github.com/getsentry/sentry-java/pull/2623))
- Fix wrong default environment in Session ([#2610](https://github.com/getsentry/sentry-java/pull/2610))
- Pass through unknown sentry baggage keys into SentryEnvelopeHeader ([#2618](https://github.com/getsentry/sentry-java/pull/2618))
- Fix missing null check when removing lifecycle observer ([#2625](https://github.com/getsentry/sentry-java/pull/2625))

### Dependencies

- Bump Native SDK from v0.6.0 to v0.6.1 ([#2629](https://github.com/getsentry/sentry-java/pull/2629))
  - [changelog](https://github.com/getsentry/sentry-native/blob/master/CHANGELOG.md#061)
  - [diff](https://github.com/getsentry/sentry-native/compare/0.6.0...0.6.1)

## 6.16.0

### Features

- Improve versatility of exception resolver component for Spring with more flexible API for consumers. ([#2577](https://github.com/getsentry/sentry-java/pull/2577))
- Automatic performance instrumentation for WebFlux ([#2597](https://github.com/getsentry/sentry-java/pull/2597))
  - You can enable it by adding `sentry.enable-tracing=true` to your `application.properties`
- The Spring Boot integration can now be configured to add the `SentryAppender` to specific loggers instead of the `ROOT` logger ([#2173](https://github.com/getsentry/sentry-java/pull/2173))
  - You can specify the loggers using `"sentry.logging.loggers[0]=foo.bar` and `"sentry.logging.loggers[1]=baz` in your `application.properties`
- Add capabilities to track Jetpack Compose composition/rendering time ([#2507](https://github.com/getsentry/sentry-java/pull/2507))
- Adapt span op and description for graphql to fit spec ([#2607](https://github.com/getsentry/sentry-java/pull/2607))

### Fixes

- Fix timestamps of slow and frozen frames for profiles ([#2584](https://github.com/getsentry/sentry-java/pull/2584))
- Deprecate reportFullDisplayed in favor of reportFullyDisplayed ([#2585](https://github.com/getsentry/sentry-java/pull/2585))
- Add mechanism for logging integrations and update spring mechanism types ([#2595](https://github.com/getsentry/sentry-java/pull/2595))
	- NOTE: If you're using these mechanism types (`HandlerExceptionResolver`, `SentryWebExceptionHandler`) in your dashboards please update them to use the new types.
- Filter out session cookies sent by Spring and Spring Boot integrations ([#2593](https://github.com/getsentry/sentry-java/pull/2593))
  - We filter out some common cookies like JSESSIONID
  - We also read the value from `server.servlet.session.cookie.name` and filter it out
- No longer send event / transaction to Sentry if `beforeSend` / `beforeSendTransaction` throws ([#2591](https://github.com/getsentry/sentry-java/pull/2591))
- Add version to sentryClientName used in auth header ([#2596](https://github.com/getsentry/sentry-java/pull/2596))
- Keep integration names from being obfuscated ([#2599](https://github.com/getsentry/sentry-java/pull/2599))
- Change log level from INFO to WARN for error message indicating a failed Log4j2 Sentry.init ([#2606](https://github.com/getsentry/sentry-java/pull/2606))
  - The log message was often not visible as our docs suggest a minimum log level of WARN
- Fix session tracking on Android ([#2609](https://github.com/getsentry/sentry-java/pull/2609))
  - Incorrect number of session has been sent. In addition, some of the sessions were not properly ended, messing up Session Health Metrics.

### Dependencies

- Bump `opentelemetry-sdk` to `1.23.1` and `opentelemetry-javaagent` to `1.23.0` ([#2590](https://github.com/getsentry/sentry-java/pull/2590))
- Bump Native SDK from v0.5.4 to v0.6.0 ([#2545](https://github.com/getsentry/sentry-java/pull/2545))
  - [changelog](https://github.com/getsentry/sentry-native/blob/master/CHANGELOG.md#060)
  - [diff](https://github.com/getsentry/sentry-native/compare/0.5.4...0.6.0)

## 6.15.0

### Features

- Adjust time-to-full-display span if reportFullDisplayed is called too early ([#2550](https://github.com/getsentry/sentry-java/pull/2550))
- Add `enableTracing` option ([#2530](https://github.com/getsentry/sentry-java/pull/2530))
    - This change is backwards compatible. The default is `null` meaning existing behaviour remains unchanged (setting either `tracesSampleRate` or `tracesSampler` enables performance).
    - If set to `true`, performance is enabled, even if no `tracesSampleRate` or `tracesSampler` have been configured.
    - If set to `false` performance is disabled, regardless of `tracesSampleRate` and `tracesSampler` options.
- Detect dependencies by listing MANIFEST.MF files at runtime ([#2538](https://github.com/getsentry/sentry-java/pull/2538))
- Report integrations in use, report packages in use more consistently ([#2179](https://github.com/getsentry/sentry-java/pull/2179))
- Implement `ThreadLocalAccessor` for propagating Sentry hub with reactor / WebFlux ([#2570](https://github.com/getsentry/sentry-java/pull/2570))
  - Requires `io.micrometer:context-propagation:1.0.2+` as well as Spring Boot 3.0.3+
  - Enable the feature by setting `sentry.reactive.thread-local-accessor-enabled=true`
  - This is still considered experimental. Once we have enough feedback we may turn this on by default.
  - Checkout the sample here: https://github.com/getsentry/sentry-java/tree/main/sentry-samples/sentry-samples-spring-boot-webflux-jakarta
  - A new hub is now cloned from the main hub for every request

### Fixes

- Leave `inApp` flag for stack frames undecided in SDK if unsure and let ingestion decide instead ([#2547](https://github.com/getsentry/sentry-java/pull/2547))
- Allow `0.0` error sample rate ([#2573](https://github.com/getsentry/sentry-java/pull/2573))
- Fix memory leak in WebFlux related to an ever growing stack ([#2580](https://github.com/getsentry/sentry-java/pull/2580))
- Use the same hub in WebFlux exception handler as we do in WebFilter ([#2566](https://github.com/getsentry/sentry-java/pull/2566))
- Switch upstream Jetpack Compose dependencies to `compileOnly` in `sentry-compose-android` ([#2578](https://github.com/getsentry/sentry-java/pull/2578))
  - NOTE: If you're using Compose Navigation/User Interaction integrations, make sure to have the following dependencies on the classpath as we do not bring them in transitively anymore:
    - `androidx.navigation:navigation-compose:`
    - `androidx.compose.runtime:runtime:`
    - `androidx.compose.ui:ui:`

## 6.14.0

### Features

- Add time-to-full-display span to Activity auto-instrumentation ([#2432](https://github.com/getsentry/sentry-java/pull/2432))
- Add `main` flag to threads and `in_foreground` flag for app contexts  ([#2516](https://github.com/getsentry/sentry-java/pull/2516))

### Fixes

- Ignore Shutdown in progress when closing ShutdownHookIntegration ([#2521](https://github.com/getsentry/sentry-java/pull/2521))
- Fix app start span end-time is wrong if SDK init is deferred ([#2519](https://github.com/getsentry/sentry-java/pull/2519))
- Fix invalid session creation when app is launched in background ([#2543](https://github.com/getsentry/sentry-java/pull/2543))

## 6.13.1

### Fixes

- Fix transaction performance collector oom ([#2505](https://github.com/getsentry/sentry-java/pull/2505))
- Remove authority from URLs sent to Sentry ([#2366](https://github.com/getsentry/sentry-java/pull/2366))
- Fix `sentry-bom` containing incorrect artifacts ([#2504](https://github.com/getsentry/sentry-java/pull/2504))

### Dependencies

- Bump Native SDK from v0.5.3 to v0.5.4 ([#2500](https://github.com/getsentry/sentry-java/pull/2500))
  - [changelog](https://github.com/getsentry/sentry-native/blob/master/CHANGELOG.md#054)
  - [diff](https://github.com/getsentry/sentry-native/compare/0.5.3...0.5.4)

## 6.13.0

### Features

- Send cpu usage percentage in profile payload ([#2469](https://github.com/getsentry/sentry-java/pull/2469))
- Send transaction memory stats in profile payload ([#2447](https://github.com/getsentry/sentry-java/pull/2447))
- Add cpu usage collection ([#2462](https://github.com/getsentry/sentry-java/pull/2462))
- Improve ANR implementation: ([#2475](https://github.com/getsentry/sentry-java/pull/2475))
  - Add `abnormal_mechanism` to sessions for ANR rate calculation
  - Always attach thread dump to ANR events
  - Distinguish between foreground and background ANRs
- Improve possible date precision to 10 μs ([#2451](https://github.com/getsentry/sentry-java/pull/2451))

### Fixes

- Fix performance collector setup called in main thread ([#2499](https://github.com/getsentry/sentry-java/pull/2499))
- Expand guard against CVE-2018-9492 "Privilege Escalation via Content Provider" ([#2482](https://github.com/getsentry/sentry-java/pull/2482))
- Prevent OOM by disabling TransactionPerformanceCollector for now ([#2498](https://github.com/getsentry/sentry-java/pull/2498))

## 6.12.1

### Fixes

- Create timer in `TransactionPerformanceCollector` lazily ([#2478](https://github.com/getsentry/sentry-java/pull/2478))

## 6.12.0

### Features

- Attach View Hierarchy to the errored/crashed events ([#2440](https://github.com/getsentry/sentry-java/pull/2440))
- Collect memory usage in transactions ([#2445](https://github.com/getsentry/sentry-java/pull/2445))
- Add `traceOptionsRequests` option to disable tracing of OPTIONS requests ([#2453](https://github.com/getsentry/sentry-java/pull/2453))
- Extend list of HTTP headers considered sensitive ([#2455](https://github.com/getsentry/sentry-java/pull/2455))

### Fixes

- Use a single TransactionPerfomanceCollector ([#2464](https://github.com/getsentry/sentry-java/pull/2464))
- Don't override sdk name with Timber ([#2450](https://github.com/getsentry/sentry-java/pull/2450))
- Set transactionNameSource to CUSTOM when setting transaction name ([#2405](https://github.com/getsentry/sentry-java/pull/2405))
- Guard against CVE-2018-9492 "Privilege Escalation via Content Provider" ([#2466](https://github.com/getsentry/sentry-java/pull/2466))

## 6.11.0

### Features

- Disable Android concurrent profiling ([#2434](https://github.com/getsentry/sentry-java/pull/2434))
- Add logging for OpenTelemetry integration ([#2425](https://github.com/getsentry/sentry-java/pull/2425))
- Auto add `OpenTelemetryLinkErrorEventProcessor` for Spring Boot ([#2429](https://github.com/getsentry/sentry-java/pull/2429))

### Fixes

- Use minSdk compatible `Objects` class ([#2436](https://github.com/getsentry/sentry-java/pull/2436))
- Prevent R8 from warning on missing classes, as we check for their presence at runtime ([#2439](https://github.com/getsentry/sentry-java/pull/2439))

### Dependencies

- Bump Gradle from v7.5.1 to v7.6.0 ([#2438](https://github.com/getsentry/sentry-java/pull/2438))
  - [changelog](https://github.com/gradle/gradle/blob/master/CHANGELOG.md#v760)
  - [diff](https://github.com/gradle/gradle/compare/v7.5.1...v7.6.0)

## 6.10.0

### Features

- Add time-to-initial-display span to Activity transactions ([#2369](https://github.com/getsentry/sentry-java/pull/2369))
- Start a session after init if AutoSessionTracking is enabled ([#2356](https://github.com/getsentry/sentry-java/pull/2356))
- Provide automatic breadcrumbs and transactions for click/scroll events for Compose ([#2390](https://github.com/getsentry/sentry-java/pull/2390))
- Add `blocked_main_thread` and `call_stack` to File I/O spans to detect performance issues ([#2382](https://github.com/getsentry/sentry-java/pull/2382))

### Dependencies

- Bump Native SDK from v0.5.2 to v0.5.3 ([#2423](https://github.com/getsentry/sentry-java/pull/2423))
  - [changelog](https://github.com/getsentry/sentry-native/blob/master/CHANGELOG.md#053)
  - [diff](https://github.com/getsentry/sentry-native/compare/0.5.2...0.5.3)

## 6.9.2

### Fixes

- Updated ProfileMeasurementValue types ([#2412](https://github.com/getsentry/sentry-java/pull/2412))
- Clear window reference only on activity stop in profileMeasurements collector ([#2407](https://github.com/getsentry/sentry-java/pull/2407))
- No longer disable OpenTelemetry exporters in default Java Agent config ([#2408](https://github.com/getsentry/sentry-java/pull/2408))
- Fix `ClassNotFoundException` for `io.sentry.spring.SentrySpringServletContainerInitializer` in `sentry-spring-jakarta` ([#2411](https://github.com/getsentry/sentry-java/issues/2411))
- Fix `sentry-samples-spring-jakarta` ([#2411](https://github.com/getsentry/sentry-java/issues/2411))

### Features

- Add SENTRY_AUTO_INIT environment variable to control OpenTelemetry Agent init ([#2410](https://github.com/getsentry/sentry-java/pull/2410))
- Add OpenTelemetryLinkErrorEventProcessor for linking errors to traces created via OpenTelemetry ([#2418](https://github.com/getsentry/sentry-java/pull/2418))

### Dependencies

- Bump OpenTelemetry to 1.20.1 and OpenTelemetry Java Agent to 1.20.2 ([#2420](https://github.com/getsentry/sentry-java/pull/2420))

## 6.9.1

### Fixes

- OpenTelemetry modules were missing in `6.9.0` so we released the same code again as `6.9.1` including OpenTelemetry modules

## 6.9.0

### Fixes

- Use `canonicalName` in Fragment Integration for better de-obfuscation ([#2379](https://github.com/getsentry/sentry-java/pull/2379))
- Fix Timber and Fragment integrations auto-installation for obfuscated builds ([#2379](https://github.com/getsentry/sentry-java/pull/2379))
- Don't attach screenshots to events from Hybrid SDKs ([#2360](https://github.com/getsentry/sentry-java/pull/2360))
- Ensure Hints do not cause memory leaks ([#2387](https://github.com/getsentry/sentry-java/pull/2387))
- Do not attach empty `sentry-trace` and `baggage` headers ([#2385](https://github.com/getsentry/sentry-java/pull/2385))

### Features

- Add beforeSendTransaction which allows users to filter and change transactions ([#2388](https://github.com/getsentry/sentry-java/pull/2388))
- Add experimental support for OpenTelemetry ([README](sentry-opentelemetry/README.md))([#2344](https://github.com/getsentry/sentry-java/pull/2344))

### Dependencies

- Update Spring Boot Jakarta to Spring Boot 3.0.0 ([#2389](https://github.com/getsentry/sentry-java/pull/2389))
- Bump Spring Boot to 2.7.5 ([#2383](https://github.com/getsentry/sentry-java/pull/2383))

## 6.8.0

### Features

- Add FrameMetrics to Android profiling data ([#2342](https://github.com/getsentry/sentry-java/pull/2342))

### Fixes

- Remove profiler main thread io ([#2348](https://github.com/getsentry/sentry-java/pull/2348))
- Fix ensure all options are processed before integrations are loaded ([#2377](https://github.com/getsentry/sentry-java/pull/2377))

## 6.7.1

### Fixes

- Fix `Gpu.vendorId` should be a String ([#2343](https://github.com/getsentry/sentry-java/pull/2343))
- Don't set device name on Android if `sendDefaultPii` is disabled ([#2354](https://github.com/getsentry/sentry-java/pull/2354))
- Fix corrupted UUID on Motorola devices ([#2363](https://github.com/getsentry/sentry-java/pull/2363))
- Fix ANR on dropped uncaught exception events ([#2368](https://github.com/getsentry/sentry-java/pull/2368))

### Features

- Update Spring Boot Jakarta to Spring Boot 3.0.0-RC2 ([#2347](https://github.com/getsentry/sentry-java/pull/2347))

## 6.7.0

### Fixes

- Use correct set-cookie for the HTTP Client response object ([#2326](https://github.com/getsentry/sentry-java/pull/2326))
- Fix NoSuchElementException in CircularFifoQueue when cloning a Scope ([#2328](https://github.com/getsentry/sentry-java/pull/2328))

### Features

- Customizable fragment lifecycle breadcrumbs ([#2299](https://github.com/getsentry/sentry-java/pull/2299))
- Provide hook for Jetpack Compose navigation instrumentation ([#2320](https://github.com/getsentry/sentry-java/pull/2320))
- Populate `event.modules` with dependencies metadata ([#2324](https://github.com/getsentry/sentry-java/pull/2324))
- Support Spring 6 and Spring Boot 3 ([#2289](https://github.com/getsentry/sentry-java/pull/2289))

### Dependencies

- Bump Native SDK from v0.5.1 to v0.5.2 ([#2315](https://github.com/getsentry/sentry-java/pull/2315))
  - [changelog](https://github.com/getsentry/sentry-native/blob/master/CHANGELOG.md#052)
  - [diff](https://github.com/getsentry/sentry-native/compare/0.5.1...0.5.2)

## 6.6.0

### Fixes

- Ensure potential callback exceptions are caught #2123 ([#2291](https://github.com/getsentry/sentry-java/pull/2291))
- Remove verbose FrameMetricsAggregator failure logging ([#2293](https://github.com/getsentry/sentry-java/pull/2293))
- Ignore broken regex for tracePropagationTarget ([#2288](https://github.com/getsentry/sentry-java/pull/2288))
- No longer serialize static fields; use toString as fallback ([#2309](https://github.com/getsentry/sentry-java/pull/2309))
- Fix `SentryFileWriter`/`SentryFileOutputStream` append overwrites file contents ([#2304](https://github.com/getsentry/sentry-java/pull/2304))
- Respect incoming parent sampled decision when continuing a trace ([#2311](https://github.com/getsentry/sentry-java/pull/2311))

### Features

- Profile envelopes are sent directly from profiler ([#2298](https://github.com/getsentry/sentry-java/pull/2298))
- Add support for using Encoder with logback.SentryAppender ([#2246](https://github.com/getsentry/sentry-java/pull/2246))
- Report Startup Crashes ([#2277](https://github.com/getsentry/sentry-java/pull/2277))
- HTTP Client errors for OkHttp ([#2287](https://github.com/getsentry/sentry-java/pull/2287))
- Add option to enable or disable Frame Tracking ([#2314](https://github.com/getsentry/sentry-java/pull/2314))

### Dependencies

- Bump Native SDK from v0.5.0 to v0.5.1 ([#2306](https://github.com/getsentry/sentry-java/pull/2306))
  - [changelog](https://github.com/getsentry/sentry-native/blob/master/CHANGELOG.md#051)
  - [diff](https://github.com/getsentry/sentry-native/compare/0.5.0...0.5.1)

## 6.5.0

### Fixes

- Improve public facing API for creating Baggage from header ([#2284](https://github.com/getsentry/sentry-java/pull/2284))

## 6.5.0-beta.3

### Features

- Provide API for attaching custom measurements to transactions ([#2260](https://github.com/getsentry/sentry-java/pull/2260))
- Bump spring to 2.7.4 ([#2279](https://github.com/getsentry/sentry-java/pull/2279))

## 6.5.0-beta.2

### Features

- Make user segment a top level property ([#2257](https://github.com/getsentry/sentry-java/pull/2257))
- Replace user `other` with `data` ([#2258](https://github.com/getsentry/sentry-java/pull/2258))
- `isTraceSampling` is now on by default. `tracingOrigins` has been replaced by `tracePropagationTargets` ([#2255](https://github.com/getsentry/sentry-java/pull/2255))

## 6.5.0-beta.1

### Features

- Server-Side Dynamic Sampling Context support  ([#2226](https://github.com/getsentry/sentry-java/pull/2226))

## 6.4.4

### Fixes

- Fix ConcurrentModificationException due to FrameMetricsAggregator manipulation ([#2282](https://github.com/getsentry/sentry-java/pull/2282))

## 6.4.3

- Fix slow and frozen frames tracking ([#2271](https://github.com/getsentry/sentry-java/pull/2271))

## 6.4.2

### Fixes

- Fixed AbstractMethodError when getting Lifecycle ([#2228](https://github.com/getsentry/sentry-java/pull/2228))
- Missing unit fields for Android measurements ([#2204](https://github.com/getsentry/sentry-java/pull/2204))
- Avoid sending empty profiles ([#2232](https://github.com/getsentry/sentry-java/pull/2232))
- Fix file descriptor leak in FileIO instrumentation ([#2248](https://github.com/getsentry/sentry-java/pull/2248))

## 6.4.1

### Fixes

- Fix memory leak caused by throwableToSpan ([#2227](https://github.com/getsentry/sentry-java/pull/2227))

## 6.4.0

### Fixes

- make profiling rate defaults to 101 hz ([#2211](https://github.com/getsentry/sentry-java/pull/2211))
- SentryOptions.setProfilingTracesIntervalMillis has been deprecated
- Added cpu architecture and default environment in profiles envelope ([#2207](https://github.com/getsentry/sentry-java/pull/2207))
- SentryOptions.setProfilingEnabled has been deprecated in favor of setProfilesSampleRate
- Use toString for enum serialization ([#2220](https://github.com/getsentry/sentry-java/pull/2220))

### Features

- Concurrent profiling 3 - added truncation reason ([#2247](https://github.com/getsentry/sentry-java/pull/2247))
- Concurrent profiling 2 - added list of transactions ([#2218](https://github.com/getsentry/sentry-java/pull/2218))
- Concurrent profiling 1 - added envelope payload data format ([#2216](https://github.com/getsentry/sentry-java/pull/2216))
- Send source for transactions ([#2180](https://github.com/getsentry/sentry-java/pull/2180))
- Add profilesSampleRate and profileSampler options for Android sdk ([#2184](https://github.com/getsentry/sentry-java/pull/2184))
- Add baggage header to RestTemplate ([#2206](https://github.com/getsentry/sentry-java/pull/2206))
- Bump Native SDK from v0.4.18 to v0.5.0 ([#2199](https://github.com/getsentry/sentry-java/pull/2199))
  - [changelog](https://github.com/getsentry/sentry-native/blob/master/CHANGELOG.md#050)
  - [diff](https://github.com/getsentry/sentry-native/compare/0.4.18...0.5.0)
- Bump Gradle from v7.5.0 to v7.5.1 ([#2212](https://github.com/getsentry/sentry-java/pull/2212))
  - [changelog](https://github.com/gradle/gradle/blob/master/CHANGELOG.md#v751)
  - [diff](https://github.com/gradle/gradle/compare/v7.5.0...v7.5.1)

## 6.3.1

### Fixes

- Prevent NPE by checking SentryTracer.timer for null again inside synchronized ([#2200](https://github.com/getsentry/sentry-java/pull/2200))
- Weakly reference Activity for transaction finished callback ([#2203](https://github.com/getsentry/sentry-java/pull/2203))
- `attach-screenshot` set on Manual init. didn't work ([#2186](https://github.com/getsentry/sentry-java/pull/2186))
- Remove extra space from `spring.factories` causing issues in old versions of Spring Boot ([#2181](https://github.com/getsentry/sentry-java/pull/2181))


### Features

- Bump Native SDK to v0.4.18 ([#2154](https://github.com/getsentry/sentry-java/pull/2154))
  - [changelog](https://github.com/getsentry/sentry-native/blob/master/CHANGELOG.md#0418)
  - [diff](https://github.com/getsentry/sentry-native/compare/0.4.17...0.4.18)
- Bump Gradle to v7.5.0 ([#2174](https://github.com/getsentry/sentry-java/pull/2174), [#2191](https://github.com/getsentry/sentry-java/pull/2191))
  - [changelog](https://github.com/gradle/gradle/blob/master/CHANGELOG.md#v750)
  - [diff](https://github.com/gradle/gradle/compare/v7.4.2...v7.5.0)

## 6.3.0

### Features

- Switch upstream dependencies to `compileOnly` in integrations ([#2175](https://github.com/getsentry/sentry-java/pull/2175))

### Fixes

- Lazily retrieve HostnameCache in MainEventProcessor ([#2170](https://github.com/getsentry/sentry-java/pull/2170))

## 6.2.1

### Fixes

- Only send userid in Dynamic Sampling Context if sendDefaultPii is true ([#2147](https://github.com/getsentry/sentry-java/pull/2147))
- Remove userId from baggage due to PII ([#2157](https://github.com/getsentry/sentry-java/pull/2157))

### Features

- Add integration for Apollo-Kotlin 3 ([#2109](https://github.com/getsentry/sentry-java/pull/2109))
- New package `sentry-android-navigation` for AndroidX Navigation support ([#2136](https://github.com/getsentry/sentry-java/pull/2136))
- New package `sentry-compose` for Jetpack Compose support (Navigation) ([#2136](https://github.com/getsentry/sentry-java/pull/2136))
- Add sample rate to baggage as well as trace in envelope header and flatten user ([#2135](https://github.com/getsentry/sentry-java/pull/2135))

Breaking Changes:
- The boolean parameter `samplingDecision` in the `TransactionContext` constructor has been replaced with a `TracesSamplingDecision` object. Feel free to ignore the `@ApiStatus.Internal` in this case.

## 6.1.4

### Fixes

- Filter out app starts with more than 60s ([#2127](https://github.com/getsentry/sentry-java/pull/2127))

## 6.1.3

### Fixes

- Fix thread leak due to Timer being created and never cancelled ([#2131](https://github.com/getsentry/sentry-java/pull/2131))

## 6.1.2

### Fixes

- Swallow error when reading ActivityManager#getProcessesInErrorState instead of crashing ([#2114](https://github.com/getsentry/sentry-java/pull/2114))
- Use charset string directly as StandardCharsets is not available on earlier Android versions ([#2111](https://github.com/getsentry/sentry-java/pull/2111))

## 6.1.1

### Features

- Replace `tracestate` header with `baggage` header ([#2078](https://github.com/getsentry/sentry-java/pull/2078))
- Allow opting out of device info collection that requires Inter-Process Communication (IPC) ([#2100](https://github.com/getsentry/sentry-java/pull/2100))

## 6.1.0

### Features

- Implement local scope by adding overloads to the capture methods that accept a ScopeCallback ([#2084](https://github.com/getsentry/sentry-java/pull/2084))
- SentryOptions#merge is now public and can be used to load ExternalOptions ([#2088](https://github.com/getsentry/sentry-java/pull/2088))

### Fixes

- Fix proguard rules to work R8 [issue](https://issuetracker.google.com/issues/235733922) around on AGP 7.3.0-betaX and 7.4.0-alphaX ([#2094](https://github.com/getsentry/sentry-java/pull/2094))
- Fix GraalVM Native Image compatibility ([#2172](https://github.com/getsentry/sentry-java/pull/2172))

## 6.0.0

### Sentry Self-hosted Compatibility

- Starting with version `6.0.0` of the `sentry` package, [Sentry's self hosted version >= v21.9.0](https://github.com/getsentry/self-hosted/releases) is required or you have to manually disable sending client reports via the `sendClientReports` option. This only applies to self-hosted Sentry. If you are using [sentry.io](https://sentry.io), no action is needed.

### Features

- Allow optimization and obfuscation of the SDK by reducing proguard rules ([#2031](https://github.com/getsentry/sentry-java/pull/2031))
- Relax TransactionNameProvider ([#1861](https://github.com/getsentry/sentry-java/pull/1861))
- Use float instead of Date for protocol types for higher precision ([#1737](https://github.com/getsentry/sentry-java/pull/1737))
- Allow setting SDK info (name & version) in manifest ([#2016](https://github.com/getsentry/sentry-java/pull/2016))
- Allow setting native Android SDK name during build ([#2035](https://github.com/getsentry/sentry-java/pull/2035))
- Include application permissions in Android events ([#2018](https://github.com/getsentry/sentry-java/pull/2018))
- Automatically create transactions for UI events ([#1975](https://github.com/getsentry/sentry-java/pull/1975))
- Hints are now used via a Hint object and passed into beforeSend and EventProcessor as @NotNull Hint object ([#2045](https://github.com/getsentry/sentry-java/pull/2045))
- Attachments can be manipulated via hint ([#2046](https://github.com/getsentry/sentry-java/pull/2046))
- Add sentry-servlet-jakarta module ([#1987](https://github.com/getsentry/sentry-java/pull/1987))
- Add client reports ([#1982](https://github.com/getsentry/sentry-java/pull/1982))
- Screenshot is taken when there is an error ([#1967](https://github.com/getsentry/sentry-java/pull/1967))
- Add Android profiling traces ([#1897](https://github.com/getsentry/sentry-java/pull/1897)) ([#1959](https://github.com/getsentry/sentry-java/pull/1959)) and its tests ([#1949](https://github.com/getsentry/sentry-java/pull/1949))
- Enable enableScopeSync by default for Android ([#1928](https://github.com/getsentry/sentry-java/pull/1928))
- Feat: Vendor JSON ([#1554](https://github.com/getsentry/sentry-java/pull/1554))
    - Introduce `JsonSerializable` and `JsonDeserializer` interfaces for manual json
      serialization/deserialization.
    - Introduce `JsonUnknwon` interface to preserve unknown properties when deserializing/serializing
      SDK classes.
    - When passing custom objects, for example in `Contexts`, these are supported for serialization:
        - `JsonSerializable`
        - `Map`, `Collection`, `Array`, `String` and all primitive types.
        - Objects with the help of refection.
            - `Map`, `Collection`, `Array`, `String` and all primitive types.
            - Call `toString()` on objects that have a cyclic reference to a ancestor object.
            - Call `toString()` where object graphs exceed max depth.
    - Remove `gson` dependency.
    - Remove `IUnknownPropertiesConsumer`
- Pass MDC tags as Sentry tags ([#1954](https://github.com/getsentry/sentry-java/pull/1954))

### Fixes

- Calling Sentry.init and specifying contextTags now has an effect on the Logback SentryAppender ([#2052](https://github.com/getsentry/sentry-java/pull/2052))
- Calling Sentry.init and specifying contextTags now has an effect on the Log4j SentryAppender ([#2054](https://github.com/getsentry/sentry-java/pull/2054))
- Calling Sentry.init and specifying contextTags now has an effect on the jul SentryAppender ([#2057](https://github.com/getsentry/sentry-java/pull/2057))
- Update Spring Boot dependency to 2.6.8 and fix the CVE-2022-22970 ([#2068](https://github.com/getsentry/sentry-java/pull/2068))
- Sentry can now self heal after a Thread had its currentHub set to a NoOpHub ([#2076](https://github.com/getsentry/sentry-java/pull/2076))
- No longer close OutputStream that is passed into JsonSerializer ([#2029](https://github.com/getsentry/sentry-java/pull/2029))
- Fix setting context tags on events captured by Spring ([#2060](https://github.com/getsentry/sentry-java/pull/2060))
- Isolate cached events with hashed DSN subfolder ([#2038](https://github.com/getsentry/sentry-java/pull/2038))
- SentryThread.current flag will not be overridden by DefaultAndroidEventProcessor if already set ([#2050](https://github.com/getsentry/sentry-java/pull/2050))
- Fix serialization of Long inside of Request.data ([#2051](https://github.com/getsentry/sentry-java/pull/2051))
- Update sentry-native to 0.4.17 ([#2033](https://github.com/getsentry/sentry-java/pull/2033))
- Update Gradle to 7.4.2 and AGP to 7.2 ([#2042](https://github.com/getsentry/sentry-java/pull/2042))
- Change order of event filtering mechanisms ([#2001](https://github.com/getsentry/sentry-java/pull/2001))
- Only send session update for dropped events if state changed ([#2002](https://github.com/getsentry/sentry-java/pull/2002))
- Android profiling initializes on first profile start ([#2009](https://github.com/getsentry/sentry-java/pull/2009))
- Profiling rate decreased from 300hz to 100hz ([#1997](https://github.com/getsentry/sentry-java/pull/1997))
- Allow disabling sending of client reports via Android Manifest and external options ([#2007](https://github.com/getsentry/sentry-java/pull/2007))
- Ref: Upgrade Spring Boot dependency to 2.5.13 ([#2011](https://github.com/getsentry/sentry-java/pull/2011))
- Ref: Make options.printUncaughtStackTrace primitive type ([#1995](https://github.com/getsentry/sentry-java/pull/1995))
- Ref: Remove not needed interface abstractions on Android ([#1953](https://github.com/getsentry/sentry-java/pull/1953))
- Ref: Make hints Map<String, Object> instead of only Object ([#1929](https://github.com/getsentry/sentry-java/pull/1929))
- Ref: Simplify DateUtils with ISO8601Utils ([#1837](https://github.com/getsentry/sentry-java/pull/1837))
- Ref: Remove deprecated and scheduled fields ([#1875](https://github.com/getsentry/sentry-java/pull/1875))
- Ref: Add shutdownTimeoutMillis in favor of shutdownTimeout ([#1873](https://github.com/getsentry/sentry-java/pull/1873))
- Ref: Remove Attachment ContentType since the Server infers it ([#1874](https://github.com/getsentry/sentry-java/pull/1874))
- Ref: Bind external properties to a dedicated class. ([#1750](https://github.com/getsentry/sentry-java/pull/1750))
- Ref: Debug log serializable objects ([#1795](https://github.com/getsentry/sentry-java/pull/1795))
- Ref: catch Throwable instead of Exception to suppress internal SDK errors ([#1812](https://github.com/getsentry/sentry-java/pull/1812))
- `SentryOptions` can merge properties from `ExternalOptions` instead of another instance of `SentryOptions`
- Following boolean properties from `SentryOptions` that allowed `null` values are now not nullable - `debug`, `enableUncaughtExceptionHandler`, `enableDeduplication`
- `SentryOptions` cannot be created anymore using `PropertiesProvider` with `SentryOptions#from` method. Use `ExternalOptions#from` instead and merge created object with `SentryOptions#merge`
- Bump: Kotlin to 1.5 and compatibility to 1.4 for sentry-android-timber ([#1815](https://github.com/getsentry/sentry-java/pull/1815))

## 5.7.4

### Fixes

* Change order of event filtering mechanisms and only send session update for dropped events if session state changed (#2028)

## 5.7.3

### Fixes

- Sentry Timber integration throws an exception when using args ([#1986](https://github.com/getsentry/sentry-java/pull/1986))

## 5.7.2

### Fixes

- Bring back support for `Timber.tag` ([#1974](https://github.com/getsentry/sentry-java/pull/1974))

## 5.7.1

### Fixes

- Sentry Timber integration does not submit msg.formatted breadcrumbs ([#1957](https://github.com/getsentry/sentry-java/pull/1957))
- ANR WatchDog won't crash on SecurityException ([#1962](https://github.com/getsentry/sentry-java/pull/1962))

## 5.7.0

### Features

- Automatically enable `Timber` and `Fragment` integrations if they are present on the classpath ([#1936](https://github.com/getsentry/sentry-java/pull/1936))

## 5.6.3

### Fixes

- If transaction or span is finished, do not allow to mutate ([#1940](https://github.com/getsentry/sentry-java/pull/1940))
- Keep used AndroidX classes from obfuscation (Fixes UI breadcrumbs and Slow/Frozen frames) ([#1942](https://github.com/getsentry/sentry-java/pull/1942))

## 5.6.2

### Fixes

- Ref: Make ActivityFramesTracker public to be used by Hybrid SDKs ([#1931](https://github.com/getsentry/sentry-java/pull/1931))
- Bump: AGP to 7.1.2 ([#1930](https://github.com/getsentry/sentry-java/pull/1930))
- NPE while adding "response_body_size" breadcrumb, when response body length is unknown ([#1908](https://github.com/getsentry/sentry-java/pull/1908))
- Do not include stacktrace frames into Timber message ([#1898](https://github.com/getsentry/sentry-java/pull/1898))
- Potential memory leaks ([#1909](https://github.com/getsentry/sentry-java/pull/1909))

Breaking changes:
`Timber.tag` is no longer supported by our [Timber integration](https://docs.sentry.io/platforms/android/configuration/integrations/timber/) and will not appear on Sentry for error events.
Please vote on this [issue](https://github.com/getsentry/sentry-java/issues/1900), if you'd like us to provide support for that.

## 5.6.2-beta.3

### Fixes

- Ref: Make ActivityFramesTracker public to be used by Hybrid SDKs ([#1931](https://github.com/getsentry/sentry-java/pull/1931))
- Bump: AGP to 7.1.2 ([#1930](https://github.com/getsentry/sentry-java/pull/1930))

## 5.6.2-beta.2

### Fixes

- NPE while adding "response_body_size" breadcrumb, when response body length is unknown ([#1908](https://github.com/getsentry/sentry-java/pull/1908))

## 5.6.2-beta.1

### Fixes

- Do not include stacktrace frames into Timber message ([#1898](https://github.com/getsentry/sentry-java/pull/1898))
- Potential memory leaks ([#1909](https://github.com/getsentry/sentry-java/pull/1909))

Breaking changes:
`Timber.tag` is no longer supported by our [Timber integration](https://docs.sentry.io/platforms/android/configuration/integrations/timber/) and will not appear on Sentry for error events.
Please vote on this [issue](https://github.com/getsentry/sentry-java/issues/1900), if you'd like us to provide support for that.

## 5.6.1

### Features

- Add options.printUncaughtStackTrace to print uncaught exceptions ([#1890](https://github.com/getsentry/sentry-java/pull/1890))

### Fixes

- NPE while adding "response_body_size" breadcrumb, when response body is null ([#1884](https://github.com/getsentry/sentry-java/pull/1884))
- Bump: AGP to 7.1.0 ([#1892](https://github.com/getsentry/sentry-java/pull/1892))

## 5.6.0

### Features

- Add breadcrumbs support for UI events (automatically captured) ([#1876](https://github.com/getsentry/sentry-java/pull/1876))

### Fixes

- Change scope of servlet-api to compileOnly ([#1880](https://github.com/getsentry/sentry-java/pull/1880))

## 5.5.3

### Fixes

- Do not create SentryExceptionResolver bean when Spring MVC is not on the classpath ([#1865](https://github.com/getsentry/sentry-java/pull/1865))

## 5.5.2

### Fixes

- Detect App Cold start correctly for Hybrid SDKs ([#1855](https://github.com/getsentry/sentry-java/pull/1855))
- Bump: log4j to 2.17.0 ([#1852](https://github.com/getsentry/sentry-java/pull/1852))
- Bump: logback to 1.2.9 ([#1853](https://github.com/getsentry/sentry-java/pull/1853))

## 5.5.1

### Fixes

- Bump: log4j to 2.16.0 ([#1845](https://github.com/getsentry/sentry-java/pull/1845))
- Make App start cold/warm visible to Hybrid SDKs ([#1848](https://github.com/getsentry/sentry-java/pull/1848))

## 5.5.0

### Features

- Add locale to device context and deprecate language ([#1832](https://github.com/getsentry/sentry-java/pull/1832))
- Add `SentryFileInputStream` and `SentryFileOutputStream` for File I/O performance instrumentation ([#1826](https://github.com/getsentry/sentry-java/pull/1826))
- Add `SentryFileReader` and `SentryFileWriter` for File I/O instrumentation ([#1843](https://github.com/getsentry/sentry-java/pull/1843))

### Fixes

- Bump: log4j to 2.15.0 ([#1839](https://github.com/getsentry/sentry-java/pull/1839))
- Ref: Rename Fragment span operation from `ui.fragment.load` to `ui.load` ([#1824](https://github.com/getsentry/sentry-java/pull/1824))
- Ref: change `java.util.Random` to `java.security.SecureRandom` for possible security reasons ([#1831](https://github.com/getsentry/sentry-java/pull/1831))

## 5.4.3

### Fixes

- Only report App start measurement for full launch on Android ([#1821](https://github.com/getsentry/sentry-java/pull/1821))

## 5.4.2

### Fixes

- Ref: catch Throwable instead of Exception to suppress internal SDK errors ([#1812](https://github.com/getsentry/sentry-java/pull/1812))

## 5.4.1

### Features

- Refactor OkHttp and Apollo to Kotlin functional interfaces ([#1797](https://github.com/getsentry/sentry-java/pull/1797))
- Add secondary constructor to SentryInstrumentation ([#1804](https://github.com/getsentry/sentry-java/pull/1804))

### Fixes

- Do not start fragment span if not added to the Activity ([#1813](https://github.com/getsentry/sentry-java/pull/1813))

## 5.4.0

### Features

- Add `graphql-java` instrumentation ([#1777](https://github.com/getsentry/sentry-java/pull/1777))

### Fixes

- Do not crash when event processors throw a lower level Throwable class ([#1800](https://github.com/getsentry/sentry-java/pull/1800))
- ActivityFramesTracker does not throw if Activity has no observers ([#1799](https://github.com/getsentry/sentry-java/pull/1799))

## 5.3.0

### Features

- Add datasource tracing with P6Spy ([#1784](https://github.com/getsentry/sentry-java/pull/1784))

### Fixes

- ActivityFramesTracker does not throw if Activity has not been added ([#1782](https://github.com/getsentry/sentry-java/pull/1782))
- PerformanceAndroidEventProcessor uses up to date isTracingEnabled set on Configuration callback ([#1786](https://github.com/getsentry/sentry-java/pull/1786))

## 5.2.4

### Fixes

- Window.FEATURE_NO_TITLE does not work when using activity traces ([#1769](https://github.com/getsentry/sentry-java/pull/1769))
- unregister UncaughtExceptionHandler on close ([#1770](https://github.com/getsentry/sentry-java/pull/1770))

## 5.2.3

### Fixes

- Make ActivityFramesTracker operations thread-safe ([#1762](https://github.com/getsentry/sentry-java/pull/1762))
- Clone Scope Contexts ([#1763](https://github.com/getsentry/sentry-java/pull/1763))
- Bump: AGP to 7.0.3 ([#1765](https://github.com/getsentry/sentry-java/pull/1765))

## 5.2.2

### Fixes

- Close HostnameCache#executorService on SentryClient#close ([#1757](https://github.com/getsentry/sentry-java/pull/1757))

## 5.2.1

### Features

- Add isCrashedLastRun support ([#1739](https://github.com/getsentry/sentry-java/pull/1739))
- Attach Java vendor and version to events and transactions ([#1703](https://github.com/getsentry/sentry-java/pull/1703))

### Fixes

- Handle exception if Context.registerReceiver throws ([#1747](https://github.com/getsentry/sentry-java/pull/1747))

## 5.2.0

### Features

- Allow setting proguard via Options and/or external resources ([#1728](https://github.com/getsentry/sentry-java/pull/1728))
- Add breadcrumbs for the Apollo integration ([#1726](https://github.com/getsentry/sentry-java/pull/1726))

### Fixes

- Don't set lastEventId for transactions ([#1727](https://github.com/getsentry/sentry-java/pull/1727))
- ActivityLifecycleIntegration#appStartSpan memory leak ([#1732](https://github.com/getsentry/sentry-java/pull/1732))

## 5.2.0-beta.3

### Features

- Add "data" to spans ([#1717](https://github.com/getsentry/sentry-java/pull/1717))

### Fixes

- Check at runtime if AndroidX.Core is available ([#1718](https://github.com/getsentry/sentry-java/pull/1718))
- Should not capture unfinished transaction ([#1719](https://github.com/getsentry/sentry-java/pull/1719))

## 5.2.0-beta.2

### Fixes

- Bump AGP to 7.0.2 ([#1650](https://github.com/getsentry/sentry-java/pull/1650))
- Drop spans in BeforeSpanCallback. ([#1713](https://github.com/getsentry/sentry-java/pull/1713))

## 5.2.0-beta.1

### Features

- Add tracestate HTTP header support ([#1683](https://github.com/getsentry/sentry-java/pull/1683))
- Add option to filter which origins receive tracing headers ([#1698](https://github.com/getsentry/sentry-java/pull/1698))
- Include unfinished spans in transaction ([#1699](https://github.com/getsentry/sentry-java/pull/1699))
- Add static helpers for creating breadcrumbs ([#1702](https://github.com/getsentry/sentry-java/pull/1702))
- Performance support for Android Apollo ([#1705](https://github.com/getsentry/sentry-java/pull/1705))

### Fixes

- Move tags from transaction.contexts.trace.tags to transaction.tags ([#1700](https://github.com/getsentry/sentry-java/pull/1700))

Breaking changes:

- Updated proguard keep rule for enums, which affects consumer application code ([#1694](https://github.com/getsentry/sentry-java/pull/1694))

## 5.1.2

### Fixes

- Servlet 3.1 compatibility issue ([#1681](https://github.com/getsentry/sentry-java/pull/1681))
- Do not drop Contexts key if Collection, Array or Char ([#1680](https://github.com/getsentry/sentry-java/pull/1680))

## 5.1.1

### Features

- Add support for async methods in Spring MVC ([#1652](https://github.com/getsentry/sentry-java/pull/1652))
- Add secondary constructor taking IHub to SentryOkHttpInterceptor ([#1657](https://github.com/getsentry/sentry-java/pull/1657))
- Merge external map properties ([#1656](https://github.com/getsentry/sentry-java/pull/1656))

### Fixes

- Remove onActivityPreCreated call in favor of onActivityCreated ([#1661](https://github.com/getsentry/sentry-java/pull/1661))
- Do not crash if SENSOR_SERVICE throws ([#1655](https://github.com/getsentry/sentry-java/pull/1655))
- Make sure scope is popped when processing request results in exception ([#1665](https://github.com/getsentry/sentry-java/pull/1665))

## 5.1.0

### Features

- Spring WebClient integration ([#1621](https://github.com/getsentry/sentry-java/pull/1621))
- OpenFeign integration ([#1632](https://github.com/getsentry/sentry-java/pull/1632))
- Add more convenient way to pass BeforeSpanCallback in OpenFeign integration ([#1637](https://github.com/getsentry/sentry-java/pull/1637))

### Fixes

- Bump: sentry-native to 0.4.12 ([#1651](https://github.com/getsentry/sentry-java/pull/1651))

## 5.1.0-beta.9

- No documented changes.

## 5.1.0-beta.8

### Features

- Generate Sentry BOM ([#1486](https://github.com/getsentry/sentry-java/pull/1486))

## 5.1.0-beta.7

### Features

- Slow/Frozen frames metrics ([#1609](https://github.com/getsentry/sentry-java/pull/1609))

## 5.1.0-beta.6

### Features

- Add request body extraction for Spring MVC integration ([#1595](https://github.com/getsentry/sentry-java/pull/1595))

### Fixes

- set min sdk version of sentry-android-fragment to API 14 ([#1608](https://github.com/getsentry/sentry-java/pull/1608))
- Ser/Deser of the UserFeedback from cached envelope ([#1611](https://github.com/getsentry/sentry-java/pull/1611))

## 5.1.0-beta.5

### Fixes

- Make SentryAppender non-final for Log4j2 and Logback ([#1603](https://github.com/getsentry/sentry-java/pull/1603))
- Do not throw IAE when tracing header contain invalid trace id ([#1605](https://github.com/getsentry/sentry-java/pull/1605))

## 5.1.0-beta.4

### Fixes

- Update sentry-native to 0.4.11 ([#1591](https://github.com/getsentry/sentry-java/pull/1591))

## 5.1.0-beta.3

### Features

- Spring Webflux integration ([#1529](https://github.com/getsentry/sentry-java/pull/1529))

## 5.1.0-beta.2

### Features

- Support transaction waiting for children to finish. ([#1535](https://github.com/getsentry/sentry-java/pull/1535))
- Capture logged marker in log4j2 and logback appenders ([#1551](https://github.com/getsentry/sentry-java/pull/1551))
- Allow clearing of attachments in the scope ([#1562](https://github.com/getsentry/sentry-java/pull/1562))
- Set mechanism type in SentryExceptionResolver ([#1556](https://github.com/getsentry/sentry-java/pull/1556))
- Perf. for fragments ([#1528](https://github.com/getsentry/sentry-java/pull/1528))

### Fixes

- Handling missing Spring Security on classpath on Java 8 ([#1552](https://github.com/getsentry/sentry-java/pull/1552))
- Use a different method to get strings from JNI, and avoid excessive Stack Space usage. ([#1214](https://github.com/getsentry/sentry-java/pull/1214))
- Add data field to SentrySpan ([#1555](https://github.com/getsentry/sentry-java/pull/1555))
- Clock drift issue when calling DateUtils#getDateTimeWithMillisPrecision ([#1557](https://github.com/getsentry/sentry-java/pull/1557))
- Prefer snake case for HTTP integration data keys ([#1559](https://github.com/getsentry/sentry-java/pull/1559))
- Assign lastEventId only if event was queued for submission ([#1565](https://github.com/getsentry/sentry-java/pull/1565))

## 5.1.0-beta.1

### Features

- Measure app start time ([#1487](https://github.com/getsentry/sentry-java/pull/1487))
- Automatic breadcrumbs logging for fragment lifecycle ([#1522](https://github.com/getsentry/sentry-java/pull/1522))

## 5.0.1

### Fixes

- Sources and Javadoc artifacts were mixed up ([#1515](https://github.com/getsentry/sentry-java/pull/1515))

## 5.0.0

This release brings many improvements but also new features:

- OkHttp Interceptor for Android ([#1330](https://github.com/getsentry/sentry-java/pull/1330))
- GraalVM Native Image Compatibility ([#1329](https://github.com/getsentry/sentry-java/pull/1329))
- Add option to ignore exceptions by type ([#1352](https://github.com/getsentry/sentry-java/pull/1352))
- Enrich transactions with device contexts ([#1430](https://github.com/getsentry/sentry-java/pull/1430)) ([#1469](https://github.com/getsentry/sentry-java/pull/1469))
- Better interoperability with Kotlin null-safety ([#1439](https://github.com/getsentry/sentry-java/pull/1439)) and ([#1462](https://github.com/getsentry/sentry-java/pull/1462))
- Add coroutines support ([#1479](https://github.com/getsentry/sentry-java/pull/1479))
- OkHttp callback for Customising the Span ([#1478](https://github.com/getsentry/sentry-java/pull/1478))
- Add breadcrumb in Spring RestTemplate integration ([#1481](https://github.com/getsentry/sentry-java/pull/1481))

Breaking changes:

- Migration Guide for [Java](https://docs.sentry.io/platforms/java/migration/)
- Migration Guide for [Android](https://docs.sentry.io/platforms/android/migration/)

Other fixes:

- Fix: Add attachmentType to envelope ser/deser. ([#1504](https://github.com/getsentry/sentry-java/pull/1504))

Thank you:

- @maciejwalkowiak for coding most of it.

## 5.0.0-beta.7

### Fixes


- Ref: Deprecate SentryBaseEvent#getOriginThrowable and add SentryBaseEvent#getThrowableMechanism ([#1502](https://github.com/getsentry/sentry-java/pull/1502))
- Graceful Shutdown flushes event instead of Closing SDK ([#1500](https://github.com/getsentry/sentry-java/pull/1500))
- Do not append threads that come from the EnvelopeFileObserver ([#1501](https://github.com/getsentry/sentry-java/pull/1501))
- Ref: Deprecate cacheDirSize and add maxCacheItems ([#1499](https://github.com/getsentry/sentry-java/pull/1499))
- Append all threads if Hint is Cached but attachThreads is enabled ([#1503](https://github.com/getsentry/sentry-java/pull/1503))

## 5.0.0-beta.6

### Features

- Add secondary constructor to SentryOkHttpInterceptor ([#1491](https://github.com/getsentry/sentry-java/pull/1491))
- Add option to enable debug mode in Log4j2 integration ([#1492](https://github.com/getsentry/sentry-java/pull/1492))

### Fixes

- Ref: Replace clone() with copy constructor ([#1496](https://github.com/getsentry/sentry-java/pull/1496))

## 5.0.0-beta.5

### Features

- OkHttp callback for Customising the Span ([#1478](https://github.com/getsentry/sentry-java/pull/1478))
- Add breadcrumb in Spring RestTemplate integration ([#1481](https://github.com/getsentry/sentry-java/pull/1481))
- Add coroutines support ([#1479](https://github.com/getsentry/sentry-java/pull/1479))

### Fixes

- Cloning Stack ([#1483](https://github.com/getsentry/sentry-java/pull/1483))

## 5.0.0-beta.4

### Fixes

- Enrich Transactions with Context Data ([#1469](https://github.com/getsentry/sentry-java/pull/1469))
- Bump: Apache HttpClient to 5.0.4 ([#1476](https://github.com/getsentry/sentry-java/pull/1476))

## 5.0.0-beta.3

### Fixes

- Handling immutable collections on SentryEvent and protocol objects ([#1468](https://github.com/getsentry/sentry-java/pull/1468))
- Associate event with transaction when thrown exception is not a direct cause ([#1463](https://github.com/getsentry/sentry-java/pull/1463))
- Ref: nullability annotations to Sentry module ([#1439](https://github.com/getsentry/sentry-java/pull/1439)) and ([#1462](https://github.com/getsentry/sentry-java/pull/1462))
- NPE when adding Context Data with null values for log4j2 ([#1465](https://github.com/getsentry/sentry-java/pull/1465))

## 5.0.0-beta.2

### Fixes

- sentry-android-timber package sets sentry.java.android.timber as SDK name ([#1456](https://github.com/getsentry/sentry-java/pull/1456))
- When AppLifecycleIntegration is closed, it should remove observer using UI thread ([#1459](https://github.com/getsentry/sentry-java/pull/1459))
- Bump: AGP to 4.2.0 ([#1460](https://github.com/getsentry/sentry-java/pull/1460))

Breaking Changes:

- Remove: Settings.Secure.ANDROID_ID in favor of generated installationId ([#1455](https://github.com/getsentry/sentry-java/pull/1455))
- Rename: enableSessionTracking to enableAutoSessionTracking ([#1457](https://github.com/getsentry/sentry-java/pull/1457))

## 5.0.0-beta.1

### Fixes

- Ref: Refactor converting HttpServletRequest to Sentry Request in Spring integration ([#1387](https://github.com/getsentry/sentry-java/pull/1387))
- Bump: sentry-native to 0.4.9 ([#1431](https://github.com/getsentry/sentry-java/pull/1431))
- Activity tracing auto instrumentation for Android API < 29 ([#1402](https://github.com/getsentry/sentry-java/pull/1402))
- use connection and read timeouts in ApacheHttpClient based transport ([#1397](https://github.com/getsentry/sentry-java/pull/1397))
- set correct transaction status for unhandled exceptions in SentryTracingFilter ([#1406](https://github.com/getsentry/sentry-java/pull/1406))
- handle network errors in SentrySpanClientHttpRequestInterceptor ([#1407](https://github.com/getsentry/sentry-java/pull/1407))
- set scope on transaction ([#1409](https://github.com/getsentry/sentry-java/pull/1409))
- set status and associate events with transactions ([#1426](https://github.com/getsentry/sentry-java/pull/1426))
- Do not set free memory and is low memory fields when it's a NDK hard crash ([#1399](https://github.com/getsentry/sentry-java/pull/1399))
- Apply user from the scope to transaction ([#1424](https://github.com/getsentry/sentry-java/pull/1424))
- Pass maxBreadcrumbs config. to sentry-native ([#1425](https://github.com/getsentry/sentry-java/pull/1425))
- Run event processors and enrich transactions with contexts ([#1430](https://github.com/getsentry/sentry-java/pull/1430))
- Set Span status for OkHttp integration ([#1447](https://github.com/getsentry/sentry-java/pull/1447))
- Set user on transaction in Spring & Spring Boot integrations ([#1443](https://github.com/getsentry/sentry-java/pull/1443))

## 4.4.0-alpha.2

### Features

- Add option to ignore exceptions by type ([#1352](https://github.com/getsentry/sentry-java/pull/1352))
- Sentry closes Android NDK and ShutdownHook integrations ([#1358](https://github.com/getsentry/sentry-java/pull/1358))
- Allow inheritance of SentryHandler class in sentry-jul package([#1367](https://github.com/getsentry/sentry-java/pull/1367))
- Make NoOpHub public ([#1379](https://github.com/getsentry/sentry-java/pull/1379))
- Configure max spans per transaction ([#1394](https://github.com/getsentry/sentry-java/pull/1394))

### Fixes

- Bump: Upgrade Apache HttpComponents Core to 5.0.3 ([#1375](https://github.com/getsentry/sentry-java/pull/1375))
- NPE when MDC contains null values (sentry-logback) ([#1364](https://github.com/getsentry/sentry-java/pull/1364))
- Avoid NPE when MDC contains null values (sentry-jul) ([#1385](https://github.com/getsentry/sentry-java/pull/1385))
- Accept only non null value maps ([#1368](https://github.com/getsentry/sentry-java/pull/1368))
- Do not bind transactions to scope by default. ([#1376](https://github.com/getsentry/sentry-java/pull/1376))
- Hub thread safety ([#1388](https://github.com/getsentry/sentry-java/pull/1388))
- SentryTransactionAdvice should operate on the new scope ([#1389](https://github.com/getsentry/sentry-java/pull/1389))

## 4.4.0-alpha.1

### Features

- Add an overload for `startTransaction` that sets the created transaction to the Scope ([#1313](https://github.com/getsentry/sentry-java/pull/1313))
- Set SDK version on Transactions ([#1307](https://github.com/getsentry/sentry-java/pull/1307))
- GraalVM Native Image Compatibility ([#1329](https://github.com/getsentry/sentry-java/pull/1329))
- Add OkHttp client application interceptor ([#1330](https://github.com/getsentry/sentry-java/pull/1330))

### Fixes

- Bump: sentry-native to 0.4.8
- Ref: Separate user facing and protocol classes in the Performance feature ([#1304](https://github.com/getsentry/sentry-java/pull/1304))
- Use logger set on SentryOptions in GsonSerializer ([#1308](https://github.com/getsentry/sentry-java/pull/1308))
- Use the bindToScope correctly
- Allow 0.0 to be set on tracesSampleRate ([#1328](https://github.com/getsentry/sentry-java/pull/1328))
- set "java" platform to transactions ([#1332](https://github.com/getsentry/sentry-java/pull/1332))
- Allow disabling tracing through SentryOptions ([#1337](https://github.com/getsentry/sentry-java/pull/1337))

## 4.3.0

### Features

- Activity tracing auto instrumentation

### Fixes

- Aetting in-app-includes from external properties ([#1291](https://github.com/getsentry/sentry-java/pull/1291))
- Initialize Sentry in Logback appender when DSN is not set in XML config ([#1296](https://github.com/getsentry/sentry-java/pull/1296))
- JUL integration SDK name ([#1293](https://github.com/getsentry/sentry-java/pull/1293))

## 4.2.0

### Features

- Improve EventProcessor nullability annotations ([#1229](https://github.com/getsentry/sentry-java/pull/1229)).
- Add ability to flush events synchronously.
- Support @SentrySpan and @SentryTransaction on classes and interfaces. ([#1243](https://github.com/getsentry/sentry-java/pull/1243))
- Do not serialize empty collections and maps ([#1245](https://github.com/getsentry/sentry-java/pull/1245))
- Integration interface better compatibility with Kotlin null-safety
- Simplify Sentry configuration in Spring integration ([#1259](https://github.com/getsentry/sentry-java/pull/1259))
- Simplify configuring Logback integration when environment variable with the DSN is not set ([#1271](https://github.com/getsentry/sentry-java/pull/1271))
- Add Request to the Scope. [#1270](https://github.com/getsentry/sentry-java/pull/1270))
- Optimize SentryTracingFilter when hub is disabled.

### Fixes

- Bump: sentry-native to 0.4.7
- Optimize DuplicateEventDetectionEventProcessor performance ([#1247](https://github.com/getsentry/sentry-java/pull/1247)).
- Prefix sdk.package names with io.sentry ([#1249](https://github.com/getsentry/sentry-java/pull/1249))
- Remove experimental annotation for Attachment ([#1257](https://github.com/getsentry/sentry-java/pull/1257))
- Mark stacktrace as snapshot if captured at arbitrary moment ([#1231](https://github.com/getsentry/sentry-java/pull/1231))
- Disable Gson HTML escaping
- Make the ANR Atomic flags immutable
- Prevent NoOpHub from creating heavy SentryOptions objects ([#1272](https://github.com/getsentry/sentry-java/pull/1272))
- SentryTransaction#getStatus NPE ([#1273](https://github.com/getsentry/sentry-java/pull/1273))
- Discard unfinished Spans before sending them over to Sentry ([#1279](https://github.com/getsentry/sentry-java/pull/1279))
- Interrupt the thread in QueuedThreadPoolExecutor ([#1276](https://github.com/getsentry/sentry-java/pull/1276))
- SentryTransaction#finish should not clear another transaction from the scope ([#1278](https://github.com/getsentry/sentry-java/pull/1278))

Breaking Changes:
- Enchancement: SentryExceptionResolver should not send handled errors by default ([#1248](https://github.com/getsentry/sentry-java/pull/1248)).
- Ref: Simplify RestTemplate instrumentation ([#1246](https://github.com/getsentry/sentry-java/pull/1246))
- Enchancement: Add overloads for startTransaction taking op and description ([#1244](https://github.com/getsentry/sentry-java/pull/1244))

## 4.1.0

### Features

- Improve Kotlin compatibility for SdkVersion ([#1213](https://github.com/getsentry/sentry-java/pull/1213))
- Support logging via JUL ([#1211](https://github.com/getsentry/sentry-java/pull/1211))

### Fixes

- Returning Sentry trace header from Span ([#1217](https://github.com/getsentry/sentry-java/pull/1217))
- Remove misleading error logs ([#1222](https://github.com/getsentry/sentry-java/pull/1222))

## 4.0.0

This release brings the Sentry Performance feature to Java SDK, Spring, Spring Boot, and Android integrations. Read more in the reference documentation:

- [Performance for Java](https://docs.sentry.io/platforms/java/performance/)
- [Performance for Spring](https://docs.sentry.io/platforms/java/guides/spring/)
- [Performance for Spring Boot](https://docs.sentry.io/platforms/java/guides/spring-boot/)
- [Performance for Android](https://docs.sentry.io/platforms/android/performance/)

### Other improvements:

#### Core:

- Improved loading external configuration:
  - Load `sentry.properties` from the application's current working directory ([#1046](https://github.com/getsentry/sentry-java/pull/1046))
  - Resolve `in-app-includes`, `in-app-excludes`, `tags`, `debug`, `uncaught.handler.enabled` parameters from the external configuration
- Set global tags on SentryOptions and load them from external configuration ([#1066](https://github.com/getsentry/sentry-java/pull/1066))
- Add support for attachments ([#1082](https://github.com/getsentry/sentry-java/pull/1082))
- Resolve `servername` from the localhost address
- Simplified transport configuration through setting `TransportFactory` instead of `ITransport` on SentryOptions ([#1124](https://github.com/getsentry/sentry-java/pull/1124))

#### Spring Boot:

- Add the ability to register multiple `OptionsConfiguration` beans ([#1093](https://github.com/getsentry/sentry-java/pull/1093))
- Initialize Logback after context refreshes ([#1129](https://github.com/getsentry/sentry-java/pull/1129))

#### Android:

- Add `isSideLoaded` and `installerStore` tags automatically (Where your App. was installed from eg Google Play, Amazon Store, downloaded APK, etc...)
- Bump: sentry-native to 0.4.6
- Bump: Gradle to 6.8.1 and AGP to 4.1.2

## 4.0.0-beta.1

### Features

- Add addToTransactions to Attachment ([#1191](https://github.com/getsentry/sentry-java/pull/1191))
- Support SENTRY_TRACES_SAMPLE_RATE conf. via env variables ([#1171](https://github.com/getsentry/sentry-java/pull/1171))
- Pass request to CustomSamplingContext in Spring integration ([#1172](https://github.com/getsentry/sentry-java/pull/1172))
- Move `SentrySpanClientHttpRequestInterceptor` to Spring module ([#1181](https://github.com/getsentry/sentry-java/pull/1181))
- Add overload for `transaction/span.finish(SpanStatus)` ([#1182](https://github.com/getsentry/sentry-java/pull/1182))
- Simplify registering traces sample callback in Spring integration ([#1184](https://github.com/getsentry/sentry-java/pull/1184))
- Polish Performance API ([#1165](https://github.com/getsentry/sentry-java/pull/1165))
- Set "debug" through external properties ([#1186](https://github.com/getsentry/sentry-java/pull/1186))
- Simplify Spring integration ([#1188](https://github.com/getsentry/sentry-java/pull/1188))
- Init overload with dsn ([#1195](https://github.com/getsentry/sentry-java/pull/1195))
- Enable Kotlin map-like access on CustomSamplingContext ([#1192](https://github.com/getsentry/sentry-java/pull/1192))
- Auto register custom ITransportFactory in Spring integration ([#1194](https://github.com/getsentry/sentry-java/pull/1194))
- Improve Kotlin property access in Performance API ([#1193](https://github.com/getsentry/sentry-java/pull/1193))
- Copy options tags to transactions ([#1198](https://github.com/getsentry/sentry-java/pull/1198))
- Add convenient method for accessing event's throwable ([#1202](https://github.com/getsentry/sentry-java/pull/1202))

### Fixes

- Ref: Set SpanContext on SentryTransaction to avoid potential NPE ([#1173](https://github.com/getsentry/sentry-java/pull/1173))
- Free Local Refs manually due to Android local ref. count limits
- Bring back support for setting transaction name without ongoing transaction ([#1183](https://github.com/getsentry/sentry-java/pull/1183))

## 4.0.0-alpha.3

### Features

- Improve ITransaction and ISpan null-safety compatibility ([#1161](https://github.com/getsentry/sentry-java/pull/1161))
- Automatically assign span context to captured events ([#1156](https://github.com/getsentry/sentry-java/pull/1156))
- Autoconfigure Apache HttpClient 5 based Transport in Spring Boot integration ([#1143](https://github.com/getsentry/sentry-java/pull/1143))
- Send user.ip_address = {{auto}} when sendDefaultPii is true ([#1015](https://github.com/getsentry/sentry-java/pull/1015))
- Read tracesSampleRate from AndroidManifest
- OutboxSender supports all envelope item types ([#1158](https://github.com/getsentry/sentry-java/pull/1158))
- Read `uncaught.handler.enabled` property from the external configuration
- Resolve servername from the localhost address
- Add maxAttachmentSize to SentryOptions ([#1138](https://github.com/getsentry/sentry-java/pull/1138))
- Drop invalid attachments ([#1134](https://github.com/getsentry/sentry-java/pull/1134))
- Set isSideLoaded info tags
- Add non blocking Apache HttpClient 5 based Transport ([#1136](https://github.com/getsentry/sentry-java/pull/1136))

### Fixes

- Ref: Make Attachment immutable ([#1120](https://github.com/getsentry/sentry-java/pull/1120))
- Ref: using Calendar to generate Dates
- Ref: Return NoOpTransaction instead of null ([#1126](https://github.com/getsentry/sentry-java/pull/1126))
- Ref: `ITransport` implementations are now responsible for executing request in asynchronous or synchronous way ([#1118](https://github.com/getsentry/sentry-java/pull/1118))
- Ref: Add option to set `TransportFactory` instead of `ITransport` on `SentryOptions` ([#1124](https://github.com/getsentry/sentry-java/pull/1124))
- Ref: Simplify ITransport creation in ITransportFactory ([#1135](https://github.com/getsentry/sentry-java/pull/1135))
- Fixes and Tests: Session serialization and deserialization
- Inheriting sampling decision from parent ([#1100](https://github.com/getsentry/sentry-java/pull/1100))
- Exception only sets a stack trace if there are frames
- Initialize Logback after context refreshes ([#1129](https://github.com/getsentry/sentry-java/pull/1129))
- Do not crash when passing null values to @Nullable methods, eg User and Scope
- Resolving dashed properties from external configuration
- Consider {{ auto }} as a default ip address ([#1015](https://github.com/getsentry/sentry-java/pull/1015))
- Set release and environment on Transactions ([#1152](https://github.com/getsentry/sentry-java/pull/1152))
- Do not set transaction on the scope automatically

## 4.0.0-alpha.2

### Features

- Add basic support for attachments ([#1082](https://github.com/getsentry/sentry-java/pull/1082))
- Set transaction name on events and transactions sent using Spring integration ([#1067](https://github.com/getsentry/sentry-java/pull/1067))
- Set global tags on SentryOptions and load them from external configuration ([#1066](https://github.com/getsentry/sentry-java/pull/1066))
- Add API validator and remove deprecated methods
- Add more convenient method to start a child span ([#1073](https://github.com/getsentry/sentry-java/pull/1073))
- Autoconfigure traces callback in Spring Boot integration ([#1074](https://github.com/getsentry/sentry-java/pull/1074))
- Resolve in-app-includes and in-app-excludes parameters from the external configuration
- Make InAppIncludesResolver public ([#1084](https://github.com/getsentry/sentry-java/pull/1084))
- Add the ability to register multiple OptionsConfiguration beans ([#1093](https://github.com/getsentry/sentry-java/pull/1093))
- Database query tracing with datasource-proxy ([#1095](https://github.com/getsentry/sentry-java/pull/1095))

### Fixes

- Ref: Refactor resolving SpanContext for Throwable ([#1068](https://github.com/getsentry/sentry-java/pull/1068))
- Ref: Change "op" to "operation" in @SentrySpan and @SentryTransaction
- Remove method reference in SentryEnvelopeItem ([#1091](https://github.com/getsentry/sentry-java/pull/1091))
- Set current thread only if there are no exceptions
- SentryOptions creates GsonSerializer by default
- Append DebugImage list if event already has it
- Sort breadcrumbs by Date if there are breadcrumbs already in the event

## 4.0.0-alpha.1

### Features

- Load `sentry.properties` from the application's current working directory ([#1046](https://github.com/getsentry/sentry-java/pull/1046))
- Performance monitoring ([#971](https://github.com/getsentry/sentry-java/pull/971))
- Performance monitoring for Spring Boot applications ([#971](https://github.com/getsentry/sentry-java/pull/971))

### Fixes

- Ref: Refactor JSON deserialization ([#1047](https://github.com/getsentry/sentry-java/pull/1047))

## 3.2.1

### Fixes

- Set current thread only if theres no exceptions ([#1064](https://github.com/getsentry/sentry-java/pull/1064))
- Append DebugImage list if event already has it ([#1092](https://github.com/getsentry/sentry-java/pull/1092))
- Sort breadcrumbs by Date if there are breadcrumbs already in the event ([#1094](https://github.com/getsentry/sentry-java/pull/1094))
- Free Local Refs manually due to Android local ref. count limits  ([#1179](https://github.com/getsentry/sentry-java/pull/1179))

## 3.2.0

### Features

- Expose a Module (Debug images) Loader for Android thru sentry-native ([#1043](https://github.com/getsentry/sentry-java/pull/1043))
- Added java doc to protocol classes based on sentry-data-schemes project ([#1045](https://github.com/getsentry/sentry-java/pull/1045))
- Make SentryExceptionResolver Order configurable to not send handled web exceptions ([#1008](https://github.com/getsentry/sentry-java/pull/1008))
- Resolve HTTP Proxy parameters from the external configuration ([#1028](https://github.com/getsentry/sentry-java/pull/1028))
- Sentry NDK integration is compiled against default NDK version based on AGP's version ([#1048](https://github.com/getsentry/sentry-java/pull/1048))

### Fixes

- Bump: AGP 4.1.1 ([#1040](https://github.com/getsentry/sentry-java/pull/1040))
- Update to sentry-native 0.4.4 and fix shared library builds ([#1039](https://github.com/getsentry/sentry-java/pull/1039))
- use neutral Locale for String operations ([#1033](https://github.com/getsentry/sentry-java/pull/1033))
- Clean up JNI code and properly free strings ([#1050](https://github.com/getsentry/sentry-java/pull/1050))
- set userId for hard-crashes if no user is set ([#1049](https://github.com/getsentry/sentry-java/pull/1049))

## 3.1.3

### Fixes

- Fix broken NDK integration on 3.1.2 (release failed on packaging a .so file)
- Increase max cached events to 30 ([#1029](https://github.com/getsentry/sentry-java/pull/1029))
- Normalize DSN URI ([#1030](https://github.com/getsentry/sentry-java/pull/1030))

## 3.1.2

### Features

- Manually capturing User Feedback
- Set environment to "production" by default.
- Make public the Breadcrumb constructor that accepts a Date ([#1012](https://github.com/getsentry/sentry-java/pull/1012))

### Fixes

- ref: Validate event id on user feedback submission

## 3.1.1

### Features

- Bind logging related SentryProperties to Slf4j Level instead of Logback to improve Log4j2 compatibility

### Fixes

- Prevent Logback and Log4j2 integrations from re-initializing Sentry when Sentry is already initialized
- Make sure HttpServletRequestSentryUserProvider runs by default before custom SentryUserProvider beans
- Fix setting up Sentry in Spring Webflux annotation by changing the scope of Spring WebMvc related dependencies

## 3.1.0

### Features

- Make getThrowable public and improve set contexts ([#967](https://github.com/getsentry/sentry-java/pull/967))
- Accepted quoted values in properties from external configuration ([#972](https://github.com/getsentry/sentry-java/pull/972))

### Fixes

- Auto-Configure `inAppIncludes` in Spring Boot integration ([#966](https://github.com/getsentry/sentry-java/pull/966))
- Bump: Android Gradle Plugin 4.0.2 ([#968](https://github.com/getsentry/sentry-java/pull/968))
- Don't require `sentry.dsn` to be set when using `io.sentry:sentry-spring-boot-starter` and `io.sentry:sentry-logback` together ([#965](https://github.com/getsentry/sentry-java/pull/965))
- Remove chunked streaming mode ([#974](https://github.com/getsentry/sentry-java/pull/974))
- Android 11 + targetSdkVersion 30 crashes Sentry on start ([#977](https://github.com/getsentry/sentry-java/pull/977))

## 3.0.0

## Java + Android

This release marks the re-unification of Java and Android SDK code bases.
It's based on the Android 2.0 SDK, which implements [Sentry's unified API](https://develop.sentry.dev/sdk/unified-api/).

Considerable changes were done, which include a lot of improvements. More are covered below, but the highlights are:

- Improved `log4j2` integration
  - Capture breadcrumbs for level INFO and higher
  - Raises event for ERROR and higher.
  - Minimum levels are configurable.
  - Optionally initializes the SDK via appender.xml
- Dropped support to `log4j`.
- Improved `logback` integration
  - Capture breadcrumbs for level INFO and higher
  - Raises event for ERROR and higher.
  - Minimum levels are configurable.
  - Optionally initializes the SDK via appender.xml
  - Configurable via Spring integration if both are enabled
- Spring
  - No more duplicate events with Spring and logback
  - Auto initalizes if DSN is available
  - Configuration options available with auto complete
- Google App Engine support dropped

## What’s Changed

- Callback to validate SSL certificate ([#944](https://github.com/getsentry/sentry-java/pull/944))
- Attach stack traces enabled by default

### Android specific

- Release health enabled by default for Android
- Sync of Scopes for Java -> Native (NDK)
- Bump Sentry-Native v0.4.2
- Android 11 Support

[Android migration docs](https://docs.sentry.io/platforms/android/migration/#migrating-from-sentry-android-2x-to-sentry-android-3x)

### Java specific

- Unified API for Java SDK and integrations (Spring, Spring boot starter, Servlet, Logback, Log4j2)

New Java [docs](https://docs.sentry.io/platforms/java/) are live and being improved.

## Acquisition

Packages were released on [`bintray sentry-java`](https://dl.bintray.com/getsentry/sentry-java/io/sentry/), [`bintray sentry-android`](https://dl.bintray.com/getsentry/sentry-android/io/sentry/), [`jcenter`](https://jcenter.bintray.com/io/sentry/) and [`mavenCentral`](https://repo.maven.apache.org/maven2/io/sentry/)

## Where is the Java 1.7 code base?

The previous Java releases, are all available in this repository through the tagged releases.
## 3.0.0-beta.1

## What’s Changed

- feat: ssl support ([#944](https://github.com/getsentry/sentry-java/pull/944)) @ninekaw9 @marandaneto
- feat: sync Java to C ([#937](https://github.com/getsentry/sentry-java/pull/937)) @bruno-garcia @marandaneto
- feat: Auto-configure Logback appender in Spring Boot integration. ([#938](https://github.com/getsentry/sentry-java/pull/938)) @maciejwalkowiak
- feat: Add Servlet integration. ([#935](https://github.com/getsentry/sentry-java/pull/935)) @maciejwalkowiak
- fix: Pop scope at the end of the request in Spring integration. ([#936](https://github.com/getsentry/sentry-java/pull/936)) @maciejwalkowiak
- bump: Upgrade Spring Boot to 2.3.4. ([#932](https://github.com/getsentry/sentry-java/pull/932)) @maciejwalkowiak
- fix: Do not set cookies when send pii is set to false. ([#931](https://github.com/getsentry/sentry-java/pull/931)) @maciejwalkowiak

Packages were released on [`bintray sentry-java`](https://dl.bintray.com/getsentry/sentry-java/io/sentry/), [`bintray sentry-android`](https://dl.bintray.com/getsentry/sentry-android/io/sentry/), [`jcenter`](https://jcenter.bintray.com/io/sentry/) and [`mavenCentral`](https://repo.maven.apache.org/maven2/io/sentry/)

We'd love to get feedback.

## 3.0.0-alpha.3

### Features

- Enable attach stack traces and disable attach threads by default ([#921](https://github.com/getsentry/sentry-java/pull/921)) @marandaneto

### Fixes

- Bump sentry-native to 0.4.2 ([#926](https://github.com/getsentry/sentry-java/pull/926)) @marandaneto
- ref: remove log level as RN do not use it anymore ([#924](https://github.com/getsentry/sentry-java/pull/924)) @marandaneto
- Read sample rate correctly from manifest meta data ([#923](https://github.com/getsentry/sentry-java/pull/923)) @marandaneto

Packages were released on [`bintray sentry-android`](https://dl.bintray.com/getsentry/sentry-android/io/sentry/) and [`bintray sentry-java`](https://dl.bintray.com/getsentry/sentry-java/io/sentry/)

We'd love to get feedback.

## 3.0.0-alpha.2

TBD

Packages were released on [bintray](https://dl.bintray.com/getsentry/maven/io/sentry/)

> Note: This release marks the unification of the Java and Android Sentry codebases based on the core of the Android SDK (version 2.x).
Previous releases for the Android SDK (version 2.x) can be found on the now archived: https://github.com/getsentry/sentry-android/

## 3.0.0-alpha.1

### Features

### Fixes


## New releases will happen on a different repository:

https://github.com/getsentry/sentry-java

## What’s Changed

### Features

### Fixes


- feat: enable release health by default

Packages were released on [`bintray`](https://dl.bintray.com/getsentry/sentry-android/io/sentry/sentry-android/), [`jcenter`](https://jcenter.bintray.com/io/sentry/sentry-android/) and [`mavenCentral`](https://repo.maven.apache.org/maven2/io/sentry/sentry-android/)

We'd love to get feedback.

## 2.3.1

### Fixes

- Add main thread checker for the app lifecycle integration ([#525](https://github.com/getsentry/sentry-android/pull/525)) @marandaneto
- Set correct migration link ([#523](https://github.com/getsentry/sentry-android/pull/523)) @fupduck
- Warn about Sentry re-initialization. ([#521](https://github.com/getsentry/sentry-android/pull/521)) @maciejwalkowiak
- Set SDK version in `MainEventProcessor`. ([#513](https://github.com/getsentry/sentry-android/pull/513)) @maciejwalkowiak
- Bump sentry-native to 0.4.0 ([#512](https://github.com/getsentry/sentry-android/pull/512)) @marandaneto
- Bump Gradle to 6.6 and fix linting issues ([#510](https://github.com/getsentry/sentry-android/pull/510)) @marandaneto
- fix(sentry-java): Contexts belong on the Scope ([#504](https://github.com/getsentry/sentry-android/pull/504)) @maciejwalkowiak
- Add tests for verifying scope changes thread isolation ([#508](https://github.com/getsentry/sentry-android/pull/508)) @maciejwalkowiak
- Set `SdkVersion` in default `SentryOptions` created in sentry-core module ([#506](https://github.com/getsentry/sentry-android/pull/506)) @maciejwalkowiak

Packages were released on [`bintray`](https://dl.bintray.com/getsentry/sentry-android/io/sentry/sentry-android/), [`jcenter`](https://jcenter.bintray.com/io/sentry/sentry-android/) and [`mavenCentral`](https://repo.maven.apache.org/maven2/io/sentry/sentry-android/)

We'd love to get feedback.

## 2.3.0

### Features

- Add console application sample. ([#502](https://github.com/getsentry/sentry-android/pull/502)) @maciejwalkowiak
- Log stacktraces in SystemOutLogger ([#498](https://github.com/getsentry/sentry-android/pull/498)) @maciejwalkowiak
- Add method to add breadcrumb with string parameter. ([#501](https://github.com/getsentry/sentry-android/pull/501)) @maciejwalkowiak

### Fixes

- Converting UTC and ISO timestamp when missing Locale/TimeZone do not error ([#505](https://github.com/getsentry/sentry-android/pull/505)) @marandaneto
- Call `Sentry#close` on JVM shutdown. ([#497](https://github.com/getsentry/sentry-android/pull/497)) @maciejwalkowiak
- ref: sentry-core changes for console app ([#473](https://github.com/getsentry/sentry-android/pull/473)) @marandaneto

Obs: If you are using its own instance of `Hub`/`SentryClient` and reflection to set up the SDK to be usable within Libraries, this change may break your code, please fix the renamed classes.

Packages were released on [`bintray`](https://dl.bintray.com/getsentry/sentry-android/io/sentry/sentry-android/), [`jcenter`](https://jcenter.bintray.com/io/sentry/sentry-android/) and [`mavenCentral`](https://repo.maven.apache.org/maven2/io/sentry/sentry-android/)

We'd love to get feedback.

## 2.2.2

### Features

- Add sdk to envelope header ([#488](https://github.com/getsentry/sentry-android/pull/488)) @marandaneto
- Log request if response code is not 200 ([#484](https://github.com/getsentry/sentry-android/pull/484)) @marandaneto

### Fixes

- Bump plugin versions ([#487](https://github.com/getsentry/sentry-android/pull/487)) @marandaneto
- Bump: AGP 4.0.1 ([#486](https://github.com/getsentry/sentry-android/pull/486)) @marandaneto

Packages were released on [`bintray`](https://dl.bintray.com/getsentry/sentry-android/io/sentry/sentry-android/), [`jcenter`](https://jcenter.bintray.com/io/sentry/sentry-android/) and [`mavenCentral`](https://repo.maven.apache.org/maven2/io/sentry/sentry-android/)

We'd love to get feedback.

## 2.2.1

### Fixes

- Timber adds breadcrumb even if event level is < minEventLevel ([#480](https://github.com/getsentry/sentry-android/pull/480)) @marandaneto
- Contexts serializer avoids reflection and fixes desugaring issue ([#478](https://github.com/getsentry/sentry-android/pull/478)) @marandaneto
- clone session before sending to the transport ([#474](https://github.com/getsentry/sentry-android/pull/474)) @marandaneto
- Bump Gradle 6.5.1 ([#479](https://github.com/getsentry/sentry-android/pull/479)) @marandaneto

Packages were released on [`bintray`](https://dl.bintray.com/getsentry/sentry-android/io/sentry/sentry-android/), [`jcenter`](https://jcenter.bintray.com/io/sentry/sentry-android/) and [`mavenCentral`](https://repo.maven.apache.org/maven2/io/sentry/sentry-android/)

We'd love to get feedback.

## 2.2.0

### Fixes

- Negative session sequence if the date is before java date epoch ([#471](https://github.com/getsentry/sentry-android/pull/471)) @marandaneto
- Deserialise unmapped contexts values from envelope ([#470](https://github.com/getsentry/sentry-android/pull/470)) @marandaneto
- Bump: sentry-native 0.3.4 ([#468](https://github.com/getsentry/sentry-android/pull/468)) @marandaneto

- feat: timber integration ([#464](https://github.com/getsentry/sentry-android/pull/464)) @marandaneto

1) To add integrations it requires a [manual initialization](https://docs.sentry.io/platforms/android/#manual-initialization) of the Android SDK.

2) Add the `sentry-android-timber` dependency:

```groovy
implementation 'io.sentry:sentry-android-timber:{version}' // version >= 2.2.0
```

3) Initialize and add the `SentryTimberIntegration`:

```java
SentryAndroid.init(this, options -> {
    // default values:
    // minEventLevel = ERROR
    // minBreadcrumbLevel = INFO
    options.addIntegration(new SentryTimberIntegration());

    // custom values for minEventLevel and minBreadcrumbLevel
    // options.addIntegration(new SentryTimberIntegration(SentryLevel.WARNING, SentryLevel.ERROR));
});
```

4) Use the Timber integration:

```java
try {
    int x = 1 / 0;
} catch (Exception e) {
    Timber.e(e);
}
```

Packages were released on [`bintray`](https://dl.bintray.com/getsentry/sentry-android/io/sentry/sentry-android/), [`jcenter`](https://jcenter.bintray.com/io/sentry/sentry-android/) and [`mavenCentral`](https://repo.maven.apache.org/maven2/io/sentry/sentry-android/)

We'd love to get feedback.

## 2.1.7

### Fixes

- Init native libs if available on SDK init ([#461](https://github.com/getsentry/sentry-android/pull/461)) @marandaneto
- Make JVM target explicit in sentry-core ([#462](https://github.com/getsentry/sentry-android/pull/462)) @dilbernd
- Timestamp with millis from react-native should be in UTC format ([#456](https://github.com/getsentry/sentry-android/pull/456)) @marandaneto
- Bump Gradle to 6.5 ([#454](https://github.com/getsentry/sentry-android/pull/454)) @marandaneto

Packages were released on [`bintray`](https://dl.bintray.com/getsentry/sentry-android/io/sentry/sentry-android/), [`jcenter`](https://jcenter.bintray.com/io/sentry/sentry-android/) and [`mavenCentral`](https://repo.maven.apache.org/maven2/io/sentry/sentry-android/)

We'd love to get feedback.

## 2.1.6

### Fixes

- Do not lookup sentry-debug-meta but instead load it directly ([#445](https://github.com/getsentry/sentry-android/pull/445)) @marandaneto
- Regression on v2.1.5 which can cause a crash on SDK init

Packages were released on [`bintray`](https://dl.bintray.com/getsentry/sentry-android/io/sentry/sentry-android/), [`jcenter`](https://jcenter.bintray.com/io/sentry/sentry-android/) and [`mavenCentral`](https://repo.maven.apache.org/maven2/io/sentry/sentry-android/)

We'd love to get feedback.

## 2.1.5

### Fixes

This version has a severe bug and can cause a crash on SDK init

Please upgrade to https://github.com/getsentry/sentry-android/releases/tag/2.1.6

## 2.1.4

### Features

- Make gzip as default content encoding type ([#433](https://github.com/getsentry/sentry-android/pull/433)) @marandaneto
- Use AGP 4 features ([#366](https://github.com/getsentry/sentry-android/pull/366)) @marandaneto
- Create GH Actions CI for Ubuntu/macOS ([#403](https://github.com/getsentry/sentry-android/pull/403)) @marandaneto
- Make root checker better and minimize false positive ([#417](https://github.com/getsentry/sentry-android/pull/417)) @marandaneto

### Fixes

- bump: sentry-native to 0.3.1 ([#440](https://github.com/getsentry/sentry-android/pull/440)) @marandaneto
- Update last session timestamp ([#437](https://github.com/getsentry/sentry-android/pull/437)) @marandaneto
- Filter trim memory breadcrumbs ([#431](https://github.com/getsentry/sentry-android/pull/431)) @marandaneto

Packages were released on [`bintray`](https://dl.bintray.com/getsentry/sentry-android/io/sentry/sentry-android/), [`jcenter`](https://jcenter.bintray.com/io/sentry/sentry-android/) and [`mavenCentral`](https://repo.maven.apache.org/maven2/io/sentry/sentry-android/)

We'd love to get feedback.

## 2.1.3

### Fixes

This fixes several critical bugs in sentry-android 2.0 and 2.1

- Sentry.init register integrations after creating the main Hub instead of doing it in the main Hub ctor ([#427](https://github.com/getsentry/sentry-android/pull/427)) @marandaneto
- make NoOpLogger public ([#425](https://github.com/getsentry/sentry-android/pull/425)) @marandaneto
- ConnectivityChecker returns connection status and events are not trying to be sent if no connection. ([#420](https://github.com/getsentry/sentry-android/pull/420)) @marandaneto
- thread pool executor is a single thread executor instead of scheduled thread executor ([#422](https://github.com/getsentry/sentry-android/pull/422)) @marandaneto
- Add Abnormal to the Session.State enum as its part of the protocol ([#424](https://github.com/getsentry/sentry-android/pull/424)) @marandaneto
- Bump: Gradle to 6.4.1 ([#419](https://github.com/getsentry/sentry-android/pull/419)) @marandaneto

We recommend that you use sentry-android 2.1.3 over the initial release of sentry-android 2.0 and 2.1.

Packages were released on [`bintray`](https://dl.bintray.com/getsentry/sentry-android/io/sentry/sentry-android/), [`jcenter`](https://jcenter.bintray.com/io/sentry/sentry-android/) and [`mavenCentral`](https://repo.maven.apache.org/maven2/io/sentry/sentry-android/)

We'd love to get feedback.

## 2.1.2

### Features

- Added options to configure http transport ([#411](https://github.com/getsentry/sentry-android/pull/411)) @marandaneto

### Fixes

- Phone state breadcrumbs require read_phone_state on older OS versions ([#415](https://github.com/getsentry/sentry-android/pull/415)) @marandaneto @bsergean
- before raising ANR events, we check ProcessErrorStateInfo if available ([#412](https://github.com/getsentry/sentry-android/pull/412)) @marandaneto
- send cached events to use a single thread executor ([#405](https://github.com/getsentry/sentry-android/pull/405)) @marandaneto
- initing SDK on AttachBaseContext ([#409](https://github.com/getsentry/sentry-android/pull/409)) @marandaneto
- sessions can't be abnormal, but exited if not ended properly ([#410](https://github.com/getsentry/sentry-android/pull/410)) @marandaneto

Packages were released on [`bintray`](https://dl.bintray.com/getsentry/sentry-android/io/sentry/sentry-android/), [`jcenter`](https://jcenter.bintray.com/io/sentry/sentry-android/) and [`mavenCentral`](https://repo.maven.apache.org/maven2/io/sentry/sentry-android/)

We'd love to get feedback.

## 2.1.1

### Features

- Added missing getters on Breadcrumb and SentryEvent ([#397](https://github.com/getsentry/sentry-android/pull/397)) @marandaneto
- Add trim memory breadcrumbs ([#395](https://github.com/getsentry/sentry-android/pull/395)) @marandaneto
- Only set breadcrumb extras if not empty ([#394](https://github.com/getsentry/sentry-android/pull/394)) @marandaneto
- Added samples of how to disable automatic breadcrumbs ([#389](https://github.com/getsentry/sentry-android/pull/389)) @marandaneto

### Fixes

- Set missing release, environment and dist to sentry-native options ([#404](https://github.com/getsentry/sentry-android/pull/404)) @marandaneto
- Do not add automatic and empty sensor breadcrumbs ([#401](https://github.com/getsentry/sentry-android/pull/401)) @marandaneto
- ref: removed Thread.sleep from LifecycleWatcher tests, using awaitility and DateProvider ([#392](https://github.com/getsentry/sentry-android/pull/392)) @marandaneto
- ref: added a DateTimeProvider for making retry after testable ([#391](https://github.com/getsentry/sentry-android/pull/391)) @marandaneto
- Bump Gradle to 6.4 ([#390](https://github.com/getsentry/sentry-android/pull/390)) @marandaneto
- Bump sentry-native to 0.2.6 ([#396](https://github.com/getsentry/sentry-android/pull/396)) @marandaneto

Packages were released on [`bintray`](https://dl.bintray.com/getsentry/sentry-android/io/sentry/sentry-android/), [`jcenter`](https://jcenter.bintray.com/io/sentry/sentry-android/) and [`mavenCentral`](https://repo.maven.apache.org/maven2/io/sentry/sentry-android/)

We'd love to get feedback.

## 2.1.0

### Features

- Includes all the changes of 2.1.0 alpha, beta and RC

### Fixes

- fix when PhoneStateListener is not ready for use ([#387](https://github.com/getsentry/sentry-android/pull/387)) @marandaneto
- make ANR 5s by default ([#388](https://github.com/getsentry/sentry-android/pull/388)) @marandaneto
- rate limiting by categories ([#381](https://github.com/getsentry/sentry-android/pull/381)) @marandaneto
- Bump NDK to latest stable version 21.1.6352462 ([#386](https://github.com/getsentry/sentry-android/pull/386)) @marandaneto

Packages were released on [`bintray`](https://dl.bintray.com/getsentry/sentry-android/io/sentry/sentry-android/), [`jcenter`](https://jcenter.bintray.com/io/sentry/sentry-android/) and [`mavenCentral`](https://repo.maven.apache.org/maven2/io/sentry/sentry-android/)

We'd love to get feedback.

## 2.0.3

### Fixes

- patch from 2.1.0-alpha.2 - avoid crash if NDK throws UnsatisfiedLinkError ([#344](https://github.com/getsentry/sentry-android/pull/344)) @marandaneto

Packages were released on [`bintray`](https://dl.bintray.com/getsentry/sentry-android/io/sentry/sentry-android/), [`jcenter`](https://jcenter.bintray.com/io/sentry/sentry-android/) and [`mavenCentral`](https://repo.maven.apache.org/maven2/io/sentry/sentry-android/)

We'd love to get feedback.

## 2.1.0-RC.1

### Features

- Options for uncaught exception and make SentryOptions list Thread-Safe ([#384](https://github.com/getsentry/sentry-android/pull/384)) @marandaneto
- Automatic breadcrumbs for app, activity and sessions lifecycles and system events ([#348](https://github.com/getsentry/sentry-android/pull/348)) @marandaneto
- Make capture session and envelope internal ([#372](https://github.com/getsentry/sentry-android/pull/372)) @marandaneto

### Fixes

- If retry after header has empty categories, apply retry after to all of them ([#377](https://github.com/getsentry/sentry-android/pull/377)) @marandaneto
- Discard events and envelopes if cached and retry after ([#378](https://github.com/getsentry/sentry-android/pull/378)) @marandaneto
- Merge loadLibrary calls for sentry-native and clean up CMake files ([#373](https://github.com/getsentry/sentry-android/pull/373)) @Swatinem
- Exceptions should be sorted oldest to newest ([#370](https://github.com/getsentry/sentry-android/pull/370)) @marandaneto
- Check external storage size even if its read only ([#368](https://github.com/getsentry/sentry-android/pull/368)) @marandaneto
- Wrong check for cellular network capability ([#369](https://github.com/getsentry/sentry-android/pull/369)) @marandaneto
- add ScheduledForRemoval annotation to deprecated methods ([#375](https://github.com/getsentry/sentry-android/pull/375)) @marandaneto
- Bump NDK to 21.0.6113669 ([#367](https://github.com/getsentry/sentry-android/pull/367)) @marandaneto
- Bump AGP and add new make cmd to check for updates ([#365](https://github.com/getsentry/sentry-android/pull/365)) @marandaneto

Packages were released on [`bintray`](https://dl.bintray.com/getsentry/sentry-android/io/sentry/sentry-android/), [`jcenter`](https://jcenter.bintray.com/io/sentry/sentry-android/) and [`mavenCentral`](https://repo.maven.apache.org/maven2/io/sentry/sentry-android/)

We'd love to get feedback.

## 2.1.0-beta.2

### Fixes

- Bump sentry-native to 0.2.4 ([#364](https://github.com/getsentry/sentry-android/pull/364)) @marandaneto
- Update current session on session start after deleting previous session ([#362](https://github.com/getsentry/sentry-android/pull/362)) @marandaneto

Packages were released on [`bintray`](https://dl.bintray.com/getsentry/sentry-android/io/sentry/sentry-android/), [`jcenter`](https://jcenter.bintray.com/io/sentry/sentry-android/) and [`mavenCentral`](https://repo.maven.apache.org/maven2/io/sentry/sentry-android/)

We'd love to get feedback.

## 2.1.0-beta.1

### Fixes

- Bump sentry-native to 0.2.3 ([#357](https://github.com/getsentry/sentry-android/pull/357)) @marandaneto
- Check for androidx availability on runtime ([#356](https://github.com/getsentry/sentry-android/pull/356)) @marandaneto
- If theres a left over session file and its crashed, we should not overwrite its state ([#354](https://github.com/getsentry/sentry-android/pull/354)) @marandaneto
- Session should be exited state if state was ok ([#352](https://github.com/getsentry/sentry-android/pull/352)) @marandaneto
- Envelope has dedicated endpoint ([#353](https://github.com/getsentry/sentry-android/pull/353)) @marandaneto

Packages were released on [`bintray`](https://dl.bintray.com/getsentry/sentry-android/io/sentry/sentry-android/), [`jcenter`](https://jcenter.bintray.com/io/sentry/sentry-android/) and [`mavenCentral`](https://repo.maven.apache.org/maven2/io/sentry/sentry-android/)

We'd love to get feedback.

## 2.1.0-alpha.2

### Fixes

- Change integration order for cached outbox events ([#347](https://github.com/getsentry/sentry-android/pull/347)) @marandaneto
- Avoid crash if NDK throws UnsatisfiedLinkError ([#344](https://github.com/getsentry/sentry-android/pull/344)) @marandaneto
- Avoid getting a threadlocal twice. ([#339](https://github.com/getsentry/sentry-android/pull/339)) @metlos
- Removing session tracking guard on hub and client ([#338](https://github.com/getsentry/sentry-android/pull/338)) @marandaneto
- Bump agp to 3.6.2 ([#336](https://github.com/getsentry/sentry-android/pull/336)) @marandaneto
- Fix racey ANR integration ([#332](https://github.com/getsentry/sentry-android/pull/332)) @marandaneto
- Logging envelopes path when possible instead of nullable id ([#331](https://github.com/getsentry/sentry-android/pull/331)) @marandaneto
- Renaming transport gate method ([#330](https://github.com/getsentry/sentry-android/pull/330)) @marandaneto

Packages were released on [`bintray`](https://dl.bintray.com/getsentry/sentry-android/io/sentry/sentry-android/), [`jcenter`](https://jcenter.bintray.com/io/sentry/sentry-android/) and [`mavenCentral`](https://repo.maven.apache.org/maven2/io/sentry/sentry-android/)

We'd love to get feedback.

## 2.1.0-alpha.1

Release of Sentry's new SDK for Android.

## What’s Changed

### Features

- Release health @marandaneto @bruno-garcia
- ANR report should have 'was active=yes' on the dashboard ([#299](https://github.com/getsentry/sentry-android/pull/299)) @marandaneto
- NDK events apply scoped data ([#322](https://github.com/getsentry/sentry-android/pull/322)) @marandaneto
- Add a StdoutTransport ([#310](https://github.com/getsentry/sentry-android/pull/310)) @mike-burns
- Implementing new retry after protocol ([#306](https://github.com/getsentry/sentry-android/pull/306)) @marandaneto

### Fixes

- Bump sentry-native to 0.2.2 ([#305](https://github.com/getsentry/sentry-android/pull/305)) @Swatinem
- Missing App's info ([#315](https://github.com/getsentry/sentry-android/pull/315)) @marandaneto
- Buffered writers/readers - otimizations ([#311](https://github.com/getsentry/sentry-android/pull/311)) @marandaneto
- Boot time should be UTC ([#309](https://github.com/getsentry/sentry-android/pull/309)) @marandaneto
- Make transport result public ([#300](https://github.com/getsentry/sentry-android/pull/300)) @marandaneto

Packages were released on [`bintray`](https://dl.bintray.com/getsentry/sentry-android/io/sentry/sentry-android/), [`jcenter`](https://jcenter.bintray.com/io/sentry/sentry-android/) and [`mavenCentral`](https://repo.maven.apache.org/maven2/io/sentry/sentry-android/)

We'd love to get feedback.

## 2.0.2

Release of Sentry's new SDK for Android.

### Features

- MavenCentral support ([#284](https://github.com/getsentry/sentry-android/pull/284)) @marandaneto

### Fixes

- Bump AGP to 3.6.1 ([#285](https://github.com/getsentry/sentry-android/pull/285)) @marandaneto

Packages were released on [`bintray`](https://dl.bintray.com/getsentry/sentry-android/io/sentry/sentry-android/), [`jcenter`](https://jcenter.bintray.com/io/sentry/sentry-android/) and [`mavenCentral`](https://repo.maven.apache.org/maven2/io/sentry/sentry-android/)

We'd love to get feedback.

## 2.0.1

Release of Sentry's new SDK for Android.

## What’s Changed

### Features

- Attach threads/stacktraces ([#267](https://github.com/getsentry/sentry-android/pull/267)) @marandaneto
- Add the default serverName to SentryOptions and use it in MainEventProcessor ([#279](https://github.com/getsentry/sentry-android/pull/279)) @metlos

### Fixes

- set current threadId when there's no mechanism set ([#277](https://github.com/getsentry/sentry-android/pull/277)) @marandaneto
- Preview package manager ([#269](https://github.com/getsentry/sentry-android/pull/269)) @bruno-garcia

Packages were released on [`bintray`](https://dl.bintray.com/getsentry/sentry-android/io/sentry/), [`jcenter`](https://jcenter.bintray.com/io/sentry/sentry-android/)

We'd love to get feedback.

## 2.0.0

Release of Sentry's new SDK for Android.

New features not offered by (1.7.x):

- NDK support
  - Captures crashes caused by native code
  - Access to the [`sentry-native` SDK](https://github.com/getsentry/sentry-native/) API by your native (C/C++/Rust code/..).
- Automatic init (just add your `DSN` to the manifest)
   - Proguard rules are added automatically
   - Permission (Internet) is added automatically
- Uncaught Exceptions might be captured even before the app restarts
- Sentry's Unified API.
- More context/device information
- Packaged as `aar`
- Frames from the app automatically marked as `InApp=true` (stack traces in Sentry highlights them by default).
- Complete Sentry Protocol available.
- All threads and their stack traces are captured.
- Sample project in this repo to test many features (segfault, uncaught exception, ANR...)

Features from the current SDK like `ANR` are also available (by default triggered after 4 seconds).

Packages were released on [`bintray`](https://dl.bintray.com/getsentry/sentry-android/io/sentry/), [`jcenter`](https://jcenter.bintray.com/io/sentry/sentry-android/)

We'd love to get feedback.

## 2.0.0-rc04

Release of Sentry's new SDK for Android.

### Features

- Take sampleRate from metadata ([#262](https://github.com/getsentry/sentry-android/pull/262)) @bruno-garcia
- Support mills timestamp format ([#263](https://github.com/getsentry/sentry-android/pull/263)) @marandaneto
- Adding logs to installed integrations ([#265](https://github.com/getsentry/sentry-android/pull/265)) @marandaneto

### Fixes

- Breacrumb.data to string,object, Add LOG level ([#264](https://github.com/getsentry/sentry-android/pull/264)) @HazAT
- Read release conf. on manifest ([#266](https://github.com/getsentry/sentry-android/pull/266)) @marandaneto

Packages were released on [`bintray`](https://dl.bintray.com/getsentry/sentry-android/io/sentry/), [`jcenter`](https://jcenter.bintray.com/io/sentry/sentry-android/)

We'd love to get feedback and we'll work in getting the GA `2.0.0` out soon.
Until then, the [stable SDK offered by Sentry is at version 1.7.30](https://github.com/getsentry/sentry-java/releases/tag/v1.7.30)

## 2.0.0-rc03

Release of Sentry's new SDK for Android.

### Fixes

- fixes ([#259](https://github.com/getsentry/sentry-android/issues/259)) - NPE check on getExternalFilesDirs items. ([#260](https://github.com/getsentry/sentry-android/pull/260)) @marandaneto
- strictMode typo ([#258](https://github.com/getsentry/sentry-android/pull/258)) @marandaneto

Packages were released on [`bintray`](https://dl.bintray.com/getsentry/sentry-android/io/sentry/), [`jcenter`](https://jcenter.bintray.com/io/sentry/sentry-android/)

We'd love to get feedback and we'll work in getting the GA `2.0.0` out soon.
Until then, the [stable SDK offered by Sentry is at version 1.7.30](https://github.com/getsentry/sentry-java/releases/tag/v1.7.30)

## 2.0.0-rc02

Release of Sentry's new SDK for Android.

### Features

- Hub mode configurable ([#247](https://github.com/getsentry/sentry-android/pull/247)) @bruno-garcia
- Added remove methods (tags/extras) to the sentry static class ([#243](https://github.com/getsentry/sentry-android/pull/243)) @marandaneto

### Fixes


- Update ndk for new sentry-native version ([#235](https://github.com/getsentry/sentry-android/pull/235)) @Swatinem @marandaneto
- Make integrations public ([#256](https://github.com/getsentry/sentry-android/pull/256)) @marandaneto
- Bump build-tools ([#255](https://github.com/getsentry/sentry-android/pull/255)) @marandaneto
- Added javadocs to scope and its dependencies ([#253](https://github.com/getsentry/sentry-android/pull/253)) @marandaneto
- Build all ABIs ([#254](https://github.com/getsentry/sentry-android/pull/254)) @marandaneto
- Moving back ANR timeout from long to int param. ([#252](https://github.com/getsentry/sentry-android/pull/252)) @marandaneto
- Added HubAdapter to call Sentry static methods from Integrations ([#250](https://github.com/getsentry/sentry-android/pull/250)) @marandaneto
- New Release format ([#242](https://github.com/getsentry/sentry-android/pull/242)) @marandaneto
- Javadocs for SentryOptions ([#246](https://github.com/getsentry/sentry-android/pull/246)) @marandaneto
- non-app is already inApp excluded by default. ([#244](https://github.com/getsentry/sentry-android/pull/244)) @marandaneto
- Fix if symlink exists for sentry-native ([#241](https://github.com/getsentry/sentry-android/pull/241)) @marandaneto
- Clone method - race condition free ([#226](https://github.com/getsentry/sentry-android/pull/226)) @marandaneto
- Refactoring breadcrumbs callback ([#239](https://github.com/getsentry/sentry-android/pull/239)) @marandaneto

Packages were released on [`bintray`](https://dl.bintray.com/getsentry/sentry-android/io/sentry/), [`jcenter`](https://jcenter.bintray.com/io/sentry/sentry-android/)

We'd love to get feedback and we'll work in getting the GA `2.0.0` out soon.
Until then, the [stable SDK offered by Sentry is at version 1.7.30](https://github.com/getsentry/sentry-java/releases/tag/v1.7.30)

## 2.0.0-rc01

Release of Sentry's new SDK for Android.

## What’s Changed

### Features

- Added remove methods for Scope data ([#237](https://github.com/getsentry/sentry-android/pull/237)) @marandaneto
- More device context (deviceId, connectionType and language) ([#229](https://github.com/getsentry/sentry-android/pull/229)) @marandaneto
- Added a few java docs (Sentry, Hub and SentryClient) ([#223](https://github.com/getsentry/sentry-android/pull/223)) @marandaneto
- Implemented diagnostic logger ([#218](https://github.com/getsentry/sentry-android/pull/218)) @marandaneto
- Added event processors to scope ([#209](https://github.com/getsentry/sentry-android/pull/209)) @marandaneto
- Added android transport gate ([#206](https://github.com/getsentry/sentry-android/pull/206)) @marandaneto
- Added executor for caching values out of the main thread ([#201](https://github.com/getsentry/sentry-android/pull/201)) @marandaneto

### Fixes


- Honor RetryAfter ([#236](https://github.com/getsentry/sentry-android/pull/236)) @marandaneto
- Add tests for SentryValues ([#238](https://github.com/getsentry/sentry-android/pull/238)) @philipphofmann
- Do not set frames if there's none ([#234](https://github.com/getsentry/sentry-android/pull/234)) @marandaneto
- Always call interrupt after InterruptedException ([#232](https://github.com/getsentry/sentry-android/pull/232)) @marandaneto
- Mark as current thread if its the main thread ([#228](https://github.com/getsentry/sentry-android/pull/228)) @marandaneto
- Fix lgtm alerts ([#219](https://github.com/getsentry/sentry-android/pull/219)) @marandaneto
- Written unit tests to ANR integration ([#215](https://github.com/getsentry/sentry-android/pull/215)) @marandaneto
- Added blog posts to README ([#214](https://github.com/getsentry/sentry-android/pull/214)) @marandaneto
- Raise code coverage for Dsn to 100% ([#212](https://github.com/getsentry/sentry-android/pull/212)) @philipphofmann
- Remove redundant times(1) for Mockito.verify ([#211](https://github.com/getsentry/sentry-android/pull/211)) @philipphofmann
- Transport may be set on options ([#203](https://github.com/getsentry/sentry-android/pull/203)) @marandaneto
- dist may be set on options ([#204](https://github.com/getsentry/sentry-android/pull/204)) @marandaneto
- Throw an exception if DSN is not set ([#200](https://github.com/getsentry/sentry-android/pull/200)) @marandaneto
- Migration guide markdown ([#197](https://github.com/getsentry/sentry-android/pull/197)) @marandaneto

Packages were released on [`bintray`](https://dl.bintray.com/getsentry/sentry-android/io/sentry/), [`jcenter`](https://jcenter.bintray.com/io/sentry/sentry-android/)

We'd love to get feedback and we'll work in getting the GA `2.0.0` out soon.
Until then, the [stable SDK offered by Sentry is at version 1.7.29](https://github.com/getsentry/sentry-java/releases/tag/v1.7.29)

## 2.0.0-beta02

Release of Sentry's new SDK for Android.

### Features

- addBreadcrumb overloads ([#196](https://github.com/getsentry/sentry-android/pull/196)) and ([#198](https://github.com/getsentry/sentry-android/pull/198))

### Fixes

- fix Android bug on API 24 and 25 about getting current threads and stack traces ([#194](https://github.com/getsentry/sentry-android/pull/194))

Packages were released on [`bintray`](https://dl.bintray.com/getsentry/sentry-android/io/sentry/), [`jcenter`](https://jcenter.bintray.com/io/sentry/sentry-android/)

We'd love to get feedback and we'll work in getting the GA `2.0.0` out soon.
Until then, the [stable SDK offered by Sentry is at version 1.7.28](https://github.com/getsentry/sentry-java/releases/tag/v1.7.28)

## 2.0.0-beta01

Release of Sentry's new SDK for Android.

### Fixes

- ref: ANR doesn't set handled flag ([#186](https://github.com/getsentry/sentry-android/pull/186))
- SDK final review ([#183](https://github.com/getsentry/sentry-android/pull/183))
- ref: Drop errored in favor of crashed ([#187](https://github.com/getsentry/sentry-android/pull/187))
- Workaround android_id ([#185](https://github.com/getsentry/sentry-android/pull/185))
- Renamed sampleRate ([#191](https://github.com/getsentry/sentry-android/pull/191))
- Making timestamp package-private or test-only ([#190](https://github.com/getsentry/sentry-android/pull/190))
- Split event processor in Device/App data ([#180](https://github.com/getsentry/sentry-android/pull/180))

Packages were released on [`bintray`](https://dl.bintray.com/getsentry/sentry-android/io/sentry/), [`jcenter`](https://jcenter.bintray.com/io/sentry/sentry-android/)

We'd love to get feedback and we'll work in getting the GA `2.0.0` out soon.
Until then, the [stable SDK offered by Sentry is at version 1.7.28](https://github.com/getsentry/sentry-java/releases/tag/v1.7.28)

## 2.0.0-alpha09

Release of Sentry's new SDK for Android.

### Features

- Adding nativeBundle plugin ([#161](https://github.com/getsentry/sentry-android/pull/161))
- Adding scope methods to sentry static class ([#179](https://github.com/getsentry/sentry-android/pull/179))

### Fixes

- fix: DSN parsing ([#165](https://github.com/getsentry/sentry-android/pull/165))
- Don't avoid exception type minification ([#166](https://github.com/getsentry/sentry-android/pull/166))
- make Gson retro compatible with older versions of AGP ([#177](https://github.com/getsentry/sentry-android/pull/177))
- Bump sentry-native with message object instead of a string ([#172](https://github.com/getsentry/sentry-android/pull/172))

Packages were released on [`bintray`](https://dl.bintray.com/getsentry/sentry-android/io/sentry/), [`jcenter`](https://jcenter.bintray.com/io/sentry/sentry-android/)

We'd love to get feedback and we'll work in getting the GA `2.0.0` out soon.
Until then, the [stable SDK offered by Sentry is at version 1.7.28](https://github.com/getsentry/sentry-java/releases/tag/v1.7.28)

## 2.0.0-alpha08

Release of Sentry's new SDK for Android.

### Fixes

- DebugId endianness ([#162](https://github.com/getsentry/sentry-android/pull/162))
- Executed beforeBreadcrumb also for scope ([#160](https://github.com/getsentry/sentry-android/pull/160))
- Benefit of manifest merging when minSdk ([#159](https://github.com/getsentry/sentry-android/pull/159))
- Add method to captureMessage with level ([#157](https://github.com/getsentry/sentry-android/pull/157))
- Listing assets file on the wrong dir ([#156](https://github.com/getsentry/sentry-android/pull/156))

Packages were released on [`bintray`](https://dl.bintray.com/getsentry/sentry-android/io/sentry/), [`jcenter`](https://jcenter.bintray.com/io/sentry/sentry-android/)

We'd love to get feedback and we'll work in getting the GA `2.0.0` out soon.
Until then, the [stable SDK offered by Sentry is at version 1.7.28](https://github.com/getsentry/sentry-java/releases/tag/v1.7.28)

## 2.0.0-alpha07

Third release of Sentry's new SDK for Android.

### Fixes

-  Fixed release for jcenter and bintray

Packages were released on [`bintray`](https://dl.bintray.com/getsentry/sentry-android/io/sentry/), [`jcenter`](https://jcenter.bintray.com/io/sentry/sentry-android/)

We'd love to get feedback and we'll work in getting the GA `2.0.0` out soon.
Until then, the [stable SDK offered by Sentry is at version 1.7.28](https://github.com/getsentry/sentry-java/releases/tag/v1.7.28)

## 2.0.0-alpha06

Second release of Sentry's new SDK for Android.

### Fixes

- Fixed a typo on pom generation.

Packages were released on [`bintray`](https://dl.bintray.com/getsentry/sentry-android/io/sentry/), [`jcenter`](https://jcenter.bintray.com/io/sentry/sentry-android/)

We'd love to get feedback and we'll work in getting the GA `2.0.0` out soon.
Until then, the [stable SDK offered by Sentry is at version 1.7.28](https://github.com/getsentry/sentry-java/releases/tag/v1.7.28)

## 2.0.0-alpha05

First release of Sentry's new SDK for Android.

New features not offered by our current (1.7.x), stable SDK are:

- NDK support
  - Captures crashes caused by native code
  - Access to the [`sentry-native` SDK](https://github.com/getsentry/sentry-native/) API by your native (C/C++/Rust code/..).
- Automatic init (just add your `DSN` to the manifest)
   - Proguard rules are added automatically
   - Permission (Internet) is added automatically
- Uncaught Exceptions might be captured even before the app restarts
- Unified API which include scopes etc.
- More context/device information
- Packaged as `aar`
- Frames from the app automatically marked as `InApp=true` (stack traces in Sentry highlights them by default).
- Complete Sentry Protocol available.
- All threads and their stack traces are captured.
- Sample project in this repo to test many features (segfault, uncaught exception, scope)

Features from the current SDK like `ANR` are also available (by default triggered after 4 seconds).

Packages were released on [`bintray`](https://dl.bintray.com/getsentry/sentry-android/io/sentry/), [`jcenter`](https://jcenter.bintray.com/io/sentry/sentry-android/)

We'd love to get feedback and we'll work in getting the GA `2.0.0` out soon.
Until then, the [stable SDK offered by Sentry is at version 1.7.28](https://github.com/getsentry/sentry-java/releases/tag/v1.7.28)<|MERGE_RESOLUTION|>--- conflicted
+++ resolved
@@ -6,8 +6,6 @@
 
 - Add new User Feedback API ([#4286](https://github.com/getsentry/sentry-java/pull/4286))
     - We now introduced Sentry.captureFeedback, which supersedes Sentry.captureUserFeedback
-<<<<<<< HEAD
-=======
 
 ### Dependencies
 
@@ -25,7 +23,6 @@
 
 ### Features
 
->>>>>>> 212ffbf4
 - Make `RequestDetailsResolver` public ([#4326](https://github.com/getsentry/sentry-java/pull/4326))
   - `RequestDetailsResolver` is now public and has an additional constructor, making it easier to use a custom `TransportFactory`
 
