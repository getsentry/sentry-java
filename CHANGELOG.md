--- conflicted
+++ resolved
@@ -1,12 +1,11 @@
 # Changelog
 
-<<<<<<< HEAD
 ## Unreleased
 
 ### Fixes
 
 - Missing unit fields for Android measurements ([#2204](https://github.com/getsentry/sentry-java/pull/2204))
-=======
+
 ## 6.4.1
 
 ### Fixes
@@ -34,7 +33,6 @@
 - Bump Gradle from v7.5.0 to v7.5.1 ([#2212](https://github.com/getsentry/sentry-java/pull/2212))
   - [changelog](https://github.com/gradle/gradle/blob/master/CHANGELOG.md#v751)
   - [diff](https://github.com/gradle/gradle/compare/v7.5.0...v7.5.1)
->>>>>>> 0d55590e
 
 ## 6.3.1
 
