--- conflicted
+++ resolved
@@ -2,17 +2,15 @@
 
 ## Unreleased
 
-<<<<<<< HEAD
 ### Fixes
 
 - Hook User Interaction integration into running Activity in case of deferred SDK init ([#4337](https://github.com/getsentry/sentry-java/pull/4337))
-=======
+
 ### Dependencies
 
 - Bump Gradle from v8.13 to v8.14.0 ([#4360](https://github.com/getsentry/sentry-java/pull/4360))
   - [changelog](https://github.com/gradle/gradle/blob/master/CHANGELOG.md#v8140)
   - [diff](https://github.com/gradle/gradle/compare/v8.13...v8.14.0)
->>>>>>> 0f2e1044
 
 ## 8.11.1
 
