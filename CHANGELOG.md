# Unreleased

<<<<<<< HEAD
* Fix: use connection and read timeouts in ApacheHttpClient based transport (#1397)
=======
* Ref: Refactor converting HttpServletRequest to Sentry Request in Spring integration (#1387)
>>>>>>> 73f512e6

# 4.4.0-alpha.2

* Feat: Add option to ignore exceptions by type (#1352)
* Fix: Fix NPE when MDC contains null values (sentry-logback) (#1364)
* Fix: Avoid NPE when MDC contains null values (sentry-jul) (#1385)
* Feat: Sentry closes Android NDK and ShutdownHook integrations (#1358)
* Enhancement: Allow inheritance of SentryHandler class in sentry-jul package(#1367)
* Fix: Accept only non null value maps (#1368)
* Bump: Upgrade Apache HttpComponents Core to 5.0.3 (#1375)
* Enhancement: Make NoOpHub public (#1379)
* Fix: Do not bind transactions to scope by default. (#1376)
* Fix: fix Hub thread safety (#1388)
* Fix: SentryTransactionAdvice should operate on the new scope (#1389)
* Feat: configure max spans per transaction (#1394)

# 4.4.0-alpha.1

* Bump: sentry-native to 0.4.8
* Feat: Add an overload for `startTransaction` that sets the created transaction to the Scope #1313
* Ref: Separate user facing and protocol classes in the Performance feature (#1304)
* Feat: Set SDK version on Transactions (#1307)
* Fix: Use logger set on SentryOptions in GsonSerializer (#1308)
* Fix: Use the bindToScope correctly
* Feat: GraalVM Native Image Compatibility (#1329)
* Fix: Allow 0.0 to be set on tracesSampleRate (#1328)
* Fix: set "java" platform to transactions #1332
* Feat: Add OkHttp client application interceptor (#1330)
* Fix: Allow disabling tracing through SentryOptions (#1337)

# 4.3.0

* Fix: Fix setting in-app-includes from external properties (#1291)
* Fix: Initialize Sentry in Logback appender when DSN is not set in XML config (#1296)
* Fix: Fix JUL integration SDK name (#1293)
* Feat: Activity tracing auto instrumentation

# 4.2.0

* Fix: Remove experimental annotation for Attachment #1257
* Fix: Mark stacktrace as snapshot if captured at arbitrary moment #1231
* Enchancement: Improve EventProcessor nullability annotations (#1229).
* Bump: sentry-native to 0.4.7
* Enchancement: Add ability to flush events synchronously.
* Fix: Disable Gson HTML escaping
* Enchancement: Support @SentrySpan and @SentryTransaction on classes and interfaces. (#1243)
* Enchancement: Do not serialize empty collections and maps (#1245)
* Ref: Optimize DuplicateEventDetectionEventProcessor performance (#1247).
* Ref: Prefix sdk.package names with io.sentry (#1249)
* Fix: Make the ANR Atomic flags immutable
* Enchancement: Integration interface better compatibility with Kotlin null-safety
* Enchancement: Simplify Sentry configuration in Spring integration (#1259)
* Enchancement: Simplify configuring Logback integration when environment variable with the DSN is not set (#1271)
* Fix: Prevent NoOpHub from creating heavy SentryOptions objects (#1272)
* Enchancement: Add Request to the Scope. #1270
* Fix: Fix SentryTransaction#getStatus NPE (#1273)
* Enchancement: Optimize SentryTracingFilter when hub is disabled.
* Fix: Discard unfinished Spans before sending them over to Sentry (#1279)
* Fix: Interrupt the thread in QueuedThreadPoolExecutor (#1276)
* Fix: SentryTransaction#finish should not clear another transaction from the scope (#1278)

Breaking Changes:
* Enchancement: SentryExceptionResolver should not send handled errors by default (#1248).
* Ref: Simplify RestTemplate instrumentation (#1246)
* Enchancement: Add overloads for startTransaction taking op and description (#1244)

# 4.1.0

* Improve Kotlin compatibility for SdkVersion (#1213)
* Feat: Support logging via JUL (#1211)
* Fix: Fix returning Sentry trace header from Span (#1217)
* Fix: Remove misleading error logs (#1222)

# 4.0.0

This release brings the Sentry Performance feature to Java SDK, Spring, Spring Boot, and Android integrations. Read more in the reference documentation:

- [Performance for Java](https://docs.sentry.io/platforms/java/performance/)
- [Performance for Spring](https://docs.sentry.io/platforms/java/guides/spring/)
- [Performance for Spring Boot](https://docs.sentry.io/platforms/java/guides/spring-boot/)
- [Performance for Android](https://docs.sentry.io/platforms/android/performance/)

### Other improvements:

#### Core:

- Improved loading external configuration:
  - Load `sentry.properties` from the application's current working directory (#1046)
  - Resolve `in-app-includes`, `in-app-excludes`, `tags`, `debug`, `uncaught.handler.enabled` parameters from the external configuration
- Set global tags on SentryOptions and load them from external configuration (#1066)
- Add support for attachments (#1082)
- Resolve `servername` from the localhost address
- Simplified transport configuration through setting `TransportFactory` instead of `ITransport` on SentryOptions (#1124)

#### Spring Boot:
- Add the ability to register multiple `OptionsConfiguration` beans (#1093)
- Initialize Logback after context refreshes (#1129)

#### Android:
- Add `isSideLoaded` and `installerStore` tags automatically (Where your App. was installed from eg Google Play, Amazon Store, downloaded APK, etc...)
- Bump: sentry-native to 0.4.6
- Bump: Gradle to 6.8.1 and AGP to 4.1.2

# 4.0.0-beta.1

* Feat: Add addToTransactions to Attachment (#1191)
* Enhancement: Support SENTRY_TRACES_SAMPLE_RATE conf. via env variables (#1171)
* Enhancement: Pass request to CustomSamplingContext in Spring integration (#1172)
* Ref: Set SpanContext on SentryTransaction to avoid potential NPE (#1173)
* Fix: Free Local Refs manually due to Android local ref. count limits
* Enhancement: Move `SentrySpanClientHttpRequestInterceptor` to Spring module (#1181)
* Enhancement: Add overload for `transaction/span.finish(SpanStatus)` (#1182)
* Fix: Bring back support for setting transaction name without ongoing transaction (#1183)
* Enhancement: Simplify registering traces sample callback in Spring integration (#1184)
* Enhancement: Polish Performance API (#1165)
* Enhancement: Set "debug" through external properties (#1186)
* Enhancement: Simplify Spring integration (#1188)
* Enhancement: Init overload with dsn (#1195)
* Enhancement: Enable Kotlin map-like access on CustomSamplingContext (#1192)
* Enhancement: Auto register custom ITransportFactory in Spring integration (#1194)
* Enhancement: Improve Kotlin property access in Performance API (#1193)
* Enhancement: Copy options tags to transactions (#1198)
* Enhancement: Add convenient method for accessing event's throwable (1202)

# 4.0.0-alpha.3

* Feat: Add maxAttachmentSize to SentryOptions (#1138)
* Feat: Drop invalid attachments (#1134)
* Ref: Make Attachment immutable (#1120)
* Fix inheriting sampling decision from parent (#1100)
* Fixes and Tests: Session serialization and deserialization
* Ref: using Calendar to generate Dates
* Fix: Exception only sets a stack trace if there are frames
* Feat: set isSideLoaded info tags
* Enhancement: Read tracesSampleRate from AndroidManifest
* Fix: Initialize Logback after context refreshes (#1129)
* Ref: Return NoOpTransaction instead of null (#1126)
* Fix: Do not crash when passing null values to @Nullable methods, eg User and Scope
* Ref: `ITransport` implementations are now responsible for executing request in asynchronous or synchronous way (#1118)
* Ref: Add option to set `TransportFactory` instead of `ITransport` on `SentryOptions` (#1124)
* Ref: Simplify ITransport creation in ITransportFactory (#1135) 
* Feat: Add non blocking Apache HttpClient 5 based Transport (#1136)
* Enhancement: Autoconfigure Apache HttpClient 5 based Transport in Spring Boot integration (#1143)
* Enhancement: Send user.ip_address = {{auto}} when sendDefaultPii is true (#1015)
* Fix: Resolving dashed properties from external configuration
* Feat: Read `uncaught.handler.enabled` property from the external configuration 
* Feat: Resolve servername from the localhost address
* Fix: Consider {{ auto }} as a default ip address (#1015) 
* Fix: Set release and environment on Transactions (#1152)
* Fix: Do not set transaction on the scope automatically   
* Enhancement: Automatically assign span context to captured events (#1156)
* Feat: OutboxSender supports all envelope item types #1158
* Enhancement: Improve ITransaction and ISpan null-safety compatibility (#1161)

# 4.0.0-alpha.2

* Feat: Add basic support for attachments (#1082)
* Fix: Remove method reference in SentryEnvelopeItem (#1091)
* Enhancement: Set transaction name on events and transactions sent using Spring integration (#1067)
* Fix: Set current thread only if there are no exceptions
* Enhancement: Set global tags on SentryOptions and load them from external configuration (#1066)
* Ref: Refactor resolving SpanContext for Throwable (#1068)
* Enhancement: Add API validator and remove deprecated methods
* Enhancement: Add more convenient method to start a child span (#1073)
* Enhancement: Autoconfigure traces callback in Spring Boot integration (#1074)
* Enhancement: Resolve in-app-includes and in-app-excludes parameters from the external configuration
* Enhancement: Make InAppIncludesResolver public (#1084)
* Ref: Change "op" to "operation" in @SentrySpan and @SentryTransaction
* Fix: SentryOptions creates GsonSerializer by default
* Enhancement: Add the ability to register multiple OptionsConfiguration beans (#1093)
* Fix: Append DebugImage list if event already has it
* Fix: Sort breadcrumbs by Date if there are breadcrumbs already in the event
* Feat: Database query tracing with datasource-proxy (#1095)

# 4.0.0-alpha.1

* Enhancement: Load `sentry.properties` from the application's current working directory (#1046)
* Ref: Refactor JSON deserialization (#1047)
* Feat: Performance monitoring (#971)
* Feat: Performance monitoring for Spring Boot applications (#971)

# 3.2.1

* Fix: Set current thread only if theres no exceptions (#1064)
* Fix: Append DebugImage list if event already has it (#1092)
* Fix: Sort breadcrumbs by Date if there are breadcrumbs already in the event (#1094)
* Fix: Free Local Refs manually due to Android local ref. count limits  (#1179)

# 3.2.0

* Bump: AGP 4.1.1 (#1040)
* Fix: use neutral Locale for String operations #1033
* Update to sentry-native 0.4.4 and fix shared library builds (#1039)
* Feat: Expose a Module (Debug images) Loader for Android thru sentry-native #1043
* Enhancement: Added java doc to protocol classes based on sentry-data-schemes project (#1045)
* Enhancement: Make SentryExceptionResolver Order configurable to not send handled web exceptions (#1008)
* Enhancement: Resolve HTTP Proxy parameters from the external configuration (#1028)
* Enhancement: Sentry NDK integration is compiled against default NDK version based on AGP's version #1048
* Fix: Clean up JNI code and properly free strings #1050
* Fix: set userId for hard-crashes if no user is set #1049

# 3.1.3

* Fix broken NDK integration on 3.1.2 (release failed on packaging a .so file)
* Increase max cached events to 30 (#1029)
* Normalize DSN URI (#1030)

# 3.1.2

* feat: Manually capturing User Feedback
* Enhancement: Set environment to "production" by default.
* Enhancement: Make public the Breadcrumb constructor that accepts a Date #1012
* ref: Validate event id on user feedback submission
 
# 3.1.1

* fix: Prevent Logback and Log4j2 integrations from re-initializing Sentry when Sentry is already initialized
* Enhancement: Bind logging related SentryProperties to Slf4j Level instead of Logback to improve Log4j2 compatibility
* fix: Make sure HttpServletRequestSentryUserProvider runs by default before custom SentryUserProvider beans
* fix: fix setting up Sentry in Spring Webflux annotation by changing the scope of Spring WebMvc related dependencies

# 3.1.0

* fix: Don't require `sentry.dsn` to be set when using `io.sentry:sentry-spring-boot-starter` and `io.sentry:sentry-logback` together #965
* Auto-Configure `inAppIncludes` in Spring Boot integration #966
* Enhancement: make getThrowable public and improve set contexts #967
* Bump: Android Gradle Plugin 4.0.2 #968
* Enhancement: accepted quoted values in properties from external configuration #972
* fix: remove chunked streaming mode #974
* fix: Android 11 + targetSdkVersion 30 crashes Sentry on start #977

# 3.0.0

# Java + Android

This release marks the re-unification of Java and Android SDK code bases.
It's based on the Android 2.0 SDK, which implements [Sentry's unified API](https://develop.sentry.dev/sdk/unified-api/).

Considerable changes were done, which include a lot of improvements. More are covered below, but the highlights are:

* Improved `log4j2` integration
  * Capture breadcrumbs for level INFO and higher
  * Raises event for ERROR and higher.
  * Minimum levels are configurable.
  * Optionally initializes the SDK via appender.xml
* Dropped support to `log4j`.
* Improved `logback` integration
  * Capture breadcrumbs for level INFO and higher
  * Raises event for ERROR and higher. 
  * Minimum levels are configurable.
  * Optionally initializes the SDK via appender.xml
  * Configurable via Spring integration if both are enabled
* Spring
  * No more duplicate events with Spring and logback
  * Auto initalizes if DSN is available
  * Configuration options available with auto complete
* Google App Engine support dropped

## What’s Changed

* Callback to validate SSL certificate (#944) 
* Attach stack traces enabled by default

### Android specific

* Release health enabled by default for Android
* Sync of Scopes for Java -> Native (NDK)
* Bump Sentry-Native v0.4.2
* Android 11 Support

[Android migration docs](https://docs.sentry.io/platforms/android/migration/#migrating-from-sentry-android-2x-to-sentry-android-3x)

### Java specific

* Unified API for Java SDK and integrations (Spring, Spring boot starter, Servlet, Logback, Log4j2)

New Java [docs](https://docs.sentry.io/platforms/java/) are live and being improved.

# Acquisition

Packages were released on [`bintray sentry-java`](https://dl.bintray.com/getsentry/sentry-java/io/sentry/), [`bintray sentry-android`](https://dl.bintray.com/getsentry/sentry-android/io/sentry/), [`jcenter`](https://jcenter.bintray.com/io/sentry/) and [`mavenCentral`](https://repo.maven.apache.org/maven2/io/sentry/)

## Where is the Java 1.7 code base?

The previous Java releases, are all available in this repository through the tagged releases.
# 3.0.0-beta.1

## What’s Changed

* feat: ssl support (#944) @ninekaw9 @marandaneto 
* feat: sync Java to C (#937) @bruno-garcia @marandaneto
* feat: Auto-configure Logback appender in Spring Boot integration. (#938) @maciejwalkowiak
* feat: Add Servlet integration. (#935) @maciejwalkowiak
* fix: Pop scope at the end of the request in Spring integration. (#936) @maciejwalkowiak
* bump: Upgrade Spring Boot to 2.3.4. (#932) @maciejwalkowiak
* fix: Do not set cookies when send pii is set to false. (#931) @maciejwalkowiak

Packages were released on [`bintray sentry-java`](https://dl.bintray.com/getsentry/sentry-java/io/sentry/), [`bintray sentry-android`](https://dl.bintray.com/getsentry/sentry-android/io/sentry/), [`jcenter`](https://jcenter.bintray.com/io/sentry/) and [`mavenCentral`](https://repo.maven.apache.org/maven2/io/sentry/)

We'd love to get feedback.

# 3.0.0-alpha.3

## What’s Changed

* Bump sentry-native to 0.4.2 (#926) @marandaneto
* feat: enable attach stack traces and disable attach threads by default (#921) @marandaneto
* fix: read sample rate correctly from manifest meta data (#923) @marandaneto
* ref: remove log level as RN do not use it anymore (#924) @marandaneto

Packages were released on [`bintray sentry-android`](https://dl.bintray.com/getsentry/sentry-android/io/sentry/) and [`bintray sentry-java`](https://dl.bintray.com/getsentry/sentry-java/io/sentry/)

We'd love to get feedback.

# 3.0.0-alpha.2

TBD

Packages were released on [bintray](https://dl.bintray.com/getsentry/maven/io/sentry/)

> Note: This release marks the unification of the Java and Android Sentry codebases based on the core of the Android SDK (version 2.x).
Previous releases for the Android SDK (version 2.x) can be found on the now archived: https://github.com/getsentry/sentry-android/

# 3.0.0-alpha.1

# New releases will happen on a different repository:

https://github.com/getsentry/sentry-java

## What’s Changed

* feat: enable release health by default

Packages were released on [`bintray`](https://dl.bintray.com/getsentry/sentry-android/io/sentry/sentry-android/), [`jcenter`](https://jcenter.bintray.com/io/sentry/sentry-android/) and [`mavenCentral`](https://repo.maven.apache.org/maven2/io/sentry/sentry-android/)

We'd love to get feedback.

# 2.3.1

## What’s Changed

* fix: add main thread checker for the app lifecycle integration (#525) @marandaneto
* Set correct migration link (#523) @fupduck
* Warn about Sentry re-initialization. (#521) @maciejwalkowiak
* Set SDK version in `MainEventProcessor`. (#513) @maciejwalkowiak
* Bump sentry-native to 0.4.0 (#512) @marandaneto
* Bump Gradle to 6.6 and fix linting issues (#510) @marandaneto
* fix(sentry-java): Contexts belong on the Scope (#504) @maciejwalkowiak
* Add tests for verifying scope changes thread isolation (#508) @maciejwalkowiak
* Set `SdkVersion` in default `SentryOptions` created in sentry-core module (#506) @maciejwalkowiak

Packages were released on [`bintray`](https://dl.bintray.com/getsentry/sentry-android/io/sentry/sentry-android/), [`jcenter`](https://jcenter.bintray.com/io/sentry/sentry-android/) and [`mavenCentral`](https://repo.maven.apache.org/maven2/io/sentry/sentry-android/)

We'd love to get feedback.

# 2.3.0

## What’s Changed

* fix: converting UTC and ISO timestamp when missing Locale/TimeZone do not error (#505) @marandaneto
* Add console application sample. (#502) @maciejwalkowiak
* Log stacktraces in SystemOutLogger (#498) @maciejwalkowiak
* Add method to add breadcrumb with string parameter. (#501) @maciejwalkowiak
* Call `Sentry#close` on JVM shutdown. (#497) @maciejwalkowiak
* ref: sentry-core changes for console app (#473) @marandaneto

Obs: If you are using its own instance of `Hub`/`SentryClient` and reflection to set up the SDK to be usable within Libraries, this change may break your code, please fix the renamed classes.

Packages were released on [`bintray`](https://dl.bintray.com/getsentry/sentry-android/io/sentry/sentry-android/), [`jcenter`](https://jcenter.bintray.com/io/sentry/sentry-android/) and [`mavenCentral`](https://repo.maven.apache.org/maven2/io/sentry/sentry-android/)

We'd love to get feedback.

# 2.2.2

## What’s Changed

* feat: add sdk to envelope header (#488) @marandaneto
* Bump plugin versions (#487) @marandaneto
* Bump: AGP 4.0.1 (#486) @marandaneto
* feat: log request if response code is not 200 (#484) @marandaneto

Packages were released on [`bintray`](https://dl.bintray.com/getsentry/sentry-android/io/sentry/sentry-android/), [`jcenter`](https://jcenter.bintray.com/io/sentry/sentry-android/) and [`mavenCentral`](https://repo.maven.apache.org/maven2/io/sentry/sentry-android/)

We'd love to get feedback.

# 2.2.1

## What’s Changed

* fix: Timber adds breadcrumb even if event level is < minEventLevel (#480) @marandaneto
* enhancement: Bump Gradle 6.5.1 (#479) @marandaneto
* fix: contexts serializer avoids reflection and fixes desugaring issue (#478) @marandaneto
* fix: clone session before sending to the transport (#474) @marandaneto

Packages were released on [`bintray`](https://dl.bintray.com/getsentry/sentry-android/io/sentry/sentry-android/), [`jcenter`](https://jcenter.bintray.com/io/sentry/sentry-android/) and [`mavenCentral`](https://repo.maven.apache.org/maven2/io/sentry/sentry-android/)

We'd love to get feedback.

# 2.2.0

## What’s Changed

* fix: negative session sequence if the date is before java date epoch (#471) @marandaneto
* fix: deserialise unmapped contexts values from envelope (#470) @marandaneto
* Bump: sentry-native 0.3.4 (#468) @marandaneto

* feat: timber integration (#464) @marandaneto

1) To add integrations it requires a [manual initialization](https://docs.sentry.io/platforms/android/#manual-initialization) of the Android SDK.

2) Add the `sentry-android-timber` dependency:

```groovy
implementation 'io.sentry:sentry-android-timber:{version}' // version >= 2.2.0
```

3) Initialize and add the `SentryTimberIntegration`:

```java
SentryAndroid.init(this, options -> {
    // default values:
    // minEventLevel = ERROR
    // minBreadcrumbLevel = INFO
    options.addIntegration(new SentryTimberIntegration());

    // custom values for minEventLevel and minBreadcrumbLevel
    // options.addIntegration(new SentryTimberIntegration(SentryLevel.WARNING, SentryLevel.ERROR));
});
```

4) Use the Timber integration:

```java
try {
    int x = 1 / 0;
} catch (Exception e) {
    Timber.e(e);
}
```

Packages were released on [`bintray`](https://dl.bintray.com/getsentry/sentry-android/io/sentry/sentry-android/), [`jcenter`](https://jcenter.bintray.com/io/sentry/sentry-android/) and [`mavenCentral`](https://repo.maven.apache.org/maven2/io/sentry/sentry-android/)

We'd love to get feedback.

# 2.1.7

## What’s Changed

* fix: init native libs if available on SDK init (#461) @marandaneto
* Make JVM target explicit in sentry-core (#462) @dilbernd
* fix: timestamp with millis from react-native should be in UTC format (#456) @marandaneto
* Bump Gradle to 6.5 (#454) @marandaneto

Packages were released on [`bintray`](https://dl.bintray.com/getsentry/sentry-android/io/sentry/sentry-android/), [`jcenter`](https://jcenter.bintray.com/io/sentry/sentry-android/) and [`mavenCentral`](https://repo.maven.apache.org/maven2/io/sentry/sentry-android/)

We'd love to get feedback.

# 2.1.6

## What’s Changed

* fix: do not lookup sentry-debug-meta but instead load it directly (#445) @marandaneto
* fix: regression on v2.1.5 which can cause a crash on SDK init

Packages were released on [`bintray`](https://dl.bintray.com/getsentry/sentry-android/io/sentry/sentry-android/), [`jcenter`](https://jcenter.bintray.com/io/sentry/sentry-android/) and [`mavenCentral`](https://repo.maven.apache.org/maven2/io/sentry/sentry-android/)

We'd love to get feedback.

# 2.1.5

This version has a severe bug and can cause a crash on SDK init

Please upgrade to https://github.com/getsentry/sentry-android/releases/tag/2.1.6

# 2.1.4

## What’s Changed

* bump: sentry-native to 0.3.1 (#440) @marandaneto
* fix: update last session timestamp (#437) @marandaneto
* feat: make gzip as default content encoding type (#433) @marandaneto
* enhancement: use AGP 4 features (#366) @marandaneto
* enhancement: Create GH Actions CI for Ubuntu/macOS (#403) @marandaneto
* enhancement: make root checker better and minimize false positive (#417) @marandaneto
* fix: filter trim memory breadcrumbs (#431) @marandaneto

Packages were released on [`bintray`](https://dl.bintray.com/getsentry/sentry-android/io/sentry/sentry-android/), [`jcenter`](https://jcenter.bintray.com/io/sentry/sentry-android/) and [`mavenCentral`](https://repo.maven.apache.org/maven2/io/sentry/sentry-android/)

We'd love to get feedback.

# 2.1.3

## What’s Changed

This fixes several critical bugs in sentry-android 2.0 and 2.1

* fix: Sentry.init register integrations after creating the main Hub instead of doing it in the main Hub ctor (#427) @marandaneto
* fix: make NoOpLogger public (#425) @marandaneto
* fix: ConnectivityChecker returns connection status and events are not trying to be sent if no connection. (#420) @marandaneto
* ref: thread pool executor is a single thread executor instead of scheduled thread executor (#422) @marandaneto
* fix: Add Abnormal to the Session.State enum as its part of the protocol (#424) @marandaneto
* Bump: Gradle to 6.4.1 (#419) @marandaneto

We recommend that you use sentry-android 2.1.3 over the initial release of sentry-android 2.0 and 2.1.

Packages were released on [`bintray`](https://dl.bintray.com/getsentry/sentry-android/io/sentry/sentry-android/), [`jcenter`](https://jcenter.bintray.com/io/sentry/sentry-android/) and [`mavenCentral`](https://repo.maven.apache.org/maven2/io/sentry/sentry-android/)

We'd love to get feedback.

# 2.1.2

## What’s Changed

* fix: Phone state breadcrumbs require read_phone_state on older OS versions (#415) @marandaneto @bsergean
* fix: before raising ANR events, we check ProcessErrorStateInfo if available (#412) @marandaneto
* fix: send cached events to use a single thread executor (#405) @marandaneto
* enha: added options to configure http transport (#411) @marandaneto
* fix: initing SDK on AttachBaseContext (#409) @marandaneto
* fix: sessions can't be abnormal, but exited if not ended properly (#410) @marandaneto

Packages were released on [`bintray`](https://dl.bintray.com/getsentry/sentry-android/io/sentry/sentry-android/), [`jcenter`](https://jcenter.bintray.com/io/sentry/sentry-android/) and [`mavenCentral`](https://repo.maven.apache.org/maven2/io/sentry/sentry-android/)

We'd love to get feedback.

# 2.1.1

## What’s Changed

* fix: set missing release, environment and dist to sentry-native options (#404) @marandaneto
* fix: do not add automatic and empty sensor breadcrumbs (#401) @marandaneto
* enha: added missing getters on Breadcrumb and SentryEvent (#397) @marandaneto
* enha: bump sentry-native to 0.2.6 (#396) @marandaneto
* feat: add trim memory breadcrumbs (#395) @marandaneto
* enha: only set breadcrumb extras if not empty (#394) @marandaneto
* ref: removed Thread.sleep from LifecycleWatcher tests, using awaitility and DateProvider (#392) @marandaneto
* ref: added a DateTimeProvider for making retry after testable (#391) @marandaneto
* enha: BUMP Gradle to 6.4 (#390) @marandaneto
* enha: added samples of how to disable automatic breadcrumbs (#389) @marandaneto

Packages were released on [`bintray`](https://dl.bintray.com/getsentry/sentry-android/io/sentry/sentry-android/), [`jcenter`](https://jcenter.bintray.com/io/sentry/sentry-android/) and [`mavenCentral`](https://repo.maven.apache.org/maven2/io/sentry/sentry-android/)

We'd love to get feedback.

# 2.1.0

## What’s Changed

* Includes all the changes of 2.1.0 alpha, beta and RC
* fix when PhoneStateListener is not ready for use (#387) @marandaneto
* make ANR 5s by default (#388) @marandaneto
* fix: rate limiting by categories (#381) @marandaneto
* BUMP NDK to latest stable version 21.1.6352462 (#386) @marandaneto

Packages were released on [`bintray`](https://dl.bintray.com/getsentry/sentry-android/io/sentry/sentry-android/), [`jcenter`](https://jcenter.bintray.com/io/sentry/sentry-android/) and [`mavenCentral`](https://repo.maven.apache.org/maven2/io/sentry/sentry-android/)

We'd love to get feedback.

# 2.0.3

## What’s Changed

* patch from 2.1.0-alpha.2 - avoid crash if NDK throws UnsatisfiedLinkError (#344) @marandaneto

Packages were released on [`bintray`](https://dl.bintray.com/getsentry/sentry-android/io/sentry/sentry-android/), [`jcenter`](https://jcenter.bintray.com/io/sentry/sentry-android/) and [`mavenCentral`](https://repo.maven.apache.org/maven2/io/sentry/sentry-android/)

We'd love to get feedback.
# 2.1.0-RC.1

## What’s Changed

* feat: Options for uncaught exception and make SentryOptions list Thread-Safe (#384) @marandaneto
* feat: automatic breadcrumbs for app, activity and sessions lifecycles and system events (#348) @marandaneto
* fix: if retry after header has empty categories, apply retry after to all of them (#377) @marandaneto
* fix: discard events and envelopes if cached and retry after (#378) @marandaneto
* add ScheduledForRemoval annotation to deprecated methods (#375) @marandaneto
* fix: Merge loadLibrary calls for sentry-native and clean up CMake files (#373) @Swatinem
* enha: make capture session and envelope internal (#372) @marandaneto
* fix: exceptions should be sorted oldest to newest (#370) @marandaneto
* fix: check external storage size even if its read only (#368) @marandaneto
* fix: wrong check for cellular network capability (#369) @marandaneto
* bump NDK to 21.0.6113669 (#367) @marandaneto
* bump AGP and add new make cmd to check for updates (#365) @marandaneto

Packages were released on [`bintray`](https://dl.bintray.com/getsentry/sentry-android/io/sentry/sentry-android/), [`jcenter`](https://jcenter.bintray.com/io/sentry/sentry-android/) and [`mavenCentral`](https://repo.maven.apache.org/maven2/io/sentry/sentry-android/)

We'd love to get feedback.

# 2.1.0-beta.2

## What’s Changed

* bump sentry-native to 0.2.4 (#364) @marandaneto
* update current session on session start after deleting previous session (#362) @marandaneto

Packages were released on [`bintray`](https://dl.bintray.com/getsentry/sentry-android/io/sentry/sentry-android/), [`jcenter`](https://jcenter.bintray.com/io/sentry/sentry-android/) and [`mavenCentral`](https://repo.maven.apache.org/maven2/io/sentry/sentry-android/)

We'd love to get feedback.

# 2.1.0-beta.1

## What’s Changed

* BUMP sentry-native to 0.2.3 (#357) @marandaneto
* check for androidx availability on runtime (#356) @marandaneto
* if theres a left over session file and its crashed, we should not overwrite its state (#354) @marandaneto
* session should be exited state if state was ok (#352) @marandaneto
* envelope has dedicated endpoint (#353) @marandaneto

Packages were released on [`bintray`](https://dl.bintray.com/getsentry/sentry-android/io/sentry/sentry-android/), [`jcenter`](https://jcenter.bintray.com/io/sentry/sentry-android/) and [`mavenCentral`](https://repo.maven.apache.org/maven2/io/sentry/sentry-android/)

We'd love to get feedback.

# 2.1.0-alpha.2

## What’s Changed

* change integration order for cached outbox events (#347) @marandaneto
* avoid crash if NDK throws UnsatisfiedLinkError (#344) @marandaneto
* Avoid getting a threadlocal twice. (#339) @metlos
* removing session tracking guard on hub and client (#338) @marandaneto
* bump agp to 3.6.2 (#336) @marandaneto
* fix racey ANR integration (#332) @marandaneto
* logging envelopes path when possible instead of nullable id (#331) @marandaneto
* renaming transport gate method (#330) @marandaneto

Packages were released on [`bintray`](https://dl.bintray.com/getsentry/sentry-android/io/sentry/sentry-android/), [`jcenter`](https://jcenter.bintray.com/io/sentry/sentry-android/) and [`mavenCentral`](https://repo.maven.apache.org/maven2/io/sentry/sentry-android/)

We'd love to get feedback.

# 2.1.0-alpha.1

Release of Sentry's new SDK for Android.

## What’s Changed

* BUMP sentry-native to 0.2.2 (#305) @Swatinem
* ANR report should have 'was active=yes' on the dashboard (#299) @marandaneto
* NDK events apply scoped data (#322) @marandaneto
* fix missing App's info (#315) @marandaneto
* buffered writers/readers - otimizations (#311) @marandaneto
* Add a StdoutTransport (#310) @mike-burns
* boot time should be UTC (#309) @marandaneto
* implementing new retry after protocol (#306) @marandaneto
* make transport result public (#300) @marandaneto
* release health @marandaneto @bruno-garcia 

Packages were released on [`bintray`](https://dl.bintray.com/getsentry/sentry-android/io/sentry/sentry-android/), [`jcenter`](https://jcenter.bintray.com/io/sentry/sentry-android/) and [`mavenCentral`](https://repo.maven.apache.org/maven2/io/sentry/sentry-android/)

We'd love to get feedback.

# 2.0.2

Release of Sentry's new SDK for Android.

## What’s Changed

* BUMP AGP to 3.6.1 (#285) @marandaneto
* MavenCentral support (#284) @marandaneto

Packages were released on [`bintray`](https://dl.bintray.com/getsentry/sentry-android/io/sentry/sentry-android/), [`jcenter`](https://jcenter.bintray.com/io/sentry/sentry-android/) and [`mavenCentral`](https://repo.maven.apache.org/maven2/io/sentry/sentry-android/)

We'd love to get feedback.

# 2.0.1

Release of Sentry's new SDK for Android.

## What’s Changed

* Add the default serverName to SentryOptions and use it in MainEventProcessor (#279) @metlos
* set current threadId when there's no mechanism set (#277) @marandaneto
* feat: attach threads/stacktraces (#267) @marandaneto
* fix: preview package manager (#269) @bruno-garcia

Packages were released on [`bintray`](https://dl.bintray.com/getsentry/sentry-android/io/sentry/), [`jcenter`](https://jcenter.bintray.com/io/sentry/sentry-android/)

We'd love to get feedback.

# 2.0.0

Release of Sentry's new SDK for Android.

New features not offered by (1.7.x):

* NDK support
  * Captures crashes caused by native code
  * Access to the [`sentry-native` SDK](https://github.com/getsentry/sentry-native/) API by your native (C/C++/Rust code/..).
* Automatic init (just add your `DSN` to the manifest)
   * Proguard rules are added automatically
   * Permission (Internet) is added automatically
* Uncaught Exceptions might be captured even before the app restarts
* Sentry's Unified API.
* More context/device information
* Packaged as `aar`
* Frames from the app automatically marked as `InApp=true` (stack traces in Sentry highlights them by default).
* Complete Sentry Protocol available.
* All threads and their stack traces are captured.
* Sample project in this repo to test many features (segfault, uncaught exception, ANR...)

Features from the current SDK like `ANR` are also available (by default triggered after 4 seconds).

Packages were released on [`bintray`](https://dl.bintray.com/getsentry/sentry-android/io/sentry/), [`jcenter`](https://jcenter.bintray.com/io/sentry/sentry-android/)

We'd love to get feedback.

# 2.0.0-rc04

Release of Sentry's new SDK for Android.

## What’s Changed

* fix: breacrumb.data to string,object, Add LOG level (#264) @HazAT
* read release conf. on manifest (#266) @marandaneto
* Support mills timestamp format (#263) @marandaneto
* adding logs to installed integrations (#265) @marandaneto
* feat: Take sampleRate from metadata (#262) @bruno-garcia

Packages were released on [`bintray`](https://dl.bintray.com/getsentry/sentry-android/io/sentry/), [`jcenter`](https://jcenter.bintray.com/io/sentry/sentry-android/)

We'd love to get feedback and we'll work in getting the GA `2.0.0` out soon.
Until then, the [stable SDK offered by Sentry is at version 1.7.30](https://github.com/getsentry/sentry-java/releases/tag/v1.7.30)
# 2.0.0-rc03

Release of Sentry's new SDK for Android.

## What’s Changed

* fixes #259 - NPE check on getExternalFilesDirs items. (#260) @marandaneto
* fix strictMode typo (#258) @marandaneto

Packages were released on [`bintray`](https://dl.bintray.com/getsentry/sentry-android/io/sentry/), [`jcenter`](https://jcenter.bintray.com/io/sentry/sentry-android/)

We'd love to get feedback and we'll work in getting the GA `2.0.0` out soon.
Until then, the [stable SDK offered by Sentry is at version 1.7.30](https://github.com/getsentry/sentry-java/releases/tag/v1.7.30)
# 2.0.0-rc02

Release of Sentry's new SDK for Android.

## What’s Changed

* update ndk for new sentry-native version (#235) @Swatinem @marandaneto
* make integrations public (#256) @marandaneto
* BUMP build-tools (#255) @marandaneto
* added javadocs to scope and its dependencies (#253) @marandaneto
* build all ABIs (#254) @marandaneto
* moving back ANR timeout from long to int param. (#252) @marandaneto
* feat: Hub mode configurable (#247) @bruno-garcia
* Added HubAdapter to call Sentry static methods from Integrations (#250) @marandaneto
* new Release format (#242) @marandaneto
* Javadocs for SentryOptions (#246) @marandaneto
* non-app is already inApp excluded by default. (#244) @marandaneto
* added remove methods (tags/extras) to the sentry static class (#243) @marandaneto
* fix if symlink exists for sentry-native (#241) @marandaneto
* clone method - race condition free (#226) @marandaneto
* refactoring breadcrumbs callback (#239) @marandaneto

Packages were released on [`bintray`](https://dl.bintray.com/getsentry/sentry-android/io/sentry/), [`jcenter`](https://jcenter.bintray.com/io/sentry/sentry-android/)

We'd love to get feedback and we'll work in getting the GA `2.0.0` out soon.
Until then, the [stable SDK offered by Sentry is at version 1.7.30](https://github.com/getsentry/sentry-java/releases/tag/v1.7.30)

# 2.0.0-rc01

Release of Sentry's new SDK for Android.

## What’s Changed

* Honor RetryAfter (#236) @marandaneto
* Add tests for SentryValues (#238) @philipphofmann
* added remove methods for Scope data (#237) @marandaneto
* do not set frames if there's none (#234) @marandaneto
* always call interrupt after InterruptedException (#232) @marandaneto
* more device context (deviceId, connectionType and language) (#229) @marandaneto
* mark as current thread if its the main thread (#228) @marandaneto
* added a few java docs (Sentry, Hub and SentryClient) (#223) @marandaneto
* implemented diagnostic logger (#218) @marandaneto
* fix lgtm alerts (#219) @marandaneto
* written unit tests to ANR integration (#215) @marandaneto
* added blog posts to README (#214) @marandaneto
* added event processors to scope (#209) @marandaneto
* Raise code coverage for Dsn to 100% (#212) @philipphofmann
* Remove redundant times(1) for Mockito.verify (#211) @philipphofmann
* added android transport gate (#206) @marandaneto
* transport may be set on options (#203) @marandaneto
* dist may be set on options (#204) @marandaneto
* added executor for caching values out of the main thread (#201) @marandaneto
* throw an exception if DSN is not set (#200) @marandaneto
* migration guide markdown (#197) @marandaneto

Packages were released on [`bintray`](https://dl.bintray.com/getsentry/sentry-android/io/sentry/), [`jcenter`](https://jcenter.bintray.com/io/sentry/sentry-android/)

We'd love to get feedback and we'll work in getting the GA `2.0.0` out soon.
Until then, the [stable SDK offered by Sentry is at version 1.7.29](https://github.com/getsentry/sentry-java/releases/tag/v1.7.29)

# 2.0.0-beta02

Release of Sentry's new SDK for Android.

* fix Android bug on API 24 and 25 about getting current threads and stack traces (#194)
* addBreadcrumb overloads #196 and #198

Packages were released on [`bintray`](https://dl.bintray.com/getsentry/sentry-android/io/sentry/), [`jcenter`](https://jcenter.bintray.com/io/sentry/sentry-android/)

We'd love to get feedback and we'll work in getting the GA `2.0.0` out soon.
Until then, the [stable SDK offered by Sentry is at version 1.7.28](https://github.com/getsentry/sentry-java/releases/tag/v1.7.28)
# 2.0.0-beta01

Release of Sentry's new SDK for Android.

* ref: ANR doesn't set handled flag #186
* SDK final review (#183)
* ref: Drop errored in favor of crashed (#187)
* workaround android_id (#185)
* renamed sampleRate (#191)
* making timestamp package-private or test-only (#190)
* Split event processor in Device/App data (#180)

Packages were released on [`bintray`](https://dl.bintray.com/getsentry/sentry-android/io/sentry/), [`jcenter`](https://jcenter.bintray.com/io/sentry/sentry-android/)

We'd love to get feedback and we'll work in getting the GA `2.0.0` out soon.
Until then, the [stable SDK offered by Sentry is at version 1.7.28](https://github.com/getsentry/sentry-java/releases/tag/v1.7.28)

# 2.0.0-alpha09

Release of Sentry's new SDK for Android.

* fix: DSN parsing (#165)
* BUMP: sentry-native with message object instead of a string (#172)
* Don't avoid exception type minification (#166)
* make Gson retro compatible with older versions of AGP (#177)
* adding nativeBundle plugin (#161)
* adding scope methods to sentry static class (#179)

Packages were released on [`bintray`](https://dl.bintray.com/getsentry/sentry-android/io/sentry/), [`jcenter`](https://jcenter.bintray.com/io/sentry/sentry-android/)

We'd love to get feedback and we'll work in getting the GA `2.0.0` out soon.
Until then, the [stable SDK offered by Sentry is at version 1.7.28](https://github.com/getsentry/sentry-java/releases/tag/v1.7.28)

# 2.0.0-alpha08

Release of Sentry's new SDK for Android.

* DebugId endianness (#162)
* executed beforeBreadcrumb also for scope (#160)
* benefit of manifest merging when minSdk (#159)
* add method to captureMessage with level (#157)
* listing assets file on the wrong dir (#156)

Packages were released on [`bintray`](https://dl.bintray.com/getsentry/sentry-android/io/sentry/), [`jcenter`](https://jcenter.bintray.com/io/sentry/sentry-android/)

We'd love to get feedback and we'll work in getting the GA `2.0.0` out soon.
Until then, the [stable SDK offered by Sentry is at version 1.7.28](https://github.com/getsentry/sentry-java/releases/tag/v1.7.28)

# 2.0.0-alpha07

Third release of Sentry's new SDK for Android.

*  Fixed release for jcenter and bintray

Packages were released on [`bintray`](https://dl.bintray.com/getsentry/sentry-android/io/sentry/), [`jcenter`](https://jcenter.bintray.com/io/sentry/sentry-android/)

We'd love to get feedback and we'll work in getting the GA `2.0.0` out soon.
Until then, the [stable SDK offered by Sentry is at version 1.7.28](https://github.com/getsentry/sentry-java/releases/tag/v1.7.28)

# 2.0.0-alpha06

Second release of Sentry's new SDK for Android.

* Fixed a typo on pom generation.

Packages were released on [`bintray`](https://dl.bintray.com/getsentry/sentry-android/io/sentry/), [`jcenter`](https://jcenter.bintray.com/io/sentry/sentry-android/)

We'd love to get feedback and we'll work in getting the GA `2.0.0` out soon.
Until then, the [stable SDK offered by Sentry is at version 1.7.28](https://github.com/getsentry/sentry-java/releases/tag/v1.7.28)

# 2.0.0-alpha05

First release of Sentry's new SDK for Android.

New features not offered by our current (1.7.x), stable SDK are:

* NDK support
  * Captures crashes caused by native code
  * Access to the [`sentry-native` SDK](https://github.com/getsentry/sentry-native/) API by your native (C/C++/Rust code/..).
* Automatic init (just add your `DSN` to the manifest)
   * Proguard rules are added automatically
   * Permission (Internet) is added automatically
* Uncaught Exceptions might be captured even before the app restarts
* Unified API which include scopes etc.
* More context/device information
* Packaged as `aar`
* Frames from the app automatically marked as `InApp=true` (stack traces in Sentry highlights them by default).
* Complete Sentry Protocol available.
* All threads and their stack traces are captured.
* Sample project in this repo to test many features (segfault, uncaught exception, scope)

Features from the current SDK like `ANR` are also available (by default triggered after 4 seconds).

Packages were released on [`bintray`](https://dl.bintray.com/getsentry/sentry-android/io/sentry/), [`jcenter`](https://jcenter.bintray.com/io/sentry/sentry-android/)

We'd love to get feedback and we'll work in getting the GA `2.0.0` out soon.
Until then, the [stable SDK offered by Sentry is at version 1.7.28](https://github.com/getsentry/sentry-java/releases/tag/v1.7.28)<|MERGE_RESOLUTION|>--- conflicted
+++ resolved
@@ -1,10 +1,7 @@
 # Unreleased
 
-<<<<<<< HEAD
 * Fix: use connection and read timeouts in ApacheHttpClient based transport (#1397)
-=======
 * Ref: Refactor converting HttpServletRequest to Sentry Request in Spring integration (#1387)
->>>>>>> 73f512e6
 
 # 4.4.0-alpha.2
 
