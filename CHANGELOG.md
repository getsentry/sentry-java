# Changelog

## Unreleased

<<<<<<< HEAD
* Feat: Spring WebClient integration (#1621)
=======
## 5.1.0-beta.9

- No documented changes.
>>>>>>> 1c398188

## 5.1.0-beta.8

* Feat: Generate Sentry BOM (#1486)

## 5.1.0-beta.7

* Feat: Slow/Frozen frames metrics (#1609)

## 5.1.0-beta.6

* Fix: set min sdk version of sentry-android-fragment to API 14 (#1608)
* Fix: Ser/Deser of the UserFeedback from cached envelope (#1611)
* Feat: Add request body extraction for Spring MVC integration (#1595)

## 5.1.0-beta.5

* Make SentryAppender non-final for Log4j2 and Logback (#1603) 
* Fix: Do not throw IAE when tracing header contain invalid trace id (#1605)

## 5.1.0-beta.4

* Update sentry-native to 0.4.11 (#1591)

## 5.1.0-beta.3

* Feat: Spring Webflux integration (#1529)

## 5.1.0-beta.2

* Fix: Handling missing Spring Security on classpath on Java 8 (#1552)
* Feat: Support transaction waiting for children to finish. (#1535) 
* Feat: Capture logged marker in log4j2 and logback appenders (#1551)
* Feat: Allow clearing of attachments in the scope (#1562)
* Fix: Use a different method to get strings from JNI, and avoid excessive Stack Space usage. (#1214)
* Fix: Add data field to SentrySpan (#1555)
* Fix: Clock drift issue when calling DateUtils#getDateTimeWithMillisPrecision (#1557)
* Feat: Set mechanism type in SentryExceptionResolver (#1556)
* Feat: Perf. for fragments (#1528)
* Ref: Prefer snake case for HTTP integration data keys (#1559)
* Fix: Assign lastEventId only if event was queued for submission (#1565)

## 5.1.0-beta.1

* Feat: Measure app start time (#1487)
* Feat: Automatic breadcrumbs logging for fragment lifecycle (#1522) 

## 5.0.1

* Fix: Sources and Javadoc artifacts were mixed up (#1515)

## 5.0.0

This release brings many improvements but also new features:

* OkHttp Interceptor for Android (#1330)
* GraalVM Native Image Compatibility (#1329)
* Add option to ignore exceptions by type (#1352)
* Enrich transactions with device contexts (#1430) (#1469)
* Better interoperability with Kotlin null-safety (#1439) and (#1462)
* Add coroutines support (#1479)
* OkHttp callback for Customising the Span (#1478)
* Add breadcrumb in Spring RestTemplate integration (#1481)

Breaking changes:

* Migration Guide for [Java](https://docs.sentry.io/platforms/java/migration/)
* Migration Guide for [Android](https://docs.sentry.io/platforms/android/migration/)

Other fixes:

* Fix: Add attachmentType to envelope ser/deser. (#1504)

Thank you:

* @maciejwalkowiak for coding most of it.

## 5.0.0-beta.7

* Ref: Deprecate SentryBaseEvent#getOriginThrowable and add SentryBaseEvent#getThrowableMechanism (#1502)
* Fix: Graceful Shutdown flushes event instead of Closing SDK (#1500)
* Fix: Do not append threads that come from the EnvelopeFileObserver (#1501)
* Ref: Deprecate cacheDirSize and add maxCacheItems (#1499)
* Fix: Append all threads if Hint is Cached but attachThreads is enabled (#1503)

## 5.0.0-beta.6

* Feat: Add secondary constructor to SentryOkHttpInterceptor (#1491)
* Feat: Add option to enable debug mode in Log4j2 integration (#1492)
* Ref: Replace clone() with copy constructor (#1496)

## 5.0.0-beta.5

* Feat: OkHttp callback for Customising the Span (#1478)
* Feat: Add breadcrumb in Spring RestTemplate integration (#1481)
* Fix: Cloning Stack (#1483)
* Feat: Add coroutines support (#1479)

## 5.0.0-beta.4

* Fix: Enrich Transactions with Context Data (#1469)
* Bump: Apache HttpClient to 5.0.4 (#1476)

## 5.0.0-beta.3

* Fix: handling immutable collections on SentryEvent and protocol objects (#1468)
* Fix: associate event with transaction when thrown exception is not a direct cause (#1463)
* Ref: nullability annotations to Sentry module (#1439) and (#1462)
* Fix: NPE when adding Context Data with null values for log4j2 (#1465)

## 5.0.0-beta.2

* Fix: sentry-android-timber package sets sentry.java.android.timber as SDK name (#1456)
* Fix: When AppLifecycleIntegration is closed, it should remove observer using UI thread (#1459)
* Bump: AGP to 4.2.0 (#1460)

Breaking Changes:

* Remove: Settings.Secure.ANDROID_ID in favor of generated installationId (#1455)
* Rename: enableSessionTracking to enableAutoSessionTracking (#1457)

## 5.0.0-beta.1

* Fix: Activity tracing auto instrumentation for Android API < 29 (#1402)
* Fix: use connection and read timeouts in ApacheHttpClient based transport (#1397)
* Ref: Refactor converting HttpServletRequest to Sentry Request in Spring integration (#1387)
* Fix: set correct transaction status for unhandled exceptions in SentryTracingFilter (#1406)
* Fix: handle network errors in SentrySpanClientHttpRequestInterceptor (#1407)
* Fix: set scope on transaction (#1409)
* Fix: set status and associate events with transactions (#1426)
* Fix: Do not set free memory and is low memory fields when it's a NDK hard crash (#1399)
* Fix: Apply user from the scope to transaction (#1424)
* Fix: Pass maxBreadcrumbs config. to sentry-native (#1425)
* Fix: Run event processors and enrich transactions with contexts (#1430)
* Bump: sentry-native to 0.4.9 (#1431)
* Fix: Set Span status for OkHttp integration (#1447)
* Fix: Set user on transaction in Spring & Spring Boot integrations (#1443)

## 4.4.0-alpha.2

* Feat: Add option to ignore exceptions by type (#1352)
* Fix: NPE when MDC contains null values (sentry-logback) (#1364)
* Fix: Avoid NPE when MDC contains null values (sentry-jul) (#1385)
* Feat: Sentry closes Android NDK and ShutdownHook integrations (#1358)
* Enhancement: Allow inheritance of SentryHandler class in sentry-jul package(#1367)
* Fix: Accept only non null value maps (#1368)
* Bump: Upgrade Apache HttpComponents Core to 5.0.3 (#1375)
* Enhancement: Make NoOpHub public (#1379)
* Fix: Do not bind transactions to scope by default. (#1376)
* Fix: Hub thread safety (#1388)
* Fix: SentryTransactionAdvice should operate on the new scope (#1389)
* Feat: configure max spans per transaction (#1394)

## 4.4.0-alpha.1

* Bump: sentry-native to 0.4.8
* Feat: Add an overload for `startTransaction` that sets the created transaction to the Scope #1313
* Ref: Separate user facing and protocol classes in the Performance feature (#1304)
* Feat: Set SDK version on Transactions (#1307)
* Fix: Use logger set on SentryOptions in GsonSerializer (#1308)
* Fix: Use the bindToScope correctly
* Feat: GraalVM Native Image Compatibility (#1329)
* Fix: Allow 0.0 to be set on tracesSampleRate (#1328)
* Fix: set "java" platform to transactions #1332
* Feat: Add OkHttp client application interceptor (#1330)
* Fix: Allow disabling tracing through SentryOptions (#1337)

## 4.3.0

* Fix: setting in-app-includes from external properties (#1291)
* Fix: Initialize Sentry in Logback appender when DSN is not set in XML config (#1296)
* Fix: JUL integration SDK name (#1293)
* Feat: Activity tracing auto instrumentation

## 4.2.0

* Fix: Remove experimental annotation for Attachment #1257
* Fix: Mark stacktrace as snapshot if captured at arbitrary moment #1231
* Enchancement: Improve EventProcessor nullability annotations (#1229).
* Bump: sentry-native to 0.4.7
* Enchancement: Add ability to flush events synchronously.
* Fix: Disable Gson HTML escaping
* Enchancement: Support @SentrySpan and @SentryTransaction on classes and interfaces. (#1243)
* Enchancement: Do not serialize empty collections and maps (#1245)
* Ref: Optimize DuplicateEventDetectionEventProcessor performance (#1247).
* Ref: Prefix sdk.package names with io.sentry (#1249)
* Fix: Make the ANR Atomic flags immutable
* Enchancement: Integration interface better compatibility with Kotlin null-safety
* Enchancement: Simplify Sentry configuration in Spring integration (#1259)
* Enchancement: Simplify configuring Logback integration when environment variable with the DSN is not set (#1271)
* Fix: Prevent NoOpHub from creating heavy SentryOptions objects (#1272)
* Enchancement: Add Request to the Scope. #1270
* Fix: SentryTransaction#getStatus NPE (#1273)
* Enchancement: Optimize SentryTracingFilter when hub is disabled.
* Fix: Discard unfinished Spans before sending them over to Sentry (#1279)
* Fix: Interrupt the thread in QueuedThreadPoolExecutor (#1276)
* Fix: SentryTransaction#finish should not clear another transaction from the scope (#1278)

Breaking Changes:
* Enchancement: SentryExceptionResolver should not send handled errors by default (#1248).
* Ref: Simplify RestTemplate instrumentation (#1246)
* Enchancement: Add overloads for startTransaction taking op and description (#1244)

## 4.1.0

* Improve Kotlin compatibility for SdkVersion (#1213)
* Feat: Support logging via JUL (#1211)
* Fix: returning Sentry trace header from Span (#1217)
* Fix: Remove misleading error logs (#1222)

## 4.0.0

This release brings the Sentry Performance feature to Java SDK, Spring, Spring Boot, and Android integrations. Read more in the reference documentation:

- [Performance for Java](https://docs.sentry.io/platforms/java/performance/)
- [Performance for Spring](https://docs.sentry.io/platforms/java/guides/spring/)
- [Performance for Spring Boot](https://docs.sentry.io/platforms/java/guides/spring-boot/)
- [Performance for Android](https://docs.sentry.io/platforms/android/performance/)

### Other improvements:

#### Core:

- Improved loading external configuration:
  - Load `sentry.properties` from the application's current working directory (#1046)
  - Resolve `in-app-includes`, `in-app-excludes`, `tags`, `debug`, `uncaught.handler.enabled` parameters from the external configuration
- Set global tags on SentryOptions and load them from external configuration (#1066)
- Add support for attachments (#1082)
- Resolve `servername` from the localhost address
- Simplified transport configuration through setting `TransportFactory` instead of `ITransport` on SentryOptions (#1124)

#### Spring Boot:
- Add the ability to register multiple `OptionsConfiguration` beans (#1093)
- Initialize Logback after context refreshes (#1129)

#### Android:
- Add `isSideLoaded` and `installerStore` tags automatically (Where your App. was installed from eg Google Play, Amazon Store, downloaded APK, etc...)
- Bump: sentry-native to 0.4.6
- Bump: Gradle to 6.8.1 and AGP to 4.1.2

## 4.0.0-beta.1

* Feat: Add addToTransactions to Attachment (#1191)
* Enhancement: Support SENTRY_TRACES_SAMPLE_RATE conf. via env variables (#1171)
* Enhancement: Pass request to CustomSamplingContext in Spring integration (#1172)
* Ref: Set SpanContext on SentryTransaction to avoid potential NPE (#1173)
* Fix: Free Local Refs manually due to Android local ref. count limits
* Enhancement: Move `SentrySpanClientHttpRequestInterceptor` to Spring module (#1181)
* Enhancement: Add overload for `transaction/span.finish(SpanStatus)` (#1182)
* Fix: Bring back support for setting transaction name without ongoing transaction (#1183)
* Enhancement: Simplify registering traces sample callback in Spring integration (#1184)
* Enhancement: Polish Performance API (#1165)
* Enhancement: Set "debug" through external properties (#1186)
* Enhancement: Simplify Spring integration (#1188)
* Enhancement: Init overload with dsn (#1195)
* Enhancement: Enable Kotlin map-like access on CustomSamplingContext (#1192)
* Enhancement: Auto register custom ITransportFactory in Spring integration (#1194)
* Enhancement: Improve Kotlin property access in Performance API (#1193)
* Enhancement: Copy options tags to transactions (#1198)
* Enhancement: Add convenient method for accessing event's throwable (1202)

## 4.0.0-alpha.3

* Feat: Add maxAttachmentSize to SentryOptions (#1138)
* Feat: Drop invalid attachments (#1134)
* Ref: Make Attachment immutable (#1120)
* Fix inheriting sampling decision from parent (#1100)
* Fixes and Tests: Session serialization and deserialization
* Ref: using Calendar to generate Dates
* Fix: Exception only sets a stack trace if there are frames
* Feat: set isSideLoaded info tags
* Enhancement: Read tracesSampleRate from AndroidManifest
* Fix: Initialize Logback after context refreshes (#1129)
* Ref: Return NoOpTransaction instead of null (#1126)
* Fix: Do not crash when passing null values to @Nullable methods, eg User and Scope
* Ref: `ITransport` implementations are now responsible for executing request in asynchronous or synchronous way (#1118)
* Ref: Add option to set `TransportFactory` instead of `ITransport` on `SentryOptions` (#1124)
* Ref: Simplify ITransport creation in ITransportFactory (#1135) 
* Feat: Add non blocking Apache HttpClient 5 based Transport (#1136)
* Enhancement: Autoconfigure Apache HttpClient 5 based Transport in Spring Boot integration (#1143)
* Enhancement: Send user.ip_address = {{auto}} when sendDefaultPii is true (#1015)
* Fix: Resolving dashed properties from external configuration
* Feat: Read `uncaught.handler.enabled` property from the external configuration 
* Feat: Resolve servername from the localhost address
* Fix: Consider {{ auto }} as a default ip address (#1015) 
* Fix: Set release and environment on Transactions (#1152)
* Fix: Do not set transaction on the scope automatically   
* Enhancement: Automatically assign span context to captured events (#1156)
* Feat: OutboxSender supports all envelope item types #1158
* Enhancement: Improve ITransaction and ISpan null-safety compatibility (#1161)

## 4.0.0-alpha.2

* Feat: Add basic support for attachments (#1082)
* Fix: Remove method reference in SentryEnvelopeItem (#1091)
* Enhancement: Set transaction name on events and transactions sent using Spring integration (#1067)
* Fix: Set current thread only if there are no exceptions
* Enhancement: Set global tags on SentryOptions and load them from external configuration (#1066)
* Ref: Refactor resolving SpanContext for Throwable (#1068)
* Enhancement: Add API validator and remove deprecated methods
* Enhancement: Add more convenient method to start a child span (#1073)
* Enhancement: Autoconfigure traces callback in Spring Boot integration (#1074)
* Enhancement: Resolve in-app-includes and in-app-excludes parameters from the external configuration
* Enhancement: Make InAppIncludesResolver public (#1084)
* Ref: Change "op" to "operation" in @SentrySpan and @SentryTransaction
* Fix: SentryOptions creates GsonSerializer by default
* Enhancement: Add the ability to register multiple OptionsConfiguration beans (#1093)
* Fix: Append DebugImage list if event already has it
* Fix: Sort breadcrumbs by Date if there are breadcrumbs already in the event
* Feat: Database query tracing with datasource-proxy (#1095)

## 4.0.0-alpha.1

* Enhancement: Load `sentry.properties` from the application's current working directory (#1046)
* Ref: Refactor JSON deserialization (#1047)
* Feat: Performance monitoring (#971)
* Feat: Performance monitoring for Spring Boot applications (#971)

## 3.2.1

* Fix: Set current thread only if theres no exceptions (#1064)
* Fix: Append DebugImage list if event already has it (#1092)
* Fix: Sort breadcrumbs by Date if there are breadcrumbs already in the event (#1094)
* Fix: Free Local Refs manually due to Android local ref. count limits  (#1179)

## 3.2.0

* Bump: AGP 4.1.1 (#1040)
* Fix: use neutral Locale for String operations #1033
* Update to sentry-native 0.4.4 and fix shared library builds (#1039)
* Feat: Expose a Module (Debug images) Loader for Android thru sentry-native #1043
* Enhancement: Added java doc to protocol classes based on sentry-data-schemes project (#1045)
* Enhancement: Make SentryExceptionResolver Order configurable to not send handled web exceptions (#1008)
* Enhancement: Resolve HTTP Proxy parameters from the external configuration (#1028)
* Enhancement: Sentry NDK integration is compiled against default NDK version based on AGP's version #1048
* Fix: Clean up JNI code and properly free strings #1050
* Fix: set userId for hard-crashes if no user is set #1049

## 3.1.3

* Fix broken NDK integration on 3.1.2 (release failed on packaging a .so file)
* Increase max cached events to 30 (#1029)
* Normalize DSN URI (#1030)

## 3.1.2

* feat: Manually capturing User Feedback
* Enhancement: Set environment to "production" by default.
* Enhancement: Make public the Breadcrumb constructor that accepts a Date #1012
* ref: Validate event id on user feedback submission
 
## 3.1.1

* fix: Prevent Logback and Log4j2 integrations from re-initializing Sentry when Sentry is already initialized
* Enhancement: Bind logging related SentryProperties to Slf4j Level instead of Logback to improve Log4j2 compatibility
* fix: Make sure HttpServletRequestSentryUserProvider runs by default before custom SentryUserProvider beans
* fix: fix setting up Sentry in Spring Webflux annotation by changing the scope of Spring WebMvc related dependencies

## 3.1.0

* fix: Don't require `sentry.dsn` to be set when using `io.sentry:sentry-spring-boot-starter` and `io.sentry:sentry-logback` together #965
* Auto-Configure `inAppIncludes` in Spring Boot integration #966
* Enhancement: make getThrowable public and improve set contexts #967
* Bump: Android Gradle Plugin 4.0.2 #968
* Enhancement: accepted quoted values in properties from external configuration #972
* fix: remove chunked streaming mode #974
* fix: Android 11 + targetSdkVersion 30 crashes Sentry on start #977

## 3.0.0

## Java + Android

This release marks the re-unification of Java and Android SDK code bases.
It's based on the Android 2.0 SDK, which implements [Sentry's unified API](https://develop.sentry.dev/sdk/unified-api/).

Considerable changes were done, which include a lot of improvements. More are covered below, but the highlights are:

* Improved `log4j2` integration
  * Capture breadcrumbs for level INFO and higher
  * Raises event for ERROR and higher.
  * Minimum levels are configurable.
  * Optionally initializes the SDK via appender.xml
* Dropped support to `log4j`.
* Improved `logback` integration
  * Capture breadcrumbs for level INFO and higher
  * Raises event for ERROR and higher. 
  * Minimum levels are configurable.
  * Optionally initializes the SDK via appender.xml
  * Configurable via Spring integration if both are enabled
* Spring
  * No more duplicate events with Spring and logback
  * Auto initalizes if DSN is available
  * Configuration options available with auto complete
* Google App Engine support dropped

## What’s Changed

* Callback to validate SSL certificate (#944) 
* Attach stack traces enabled by default

### Android specific

* Release health enabled by default for Android
* Sync of Scopes for Java -> Native (NDK)
* Bump Sentry-Native v0.4.2
* Android 11 Support

[Android migration docs](https://docs.sentry.io/platforms/android/migration/#migrating-from-sentry-android-2x-to-sentry-android-3x)

### Java specific

* Unified API for Java SDK and integrations (Spring, Spring boot starter, Servlet, Logback, Log4j2)

New Java [docs](https://docs.sentry.io/platforms/java/) are live and being improved.

## Acquisition

Packages were released on [`bintray sentry-java`](https://dl.bintray.com/getsentry/sentry-java/io/sentry/), [`bintray sentry-android`](https://dl.bintray.com/getsentry/sentry-android/io/sentry/), [`jcenter`](https://jcenter.bintray.com/io/sentry/) and [`mavenCentral`](https://repo.maven.apache.org/maven2/io/sentry/)

## Where is the Java 1.7 code base?

The previous Java releases, are all available in this repository through the tagged releases.
## 3.0.0-beta.1

## What’s Changed

* feat: ssl support (#944) @ninekaw9 @marandaneto 
* feat: sync Java to C (#937) @bruno-garcia @marandaneto
* feat: Auto-configure Logback appender in Spring Boot integration. (#938) @maciejwalkowiak
* feat: Add Servlet integration. (#935) @maciejwalkowiak
* fix: Pop scope at the end of the request in Spring integration. (#936) @maciejwalkowiak
* bump: Upgrade Spring Boot to 2.3.4. (#932) @maciejwalkowiak
* fix: Do not set cookies when send pii is set to false. (#931) @maciejwalkowiak

Packages were released on [`bintray sentry-java`](https://dl.bintray.com/getsentry/sentry-java/io/sentry/), [`bintray sentry-android`](https://dl.bintray.com/getsentry/sentry-android/io/sentry/), [`jcenter`](https://jcenter.bintray.com/io/sentry/) and [`mavenCentral`](https://repo.maven.apache.org/maven2/io/sentry/)

We'd love to get feedback.

## 3.0.0-alpha.3

## What’s Changed

* Bump sentry-native to 0.4.2 (#926) @marandaneto
* feat: enable attach stack traces and disable attach threads by default (#921) @marandaneto
* fix: read sample rate correctly from manifest meta data (#923) @marandaneto
* ref: remove log level as RN do not use it anymore (#924) @marandaneto

Packages were released on [`bintray sentry-android`](https://dl.bintray.com/getsentry/sentry-android/io/sentry/) and [`bintray sentry-java`](https://dl.bintray.com/getsentry/sentry-java/io/sentry/)

We'd love to get feedback.

## 3.0.0-alpha.2

TBD

Packages were released on [bintray](https://dl.bintray.com/getsentry/maven/io/sentry/)

> Note: This release marks the unification of the Java and Android Sentry codebases based on the core of the Android SDK (version 2.x).
Previous releases for the Android SDK (version 2.x) can be found on the now archived: https://github.com/getsentry/sentry-android/

## 3.0.0-alpha.1

## New releases will happen on a different repository:

https://github.com/getsentry/sentry-java

## What’s Changed

* feat: enable release health by default

Packages were released on [`bintray`](https://dl.bintray.com/getsentry/sentry-android/io/sentry/sentry-android/), [`jcenter`](https://jcenter.bintray.com/io/sentry/sentry-android/) and [`mavenCentral`](https://repo.maven.apache.org/maven2/io/sentry/sentry-android/)

We'd love to get feedback.

## 2.3.1

## What’s Changed

* fix: add main thread checker for the app lifecycle integration (#525) @marandaneto
* Set correct migration link (#523) @fupduck
* Warn about Sentry re-initialization. (#521) @maciejwalkowiak
* Set SDK version in `MainEventProcessor`. (#513) @maciejwalkowiak
* Bump sentry-native to 0.4.0 (#512) @marandaneto
* Bump Gradle to 6.6 and fix linting issues (#510) @marandaneto
* fix(sentry-java): Contexts belong on the Scope (#504) @maciejwalkowiak
* Add tests for verifying scope changes thread isolation (#508) @maciejwalkowiak
* Set `SdkVersion` in default `SentryOptions` created in sentry-core module (#506) @maciejwalkowiak

Packages were released on [`bintray`](https://dl.bintray.com/getsentry/sentry-android/io/sentry/sentry-android/), [`jcenter`](https://jcenter.bintray.com/io/sentry/sentry-android/) and [`mavenCentral`](https://repo.maven.apache.org/maven2/io/sentry/sentry-android/)

We'd love to get feedback.

## 2.3.0

## What’s Changed

* fix: converting UTC and ISO timestamp when missing Locale/TimeZone do not error (#505) @marandaneto
* Add console application sample. (#502) @maciejwalkowiak
* Log stacktraces in SystemOutLogger (#498) @maciejwalkowiak
* Add method to add breadcrumb with string parameter. (#501) @maciejwalkowiak
* Call `Sentry#close` on JVM shutdown. (#497) @maciejwalkowiak
* ref: sentry-core changes for console app (#473) @marandaneto

Obs: If you are using its own instance of `Hub`/`SentryClient` and reflection to set up the SDK to be usable within Libraries, this change may break your code, please fix the renamed classes.

Packages were released on [`bintray`](https://dl.bintray.com/getsentry/sentry-android/io/sentry/sentry-android/), [`jcenter`](https://jcenter.bintray.com/io/sentry/sentry-android/) and [`mavenCentral`](https://repo.maven.apache.org/maven2/io/sentry/sentry-android/)

We'd love to get feedback.

## 2.2.2

## What’s Changed

* feat: add sdk to envelope header (#488) @marandaneto
* Bump plugin versions (#487) @marandaneto
* Bump: AGP 4.0.1 (#486) @marandaneto
* feat: log request if response code is not 200 (#484) @marandaneto

Packages were released on [`bintray`](https://dl.bintray.com/getsentry/sentry-android/io/sentry/sentry-android/), [`jcenter`](https://jcenter.bintray.com/io/sentry/sentry-android/) and [`mavenCentral`](https://repo.maven.apache.org/maven2/io/sentry/sentry-android/)

We'd love to get feedback.

## 2.2.1

## What’s Changed

* fix: Timber adds breadcrumb even if event level is < minEventLevel (#480) @marandaneto
* enhancement: Bump Gradle 6.5.1 (#479) @marandaneto
* fix: contexts serializer avoids reflection and fixes desugaring issue (#478) @marandaneto
* fix: clone session before sending to the transport (#474) @marandaneto

Packages were released on [`bintray`](https://dl.bintray.com/getsentry/sentry-android/io/sentry/sentry-android/), [`jcenter`](https://jcenter.bintray.com/io/sentry/sentry-android/) and [`mavenCentral`](https://repo.maven.apache.org/maven2/io/sentry/sentry-android/)

We'd love to get feedback.

## 2.2.0

## What’s Changed

* fix: negative session sequence if the date is before java date epoch (#471) @marandaneto
* fix: deserialise unmapped contexts values from envelope (#470) @marandaneto
* Bump: sentry-native 0.3.4 (#468) @marandaneto

* feat: timber integration (#464) @marandaneto

1) To add integrations it requires a [manual initialization](https://docs.sentry.io/platforms/android/#manual-initialization) of the Android SDK.

2) Add the `sentry-android-timber` dependency:

```groovy
implementation 'io.sentry:sentry-android-timber:{version}' // version >= 2.2.0
```

3) Initialize and add the `SentryTimberIntegration`:

```java
SentryAndroid.init(this, options -> {
    // default values:
    // minEventLevel = ERROR
    // minBreadcrumbLevel = INFO
    options.addIntegration(new SentryTimberIntegration());

    // custom values for minEventLevel and minBreadcrumbLevel
    // options.addIntegration(new SentryTimberIntegration(SentryLevel.WARNING, SentryLevel.ERROR));
});
```

4) Use the Timber integration:

```java
try {
    int x = 1 / 0;
} catch (Exception e) {
    Timber.e(e);
}
```

Packages were released on [`bintray`](https://dl.bintray.com/getsentry/sentry-android/io/sentry/sentry-android/), [`jcenter`](https://jcenter.bintray.com/io/sentry/sentry-android/) and [`mavenCentral`](https://repo.maven.apache.org/maven2/io/sentry/sentry-android/)

We'd love to get feedback.

## 2.1.7

## What’s Changed

* fix: init native libs if available on SDK init (#461) @marandaneto
* Make JVM target explicit in sentry-core (#462) @dilbernd
* fix: timestamp with millis from react-native should be in UTC format (#456) @marandaneto
* Bump Gradle to 6.5 (#454) @marandaneto

Packages were released on [`bintray`](https://dl.bintray.com/getsentry/sentry-android/io/sentry/sentry-android/), [`jcenter`](https://jcenter.bintray.com/io/sentry/sentry-android/) and [`mavenCentral`](https://repo.maven.apache.org/maven2/io/sentry/sentry-android/)

We'd love to get feedback.

## 2.1.6

## What’s Changed

* fix: do not lookup sentry-debug-meta but instead load it directly (#445) @marandaneto
* fix: regression on v2.1.5 which can cause a crash on SDK init

Packages were released on [`bintray`](https://dl.bintray.com/getsentry/sentry-android/io/sentry/sentry-android/), [`jcenter`](https://jcenter.bintray.com/io/sentry/sentry-android/) and [`mavenCentral`](https://repo.maven.apache.org/maven2/io/sentry/sentry-android/)

We'd love to get feedback.

## 2.1.5

This version has a severe bug and can cause a crash on SDK init

Please upgrade to https://github.com/getsentry/sentry-android/releases/tag/2.1.6

## 2.1.4

## What’s Changed

* bump: sentry-native to 0.3.1 (#440) @marandaneto
* fix: update last session timestamp (#437) @marandaneto
* feat: make gzip as default content encoding type (#433) @marandaneto
* enhancement: use AGP 4 features (#366) @marandaneto
* enhancement: Create GH Actions CI for Ubuntu/macOS (#403) @marandaneto
* enhancement: make root checker better and minimize false positive (#417) @marandaneto
* fix: filter trim memory breadcrumbs (#431) @marandaneto

Packages were released on [`bintray`](https://dl.bintray.com/getsentry/sentry-android/io/sentry/sentry-android/), [`jcenter`](https://jcenter.bintray.com/io/sentry/sentry-android/) and [`mavenCentral`](https://repo.maven.apache.org/maven2/io/sentry/sentry-android/)

We'd love to get feedback.

## 2.1.3

## What’s Changed

This fixes several critical bugs in sentry-android 2.0 and 2.1

* fix: Sentry.init register integrations after creating the main Hub instead of doing it in the main Hub ctor (#427) @marandaneto
* fix: make NoOpLogger public (#425) @marandaneto
* fix: ConnectivityChecker returns connection status and events are not trying to be sent if no connection. (#420) @marandaneto
* ref: thread pool executor is a single thread executor instead of scheduled thread executor (#422) @marandaneto
* fix: Add Abnormal to the Session.State enum as its part of the protocol (#424) @marandaneto
* Bump: Gradle to 6.4.1 (#419) @marandaneto

We recommend that you use sentry-android 2.1.3 over the initial release of sentry-android 2.0 and 2.1.

Packages were released on [`bintray`](https://dl.bintray.com/getsentry/sentry-android/io/sentry/sentry-android/), [`jcenter`](https://jcenter.bintray.com/io/sentry/sentry-android/) and [`mavenCentral`](https://repo.maven.apache.org/maven2/io/sentry/sentry-android/)

We'd love to get feedback.

## 2.1.2

## What’s Changed

* fix: Phone state breadcrumbs require read_phone_state on older OS versions (#415) @marandaneto @bsergean
* fix: before raising ANR events, we check ProcessErrorStateInfo if available (#412) @marandaneto
* fix: send cached events to use a single thread executor (#405) @marandaneto
* enha: added options to configure http transport (#411) @marandaneto
* fix: initing SDK on AttachBaseContext (#409) @marandaneto
* fix: sessions can't be abnormal, but exited if not ended properly (#410) @marandaneto

Packages were released on [`bintray`](https://dl.bintray.com/getsentry/sentry-android/io/sentry/sentry-android/), [`jcenter`](https://jcenter.bintray.com/io/sentry/sentry-android/) and [`mavenCentral`](https://repo.maven.apache.org/maven2/io/sentry/sentry-android/)

We'd love to get feedback.

## 2.1.1

## What’s Changed

* fix: set missing release, environment and dist to sentry-native options (#404) @marandaneto
* fix: do not add automatic and empty sensor breadcrumbs (#401) @marandaneto
* enha: added missing getters on Breadcrumb and SentryEvent (#397) @marandaneto
* enha: bump sentry-native to 0.2.6 (#396) @marandaneto
* feat: add trim memory breadcrumbs (#395) @marandaneto
* enha: only set breadcrumb extras if not empty (#394) @marandaneto
* ref: removed Thread.sleep from LifecycleWatcher tests, using awaitility and DateProvider (#392) @marandaneto
* ref: added a DateTimeProvider for making retry after testable (#391) @marandaneto
* enha: BUMP Gradle to 6.4 (#390) @marandaneto
* enha: added samples of how to disable automatic breadcrumbs (#389) @marandaneto

Packages were released on [`bintray`](https://dl.bintray.com/getsentry/sentry-android/io/sentry/sentry-android/), [`jcenter`](https://jcenter.bintray.com/io/sentry/sentry-android/) and [`mavenCentral`](https://repo.maven.apache.org/maven2/io/sentry/sentry-android/)

We'd love to get feedback.

## 2.1.0

## What’s Changed

* Includes all the changes of 2.1.0 alpha, beta and RC
* fix when PhoneStateListener is not ready for use (#387) @marandaneto
* make ANR 5s by default (#388) @marandaneto
* fix: rate limiting by categories (#381) @marandaneto
* BUMP NDK to latest stable version 21.1.6352462 (#386) @marandaneto

Packages were released on [`bintray`](https://dl.bintray.com/getsentry/sentry-android/io/sentry/sentry-android/), [`jcenter`](https://jcenter.bintray.com/io/sentry/sentry-android/) and [`mavenCentral`](https://repo.maven.apache.org/maven2/io/sentry/sentry-android/)

We'd love to get feedback.

## 2.0.3

## What’s Changed

* patch from 2.1.0-alpha.2 - avoid crash if NDK throws UnsatisfiedLinkError (#344) @marandaneto

Packages were released on [`bintray`](https://dl.bintray.com/getsentry/sentry-android/io/sentry/sentry-android/), [`jcenter`](https://jcenter.bintray.com/io/sentry/sentry-android/) and [`mavenCentral`](https://repo.maven.apache.org/maven2/io/sentry/sentry-android/)

We'd love to get feedback.
## 2.1.0-RC.1

## What’s Changed

* feat: Options for uncaught exception and make SentryOptions list Thread-Safe (#384) @marandaneto
* feat: automatic breadcrumbs for app, activity and sessions lifecycles and system events (#348) @marandaneto
* fix: if retry after header has empty categories, apply retry after to all of them (#377) @marandaneto
* fix: discard events and envelopes if cached and retry after (#378) @marandaneto
* add ScheduledForRemoval annotation to deprecated methods (#375) @marandaneto
* fix: Merge loadLibrary calls for sentry-native and clean up CMake files (#373) @Swatinem
* enha: make capture session and envelope internal (#372) @marandaneto
* fix: exceptions should be sorted oldest to newest (#370) @marandaneto
* fix: check external storage size even if its read only (#368) @marandaneto
* fix: wrong check for cellular network capability (#369) @marandaneto
* bump NDK to 21.0.6113669 (#367) @marandaneto
* bump AGP and add new make cmd to check for updates (#365) @marandaneto

Packages were released on [`bintray`](https://dl.bintray.com/getsentry/sentry-android/io/sentry/sentry-android/), [`jcenter`](https://jcenter.bintray.com/io/sentry/sentry-android/) and [`mavenCentral`](https://repo.maven.apache.org/maven2/io/sentry/sentry-android/)

We'd love to get feedback.

## 2.1.0-beta.2

## What’s Changed

* bump sentry-native to 0.2.4 (#364) @marandaneto
* update current session on session start after deleting previous session (#362) @marandaneto

Packages were released on [`bintray`](https://dl.bintray.com/getsentry/sentry-android/io/sentry/sentry-android/), [`jcenter`](https://jcenter.bintray.com/io/sentry/sentry-android/) and [`mavenCentral`](https://repo.maven.apache.org/maven2/io/sentry/sentry-android/)

We'd love to get feedback.

## 2.1.0-beta.1

## What’s Changed

* BUMP sentry-native to 0.2.3 (#357) @marandaneto
* check for androidx availability on runtime (#356) @marandaneto
* if theres a left over session file and its crashed, we should not overwrite its state (#354) @marandaneto
* session should be exited state if state was ok (#352) @marandaneto
* envelope has dedicated endpoint (#353) @marandaneto

Packages were released on [`bintray`](https://dl.bintray.com/getsentry/sentry-android/io/sentry/sentry-android/), [`jcenter`](https://jcenter.bintray.com/io/sentry/sentry-android/) and [`mavenCentral`](https://repo.maven.apache.org/maven2/io/sentry/sentry-android/)

We'd love to get feedback.

## 2.1.0-alpha.2

## What’s Changed

* change integration order for cached outbox events (#347) @marandaneto
* avoid crash if NDK throws UnsatisfiedLinkError (#344) @marandaneto
* Avoid getting a threadlocal twice. (#339) @metlos
* removing session tracking guard on hub and client (#338) @marandaneto
* bump agp to 3.6.2 (#336) @marandaneto
* fix racey ANR integration (#332) @marandaneto
* logging envelopes path when possible instead of nullable id (#331) @marandaneto
* renaming transport gate method (#330) @marandaneto

Packages were released on [`bintray`](https://dl.bintray.com/getsentry/sentry-android/io/sentry/sentry-android/), [`jcenter`](https://jcenter.bintray.com/io/sentry/sentry-android/) and [`mavenCentral`](https://repo.maven.apache.org/maven2/io/sentry/sentry-android/)

We'd love to get feedback.

## 2.1.0-alpha.1

Release of Sentry's new SDK for Android.

## What’s Changed

* BUMP sentry-native to 0.2.2 (#305) @Swatinem
* ANR report should have 'was active=yes' on the dashboard (#299) @marandaneto
* NDK events apply scoped data (#322) @marandaneto
* fix missing App's info (#315) @marandaneto
* buffered writers/readers - otimizations (#311) @marandaneto
* Add a StdoutTransport (#310) @mike-burns
* boot time should be UTC (#309) @marandaneto
* implementing new retry after protocol (#306) @marandaneto
* make transport result public (#300) @marandaneto
* release health @marandaneto @bruno-garcia 

Packages were released on [`bintray`](https://dl.bintray.com/getsentry/sentry-android/io/sentry/sentry-android/), [`jcenter`](https://jcenter.bintray.com/io/sentry/sentry-android/) and [`mavenCentral`](https://repo.maven.apache.org/maven2/io/sentry/sentry-android/)

We'd love to get feedback.

## 2.0.2

Release of Sentry's new SDK for Android.

## What’s Changed

* BUMP AGP to 3.6.1 (#285) @marandaneto
* MavenCentral support (#284) @marandaneto

Packages were released on [`bintray`](https://dl.bintray.com/getsentry/sentry-android/io/sentry/sentry-android/), [`jcenter`](https://jcenter.bintray.com/io/sentry/sentry-android/) and [`mavenCentral`](https://repo.maven.apache.org/maven2/io/sentry/sentry-android/)

We'd love to get feedback.

## 2.0.1

Release of Sentry's new SDK for Android.

## What’s Changed

* Add the default serverName to SentryOptions and use it in MainEventProcessor (#279) @metlos
* set current threadId when there's no mechanism set (#277) @marandaneto
* feat: attach threads/stacktraces (#267) @marandaneto
* fix: preview package manager (#269) @bruno-garcia

Packages were released on [`bintray`](https://dl.bintray.com/getsentry/sentry-android/io/sentry/), [`jcenter`](https://jcenter.bintray.com/io/sentry/sentry-android/)

We'd love to get feedback.

## 2.0.0

Release of Sentry's new SDK for Android.

New features not offered by (1.7.x):

* NDK support
  * Captures crashes caused by native code
  * Access to the [`sentry-native` SDK](https://github.com/getsentry/sentry-native/) API by your native (C/C++/Rust code/..).
* Automatic init (just add your `DSN` to the manifest)
   * Proguard rules are added automatically
   * Permission (Internet) is added automatically
* Uncaught Exceptions might be captured even before the app restarts
* Sentry's Unified API.
* More context/device information
* Packaged as `aar`
* Frames from the app automatically marked as `InApp=true` (stack traces in Sentry highlights them by default).
* Complete Sentry Protocol available.
* All threads and their stack traces are captured.
* Sample project in this repo to test many features (segfault, uncaught exception, ANR...)

Features from the current SDK like `ANR` are also available (by default triggered after 4 seconds).

Packages were released on [`bintray`](https://dl.bintray.com/getsentry/sentry-android/io/sentry/), [`jcenter`](https://jcenter.bintray.com/io/sentry/sentry-android/)

We'd love to get feedback.

## 2.0.0-rc04

Release of Sentry's new SDK for Android.

## What’s Changed

* fix: breacrumb.data to string,object, Add LOG level (#264) @HazAT
* read release conf. on manifest (#266) @marandaneto
* Support mills timestamp format (#263) @marandaneto
* adding logs to installed integrations (#265) @marandaneto
* feat: Take sampleRate from metadata (#262) @bruno-garcia

Packages were released on [`bintray`](https://dl.bintray.com/getsentry/sentry-android/io/sentry/), [`jcenter`](https://jcenter.bintray.com/io/sentry/sentry-android/)

We'd love to get feedback and we'll work in getting the GA `2.0.0` out soon.
Until then, the [stable SDK offered by Sentry is at version 1.7.30](https://github.com/getsentry/sentry-java/releases/tag/v1.7.30)
## 2.0.0-rc03

Release of Sentry's new SDK for Android.

## What’s Changed

* fixes #259 - NPE check on getExternalFilesDirs items. (#260) @marandaneto
* fix strictMode typo (#258) @marandaneto

Packages were released on [`bintray`](https://dl.bintray.com/getsentry/sentry-android/io/sentry/), [`jcenter`](https://jcenter.bintray.com/io/sentry/sentry-android/)

We'd love to get feedback and we'll work in getting the GA `2.0.0` out soon.
Until then, the [stable SDK offered by Sentry is at version 1.7.30](https://github.com/getsentry/sentry-java/releases/tag/v1.7.30)
## 2.0.0-rc02

Release of Sentry's new SDK for Android.

## What’s Changed

* update ndk for new sentry-native version (#235) @Swatinem @marandaneto
* make integrations public (#256) @marandaneto
* BUMP build-tools (#255) @marandaneto
* added javadocs to scope and its dependencies (#253) @marandaneto
* build all ABIs (#254) @marandaneto
* moving back ANR timeout from long to int param. (#252) @marandaneto
* feat: Hub mode configurable (#247) @bruno-garcia
* Added HubAdapter to call Sentry static methods from Integrations (#250) @marandaneto
* new Release format (#242) @marandaneto
* Javadocs for SentryOptions (#246) @marandaneto
* non-app is already inApp excluded by default. (#244) @marandaneto
* added remove methods (tags/extras) to the sentry static class (#243) @marandaneto
* fix if symlink exists for sentry-native (#241) @marandaneto
* clone method - race condition free (#226) @marandaneto
* refactoring breadcrumbs callback (#239) @marandaneto

Packages were released on [`bintray`](https://dl.bintray.com/getsentry/sentry-android/io/sentry/), [`jcenter`](https://jcenter.bintray.com/io/sentry/sentry-android/)

We'd love to get feedback and we'll work in getting the GA `2.0.0` out soon.
Until then, the [stable SDK offered by Sentry is at version 1.7.30](https://github.com/getsentry/sentry-java/releases/tag/v1.7.30)

## 2.0.0-rc01

Release of Sentry's new SDK for Android.

## What’s Changed

* Honor RetryAfter (#236) @marandaneto
* Add tests for SentryValues (#238) @philipphofmann
* added remove methods for Scope data (#237) @marandaneto
* do not set frames if there's none (#234) @marandaneto
* always call interrupt after InterruptedException (#232) @marandaneto
* more device context (deviceId, connectionType and language) (#229) @marandaneto
* mark as current thread if its the main thread (#228) @marandaneto
* added a few java docs (Sentry, Hub and SentryClient) (#223) @marandaneto
* implemented diagnostic logger (#218) @marandaneto
* fix lgtm alerts (#219) @marandaneto
* written unit tests to ANR integration (#215) @marandaneto
* added blog posts to README (#214) @marandaneto
* added event processors to scope (#209) @marandaneto
* Raise code coverage for Dsn to 100% (#212) @philipphofmann
* Remove redundant times(1) for Mockito.verify (#211) @philipphofmann
* added android transport gate (#206) @marandaneto
* transport may be set on options (#203) @marandaneto
* dist may be set on options (#204) @marandaneto
* added executor for caching values out of the main thread (#201) @marandaneto
* throw an exception if DSN is not set (#200) @marandaneto
* migration guide markdown (#197) @marandaneto

Packages were released on [`bintray`](https://dl.bintray.com/getsentry/sentry-android/io/sentry/), [`jcenter`](https://jcenter.bintray.com/io/sentry/sentry-android/)

We'd love to get feedback and we'll work in getting the GA `2.0.0` out soon.
Until then, the [stable SDK offered by Sentry is at version 1.7.29](https://github.com/getsentry/sentry-java/releases/tag/v1.7.29)

## 2.0.0-beta02

Release of Sentry's new SDK for Android.

* fix Android bug on API 24 and 25 about getting current threads and stack traces (#194)
* addBreadcrumb overloads #196 and #198

Packages were released on [`bintray`](https://dl.bintray.com/getsentry/sentry-android/io/sentry/), [`jcenter`](https://jcenter.bintray.com/io/sentry/sentry-android/)

We'd love to get feedback and we'll work in getting the GA `2.0.0` out soon.
Until then, the [stable SDK offered by Sentry is at version 1.7.28](https://github.com/getsentry/sentry-java/releases/tag/v1.7.28)
## 2.0.0-beta01

Release of Sentry's new SDK for Android.

* ref: ANR doesn't set handled flag #186
* SDK final review (#183)
* ref: Drop errored in favor of crashed (#187)
* workaround android_id (#185)
* renamed sampleRate (#191)
* making timestamp package-private or test-only (#190)
* Split event processor in Device/App data (#180)

Packages were released on [`bintray`](https://dl.bintray.com/getsentry/sentry-android/io/sentry/), [`jcenter`](https://jcenter.bintray.com/io/sentry/sentry-android/)

We'd love to get feedback and we'll work in getting the GA `2.0.0` out soon.
Until then, the [stable SDK offered by Sentry is at version 1.7.28](https://github.com/getsentry/sentry-java/releases/tag/v1.7.28)

## 2.0.0-alpha09

Release of Sentry's new SDK for Android.

* fix: DSN parsing (#165)
* BUMP: sentry-native with message object instead of a string (#172)
* Don't avoid exception type minification (#166)
* make Gson retro compatible with older versions of AGP (#177)
* adding nativeBundle plugin (#161)
* adding scope methods to sentry static class (#179)

Packages were released on [`bintray`](https://dl.bintray.com/getsentry/sentry-android/io/sentry/), [`jcenter`](https://jcenter.bintray.com/io/sentry/sentry-android/)

We'd love to get feedback and we'll work in getting the GA `2.0.0` out soon.
Until then, the [stable SDK offered by Sentry is at version 1.7.28](https://github.com/getsentry/sentry-java/releases/tag/v1.7.28)

## 2.0.0-alpha08

Release of Sentry's new SDK for Android.

* DebugId endianness (#162)
* executed beforeBreadcrumb also for scope (#160)
* benefit of manifest merging when minSdk (#159)
* add method to captureMessage with level (#157)
* listing assets file on the wrong dir (#156)

Packages were released on [`bintray`](https://dl.bintray.com/getsentry/sentry-android/io/sentry/), [`jcenter`](https://jcenter.bintray.com/io/sentry/sentry-android/)

We'd love to get feedback and we'll work in getting the GA `2.0.0` out soon.
Until then, the [stable SDK offered by Sentry is at version 1.7.28](https://github.com/getsentry/sentry-java/releases/tag/v1.7.28)

## 2.0.0-alpha07

Third release of Sentry's new SDK for Android.

*  Fixed release for jcenter and bintray

Packages were released on [`bintray`](https://dl.bintray.com/getsentry/sentry-android/io/sentry/), [`jcenter`](https://jcenter.bintray.com/io/sentry/sentry-android/)

We'd love to get feedback and we'll work in getting the GA `2.0.0` out soon.
Until then, the [stable SDK offered by Sentry is at version 1.7.28](https://github.com/getsentry/sentry-java/releases/tag/v1.7.28)

## 2.0.0-alpha06

Second release of Sentry's new SDK for Android.

* Fixed a typo on pom generation.

Packages were released on [`bintray`](https://dl.bintray.com/getsentry/sentry-android/io/sentry/), [`jcenter`](https://jcenter.bintray.com/io/sentry/sentry-android/)

We'd love to get feedback and we'll work in getting the GA `2.0.0` out soon.
Until then, the [stable SDK offered by Sentry is at version 1.7.28](https://github.com/getsentry/sentry-java/releases/tag/v1.7.28)

## 2.0.0-alpha05

First release of Sentry's new SDK for Android.

New features not offered by our current (1.7.x), stable SDK are:

* NDK support
  * Captures crashes caused by native code
  * Access to the [`sentry-native` SDK](https://github.com/getsentry/sentry-native/) API by your native (C/C++/Rust code/..).
* Automatic init (just add your `DSN` to the manifest)
   * Proguard rules are added automatically
   * Permission (Internet) is added automatically
* Uncaught Exceptions might be captured even before the app restarts
* Unified API which include scopes etc.
* More context/device information
* Packaged as `aar`
* Frames from the app automatically marked as `InApp=true` (stack traces in Sentry highlights them by default).
* Complete Sentry Protocol available.
* All threads and their stack traces are captured.
* Sample project in this repo to test many features (segfault, uncaught exception, scope)

Features from the current SDK like `ANR` are also available (by default triggered after 4 seconds).

Packages were released on [`bintray`](https://dl.bintray.com/getsentry/sentry-android/io/sentry/), [`jcenter`](https://jcenter.bintray.com/io/sentry/sentry-android/)

We'd love to get feedback and we'll work in getting the GA `2.0.0` out soon.
Until then, the [stable SDK offered by Sentry is at version 1.7.28](https://github.com/getsentry/sentry-java/releases/tag/v1.7.28)<|MERGE_RESOLUTION|>--- conflicted
+++ resolved
@@ -2,13 +2,11 @@
 
 ## Unreleased
 
-<<<<<<< HEAD
 * Feat: Spring WebClient integration (#1621)
-=======
+
 ## 5.1.0-beta.9
 
 - No documented changes.
->>>>>>> 1c398188
 
 ## 5.1.0-beta.8
 
