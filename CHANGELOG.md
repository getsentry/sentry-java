# Changelog

## Unreleased

<<<<<<< HEAD
### Features

- Support HTTP_METHOD and HTTP_REQUEST_METHOD for Otel Spans ([#3930](https://github.com/getsentry/sentry-java/pull/3930))

## 8.0.0-beta.3
=======
### Behavioral Changes

- The Sentry SDK will now crash on startup if mixed versions have been detected ([#4277](https://github.com/getsentry/sentry-java/pull/4277))
  - On `Sentry.init` / `SentryAndroid.init` the SDK now checks if all Sentry Java / Android SDK dependencies have the same version.
  - While this may seem like a bad idea at first glance, mixing versions of dependencies has a very high chance of causing a crash later. We opted for a controlled crash that's hard to miss.
  - Note: This detection only works for new versions of the SDK, so please take this as a reminder to check your SDK version alignment manually when upgrading the SDK to this version and then you should be good.
  - The SDK will also print log messages if mixed versions have been detected at a later point. ([#4270](https://github.com/getsentry/sentry-java/pull/4270))
    - This takes care of cases missed by the startup check above due to older versions.
>>>>>>> 087248f8

### Features

- Increase http timeouts from 5s to 30s to have a better chance of events being delivered without retry ([#4276](https://github.com/getsentry/sentry-java/pull/4276))
- Add `MANIFEST.MF` to Sentry JARs ([#4272](https://github.com/getsentry/sentry-java/pull/4272))
- Retain baggage sample rate/rand values as doubles ([#4279](https://github.com/getsentry/sentry-java/pull/4279))
- Introduce fatal SDK logger ([#4288](https://github.com/getsentry/sentry-java/pull/4288))
  - We use this to print out messages when there is a problem that prevents the SDK from working correctly.
  - One example for this is when the SDK has been configured with mixed dependency versions where we print out details, which module and version are affected.

### Fixes

- Do not override user-defined `SentryOptions` ([#4262](https://github.com/getsentry/sentry-java/pull/4262))
- Session Replay: Change bitmap config to `ARGB_8888` for screenshots ([#4282](https://github.com/getsentry/sentry-java/pull/4282))
- The `MANIFEST.MF` of `sentry-opentelemetry-agent` now has `Implementation-Version` set to the raw version ([#4291](https://github.com/getsentry/sentry-java/pull/4291))
  - An example value would be `8.6.0`
  - The value of the `Sentry-Version-Name` attribute looks like `sentry-8.5.0-otel-2.10.0`

### Internal

- Added `platform` to SentryEnvelopeItemHeader ([#4287](https://github.com/getsentry/sentry-java/pull/4287))
  - Set `android` platform to ProfileChunk envelope item header

### Dependencies

- Bump Native SDK from v0.8.1 to v0.8.2 ([#4267](https://github.com/getsentry/sentry-java/pull/4267))
  - [changelog](https://github.com/getsentry/sentry-native/blob/master/CHANGELOG.md#082)
  - [diff](https://github.com/getsentry/sentry-native/compare/0.8.1...0.8.2)
- Bump Spring Boot from 2.7.5 to 2.7.18 ([#3496](https://github.com/getsentry/sentry-java/pull/3496))

## 8.5.0

### Features

- Add native stack frame address information and debug image metadata to ANR events ([#4061](https://github.com/getsentry/sentry-java/pull/4061))
    - This enables symbolication for stripped native code in ANRs
- Add Continuous Profiling Support ([#3710](https://github.com/getsentry/sentry-java/pull/3710))

  To enable Continuous Profiling use the `Sentry.startProfiler` and `Sentry.stopProfiler` experimental APIs. Sampling rate can be set through `options.profileSessionSampleRate`, which defaults to null (disabled).   
  Note: Both `options.profilesSampler` and `options.profilesSampleRate` must **not** be set to enable Continuous Profiling.

  ```java
  import io.sentry.ProfileLifecycle;
  import io.sentry.android.core.SentryAndroid;

  SentryAndroid.init(context) { options ->
   
    // Currently under experimental options:
    options.getExperimental().setProfileSessionSampleRate(1.0);
    // In manual mode, you need to start and stop the profiler manually using Sentry.startProfiler and Sentry.stopProfiler
    // In trace mode, the profiler will start and stop automatically whenever a sampled trace starts and finishes
    options.getExperimental().setProfileLifecycle(ProfileLifecycle.MANUAL);
  }
  // Start profiling
  Sentry.startProfiler();
  
  // After all profiling is done, stop the profiler. Profiles can last indefinitely if not stopped.
  Sentry.stopProfiler();
  ```
  ```kotlin
  import io.sentry.ProfileLifecycle
  import io.sentry.android.core.SentryAndroid

  SentryAndroid.init(context) { options ->
   
    // Currently under experimental options:
    options.experimental.profileSessionSampleRate = 1.0
    // In manual mode, you need to start and stop the profiler manually using Sentry.startProfiler and Sentry.stopProfiler
    // In trace mode, the profiler will start and stop automatically whenever a sampled trace starts and finishes
    options.experimental.profileLifecycle = ProfileLifecycle.MANUAL
  }
  // Start profiling
  Sentry.startProfiler()
  
  // After all profiling is done, stop the profiler. Profiles can last indefinitely if not stopped.
  Sentry.stopProfiler()
  ```

  To learn more visit [Sentry's Continuous Profiling](https://docs.sentry.io/product/explore/profiling/transaction-vs-continuous-profiling/#continuous-profiling-mode) documentation page.

### Fixes

- Reduce excessive CPU usage when serializing breadcrumbs to disk for ANRs ([#4181](https://github.com/getsentry/sentry-java/pull/4181))
- Ensure app start type is set, even when ActivityLifecycleIntegration is not running ([#4250](https://github.com/getsentry/sentry-java/pull/4250))
- Use `SpringServletTransactionNameProvider` as fallback for Spring WebMVC ([#4263](https://github.com/getsentry/sentry-java/pull/4263))
  - In certain cases the SDK was not able to provide a transaction name automatically and thus did not finish the transaction for the request.
  - We now first try `SpringMvcTransactionNameProvider` which would provide the route as transaction name.
  - If that does not return anything, we try `SpringServletTransactionNameProvider` next, which returns the URL of the request.

### Behavioral Changes

- The user's `device.name` is not reported anymore via the device context, even if `options.isSendDefaultPii` is enabled ([#4179](https://github.com/getsentry/sentry-java/pull/4179))

### Dependencies

- Bump Gradle from v8.12.1 to v8.13.0 ([#4209](https://github.com/getsentry/sentry-java/pull/4209))
  - [changelog](https://github.com/gradle/gradle/blob/master/CHANGELOG.md#v8130)
  - [diff](https://github.com/gradle/gradle/compare/v8.12.1...v8.13.0)

## 8.4.0

### Fixes

- The SDK now handles `null` on many APIs instead of expecting a non `null` value ([#4245](https://github.com/getsentry/sentry-java/pull/4245))
  - Certain APIs like `setTag`, `setData`, `setExtra`, `setContext` previously caused a `NullPointerException` when invoked with either `null` key or value.
  - The SDK now tries to have a sane fallback when `null` is passed and no longer throws `NullPointerException`
  - If `null` is passed, the SDK will
    - do nothing if a `null` key is passed, returning `null` for non void methods
    - remove any previous value if the new value is set to `null`
- Add support for setting in-app-includes/in-app-excludes via AndroidManifest.xml ([#4240](https://github.com/getsentry/sentry-java/pull/4240))
- Modifications to OkHttp requests are now properly propagated to the affected span / breadcrumbs ([#4238](https://github.com/getsentry/sentry-java/pull/4238))
  - Please ensure the SentryOkHttpInterceptor is added last to your OkHttpClient, as otherwise changes to the `Request`  by subsequent interceptors won't be considered
- Fix "class ch.qos.logback.classic.spi.ThrowableProxyVO cannot be cast to class ch.qos.logback.classic.spi.ThrowableProxy" ([#4206](https://github.com/getsentry/sentry-java/pull/4206))
  - In this case we cannot report the `Throwable` to Sentry as it's not available
  - If you are using OpenTelemetry v1 `OpenTelemetryAppender`, please consider upgrading to v2
- Pass OpenTelemetry span attributes into TracesSampler callback ([#4253](https://github.com/getsentry/sentry-java/pull/4253))
  - `SamplingContext` now has a `getAttribute` method that grants access to OpenTelemetry span attributes via their String key (e.g. `http.request.method`)
- Fix AbstractMethodError when using SentryTraced for Jetpack Compose ([#4255](https://github.com/getsentry/sentry-java/pull/4255))
- Assume `http.client` for span `op` if not a root span ([#4257](https://github.com/getsentry/sentry-java/pull/4257))
- Avoid unnecessary copies when using `CopyOnWriteArrayList` ([#4247](https://github.com/getsentry/sentry-java/pull/4247))
  - This affects in particular `SentryTracer.getLatestActiveSpan` which would have previously copied all child span references. This may have caused `OutOfMemoryError` on certain devices due to high frequency of calling the method.

### Features

- The SDK now automatically propagates the trace-context to the native layer. This allows to connect errors on different layers of the application. ([#4137](https://github.com/getsentry/sentry-java/pull/4137))
- Capture OpenTelemetry span events ([#3564](https://github.com/getsentry/sentry-java/pull/3564))
  - OpenTelemetry spans may have exceptions attached to them (`openTelemetrySpan.recordException`). We can now send those to Sentry as errors.
  - Set `capture-open-telemetry-events=true` in `sentry.properties` to enable it
  - Set `sentry.capture-open-telemetry-events=true` in Springs `application.properties` to enable it
  - Set `sentry.captureOpenTelemetryEvents: true` in Springs `application.yml` to enable it

### Behavioural Changes

- Use `java.net.URI` for parsing URLs in `UrlUtils` ([#4210](https://github.com/getsentry/sentry-java/pull/4210))
  - This could affect grouping for issues with messages containing URLs that fall in known corner cases that were handled incorrectly previously (e.g. email in URL path)

### Internal

- Also use port when checking if a request is made to Sentry DSN ([#4231](https://github.com/getsentry/sentry-java/pull/4231))
  - For our OpenTelemetry integration we check if a span is for a request to Sentry
  - We now also consider the port when performing this check

### Dependencies

- Bump Native SDK from v0.7.20 to v0.8.1 ([#4137](https://github.com/getsentry/sentry-java/pull/4137))
  - [changelog](https://github.com/getsentry/sentry-native/blob/master/CHANGELOG.md#0810)
  - [diff](https://github.com/getsentry/sentry-native/compare/v0.7.20...0.8.1)

## 8.3.0

### Features

- Add HTTP server request headers from OpenTelemetry span attributes to sentry `request` in payload ([#4102](https://github.com/getsentry/sentry-java/pull/4102))
  - You have to explicitly enable each header by adding it to the [OpenTelemetry config](https://opentelemetry.io/docs/zero-code/java/agent/instrumentation/http/#capturing-http-request-and-response-headers)
  - Please only enable headers you actually want to send to Sentry. Some may contain sensitive data like PII, cookies, tokens etc.
  - We are no longer adding request/response headers to `contexts/otel/attributes` of the event.
- The `ignoredErrors` option is now configurable via the manifest property `io.sentry.traces.ignored-errors` ([#4178](https://github.com/getsentry/sentry-java/pull/4178))
- A list of active Spring profiles is attached to payloads sent to Sentry (errors, traces, etc.) and displayed in the UI when using our Spring or Spring Boot integrations ([#4147](https://github.com/getsentry/sentry-java/pull/4147))
  - This consists of an empty list when only the default profile is active
- Added `enableTraceIdGeneration` to the AndroidOptions. This allows Hybrid SDKs to "freeze" and control the trace and connect errors on different layers of the application ([4188](https://github.com/getsentry/sentry-java/pull/4188))
- Move to a single NetworkCallback listener to reduce number of IPC calls on Android ([#4164](https://github.com/getsentry/sentry-java/pull/4164))
- Add GraphQL Apollo Kotlin 4 integration ([#4166](https://github.com/getsentry/sentry-java/pull/4166))
- Add support for async dispatch requests to Spring Boot 2 and 3 ([#3983](https://github.com/getsentry/sentry-java/pull/3983))
  - To enable it, please set `sentry.keep-transactions-open-for-async-responses=true` in `application.properties` or `sentry.keepTransactionsOpenForAsyncResponses: true` in `application.yml`
- Add constructor to JUL `SentryHandler` for disabling external config ([#4208](https://github.com/getsentry/sentry-java/pull/4208))

### Fixes

- Filter strings that cannot be parsed as Regex no longer cause an SDK crash ([#4213](https://github.com/getsentry/sentry-java/pull/4213))
  - This was the case e.g. for `ignoredErrors`, `ignoredTransactions` and `ignoredCheckIns`
  - We now simply don't use such strings for Regex matching and only use them for String comparison
- `SentryOptions.setTracePropagationTargets` is no longer marked internal ([#4170](https://github.com/getsentry/sentry-java/pull/4170))
- Session Replay: Fix crash when a navigation breadcrumb does not have "to" destination ([#4185](https://github.com/getsentry/sentry-java/pull/4185))
- Session Replay: Cap video segment duration to maximum 5 minutes to prevent endless video encoding in background ([#4185](https://github.com/getsentry/sentry-java/pull/4185))
- Check `tracePropagationTargets` in OpenTelemetry propagator ([#4191](https://github.com/getsentry/sentry-java/pull/4191))
  - If a URL can be retrieved from OpenTelemetry span attributes, we check it against `tracePropagationTargets` before attaching `sentry-trace` and `baggage` headers to outgoing requests
  - If no URL can be retrieved we always attach the headers
- Fix `ignoredErrors`, `ignoredTransactions` and `ignoredCheckIns` being unset by external options like `sentry.properties` or ENV vars ([#4207](https://github.com/getsentry/sentry-java/pull/4207))
  - Whenever parsing of external options was enabled (`enableExternalConfiguration`), which is the default for many integrations, the values set on `SentryOptions` passed to `Sentry.init` would be lost
  - Even if the value was not set in any external configuration it would still be set to an empty list

### Behavioural Changes

- The class `io.sentry.spring.jakarta.webflux.ReactorUtils` is now deprecated, please use `io.sentry.reactor.SentryReactorUtils` in the new `sentry-reactor` module instead ([#4155](https://github.com/getsentry/sentry-java/pull/4155))
  - The new module will be exposed as an `api` dependency when using `sentry-spring-boot-jakarta` (Spring Boot 3) or `sentry-spring-jakarta` (Spring 6). 
    Therefore, if you're using one of those modules, changing your imports will suffice.

## 8.2.0

### Breaking Changes

- The Kotlin Language version is now set to 1.6 ([#3936](https://github.com/getsentry/sentry-java/pull/3936))

### Features

- Create onCreate and onStart spans for all Activities ([#4025](https://github.com/getsentry/sentry-java/pull/4025))
- Add split apks info to the `App` context ([#3193](https://github.com/getsentry/sentry-java/pull/3193))
- Expose new `withSentryObservableEffect` method overload that accepts `SentryNavigationListener` as a parameter ([#4143](https://github.com/getsentry/sentry-java/pull/4143))
  - This allows sharing the same `SentryNavigationListener` instance across fragments and composables to preserve the trace 
- (Internal) Add API to filter native debug images based on stacktrace addresses ([#4089](https://github.com/getsentry/sentry-java/pull/4089))
- Propagate sampling random value ([#4153](https://github.com/getsentry/sentry-java/pull/4153))
  - The random value used for sampling traces is now sent to Sentry and attached to the `baggage` header on outgoing requests
- Update `sampleRate` that is sent to Sentry and attached to the `baggage` header on outgoing requests ([#4158](https://github.com/getsentry/sentry-java/pull/4158))
  - If the SDK uses its `sampleRate` or `tracesSampler` callback, it now updates the `sampleRate` in Dynamic Sampling Context.

### Fixes

- Log a warning when envelope or items are dropped due to rate limiting ([#4148](https://github.com/getsentry/sentry-java/pull/4148))
- Do not log if `OtelContextScopesStorage` cannot be found ([#4127](https://github.com/getsentry/sentry-java/pull/4127))
  - Previously `java.lang.ClassNotFoundException: io.sentry.opentelemetry.OtelContextScopesStorage` was shown in the log if the class could not be found.
  - This is just a lookup the SDK performs to configure itself. The SDK also works without OpenTelemetry.
- Session Replay: Fix various crashes and issues ([#4135](https://github.com/getsentry/sentry-java/pull/4135))
  - Fix `FileNotFoundException` when trying to read/write `.ongoing_segment` file
  - Fix `IllegalStateException` when registering `onDrawListener`
  - Fix SIGABRT native crashes on Motorola devices when encoding a video
- Mention javadoc and sources for published artifacts in Gradle `.module` metadata ([#3936](https://github.com/getsentry/sentry-java/pull/3936))
- (Jetpack Compose) Modifier.sentryTag now uses Modifier.Node ([#4029](https://github.com/getsentry/sentry-java/pull/4029))
  - This allows Composables that use this modifier to be skippable

### Dependencies

- Bump Native SDK from v0.7.19 to v0.7.20 ([#4128](https://github.com/getsentry/sentry-java/pull/4128))
  - [changelog](https://github.com/getsentry/sentry-native/blob/master/CHANGELOG.md#0720)
  - [diff](https://github.com/getsentry/sentry-native/compare/v0.7.19...0.7.20)
- Bump Gradle from v8.9.0 to v8.12.1 ([#4106](https://github.com/getsentry/sentry-java/pull/4106))
  - [changelog](https://github.com/gradle/gradle/blob/master/CHANGELOG.md#v8121)
  - [diff](https://github.com/gradle/gradle/compare/v8.9.0...v8.12.1)

## 8.1.0

### Features

- Add `options.ignoredErrors` to filter out errors that match a certain String or Regex ([#4083](https://github.com/getsentry/sentry-java/pull/4083))
  - The matching is attempted on `event.message`, `event.formatted`, and `{event.throwable.class.name}: {event.throwable.message}`
  - Can be set in `sentry.properties`, e.g. `ignored-errors=Some error,Another .*`
  - Can be set in environment variables, e.g. `SENTRY_IGNORED_ERRORS=Some error,Another .*`
  - For Spring Boot, it can be set in `application.properties`, e.g. `sentry.ignored-errors=Some error,Another .*`
- Log OpenTelemetry related Sentry config ([#4122](https://github.com/getsentry/sentry-java/pull/4122))

### Fixes

- Avoid logging an error when a float is passed in the manifest ([#4031](https://github.com/getsentry/sentry-java/pull/4031))
- Add `request` details to transactions created through OpenTelemetry ([#4098](https://github.com/getsentry/sentry-java/pull/4098))
  - We now add HTTP request method and URL where Sentry expects it to display it in Sentry UI
- Remove `java.lang.ClassNotFoundException` debug logs when searching for OpenTelemetry marker classes ([#4091](https://github.com/getsentry/sentry-java/pull/4091))
  - There was up to three of these, one for `io.sentry.opentelemetry.agent.AgentMarker`, `io.sentry.opentelemetry.agent.AgentlessMarker` and `io.sentry.opentelemetry.agent.AgentlessSpringMarker`.
  - These were not indicators of something being wrong but rather the SDK looking at what is available at runtime to configure itself accordingly.
- Do not instrument File I/O operations if tracing is disabled ([#4051](https://github.com/getsentry/sentry-java/pull/4051))
- Do not instrument User Interaction multiple times ([#4051](https://github.com/getsentry/sentry-java/pull/4051))
- Speed up view traversal to find touched target in `UserInteractionIntegration` ([#4051](https://github.com/getsentry/sentry-java/pull/4051))
- Reduce IPC/Binder calls performed by the SDK ([#4058](https://github.com/getsentry/sentry-java/pull/4058))

### Behavioural Changes

- Reduce the number of broadcasts the SDK is subscribed for ([#4052](https://github.com/getsentry/sentry-java/pull/4052))
  - Drop `TempSensorBreadcrumbsIntegration`
  - Drop `PhoneStateBreadcrumbsIntegration`
  - Reduce number of broadcasts in `SystemEventsBreadcrumbsIntegration`

Current list of the broadcast events can be found [here](https://github.com/getsentry/sentry-java/blob/9b8dc0a844d10b55ddeddf55d278c0ab0f86421c/sentry-android-core/src/main/java/io/sentry/android/core/SystemEventsBreadcrumbsIntegration.java#L131-L153). If you'd like to subscribe for more events, consider overriding the `SystemEventsBreadcrumbsIntegration` as follows:

```kotlin
SentryAndroid.init(context) { options ->
    options.integrations.removeAll { it is SystemEventsBreadcrumbsIntegration }
    options.integrations.add(SystemEventsBreadcrumbsIntegration(context, SystemEventsBreadcrumbsIntegration.getDefaultActions() + listOf(/* your custom actions */)))
}
```

If you would like to keep some of the default broadcast events as breadcrumbs, consider opening a [GitHub issue](https://github.com/getsentry/sentry-java/issues/new).
- Set mechanism `type` to `suppressed` for suppressed exceptions ([#4125](https://github.com/getsentry/sentry-java/pull/4125))
  - This helps to distinguish an exceptions cause from any suppressed exceptions in the Sentry UI

### Dependencies

- Bump Spring Boot to `3.4.2` ([#4081](https://github.com/getsentry/sentry-java/pull/4081))
- Bump Native SDK from v0.7.14 to v0.7.19 ([#4076](https://github.com/getsentry/sentry-java/pull/4076))
  - [changelog](https://github.com/getsentry/sentry-native/blob/master/CHANGELOG.md#0719)
  - [diff](https://github.com/getsentry/sentry-native/compare/v0.7.14...0.7.19)

## 8.0.0

### Summary

Version 8 of the Sentry Android/Java SDK brings a variety of features and fixes. The most notable changes are:

- `Hub` has been replaced by `Scopes`
- New `Scope` types have been introduced, see "Behavioural Changes" for more details.
- Lifecycle tokens have been introduced to manage `Scope` lifecycle, see "Behavioural Changes" for more details.
- Bumping `minSdk` level to 21 (Android 5.0)
- Our `sentry-opentelemetry-agent` has been improved and now works in combination with the rest of Sentry. You may now combine OpenTelemetry and Sentry for instrumenting your application.
    - You may now use both OpenTelemetry SDK and Sentry SDK to capture transactions and spans. They can also be mixed and end up on the same transaction.
    - OpenTelemetry extends the Sentry SDK by adding spans for numerous integrations, like Ktor, Vert.x and MongoDB. Please check [the OpenTelemetry GitHub repository](https://github.com/open-telemetry/opentelemetry-java-instrumentation/tree/main/instrumentation) for a full list.
    - OpenTelemetry allows propagating trace information from and to additional libraries, that Sentry did not support before, for example gRPC.
    - OpenTelemetry also has broader support for propagating the Sentry `Scopes` through reactive libraries like RxJava.
- The SDK is now compatible with Spring Boot 3.4
- We now support GraphQL v22 (`sentry-graphql-22`)
- Metrics have been removed

Please take a look at [our migration guide in docs](https://docs.sentry.io/platforms/java/migration/7.x-to-8.0).

### Sentry Self-hosted Compatibility

This SDK version is compatible with a self-hosted version of Sentry `22.12.0` or higher. If you are using an older version of [self-hosted Sentry](https://develop.sentry.dev/self-hosted/) (aka onpremise), you will need to [upgrade](https://develop.sentry.dev/self-hosted/releases/). If you're using `sentry.io` no action is required.

### Breaking Changes

- The Android minSdk level for all Android modules is now 21 ([#3852](https://github.com/getsentry/sentry-java/pull/3852))
- The minSdk level for sentry-android-ndk changed from 19 to 21 ([#3851](https://github.com/getsentry/sentry-java/pull/3851))
- Throw IllegalArgumentException when calling Sentry.init on Android ([#3596](https://github.com/getsentry/sentry-java/pull/3596))
- Metrics have been removed from the SDK ([#3774](https://github.com/getsentry/sentry-java/pull/3774))
    - Metrics will return but we don't know in what exact form yet
- `enableTracing` option (a.k.a `enable-tracing`) has been removed from the SDK ([#3776](https://github.com/getsentry/sentry-java/pull/3776))
    - Please set `tracesSampleRate` to a value >= 0.0 for enabling performance instead. The default value is `null` which means performance is disabled.
- Replace `synchronized` methods and blocks with `ReentrantLock` (`AutoClosableReentrantLock`) ([#3715](https://github.com/getsentry/sentry-java/pull/3715))
    - If you are subclassing any Sentry classes, please check if the parent class used `synchronized` before. Please make sure to use the same lock object as the parent class in that case.
- `traceOrigins` option (`io.sentry.traces.tracing-origins` in manifest) has been removed, please use `tracePropagationTargets` (`io.sentry.traces.trace-propagation-targets` in manifest`) instead ([#3780](https://github.com/getsentry/sentry-java/pull/3780))
- `profilingEnabled` option (`io.sentry.traces.profiling.enable` in manifest) has been removed, please use `profilesSampleRate` (`io.sentry.traces.profiling.sample-rate` instead) instead ([#3780](https://github.com/getsentry/sentry-java/pull/3780))
- `shutdownTimeout` option has been removed, please use `shutdownTimeoutMillis` instead ([#3780](https://github.com/getsentry/sentry-java/pull/3780))
- `profilingTracesIntervalMillis` option for Android has been removed ([#3780](https://github.com/getsentry/sentry-java/pull/3780))
- `io.sentry.session-tracking.enable` manifest option has been removed ([#3780](https://github.com/getsentry/sentry-java/pull/3780))
- `Sentry.traceHeaders()` method has been removed, please use `Sentry.getTraceparent()` instead ([#3718](https://github.com/getsentry/sentry-java/pull/3718))
- `Sentry.reportFullDisplayed()` method has been removed, please use `Sentry.reportFullyDisplayed()` instead ([#3717](https://github.com/getsentry/sentry-java/pull/3717))
- `User.other` has been removed, please use `data` instead ([#3780](https://github.com/getsentry/sentry-java/pull/3780))
- `SdkVersion.getIntegrations()` has been removed, please use `getIntegrationSet` instead ([#3780](https://github.com/getsentry/sentry-java/pull/3780))
- `SdkVersion.getPackages()` has been removed, please use `getPackageSet()` instead ([#3780](https://github.com/getsentry/sentry-java/pull/3780))
- `Device.language` has been removed, please use `locale` instead ([#3780](https://github.com/getsentry/sentry-java/pull/3780))
- `TraceContext.user` and `TraceContextUser` class have been removed, please use `userId` on `TraceContext` instead ([#3780](https://github.com/getsentry/sentry-java/pull/3780))
- `TransactionContext.fromSentryTrace()` has been removed, please use `Sentry.continueTrace()` instead ([#3780](https://github.com/getsentry/sentry-java/pull/3780))
- `SentryDataFetcherExceptionHandler` has been removed, please use `SentryGenericDataFetcherExceptionHandler` in combination with `SentryInstrumentation` instead ([#3780](https://github.com/getsentry/sentry-java/pull/3780))
- `sentry-android-okhttp` has been removed in favor of `sentry-okhttp`, removing android dependency from the module ([#3510](https://github.com/getsentry/sentry-java/pull/3510))
- `Contexts` no longer extends `ConcurrentHashMap`, instead we offer a selected set of methods.
- User segment has been removed ([#3512](https://github.com/getsentry/sentry-java/pull/3512))
- One of the `AndroidTransactionProfiler` constructors has been removed, please use a different one ([#3780](https://github.com/getsentry/sentry-java/pull/3780))
- Use String instead of UUID for SessionId ([#3834](https://github.com/getsentry/sentry-java/pull/3834))
    - The `Session` constructor now takes a `String` instead of a `UUID` for the `sessionId` parameter.
    - `Session.getSessionId()` now returns a `String` instead of a `UUID`.
- All status codes below 400 are now mapped to `SpanStatus.OK` ([#3869](https://github.com/getsentry/sentry-java/pull/3869))
- Change OkHttp sub-spans to span attributes ([#3556](https://github.com/getsentry/sentry-java/pull/3556))
    - This will reduce the number of spans created by the SDK
- `instrumenter` option should no longer be needed as our new OpenTelemetry integration now works in combination with the rest of Sentry

### Behavioural Changes

- We're introducing some new `Scope` types in the SDK, allowing for better control over what data is attached where. Previously there was a stack of scopes that was pushed and popped. Instead we now fork scopes for a given lifecycle and then restore the previous scopes. Since `Hub` is gone, it is also never cloned anymore. Separation of data now happens through the different scope types while making it easier to manipulate exactly what you need without having to attach data at the right time to have it apply where wanted.
    - Global scope is attached to all events created by the SDK. It can also be modified before `Sentry.init` has been called. It can be manipulated using `Sentry.configureScope(ScopeType.GLOBAL, (scope) -> { ... })`.
    - Isolation scope can be used e.g. to attach data to all events that come up while handling an incoming request. It can also be used for other isolation purposes. It can be manipulated using `Sentry.configureScope(ScopeType.ISOLATION, (scope) -> { ... })`. The SDK automatically forks isolation scope in certain cases like incoming requests, CRON jobs, Spring `@Async` and more.
    - Current scope is forked often and data added to it is only added to events that are created while this scope is active. Data is also passed on to newly forked child scopes but not to parents. It can be manipulated using `Sentry.configureScope(ScopeType.CURRENT, (scope) -> { ... })`.
- `Sentry.popScope` has been deprecated, please call `.close()` on the token returned by `Sentry.pushScope` instead or use it in a way described in more detail in [our migration guide](https://docs.sentry.io/platforms/java/migration/7.x-to-8.0).
- We have chosen a default scope that is used for `Sentry.configureScope()` as well as API like `Sentry.setTag()`
    - For Android the type defaults to `CURRENT` scope
    - For Backend and other JVM applicatons it defaults to `ISOLATION` scope
- Event processors on `Scope` can now be ordered by overriding the `getOrder` method on implementations of `EventProcessor`. NOTE: This order only applies to event processors on `Scope` but not `SentryOptions` at the moment. Feel free to request this if you need it.
- `Hub` is deprecated in favor of `Scopes`, alongside some `Hub` relevant APIs. More details can be found in [our migration guide](https://docs.sentry.io/platforms/java/migration/7.x-to-8.0).
- Send file name and path only if `isSendDefaultPii` is `true` ([#3919](https://github.com/getsentry/sentry-java/pull/3919))
- (Android) Enable Performance V2 by default ([#3824](https://github.com/getsentry/sentry-java/pull/3824))
    - With this change cold app start spans will include spans for ContentProviders, Application and Activity load.
- (Android) Replace thread id with kernel thread id in span data ([#3706](https://github.com/getsentry/sentry-java/pull/3706))
- (Android) The JNI layer for sentry-native has now been moved from sentry-java to sentry-native ([#3189](https://github.com/getsentry/sentry-java/pull/3189))
    - This now includes prefab support for sentry-native, allowing you to link and access the sentry-native API within your native app code
    - Checkout the `sentry-samples/sentry-samples-android` example on how to configure CMake and consume `sentry.h`
- The user ip-address is now only set to `"{{auto}}"` if `sendDefaultPii` is enabled ([#4072](https://github.com/getsentry/sentry-java/pull/4072))
  - This change gives you control over IP address collection directly on the client

### Features

- The SDK is now compatible with Spring Boot 3.4 ([#3939](https://github.com/getsentry/sentry-java/pull/3939))
- Our `sentry-opentelemetry-agent` has been completely reworked and now plays nicely with the rest of the Java SDK
    - You may also want to give this new agent a try even if you haven't used OpenTelemetry (with Sentry) before. It offers support for [many more libraries and frameworks](https://github.com/open-telemetry/opentelemetry-java-instrumentation/blob/main/docs/supported-libraries.md), improving on our trace propagation, `Scopes` (used to be `Hub`) propagation as well as performance instrumentation (i.e. more spans).
    - If you are using a framework we did not support before and currently resort to manual instrumentation, please give the agent a try. See [here for a list of supported libraries, frameworks and application servers](https://github.com/open-telemetry/opentelemetry-java-instrumentation/blob/main/docs/supported-libraries.md).
    - Please see [Java SDK docs](https://docs.sentry.io/platforms/java/tracing/instrumentation/opentelemetry/) for more details on how to set up the agent. Please make sure to select the correct SDK from the dropdown on the left side of the docs.
    - What's new about the Agent
        - When the OpenTelemetry Agent is used, Sentry API creates OpenTelemetry spans under the hood, handing back a wrapper object which bridges the gap between traditional Sentry API and OpenTelemetry. We might be replacing some of the Sentry performance API in the future.
            - This is achieved by configuring the SDK to use `OtelSpanFactory` instead of `DefaultSpanFactory` which is done automatically by the auto init of the Java Agent.
        - OpenTelemetry spans are now only turned into Sentry spans when they are finished so they can be sent to the Sentry server.
        - Now registers an OpenTelemetry `Sampler` which uses Sentry sampling configuration
        - Other Performance integrations automatically stop creating spans to avoid duplicate spans
        - The Sentry SDK now makes use of OpenTelemetry `Context` for storing Sentry `Scopes` (which is similar to what used to be called `Hub`) and thus relies on OpenTelemetry for `Context` propagation.
        - Classes used for the previous version of our OpenTelemetry support have been deprecated but can still be used manually. We're not planning to keep the old agent around in favor of less complexity in the SDK.
- Add `sentry-opentelemetry-agentless-spring` module ([#4000](https://github.com/getsentry/sentry-java/pull/4000))
    - This module can be added as a dependency when using Sentry with OpenTelemetry and Spring Boot but don't want to use our Agent. It takes care of configuring OpenTelemetry for use with Sentry.
    - You may want to set `OTEL_LOGS_EXPORTER=none;OTEL_METRICS_EXPORTER=none;OTEL_TRACES_EXPORTER=none` env vars to not have the log flooded with error messages regarding OpenTelemetry features we don't use.
- Add `sentry-opentelemetry-agentless` module ([#3961](https://github.com/getsentry/sentry-java/pull/3961))
    - This module can be added as a dependency when using Sentry with OpenTelemetry but don't want to use our Agent. It takes care of configuring OpenTelemetry for use with Sentry.
    - To enable the auto configuration of it, please set `-Dotel.java.global-autoconfigure.enabled=true` on the `java` command, when starting your application.
    - You may also want to set `OTEL_LOGS_EXPORTER=none;OTEL_METRICS_EXPORTER=none;OTEL_TRACES_EXPORTER=none` env vars to not have the log flooded with error messages regarding OpenTelemetry features we don't use.
- `OpenTelemetryUtil.applyOpenTelemetryOptions` now takes an enum instead of a boolean for its mode
- Add `openTelemetryMode` option ([#3994](https://github.com/getsentry/sentry-java/pull/3994))
    - It defaults to `AUTO` meaning the SDK will figure out how to best configure itself for use with OpenTelemetry
    - Use of OpenTelemetry can also be disabled completely by setting it to `OFF` ([#3995](https://github.com/getsentry/sentry-java/pull/3995))
        - In this case even if OpenTelemetry is present, the Sentry SDK will not use it
    - Use `AGENT` when using `sentry-opentelemetry-agent`
    - Use `AGENTLESS` when using `sentry-opentelemetry-agentless`
    - Use `AGENTLESS_SPRING` when using `sentry-opentelemetry-agentless-spring`
- Add `ignoredTransactions` option to filter out transactions by name ([#3871](https://github.com/getsentry/sentry-java/pull/3871))
    - can be used via ENV vars, e.g. `SENTRY_IGNORED_TRANSACTIONS=POST /person/,GET /pers.*`
    - can also be set in options directly, e.g. `options.setIgnoredTransactions(...)`
    - can also be set in `sentry.properties`, e.g. `ignored-transactions=POST /person/,GET /pers.*`
    - can also be set in Spring config `application.properties`, e.g. `sentry.ignored-transactions=POST /person/,GET /pers.*`
- Add `scopeBindingMode` to `SpanOptions` ([#4004](https://github.com/getsentry/sentry-java/pull/4004))
    - This setting only affects the SDK when used with OpenTelemetry.
    - Defaults to `AUTO` meaning the SDK will decide whether the span should be bound to the current scope. It will not bind transactions to scope using `AUTO`, it will only bind spans where the parent span is on the current scope.
    - `ON` sets the new span on the current scope.
    - `OFF` does not set the new span on the scope.
- Add `ignoredSpanOrigins` option for ignoring spans coming from certain integrations
    - We pre-configure this to ignore Performance instrumentation for Spring and other integrations when using our OpenTelemetry Agent to avoid duplicate spans
- Support `graphql-java` v22 via a new module `sentry-graphql-22` ([#3740](https://github.com/getsentry/sentry-java/pull/3740))
    - If you are using `graphql-java` v21 or earlier, you can use the `sentry-graphql` module
    - For `graphql-java` v22 and newer please use the `sentry-graphql-22` module
- We now provide a `SentryInstrumenter` bean directly for Spring (Boot) if there is none yet instead of using `GraphQlSourceBuilderCustomizer` to add the instrumentation ([#3744](https://github.com/getsentry/sentry-java/pull/3744))
    - It is now also possible to provide a bean of type `SentryGraphqlInstrumentation.BeforeSpanCallback` which is then used by `SentryInstrumenter`
- Add data fetching environment hint to breadcrumb for GraphQL (#3413) ([#3431](https://github.com/getsentry/sentry-java/pull/3431))
- Report exceptions returned by Throwable.getSuppressed() to Sentry as exception groups ([#3396] https://github.com/getsentry/sentry-java/pull/3396)
  - Any suppressed exceptions are added to the issue details page in Sentry, the same way any cause is.
  - We are planning to improve how we visualize suppressed exceptions. See https://github.com/getsentry/sentry-java/issues/4059
- Enable `ThreadLocalAccessor` for Spring Boot 3 WebFlux by default ([#4023](https://github.com/getsentry/sentry-java/pull/4023))
- Allow passing `environment` to `CheckinUtils.withCheckIn` ([3889](https://github.com/getsentry/sentry-java/pull/3889))
- Add `globalHubMode` to options ([#3805](https://github.com/getsentry/sentry-java/pull/3805))
    - `globalHubMode` used to only be a param on `Sentry.init`. To make it easier to be used in e.g. Desktop environments, we now additionally added it as an option on SentryOptions that can also be set via `sentry.properties`.
    - If both the param on `Sentry.init` and the option are set, the option will win. By default the option is set to `null` meaning whatever is passed to `Sentry.init` takes effect.
- Lazy uuid generation for SentryId and SpanId ([#3770](https://github.com/getsentry/sentry-java/pull/3770))
- Faster generation of Sentry and Span IDs ([#3818](https://github.com/getsentry/sentry-java/pull/3818))
    - Uses faster implementation to convert UUID to SentryID String
    - Uses faster Random implementation to generate UUIDs
- Android 15: Add support for 16KB page sizes ([#3851](https://github.com/getsentry/sentry-java/pull/3851))
    - See https://developer.android.com/guide/practices/page-sizes for more details
- Add init priority settings ([#3674](https://github.com/getsentry/sentry-java/pull/3674))
    - You may now set `forceInit=true` (`force-init` for `.properties` files) to ensure a call to Sentry.init / SentryAndroid.init takes effect
- Add force init option to Android Manifest ([#3675](https://github.com/getsentry/sentry-java/pull/3675))
    - Use `<meta-data android:name="io.sentry.force-init" android:value="true" />` to ensure Sentry Android auto init is not easily overwritten
- Attach request body for `application/x-www-form-urlencoded` requests in Spring ([#3731](https://github.com/getsentry/sentry-java/pull/3731))
    - Previously request body was only attached for `application/json` requests
- Set breadcrumb level based on http status ([#3771](https://github.com/getsentry/sentry-java/pull/3771))
- Emit transaction.data inside contexts.trace.data ([#3735](https://github.com/getsentry/sentry-java/pull/3735))
    - Also does not emit `transaction.data` in `extras` anymore
- Add a sample for showcasing Sentry with OpenTelemetry for Spring Boot 3 with our Java agent (`sentry-samples-spring-boot-jakarta-opentelemetry`) ([#3856](https://github.com/getsentry/sentry-java/pull/3828))
- Add a sample for showcasing Sentry with OpenTelemetry for Spring Boot 3 without our Java agent (`sentry-samples-spring-boot-jakarta-opentelemetry-noagent`) ([#3856](https://github.com/getsentry/sentry-java/pull/3856))
- Add a sample for showcasing Sentry with OpenTelemetry (`sentry-samples-console-opentelemetry-noagent`) ([#3856](https://github.com/getsentry/sentry-java/pull/3862))

### Fixes

- Fix incoming defer sampling decision `sentry-trace` header ([#3942](https://github.com/getsentry/sentry-java/pull/3942))
    - A `sentry-trace` header that only contains trace ID and span ID but no sampled flag (`-1`, `-0` suffix) means the receiving system can make its own sampling decision
    - When generating `sentry-trace` header from `PropagationContext` we now copy the `sampled` flag.
    - In `TransactionContext.fromPropagationContext` when there is no parent sampling decision, keep the decision `null` so a new sampling decision is made instead of defaulting to `false`
- Fix order of calling `close` on previous Sentry instance when re-initializing ([#3750](https://github.com/getsentry/sentry-java/pull/3750))
    - Previously some parts of Sentry were immediately closed after re-init that should have stayed open and some parts of the previous init were never closed
- All status codes below 400 are now mapped to `SpanStatus.OK` ([#3869](https://github.com/getsentry/sentry-java/pull/3869))
- Improve ignored check performance ([#3992](https://github.com/getsentry/sentry-java/pull/3992))
    - Checking if a span origin, a transaction or a checkIn should be ignored is now faster
- Cache requests for Spring using Springs `ContentCachingRequestWrapper` instead of our own Wrapper to also cache parameters ([#3641](https://github.com/getsentry/sentry-java/pull/3641))
    - Previously only the body was cached which could lead to problems in the FilterChain as Request parameters were not available
- Close backpressure monitor on SDK shutdown ([#3998](https://github.com/getsentry/sentry-java/pull/3998))
    - Due to the backpressure monitor rescheduling a task to run every 10s, it very likely caused shutdown to wait the full `shutdownTimeoutMillis` (defaulting to 2s) instead of being able to terminate immediately
- Let OpenTelemetry auto instrumentation handle extracting and injecting tracing information if present ([#3953](https://github.com/getsentry/sentry-java/pull/3953))
    - Our integrations no longer call `.continueTrace` and also do not inject tracing headers if the integration has been added to `ignoredSpanOrigins`
- Fix testTag not working for Jetpack Compose user interaction tracking ([#3878](https://github.com/getsentry/sentry-java/pull/3878))
- Mark `DiskFlushNotification` hint flushed when rate limited ([#3892](https://github.com/getsentry/sentry-java/pull/3892))
    - Our `UncaughtExceptionHandlerIntegration` waited for the full flush timeout duration (default 15s) when rate limited.
- Do not replace `op` with auto generated content for OpenTelemetry spans with span kind `INTERNAL` ([#3906](https://github.com/getsentry/sentry-java/pull/3906))
- Add `enable-spotlight` and `spotlight-connection-url` to external options and check if spotlight is enabled when deciding whether to inspect an OpenTelemetry span for connecting to splotlight ([#3709](https://github.com/getsentry/sentry-java/pull/3709))
- Trace context on `Contexts.setTrace` has been marked `@NotNull` ([#3721](https://github.com/getsentry/sentry-java/pull/3721))
    - Setting it to `null` would cause an exception.
    - Transactions are dropped if trace context is missing
- Remove internal annotation on `SpanOptions` ([#3722](https://github.com/getsentry/sentry-java/pull/3722))
- `SentryLogbackInitializer` is now public ([#3723](https://github.com/getsentry/sentry-java/pull/3723))
- Parse and use `send-default-pii` and `max-request-body-size` from `sentry.properties` ([#3534](https://github.com/getsentry/sentry-java/pull/3534))
- `TracesSampler` is now only created once in `SentryOptions` instead of creating a new one for every `Hub` (which is now `Scopes`). This means we're now creating fewer `SecureRandom` instances.

### Internal

- Make `SentryClient` constructor public ([#4045](https://github.com/getsentry/sentry-java/pull/4045))
- Warm starts cleanup ([#3954](https://github.com/getsentry/sentry-java/pull/3954))

### Changes in pre-releases

These changes have been made during development of `8.0.0`. You may skip this section. We just put it here for sake of completeness.

- Extract OpenTelemetry `URL_PATH` span attribute into description ([#3933](https://github.com/getsentry/sentry-java/pull/3933))
- Replace OpenTelemetry `ContextStorage` wrapper with `ContextStorageProvider` ([#3938](https://github.com/getsentry/sentry-java/pull/3938))
    - The wrapper had to be put in place before any call to `Context` whereas `ContextStorageProvider` is automatically invoked at the correct time.
- Send `otel.kind` to Sentry ([#3907](https://github.com/getsentry/sentry-java/pull/3907))
- Spring Boot now automatically detects if OpenTelemetry is available and makes use of it ([#3846](https://github.com/getsentry/sentry-java/pull/3846))
    - This is only enabled if there is no OpenTelemetry agent available
    - We prefer to use the OpenTelemetry agent as it offers more auto instrumentation
    - In some cases the OpenTelemetry agent cannot be used, please see https://opentelemetry.io/docs/zero-code/java/spring-boot-starter/ for more details on when to prefer the Agent and when the Spring Boot starter makes more sense.
    - In this mode the SDK makes use of the `OpenTelemetry` bean that is created by `opentelemetry-spring-boot-starter` instead of `GlobalOpenTelemetry`
- Spring Boot now automatically detects our OpenTelemetry agent if its auto init is disabled ([#3848](https://github.com/getsentry/sentry-java/pull/3848))
    - This means Spring Boot config mechanisms can now be combined with our OpenTelemetry agent
    - The `sentry-opentelemetry-extra` module has been removed again, most classes have been moved to `sentry-opentelemetry-bootstrap` which is loaded into the bootstrap classloader (i.e. `null`) when our Java agent is used. The rest has been moved into `sentry-opentelemetry-agentcustomization` and is loaded into the agent classloader when our Java agent is used.
    - The `sentry-opentelemetry-bootstrap` and `sentry-opentelemetry-agentcustomization` modules can be used without the agent as well, in which case all classes are loaded into the application classloader. Check out our `sentry-samples-spring-boot-jakarta-opentelemetry-noagent` sample.
    - In this mode the SDK makes use of `GlobalOpenTelemetry`
- Automatically set span factory based on presence of OpenTelemetry ([#3858](https://github.com/getsentry/sentry-java/pull/3858))
    - `SentrySpanFactoryHolder` has been removed as it is no longer required.

- Replace deprecated `SimpleInstrumentation` with `SimplePerformantInstrumentation` for graphql 22 ([#3974](https://github.com/getsentry/sentry-java/pull/3974))
- We now hold a strong reference to the underlying OpenTelemetry span when it is created through Sentry API ([#3997](https://github.com/getsentry/sentry-java/pull/3997))
    - This keeps it from being garbage collected too early
- Defer sampling decision by setting `sampled` to `null` in `PropagationContext` when using OpenTelemetry in case of an incoming defer sampling `sentry-trace` header. ([#3945](https://github.com/getsentry/sentry-java/pull/3945))
- Build `PropagationContext` from `SamplingDecision` made by `SentrySampler` instead of parsing headers and potentially ignoring a sampling decision in case a `sentry-trace` header comes in with deferred sampling decision. ([#3947](https://github.com/getsentry/sentry-java/pull/3947))
- The Sentry OpenTelemetry Java agent now makes sure Sentry `Scopes` storage is initialized even if the agents auto init is disabled ([#3848](https://github.com/getsentry/sentry-java/pull/3848))
    - This is required for all integrations to work together with our OpenTelemetry Java agent if its auto init has been disabled and the SDKs init should be used instead.
- Fix `startChild` for span that is not in current OpenTelemetry `Context` ([#3862](https://github.com/getsentry/sentry-java/pull/3862))
    - Starting a child span from a transaction that wasn't in the current `Context` lead to multiple transactions being created (one for the transaction and another per span created).
- Add `auto.graphql.graphql22` to ignored span origins when using OpenTelemetry ([#3828](https://github.com/getsentry/sentry-java/pull/3828))
- Use OpenTelemetry span name as fallback for transaction name ([#3557](https://github.com/getsentry/sentry-java/pull/3557))
    - In certain cases we were sending transactions as "<unlabeled transaction>" when using OpenTelemetry
- Add OpenTelemetry span data to Sentry span ([#3593](https://github.com/getsentry/sentry-java/pull/3593))
- No longer selectively copy OpenTelemetry attributes to Sentry spans / transactions `data` ([#3663](https://github.com/getsentry/sentry-java/pull/3663))
- Remove `PROCESS_COMMAND_ARGS` (`process.command_args`) OpenTelemetry span attribute as it can be very large ([#3664](https://github.com/getsentry/sentry-java/pull/3664))
- Use RECORD_ONLY sampling decision if performance is disabled ([#3659](https://github.com/getsentry/sentry-java/pull/3659))
    - Also fix check whether Performance is enabled when making a sampling decision in the OpenTelemetry sampler
- Sentry OpenTelemetry Java Agent now sets Instrumenter to SENTRY (used to be OTEL) ([#3697](https://github.com/getsentry/sentry-java/pull/3697))
- Set span origin in `ActivityLifecycleIntegration` on span options instead of after creating the span / transaction ([#3702](https://github.com/getsentry/sentry-java/pull/3702))
    - This allows spans to be filtered by span origin on creation
- Honor ignored span origins in `SentryTracer.startChild` ([#3704](https://github.com/getsentry/sentry-java/pull/3704))
- Use span id of remote parent ([#3548](https://github.com/getsentry/sentry-java/pull/3548))
    - Traces were broken because on an incoming request, OtelSentrySpanProcessor did not set the parentSpanId on the span correctly. Traces were not referencing the actual parent span but some other (random) span ID which the server doesn't know.
- Attach active span to scope when using OpenTelemetry ([#3549](https://github.com/getsentry/sentry-java/pull/3549))
    - Errors weren't linked to traces correctly due to parts of the SDK not knowing the current span
- Record dropped spans in client report when sampling out OpenTelemetry spans ([#3552](https://github.com/getsentry/sentry-java/pull/3552))
- Retrieve the correct current span from `Scope`/`Scopes` when using OpenTelemetry ([#3554](https://github.com/getsentry/sentry-java/pull/3554))
- Support spans that are split into multiple batches ([#3539](https://github.com/getsentry/sentry-java/pull/3539))
    - When spans belonging to a single transaction were split into multiple batches for SpanExporter, we did not add all spans because the isSpanTooOld check wasn't inverted.
- Partially fix bootstrap class loading ([#3543](https://github.com/getsentry/sentry-java/pull/3543))
    - There was a problem with two separate Sentry `Scopes` being active inside each OpenTelemetry `Context` due to using context keys from more than one class loader.
- The Spring Boot 3 WebFlux sample now uses our GraphQL v22 integration ([#3828](https://github.com/getsentry/sentry-java/pull/3828))
- Do not ignore certain span origins for OpenTelemetry without agent ([#3856](https://github.com/getsentry/sentry-java/pull/3856))
- `span.startChild` now uses `.makeCurrent()` by default ([#3544](https://github.com/getsentry/sentry-java/pull/3544))
    - This caused an issue where the span tree wasn't correct because some spans were not added to their direct parent
- Do not set the exception group marker when there is a suppressed exception ([#4056](https://github.com/getsentry/sentry-java/pull/4056))
    - Due to how grouping works in Sentry currently sometimes the suppressed exception is treated as the main exception. This change ensures we keep using the main exception and not change how grouping works.
    - As a consequence the list of exceptions in the group on top of an issue is no longer shown in Sentry UI.
    - We are planning to improve this in the future but opted for this fix first.

### Dependencies

- Bump Native SDK from v0.7.0 to v0.7.17 ([#3441](https://github.com/getsentry/sentry-java/pull/3189)) ([#3851](https://github.com/getsentry/sentry-java/pull/3851)) ([#3914](https://github.com/getsentry/sentry-java/pull/3914)) ([#4003](https://github.com/getsentry/sentry-java/pull/4003))
    - [changelog](https://github.com/getsentry/sentry-native/blob/master/CHANGELOG.md#0717)
    - [diff](https://github.com/getsentry/sentry-native/compare/0.7.0...0.7.17)
- Bump OpenTelemetry to 1.44.1, OpenTelemetry Java Agent to 2.10.0 and Semantic Conventions to 1.28.0 ([#3668](https://github.com/getsentry/sentry-java/pull/3668)) ([#3935](https://github.com/getsentry/sentry-java/pull/3935))

### Migration Guide / Deprecations

Please take a look at [our migration guide in docs](https://docs.sentry.io/platforms/java/migration/7.x-to-8.0).

- `Hub` has been deprecated, we're replacing the following:
    - `IHub` has been replaced by `IScopes`, however you should be able to simply pass `IHub` instances to code expecting `IScopes`, allowing for an easier migration.
    - `HubAdapter.getInstance()` has been replaced by `ScopesAdapter.getInstance()`
    - The `.clone()` method on `IHub`/`IScopes` has been deprecated, please use `.pushScope()` or `.pushIsolationScope()` instead
    - Some internal methods like `.getCurrentHub()` and `.setCurrentHub()` have also been replaced.
- `Sentry.popScope` has been replaced by calling `.close()` on the token returned by `Sentry.pushScope()` and `Sentry.pushIsolationScope()`. The token can also be used in a `try` block like this:

```
try (final @NotNull ISentryLifecycleToken ignored = Sentry.pushScope()) {
  // this block has its separate current scope
}
```

as well as:


```
try (final @NotNull ISentryLifecycleToken ignored = Sentry.pushIsolationScope()) {
  // this block has its separate isolation scope
}
```
- Classes used by our previous OpenTelemetry integration have been deprecated (`SentrySpanProcessor`, `SentryPropagator`, `OpenTelemetryLinkErrorEventProcessor`). Please take a look at [docs](https://docs.sentry.io/platforms/java/tracing/instrumentation/opentelemetry/) on how to setup OpenTelemetry in v8.

You may also use `LifecycleHelper.close(token)`, e.g. in case you need to pass the token around for closing later.


### Changes from `rc.4`

If you have been using `8.0.0-rc.4` of the Java SDK, here's the new changes that have been included in the `8.0.0` release:

- Make `SentryClient` constructor public ([#4045](https://github.com/getsentry/sentry-java/pull/4045))
- The user ip-address is now only set to `"{{auto}}"` if sendDefaultPii is enabled ([#4072](https://github.com/getsentry/sentry-java/pull/4072))
    - This change gives you control over IP address collection directly on the client
- Do not set the exception group marker when there is a suppressed exception ([#4056](https://github.com/getsentry/sentry-java/pull/4056))
    - Due to how grouping works in Sentry currently sometimes the suppressed exception is treated as the main exception. This change ensures we keep using the main exception and not change how grouping works.
    - As a consequence the list of exceptions in the group on top of an issue is no longer shown in Sentry UI.
    - We are planning to improve this in the future but opted for this fix first.
- Fix swallow NDK loadLibrary errors ([#4082](https://github.com/getsentry/sentry-java/pull/4082))

## 7.22.5

### Fixes

- Session Replay: Change bitmap config to `ARGB_8888` for screenshots ([#4282](https://github.com/getsentry/sentry-java/pull/4282))

## 7.22.4

### Fixes

- Session Replay: Fix crash when a navigation breadcrumb does not have "to" destination ([#4185](https://github.com/getsentry/sentry-java/pull/4185))
- Session Replay: Cap video segment duration to maximum 5 minutes to prevent endless video encoding in background ([#4185](https://github.com/getsentry/sentry-java/pull/4185))
- Avoid logging an error when a float is passed in the manifest ([#4266](https://github.com/getsentry/sentry-java/pull/4266))

## 7.22.3

### Fixes

- Reduce excessive CPU usage when serializing breadcrumbs to disk for ANRs ([#4181](https://github.com/getsentry/sentry-java/pull/4181))

## 7.22.2

### Fixes

- Fix AbstractMethodError when using SentryTraced for Jetpack Compose ([#4256](https://github.com/getsentry/sentry-java/pull/4256))

## 7.22.1

### Fixes

- Fix Ensure app start type is set, even when ActivityLifecycleIntegration is not running ([#4216](https://github.com/getsentry/sentry-java/pull/4216))
- Fix properly reset application/content-provider timespans for warm app starts ([#4244](https://github.com/getsentry/sentry-java/pull/4244))

## 7.22.0

### Fixes

- Session Replay: Fix various crashes and issues ([#4135](https://github.com/getsentry/sentry-java/pull/4135))
    - Fix `FileNotFoundException` when trying to read/write `.ongoing_segment` file
    - Fix `IllegalStateException` when registering `onDrawListener`
    - Fix SIGABRT native crashes on Motorola devices when encoding a video
- (Jetpack Compose) Modifier.sentryTag now uses Modifier.Node ([#4029](https://github.com/getsentry/sentry-java/pull/4029))
    - This allows Composables that use this modifier to be skippable

## 7.21.0

### Fixes

- Do not instrument File I/O operations if tracing is disabled ([#4051](https://github.com/getsentry/sentry-java/pull/4051))
- Do not instrument User Interaction multiple times ([#4051](https://github.com/getsentry/sentry-java/pull/4051))
- Speed up view traversal to find touched target in `UserInteractionIntegration` ([#4051](https://github.com/getsentry/sentry-java/pull/4051))
- Reduce IPC/Binder calls performed by the SDK ([#4058](https://github.com/getsentry/sentry-java/pull/4058))

### Behavioural Changes

- (changed in [7.20.1](https://github.com/getsentry/sentry-java/releases/tag/7.20.1)) The user ip-address is now only set to `"{{auto}}"` if sendDefaultPii is enabled ([#4071](https://github.com/getsentry/sentry-java/pull/4071))
    - This change gives you control over IP address collection directly on the client
- Reduce the number of broadcasts the SDK is subscribed for ([#4052](https://github.com/getsentry/sentry-java/pull/4052))
  - Drop `TempSensorBreadcrumbsIntegration`
  - Drop `PhoneStateBreadcrumbsIntegration`
  - Reduce number of broadcasts in `SystemEventsBreadcrumbsIntegration`

Current list of the broadcast events can be found [here](https://github.com/getsentry/sentry-java/blob/9b8dc0a844d10b55ddeddf55d278c0ab0f86421c/sentry-android-core/src/main/java/io/sentry/android/core/SystemEventsBreadcrumbsIntegration.java#L131-L153). If you'd like to subscribe for more events, consider overriding the `SystemEventsBreadcrumbsIntegration` as follows:

```kotlin
SentryAndroid.init(context) { options ->
    options.integrations.removeAll { it is SystemEventsBreadcrumbsIntegration }
    options.integrations.add(SystemEventsBreadcrumbsIntegration(context, SystemEventsBreadcrumbsIntegration.getDefaultActions() + listOf(/* your custom actions */)))
}
```

If you would like to keep some of the default broadcast events as breadcrumbs, consider opening a [GitHub issue](https://github.com/getsentry/sentry-java/issues/new).

## 7.21.0-beta.1

### Fixes

- Do not instrument File I/O operations if tracing is disabled ([#4051](https://github.com/getsentry/sentry-java/pull/4051))
- Do not instrument User Interaction multiple times ([#4051](https://github.com/getsentry/sentry-java/pull/4051))
- Speed up view traversal to find touched target in `UserInteractionIntegration` ([#4051](https://github.com/getsentry/sentry-java/pull/4051))
- Reduce IPC/Binder calls performed by the SDK ([#4058](https://github.com/getsentry/sentry-java/pull/4058))

### Behavioural Changes

- Reduce the number of broadcasts the SDK is subscribed for ([#4052](https://github.com/getsentry/sentry-java/pull/4052))
  - Drop `TempSensorBreadcrumbsIntegration`
  - Drop `PhoneStateBreadcrumbsIntegration`
  - Reduce number of broadcasts in `SystemEventsBreadcrumbsIntegration`

Current list of the broadcast events can be found [here](https://github.com/getsentry/sentry-java/blob/9b8dc0a844d10b55ddeddf55d278c0ab0f86421c/sentry-android-core/src/main/java/io/sentry/android/core/SystemEventsBreadcrumbsIntegration.java#L131-L153). If you'd like to subscribe for more events, consider overriding the `SystemEventsBreadcrumbsIntegration` as follows:

```kotlin
SentryAndroid.init(context) { options ->
    options.integrations.removeAll { it is SystemEventsBreadcrumbsIntegration }
    options.integrations.add(SystemEventsBreadcrumbsIntegration(context, SystemEventsBreadcrumbsIntegration.getDefaultActions() + listOf(/* your custom actions */)))
}
```

If you would like to keep some of the default broadcast events as breadcrumbs, consider opening a [GitHub issue](https://github.com/getsentry/sentry-java/issues/new).

## 7.20.1

### Behavioural Changes

- The user ip-address is now only set to `"{{auto}}"` if sendDefaultPii is enabled ([#4071](https://github.com/getsentry/sentry-java/pull/4071))
    - This change gives you control over IP address collection directly on the client

## 7.20.0

### Features

- Session Replay GA ([#4017](https://github.com/getsentry/sentry-java/pull/4017))

To enable Replay use the `sessionReplay.sessionSampleRate` or `sessionReplay.onErrorSampleRate` options.

  ```kotlin
  import io.sentry.SentryReplayOptions
  import io.sentry.android.core.SentryAndroid

  SentryAndroid.init(context) { options ->
   
    options.sessionReplay.sessionSampleRate = 1.0
    options.sessionReplay.onErrorSampleRate = 1.0
  
    // To change default redaction behavior (defaults to true)
    options.sessionReplay.redactAllImages = true
    options.sessionReplay.redactAllText = true
  
    // To change quality of the recording (defaults to MEDIUM)
    options.sessionReplay.quality = SentryReplayOptions.SentryReplayQuality.MEDIUM // (LOW|MEDIUM|HIGH)
  }
  ```

### Fixes

- Fix warm start detection ([#3937](https://github.com/getsentry/sentry-java/pull/3937))
- Session Replay: Reduce memory allocations, disk space consumption, and payload size ([#4016](https://github.com/getsentry/sentry-java/pull/4016))
- Session Replay: Do not try to encode corrupted frames multiple times ([#4016](https://github.com/getsentry/sentry-java/pull/4016))

### Internal

- Session Replay: Allow overriding `SdkVersion` for replay events ([#4014](https://github.com/getsentry/sentry-java/pull/4014))
- Session Replay: Send replay options as tags ([#4015](https://github.com/getsentry/sentry-java/pull/4015))

### Breaking changes

- Session Replay options were moved from under `experimental` to the main `options` object ([#4017](https://github.com/getsentry/sentry-java/pull/4017))

## 7.19.1

### Fixes

- Change TTFD timeout to 25 seconds ([#3984](https://github.com/getsentry/sentry-java/pull/3984))
- Session Replay: Fix memory leak when masking Compose screens ([#3985](https://github.com/getsentry/sentry-java/pull/3985))
- Session Replay: Fix potential ANRs in `GestureRecorder` ([#4001](https://github.com/getsentry/sentry-java/pull/4001))

### Internal

- Session Replay: Flutter improvements ([#4007](https://github.com/getsentry/sentry-java/pull/4007))

## 7.19.0

### Fixes

- Session Replay: fix various crashes and issues ([#3970](https://github.com/getsentry/sentry-java/pull/3970))
    - Fix `IndexOutOfBoundsException` when tracking window changes
    - Fix `IllegalStateException` when adding/removing draw listener for a dead view
    - Fix `ConcurrentModificationException` when registering window listeners and stopping `WindowRecorder`/`GestureRecorder`
- Add support for setting sentry-native handler_strategy ([#3671](https://github.com/getsentry/sentry-java/pull/3671))

### Dependencies

- Bump Native SDK from v0.7.8 to v0.7.16 ([#3671](https://github.com/getsentry/sentry-java/pull/3671))
    - [changelog](https://github.com/getsentry/sentry-native/blob/master/CHANGELOG.md#0716)
    - [diff](https://github.com/getsentry/sentry-native/compare/0.7.8...0.7.16)

## 7.18.1

### Fixes

- Fix testTag not working for Jetpack Compose user interaction tracking ([#3878](https://github.com/getsentry/sentry-java/pull/3878))

## 7.18.0

### Features

- Android 15: Add support for 16KB page sizes ([#3620](https://github.com/getsentry/sentry-java/pull/3620))
    - See https://developer.android.com/guide/practices/page-sizes for more details
- Session Replay: Add `beforeSendReplay` callback ([#3855](https://github.com/getsentry/sentry-java/pull/3855))
- Session Replay: Add support for masking/unmasking view containers ([#3881](https://github.com/getsentry/sentry-java/pull/3881))

### Fixes

- Avoid collecting normal frames ([#3782](https://github.com/getsentry/sentry-java/pull/3782))
- Ensure android initialization process continues even if options configuration block throws an exception ([#3887](https://github.com/getsentry/sentry-java/pull/3887))
- Do not report parsing ANR error when there are no threads ([#3888](https://github.com/getsentry/sentry-java/pull/3888))
    - This should significantly reduce the number of events with message "Sentry Android SDK failed to parse system thread dump..." reported
- Session Replay: Disable replay in session mode when rate limit is active ([#3854](https://github.com/getsentry/sentry-java/pull/3854))

### Dependencies

- Bump Native SDK from v0.7.2 to v0.7.8 ([#3620](https://github.com/getsentry/sentry-java/pull/3620))
    - [changelog](https://github.com/getsentry/sentry-native/blob/master/CHANGELOG.md#078)
    - [diff](https://github.com/getsentry/sentry-native/compare/0.7.2...0.7.8)

## 7.17.0

### Features

- Add meta option to set the maximum amount of breadcrumbs to be logged. ([#3836](https://github.com/getsentry/sentry-java/pull/3836))
- Use a separate `Random` instance per thread to improve SDK performance ([#3835](https://github.com/getsentry/sentry-java/pull/3835))

### Fixes

- Using MaxBreadcrumb with value 0 no longer crashes. ([#3836](https://github.com/getsentry/sentry-java/pull/3836))
- Accept manifest integer values when requiring floating values ([#3823](https://github.com/getsentry/sentry-java/pull/3823))
- Fix standalone tomcat jndi issue ([#3873](https://github.com/getsentry/sentry-java/pull/3873))
    - Using Sentry Spring Boot on a standalone tomcat caused the following error:
        - Failed to bind properties under 'sentry.parsed-dsn' to io.sentry.Dsn

## 7.16.0

### Features

- Add meta option to attach ANR thread dumps ([#3791](https://github.com/getsentry/sentry-java/pull/3791))

### Fixes

- Cache parsed Dsn ([#3796](https://github.com/getsentry/sentry-java/pull/3796))
- fix invalid profiles when the transaction name is empty ([#3747](https://github.com/getsentry/sentry-java/pull/3747))
- Deprecate `enableTracing` option ([#3777](https://github.com/getsentry/sentry-java/pull/3777))
- Vendor `java.util.Random` and replace `java.security.SecureRandom` usages ([#3783](https://github.com/getsentry/sentry-java/pull/3783))
- Fix potential ANRs due to NDK scope sync ([#3754](https://github.com/getsentry/sentry-java/pull/3754))
- Fix potential ANRs due to NDK System.loadLibrary calls ([#3670](https://github.com/getsentry/sentry-java/pull/3670))
- Fix slow `Log` calls on app startup ([#3793](https://github.com/getsentry/sentry-java/pull/3793))
- Fix slow Integration name parsing ([#3794](https://github.com/getsentry/sentry-java/pull/3794))
- Session Replay: Reduce startup and capture overhead ([#3799](https://github.com/getsentry/sentry-java/pull/3799))
- Load lazy fields on init in the background ([#3803](https://github.com/getsentry/sentry-java/pull/3803))
- Replace setOf with HashSet.add ([#3801](https://github.com/getsentry/sentry-java/pull/3801))

### Breaking changes

- The method `addIntegrationToSdkVersion(Ljava/lang/Class;)V` has been removed from the core (`io.sentry:sentry`) package. Please make sure all of the packages (e.g. `io.sentry:sentry-android-core`, `io.sentry:sentry-android-fragment`, `io.sentry:sentry-okhttp`  and others) are all aligned and using the same version to prevent the `NoSuchMethodError` exception.

## 7.16.0-alpha.1

### Features

- Add meta option to attach ANR thread dumps ([#3791](https://github.com/getsentry/sentry-java/pull/3791))

### Fixes

- Cache parsed Dsn ([#3796](https://github.com/getsentry/sentry-java/pull/3796))
- fix invalid profiles when the transaction name is empty ([#3747](https://github.com/getsentry/sentry-java/pull/3747))
- Deprecate `enableTracing` option ([#3777](https://github.com/getsentry/sentry-java/pull/3777))
- Vendor `java.util.Random` and replace `java.security.SecureRandom` usages ([#3783](https://github.com/getsentry/sentry-java/pull/3783))
- Fix potential ANRs due to NDK scope sync ([#3754](https://github.com/getsentry/sentry-java/pull/3754))
- Fix potential ANRs due to NDK System.loadLibrary calls ([#3670](https://github.com/getsentry/sentry-java/pull/3670))
- Fix slow `Log` calls on app startup ([#3793](https://github.com/getsentry/sentry-java/pull/3793))
- Fix slow Integration name parsing ([#3794](https://github.com/getsentry/sentry-java/pull/3794))
- Session Replay: Reduce startup and capture overhead ([#3799](https://github.com/getsentry/sentry-java/pull/3799))

## 7.15.0

### Features

- Add support for `feedback` envelope header item type ([#3687](https://github.com/getsentry/sentry-java/pull/3687))
- Add breadcrumb.origin field ([#3727](https://github.com/getsentry/sentry-java/pull/3727))
- Session Replay: Add options to selectively mask/unmask views captured in replay. The following options are available: ([#3689](https://github.com/getsentry/sentry-java/pull/3689))
    - `android:tag="sentry-mask|sentry-unmask"` in XML or `view.setTag("sentry-mask|sentry-unmask")` in code tags
        - if you already have a tag set for a view, you can set a tag by id: `<tag android:id="@id/sentry_privacy" android:value="mask|unmask"/>` in XML or `view.setTag(io.sentry.android.replay.R.id.sentry_privacy, "mask|unmask")` in code
    - `view.sentryReplayMask()` or `view.sentryReplayUnmask()` extension functions
    - mask/unmask `View`s of a certain type by adding fully-qualified classname to one of the lists `options.experimental.sessionReplay.addMaskViewClass()` or `options.experimental.sessionReplay.addUnmaskViewClass()`. Note, that all of the view subclasses/subtypes will be masked/unmasked as well
        - For example, (this is already a default behavior) to mask all `TextView`s and their subclasses (`RadioButton`, `EditText`, etc.): `options.experimental.sessionReplay.addMaskViewClass("android.widget.TextView")`
        - If you're using code obfuscation, adjust your proguard-rules accordingly, so your custom view class name is not minified
- Session Replay: Support Jetpack Compose masking ([#3739](https://github.com/getsentry/sentry-java/pull/3739))
  - To selectively mask/unmask @Composables, use `Modifier.sentryReplayMask()` and `Modifier.sentryReplayUnmask()` modifiers
- Session Replay: Mask `WebView`, `VideoView` and `androidx.media3.ui.PlayerView` by default ([#3775](https://github.com/getsentry/sentry-java/pull/3775))

### Fixes

- Avoid stopping appStartProfiler after application creation ([#3630](https://github.com/getsentry/sentry-java/pull/3630))
- Session Replay: Correctly detect dominant color for `TextView`s with Spans ([#3682](https://github.com/getsentry/sentry-java/pull/3682))
- Fix ensure Application Context is used even when SDK is initialized via Activity Context ([#3669](https://github.com/getsentry/sentry-java/pull/3669))
- Fix potential ANRs due to `Calendar.getInstance` usage in Breadcrumbs constructor ([#3736](https://github.com/getsentry/sentry-java/pull/3736))
- Fix potential ANRs due to default integrations ([#3778](https://github.com/getsentry/sentry-java/pull/3778))
- Lazily initialize heavy `SentryOptions` members to avoid ANRs on app start ([#3749](https://github.com/getsentry/sentry-java/pull/3749))

*Breaking changes*:

- `options.experimental.sessionReplay.errorSampleRate` was renamed to `options.experimental.sessionReplay.onErrorSampleRate` ([#3637](https://github.com/getsentry/sentry-java/pull/3637))
- Manifest option `io.sentry.session-replay.error-sample-rate` was renamed to `io.sentry.session-replay.on-error-sample-rate` ([#3637](https://github.com/getsentry/sentry-java/pull/3637))
- Change `redactAllText` and `redactAllImages` to `maskAllText` and `maskAllImages` ([#3741](https://github.com/getsentry/sentry-java/pull/3741))

## 7.14.0

### Features

- Session Replay: Gesture/touch support for Flutter ([#3623](https://github.com/getsentry/sentry-java/pull/3623))

### Fixes

- Fix app start spans missing from Pixel devices ([#3634](https://github.com/getsentry/sentry-java/pull/3634))
- Avoid ArrayIndexOutOfBoundsException on Android cpu data collection ([#3598](https://github.com/getsentry/sentry-java/pull/3598))
- Fix lazy select queries instrumentation ([#3604](https://github.com/getsentry/sentry-java/pull/3604))
- Session Replay: buffer mode improvements ([#3622](https://github.com/getsentry/sentry-java/pull/3622))
  - Align next segment timestamp with the end of the buffered segment when converting from buffer mode to session mode
  - Persist `buffer` replay type for the entire replay when converting from buffer mode to session mode
  - Properly store screen names for `buffer` mode
- Session Replay: fix various crashes and issues ([#3628](https://github.com/getsentry/sentry-java/pull/3628))
  - Fix video not being encoded on Pixel devices
  - Fix SIGABRT native crashes on Xiaomi devices when encoding a video
  - Fix `RejectedExecutionException` when redacting a screenshot
  - Fix `FileNotFoundException` when persisting segment values

### Chores

- Introduce `ReplayShadowMediaCodec` and refactor tests using custom encoder ([#3612](https://github.com/getsentry/sentry-java/pull/3612))

## 7.13.0

### Features

- Session Replay: ([#3565](https://github.com/getsentry/sentry-java/pull/3565)) ([#3609](https://github.com/getsentry/sentry-java/pull/3609))
  - Capture remaining replay segment for ANRs on next app launch
  - Capture remaining replay segment for unhandled crashes on next app launch

### Fixes

- Session Replay: ([#3565](https://github.com/getsentry/sentry-java/pull/3565)) ([#3609](https://github.com/getsentry/sentry-java/pull/3609))
  - Fix stopping replay in `session` mode at 1 hour deadline
  - Never encode full frames for a video segment, only do partial updates. This further reduces size of the replay segment
  - Use propagation context when no active transaction for ANRs

### Dependencies

- Bump Spring Boot to 3.3.2 ([#3541](https://github.com/getsentry/sentry-java/pull/3541))

## 7.12.1

### Fixes

- Check app start spans time and ignore background app starts ([#3550](https://github.com/getsentry/sentry-java/pull/3550))
  - This should eliminate long-lasting App Start transactions

## 7.12.0

### Features

- Session Replay Public Beta ([#3339](https://github.com/getsentry/sentry-java/pull/3339))

  To enable Replay use the `sessionReplay.sessionSampleRate` or `sessionReplay.errorSampleRate` experimental options.

  ```kotlin
  import io.sentry.SentryReplayOptions
  import io.sentry.android.core.SentryAndroid

  SentryAndroid.init(context) { options ->
   
    // Currently under experimental options:
    options.experimental.sessionReplay.sessionSampleRate = 1.0
    options.experimental.sessionReplay.errorSampleRate = 1.0
  
    // To change default redaction behavior (defaults to true)
    options.experimental.sessionReplay.redactAllImages = true
    options.experimental.sessionReplay.redactAllText = true
  
    // To change quality of the recording (defaults to MEDIUM)
    options.experimental.sessionReplay.quality = SentryReplayOptions.SentryReplayQuality.MEDIUM // (LOW|MEDIUM|HIGH)
  }
  ```

  To learn more visit [Sentry's Mobile Session Replay](https://docs.sentry.io/product/explore/session-replay/mobile/) documentation page.

## 7.11.0

### Features

- Report dropped spans ([#3528](https://github.com/getsentry/sentry-java/pull/3528))

### Fixes

- Fix duplicate session start for React Native ([#3504](https://github.com/getsentry/sentry-java/pull/3504))
- Move onFinishCallback before span or transaction is finished ([#3459](https://github.com/getsentry/sentry-java/pull/3459))
- Add timestamp when a profile starts ([#3442](https://github.com/getsentry/sentry-java/pull/3442))
- Move fragment auto span finish to onFragmentStarted ([#3424](https://github.com/getsentry/sentry-java/pull/3424))
- Remove profiling timeout logic and disable profiling on API 21 ([#3478](https://github.com/getsentry/sentry-java/pull/3478))
- Properly reset metric flush flag on metric emission ([#3493](https://github.com/getsentry/sentry-java/pull/3493))
- Use SecureRandom in favor of Random for Metrics ([#3495](https://github.com/getsentry/sentry-java/pull/3495))
- Fix UncaughtExceptionHandlerIntegration Memory Leak ([#3398](https://github.com/getsentry/sentry-java/pull/3398))
- Deprecated `User.segment`. Use a custom tag or context instead. ([#3511](https://github.com/getsentry/sentry-java/pull/3511))
- Fix duplicated http spans ([#3526](https://github.com/getsentry/sentry-java/pull/3526))
- When capturing unhandled hybrid exception session should be ended and new start if need ([#3480](https://github.com/getsentry/sentry-java/pull/3480))

### Dependencies

- Bump Native SDK from v0.7.0 to v0.7.2 ([#3314](https://github.com/getsentry/sentry-java/pull/3314))
  - [changelog](https://github.com/getsentry/sentry-native/blob/master/CHANGELOG.md#072)
  - [diff](https://github.com/getsentry/sentry-native/compare/0.7.0...0.7.2)

## 7.10.0

### Features

- Publish Gradle module metadata ([#3422](https://github.com/getsentry/sentry-java/pull/3422))

### Fixes

- Fix faulty `span.frame_delay` calculation for early app start spans ([#3427](https://github.com/getsentry/sentry-java/pull/3427))
- Fix crash when installing `ShutdownHookIntegration` and the VM is shutting down ([#3456](https://github.com/getsentry/sentry-java/pull/3456))

## 7.9.0

### Features

- Add start_type to app context ([#3379](https://github.com/getsentry/sentry-java/pull/3379))
- Add ttid/ttfd contribution flags ([#3386](https://github.com/getsentry/sentry-java/pull/3386))

### Fixes

- (Internal) Metrics code cleanup ([#3403](https://github.com/getsentry/sentry-java/pull/3403))
- Fix Frame measurements in app start transactions ([#3382](https://github.com/getsentry/sentry-java/pull/3382))
- Fix timing metric value different from span duration ([#3368](https://github.com/getsentry/sentry-java/pull/3368))
- Do not always write startup crash marker ([#3409](https://github.com/getsentry/sentry-java/pull/3409))
  - This may have been causing the SDK init logic to block the main thread

## 7.8.0

### Features

- Add description to OkHttp spans ([#3320](https://github.com/getsentry/sentry-java/pull/3320))
- Enable backpressure management by default ([#3284](https://github.com/getsentry/sentry-java/pull/3284))

### Fixes

- Add rate limit to Metrics ([#3334](https://github.com/getsentry/sentry-java/pull/3334))
- Fix java.lang.ClassNotFoundException: org.springframework.web.servlet.HandlerMapping in Spring Boot Servlet mode without WebMVC ([#3336](https://github.com/getsentry/sentry-java/pull/3336))
- Fix normalization of metrics keys, tags and values ([#3332](https://github.com/getsentry/sentry-java/pull/3332))

## 7.7.0

### Features

- Add support for Spring Rest Client ([#3199](https://github.com/getsentry/sentry-java/pull/3199))
- Extend Proxy options with proxy type ([#3326](https://github.com/getsentry/sentry-java/pull/3326))

### Fixes

- Fixed default deadline timeout to 30s instead of 300s ([#3322](https://github.com/getsentry/sentry-java/pull/3322))
- Fixed `Fix java.lang.ClassNotFoundException: org.springframework.web.servlet.HandlerExceptionResolver` in Spring Boot Servlet mode without WebMVC ([#3333](https://github.com/getsentry/sentry-java/pull/3333))

## 7.6.0

### Features

- Experimental: Add support for Sentry Developer Metrics ([#3205](https://github.com/getsentry/sentry-java/pull/3205), [#3238](https://github.com/getsentry/sentry-java/pull/3238), [#3248](https://github.com/getsentry/sentry-java/pull/3248), [#3250](https://github.com/getsentry/sentry-java/pull/3250))  
  Use the Metrics API to track processing time, download sizes, user signups, and conversion rates and correlate them back to tracing data in order to get deeper insights and solve issues faster. Our API supports counters, distributions, sets, gauges and timers, and it's easy to get started:
  ```kotlin
  Sentry.metrics()
    .increment(
        "button_login_click", // key
        1.0,                  // value
        null,                 // unit
        mapOf(                // tags
            "provider" to "e-mail"
        )
    )
  ```
  To learn more about Sentry Developer Metrics, head over to our [Java](https://docs.sentry.io/platforms/java/metrics/) and [Android](https://docs.sentry.io//platforms/android/metrics/) docs page.

## 7.5.0

### Features

- Add support for measurements at span level ([#3219](https://github.com/getsentry/sentry-java/pull/3219))
- Add `enableScopePersistence` option to disable `PersistingScopeObserver` used for ANR reporting which may increase performance overhead. Defaults to `true` ([#3218](https://github.com/getsentry/sentry-java/pull/3218))
  - When disabled, the SDK will not enrich ANRv2 events with scope data (e.g. breadcrumbs, user, tags, etc.)
- Configurable defaults for Cron - MonitorConfig ([#3195](https://github.com/getsentry/sentry-java/pull/3195))
- We now display a warning on startup if an incompatible version of Spring Boot is detected ([#3233](https://github.com/getsentry/sentry-java/pull/3233))
  - This should help notice a mismatching Sentry dependency, especially when upgrading a Spring Boot application
- Experimental: Add Metrics API ([#3205](https://github.com/getsentry/sentry-java/pull/3205))

### Fixes

- Ensure performance measurement collection is not taken too frequently ([#3221](https://github.com/getsentry/sentry-java/pull/3221))
- Fix old profiles deletion on SDK init ([#3216](https://github.com/getsentry/sentry-java/pull/3216))
- Fix hub restore point in wrappers: SentryWrapper, SentryTaskDecorator and SentryScheduleHook ([#3225](https://github.com/getsentry/sentry-java/pull/3225))
  - We now reset the hub to its previous value on the thread where the `Runnable`/`Callable`/`Supplier` is executed instead of setting it to the hub that was used on the thread where the `Runnable`/`Callable`/`Supplier` was created.
- Fix add missing thread name/id to app start spans ([#3226](https://github.com/getsentry/sentry-java/pull/3226))

## 7.4.0

### Features

- Add new threshold parameters to monitor config ([#3181](https://github.com/getsentry/sentry-java/pull/3181))
- Report process init time as a span for app start performance ([#3159](https://github.com/getsentry/sentry-java/pull/3159))
- (perf-v2): Calculate frame delay on a span level ([#3197](https://github.com/getsentry/sentry-java/pull/3197))
- Resolve spring properties in @SentryCheckIn annotation ([#3194](https://github.com/getsentry/sentry-java/pull/3194))
- Experimental: Add Spotlight integration ([#3166](https://github.com/getsentry/sentry-java/pull/3166))
    - For more details about Spotlight head over to https://spotlightjs.com/
    - Set `options.isEnableSpotlight = true` to enable Spotlight

### Fixes

- Don't wait on main thread when SDK restarts ([#3200](https://github.com/getsentry/sentry-java/pull/3200))
- Fix Jetpack Compose widgets are not being correctly identified for user interaction tracing ([#3209](https://github.com/getsentry/sentry-java/pull/3209))
- Fix issue title on Android when a wrapping `RuntimeException` is thrown by the system ([#3212](https://github.com/getsentry/sentry-java/pull/3212))
  - This will change grouping of the issues that were previously titled `RuntimeInit$MethodAndArgsCaller` to have them split up properly by the original root cause exception

## 7.3.0

### Features

- Added App Start profiling
    - This depends on the new option `io.sentry.profiling.enable-app-start`, other than the already existing `io.sentry.traces.profiling.sample-rate`.
    - Sampler functions can check the new `isForNextAppStart` flag, to adjust startup profiling sampling programmatically.
      Relevant PRs:
    - Decouple Profiler from Transaction ([#3101](https://github.com/getsentry/sentry-java/pull/3101))
    - Add options and sampling logic ([#3121](https://github.com/getsentry/sentry-java/pull/3121))
    - Add ContentProvider and start profile ([#3128](https://github.com/getsentry/sentry-java/pull/3128))
- Extend internal performance collector APIs ([#3102](https://github.com/getsentry/sentry-java/pull/3102))
- Collect slow and frozen frames for spans using `OnFrameMetricsAvailableListener` ([#3111](https://github.com/getsentry/sentry-java/pull/3111))
- Interpolate total frame count to match span duration ([#3158](https://github.com/getsentry/sentry-java/pull/3158))

### Fixes

- Avoid multiple breadcrumbs from OkHttpEventListener ([#3175](https://github.com/getsentry/sentry-java/pull/3175))
- Apply OkHttp listener auto finish timestamp to all running spans ([#3167](https://github.com/getsentry/sentry-java/pull/3167))
- Fix not eligible for auto proxying warnings ([#3154](https://github.com/getsentry/sentry-java/pull/3154))
- Set default fingerprint for ANRv2 events to correctly group background and foreground ANRs ([#3164](https://github.com/getsentry/sentry-java/pull/3164))
  - This will improve grouping of ANRs that have similar stacktraces but differ in background vs foreground state. Only affects newly-ingested ANR events with `mechanism:AppExitInfo`
- Fix UserFeedback disk cache name conflicts with linked events ([#3116](https://github.com/getsentry/sentry-java/pull/3116))

### Breaking changes

- Remove `HostnameVerifier` option as it's flagged by security tools of some app stores ([#3150](https://github.com/getsentry/sentry-java/pull/3150))
  - If you were using this option, you have 3 possible paths going forward:
    - Provide a custom `ITransportFactory` through `SentryOptions.setTransportFactory()`, where you can copy over most of the parts like `HttpConnection` and `AsyncHttpTransport` from the SDK with necessary modifications
    - Get a certificate for your server through e.g. [Let's Encrypt](https://letsencrypt.org/)
    - Fork the SDK and add the hostname verifier back

### Dependencies

- Bump Native SDK from v0.6.7 to v0.7.0 ([#3133](https://github.com/getsentry/sentry-java/pull/3133))
  - [changelog](https://github.com/getsentry/sentry-native/blob/master/CHANGELOG.md#070)
  - [diff](https://github.com/getsentry/sentry-native/compare/0.6.7...0.7.0)

## 7.2.0

### Features

- Handle `monitor`/`check_in` in client reports and rate limiter ([#3096](https://github.com/getsentry/sentry-java/pull/3096))
- Add support for `graphql-java` version 21 ([#3090](https://github.com/getsentry/sentry-java/pull/3090))

### Fixes

- Avoid concurrency in AndroidProfiler performance data collection ([#3130](https://github.com/getsentry/sentry-java/pull/3130))
- Improve thresholds for network changes breadcrumbs ([#3083](https://github.com/getsentry/sentry-java/pull/3083))
- SchedulerFactoryBeanCustomizer now runs first so user customization is not overridden ([#3095](https://github.com/getsentry/sentry-java/pull/3095))
  - If you are setting global job listeners please also add `SentryJobListener`
- Ensure serialVersionUID of Exception classes are unique ([#3115](https://github.com/getsentry/sentry-java/pull/3115))
- Get rid of "is not eligible for getting processed by all BeanPostProcessors" warnings in Spring Boot ([#3108](https://github.com/getsentry/sentry-java/pull/3108))
- Fix missing `release` and other fields for ANRs reported with `mechanism:AppExitInfo` ([#3074](https://github.com/getsentry/sentry-java/pull/3074))

### Dependencies

- Bump `opentelemetry-sdk` to `1.33.0` and `opentelemetry-javaagent` to `1.32.0` ([#3112](https://github.com/getsentry/sentry-java/pull/3112))

## 7.1.0

### Features

- Support multiple debug-metadata.properties ([#3024](https://github.com/getsentry/sentry-java/pull/3024))
- Automatically downsample transactions when the system is under load ([#3072](https://github.com/getsentry/sentry-java/pull/3072))
  - You can opt into this behaviour by setting `enable-backpressure-handling=true`.
  - We're happy to receive feedback, e.g. [in this GitHub issue](https://github.com/getsentry/sentry-java/issues/2829)
  - When the system is under load we start reducing the `tracesSampleRate` automatically.
  - Once the system goes back to healthy, we reset the `tracesSampleRate` to its original value.
- (Android) Experimental: Provide more detailed cold app start information ([#3057](https://github.com/getsentry/sentry-java/pull/3057))
  - Attaches spans for Application, ContentProvider, and Activities to app-start timings
  - Application and ContentProvider timings are added using bytecode instrumentation, which requires sentry-android-gradle-plugin version `4.1.0` or newer
  - Uses Process.startUptimeMillis to calculate app-start timings
  - To enable this feature set `options.isEnablePerformanceV2 = true`
- Move slow+frozen frame calculation, as well as frame delay inside SentryFrameMetricsCollector ([#3100](https://github.com/getsentry/sentry-java/pull/3100))
- Extract Activity Breadcrumbs generation into own Integration ([#3064](https://github.com/getsentry/sentry-java/pull/3064))

### Fixes

- Send breadcrumbs and client error in `SentryOkHttpEventListener` even without transactions ([#3087](https://github.com/getsentry/sentry-java/pull/3087))
- Keep `io.sentry.exception.SentryHttpClientException` from obfuscation to display proper issue title on Sentry ([#3093](https://github.com/getsentry/sentry-java/pull/3093))
- (Android) Fix wrong activity transaction duration in case SDK init is deferred ([#3092](https://github.com/getsentry/sentry-java/pull/3092))

### Dependencies

- Bump Gradle from v8.4.0 to v8.5.0 ([#3070](https://github.com/getsentry/sentry-java/pull/3070))
  - [changelog](https://github.com/gradle/gradle/blob/master/CHANGELOG.md#v850)
  - [diff](https://github.com/gradle/gradle/compare/v8.4.0...v8.5.0)

## 7.0.0

Version 7 of the Sentry Android/Java SDK brings a variety of features and fixes. The most notable changes are:
- Bumping `minSdk` level to 19 (Android 4.4)
- The SDK will now listen to connectivity changes and try to re-upload cached events when internet connection is re-established additionally to uploading events on app restart 
- `Sentry.getSpan` now returns the root transaction, which should improve the span hierarchy and make it leaner
- Multiple improvements to reduce probability of the SDK causing ANRs
- New `sentry-okhttp` artifact is unbundled from Android and can be used in pure JVM-only apps

## Sentry Self-hosted Compatibility

This SDK version is compatible with a self-hosted version of Sentry `22.12.0` or higher. If you are using an older version of [self-hosted Sentry](https://develop.sentry.dev/self-hosted/) (aka onpremise), you will need to [upgrade](https://develop.sentry.dev/self-hosted/releases/). If you're using `sentry.io` no action is required.

## Sentry Integrations Version Compatibility (Android)

Make sure to align _all_ Sentry dependencies to the same version when bumping the SDK to 7.+, otherwise it will crash at runtime due to binary incompatibility. (E.g. if you're using `-timber`, `-okhttp` or other packages)

For example, if you're using the [Sentry Android Gradle plugin](https://github.com/getsentry/sentry-android-gradle-plugin) with the `autoInstallation` [feature](https://docs.sentry.io/platforms/android/configuration/gradle/#auto-installation) (enabled by default), make sure to use version 4.+ of the gradle plugin together with version 7.+ of the SDK. If you can't do that for some reason, you can specify sentry version via the plugin config block:

```kotlin
sentry {
  autoInstallation {
    sentryVersion.set("7.0.0")
  }
}
```

Similarly, if you have a Sentry SDK (e.g. `sentry-android-core`) dependency on one of your Gradle modules and you're updating it to 7.+, make sure the Gradle plugin is at 4.+ or specify the SDK version as shown in the snippet above.

## Breaking Changes

- Bump min API to 19 ([#2883](https://github.com/getsentry/sentry-java/pull/2883))
- If you're using `sentry-kotlin-extensions`, it requires `kotlinx-coroutines-core` version `1.6.1` or higher now ([#2838](https://github.com/getsentry/sentry-java/pull/2838))
- Move enableNdk from SentryOptions to SentryAndroidOptions ([#2793](https://github.com/getsentry/sentry-java/pull/2793))
- Apollo v2 BeforeSpanCallback now allows returning null ([#2890](https://github.com/getsentry/sentry-java/pull/2890))
- `SentryOkHttpUtils` was removed from public API as it's been exposed by mistake ([#3005](https://github.com/getsentry/sentry-java/pull/3005))
- `Scope` now implements the `IScope` interface, therefore some methods like `ScopeCallback.run` accept `IScope` now ([#3066](https://github.com/getsentry/sentry-java/pull/3066))
- Cleanup `startTransaction` overloads ([#2964](https://github.com/getsentry/sentry-java/pull/2964))
    - We have reduced the number of overloads by allowing to pass in a `TransactionOptions` object instead of having separate parameters for certain options
    - `TransactionOptions` has defaults set and can be customized, for example:

```kotlin
// old
val transaction = Sentry.startTransaction("name", "op", bindToScope = true)
// new
val transaction = Sentry.startTransaction("name", "op", TransactionOptions().apply { isBindToScope = true })
```

## Behavioural Changes

- Android only: `Sentry.getSpan()` returns the root span/transaction instead of the latest span ([#2855](https://github.com/getsentry/sentry-java/pull/2855))
- Capture failed HTTP and GraphQL (Apollo) requests by default ([#2794](https://github.com/getsentry/sentry-java/pull/2794))
    - This can increase your event consumption and may affect your quota, because we will report failed network requests as Sentry events by default, if you're using the `sentry-android-okhttp` or `sentry-apollo-3` integrations. You can customize what errors you want/don't want to have reported for [OkHttp](https://docs.sentry.io/platforms/android/integrations/okhttp#http-client-errors) and [Apollo3](https://docs.sentry.io/platforms/android/integrations/apollo3#graphql-client-errors) respectively.
- Measure AppStart time till First Draw instead of `onResume` ([#2851](https://github.com/getsentry/sentry-java/pull/2851))
- Automatic user interaction tracking: every click now starts a new automatic transaction ([#2891](https://github.com/getsentry/sentry-java/pull/2891))
    - Previously performing a click on the same UI widget twice would keep the existing transaction running, the new behavior now better aligns with other SDKs
- Add deadline timeout for automatic transactions ([#2865](https://github.com/getsentry/sentry-java/pull/2865))
    - This affects all automatically generated transactions on Android (UI, clicks), the default timeout is 30s, meaning the automatic transaction will be force-finished with status `deadline_exceeded` when reaching the deadline 
- Set ip_address to {{auto}} by default, even if sendDefaultPII is disabled ([#2860](https://github.com/getsentry/sentry-java/pull/2860))
    - Instead use the "Prevent Storing of IP Addresses" option in the "Security & Privacy" project settings on sentry.io
- Raw logback message and parameters are now guarded by `sendDefaultPii` if an `encoder` has been configured ([#2976](https://github.com/getsentry/sentry-java/pull/2976))
- The `maxSpans` setting (defaults to 1000) is enforced for nested child spans which means a single transaction can have `maxSpans` number of children (nested or not) at most ([#3065](https://github.com/getsentry/sentry-java/pull/3065))
- The `ScopeCallback` in `withScope` is now always executed ([#3066](https://github.com/getsentry/sentry-java/pull/3066))

## Deprecations

- `sentry-android-okhttp` was deprecated in favour of the new `sentry-okhttp` module. Make sure to replace `io.sentry.android.okhttp` package name with `io.sentry.okhttp` before the next major, where the classes will be removed ([#3005](https://github.com/getsentry/sentry-java/pull/3005))

## Other Changes

### Features

- Observe network state to upload any unsent envelopes ([#2910](https://github.com/getsentry/sentry-java/pull/2910))
    - Android: it works out-of-the-box as part of the default `SendCachedEnvelopeIntegration`
    - JVM: you'd have to install `SendCachedEnvelopeFireAndForgetIntegration` as mentioned in https://docs.sentry.io/platforms/java/configuration/#configuring-offline-caching and provide your own implementation of `IConnectionStatusProvider` via `SentryOptions`
- Add `sentry-okhttp` module to support instrumenting OkHttp in non-Android projects ([#3005](https://github.com/getsentry/sentry-java/pull/3005))
- Do not filter out Sentry SDK frames in case of uncaught exceptions ([#3021](https://github.com/getsentry/sentry-java/pull/3021))
- Do not try to send and drop cached envelopes when rate-limiting is active ([#2937](https://github.com/getsentry/sentry-java/pull/2937))

### Fixes

- Use `getMyMemoryState()` instead of `getRunningAppProcesses()` to retrieve process importance ([#3004](https://github.com/getsentry/sentry-java/pull/3004))
    - This should prevent some app stores from flagging apps as violating their privacy
- Reduce flush timeout to 4s on Android to avoid ANRs ([#2858](https://github.com/getsentry/sentry-java/pull/2858))
- Reduce timeout of AsyncHttpTransport to avoid ANR ([#2879](https://github.com/getsentry/sentry-java/pull/2879))
- Do not overwrite UI transaction status if set by the user ([#2852](https://github.com/getsentry/sentry-java/pull/2852))
- Capture unfinished transaction on Scope with status `aborted` in case a crash happens ([#2938](https://github.com/getsentry/sentry-java/pull/2938))
    - This will fix the link between transactions and corresponding crashes, you'll be able to see them in a single trace
- Fix Coroutine Context Propagation using CopyableThreadContextElement ([#2838](https://github.com/getsentry/sentry-java/pull/2838))
- Fix don't overwrite the span status of unfinished spans ([#2859](https://github.com/getsentry/sentry-java/pull/2859))
- Migrate from `default` interface methods to proper implementations in each interface implementor ([#2847](https://github.com/getsentry/sentry-java/pull/2847))
    - This prevents issues when using the SDK on older AGP versions (< 4.x.x)
- Reduce main thread work on init ([#3036](https://github.com/getsentry/sentry-java/pull/3036))
- Move Integrations registration to background on init ([#3043](https://github.com/getsentry/sentry-java/pull/3043))
- Fix `SentryOkHttpInterceptor.BeforeSpanCallback` was not finishing span when it was dropped ([#2958](https://github.com/getsentry/sentry-java/pull/2958))

## 6.34.0

### Features

- Add current activity name to app context ([#2999](https://github.com/getsentry/sentry-java/pull/2999))
- Add `MonitorConfig` param to `CheckInUtils.withCheckIn` ([#3038](https://github.com/getsentry/sentry-java/pull/3038))
  - This makes it easier to automatically create or update (upsert) monitors.
- (Internal) Extract Android Profiler and Measurements for Hybrid SDKs ([#3016](https://github.com/getsentry/sentry-java/pull/3016))
- (Internal) Remove SentryOptions dependency from AndroidProfiler ([#3051](https://github.com/getsentry/sentry-java/pull/3051))
- (Internal) Add `readBytesFromFile` for use in Hybrid SDKs ([#3052](https://github.com/getsentry/sentry-java/pull/3052))
- (Internal) Add `getProguardUuid` for use in Hybrid SDKs ([#3054](https://github.com/getsentry/sentry-java/pull/3054))

### Fixes

-  Fix SIGSEV, SIGABRT and SIGBUS crashes happening after/around the August Google Play System update, see [#2955](https://github.com/getsentry/sentry-java/issues/2955) for more details (fix provided by Native SDK bump)
- Ensure DSN uses http/https protocol ([#3044](https://github.com/getsentry/sentry-java/pull/3044))

### Dependencies

- Bump Native SDK from v0.6.6 to v0.6.7 ([#3048](https://github.com/getsentry/sentry-java/pull/3048))
  - [changelog](https://github.com/getsentry/sentry-native/blob/master/CHANGELOG.md#067)
  - [diff](https://github.com/getsentry/sentry-native/compare/0.6.6...0.6.7)

## 6.33.2-beta.1

### Fixes

-  Fix SIGSEV, SIGABRT and SIGBUS crashes happening after/around the August Google Play System update, see [#2955](https://github.com/getsentry/sentry-java/issues/2955) for more details (fix provided by Native SDK bump)

### Dependencies

- Bump Native SDK from v0.6.6 to v0.6.7 ([#3048](https://github.com/getsentry/sentry-java/pull/3048))
  - [changelog](https://github.com/getsentry/sentry-native/blob/master/CHANGELOG.md#067)
  - [diff](https://github.com/getsentry/sentry-native/compare/0.6.6...0.6.7)

## 6.33.1

### Fixes

- Do not register `sentrySpringFilter` in ServletContext for Spring Boot ([#3027](https://github.com/getsentry/sentry-java/pull/3027))

## 6.33.0

### Features

- Add thread information to spans ([#2998](https://github.com/getsentry/sentry-java/pull/2998))
- Use PixelCopy API for capturing screenshots on API level 24+ ([#3008](https://github.com/getsentry/sentry-java/pull/3008))

### Fixes

- Fix crash when HTTP connection error message contains formatting symbols ([#3002](https://github.com/getsentry/sentry-java/pull/3002))
- Cap max number of stack frames to 100 to not exceed payload size limit ([#3009](https://github.com/getsentry/sentry-java/pull/3009))
  - This will ensure we report errors with a big number of frames such as `StackOverflowError`
- Fix user interaction tracking not working for Jetpack Compose 1.5+ ([#3010](https://github.com/getsentry/sentry-java/pull/3010))
- Make sure to close all Closeable resources ([#3000](https://github.com/getsentry/sentry-java/pull/3000))

## 6.32.0

### Features

- Make `DebugImagesLoader` public ([#2993](https://github.com/getsentry/sentry-java/pull/2993))

### Fixes

- Make `SystemEventsBroadcastReceiver` exported on API 33+ ([#2990](https://github.com/getsentry/sentry-java/pull/2990))
  - This will fix the `SystemEventsBreadcrumbsIntegration` crashes that you might have encountered on Play Console

## 6.31.0

### Features

- Improve default debouncing mechanism ([#2945](https://github.com/getsentry/sentry-java/pull/2945))
- Add `CheckInUtils.withCheckIn` which abstracts away some of the manual check-ins complexity ([#2959](https://github.com/getsentry/sentry-java/pull/2959))
- Add `@SentryCaptureExceptionParameter` annotation which captures exceptions passed into an annotated method ([#2764](https://github.com/getsentry/sentry-java/pull/2764))
  - This can be used to replace `Sentry.captureException` calls in `@ExceptionHandler` of a `@ControllerAdvice`
- Add `ServerWebExchange` to `Hint` for WebFlux as `WEBFLUX_EXCEPTION_HANDLER_EXCHANGE` ([#2977](https://github.com/getsentry/sentry-java/pull/2977))
- Allow filtering GraphQL errors ([#2967](https://github.com/getsentry/sentry-java/pull/2967))
  - This list can be set directly when calling the constructor of `SentryInstrumentation`
  - For Spring Boot it can also be set in `application.properties` as `sentry.graphql.ignored-error-types=SOME_ERROR,ANOTHER_ERROR`

### Fixes

- Add OkHttp span auto-close when response body is not read ([#2923](https://github.com/getsentry/sentry-java/pull/2923))
- Fix json parsing of nullable/empty fields for Hybrid SDKs ([#2968](https://github.com/getsentry/sentry-java/pull/2968))
  - (Internal) Rename `nextList` to `nextListOrNull` to actually match what the method does
  - (Hybrid) Check if there's any object in a collection before trying to parse it (which prevents the "Failed to deserilize object in list" log message)
  - (Hybrid) If a date can't be parsed as an ISO timestamp, attempts to parse it as millis silently, without printing a log message
  - (Hybrid) If `op` is not defined as part of `SpanContext`, fallback to an empty string, because the filed is optional in the spec
- Always attach OkHttp errors and Http Client Errors only to call root span ([#2961](https://github.com/getsentry/sentry-java/pull/2961))
- Fixed crash accessing Choreographer instance ([#2970](https://github.com/getsentry/sentry-java/pull/2970))

### Dependencies

- Bump Native SDK from v0.6.5 to v0.6.6 ([#2975](https://github.com/getsentry/sentry-java/pull/2975))
  - [changelog](https://github.com/getsentry/sentry-native/blob/master/CHANGELOG.md#066)
  - [diff](https://github.com/getsentry/sentry-native/compare/0.6.5...0.6.6)
- Bump Gradle from v8.3.0 to v8.4.0 ([#2966](https://github.com/getsentry/sentry-java/pull/2966))
  - [changelog](https://github.com/gradle/gradle/blob/master/CHANGELOG.md#v840)
  - [diff](https://github.com/gradle/gradle/compare/v8.3.0...v8.4.0)

## 6.30.0

### Features

- Add `sendModules` option for disable sending modules ([#2926](https://github.com/getsentry/sentry-java/pull/2926))
- Send `db.system` and `db.name` in span data for androidx.sqlite spans ([#2928](https://github.com/getsentry/sentry-java/pull/2928))
- Check-ins (CRONS) support ([#2952](https://github.com/getsentry/sentry-java/pull/2952))
  - Add API for sending check-ins (CRONS) manually ([#2935](https://github.com/getsentry/sentry-java/pull/2935))
  - Support check-ins (CRONS) for Quartz ([#2940](https://github.com/getsentry/sentry-java/pull/2940))
  - `@SentryCheckIn` annotation and advice config for Spring ([#2946](https://github.com/getsentry/sentry-java/pull/2946))
  - Add option for ignoring certain monitor slugs ([#2943](https://github.com/getsentry/sentry-java/pull/2943))

### Fixes

- Always send memory stats for transactions ([#2936](https://github.com/getsentry/sentry-java/pull/2936))
  - This makes it possible to query transactions by the `device.class` tag on Sentry
- Add `sentry.enable-aot-compatibility` property to SpringBoot Jakarta `SentryAutoConfiguration` to enable building for GraalVM ([#2915](https://github.com/getsentry/sentry-java/pull/2915))

### Dependencies

- Bump Gradle from v8.2.1 to v8.3.0 ([#2900](https://github.com/getsentry/sentry-java/pull/2900))
  - [changelog](https://github.com/gradle/gradle/blob/master release-test/CHANGELOG.md#v830)
  - [diff](https://github.com/gradle/gradle/compare/v8.2.1...v8.3.0)

## 6.29.0

### Features

- Send `db.system` and `db.name` in span data ([#2894](https://github.com/getsentry/sentry-java/pull/2894))
- Send `http.request.method` in span data ([#2896](https://github.com/getsentry/sentry-java/pull/2896))
- Add `enablePrettySerializationOutput` option for opting out of pretty print ([#2871](https://github.com/getsentry/sentry-java/pull/2871))

## 6.28.0

### Features

- Add HTTP response code to Spring WebFlux transactions ([#2870](https://github.com/getsentry/sentry-java/pull/2870))
- Add `sampled` to Dynamic Sampling Context ([#2869](https://github.com/getsentry/sentry-java/pull/2869))
- Improve server side GraphQL support for spring-graphql and Nextflix DGS ([#2856](https://github.com/getsentry/sentry-java/pull/2856))
    - If you have already been using `SentryDataFetcherExceptionHandler` that still works but has been deprecated. Please use `SentryGenericDataFetcherExceptionHandler` combined with `SentryInstrumentation` instead for better error reporting.
    - More exceptions and errors caught and reported to Sentry by also looking at the `ExecutionResult` (more specifically its `errors`)
        - You may want to filter out certain errors, please see [docs on filtering](https://docs.sentry.io/platforms/java/configuration/filtering/)
    - More details for Sentry events: query, variables and response (where possible)
    - Breadcrumbs for operation (query, mutation, subscription), data fetchers and data loaders (Spring only)
    - Better hub propagation by using `GraphQLContext`
- Add autoconfigure modules for Spring Boot called `sentry-spring-boot` and `sentry-spring-boot-jakarta` ([#2880](https://github.com/getsentry/sentry-java/pull/2880))
  - The autoconfigure modules `sentry-spring-boot` and `sentry-spring-boot-jakarta` have a `compileOnly` dependency on `spring-boot-starter` which is needed for our auto installation in [sentry-android-gradle-plugin](https://github.com/getsentry/sentry-android-gradle-plugin)
  - The starter modules  `sentry-spring-boot-starter` and `sentry-spring-boot-starter-jakarta` now bring `spring-boot-starter` as a dependency
- You can now disable Sentry by setting the `enabled` option to `false` ([#2840](https://github.com/getsentry/sentry-java/pull/2840))

### Fixes

- Propagate OkHttp status to parent spans ([#2872](https://github.com/getsentry/sentry-java/pull/2872))

## 6.27.0

### Features

- Add TraceOrigin to Transactions and Spans ([#2803](https://github.com/getsentry/sentry-java/pull/2803))

### Fixes

- Deduplicate events happening in multiple threads simultaneously (e.g. `OutOfMemoryError`) ([#2845](https://github.com/getsentry/sentry-java/pull/2845))
  - This will improve Crash-Free Session Rate as we no longer will send multiple Session updates with `Crashed` status, but only the one that is relevant
- Ensure no Java 8 method reference sugar is used for Android ([#2857](https://github.com/getsentry/sentry-java/pull/2857))
- Do not send session updates for terminated sessions ([#2849](https://github.com/getsentry/sentry-java/pull/2849))

## 6.26.0

### Features
- (Internal) Extend APIs for hybrid SDKs ([#2814](https://github.com/getsentry/sentry-java/pull/2814), [#2846](https://github.com/getsentry/sentry-java/pull/2846))

### Fixes

- Fix ANRv2 thread dump parsing for native-only threads ([#2839](https://github.com/getsentry/sentry-java/pull/2839))
- Derive `TracingContext` values from event for ANRv2 events ([#2839](https://github.com/getsentry/sentry-java/pull/2839))

## 6.25.2

### Fixes

- Change Spring Boot, Apollo, Apollo 3, JUL, Logback, Log4j2, OpenFeign, GraphQL and Kotlin coroutines core dependencies to compileOnly ([#2837](https://github.com/getsentry/sentry-java/pull/2837))

## 6.25.1

### Fixes

- Allow removing integrations in SentryAndroid.init ([#2826](https://github.com/getsentry/sentry-java/pull/2826))
- Fix concurrent access to frameMetrics listener ([#2823](https://github.com/getsentry/sentry-java/pull/2823))

### Dependencies

- Bump Native SDK from v0.6.4 to v0.6.5 ([#2822](https://github.com/getsentry/sentry-java/pull/2822))
  - [changelog](https://github.com/getsentry/sentry-native/blob/master/CHANGELOG.md#065)
  - [diff](https://github.com/getsentry/sentry-native/compare/0.6.4...0.6.5)
- Bump Gradle from v8.2.0 to v8.2.1 ([#2830](https://github.com/getsentry/sentry-java/pull/2830))
  - [changelog](https://github.com/gradle/gradle/blob/master/CHANGELOG.md#v821)
  - [diff](https://github.com/gradle/gradle/compare/v8.2.0...v8.2.1)

## 6.25.0

### Features

- Add manifest `AutoInit` to integrations list ([#2795](https://github.com/getsentry/sentry-java/pull/2795))
- Tracing headers (`sentry-trace` and `baggage`) are now attached and passed through even if performance is disabled ([#2788](https://github.com/getsentry/sentry-java/pull/2788))

### Fixes

- Set `environment` from `SentryOptions` if none persisted in ANRv2 ([#2809](https://github.com/getsentry/sentry-java/pull/2809))
- Remove code that set `tracesSampleRate` to `0.0` for Spring Boot if not set ([#2800](https://github.com/getsentry/sentry-java/pull/2800))
  - This used to enable performance but not send any transactions by default.
  - Performance is now disabled by default.
- Fix slow/frozen frames were not reported with transactions ([#2811](https://github.com/getsentry/sentry-java/pull/2811))

### Dependencies

- Bump Native SDK from v0.6.3 to v0.6.4 ([#2796](https://github.com/getsentry/sentry-java/pull/2796))
  - [changelog](https://github.com/getsentry/sentry-native/blob/master/CHANGELOG.md#064)
  - [diff](https://github.com/getsentry/sentry-native/compare/0.6.3...0.6.4)
- Bump Gradle from v8.1.1 to v8.2.0 ([#2810](https://github.com/getsentry/sentry-java/pull/2810))
  - [changelog](https://github.com/gradle/gradle/blob/master/CHANGELOG.md#v820)
  - [diff](https://github.com/gradle/gradle/compare/v8.1.1...v8.2.0)

## 6.24.0

### Features

- Add debouncing mechanism and before-capture callbacks for screenshots and view hierarchies ([#2773](https://github.com/getsentry/sentry-java/pull/2773))
- Improve ANRv2 implementation ([#2792](https://github.com/getsentry/sentry-java/pull/2792))
  - Add a proguard rule to keep `ApplicationNotResponding` class from obfuscation
  - Add a new option `setReportHistoricalAnrs`; when enabled, it will report all of the ANRs from the [getHistoricalExitReasons](https://developer.android.com/reference/android/app/ActivityManager?hl=en#getHistoricalProcessExitReasons(java.lang.String,%20int,%20int)) list. 
  By default, the SDK only reports and enriches the latest ANR and only this one counts towards ANR rate. 
  Worth noting that this option is mainly useful when updating the SDK to the version where ANRv2 has been introduced, to report all ANRs happened prior to the SDK update. After that, the SDK will always pick up the latest ANR from the historical exit reasons list on next app restart, so there should be no historical ANRs to report.
  These ANRs are reported with the `HistoricalAppExitInfo` mechanism.
  - Add a new option `setAttachAnrThreadDump` to send ANR thread dump from the system as an attachment. 
  This is only useful as additional information, because the SDK attempts to parse the thread dump into proper threads with stacktraces by default.
  - If [ApplicationExitInfo#getTraceInputStream](https://developer.android.com/reference/android/app/ApplicationExitInfo#getTraceInputStream()) returns null, the SDK no longer reports an ANR event, as these events are not very useful without it.
  - Enhance regex patterns for native stackframes

## 6.23.0

### Features

- Add profile rate limiting ([#2782](https://github.com/getsentry/sentry-java/pull/2782))
- Support for automatically capturing Failed GraphQL (Apollo 3) Client errors ([#2781](https://github.com/getsentry/sentry-java/pull/2781))

```kotlin
import com.apollographql.apollo3.ApolloClient
import io.sentry.apollo3.sentryTracing

val apolloClient = ApolloClient.Builder()
    .serverUrl("https://example.com/graphql")
    .sentryTracing(captureFailedRequests = true)    
    .build()
```

### Dependencies

- Bump Native SDK from v0.6.2 to v0.6.3 ([#2746](https://github.com/getsentry/sentry-java/pull/2746))
  - [changelog](https://github.com/getsentry/sentry-native/blob/master/CHANGELOG.md#063)
  - [diff](https://github.com/getsentry/sentry-native/compare/0.6.2...0.6.3)

### Fixes

- Align http.status with [span data conventions](https://develop.sentry.dev/sdk/performance/span-data-conventions/) ([#2786](https://github.com/getsentry/sentry-java/pull/2786))

## 6.22.0

### Features

- Add `lock` attribute to the `SentryStackFrame` protocol to better highlight offending frames in the UI ([#2761](https://github.com/getsentry/sentry-java/pull/2761))
- Enrich database spans with blocked main thread info ([#2760](https://github.com/getsentry/sentry-java/pull/2760))
- Add `api_target` to `Request` and `data` to `Response` Protocols ([#2775](https://github.com/getsentry/sentry-java/pull/2775))

### Fixes

- No longer use `String.join` in `Baggage` as it requires API level 26 ([#2778](https://github.com/getsentry/sentry-java/pull/2778))

## 6.21.0

### Features

- Introduce new `sentry-android-sqlite` integration ([#2722](https://github.com/getsentry/sentry-java/pull/2722))
    - This integration replaces the old `androidx.sqlite` database instrumentation in the Sentry Android Gradle plugin
    - A new capability to manually instrument your `androidx.sqlite` databases. 
      - You can wrap your custom `SupportSQLiteOpenHelper` instance into `SentrySupportSQLiteOpenHelper(myHelper)` if you're not using the Sentry Android Gradle plugin and still benefit from performance auto-instrumentation.
- Add SentryWrapper for Callable and Supplier Interface ([#2720](https://github.com/getsentry/sentry-java/pull/2720))
- Load sentry-debug-meta.properties ([#2734](https://github.com/getsentry/sentry-java/pull/2734))
  - This enables source context for Java
  - For more information on how to enable source context, please refer to [#633](https://github.com/getsentry/sentry-java/issues/633#issuecomment-1465599120)

### Fixes

- Finish WebFlux transaction before popping scope ([#2724](https://github.com/getsentry/sentry-java/pull/2724))
- Use daemon threads for SentryExecutorService ([#2747](https://github.com/getsentry/sentry-java/pull/2747))
  - We started using `SentryExecutorService` in `6.19.0` which caused the application to hang on shutdown unless `Sentry.close()` was called. By using daemon threads we no longer block shutdown.
- Use Base64.NO_WRAP to avoid unexpected char errors in Apollo ([#2745](https://github.com/getsentry/sentry-java/pull/2745))
- Don't warn R8 on missing `ComposeViewHierarchyExporter` class ([#2743](https://github.com/getsentry/sentry-java/pull/2743))

## 6.20.0

### Features

- Add support for Sentry Kotlin Compiler Plugin ([#2695](https://github.com/getsentry/sentry-java/pull/2695))
  - In conjunction with our sentry-kotlin-compiler-plugin we improved Jetpack Compose support for
    - [View Hierarchy](https://docs.sentry.io/platforms/android/enriching-events/viewhierarchy/) support for Jetpack Compose screens
    - Automatic breadcrumbs for [user interactions](https://docs.sentry.io/platforms/android/performance/instrumentation/automatic-instrumentation/#user-interaction-instrumentation)
- More granular http requests instrumentation with a new SentryOkHttpEventListener ([#2659](https://github.com/getsentry/sentry-java/pull/2659))
    - Create spans for time spent on:
        - Proxy selection
        - DNS resolution
        - HTTPS setup
        - Connection
        - Requesting headers
        - Receiving response
    - You can attach the event listener to your OkHttpClient through `client.eventListener(new SentryOkHttpEventListener()).addInterceptor(new SentryOkHttpInterceptor()).build();`
    - In case you already have an event listener you can use the SentryOkHttpEventListener as well through `client.eventListener(new SentryOkHttpEventListener(myListener)).addInterceptor(new SentryOkHttpInterceptor()).build();`
- Add a new option to disable `RootChecker` ([#2735](https://github.com/getsentry/sentry-java/pull/2735))

### Fixes

- Base64 encode internal Apollo3 Headers ([#2707](https://github.com/getsentry/sentry-java/pull/2707))
- Fix `SentryTracer` crash when scheduling auto-finish of a transaction, but the timer has already been cancelled ([#2731](https://github.com/getsentry/sentry-java/pull/2731))
- Fix `AndroidTransactionProfiler` crash when finishing a profile that happened due to race condition ([#2731](https://github.com/getsentry/sentry-java/pull/2731))

## 6.19.1

### Fixes

- Ensure screenshots and view hierarchies are captured on the main thread ([#2712](https://github.com/getsentry/sentry-java/pull/2712))

## 6.19.0

### Features

- Add Screenshot and ViewHierarchy to integrations list ([#2698](https://github.com/getsentry/sentry-java/pull/2698))
- New ANR detection based on [ApplicationExitInfo API](https://developer.android.com/reference/android/app/ApplicationExitInfo) ([#2697](https://github.com/getsentry/sentry-java/pull/2697))
    - This implementation completely replaces the old one (based on a watchdog) on devices running Android 11 and above:
      - New implementation provides more precise ANR events/ANR rate detection as well as system thread dump information. The new implementation reports ANRs exactly as Google Play Console, without producing false positives or missing important background ANR events.
      - New implementation reports ANR events with a new mechanism `mechanism:AppExitInfo`.
      - However, despite producing many false positives, the old implementation is capable of better enriching ANR errors (which is not available with the new implementation), for example:
        - Capturing screenshots at the time of ANR event;
        - Capturing transactions and profiling data corresponding to the ANR event;
        - Auxiliary information (such as current memory load) at the time of ANR event.
      - If you would like us to provide support for the old approach working alongside the new one on Android 11 and above (e.g. for raising events for slow code on main thread), consider upvoting [this issue](https://github.com/getsentry/sentry-java/issues/2693).
    - The old watchdog implementation will continue working for older API versions (Android < 11):
        - The old implementation reports ANR events with the existing mechanism `mechanism:ANR`.
- Open up `TransactionOptions`, `ITransaction` and `IHub` methods allowing consumers modify start/end timestamp of transactions and spans ([#2701](https://github.com/getsentry/sentry-java/pull/2701))
- Send source bundle IDs to Sentry to enable source context ([#2663](https://github.com/getsentry/sentry-java/pull/2663))
  - For more information on how to enable source context, please refer to [#633](https://github.com/getsentry/sentry-java/issues/633#issuecomment-1465599120)

### Fixes

- Android Profiler on calling thread ([#2691](https://github.com/getsentry/sentry-java/pull/2691))
- Use `configureScope` instead of `withScope` in `Hub.close()`. This ensures that the main scope releases the in-memory data when closing a hub instance. ([#2688](https://github.com/getsentry/sentry-java/pull/2688))
- Remove null keys/values before creating concurrent hashmap in order to avoid NPE ([#2708](https://github.com/getsentry/sentry-java/pull/2708))
- Exclude SentryOptions from R8/ProGuard obfuscation ([#2699](https://github.com/getsentry/sentry-java/pull/2699))
  - This fixes AGP 8.+ incompatibility, where full R8 mode is enforced

### Dependencies

- Bump Gradle from v8.1.0 to v8.1.1 ([#2666](https://github.com/getsentry/sentry-java/pull/2666))
  - [changelog](https://github.com/gradle/gradle/blob/master release-test/CHANGELOG.md#v811)
  - [diff](https://github.com/gradle/gradle/compare/v8.1.0...v8.1.1)
- Bump Native SDK from v0.6.1 to v0.6.2 ([#2689](https://github.com/getsentry/sentry-java/pull/2689))
  - [changelog](https://github.com/getsentry/sentry-native/blob/master/CHANGELOG.md#062)
  - [diff](https://github.com/getsentry/sentry-native/compare/0.6.1...0.6.2)

## 6.18.1

### Fixes

- Fix crash when Sentry SDK is initialized more than once ([#2679](https://github.com/getsentry/sentry-java/pull/2679))
- Track a ttfd span per Activity ([#2673](https://github.com/getsentry/sentry-java/pull/2673))

## 6.18.0

### Features

- Attach Trace Context when an ANR is detected (ANRv1) ([#2583](https://github.com/getsentry/sentry-java/pull/2583))
- Make log4j2 integration compatible with log4j 3.0 ([#2634](https://github.com/getsentry/sentry-java/pull/2634))
    - Instead of relying on package scanning, we now use an annotation processor to generate `Log4j2Plugins.dat`
- Create `User` and `Breadcrumb` from map ([#2614](https://github.com/getsentry/sentry-java/pull/2614))
- Add `sent_at` to envelope header item ([#2638](https://github.com/getsentry/sentry-java/pull/2638))

### Fixes

- Fix timestamp intervals of PerformanceCollectionData in profiles ([#2648](https://github.com/getsentry/sentry-java/pull/2648))
- Fix timestamps of PerformanceCollectionData in profiles ([#2632](https://github.com/getsentry/sentry-java/pull/2632))
- Fix missing propagateMinConstraints flag for SentryTraced ([#2637](https://github.com/getsentry/sentry-java/pull/2637))
- Fix potential SecurityException thrown by ConnectivityManager on Android 11 ([#2653](https://github.com/getsentry/sentry-java/pull/2653))
- Fix aar artifacts publishing for Maven ([#2641](https://github.com/getsentry/sentry-java/pull/2641))

### Dependencies
- Bump Kotlin compile version from v1.6.10 to 1.8.0 ([#2563](https://github.com/getsentry/sentry-java/pull/2563))
- Bump Compose compile version from v1.1.1 to v1.3.0 ([#2563](https://github.com/getsentry/sentry-java/pull/2563))
- Bump AGP version from v7.3.0 to v7.4.2 ([#2574](https://github.com/getsentry/sentry-java/pull/2574))
- Bump Gradle from v7.6.0 to v8.0.2 ([#2563](https://github.com/getsentry/sentry-java/pull/2563))
    - [changelog](https://github.com/gradle/gradle/blob/master/CHANGELOG.md#v802)
    - [diff](https://github.com/gradle/gradle/compare/v7.6.0...v8.0.2)
- Bump Gradle from v8.0.2 to v8.1.0 ([#2650](https://github.com/getsentry/sentry-java/pull/2650))
  - [changelog](https://github.com/gradle/gradle/blob/master/CHANGELOG.md#v810)
  - [diff](https://github.com/gradle/gradle/compare/v8.0.2...v8.1.0)

## 6.17.0

### Features

- Add `name` and `geo` to `User` ([#2556](https://github.com/getsentry/sentry-java/pull/2556)) 
- Add breadcrumbs on network changes ([#2608](https://github.com/getsentry/sentry-java/pull/2608))
- Add time-to-initial-display and time-to-full-display measurements to Activity transactions ([#2611](https://github.com/getsentry/sentry-java/pull/2611))
- Read integration list written by sentry gradle plugin from manifest ([#2598](https://github.com/getsentry/sentry-java/pull/2598))
- Add Logcat adapter ([#2620](https://github.com/getsentry/sentry-java/pull/2620))
- Provide CPU count/frequency data as device context ([#2622](https://github.com/getsentry/sentry-java/pull/2622))

### Fixes

- Trim time-to-full-display span if reportFullyDisplayed API is never called ([#2631](https://github.com/getsentry/sentry-java/pull/2631))
- Fix Automatic UI transactions having wrong durations ([#2623](https://github.com/getsentry/sentry-java/pull/2623))
- Fix wrong default environment in Session ([#2610](https://github.com/getsentry/sentry-java/pull/2610))
- Pass through unknown sentry baggage keys into SentryEnvelopeHeader ([#2618](https://github.com/getsentry/sentry-java/pull/2618))
- Fix missing null check when removing lifecycle observer ([#2625](https://github.com/getsentry/sentry-java/pull/2625))

### Dependencies

- Bump Native SDK from v0.6.0 to v0.6.1 ([#2629](https://github.com/getsentry/sentry-java/pull/2629))
  - [changelog](https://github.com/getsentry/sentry-native/blob/master/CHANGELOG.md#061)
  - [diff](https://github.com/getsentry/sentry-native/compare/0.6.0...0.6.1)

## 6.16.0

### Features

- Improve versatility of exception resolver component for Spring with more flexible API for consumers. ([#2577](https://github.com/getsentry/sentry-java/pull/2577))
- Automatic performance instrumentation for WebFlux ([#2597](https://github.com/getsentry/sentry-java/pull/2597))
  - You can enable it by adding `sentry.enable-tracing=true` to your `application.properties`
- The Spring Boot integration can now be configured to add the `SentryAppender` to specific loggers instead of the `ROOT` logger ([#2173](https://github.com/getsentry/sentry-java/pull/2173))
  - You can specify the loggers using `"sentry.logging.loggers[0]=foo.bar` and `"sentry.logging.loggers[1]=baz` in your `application.properties`
- Add capabilities to track Jetpack Compose composition/rendering time ([#2507](https://github.com/getsentry/sentry-java/pull/2507))
- Adapt span op and description for graphql to fit spec ([#2607](https://github.com/getsentry/sentry-java/pull/2607))

### Fixes

- Fix timestamps of slow and frozen frames for profiles ([#2584](https://github.com/getsentry/sentry-java/pull/2584))
- Deprecate reportFullDisplayed in favor of reportFullyDisplayed ([#2585](https://github.com/getsentry/sentry-java/pull/2585))
- Add mechanism for logging integrations and update spring mechanism types ([#2595](https://github.com/getsentry/sentry-java/pull/2595))
	- NOTE: If you're using these mechanism types (`HandlerExceptionResolver`, `SentryWebExceptionHandler`) in your dashboards please update them to use the new types.
- Filter out session cookies sent by Spring and Spring Boot integrations ([#2593](https://github.com/getsentry/sentry-java/pull/2593))
  - We filter out some common cookies like JSESSIONID
  - We also read the value from `server.servlet.session.cookie.name` and filter it out
- No longer send event / transaction to Sentry if `beforeSend` / `beforeSendTransaction` throws ([#2591](https://github.com/getsentry/sentry-java/pull/2591))
- Add version to sentryClientName used in auth header ([#2596](https://github.com/getsentry/sentry-java/pull/2596))
- Keep integration names from being obfuscated ([#2599](https://github.com/getsentry/sentry-java/pull/2599))
- Change log level from INFO to WARN for error message indicating a failed Log4j2 Sentry.init ([#2606](https://github.com/getsentry/sentry-java/pull/2606))
  - The log message was often not visible as our docs suggest a minimum log level of WARN
- Fix session tracking on Android ([#2609](https://github.com/getsentry/sentry-java/pull/2609))
  - Incorrect number of session has been sent. In addition, some of the sessions were not properly ended, messing up Session Health Metrics.

### Dependencies

- Bump `opentelemetry-sdk` to `1.23.1` and `opentelemetry-javaagent` to `1.23.0` ([#2590](https://github.com/getsentry/sentry-java/pull/2590))
- Bump Native SDK from v0.5.4 to v0.6.0 ([#2545](https://github.com/getsentry/sentry-java/pull/2545))
  - [changelog](https://github.com/getsentry/sentry-native/blob/master/CHANGELOG.md#060)
  - [diff](https://github.com/getsentry/sentry-native/compare/0.5.4...0.6.0)

## 6.15.0

### Features

- Adjust time-to-full-display span if reportFullDisplayed is called too early ([#2550](https://github.com/getsentry/sentry-java/pull/2550))
- Add `enableTracing` option ([#2530](https://github.com/getsentry/sentry-java/pull/2530))
    - This change is backwards compatible. The default is `null` meaning existing behaviour remains unchanged (setting either `tracesSampleRate` or `tracesSampler` enables performance).
    - If set to `true`, performance is enabled, even if no `tracesSampleRate` or `tracesSampler` have been configured.
    - If set to `false` performance is disabled, regardless of `tracesSampleRate` and `tracesSampler` options.
- Detect dependencies by listing MANIFEST.MF files at runtime ([#2538](https://github.com/getsentry/sentry-java/pull/2538))
- Report integrations in use, report packages in use more consistently ([#2179](https://github.com/getsentry/sentry-java/pull/2179))
- Implement `ThreadLocalAccessor` for propagating Sentry hub with reactor / WebFlux ([#2570](https://github.com/getsentry/sentry-java/pull/2570))
  - Requires `io.micrometer:context-propagation:1.0.2+` as well as Spring Boot 3.0.3+
  - Enable the feature by setting `sentry.reactive.thread-local-accessor-enabled=true`
  - This is still considered experimental. Once we have enough feedback we may turn this on by default.
  - Checkout the sample here: https://github.com/getsentry/sentry-java/tree/main/sentry-samples/sentry-samples-spring-boot-webflux-jakarta
  - A new hub is now cloned from the main hub for every request

### Fixes

- Leave `inApp` flag for stack frames undecided in SDK if unsure and let ingestion decide instead ([#2547](https://github.com/getsentry/sentry-java/pull/2547))
- Allow `0.0` error sample rate ([#2573](https://github.com/getsentry/sentry-java/pull/2573))
- Fix memory leak in WebFlux related to an ever growing stack ([#2580](https://github.com/getsentry/sentry-java/pull/2580))
- Use the same hub in WebFlux exception handler as we do in WebFilter ([#2566](https://github.com/getsentry/sentry-java/pull/2566))
- Switch upstream Jetpack Compose dependencies to `compileOnly` in `sentry-compose-android` ([#2578](https://github.com/getsentry/sentry-java/pull/2578))
  - NOTE: If you're using Compose Navigation/User Interaction integrations, make sure to have the following dependencies on the classpath as we do not bring them in transitively anymore:
    - `androidx.navigation:navigation-compose:`
    - `androidx.compose.runtime:runtime:`
    - `androidx.compose.ui:ui:`

## 6.14.0

### Features

- Add time-to-full-display span to Activity auto-instrumentation ([#2432](https://github.com/getsentry/sentry-java/pull/2432))
- Add `main` flag to threads and `in_foreground` flag for app contexts  ([#2516](https://github.com/getsentry/sentry-java/pull/2516))

### Fixes

- Ignore Shutdown in progress when closing ShutdownHookIntegration ([#2521](https://github.com/getsentry/sentry-java/pull/2521))
- Fix app start span end-time is wrong if SDK init is deferred ([#2519](https://github.com/getsentry/sentry-java/pull/2519))
- Fix invalid session creation when app is launched in background ([#2543](https://github.com/getsentry/sentry-java/pull/2543))

## 6.13.1

### Fixes

- Fix transaction performance collector oom ([#2505](https://github.com/getsentry/sentry-java/pull/2505))
- Remove authority from URLs sent to Sentry ([#2366](https://github.com/getsentry/sentry-java/pull/2366))
- Fix `sentry-bom` containing incorrect artifacts ([#2504](https://github.com/getsentry/sentry-java/pull/2504))

### Dependencies

- Bump Native SDK from v0.5.3 to v0.5.4 ([#2500](https://github.com/getsentry/sentry-java/pull/2500))
  - [changelog](https://github.com/getsentry/sentry-native/blob/master/CHANGELOG.md#054)
  - [diff](https://github.com/getsentry/sentry-native/compare/0.5.3...0.5.4)

## 6.13.0

### Features

- Send cpu usage percentage in profile payload ([#2469](https://github.com/getsentry/sentry-java/pull/2469))
- Send transaction memory stats in profile payload ([#2447](https://github.com/getsentry/sentry-java/pull/2447))
- Add cpu usage collection ([#2462](https://github.com/getsentry/sentry-java/pull/2462))
- Improve ANR implementation: ([#2475](https://github.com/getsentry/sentry-java/pull/2475))
  - Add `abnormal_mechanism` to sessions for ANR rate calculation
  - Always attach thread dump to ANR events
  - Distinguish between foreground and background ANRs
- Improve possible date precision to 10 μs ([#2451](https://github.com/getsentry/sentry-java/pull/2451))

### Fixes

- Fix performance collector setup called in main thread ([#2499](https://github.com/getsentry/sentry-java/pull/2499))
- Expand guard against CVE-2018-9492 "Privilege Escalation via Content Provider" ([#2482](https://github.com/getsentry/sentry-java/pull/2482))
- Prevent OOM by disabling TransactionPerformanceCollector for now ([#2498](https://github.com/getsentry/sentry-java/pull/2498))

## 6.12.1

### Fixes

- Create timer in `TransactionPerformanceCollector` lazily ([#2478](https://github.com/getsentry/sentry-java/pull/2478))

## 6.12.0

### Features

- Attach View Hierarchy to the errored/crashed events ([#2440](https://github.com/getsentry/sentry-java/pull/2440))
- Collect memory usage in transactions ([#2445](https://github.com/getsentry/sentry-java/pull/2445))
- Add `traceOptionsRequests` option to disable tracing of OPTIONS requests ([#2453](https://github.com/getsentry/sentry-java/pull/2453))
- Extend list of HTTP headers considered sensitive ([#2455](https://github.com/getsentry/sentry-java/pull/2455))

### Fixes

- Use a single TransactionPerfomanceCollector ([#2464](https://github.com/getsentry/sentry-java/pull/2464))
- Don't override sdk name with Timber ([#2450](https://github.com/getsentry/sentry-java/pull/2450))
- Set transactionNameSource to CUSTOM when setting transaction name ([#2405](https://github.com/getsentry/sentry-java/pull/2405))
- Guard against CVE-2018-9492 "Privilege Escalation via Content Provider" ([#2466](https://github.com/getsentry/sentry-java/pull/2466))

## 6.11.0

### Features

- Disable Android concurrent profiling ([#2434](https://github.com/getsentry/sentry-java/pull/2434))
- Add logging for OpenTelemetry integration ([#2425](https://github.com/getsentry/sentry-java/pull/2425))
- Auto add `OpenTelemetryLinkErrorEventProcessor` for Spring Boot ([#2429](https://github.com/getsentry/sentry-java/pull/2429))

### Fixes

- Use minSdk compatible `Objects` class ([#2436](https://github.com/getsentry/sentry-java/pull/2436))
- Prevent R8 from warning on missing classes, as we check for their presence at runtime ([#2439](https://github.com/getsentry/sentry-java/pull/2439))

### Dependencies

- Bump Gradle from v7.5.1 to v7.6.0 ([#2438](https://github.com/getsentry/sentry-java/pull/2438))
  - [changelog](https://github.com/gradle/gradle/blob/master/CHANGELOG.md#v760)
  - [diff](https://github.com/gradle/gradle/compare/v7.5.1...v7.6.0)

## 6.10.0

### Features

- Add time-to-initial-display span to Activity transactions ([#2369](https://github.com/getsentry/sentry-java/pull/2369))
- Start a session after init if AutoSessionTracking is enabled ([#2356](https://github.com/getsentry/sentry-java/pull/2356))
- Provide automatic breadcrumbs and transactions for click/scroll events for Compose ([#2390](https://github.com/getsentry/sentry-java/pull/2390))
- Add `blocked_main_thread` and `call_stack` to File I/O spans to detect performance issues ([#2382](https://github.com/getsentry/sentry-java/pull/2382))

### Dependencies

- Bump Native SDK from v0.5.2 to v0.5.3 ([#2423](https://github.com/getsentry/sentry-java/pull/2423))
  - [changelog](https://github.com/getsentry/sentry-native/blob/master/CHANGELOG.md#053)
  - [diff](https://github.com/getsentry/sentry-native/compare/0.5.2...0.5.3)

## 6.9.2

### Fixes

- Updated ProfileMeasurementValue types ([#2412](https://github.com/getsentry/sentry-java/pull/2412))
- Clear window reference only on activity stop in profileMeasurements collector ([#2407](https://github.com/getsentry/sentry-java/pull/2407))
- No longer disable OpenTelemetry exporters in default Java Agent config ([#2408](https://github.com/getsentry/sentry-java/pull/2408))
- Fix `ClassNotFoundException` for `io.sentry.spring.SentrySpringServletContainerInitializer` in `sentry-spring-jakarta` ([#2411](https://github.com/getsentry/sentry-java/issues/2411))
- Fix `sentry-samples-spring-jakarta` ([#2411](https://github.com/getsentry/sentry-java/issues/2411))

### Features

- Add SENTRY_AUTO_INIT environment variable to control OpenTelemetry Agent init ([#2410](https://github.com/getsentry/sentry-java/pull/2410))
- Add OpenTelemetryLinkErrorEventProcessor for linking errors to traces created via OpenTelemetry ([#2418](https://github.com/getsentry/sentry-java/pull/2418))

### Dependencies

- Bump OpenTelemetry to 1.20.1 and OpenTelemetry Java Agent to 1.20.2 ([#2420](https://github.com/getsentry/sentry-java/pull/2420))

## 6.9.1

### Fixes

- OpenTelemetry modules were missing in `6.9.0` so we released the same code again as `6.9.1` including OpenTelemetry modules

## 6.9.0

### Fixes

- Use `canonicalName` in Fragment Integration for better de-obfuscation ([#2379](https://github.com/getsentry/sentry-java/pull/2379))
- Fix Timber and Fragment integrations auto-installation for obfuscated builds ([#2379](https://github.com/getsentry/sentry-java/pull/2379))
- Don't attach screenshots to events from Hybrid SDKs ([#2360](https://github.com/getsentry/sentry-java/pull/2360))
- Ensure Hints do not cause memory leaks ([#2387](https://github.com/getsentry/sentry-java/pull/2387))
- Do not attach empty `sentry-trace` and `baggage` headers ([#2385](https://github.com/getsentry/sentry-java/pull/2385))

### Features

- Add beforeSendTransaction which allows users to filter and change transactions ([#2388](https://github.com/getsentry/sentry-java/pull/2388))
- Add experimental support for OpenTelemetry ([README](sentry-opentelemetry/README.md))([#2344](https://github.com/getsentry/sentry-java/pull/2344))

### Dependencies

- Update Spring Boot Jakarta to Spring Boot 3.0.0 ([#2389](https://github.com/getsentry/sentry-java/pull/2389))
- Bump Spring Boot to 2.7.5 ([#2383](https://github.com/getsentry/sentry-java/pull/2383))

## 6.8.0

### Features

- Add FrameMetrics to Android profiling data ([#2342](https://github.com/getsentry/sentry-java/pull/2342))

### Fixes

- Remove profiler main thread io ([#2348](https://github.com/getsentry/sentry-java/pull/2348))
- Fix ensure all options are processed before integrations are loaded ([#2377](https://github.com/getsentry/sentry-java/pull/2377))

## 6.7.1

### Fixes

- Fix `Gpu.vendorId` should be a String ([#2343](https://github.com/getsentry/sentry-java/pull/2343))
- Don't set device name on Android if `sendDefaultPii` is disabled ([#2354](https://github.com/getsentry/sentry-java/pull/2354))
- Fix corrupted UUID on Motorola devices ([#2363](https://github.com/getsentry/sentry-java/pull/2363))
- Fix ANR on dropped uncaught exception events ([#2368](https://github.com/getsentry/sentry-java/pull/2368))

### Features

- Update Spring Boot Jakarta to Spring Boot 3.0.0-RC2 ([#2347](https://github.com/getsentry/sentry-java/pull/2347))

## 6.7.0

### Fixes

- Use correct set-cookie for the HTTP Client response object ([#2326](https://github.com/getsentry/sentry-java/pull/2326))
- Fix NoSuchElementException in CircularFifoQueue when cloning a Scope ([#2328](https://github.com/getsentry/sentry-java/pull/2328))

### Features

- Customizable fragment lifecycle breadcrumbs ([#2299](https://github.com/getsentry/sentry-java/pull/2299))
- Provide hook for Jetpack Compose navigation instrumentation ([#2320](https://github.com/getsentry/sentry-java/pull/2320))
- Populate `event.modules` with dependencies metadata ([#2324](https://github.com/getsentry/sentry-java/pull/2324))
- Support Spring 6 and Spring Boot 3 ([#2289](https://github.com/getsentry/sentry-java/pull/2289))

### Dependencies

- Bump Native SDK from v0.5.1 to v0.5.2 ([#2315](https://github.com/getsentry/sentry-java/pull/2315))
  - [changelog](https://github.com/getsentry/sentry-native/blob/master/CHANGELOG.md#052)
  - [diff](https://github.com/getsentry/sentry-native/compare/0.5.1...0.5.2)

## 6.6.0

### Fixes

- Ensure potential callback exceptions are caught #2123 ([#2291](https://github.com/getsentry/sentry-java/pull/2291))
- Remove verbose FrameMetricsAggregator failure logging ([#2293](https://github.com/getsentry/sentry-java/pull/2293))
- Ignore broken regex for tracePropagationTarget ([#2288](https://github.com/getsentry/sentry-java/pull/2288))
- No longer serialize static fields; use toString as fallback ([#2309](https://github.com/getsentry/sentry-java/pull/2309))
- Fix `SentryFileWriter`/`SentryFileOutputStream` append overwrites file contents ([#2304](https://github.com/getsentry/sentry-java/pull/2304))
- Respect incoming parent sampled decision when continuing a trace ([#2311](https://github.com/getsentry/sentry-java/pull/2311))

### Features

- Profile envelopes are sent directly from profiler ([#2298](https://github.com/getsentry/sentry-java/pull/2298))
- Add support for using Encoder with logback.SentryAppender ([#2246](https://github.com/getsentry/sentry-java/pull/2246))
- Report Startup Crashes ([#2277](https://github.com/getsentry/sentry-java/pull/2277))
- HTTP Client errors for OkHttp ([#2287](https://github.com/getsentry/sentry-java/pull/2287))
- Add option to enable or disable Frame Tracking ([#2314](https://github.com/getsentry/sentry-java/pull/2314))

### Dependencies

- Bump Native SDK from v0.5.0 to v0.5.1 ([#2306](https://github.com/getsentry/sentry-java/pull/2306))
  - [changelog](https://github.com/getsentry/sentry-native/blob/master/CHANGELOG.md#051)
  - [diff](https://github.com/getsentry/sentry-native/compare/0.5.0...0.5.1)

## 6.5.0

### Fixes

- Improve public facing API for creating Baggage from header ([#2284](https://github.com/getsentry/sentry-java/pull/2284))

## 6.5.0-beta.3

### Features

- Provide API for attaching custom measurements to transactions ([#2260](https://github.com/getsentry/sentry-java/pull/2260))
- Bump spring to 2.7.4 ([#2279](https://github.com/getsentry/sentry-java/pull/2279))

## 6.5.0-beta.2

### Features

- Make user segment a top level property ([#2257](https://github.com/getsentry/sentry-java/pull/2257))
- Replace user `other` with `data` ([#2258](https://github.com/getsentry/sentry-java/pull/2258))
- `isTraceSampling` is now on by default. `tracingOrigins` has been replaced by `tracePropagationTargets` ([#2255](https://github.com/getsentry/sentry-java/pull/2255))

## 6.5.0-beta.1

### Features

- Server-Side Dynamic Sampling Context support  ([#2226](https://github.com/getsentry/sentry-java/pull/2226))

## 6.4.4

### Fixes

- Fix ConcurrentModificationException due to FrameMetricsAggregator manipulation ([#2282](https://github.com/getsentry/sentry-java/pull/2282))

## 6.4.3

- Fix slow and frozen frames tracking ([#2271](https://github.com/getsentry/sentry-java/pull/2271))

## 6.4.2

### Fixes

- Fixed AbstractMethodError when getting Lifecycle ([#2228](https://github.com/getsentry/sentry-java/pull/2228))
- Missing unit fields for Android measurements ([#2204](https://github.com/getsentry/sentry-java/pull/2204))
- Avoid sending empty profiles ([#2232](https://github.com/getsentry/sentry-java/pull/2232))
- Fix file descriptor leak in FileIO instrumentation ([#2248](https://github.com/getsentry/sentry-java/pull/2248))

## 6.4.1

### Fixes

- Fix memory leak caused by throwableToSpan ([#2227](https://github.com/getsentry/sentry-java/pull/2227))

## 6.4.0

### Fixes

- make profiling rate defaults to 101 hz ([#2211](https://github.com/getsentry/sentry-java/pull/2211))
- SentryOptions.setProfilingTracesIntervalMillis has been deprecated
- Added cpu architecture and default environment in profiles envelope ([#2207](https://github.com/getsentry/sentry-java/pull/2207))
- SentryOptions.setProfilingEnabled has been deprecated in favor of setProfilesSampleRate
- Use toString for enum serialization ([#2220](https://github.com/getsentry/sentry-java/pull/2220))

### Features

- Concurrent profiling 3 - added truncation reason ([#2247](https://github.com/getsentry/sentry-java/pull/2247))
- Concurrent profiling 2 - added list of transactions ([#2218](https://github.com/getsentry/sentry-java/pull/2218))
- Concurrent profiling 1 - added envelope payload data format ([#2216](https://github.com/getsentry/sentry-java/pull/2216))
- Send source for transactions ([#2180](https://github.com/getsentry/sentry-java/pull/2180))
- Add profilesSampleRate and profileSampler options for Android sdk ([#2184](https://github.com/getsentry/sentry-java/pull/2184))
- Add baggage header to RestTemplate ([#2206](https://github.com/getsentry/sentry-java/pull/2206))
- Bump Native SDK from v0.4.18 to v0.5.0 ([#2199](https://github.com/getsentry/sentry-java/pull/2199))
  - [changelog](https://github.com/getsentry/sentry-native/blob/master/CHANGELOG.md#050)
  - [diff](https://github.com/getsentry/sentry-native/compare/0.4.18...0.5.0)
- Bump Gradle from v7.5.0 to v7.5.1 ([#2212](https://github.com/getsentry/sentry-java/pull/2212))
  - [changelog](https://github.com/gradle/gradle/blob/master/CHANGELOG.md#v751)
  - [diff](https://github.com/gradle/gradle/compare/v7.5.0...v7.5.1)

## 6.3.1

### Fixes

- Prevent NPE by checking SentryTracer.timer for null again inside synchronized ([#2200](https://github.com/getsentry/sentry-java/pull/2200))
- Weakly reference Activity for transaction finished callback ([#2203](https://github.com/getsentry/sentry-java/pull/2203))
- `attach-screenshot` set on Manual init. didn't work ([#2186](https://github.com/getsentry/sentry-java/pull/2186))
- Remove extra space from `spring.factories` causing issues in old versions of Spring Boot ([#2181](https://github.com/getsentry/sentry-java/pull/2181))


### Features

- Bump Native SDK to v0.4.18 ([#2154](https://github.com/getsentry/sentry-java/pull/2154))
  - [changelog](https://github.com/getsentry/sentry-native/blob/master/CHANGELOG.md#0418)
  - [diff](https://github.com/getsentry/sentry-native/compare/0.4.17...0.4.18)
- Bump Gradle to v7.5.0 ([#2174](https://github.com/getsentry/sentry-java/pull/2174), [#2191](https://github.com/getsentry/sentry-java/pull/2191))
  - [changelog](https://github.com/gradle/gradle/blob/master/CHANGELOG.md#v750)
  - [diff](https://github.com/gradle/gradle/compare/v7.4.2...v7.5.0)

## 6.3.0

### Features

- Switch upstream dependencies to `compileOnly` in integrations ([#2175](https://github.com/getsentry/sentry-java/pull/2175))

### Fixes

- Lazily retrieve HostnameCache in MainEventProcessor ([#2170](https://github.com/getsentry/sentry-java/pull/2170))

## 6.2.1

### Fixes

- Only send userid in Dynamic Sampling Context if sendDefaultPii is true ([#2147](https://github.com/getsentry/sentry-java/pull/2147))
- Remove userId from baggage due to PII ([#2157](https://github.com/getsentry/sentry-java/pull/2157))

### Features

- Add integration for Apollo-Kotlin 3 ([#2109](https://github.com/getsentry/sentry-java/pull/2109))
- New package `sentry-android-navigation` for AndroidX Navigation support ([#2136](https://github.com/getsentry/sentry-java/pull/2136))
- New package `sentry-compose` for Jetpack Compose support (Navigation) ([#2136](https://github.com/getsentry/sentry-java/pull/2136))
- Add sample rate to baggage as well as trace in envelope header and flatten user ([#2135](https://github.com/getsentry/sentry-java/pull/2135))

Breaking Changes:
- The boolean parameter `samplingDecision` in the `TransactionContext` constructor has been replaced with a `TracesSamplingDecision` object. Feel free to ignore the `@ApiStatus.Internal` in this case.

## 6.1.4

### Fixes

- Filter out app starts with more than 60s ([#2127](https://github.com/getsentry/sentry-java/pull/2127))

## 6.1.3

### Fixes

- Fix thread leak due to Timer being created and never cancelled ([#2131](https://github.com/getsentry/sentry-java/pull/2131))

## 6.1.2

### Fixes

- Swallow error when reading ActivityManager#getProcessesInErrorState instead of crashing ([#2114](https://github.com/getsentry/sentry-java/pull/2114))
- Use charset string directly as StandardCharsets is not available on earlier Android versions ([#2111](https://github.com/getsentry/sentry-java/pull/2111))

## 6.1.1

### Features

- Replace `tracestate` header with `baggage` header ([#2078](https://github.com/getsentry/sentry-java/pull/2078))
- Allow opting out of device info collection that requires Inter-Process Communication (IPC) ([#2100](https://github.com/getsentry/sentry-java/pull/2100))

## 6.1.0

### Features

- Implement local scope by adding overloads to the capture methods that accept a ScopeCallback ([#2084](https://github.com/getsentry/sentry-java/pull/2084))
- SentryOptions#merge is now public and can be used to load ExternalOptions ([#2088](https://github.com/getsentry/sentry-java/pull/2088))

### Fixes

- Fix proguard rules to work R8 [issue](https://issuetracker.google.com/issues/235733922) around on AGP 7.3.0-betaX and 7.4.0-alphaX ([#2094](https://github.com/getsentry/sentry-java/pull/2094))
- Fix GraalVM Native Image compatibility ([#2172](https://github.com/getsentry/sentry-java/pull/2172))

## 6.0.0

### Sentry Self-hosted Compatibility

- Starting with version `6.0.0` of the `sentry` package, [Sentry's self hosted version >= v21.9.0](https://github.com/getsentry/self-hosted/releases) is required or you have to manually disable sending client reports via the `sendClientReports` option. This only applies to self-hosted Sentry. If you are using [sentry.io](https://sentry.io), no action is needed.

### Features

- Allow optimization and obfuscation of the SDK by reducing proguard rules ([#2031](https://github.com/getsentry/sentry-java/pull/2031))
- Relax TransactionNameProvider ([#1861](https://github.com/getsentry/sentry-java/pull/1861))
- Use float instead of Date for protocol types for higher precision ([#1737](https://github.com/getsentry/sentry-java/pull/1737))
- Allow setting SDK info (name & version) in manifest ([#2016](https://github.com/getsentry/sentry-java/pull/2016))
- Allow setting native Android SDK name during build ([#2035](https://github.com/getsentry/sentry-java/pull/2035))
- Include application permissions in Android events ([#2018](https://github.com/getsentry/sentry-java/pull/2018))
- Automatically create transactions for UI events ([#1975](https://github.com/getsentry/sentry-java/pull/1975))
- Hints are now used via a Hint object and passed into beforeSend and EventProcessor as @NotNull Hint object ([#2045](https://github.com/getsentry/sentry-java/pull/2045))
- Attachments can be manipulated via hint ([#2046](https://github.com/getsentry/sentry-java/pull/2046))
- Add sentry-servlet-jakarta module ([#1987](https://github.com/getsentry/sentry-java/pull/1987))
- Add client reports ([#1982](https://github.com/getsentry/sentry-java/pull/1982))
- Screenshot is taken when there is an error ([#1967](https://github.com/getsentry/sentry-java/pull/1967))
- Add Android profiling traces ([#1897](https://github.com/getsentry/sentry-java/pull/1897)) ([#1959](https://github.com/getsentry/sentry-java/pull/1959)) and its tests ([#1949](https://github.com/getsentry/sentry-java/pull/1949))
- Enable enableScopeSync by default for Android ([#1928](https://github.com/getsentry/sentry-java/pull/1928))
- Feat: Vendor JSON ([#1554](https://github.com/getsentry/sentry-java/pull/1554))
    - Introduce `JsonSerializable` and `JsonDeserializer` interfaces for manual json
      serialization/deserialization.
    - Introduce `JsonUnknwon` interface to preserve unknown properties when deserializing/serializing
      SDK classes.
    - When passing custom objects, for example in `Contexts`, these are supported for serialization:
        - `JsonSerializable`
        - `Map`, `Collection`, `Array`, `String` and all primitive types.
        - Objects with the help of refection.
            - `Map`, `Collection`, `Array`, `String` and all primitive types.
            - Call `toString()` on objects that have a cyclic reference to a ancestor object.
            - Call `toString()` where object graphs exceed max depth.
    - Remove `gson` dependency.
    - Remove `IUnknownPropertiesConsumer`
- Pass MDC tags as Sentry tags ([#1954](https://github.com/getsentry/sentry-java/pull/1954))

### Fixes

- Calling Sentry.init and specifying contextTags now has an effect on the Logback SentryAppender ([#2052](https://github.com/getsentry/sentry-java/pull/2052))
- Calling Sentry.init and specifying contextTags now has an effect on the Log4j SentryAppender ([#2054](https://github.com/getsentry/sentry-java/pull/2054))
- Calling Sentry.init and specifying contextTags now has an effect on the jul SentryAppender ([#2057](https://github.com/getsentry/sentry-java/pull/2057))
- Update Spring Boot dependency to 2.6.8 and fix the CVE-2022-22970 ([#2068](https://github.com/getsentry/sentry-java/pull/2068))
- Sentry can now self heal after a Thread had its currentHub set to a NoOpHub ([#2076](https://github.com/getsentry/sentry-java/pull/2076))
- No longer close OutputStream that is passed into JsonSerializer ([#2029](https://github.com/getsentry/sentry-java/pull/2029))
- Fix setting context tags on events captured by Spring ([#2060](https://github.com/getsentry/sentry-java/pull/2060))
- Isolate cached events with hashed DSN subfolder ([#2038](https://github.com/getsentry/sentry-java/pull/2038))
- SentryThread.current flag will not be overridden by DefaultAndroidEventProcessor if already set ([#2050](https://github.com/getsentry/sentry-java/pull/2050))
- Fix serialization of Long inside of Request.data ([#2051](https://github.com/getsentry/sentry-java/pull/2051))
- Update sentry-native to 0.4.17 ([#2033](https://github.com/getsentry/sentry-java/pull/2033))
- Update Gradle to 7.4.2 and AGP to 7.2 ([#2042](https://github.com/getsentry/sentry-java/pull/2042))
- Change order of event filtering mechanisms ([#2001](https://github.com/getsentry/sentry-java/pull/2001))
- Only send session update for dropped events if state changed ([#2002](https://github.com/getsentry/sentry-java/pull/2002))
- Android profiling initializes on first profile start ([#2009](https://github.com/getsentry/sentry-java/pull/2009))
- Profiling rate decreased from 300hz to 100hz ([#1997](https://github.com/getsentry/sentry-java/pull/1997))
- Allow disabling sending of client reports via Android Manifest and external options ([#2007](https://github.com/getsentry/sentry-java/pull/2007))
- Ref: Upgrade Spring Boot dependency to 2.5.13 ([#2011](https://github.com/getsentry/sentry-java/pull/2011))
- Ref: Make options.printUncaughtStackTrace primitive type ([#1995](https://github.com/getsentry/sentry-java/pull/1995))
- Ref: Remove not needed interface abstractions on Android ([#1953](https://github.com/getsentry/sentry-java/pull/1953))
- Ref: Make hints Map<String, Object> instead of only Object ([#1929](https://github.com/getsentry/sentry-java/pull/1929))
- Ref: Simplify DateUtils with ISO8601Utils ([#1837](https://github.com/getsentry/sentry-java/pull/1837))
- Ref: Remove deprecated and scheduled fields ([#1875](https://github.com/getsentry/sentry-java/pull/1875))
- Ref: Add shutdownTimeoutMillis in favor of shutdownTimeout ([#1873](https://github.com/getsentry/sentry-java/pull/1873))
- Ref: Remove Attachment ContentType since the Server infers it ([#1874](https://github.com/getsentry/sentry-java/pull/1874))
- Ref: Bind external properties to a dedicated class. ([#1750](https://github.com/getsentry/sentry-java/pull/1750))
- Ref: Debug log serializable objects ([#1795](https://github.com/getsentry/sentry-java/pull/1795))
- Ref: catch Throwable instead of Exception to suppress internal SDK errors ([#1812](https://github.com/getsentry/sentry-java/pull/1812))
- `SentryOptions` can merge properties from `ExternalOptions` instead of another instance of `SentryOptions`
- Following boolean properties from `SentryOptions` that allowed `null` values are now not nullable - `debug`, `enableUncaughtExceptionHandler`, `enableDeduplication`
- `SentryOptions` cannot be created anymore using `PropertiesProvider` with `SentryOptions#from` method. Use `ExternalOptions#from` instead and merge created object with `SentryOptions#merge`
- Bump: Kotlin to 1.5 and compatibility to 1.4 for sentry-android-timber ([#1815](https://github.com/getsentry/sentry-java/pull/1815))

## 5.7.4

### Fixes

* Change order of event filtering mechanisms and only send session update for dropped events if session state changed (#2028)

## 5.7.3

### Fixes

- Sentry Timber integration throws an exception when using args ([#1986](https://github.com/getsentry/sentry-java/pull/1986))

## 5.7.2

### Fixes

- Bring back support for `Timber.tag` ([#1974](https://github.com/getsentry/sentry-java/pull/1974))

## 5.7.1

### Fixes

- Sentry Timber integration does not submit msg.formatted breadcrumbs ([#1957](https://github.com/getsentry/sentry-java/pull/1957))
- ANR WatchDog won't crash on SecurityException ([#1962](https://github.com/getsentry/sentry-java/pull/1962))

## 5.7.0

### Features

- Automatically enable `Timber` and `Fragment` integrations if they are present on the classpath ([#1936](https://github.com/getsentry/sentry-java/pull/1936))

## 5.6.3

### Fixes

- If transaction or span is finished, do not allow to mutate ([#1940](https://github.com/getsentry/sentry-java/pull/1940))
- Keep used AndroidX classes from obfuscation (Fixes UI breadcrumbs and Slow/Frozen frames) ([#1942](https://github.com/getsentry/sentry-java/pull/1942))

## 5.6.2

### Fixes

- Ref: Make ActivityFramesTracker public to be used by Hybrid SDKs ([#1931](https://github.com/getsentry/sentry-java/pull/1931))
- Bump: AGP to 7.1.2 ([#1930](https://github.com/getsentry/sentry-java/pull/1930))
- NPE while adding "response_body_size" breadcrumb, when response body length is unknown ([#1908](https://github.com/getsentry/sentry-java/pull/1908))
- Do not include stacktrace frames into Timber message ([#1898](https://github.com/getsentry/sentry-java/pull/1898))
- Potential memory leaks ([#1909](https://github.com/getsentry/sentry-java/pull/1909))

Breaking changes:
`Timber.tag` is no longer supported by our [Timber integration](https://docs.sentry.io/platforms/android/configuration/integrations/timber/) and will not appear on Sentry for error events.
Please vote on this [issue](https://github.com/getsentry/sentry-java/issues/1900), if you'd like us to provide support for that.

## 5.6.2-beta.3

### Fixes

- Ref: Make ActivityFramesTracker public to be used by Hybrid SDKs ([#1931](https://github.com/getsentry/sentry-java/pull/1931))
- Bump: AGP to 7.1.2 ([#1930](https://github.com/getsentry/sentry-java/pull/1930))

## 5.6.2-beta.2

### Fixes

- NPE while adding "response_body_size" breadcrumb, when response body length is unknown ([#1908](https://github.com/getsentry/sentry-java/pull/1908))

## 5.6.2-beta.1

### Fixes

- Do not include stacktrace frames into Timber message ([#1898](https://github.com/getsentry/sentry-java/pull/1898))
- Potential memory leaks ([#1909](https://github.com/getsentry/sentry-java/pull/1909))

Breaking changes:
`Timber.tag` is no longer supported by our [Timber integration](https://docs.sentry.io/platforms/android/configuration/integrations/timber/) and will not appear on Sentry for error events.
Please vote on this [issue](https://github.com/getsentry/sentry-java/issues/1900), if you'd like us to provide support for that.

## 5.6.1

### Features

- Add options.printUncaughtStackTrace to print uncaught exceptions ([#1890](https://github.com/getsentry/sentry-java/pull/1890))

### Fixes

- NPE while adding "response_body_size" breadcrumb, when response body is null ([#1884](https://github.com/getsentry/sentry-java/pull/1884))
- Bump: AGP to 7.1.0 ([#1892](https://github.com/getsentry/sentry-java/pull/1892))

## 5.6.0

### Features

- Add breadcrumbs support for UI events (automatically captured) ([#1876](https://github.com/getsentry/sentry-java/pull/1876))

### Fixes

- Change scope of servlet-api to compileOnly ([#1880](https://github.com/getsentry/sentry-java/pull/1880))

## 5.5.3

### Fixes

- Do not create SentryExceptionResolver bean when Spring MVC is not on the classpath ([#1865](https://github.com/getsentry/sentry-java/pull/1865))

## 5.5.2

### Fixes

- Detect App Cold start correctly for Hybrid SDKs ([#1855](https://github.com/getsentry/sentry-java/pull/1855))
- Bump: log4j to 2.17.0 ([#1852](https://github.com/getsentry/sentry-java/pull/1852))
- Bump: logback to 1.2.9 ([#1853](https://github.com/getsentry/sentry-java/pull/1853))

## 5.5.1

### Fixes

- Bump: log4j to 2.16.0 ([#1845](https://github.com/getsentry/sentry-java/pull/1845))
- Make App start cold/warm visible to Hybrid SDKs ([#1848](https://github.com/getsentry/sentry-java/pull/1848))

## 5.5.0

### Features

- Add locale to device context and deprecate language ([#1832](https://github.com/getsentry/sentry-java/pull/1832))
- Add `SentryFileInputStream` and `SentryFileOutputStream` for File I/O performance instrumentation ([#1826](https://github.com/getsentry/sentry-java/pull/1826))
- Add `SentryFileReader` and `SentryFileWriter` for File I/O instrumentation ([#1843](https://github.com/getsentry/sentry-java/pull/1843))

### Fixes

- Bump: log4j to 2.15.0 ([#1839](https://github.com/getsentry/sentry-java/pull/1839))
- Ref: Rename Fragment span operation from `ui.fragment.load` to `ui.load` ([#1824](https://github.com/getsentry/sentry-java/pull/1824))
- Ref: change `java.util.Random` to `java.security.SecureRandom` for possible security reasons ([#1831](https://github.com/getsentry/sentry-java/pull/1831))

## 5.4.3

### Fixes

- Only report App start measurement for full launch on Android ([#1821](https://github.com/getsentry/sentry-java/pull/1821))

## 5.4.2

### Fixes

- Ref: catch Throwable instead of Exception to suppress internal SDK errors ([#1812](https://github.com/getsentry/sentry-java/pull/1812))

## 5.4.1

### Features

- Refactor OkHttp and Apollo to Kotlin functional interfaces ([#1797](https://github.com/getsentry/sentry-java/pull/1797))
- Add secondary constructor to SentryInstrumentation ([#1804](https://github.com/getsentry/sentry-java/pull/1804))

### Fixes

- Do not start fragment span if not added to the Activity ([#1813](https://github.com/getsentry/sentry-java/pull/1813))

## 5.4.0

### Features

- Add `graphql-java` instrumentation ([#1777](https://github.com/getsentry/sentry-java/pull/1777))

### Fixes

- Do not crash when event processors throw a lower level Throwable class ([#1800](https://github.com/getsentry/sentry-java/pull/1800))
- ActivityFramesTracker does not throw if Activity has no observers ([#1799](https://github.com/getsentry/sentry-java/pull/1799))

## 5.3.0

### Features

- Add datasource tracing with P6Spy ([#1784](https://github.com/getsentry/sentry-java/pull/1784))

### Fixes

- ActivityFramesTracker does not throw if Activity has not been added ([#1782](https://github.com/getsentry/sentry-java/pull/1782))
- PerformanceAndroidEventProcessor uses up to date isTracingEnabled set on Configuration callback ([#1786](https://github.com/getsentry/sentry-java/pull/1786))

## 5.2.4

### Fixes

- Window.FEATURE_NO_TITLE does not work when using activity traces ([#1769](https://github.com/getsentry/sentry-java/pull/1769))
- unregister UncaughtExceptionHandler on close ([#1770](https://github.com/getsentry/sentry-java/pull/1770))

## 5.2.3

### Fixes

- Make ActivityFramesTracker operations thread-safe ([#1762](https://github.com/getsentry/sentry-java/pull/1762))
- Clone Scope Contexts ([#1763](https://github.com/getsentry/sentry-java/pull/1763))
- Bump: AGP to 7.0.3 ([#1765](https://github.com/getsentry/sentry-java/pull/1765))

## 5.2.2

### Fixes

- Close HostnameCache#executorService on SentryClient#close ([#1757](https://github.com/getsentry/sentry-java/pull/1757))

## 5.2.1

### Features

- Add isCrashedLastRun support ([#1739](https://github.com/getsentry/sentry-java/pull/1739))
- Attach Java vendor and version to events and transactions ([#1703](https://github.com/getsentry/sentry-java/pull/1703))

### Fixes

- Handle exception if Context.registerReceiver throws ([#1747](https://github.com/getsentry/sentry-java/pull/1747))

## 5.2.0

### Features

- Allow setting proguard via Options and/or external resources ([#1728](https://github.com/getsentry/sentry-java/pull/1728))
- Add breadcrumbs for the Apollo integration ([#1726](https://github.com/getsentry/sentry-java/pull/1726))

### Fixes

- Don't set lastEventId for transactions ([#1727](https://github.com/getsentry/sentry-java/pull/1727))
- ActivityLifecycleIntegration#appStartSpan memory leak ([#1732](https://github.com/getsentry/sentry-java/pull/1732))

## 5.2.0-beta.3

### Features

- Add "data" to spans ([#1717](https://github.com/getsentry/sentry-java/pull/1717))

### Fixes

- Check at runtime if AndroidX.Core is available ([#1718](https://github.com/getsentry/sentry-java/pull/1718))
- Should not capture unfinished transaction ([#1719](https://github.com/getsentry/sentry-java/pull/1719))

## 5.2.0-beta.2

### Fixes

- Bump AGP to 7.0.2 ([#1650](https://github.com/getsentry/sentry-java/pull/1650))
- Drop spans in BeforeSpanCallback. ([#1713](https://github.com/getsentry/sentry-java/pull/1713))

## 5.2.0-beta.1

### Features

- Add tracestate HTTP header support ([#1683](https://github.com/getsentry/sentry-java/pull/1683))
- Add option to filter which origins receive tracing headers ([#1698](https://github.com/getsentry/sentry-java/pull/1698))
- Include unfinished spans in transaction ([#1699](https://github.com/getsentry/sentry-java/pull/1699))
- Add static helpers for creating breadcrumbs ([#1702](https://github.com/getsentry/sentry-java/pull/1702))
- Performance support for Android Apollo ([#1705](https://github.com/getsentry/sentry-java/pull/1705))

### Fixes

- Move tags from transaction.contexts.trace.tags to transaction.tags ([#1700](https://github.com/getsentry/sentry-java/pull/1700))

Breaking changes:

- Updated proguard keep rule for enums, which affects consumer application code ([#1694](https://github.com/getsentry/sentry-java/pull/1694))

## 5.1.2

### Fixes

- Servlet 3.1 compatibility issue ([#1681](https://github.com/getsentry/sentry-java/pull/1681))
- Do not drop Contexts key if Collection, Array or Char ([#1680](https://github.com/getsentry/sentry-java/pull/1680))

## 5.1.1

### Features

- Add support for async methods in Spring MVC ([#1652](https://github.com/getsentry/sentry-java/pull/1652))
- Add secondary constructor taking IHub to SentryOkHttpInterceptor ([#1657](https://github.com/getsentry/sentry-java/pull/1657))
- Merge external map properties ([#1656](https://github.com/getsentry/sentry-java/pull/1656))

### Fixes

- Remove onActivityPreCreated call in favor of onActivityCreated ([#1661](https://github.com/getsentry/sentry-java/pull/1661))
- Do not crash if SENSOR_SERVICE throws ([#1655](https://github.com/getsentry/sentry-java/pull/1655))
- Make sure scope is popped when processing request results in exception ([#1665](https://github.com/getsentry/sentry-java/pull/1665))

## 5.1.0

### Features

- Spring WebClient integration ([#1621](https://github.com/getsentry/sentry-java/pull/1621))
- OpenFeign integration ([#1632](https://github.com/getsentry/sentry-java/pull/1632))
- Add more convenient way to pass BeforeSpanCallback in OpenFeign integration ([#1637](https://github.com/getsentry/sentry-java/pull/1637))

### Fixes

- Bump: sentry-native to 0.4.12 ([#1651](https://github.com/getsentry/sentry-java/pull/1651))

## 5.1.0-beta.9

- No documented changes.

## 5.1.0-beta.8

### Features

- Generate Sentry BOM ([#1486](https://github.com/getsentry/sentry-java/pull/1486))

## 5.1.0-beta.7

### Features

- Slow/Frozen frames metrics ([#1609](https://github.com/getsentry/sentry-java/pull/1609))

## 5.1.0-beta.6

### Features

- Add request body extraction for Spring MVC integration ([#1595](https://github.com/getsentry/sentry-java/pull/1595))

### Fixes

- set min sdk version of sentry-android-fragment to API 14 ([#1608](https://github.com/getsentry/sentry-java/pull/1608))
- Ser/Deser of the UserFeedback from cached envelope ([#1611](https://github.com/getsentry/sentry-java/pull/1611))

## 5.1.0-beta.5

### Fixes

- Make SentryAppender non-final for Log4j2 and Logback ([#1603](https://github.com/getsentry/sentry-java/pull/1603))
- Do not throw IAE when tracing header contain invalid trace id ([#1605](https://github.com/getsentry/sentry-java/pull/1605))

## 5.1.0-beta.4

### Fixes

- Update sentry-native to 0.4.11 ([#1591](https://github.com/getsentry/sentry-java/pull/1591))

## 5.1.0-beta.3

### Features

- Spring Webflux integration ([#1529](https://github.com/getsentry/sentry-java/pull/1529))

## 5.1.0-beta.2

### Features

- Support transaction waiting for children to finish. ([#1535](https://github.com/getsentry/sentry-java/pull/1535))
- Capture logged marker in log4j2 and logback appenders ([#1551](https://github.com/getsentry/sentry-java/pull/1551))
- Allow clearing of attachments in the scope ([#1562](https://github.com/getsentry/sentry-java/pull/1562))
- Set mechanism type in SentryExceptionResolver ([#1556](https://github.com/getsentry/sentry-java/pull/1556))
- Perf. for fragments ([#1528](https://github.com/getsentry/sentry-java/pull/1528))

### Fixes

- Handling missing Spring Security on classpath on Java 8 ([#1552](https://github.com/getsentry/sentry-java/pull/1552))
- Use a different method to get strings from JNI, and avoid excessive Stack Space usage. ([#1214](https://github.com/getsentry/sentry-java/pull/1214))
- Add data field to SentrySpan ([#1555](https://github.com/getsentry/sentry-java/pull/1555))
- Clock drift issue when calling DateUtils#getDateTimeWithMillisPrecision ([#1557](https://github.com/getsentry/sentry-java/pull/1557))
- Prefer snake case for HTTP integration data keys ([#1559](https://github.com/getsentry/sentry-java/pull/1559))
- Assign lastEventId only if event was queued for submission ([#1565](https://github.com/getsentry/sentry-java/pull/1565))

## 5.1.0-beta.1

### Features

- Measure app start time ([#1487](https://github.com/getsentry/sentry-java/pull/1487))
- Automatic breadcrumbs logging for fragment lifecycle ([#1522](https://github.com/getsentry/sentry-java/pull/1522))

## 5.0.1

### Fixes

- Sources and Javadoc artifacts were mixed up ([#1515](https://github.com/getsentry/sentry-java/pull/1515))

## 5.0.0

This release brings many improvements but also new features:

- OkHttp Interceptor for Android ([#1330](https://github.com/getsentry/sentry-java/pull/1330))
- GraalVM Native Image Compatibility ([#1329](https://github.com/getsentry/sentry-java/pull/1329))
- Add option to ignore exceptions by type ([#1352](https://github.com/getsentry/sentry-java/pull/1352))
- Enrich transactions with device contexts ([#1430](https://github.com/getsentry/sentry-java/pull/1430)) ([#1469](https://github.com/getsentry/sentry-java/pull/1469))
- Better interoperability with Kotlin null-safety ([#1439](https://github.com/getsentry/sentry-java/pull/1439)) and ([#1462](https://github.com/getsentry/sentry-java/pull/1462))
- Add coroutines support ([#1479](https://github.com/getsentry/sentry-java/pull/1479))
- OkHttp callback for Customising the Span ([#1478](https://github.com/getsentry/sentry-java/pull/1478))
- Add breadcrumb in Spring RestTemplate integration ([#1481](https://github.com/getsentry/sentry-java/pull/1481))

Breaking changes:

- Migration Guide for [Java](https://docs.sentry.io/platforms/java/migration/)
- Migration Guide for [Android](https://docs.sentry.io/platforms/android/migration/)

Other fixes:

- Fix: Add attachmentType to envelope ser/deser. ([#1504](https://github.com/getsentry/sentry-java/pull/1504))

Thank you:

- @maciejwalkowiak for coding most of it.

## 5.0.0-beta.7

### Fixes


- Ref: Deprecate SentryBaseEvent#getOriginThrowable and add SentryBaseEvent#getThrowableMechanism ([#1502](https://github.com/getsentry/sentry-java/pull/1502))
- Graceful Shutdown flushes event instead of Closing SDK ([#1500](https://github.com/getsentry/sentry-java/pull/1500))
- Do not append threads that come from the EnvelopeFileObserver ([#1501](https://github.com/getsentry/sentry-java/pull/1501))
- Ref: Deprecate cacheDirSize and add maxCacheItems ([#1499](https://github.com/getsentry/sentry-java/pull/1499))
- Append all threads if Hint is Cached but attachThreads is enabled ([#1503](https://github.com/getsentry/sentry-java/pull/1503))

## 5.0.0-beta.6

### Features

- Add secondary constructor to SentryOkHttpInterceptor ([#1491](https://github.com/getsentry/sentry-java/pull/1491))
- Add option to enable debug mode in Log4j2 integration ([#1492](https://github.com/getsentry/sentry-java/pull/1492))

### Fixes

- Ref: Replace clone() with copy constructor ([#1496](https://github.com/getsentry/sentry-java/pull/1496))

## 5.0.0-beta.5

### Features

- OkHttp callback for Customising the Span ([#1478](https://github.com/getsentry/sentry-java/pull/1478))
- Add breadcrumb in Spring RestTemplate integration ([#1481](https://github.com/getsentry/sentry-java/pull/1481))
- Add coroutines support ([#1479](https://github.com/getsentry/sentry-java/pull/1479))

### Fixes

- Cloning Stack ([#1483](https://github.com/getsentry/sentry-java/pull/1483))

## 5.0.0-beta.4

### Fixes

- Enrich Transactions with Context Data ([#1469](https://github.com/getsentry/sentry-java/pull/1469))
- Bump: Apache HttpClient to 5.0.4 ([#1476](https://github.com/getsentry/sentry-java/pull/1476))

## 5.0.0-beta.3

### Fixes

- Handling immutable collections on SentryEvent and protocol objects ([#1468](https://github.com/getsentry/sentry-java/pull/1468))
- Associate event with transaction when thrown exception is not a direct cause ([#1463](https://github.com/getsentry/sentry-java/pull/1463))
- Ref: nullability annotations to Sentry module ([#1439](https://github.com/getsentry/sentry-java/pull/1439)) and ([#1462](https://github.com/getsentry/sentry-java/pull/1462))
- NPE when adding Context Data with null values for log4j2 ([#1465](https://github.com/getsentry/sentry-java/pull/1465))

## 5.0.0-beta.2

### Fixes

- sentry-android-timber package sets sentry.java.android.timber as SDK name ([#1456](https://github.com/getsentry/sentry-java/pull/1456))
- When AppLifecycleIntegration is closed, it should remove observer using UI thread ([#1459](https://github.com/getsentry/sentry-java/pull/1459))
- Bump: AGP to 4.2.0 ([#1460](https://github.com/getsentry/sentry-java/pull/1460))

Breaking Changes:

- Remove: Settings.Secure.ANDROID_ID in favor of generated installationId ([#1455](https://github.com/getsentry/sentry-java/pull/1455))
- Rename: enableSessionTracking to enableAutoSessionTracking ([#1457](https://github.com/getsentry/sentry-java/pull/1457))

## 5.0.0-beta.1

### Fixes

- Ref: Refactor converting HttpServletRequest to Sentry Request in Spring integration ([#1387](https://github.com/getsentry/sentry-java/pull/1387))
- Bump: sentry-native to 0.4.9 ([#1431](https://github.com/getsentry/sentry-java/pull/1431))
- Activity tracing auto instrumentation for Android API < 29 ([#1402](https://github.com/getsentry/sentry-java/pull/1402))
- use connection and read timeouts in ApacheHttpClient based transport ([#1397](https://github.com/getsentry/sentry-java/pull/1397))
- set correct transaction status for unhandled exceptions in SentryTracingFilter ([#1406](https://github.com/getsentry/sentry-java/pull/1406))
- handle network errors in SentrySpanClientHttpRequestInterceptor ([#1407](https://github.com/getsentry/sentry-java/pull/1407))
- set scope on transaction ([#1409](https://github.com/getsentry/sentry-java/pull/1409))
- set status and associate events with transactions ([#1426](https://github.com/getsentry/sentry-java/pull/1426))
- Do not set free memory and is low memory fields when it's a NDK hard crash ([#1399](https://github.com/getsentry/sentry-java/pull/1399))
- Apply user from the scope to transaction ([#1424](https://github.com/getsentry/sentry-java/pull/1424))
- Pass maxBreadcrumbs config. to sentry-native ([#1425](https://github.com/getsentry/sentry-java/pull/1425))
- Run event processors and enrich transactions with contexts ([#1430](https://github.com/getsentry/sentry-java/pull/1430))
- Set Span status for OkHttp integration ([#1447](https://github.com/getsentry/sentry-java/pull/1447))
- Set user on transaction in Spring & Spring Boot integrations ([#1443](https://github.com/getsentry/sentry-java/pull/1443))

## 4.4.0-alpha.2

### Features

- Add option to ignore exceptions by type ([#1352](https://github.com/getsentry/sentry-java/pull/1352))
- Sentry closes Android NDK and ShutdownHook integrations ([#1358](https://github.com/getsentry/sentry-java/pull/1358))
- Allow inheritance of SentryHandler class in sentry-jul package([#1367](https://github.com/getsentry/sentry-java/pull/1367))
- Make NoOpHub public ([#1379](https://github.com/getsentry/sentry-java/pull/1379))
- Configure max spans per transaction ([#1394](https://github.com/getsentry/sentry-java/pull/1394))

### Fixes

- Bump: Upgrade Apache HttpComponents Core to 5.0.3 ([#1375](https://github.com/getsentry/sentry-java/pull/1375))
- NPE when MDC contains null values (sentry-logback) ([#1364](https://github.com/getsentry/sentry-java/pull/1364))
- Avoid NPE when MDC contains null values (sentry-jul) ([#1385](https://github.com/getsentry/sentry-java/pull/1385))
- Accept only non null value maps ([#1368](https://github.com/getsentry/sentry-java/pull/1368))
- Do not bind transactions to scope by default. ([#1376](https://github.com/getsentry/sentry-java/pull/1376))
- Hub thread safety ([#1388](https://github.com/getsentry/sentry-java/pull/1388))
- SentryTransactionAdvice should operate on the new scope ([#1389](https://github.com/getsentry/sentry-java/pull/1389))

## 4.4.0-alpha.1

### Features

- Add an overload for `startTransaction` that sets the created transaction to the Scope ([#1313](https://github.com/getsentry/sentry-java/pull/1313))
- Set SDK version on Transactions ([#1307](https://github.com/getsentry/sentry-java/pull/1307))
- GraalVM Native Image Compatibility ([#1329](https://github.com/getsentry/sentry-java/pull/1329))
- Add OkHttp client application interceptor ([#1330](https://github.com/getsentry/sentry-java/pull/1330))

### Fixes

- Bump: sentry-native to 0.4.8
- Ref: Separate user facing and protocol classes in the Performance feature ([#1304](https://github.com/getsentry/sentry-java/pull/1304))
- Use logger set on SentryOptions in GsonSerializer ([#1308](https://github.com/getsentry/sentry-java/pull/1308))
- Use the bindToScope correctly
- Allow 0.0 to be set on tracesSampleRate ([#1328](https://github.com/getsentry/sentry-java/pull/1328))
- set "java" platform to transactions ([#1332](https://github.com/getsentry/sentry-java/pull/1332))
- Allow disabling tracing through SentryOptions ([#1337](https://github.com/getsentry/sentry-java/pull/1337))

## 4.3.0

### Features

- Activity tracing auto instrumentation

### Fixes

- Aetting in-app-includes from external properties ([#1291](https://github.com/getsentry/sentry-java/pull/1291))
- Initialize Sentry in Logback appender when DSN is not set in XML config ([#1296](https://github.com/getsentry/sentry-java/pull/1296))
- JUL integration SDK name ([#1293](https://github.com/getsentry/sentry-java/pull/1293))

## 4.2.0

### Features

- Improve EventProcessor nullability annotations ([#1229](https://github.com/getsentry/sentry-java/pull/1229)).
- Add ability to flush events synchronously.
- Support @SentrySpan and @SentryTransaction on classes and interfaces. ([#1243](https://github.com/getsentry/sentry-java/pull/1243))
- Do not serialize empty collections and maps ([#1245](https://github.com/getsentry/sentry-java/pull/1245))
- Integration interface better compatibility with Kotlin null-safety
- Simplify Sentry configuration in Spring integration ([#1259](https://github.com/getsentry/sentry-java/pull/1259))
- Simplify configuring Logback integration when environment variable with the DSN is not set ([#1271](https://github.com/getsentry/sentry-java/pull/1271))
- Add Request to the Scope. [#1270](https://github.com/getsentry/sentry-java/pull/1270))
- Optimize SentryTracingFilter when hub is disabled.

### Fixes

- Bump: sentry-native to 0.4.7
- Optimize DuplicateEventDetectionEventProcessor performance ([#1247](https://github.com/getsentry/sentry-java/pull/1247)).
- Prefix sdk.package names with io.sentry ([#1249](https://github.com/getsentry/sentry-java/pull/1249))
- Remove experimental annotation for Attachment ([#1257](https://github.com/getsentry/sentry-java/pull/1257))
- Mark stacktrace as snapshot if captured at arbitrary moment ([#1231](https://github.com/getsentry/sentry-java/pull/1231))
- Disable Gson HTML escaping
- Make the ANR Atomic flags immutable
- Prevent NoOpHub from creating heavy SentryOptions objects ([#1272](https://github.com/getsentry/sentry-java/pull/1272))
- SentryTransaction#getStatus NPE ([#1273](https://github.com/getsentry/sentry-java/pull/1273))
- Discard unfinished Spans before sending them over to Sentry ([#1279](https://github.com/getsentry/sentry-java/pull/1279))
- Interrupt the thread in QueuedThreadPoolExecutor ([#1276](https://github.com/getsentry/sentry-java/pull/1276))
- SentryTransaction#finish should not clear another transaction from the scope ([#1278](https://github.com/getsentry/sentry-java/pull/1278))

Breaking Changes:
- Enchancement: SentryExceptionResolver should not send handled errors by default ([#1248](https://github.com/getsentry/sentry-java/pull/1248)).
- Ref: Simplify RestTemplate instrumentation ([#1246](https://github.com/getsentry/sentry-java/pull/1246))
- Enchancement: Add overloads for startTransaction taking op and description ([#1244](https://github.com/getsentry/sentry-java/pull/1244))

## 4.1.0

### Features

- Improve Kotlin compatibility for SdkVersion ([#1213](https://github.com/getsentry/sentry-java/pull/1213))
- Support logging via JUL ([#1211](https://github.com/getsentry/sentry-java/pull/1211))

### Fixes

- Returning Sentry trace header from Span ([#1217](https://github.com/getsentry/sentry-java/pull/1217))
- Remove misleading error logs ([#1222](https://github.com/getsentry/sentry-java/pull/1222))

## 4.0.0

This release brings the Sentry Performance feature to Java SDK, Spring, Spring Boot, and Android integrations. Read more in the reference documentation:

- [Performance for Java](https://docs.sentry.io/platforms/java/performance/)
- [Performance for Spring](https://docs.sentry.io/platforms/java/guides/spring/)
- [Performance for Spring Boot](https://docs.sentry.io/platforms/java/guides/spring-boot/)
- [Performance for Android](https://docs.sentry.io/platforms/android/performance/)

### Other improvements:

#### Core:

- Improved loading external configuration:
  - Load `sentry.properties` from the application's current working directory ([#1046](https://github.com/getsentry/sentry-java/pull/1046))
  - Resolve `in-app-includes`, `in-app-excludes`, `tags`, `debug`, `uncaught.handler.enabled` parameters from the external configuration
- Set global tags on SentryOptions and load them from external configuration ([#1066](https://github.com/getsentry/sentry-java/pull/1066))
- Add support for attachments ([#1082](https://github.com/getsentry/sentry-java/pull/1082))
- Resolve `servername` from the localhost address
- Simplified transport configuration through setting `TransportFactory` instead of `ITransport` on SentryOptions ([#1124](https://github.com/getsentry/sentry-java/pull/1124))

#### Spring Boot:

- Add the ability to register multiple `OptionsConfiguration` beans ([#1093](https://github.com/getsentry/sentry-java/pull/1093))
- Initialize Logback after context refreshes ([#1129](https://github.com/getsentry/sentry-java/pull/1129))

#### Android:

- Add `isSideLoaded` and `installerStore` tags automatically (Where your App. was installed from eg Google Play, Amazon Store, downloaded APK, etc...)
- Bump: sentry-native to 0.4.6
- Bump: Gradle to 6.8.1 and AGP to 4.1.2

## 4.0.0-beta.1

### Features

- Add addToTransactions to Attachment ([#1191](https://github.com/getsentry/sentry-java/pull/1191))
- Support SENTRY_TRACES_SAMPLE_RATE conf. via env variables ([#1171](https://github.com/getsentry/sentry-java/pull/1171))
- Pass request to CustomSamplingContext in Spring integration ([#1172](https://github.com/getsentry/sentry-java/pull/1172))
- Move `SentrySpanClientHttpRequestInterceptor` to Spring module ([#1181](https://github.com/getsentry/sentry-java/pull/1181))
- Add overload for `transaction/span.finish(SpanStatus)` ([#1182](https://github.com/getsentry/sentry-java/pull/1182))
- Simplify registering traces sample callback in Spring integration ([#1184](https://github.com/getsentry/sentry-java/pull/1184))
- Polish Performance API ([#1165](https://github.com/getsentry/sentry-java/pull/1165))
- Set "debug" through external properties ([#1186](https://github.com/getsentry/sentry-java/pull/1186))
- Simplify Spring integration ([#1188](https://github.com/getsentry/sentry-java/pull/1188))
- Init overload with dsn ([#1195](https://github.com/getsentry/sentry-java/pull/1195))
- Enable Kotlin map-like access on CustomSamplingContext ([#1192](https://github.com/getsentry/sentry-java/pull/1192))
- Auto register custom ITransportFactory in Spring integration ([#1194](https://github.com/getsentry/sentry-java/pull/1194))
- Improve Kotlin property access in Performance API ([#1193](https://github.com/getsentry/sentry-java/pull/1193))
- Copy options tags to transactions ([#1198](https://github.com/getsentry/sentry-java/pull/1198))
- Add convenient method for accessing event's throwable ([#1202](https://github.com/getsentry/sentry-java/pull/1202))

### Fixes

- Ref: Set SpanContext on SentryTransaction to avoid potential NPE ([#1173](https://github.com/getsentry/sentry-java/pull/1173))
- Free Local Refs manually due to Android local ref. count limits
- Bring back support for setting transaction name without ongoing transaction ([#1183](https://github.com/getsentry/sentry-java/pull/1183))

## 4.0.0-alpha.3

### Features

- Improve ITransaction and ISpan null-safety compatibility ([#1161](https://github.com/getsentry/sentry-java/pull/1161))
- Automatically assign span context to captured events ([#1156](https://github.com/getsentry/sentry-java/pull/1156))
- Autoconfigure Apache HttpClient 5 based Transport in Spring Boot integration ([#1143](https://github.com/getsentry/sentry-java/pull/1143))
- Send user.ip_address = {{auto}} when sendDefaultPii is true ([#1015](https://github.com/getsentry/sentry-java/pull/1015))
- Read tracesSampleRate from AndroidManifest
- OutboxSender supports all envelope item types ([#1158](https://github.com/getsentry/sentry-java/pull/1158))
- Read `uncaught.handler.enabled` property from the external configuration
- Resolve servername from the localhost address
- Add maxAttachmentSize to SentryOptions ([#1138](https://github.com/getsentry/sentry-java/pull/1138))
- Drop invalid attachments ([#1134](https://github.com/getsentry/sentry-java/pull/1134))
- Set isSideLoaded info tags
- Add non blocking Apache HttpClient 5 based Transport ([#1136](https://github.com/getsentry/sentry-java/pull/1136))

### Fixes

- Ref: Make Attachment immutable ([#1120](https://github.com/getsentry/sentry-java/pull/1120))
- Ref: using Calendar to generate Dates
- Ref: Return NoOpTransaction instead of null ([#1126](https://github.com/getsentry/sentry-java/pull/1126))
- Ref: `ITransport` implementations are now responsible for executing request in asynchronous or synchronous way ([#1118](https://github.com/getsentry/sentry-java/pull/1118))
- Ref: Add option to set `TransportFactory` instead of `ITransport` on `SentryOptions` ([#1124](https://github.com/getsentry/sentry-java/pull/1124))
- Ref: Simplify ITransport creation in ITransportFactory ([#1135](https://github.com/getsentry/sentry-java/pull/1135))
- Fixes and Tests: Session serialization and deserialization
- Inheriting sampling decision from parent ([#1100](https://github.com/getsentry/sentry-java/pull/1100))
- Exception only sets a stack trace if there are frames
- Initialize Logback after context refreshes ([#1129](https://github.com/getsentry/sentry-java/pull/1129))
- Do not crash when passing null values to @Nullable methods, eg User and Scope
- Resolving dashed properties from external configuration
- Consider {{ auto }} as a default ip address ([#1015](https://github.com/getsentry/sentry-java/pull/1015))
- Set release and environment on Transactions ([#1152](https://github.com/getsentry/sentry-java/pull/1152))
- Do not set transaction on the scope automatically

## 4.0.0-alpha.2

### Features

- Add basic support for attachments ([#1082](https://github.com/getsentry/sentry-java/pull/1082))
- Set transaction name on events and transactions sent using Spring integration ([#1067](https://github.com/getsentry/sentry-java/pull/1067))
- Set global tags on SentryOptions and load them from external configuration ([#1066](https://github.com/getsentry/sentry-java/pull/1066))
- Add API validator and remove deprecated methods
- Add more convenient method to start a child span ([#1073](https://github.com/getsentry/sentry-java/pull/1073))
- Autoconfigure traces callback in Spring Boot integration ([#1074](https://github.com/getsentry/sentry-java/pull/1074))
- Resolve in-app-includes and in-app-excludes parameters from the external configuration
- Make InAppIncludesResolver public ([#1084](https://github.com/getsentry/sentry-java/pull/1084))
- Add the ability to register multiple OptionsConfiguration beans ([#1093](https://github.com/getsentry/sentry-java/pull/1093))
- Database query tracing with datasource-proxy ([#1095](https://github.com/getsentry/sentry-java/pull/1095))

### Fixes

- Ref: Refactor resolving SpanContext for Throwable ([#1068](https://github.com/getsentry/sentry-java/pull/1068))
- Ref: Change "op" to "operation" in @SentrySpan and @SentryTransaction
- Remove method reference in SentryEnvelopeItem ([#1091](https://github.com/getsentry/sentry-java/pull/1091))
- Set current thread only if there are no exceptions
- SentryOptions creates GsonSerializer by default
- Append DebugImage list if event already has it
- Sort breadcrumbs by Date if there are breadcrumbs already in the event

## 4.0.0-alpha.1

### Features

- Load `sentry.properties` from the application's current working directory ([#1046](https://github.com/getsentry/sentry-java/pull/1046))
- Performance monitoring ([#971](https://github.com/getsentry/sentry-java/pull/971))
- Performance monitoring for Spring Boot applications ([#971](https://github.com/getsentry/sentry-java/pull/971))

### Fixes

- Ref: Refactor JSON deserialization ([#1047](https://github.com/getsentry/sentry-java/pull/1047))

## 3.2.1

### Fixes

- Set current thread only if theres no exceptions ([#1064](https://github.com/getsentry/sentry-java/pull/1064))
- Append DebugImage list if event already has it ([#1092](https://github.com/getsentry/sentry-java/pull/1092))
- Sort breadcrumbs by Date if there are breadcrumbs already in the event ([#1094](https://github.com/getsentry/sentry-java/pull/1094))
- Free Local Refs manually due to Android local ref. count limits  ([#1179](https://github.com/getsentry/sentry-java/pull/1179))

## 3.2.0

### Features

- Expose a Module (Debug images) Loader for Android thru sentry-native ([#1043](https://github.com/getsentry/sentry-java/pull/1043))
- Added java doc to protocol classes based on sentry-data-schemes project ([#1045](https://github.com/getsentry/sentry-java/pull/1045))
- Make SentryExceptionResolver Order configurable to not send handled web exceptions ([#1008](https://github.com/getsentry/sentry-java/pull/1008))
- Resolve HTTP Proxy parameters from the external configuration ([#1028](https://github.com/getsentry/sentry-java/pull/1028))
- Sentry NDK integration is compiled against default NDK version based on AGP's version ([#1048](https://github.com/getsentry/sentry-java/pull/1048))

### Fixes

- Bump: AGP 4.1.1 ([#1040](https://github.com/getsentry/sentry-java/pull/1040))
- Update to sentry-native 0.4.4 and fix shared library builds ([#1039](https://github.com/getsentry/sentry-java/pull/1039))
- use neutral Locale for String operations ([#1033](https://github.com/getsentry/sentry-java/pull/1033))
- Clean up JNI code and properly free strings ([#1050](https://github.com/getsentry/sentry-java/pull/1050))
- set userId for hard-crashes if no user is set ([#1049](https://github.com/getsentry/sentry-java/pull/1049))

## 3.1.3

### Fixes

- Fix broken NDK integration on 3.1.2 (release failed on packaging a .so file)
- Increase max cached events to 30 ([#1029](https://github.com/getsentry/sentry-java/pull/1029))
- Normalize DSN URI ([#1030](https://github.com/getsentry/sentry-java/pull/1030))

## 3.1.2

### Features

- Manually capturing User Feedback
- Set environment to "production" by default.
- Make public the Breadcrumb constructor that accepts a Date ([#1012](https://github.com/getsentry/sentry-java/pull/1012))

### Fixes

- ref: Validate event id on user feedback submission

## 3.1.1

### Features

- Bind logging related SentryProperties to Slf4j Level instead of Logback to improve Log4j2 compatibility

### Fixes

- Prevent Logback and Log4j2 integrations from re-initializing Sentry when Sentry is already initialized
- Make sure HttpServletRequestSentryUserProvider runs by default before custom SentryUserProvider beans
- Fix setting up Sentry in Spring Webflux annotation by changing the scope of Spring WebMvc related dependencies

## 3.1.0

### Features

- Make getThrowable public and improve set contexts ([#967](https://github.com/getsentry/sentry-java/pull/967))
- Accepted quoted values in properties from external configuration ([#972](https://github.com/getsentry/sentry-java/pull/972))

### Fixes

- Auto-Configure `inAppIncludes` in Spring Boot integration ([#966](https://github.com/getsentry/sentry-java/pull/966))
- Bump: Android Gradle Plugin 4.0.2 ([#968](https://github.com/getsentry/sentry-java/pull/968))
- Don't require `sentry.dsn` to be set when using `io.sentry:sentry-spring-boot-starter` and `io.sentry:sentry-logback` together ([#965](https://github.com/getsentry/sentry-java/pull/965))
- Remove chunked streaming mode ([#974](https://github.com/getsentry/sentry-java/pull/974))
- Android 11 + targetSdkVersion 30 crashes Sentry on start ([#977](https://github.com/getsentry/sentry-java/pull/977))

## 3.0.0

## Java + Android

This release marks the re-unification of Java and Android SDK code bases.
It's based on the Android 2.0 SDK, which implements [Sentry's unified API](https://develop.sentry.dev/sdk/unified-api/).

Considerable changes were done, which include a lot of improvements. More are covered below, but the highlights are:

- Improved `log4j2` integration
  - Capture breadcrumbs for level INFO and higher
  - Raises event for ERROR and higher.
  - Minimum levels are configurable.
  - Optionally initializes the SDK via appender.xml
- Dropped support to `log4j`.
- Improved `logback` integration
  - Capture breadcrumbs for level INFO and higher
  - Raises event for ERROR and higher.
  - Minimum levels are configurable.
  - Optionally initializes the SDK via appender.xml
  - Configurable via Spring integration if both are enabled
- Spring
  - No more duplicate events with Spring and logback
  - Auto initalizes if DSN is available
  - Configuration options available with auto complete
- Google App Engine support dropped

## What’s Changed

- Callback to validate SSL certificate ([#944](https://github.com/getsentry/sentry-java/pull/944))
- Attach stack traces enabled by default

### Android specific

- Release health enabled by default for Android
- Sync of Scopes for Java -> Native (NDK)
- Bump Sentry-Native v0.4.2
- Android 11 Support

[Android migration docs](https://docs.sentry.io/platforms/android/migration/#migrating-from-sentry-android-2x-to-sentry-android-3x)

### Java specific

- Unified API for Java SDK and integrations (Spring, Spring boot starter, Servlet, Logback, Log4j2)

New Java [docs](https://docs.sentry.io/platforms/java/) are live and being improved.

## Acquisition

Packages were released on [`bintray sentry-java`](https://dl.bintray.com/getsentry/sentry-java/io/sentry/), [`bintray sentry-android`](https://dl.bintray.com/getsentry/sentry-android/io/sentry/), [`jcenter`](https://jcenter.bintray.com/io/sentry/) and [`mavenCentral`](https://repo.maven.apache.org/maven2/io/sentry/)

## Where is the Java 1.7 code base?

The previous Java releases, are all available in this repository through the tagged releases.
## 3.0.0-beta.1

## What’s Changed

- feat: ssl support ([#944](https://github.com/getsentry/sentry-java/pull/944)) @ninekaw9 @marandaneto
- feat: sync Java to C ([#937](https://github.com/getsentry/sentry-java/pull/937)) @bruno-garcia @marandaneto
- feat: Auto-configure Logback appender in Spring Boot integration. ([#938](https://github.com/getsentry/sentry-java/pull/938)) @maciejwalkowiak
- feat: Add Servlet integration. ([#935](https://github.com/getsentry/sentry-java/pull/935)) @maciejwalkowiak
- fix: Pop scope at the end of the request in Spring integration. ([#936](https://github.com/getsentry/sentry-java/pull/936)) @maciejwalkowiak
- bump: Upgrade Spring Boot to 2.3.4. ([#932](https://github.com/getsentry/sentry-java/pull/932)) @maciejwalkowiak
- fix: Do not set cookies when send pii is set to false. ([#931](https://github.com/getsentry/sentry-java/pull/931)) @maciejwalkowiak

Packages were released on [`bintray sentry-java`](https://dl.bintray.com/getsentry/sentry-java/io/sentry/), [`bintray sentry-android`](https://dl.bintray.com/getsentry/sentry-android/io/sentry/), [`jcenter`](https://jcenter.bintray.com/io/sentry/) and [`mavenCentral`](https://repo.maven.apache.org/maven2/io/sentry/)

We'd love to get feedback.

## 3.0.0-alpha.3

### Features

- Enable attach stack traces and disable attach threads by default ([#921](https://github.com/getsentry/sentry-java/pull/921)) @marandaneto

### Fixes

- Bump sentry-native to 0.4.2 ([#926](https://github.com/getsentry/sentry-java/pull/926)) @marandaneto
- ref: remove log level as RN do not use it anymore ([#924](https://github.com/getsentry/sentry-java/pull/924)) @marandaneto
- Read sample rate correctly from manifest meta data ([#923](https://github.com/getsentry/sentry-java/pull/923)) @marandaneto

Packages were released on [`bintray sentry-android`](https://dl.bintray.com/getsentry/sentry-android/io/sentry/) and [`bintray sentry-java`](https://dl.bintray.com/getsentry/sentry-java/io/sentry/)

We'd love to get feedback.

## 3.0.0-alpha.2

TBD

Packages were released on [bintray](https://dl.bintray.com/getsentry/maven/io/sentry/)

> Note: This release marks the unification of the Java and Android Sentry codebases based on the core of the Android SDK (version 2.x).
Previous releases for the Android SDK (version 2.x) can be found on the now archived: https://github.com/getsentry/sentry-android/

## 3.0.0-alpha.1

### Features

### Fixes


## New releases will happen on a different repository:

https://github.com/getsentry/sentry-java

## What’s Changed

### Features

### Fixes


- feat: enable release health by default

Packages were released on [`bintray`](https://dl.bintray.com/getsentry/sentry-android/io/sentry/sentry-android/), [`jcenter`](https://jcenter.bintray.com/io/sentry/sentry-android/) and [`mavenCentral`](https://repo.maven.apache.org/maven2/io/sentry/sentry-android/)

We'd love to get feedback.

## 2.3.1

### Fixes

- Add main thread checker for the app lifecycle integration ([#525](https://github.com/getsentry/sentry-android/pull/525)) @marandaneto
- Set correct migration link ([#523](https://github.com/getsentry/sentry-android/pull/523)) @fupduck
- Warn about Sentry re-initialization. ([#521](https://github.com/getsentry/sentry-android/pull/521)) @maciejwalkowiak
- Set SDK version in `MainEventProcessor`. ([#513](https://github.com/getsentry/sentry-android/pull/513)) @maciejwalkowiak
- Bump sentry-native to 0.4.0 ([#512](https://github.com/getsentry/sentry-android/pull/512)) @marandaneto
- Bump Gradle to 6.6 and fix linting issues ([#510](https://github.com/getsentry/sentry-android/pull/510)) @marandaneto
- fix(sentry-java): Contexts belong on the Scope ([#504](https://github.com/getsentry/sentry-android/pull/504)) @maciejwalkowiak
- Add tests for verifying scope changes thread isolation ([#508](https://github.com/getsentry/sentry-android/pull/508)) @maciejwalkowiak
- Set `SdkVersion` in default `SentryOptions` created in sentry-core module ([#506](https://github.com/getsentry/sentry-android/pull/506)) @maciejwalkowiak

Packages were released on [`bintray`](https://dl.bintray.com/getsentry/sentry-android/io/sentry/sentry-android/), [`jcenter`](https://jcenter.bintray.com/io/sentry/sentry-android/) and [`mavenCentral`](https://repo.maven.apache.org/maven2/io/sentry/sentry-android/)

We'd love to get feedback.

## 2.3.0

### Features

- Add console application sample. ([#502](https://github.com/getsentry/sentry-android/pull/502)) @maciejwalkowiak
- Log stacktraces in SystemOutLogger ([#498](https://github.com/getsentry/sentry-android/pull/498)) @maciejwalkowiak
- Add method to add breadcrumb with string parameter. ([#501](https://github.com/getsentry/sentry-android/pull/501)) @maciejwalkowiak

### Fixes

- Converting UTC and ISO timestamp when missing Locale/TimeZone do not error ([#505](https://github.com/getsentry/sentry-android/pull/505)) @marandaneto
- Call `Sentry#close` on JVM shutdown. ([#497](https://github.com/getsentry/sentry-android/pull/497)) @maciejwalkowiak
- ref: sentry-core changes for console app ([#473](https://github.com/getsentry/sentry-android/pull/473)) @marandaneto

Obs: If you are using its own instance of `Hub`/`SentryClient` and reflection to set up the SDK to be usable within Libraries, this change may break your code, please fix the renamed classes.

Packages were released on [`bintray`](https://dl.bintray.com/getsentry/sentry-android/io/sentry/sentry-android/), [`jcenter`](https://jcenter.bintray.com/io/sentry/sentry-android/) and [`mavenCentral`](https://repo.maven.apache.org/maven2/io/sentry/sentry-android/)

We'd love to get feedback.

## 2.2.2

### Features

- Add sdk to envelope header ([#488](https://github.com/getsentry/sentry-android/pull/488)) @marandaneto
- Log request if response code is not 200 ([#484](https://github.com/getsentry/sentry-android/pull/484)) @marandaneto

### Fixes

- Bump plugin versions ([#487](https://github.com/getsentry/sentry-android/pull/487)) @marandaneto
- Bump: AGP 4.0.1 ([#486](https://github.com/getsentry/sentry-android/pull/486)) @marandaneto

Packages were released on [`bintray`](https://dl.bintray.com/getsentry/sentry-android/io/sentry/sentry-android/), [`jcenter`](https://jcenter.bintray.com/io/sentry/sentry-android/) and [`mavenCentral`](https://repo.maven.apache.org/maven2/io/sentry/sentry-android/)

We'd love to get feedback.

## 2.2.1

### Fixes

- Timber adds breadcrumb even if event level is < minEventLevel ([#480](https://github.com/getsentry/sentry-android/pull/480)) @marandaneto
- Contexts serializer avoids reflection and fixes desugaring issue ([#478](https://github.com/getsentry/sentry-android/pull/478)) @marandaneto
- clone session before sending to the transport ([#474](https://github.com/getsentry/sentry-android/pull/474)) @marandaneto
- Bump Gradle 6.5.1 ([#479](https://github.com/getsentry/sentry-android/pull/479)) @marandaneto

Packages were released on [`bintray`](https://dl.bintray.com/getsentry/sentry-android/io/sentry/sentry-android/), [`jcenter`](https://jcenter.bintray.com/io/sentry/sentry-android/) and [`mavenCentral`](https://repo.maven.apache.org/maven2/io/sentry/sentry-android/)

We'd love to get feedback.

## 2.2.0

### Fixes

- Negative session sequence if the date is before java date epoch ([#471](https://github.com/getsentry/sentry-android/pull/471)) @marandaneto
- Deserialise unmapped contexts values from envelope ([#470](https://github.com/getsentry/sentry-android/pull/470)) @marandaneto
- Bump: sentry-native 0.3.4 ([#468](https://github.com/getsentry/sentry-android/pull/468)) @marandaneto

- feat: timber integration ([#464](https://github.com/getsentry/sentry-android/pull/464)) @marandaneto

1) To add integrations it requires a [manual initialization](https://docs.sentry.io/platforms/android/#manual-initialization) of the Android SDK.

2) Add the `sentry-android-timber` dependency:

```groovy
implementation 'io.sentry:sentry-android-timber:{version}' // version >= 2.2.0
```

3) Initialize and add the `SentryTimberIntegration`:

```java
SentryAndroid.init(this, options -> {
    // default values:
    // minEventLevel = ERROR
    // minBreadcrumbLevel = INFO
    options.addIntegration(new SentryTimberIntegration());

    // custom values for minEventLevel and minBreadcrumbLevel
    // options.addIntegration(new SentryTimberIntegration(SentryLevel.WARNING, SentryLevel.ERROR));
});
```

4) Use the Timber integration:

```java
try {
    int x = 1 / 0;
} catch (Exception e) {
    Timber.e(e);
}
```

Packages were released on [`bintray`](https://dl.bintray.com/getsentry/sentry-android/io/sentry/sentry-android/), [`jcenter`](https://jcenter.bintray.com/io/sentry/sentry-android/) and [`mavenCentral`](https://repo.maven.apache.org/maven2/io/sentry/sentry-android/)

We'd love to get feedback.

## 2.1.7

### Fixes

- Init native libs if available on SDK init ([#461](https://github.com/getsentry/sentry-android/pull/461)) @marandaneto
- Make JVM target explicit in sentry-core ([#462](https://github.com/getsentry/sentry-android/pull/462)) @dilbernd
- Timestamp with millis from react-native should be in UTC format ([#456](https://github.com/getsentry/sentry-android/pull/456)) @marandaneto
- Bump Gradle to 6.5 ([#454](https://github.com/getsentry/sentry-android/pull/454)) @marandaneto

Packages were released on [`bintray`](https://dl.bintray.com/getsentry/sentry-android/io/sentry/sentry-android/), [`jcenter`](https://jcenter.bintray.com/io/sentry/sentry-android/) and [`mavenCentral`](https://repo.maven.apache.org/maven2/io/sentry/sentry-android/)

We'd love to get feedback.

## 2.1.6

### Fixes

- Do not lookup sentry-debug-meta but instead load it directly ([#445](https://github.com/getsentry/sentry-android/pull/445)) @marandaneto
- Regression on v2.1.5 which can cause a crash on SDK init

Packages were released on [`bintray`](https://dl.bintray.com/getsentry/sentry-android/io/sentry/sentry-android/), [`jcenter`](https://jcenter.bintray.com/io/sentry/sentry-android/) and [`mavenCentral`](https://repo.maven.apache.org/maven2/io/sentry/sentry-android/)

We'd love to get feedback.

## 2.1.5

### Fixes

This version has a severe bug and can cause a crash on SDK init

Please upgrade to https://github.com/getsentry/sentry-android/releases/tag/2.1.6

## 2.1.4

### Features

- Make gzip as default content encoding type ([#433](https://github.com/getsentry/sentry-android/pull/433)) @marandaneto
- Use AGP 4 features ([#366](https://github.com/getsentry/sentry-android/pull/366)) @marandaneto
- Create GH Actions CI for Ubuntu/macOS ([#403](https://github.com/getsentry/sentry-android/pull/403)) @marandaneto
- Make root checker better and minimize false positive ([#417](https://github.com/getsentry/sentry-android/pull/417)) @marandaneto

### Fixes

- bump: sentry-native to 0.3.1 ([#440](https://github.com/getsentry/sentry-android/pull/440)) @marandaneto
- Update last session timestamp ([#437](https://github.com/getsentry/sentry-android/pull/437)) @marandaneto
- Filter trim memory breadcrumbs ([#431](https://github.com/getsentry/sentry-android/pull/431)) @marandaneto

Packages were released on [`bintray`](https://dl.bintray.com/getsentry/sentry-android/io/sentry/sentry-android/), [`jcenter`](https://jcenter.bintray.com/io/sentry/sentry-android/) and [`mavenCentral`](https://repo.maven.apache.org/maven2/io/sentry/sentry-android/)

We'd love to get feedback.

## 2.1.3

### Fixes

This fixes several critical bugs in sentry-android 2.0 and 2.1

- Sentry.init register integrations after creating the main Hub instead of doing it in the main Hub ctor ([#427](https://github.com/getsentry/sentry-android/pull/427)) @marandaneto
- make NoOpLogger public ([#425](https://github.com/getsentry/sentry-android/pull/425)) @marandaneto
- ConnectivityChecker returns connection status and events are not trying to be sent if no connection. ([#420](https://github.com/getsentry/sentry-android/pull/420)) @marandaneto
- thread pool executor is a single thread executor instead of scheduled thread executor ([#422](https://github.com/getsentry/sentry-android/pull/422)) @marandaneto
- Add Abnormal to the Session.State enum as its part of the protocol ([#424](https://github.com/getsentry/sentry-android/pull/424)) @marandaneto
- Bump: Gradle to 6.4.1 ([#419](https://github.com/getsentry/sentry-android/pull/419)) @marandaneto

We recommend that you use sentry-android 2.1.3 over the initial release of sentry-android 2.0 and 2.1.

Packages were released on [`bintray`](https://dl.bintray.com/getsentry/sentry-android/io/sentry/sentry-android/), [`jcenter`](https://jcenter.bintray.com/io/sentry/sentry-android/) and [`mavenCentral`](https://repo.maven.apache.org/maven2/io/sentry/sentry-android/)

We'd love to get feedback.

## 2.1.2

### Features

- Added options to configure http transport ([#411](https://github.com/getsentry/sentry-android/pull/411)) @marandaneto

### Fixes

- Phone state breadcrumbs require read_phone_state on older OS versions ([#415](https://github.com/getsentry/sentry-android/pull/415)) @marandaneto @bsergean
- before raising ANR events, we check ProcessErrorStateInfo if available ([#412](https://github.com/getsentry/sentry-android/pull/412)) @marandaneto
- send cached events to use a single thread executor ([#405](https://github.com/getsentry/sentry-android/pull/405)) @marandaneto
- initing SDK on AttachBaseContext ([#409](https://github.com/getsentry/sentry-android/pull/409)) @marandaneto
- sessions can't be abnormal, but exited if not ended properly ([#410](https://github.com/getsentry/sentry-android/pull/410)) @marandaneto

Packages were released on [`bintray`](https://dl.bintray.com/getsentry/sentry-android/io/sentry/sentry-android/), [`jcenter`](https://jcenter.bintray.com/io/sentry/sentry-android/) and [`mavenCentral`](https://repo.maven.apache.org/maven2/io/sentry/sentry-android/)

We'd love to get feedback.

## 2.1.1

### Features

- Added missing getters on Breadcrumb and SentryEvent ([#397](https://github.com/getsentry/sentry-android/pull/397)) @marandaneto
- Add trim memory breadcrumbs ([#395](https://github.com/getsentry/sentry-android/pull/395)) @marandaneto
- Only set breadcrumb extras if not empty ([#394](https://github.com/getsentry/sentry-android/pull/394)) @marandaneto
- Added samples of how to disable automatic breadcrumbs ([#389](https://github.com/getsentry/sentry-android/pull/389)) @marandaneto

### Fixes

- Set missing release, environment and dist to sentry-native options ([#404](https://github.com/getsentry/sentry-android/pull/404)) @marandaneto
- Do not add automatic and empty sensor breadcrumbs ([#401](https://github.com/getsentry/sentry-android/pull/401)) @marandaneto
- ref: removed Thread.sleep from LifecycleWatcher tests, using awaitility and DateProvider ([#392](https://github.com/getsentry/sentry-android/pull/392)) @marandaneto
- ref: added a DateTimeProvider for making retry after testable ([#391](https://github.com/getsentry/sentry-android/pull/391)) @marandaneto
- Bump Gradle to 6.4 ([#390](https://github.com/getsentry/sentry-android/pull/390)) @marandaneto
- Bump sentry-native to 0.2.6 ([#396](https://github.com/getsentry/sentry-android/pull/396)) @marandaneto

Packages were released on [`bintray`](https://dl.bintray.com/getsentry/sentry-android/io/sentry/sentry-android/), [`jcenter`](https://jcenter.bintray.com/io/sentry/sentry-android/) and [`mavenCentral`](https://repo.maven.apache.org/maven2/io/sentry/sentry-android/)

We'd love to get feedback.

## 2.1.0

### Features

- Includes all the changes of 2.1.0 alpha, beta and RC

### Fixes

- fix when PhoneStateListener is not ready for use ([#387](https://github.com/getsentry/sentry-android/pull/387)) @marandaneto
- make ANR 5s by default ([#388](https://github.com/getsentry/sentry-android/pull/388)) @marandaneto
- rate limiting by categories ([#381](https://github.com/getsentry/sentry-android/pull/381)) @marandaneto
- Bump NDK to latest stable version 21.1.6352462 ([#386](https://github.com/getsentry/sentry-android/pull/386)) @marandaneto

Packages were released on [`bintray`](https://dl.bintray.com/getsentry/sentry-android/io/sentry/sentry-android/), [`jcenter`](https://jcenter.bintray.com/io/sentry/sentry-android/) and [`mavenCentral`](https://repo.maven.apache.org/maven2/io/sentry/sentry-android/)

We'd love to get feedback.

## 2.0.3

### Fixes

- patch from 2.1.0-alpha.2 - avoid crash if NDK throws UnsatisfiedLinkError ([#344](https://github.com/getsentry/sentry-android/pull/344)) @marandaneto

Packages were released on [`bintray`](https://dl.bintray.com/getsentry/sentry-android/io/sentry/sentry-android/), [`jcenter`](https://jcenter.bintray.com/io/sentry/sentry-android/) and [`mavenCentral`](https://repo.maven.apache.org/maven2/io/sentry/sentry-android/)

We'd love to get feedback.

## 2.1.0-RC.1

### Features

- Options for uncaught exception and make SentryOptions list Thread-Safe ([#384](https://github.com/getsentry/sentry-android/pull/384)) @marandaneto
- Automatic breadcrumbs for app, activity and sessions lifecycles and system events ([#348](https://github.com/getsentry/sentry-android/pull/348)) @marandaneto
- Make capture session and envelope internal ([#372](https://github.com/getsentry/sentry-android/pull/372)) @marandaneto

### Fixes

- If retry after header has empty categories, apply retry after to all of them ([#377](https://github.com/getsentry/sentry-android/pull/377)) @marandaneto
- Discard events and envelopes if cached and retry after ([#378](https://github.com/getsentry/sentry-android/pull/378)) @marandaneto
- Merge loadLibrary calls for sentry-native and clean up CMake files ([#373](https://github.com/getsentry/sentry-android/pull/373)) @Swatinem
- Exceptions should be sorted oldest to newest ([#370](https://github.com/getsentry/sentry-android/pull/370)) @marandaneto
- Check external storage size even if its read only ([#368](https://github.com/getsentry/sentry-android/pull/368)) @marandaneto
- Wrong check for cellular network capability ([#369](https://github.com/getsentry/sentry-android/pull/369)) @marandaneto
- add ScheduledForRemoval annotation to deprecated methods ([#375](https://github.com/getsentry/sentry-android/pull/375)) @marandaneto
- Bump NDK to 21.0.6113669 ([#367](https://github.com/getsentry/sentry-android/pull/367)) @marandaneto
- Bump AGP and add new make cmd to check for updates ([#365](https://github.com/getsentry/sentry-android/pull/365)) @marandaneto

Packages were released on [`bintray`](https://dl.bintray.com/getsentry/sentry-android/io/sentry/sentry-android/), [`jcenter`](https://jcenter.bintray.com/io/sentry/sentry-android/) and [`mavenCentral`](https://repo.maven.apache.org/maven2/io/sentry/sentry-android/)

We'd love to get feedback.

## 2.1.0-beta.2

### Fixes

- Bump sentry-native to 0.2.4 ([#364](https://github.com/getsentry/sentry-android/pull/364)) @marandaneto
- Update current session on session start after deleting previous session ([#362](https://github.com/getsentry/sentry-android/pull/362)) @marandaneto

Packages were released on [`bintray`](https://dl.bintray.com/getsentry/sentry-android/io/sentry/sentry-android/), [`jcenter`](https://jcenter.bintray.com/io/sentry/sentry-android/) and [`mavenCentral`](https://repo.maven.apache.org/maven2/io/sentry/sentry-android/)

We'd love to get feedback.

## 2.1.0-beta.1

### Fixes

- Bump sentry-native to 0.2.3 ([#357](https://github.com/getsentry/sentry-android/pull/357)) @marandaneto
- Check for androidx availability on runtime ([#356](https://github.com/getsentry/sentry-android/pull/356)) @marandaneto
- If theres a left over session file and its crashed, we should not overwrite its state ([#354](https://github.com/getsentry/sentry-android/pull/354)) @marandaneto
- Session should be exited state if state was ok ([#352](https://github.com/getsentry/sentry-android/pull/352)) @marandaneto
- Envelope has dedicated endpoint ([#353](https://github.com/getsentry/sentry-android/pull/353)) @marandaneto

Packages were released on [`bintray`](https://dl.bintray.com/getsentry/sentry-android/io/sentry/sentry-android/), [`jcenter`](https://jcenter.bintray.com/io/sentry/sentry-android/) and [`mavenCentral`](https://repo.maven.apache.org/maven2/io/sentry/sentry-android/)

We'd love to get feedback.

## 2.1.0-alpha.2

### Fixes

- Change integration order for cached outbox events ([#347](https://github.com/getsentry/sentry-android/pull/347)) @marandaneto
- Avoid crash if NDK throws UnsatisfiedLinkError ([#344](https://github.com/getsentry/sentry-android/pull/344)) @marandaneto
- Avoid getting a threadlocal twice. ([#339](https://github.com/getsentry/sentry-android/pull/339)) @metlos
- Removing session tracking guard on hub and client ([#338](https://github.com/getsentry/sentry-android/pull/338)) @marandaneto
- Bump agp to 3.6.2 ([#336](https://github.com/getsentry/sentry-android/pull/336)) @marandaneto
- Fix racey ANR integration ([#332](https://github.com/getsentry/sentry-android/pull/332)) @marandaneto
- Logging envelopes path when possible instead of nullable id ([#331](https://github.com/getsentry/sentry-android/pull/331)) @marandaneto
- Renaming transport gate method ([#330](https://github.com/getsentry/sentry-android/pull/330)) @marandaneto

Packages were released on [`bintray`](https://dl.bintray.com/getsentry/sentry-android/io/sentry/sentry-android/), [`jcenter`](https://jcenter.bintray.com/io/sentry/sentry-android/) and [`mavenCentral`](https://repo.maven.apache.org/maven2/io/sentry/sentry-android/)

We'd love to get feedback.

## 2.1.0-alpha.1

Release of Sentry's new SDK for Android.

## What’s Changed

### Features

- Release health @marandaneto @bruno-garcia
- ANR report should have 'was active=yes' on the dashboard ([#299](https://github.com/getsentry/sentry-android/pull/299)) @marandaneto
- NDK events apply scoped data ([#322](https://github.com/getsentry/sentry-android/pull/322)) @marandaneto
- Add a StdoutTransport ([#310](https://github.com/getsentry/sentry-android/pull/310)) @mike-burns
- Implementing new retry after protocol ([#306](https://github.com/getsentry/sentry-android/pull/306)) @marandaneto

### Fixes

- Bump sentry-native to 0.2.2 ([#305](https://github.com/getsentry/sentry-android/pull/305)) @Swatinem
- Missing App's info ([#315](https://github.com/getsentry/sentry-android/pull/315)) @marandaneto
- Buffered writers/readers - otimizations ([#311](https://github.com/getsentry/sentry-android/pull/311)) @marandaneto
- Boot time should be UTC ([#309](https://github.com/getsentry/sentry-android/pull/309)) @marandaneto
- Make transport result public ([#300](https://github.com/getsentry/sentry-android/pull/300)) @marandaneto

Packages were released on [`bintray`](https://dl.bintray.com/getsentry/sentry-android/io/sentry/sentry-android/), [`jcenter`](https://jcenter.bintray.com/io/sentry/sentry-android/) and [`mavenCentral`](https://repo.maven.apache.org/maven2/io/sentry/sentry-android/)

We'd love to get feedback.

## 2.0.2

Release of Sentry's new SDK for Android.

### Features

- MavenCentral support ([#284](https://github.com/getsentry/sentry-android/pull/284)) @marandaneto

### Fixes

- Bump AGP to 3.6.1 ([#285](https://github.com/getsentry/sentry-android/pull/285)) @marandaneto

Packages were released on [`bintray`](https://dl.bintray.com/getsentry/sentry-android/io/sentry/sentry-android/), [`jcenter`](https://jcenter.bintray.com/io/sentry/sentry-android/) and [`mavenCentral`](https://repo.maven.apache.org/maven2/io/sentry/sentry-android/)

We'd love to get feedback.

## 2.0.1

Release of Sentry's new SDK for Android.

## What’s Changed

### Features

- Attach threads/stacktraces ([#267](https://github.com/getsentry/sentry-android/pull/267)) @marandaneto
- Add the default serverName to SentryOptions and use it in MainEventProcessor ([#279](https://github.com/getsentry/sentry-android/pull/279)) @metlos

### Fixes

- set current threadId when there's no mechanism set ([#277](https://github.com/getsentry/sentry-android/pull/277)) @marandaneto
- Preview package manager ([#269](https://github.com/getsentry/sentry-android/pull/269)) @bruno-garcia

Packages were released on [`bintray`](https://dl.bintray.com/getsentry/sentry-android/io/sentry/), [`jcenter`](https://jcenter.bintray.com/io/sentry/sentry-android/)

We'd love to get feedback.

## 2.0.0

Release of Sentry's new SDK for Android.

New features not offered by (1.7.x):

- NDK support
  - Captures crashes caused by native code
  - Access to the [`sentry-native` SDK](https://github.com/getsentry/sentry-native/) API by your native (C/C++/Rust code/..).
- Automatic init (just add your `DSN` to the manifest)
   - Proguard rules are added automatically
   - Permission (Internet) is added automatically
- Uncaught Exceptions might be captured even before the app restarts
- Sentry's Unified API.
- More context/device information
- Packaged as `aar`
- Frames from the app automatically marked as `InApp=true` (stack traces in Sentry highlights them by default).
- Complete Sentry Protocol available.
- All threads and their stack traces are captured.
- Sample project in this repo to test many features (segfault, uncaught exception, ANR...)

Features from the current SDK like `ANR` are also available (by default triggered after 4 seconds).

Packages were released on [`bintray`](https://dl.bintray.com/getsentry/sentry-android/io/sentry/), [`jcenter`](https://jcenter.bintray.com/io/sentry/sentry-android/)

We'd love to get feedback.

## 2.0.0-rc04

Release of Sentry's new SDK for Android.

### Features

- Take sampleRate from metadata ([#262](https://github.com/getsentry/sentry-android/pull/262)) @bruno-garcia
- Support mills timestamp format ([#263](https://github.com/getsentry/sentry-android/pull/263)) @marandaneto
- Adding logs to installed integrations ([#265](https://github.com/getsentry/sentry-android/pull/265)) @marandaneto

### Fixes

- Breacrumb.data to string,object, Add LOG level ([#264](https://github.com/getsentry/sentry-android/pull/264)) @HazAT
- Read release conf. on manifest ([#266](https://github.com/getsentry/sentry-android/pull/266)) @marandaneto

Packages were released on [`bintray`](https://dl.bintray.com/getsentry/sentry-android/io/sentry/), [`jcenter`](https://jcenter.bintray.com/io/sentry/sentry-android/)

We'd love to get feedback and we'll work in getting the GA `2.0.0` out soon.
Until then, the [stable SDK offered by Sentry is at version 1.7.30](https://github.com/getsentry/sentry-java/releases/tag/v1.7.30)

## 2.0.0-rc03

Release of Sentry's new SDK for Android.

### Fixes

- fixes ([#259](https://github.com/getsentry/sentry-android/issues/259)) - NPE check on getExternalFilesDirs items. ([#260](https://github.com/getsentry/sentry-android/pull/260)) @marandaneto
- strictMode typo ([#258](https://github.com/getsentry/sentry-android/pull/258)) @marandaneto

Packages were released on [`bintray`](https://dl.bintray.com/getsentry/sentry-android/io/sentry/), [`jcenter`](https://jcenter.bintray.com/io/sentry/sentry-android/)

We'd love to get feedback and we'll work in getting the GA `2.0.0` out soon.
Until then, the [stable SDK offered by Sentry is at version 1.7.30](https://github.com/getsentry/sentry-java/releases/tag/v1.7.30)

## 2.0.0-rc02

Release of Sentry's new SDK for Android.

### Features

- Hub mode configurable ([#247](https://github.com/getsentry/sentry-android/pull/247)) @bruno-garcia
- Added remove methods (tags/extras) to the sentry static class ([#243](https://github.com/getsentry/sentry-android/pull/243)) @marandaneto

### Fixes


- Update ndk for new sentry-native version ([#235](https://github.com/getsentry/sentry-android/pull/235)) @Swatinem @marandaneto
- Make integrations public ([#256](https://github.com/getsentry/sentry-android/pull/256)) @marandaneto
- Bump build-tools ([#255](https://github.com/getsentry/sentry-android/pull/255)) @marandaneto
- Added javadocs to scope and its dependencies ([#253](https://github.com/getsentry/sentry-android/pull/253)) @marandaneto
- Build all ABIs ([#254](https://github.com/getsentry/sentry-android/pull/254)) @marandaneto
- Moving back ANR timeout from long to int param. ([#252](https://github.com/getsentry/sentry-android/pull/252)) @marandaneto
- Added HubAdapter to call Sentry static methods from Integrations ([#250](https://github.com/getsentry/sentry-android/pull/250)) @marandaneto
- New Release format ([#242](https://github.com/getsentry/sentry-android/pull/242)) @marandaneto
- Javadocs for SentryOptions ([#246](https://github.com/getsentry/sentry-android/pull/246)) @marandaneto
- non-app is already inApp excluded by default. ([#244](https://github.com/getsentry/sentry-android/pull/244)) @marandaneto
- Fix if symlink exists for sentry-native ([#241](https://github.com/getsentry/sentry-android/pull/241)) @marandaneto
- Clone method - race condition free ([#226](https://github.com/getsentry/sentry-android/pull/226)) @marandaneto
- Refactoring breadcrumbs callback ([#239](https://github.com/getsentry/sentry-android/pull/239)) @marandaneto

Packages were released on [`bintray`](https://dl.bintray.com/getsentry/sentry-android/io/sentry/), [`jcenter`](https://jcenter.bintray.com/io/sentry/sentry-android/)

We'd love to get feedback and we'll work in getting the GA `2.0.0` out soon.
Until then, the [stable SDK offered by Sentry is at version 1.7.30](https://github.com/getsentry/sentry-java/releases/tag/v1.7.30)

## 2.0.0-rc01

Release of Sentry's new SDK for Android.

## What’s Changed

### Features

- Added remove methods for Scope data ([#237](https://github.com/getsentry/sentry-android/pull/237)) @marandaneto
- More device context (deviceId, connectionType and language) ([#229](https://github.com/getsentry/sentry-android/pull/229)) @marandaneto
- Added a few java docs (Sentry, Hub and SentryClient) ([#223](https://github.com/getsentry/sentry-android/pull/223)) @marandaneto
- Implemented diagnostic logger ([#218](https://github.com/getsentry/sentry-android/pull/218)) @marandaneto
- Added event processors to scope ([#209](https://github.com/getsentry/sentry-android/pull/209)) @marandaneto
- Added android transport gate ([#206](https://github.com/getsentry/sentry-android/pull/206)) @marandaneto
- Added executor for caching values out of the main thread ([#201](https://github.com/getsentry/sentry-android/pull/201)) @marandaneto

### Fixes


- Honor RetryAfter ([#236](https://github.com/getsentry/sentry-android/pull/236)) @marandaneto
- Add tests for SentryValues ([#238](https://github.com/getsentry/sentry-android/pull/238)) @philipphofmann
- Do not set frames if there's none ([#234](https://github.com/getsentry/sentry-android/pull/234)) @marandaneto
- Always call interrupt after InterruptedException ([#232](https://github.com/getsentry/sentry-android/pull/232)) @marandaneto
- Mark as current thread if its the main thread ([#228](https://github.com/getsentry/sentry-android/pull/228)) @marandaneto
- Fix lgtm alerts ([#219](https://github.com/getsentry/sentry-android/pull/219)) @marandaneto
- Written unit tests to ANR integration ([#215](https://github.com/getsentry/sentry-android/pull/215)) @marandaneto
- Added blog posts to README ([#214](https://github.com/getsentry/sentry-android/pull/214)) @marandaneto
- Raise code coverage for Dsn to 100% ([#212](https://github.com/getsentry/sentry-android/pull/212)) @philipphofmann
- Remove redundant times(1) for Mockito.verify ([#211](https://github.com/getsentry/sentry-android/pull/211)) @philipphofmann
- Transport may be set on options ([#203](https://github.com/getsentry/sentry-android/pull/203)) @marandaneto
- dist may be set on options ([#204](https://github.com/getsentry/sentry-android/pull/204)) @marandaneto
- Throw an exception if DSN is not set ([#200](https://github.com/getsentry/sentry-android/pull/200)) @marandaneto
- Migration guide markdown ([#197](https://github.com/getsentry/sentry-android/pull/197)) @marandaneto

Packages were released on [`bintray`](https://dl.bintray.com/getsentry/sentry-android/io/sentry/), [`jcenter`](https://jcenter.bintray.com/io/sentry/sentry-android/)

We'd love to get feedback and we'll work in getting the GA `2.0.0` out soon.
Until then, the [stable SDK offered by Sentry is at version 1.7.29](https://github.com/getsentry/sentry-java/releases/tag/v1.7.29)

## 2.0.0-beta02

Release of Sentry's new SDK for Android.

### Features

- addBreadcrumb overloads ([#196](https://github.com/getsentry/sentry-android/pull/196)) and ([#198](https://github.com/getsentry/sentry-android/pull/198))

### Fixes

- fix Android bug on API 24 and 25 about getting current threads and stack traces ([#194](https://github.com/getsentry/sentry-android/pull/194))

Packages were released on [`bintray`](https://dl.bintray.com/getsentry/sentry-android/io/sentry/), [`jcenter`](https://jcenter.bintray.com/io/sentry/sentry-android/)

We'd love to get feedback and we'll work in getting the GA `2.0.0` out soon.
Until then, the [stable SDK offered by Sentry is at version 1.7.28](https://github.com/getsentry/sentry-java/releases/tag/v1.7.28)

## 2.0.0-beta01

Release of Sentry's new SDK for Android.

### Fixes

- ref: ANR doesn't set handled flag ([#186](https://github.com/getsentry/sentry-android/pull/186))
- SDK final review ([#183](https://github.com/getsentry/sentry-android/pull/183))
- ref: Drop errored in favor of crashed ([#187](https://github.com/getsentry/sentry-android/pull/187))
- Workaround android_id ([#185](https://github.com/getsentry/sentry-android/pull/185))
- Renamed sampleRate ([#191](https://github.com/getsentry/sentry-android/pull/191))
- Making timestamp package-private or test-only ([#190](https://github.com/getsentry/sentry-android/pull/190))
- Split event processor in Device/App data ([#180](https://github.com/getsentry/sentry-android/pull/180))

Packages were released on [`bintray`](https://dl.bintray.com/getsentry/sentry-android/io/sentry/), [`jcenter`](https://jcenter.bintray.com/io/sentry/sentry-android/)

We'd love to get feedback and we'll work in getting the GA `2.0.0` out soon.
Until then, the [stable SDK offered by Sentry is at version 1.7.28](https://github.com/getsentry/sentry-java/releases/tag/v1.7.28)

## 2.0.0-alpha09

Release of Sentry's new SDK for Android.

### Features

- Adding nativeBundle plugin ([#161](https://github.com/getsentry/sentry-android/pull/161))
- Adding scope methods to sentry static class ([#179](https://github.com/getsentry/sentry-android/pull/179))

### Fixes

- fix: DSN parsing ([#165](https://github.com/getsentry/sentry-android/pull/165))
- Don't avoid exception type minification ([#166](https://github.com/getsentry/sentry-android/pull/166))
- make Gson retro compatible with older versions of AGP ([#177](https://github.com/getsentry/sentry-android/pull/177))
- Bump sentry-native with message object instead of a string ([#172](https://github.com/getsentry/sentry-android/pull/172))

Packages were released on [`bintray`](https://dl.bintray.com/getsentry/sentry-android/io/sentry/), [`jcenter`](https://jcenter.bintray.com/io/sentry/sentry-android/)

We'd love to get feedback and we'll work in getting the GA `2.0.0` out soon.
Until then, the [stable SDK offered by Sentry is at version 1.7.28](https://github.com/getsentry/sentry-java/releases/tag/v1.7.28)

## 2.0.0-alpha08

Release of Sentry's new SDK for Android.

### Fixes

- DebugId endianness ([#162](https://github.com/getsentry/sentry-android/pull/162))
- Executed beforeBreadcrumb also for scope ([#160](https://github.com/getsentry/sentry-android/pull/160))
- Benefit of manifest merging when minSdk ([#159](https://github.com/getsentry/sentry-android/pull/159))
- Add method to captureMessage with level ([#157](https://github.com/getsentry/sentry-android/pull/157))
- Listing assets file on the wrong dir ([#156](https://github.com/getsentry/sentry-android/pull/156))

Packages were released on [`bintray`](https://dl.bintray.com/getsentry/sentry-android/io/sentry/), [`jcenter`](https://jcenter.bintray.com/io/sentry/sentry-android/)

We'd love to get feedback and we'll work in getting the GA `2.0.0` out soon.
Until then, the [stable SDK offered by Sentry is at version 1.7.28](https://github.com/getsentry/sentry-java/releases/tag/v1.7.28)

## 2.0.0-alpha07

Third release of Sentry's new SDK for Android.

### Fixes

-  Fixed release for jcenter and bintray

Packages were released on [`bintray`](https://dl.bintray.com/getsentry/sentry-android/io/sentry/), [`jcenter`](https://jcenter.bintray.com/io/sentry/sentry-android/)

We'd love to get feedback and we'll work in getting the GA `2.0.0` out soon.
Until then, the [stable SDK offered by Sentry is at version 1.7.28](https://github.com/getsentry/sentry-java/releases/tag/v1.7.28)

## 2.0.0-alpha06

Second release of Sentry's new SDK for Android.

### Fixes

- Fixed a typo on pom generation.

Packages were released on [`bintray`](https://dl.bintray.com/getsentry/sentry-android/io/sentry/), [`jcenter`](https://jcenter.bintray.com/io/sentry/sentry-android/)

We'd love to get feedback and we'll work in getting the GA `2.0.0` out soon.
Until then, the [stable SDK offered by Sentry is at version 1.7.28](https://github.com/getsentry/sentry-java/releases/tag/v1.7.28)

## 2.0.0-alpha05

First release of Sentry's new SDK for Android.

New features not offered by our current (1.7.x), stable SDK are:

- NDK support
  - Captures crashes caused by native code
  - Access to the [`sentry-native` SDK](https://github.com/getsentry/sentry-native/) API by your native (C/C++/Rust code/..).
- Automatic init (just add your `DSN` to the manifest)
   - Proguard rules are added automatically
   - Permission (Internet) is added automatically
- Uncaught Exceptions might be captured even before the app restarts
- Unified API which include scopes etc.
- More context/device information
- Packaged as `aar`
- Frames from the app automatically marked as `InApp=true` (stack traces in Sentry highlights them by default).
- Complete Sentry Protocol available.
- All threads and their stack traces are captured.
- Sample project in this repo to test many features (segfault, uncaught exception, scope)

Features from the current SDK like `ANR` are also available (by default triggered after 4 seconds).

Packages were released on [`bintray`](https://dl.bintray.com/getsentry/sentry-android/io/sentry/), [`jcenter`](https://jcenter.bintray.com/io/sentry/sentry-android/)

We'd love to get feedback and we'll work in getting the GA `2.0.0` out soon.
Until then, the [stable SDK offered by Sentry is at version 1.7.28](https://github.com/getsentry/sentry-java/releases/tag/v1.7.28)<|MERGE_RESOLUTION|>--- conflicted
+++ resolved
@@ -2,13 +2,6 @@
 
 ## Unreleased
 
-<<<<<<< HEAD
-### Features
-
-- Support HTTP_METHOD and HTTP_REQUEST_METHOD for Otel Spans ([#3930](https://github.com/getsentry/sentry-java/pull/3930))
-
-## 8.0.0-beta.3
-=======
 ### Behavioral Changes
 
 - The Sentry SDK will now crash on startup if mixed versions have been detected ([#4277](https://github.com/getsentry/sentry-java/pull/4277))
@@ -17,7 +10,6 @@
   - Note: This detection only works for new versions of the SDK, so please take this as a reminder to check your SDK version alignment manually when upgrading the SDK to this version and then you should be good.
   - The SDK will also print log messages if mixed versions have been detected at a later point. ([#4270](https://github.com/getsentry/sentry-java/pull/4270))
     - This takes care of cases missed by the startup check above due to older versions.
->>>>>>> 087248f8
 
 ### Features
 
