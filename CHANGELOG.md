--- conflicted
+++ resolved
@@ -2,19 +2,15 @@
 
 ## Unreleased
 
-<<<<<<< HEAD
-### Features
-
+### Improvements
+
+- Do not send manual log origin ([#4897](https://github.com/getsentry/sentry-java/pull/4897))
 - Add ANR profiling integration ([#4899](https://github.com/getsentry/sentry-java/pull/4899))
   - Captures main thread profile when ANR is detected
   - Identifies culprit code causing application hangs
   - Profiles are attached to ANR error events for better diagnostics
   - Enable via `options.setEnableAnrProfiling(true)` or Android manifest: `<meta-data android:name="io.sentry.anr.enable-profiling" android:value="true" />`
-=======
-### Improvements
-
-- Do not send manual log origin ([#4897](https://github.com/getsentry/sentry-java/pull/4897))
->>>>>>> a416a652
+
 
 ## 8.26.0
 
