# vNext

<<<<<<< HEAD
* Enhancement: Load `sentry.properties` from the application's current working directory (#1046)
=======
* ref: Refactor JSON deserialization (#1047)
>>>>>>> 4ae62925

# 3.2.0

* Bump: AGP 4.1.1 (#1040)
* Fix: use neutral Locale for String operations #1033
* Update to sentry-native 0.4.4 and fix shared library builds (#1039)
* Feat: Expose a Module (Debug images) Loader for Android thru sentry-native #1043
* Enhancement: Added java doc to protocol classes based on sentry-data-schemes project (#1045)
* Enhancement: Make SentryExceptionResolver Order configurable to not send handled web exceptions (#1008)
* Enhancement: Resolve HTTP Proxy parameters from the external configuration (#1028)
* Enhancement: Sentry NDK integration is compiled against default NDK version based on AGP's version #1048
* Fix: Clean up JNI code and properly free strings #1050
* Fix: set userId for hard-crashes if no user is set #1049

# 3.1.3

* Fix broken NDK integration on 3.1.2 (release failed on packaging a .so file)
* Increase max cached events to 30 (#1029)
* Normalize DSN URI (#1030)
* feat: Performance monitoring (#971)
* feat: Performance monitoring for Spring Boot applications

# 3.1.2

* feat: Manually capturing User Feedback
* Enhancement: Set environment to "production" by default.
* Enhancement: Make public the Breadcrumb constructor that accepts a Date #1012
* ref: Validate event id on user feedback submission
 
# 3.1.1

* fix: Prevent Logback and Log4j2 integrations from re-initializing Sentry when Sentry is already initialized
* Enhancement: Bind logging related SentryProperties to Slf4j Level instead of Logback to improve Log4j2 compatibility
* fix: Make sure HttpServletRequestSentryUserProvider runs by default before custom SentryUserProvider beans
* fix: fix setting up Sentry in Spring Webflux annotation by changing the scope of Spring WebMvc related dependencies

# 3.1.0

* fix: Don't require `sentry.dsn` to be set when using `io.sentry:sentry-spring-boot-starter` and `io.sentry:sentry-logback` together #965
* Auto-Configure `inAppIncludes` in Spring Boot integration #966
* Enhancement: make getThrowable public and improve set contexts #967
* Bump: Android Gradle Plugin 4.0.2 #968
* Enhancement: accepted quoted values in properties from external configuration #972
* fix: remove chunked streaming mode #974
* fix: Android 11 + targetSdkVersion 30 crashes Sentry on start #977

# 3.0.0

# Java + Android

This release marks the re-unification of Java and Android SDK code bases.
It's based on the Android 2.0 SDK, which implements [Sentry's unified API](https://develop.sentry.dev/sdk/unified-api/).

Considerable changes were done, which include a lot of improvements. More are covered below, but the highlights are:

* Improved `log4j2` integration
  * Capture breadcrumbs for level INFO and higher
  * Raises event for ERROR and higher.
  * Minimum levels are configurable.
  * Optionally initializes the SDK via appender.xml
* Dropped support to `log4j`.
* Improved `logback` integration
  * Capture breadcrumbs for level INFO and higher
  * Raises event for ERROR and higher. 
  * Minimum levels are configurable.
  * Optionally initializes the SDK via appender.xml
  * Configurable via Spring integration if both are enabled
* Spring
  * No more duplicate events with Spring and logback
  * Auto initalizes if DSN is available
  * Configuration options available with auto complete
* Google App Engine support dropped

## What’s Changed

* Callback to validate SSL certificate (#944) 
* Attach stack traces enabled by default

### Android specific

* Release health enabled by default for Android
* Sync of Scopes for Java -> Native (NDK)
* Bump Sentry-Native v0.4.2
* Android 11 Support

[Android migration docs](https://docs.sentry.io/platforms/android/migration/#migrating-from-sentry-android-2x-to-sentry-android-3x)

### Java specific

* Unified API for Java SDK and integrations (Spring, Spring boot starter, Servlet, Logback, Log4j2)

New Java [docs](https://docs.sentry.io/platforms/java/) are live and being improved.

# Acquisition

Packages were released on [`bintray sentry-java`](https://dl.bintray.com/getsentry/sentry-java/io/sentry/), [`bintray sentry-android`](https://dl.bintray.com/getsentry/sentry-android/io/sentry/), [`jcenter`](https://jcenter.bintray.com/io/sentry/) and [`mavenCentral`](https://repo.maven.apache.org/maven2/io/sentry/)

## Where is the Java 1.7 code base?

The previous Java releases, are all available in this repository through the tagged releases.
# 3.0.0-beta.1

## What’s Changed

* feat: ssl support (#944) @ninekaw9 @marandaneto 
* feat: sync Java to C (#937) @bruno-garcia @marandaneto
* feat: Auto-configure Logback appender in Spring Boot integration. (#938) @maciejwalkowiak
* feat: Add Servlet integration. (#935) @maciejwalkowiak
* fix: Pop scope at the end of the request in Spring integration. (#936) @maciejwalkowiak
* bump: Upgrade Spring Boot to 2.3.4. (#932) @maciejwalkowiak
* fix: Do not set cookies when send pii is set to false. (#931) @maciejwalkowiak

Packages were released on [`bintray sentry-java`](https://dl.bintray.com/getsentry/sentry-java/io/sentry/), [`bintray sentry-android`](https://dl.bintray.com/getsentry/sentry-android/io/sentry/), [`jcenter`](https://jcenter.bintray.com/io/sentry/) and [`mavenCentral`](https://repo.maven.apache.org/maven2/io/sentry/)

We'd love to get feedback.

# 3.0.0-alpha.3

## What’s Changed

* Bump sentry-native to 0.4.2 (#926) @marandaneto
* feat: enable attach stack traces and disable attach threads by default (#921) @marandaneto
* fix: read sample rate correctly from manifest meta data (#923) @marandaneto
* ref: remove log level as RN do not use it anymore (#924) @marandaneto

Packages were released on [`bintray sentry-android`](https://dl.bintray.com/getsentry/sentry-android/io/sentry/) and [`bintray sentry-java`](https://dl.bintray.com/getsentry/sentry-java/io/sentry/)

We'd love to get feedback.

# 3.0.0-alpha.2

TBD

Packages were released on [bintray](https://dl.bintray.com/getsentry/maven/io/sentry/)

> Note: This release marks the unification of the Java and Android Sentry codebases based on the core of the Android SDK (version 2.x).
Previous releases for the Android SDK (version 2.x) can be found on the now archived: https://github.com/getsentry/sentry-android/

# 3.0.0-alpha.1

# New releases will happen on a different repository:

https://github.com/getsentry/sentry-java

## What’s Changed

* feat: enable release health by default

Packages were released on [`bintray`](https://dl.bintray.com/getsentry/sentry-android/io/sentry/sentry-android/), [`jcenter`](https://jcenter.bintray.com/io/sentry/sentry-android/) and [`mavenCentral`](https://repo.maven.apache.org/maven2/io/sentry/sentry-android/)

We'd love to get feedback.

# 2.3.1

## What’s Changed

* fix: add main thread checker for the app lifecycle integration (#525) @marandaneto
* Set correct migration link (#523) @fupduck
* Warn about Sentry re-initialization. (#521) @maciejwalkowiak
* Set SDK version in `MainEventProcessor`. (#513) @maciejwalkowiak
* Bump sentry-native to 0.4.0 (#512) @marandaneto
* Bump Gradle to 6.6 and fix linting issues (#510) @marandaneto
* fix(sentry-java): Contexts belong on the Scope (#504) @maciejwalkowiak
* Add tests for verifying scope changes thread isolation (#508) @maciejwalkowiak
* Set `SdkVersion` in default `SentryOptions` created in sentry-core module (#506) @maciejwalkowiak

Packages were released on [`bintray`](https://dl.bintray.com/getsentry/sentry-android/io/sentry/sentry-android/), [`jcenter`](https://jcenter.bintray.com/io/sentry/sentry-android/) and [`mavenCentral`](https://repo.maven.apache.org/maven2/io/sentry/sentry-android/)

We'd love to get feedback.

# 2.3.0

## What’s Changed

* fix: converting UTC and ISO timestamp when missing Locale/TimeZone do not error (#505) @marandaneto
* Add console application sample. (#502) @maciejwalkowiak
* Log stacktraces in SystemOutLogger (#498) @maciejwalkowiak
* Add method to add breadcrumb with string parameter. (#501) @maciejwalkowiak
* Call `Sentry#close` on JVM shutdown. (#497) @maciejwalkowiak
* ref: sentry-core changes for console app (#473) @marandaneto

Obs: If you are using its own instance of `Hub`/`SentryClient` and reflection to set up the SDK to be usable within Libraries, this change may break your code, please fix the renamed classes.

Packages were released on [`bintray`](https://dl.bintray.com/getsentry/sentry-android/io/sentry/sentry-android/), [`jcenter`](https://jcenter.bintray.com/io/sentry/sentry-android/) and [`mavenCentral`](https://repo.maven.apache.org/maven2/io/sentry/sentry-android/)

We'd love to get feedback.

# 2.2.2

## What’s Changed

* feat: add sdk to envelope header (#488) @marandaneto
* Bump plugin versions (#487) @marandaneto
* Bump: AGP 4.0.1 (#486) @marandaneto
* feat: log request if response code is not 200 (#484) @marandaneto

Packages were released on [`bintray`](https://dl.bintray.com/getsentry/sentry-android/io/sentry/sentry-android/), [`jcenter`](https://jcenter.bintray.com/io/sentry/sentry-android/) and [`mavenCentral`](https://repo.maven.apache.org/maven2/io/sentry/sentry-android/)

We'd love to get feedback.

# 2.2.1

## What’s Changed

* fix: Timber adds breadcrumb even if event level is < minEventLevel (#480) @marandaneto
* enhancement: Bump Gradle 6.5.1 (#479) @marandaneto
* fix: contexts serializer avoids reflection and fixes desugaring issue (#478) @marandaneto
* fix: clone session before sending to the transport (#474) @marandaneto

Packages were released on [`bintray`](https://dl.bintray.com/getsentry/sentry-android/io/sentry/sentry-android/), [`jcenter`](https://jcenter.bintray.com/io/sentry/sentry-android/) and [`mavenCentral`](https://repo.maven.apache.org/maven2/io/sentry/sentry-android/)

We'd love to get feedback.

# 2.2.0

## What’s Changed

* fix: negative session sequence if the date is before java date epoch (#471) @marandaneto
* fix: deserialise unmapped contexts values from envelope (#470) @marandaneto
* Bump: sentry-native 0.3.4 (#468) @marandaneto

* feat: timber integration (#464) @marandaneto

1) To add integrations it requires a [manual initialization](https://docs.sentry.io/platforms/android/#manual-initialization) of the Android SDK.

2) Add the `sentry-android-timber` dependency:

```groovy
implementation 'io.sentry:sentry-android-timber:{version}' // version >= 2.2.0
```

3) Initialize and add the `SentryTimberIntegration`:

```java
SentryAndroid.init(this, options -> {
    // default values:
    // minEventLevel = ERROR
    // minBreadcrumbLevel = INFO
    options.addIntegration(new SentryTimberIntegration());

    // custom values for minEventLevel and minBreadcrumbLevel
    // options.addIntegration(new SentryTimberIntegration(SentryLevel.WARNING, SentryLevel.ERROR));
});
```

4) Use the Timber integration:

```java
try {
    int x = 1 / 0;
} catch (Exception e) {
    Timber.e(e);
}
```

Packages were released on [`bintray`](https://dl.bintray.com/getsentry/sentry-android/io/sentry/sentry-android/), [`jcenter`](https://jcenter.bintray.com/io/sentry/sentry-android/) and [`mavenCentral`](https://repo.maven.apache.org/maven2/io/sentry/sentry-android/)

We'd love to get feedback.

# 2.1.7

## What’s Changed

* fix: init native libs if available on SDK init (#461) @marandaneto
* Make JVM target explicit in sentry-core (#462) @dilbernd
* fix: timestamp with millis from react-native should be in UTC format (#456) @marandaneto
* Bump Gradle to 6.5 (#454) @marandaneto

Packages were released on [`bintray`](https://dl.bintray.com/getsentry/sentry-android/io/sentry/sentry-android/), [`jcenter`](https://jcenter.bintray.com/io/sentry/sentry-android/) and [`mavenCentral`](https://repo.maven.apache.org/maven2/io/sentry/sentry-android/)

We'd love to get feedback.

# 2.1.6

## What’s Changed

* fix: do not lookup sentry-debug-meta but instead load it directly (#445) @marandaneto
* fix: regression on v2.1.5 which can cause a crash on SDK init

Packages were released on [`bintray`](https://dl.bintray.com/getsentry/sentry-android/io/sentry/sentry-android/), [`jcenter`](https://jcenter.bintray.com/io/sentry/sentry-android/) and [`mavenCentral`](https://repo.maven.apache.org/maven2/io/sentry/sentry-android/)

We'd love to get feedback.

# 2.1.5

This version has a severe bug and can cause a crash on SDK init

Please upgrade to https://github.com/getsentry/sentry-android/releases/tag/2.1.6

# 2.1.4

## What’s Changed

* bump: sentry-native to 0.3.1 (#440) @marandaneto
* fix: update last session timestamp (#437) @marandaneto
* feat: make gzip as default content encoding type (#433) @marandaneto
* enhancement: use AGP 4 features (#366) @marandaneto
* enhancement: Create GH Actions CI for Ubuntu/macOS (#403) @marandaneto
* enhancement: make root checker better and minimize false positive (#417) @marandaneto
* fix: filter trim memory breadcrumbs (#431) @marandaneto

Packages were released on [`bintray`](https://dl.bintray.com/getsentry/sentry-android/io/sentry/sentry-android/), [`jcenter`](https://jcenter.bintray.com/io/sentry/sentry-android/) and [`mavenCentral`](https://repo.maven.apache.org/maven2/io/sentry/sentry-android/)

We'd love to get feedback.

# 2.1.3

## What’s Changed

This fixes several critical bugs in sentry-android 2.0 and 2.1

* fix: Sentry.init register integrations after creating the main Hub instead of doing it in the main Hub ctor (#427) @marandaneto
* fix: make NoOpLogger public (#425) @marandaneto
* fix: ConnectivityChecker returns connection status and events are not trying to be sent if no connection. (#420) @marandaneto
* ref: thread pool executor is a single thread executor instead of scheduled thread executor (#422) @marandaneto
* fix: Add Abnormal to the Session.State enum as its part of the protocol (#424) @marandaneto
* Bump: Gradle to 6.4.1 (#419) @marandaneto

We recommend that you use sentry-android 2.1.3 over the initial release of sentry-android 2.0 and 2.1.

Packages were released on [`bintray`](https://dl.bintray.com/getsentry/sentry-android/io/sentry/sentry-android/), [`jcenter`](https://jcenter.bintray.com/io/sentry/sentry-android/) and [`mavenCentral`](https://repo.maven.apache.org/maven2/io/sentry/sentry-android/)

We'd love to get feedback.

# 2.1.2

## What’s Changed

* fix: Phone state breadcrumbs require read_phone_state on older OS versions (#415) @marandaneto @bsergean
* fix: before raising ANR events, we check ProcessErrorStateInfo if available (#412) @marandaneto
* fix: send cached events to use a single thread executor (#405) @marandaneto
* enha: added options to configure http transport (#411) @marandaneto
* fix: initing SDK on AttachBaseContext (#409) @marandaneto
* fix: sessions can't be abnormal, but exited if not ended properly (#410) @marandaneto

Packages were released on [`bintray`](https://dl.bintray.com/getsentry/sentry-android/io/sentry/sentry-android/), [`jcenter`](https://jcenter.bintray.com/io/sentry/sentry-android/) and [`mavenCentral`](https://repo.maven.apache.org/maven2/io/sentry/sentry-android/)

We'd love to get feedback.

# 2.1.1

## What’s Changed

* fix: set missing release, environment and dist to sentry-native options (#404) @marandaneto
* fix: do not add automatic and empty sensor breadcrumbs (#401) @marandaneto
* enha: added missing getters on Breadcrumb and SentryEvent (#397) @marandaneto
* enha: bump sentry-native to 0.2.6 (#396) @marandaneto
* feat: add trim memory breadcrumbs (#395) @marandaneto
* enha: only set breadcrumb extras if not empty (#394) @marandaneto
* ref: removed Thread.sleep from LifecycleWatcher tests, using awaitility and DateProvider (#392) @marandaneto
* ref: added a DateTimeProvider for making retry after testable (#391) @marandaneto
* enha: BUMP Gradle to 6.4 (#390) @marandaneto
* enha: added samples of how to disable automatic breadcrumbs (#389) @marandaneto

Packages were released on [`bintray`](https://dl.bintray.com/getsentry/sentry-android/io/sentry/sentry-android/), [`jcenter`](https://jcenter.bintray.com/io/sentry/sentry-android/) and [`mavenCentral`](https://repo.maven.apache.org/maven2/io/sentry/sentry-android/)

We'd love to get feedback.

# 2.1.0

## What’s Changed

* Includes all the changes of 2.1.0 alpha, beta and RC
* fix when PhoneStateListener is not ready for use (#387) @marandaneto
* make ANR 5s by default (#388) @marandaneto
* fix: rate limiting by categories (#381) @marandaneto
* BUMP NDK to latest stable version 21.1.6352462 (#386) @marandaneto

Packages were released on [`bintray`](https://dl.bintray.com/getsentry/sentry-android/io/sentry/sentry-android/), [`jcenter`](https://jcenter.bintray.com/io/sentry/sentry-android/) and [`mavenCentral`](https://repo.maven.apache.org/maven2/io/sentry/sentry-android/)

We'd love to get feedback.

# 2.0.3

## What’s Changed

* patch from 2.1.0-alpha.2 - avoid crash if NDK throws UnsatisfiedLinkError (#344) @marandaneto

Packages were released on [`bintray`](https://dl.bintray.com/getsentry/sentry-android/io/sentry/sentry-android/), [`jcenter`](https://jcenter.bintray.com/io/sentry/sentry-android/) and [`mavenCentral`](https://repo.maven.apache.org/maven2/io/sentry/sentry-android/)

We'd love to get feedback.
# 2.1.0-RC.1

## What’s Changed

* feat: Options for uncaught exception and make SentryOptions list Thread-Safe (#384) @marandaneto
* feat: automatic breadcrumbs for app, activity and sessions lifecycles and system events (#348) @marandaneto
* fix: if retry after header has empty categories, apply retry after to all of them (#377) @marandaneto
* fix: discard events and envelopes if cached and retry after (#378) @marandaneto
* add ScheduledForRemoval annotation to deprecated methods (#375) @marandaneto
* fix: Merge loadLibrary calls for sentry-native and clean up CMake files (#373) @Swatinem
* enha: make capture session and envelope internal (#372) @marandaneto
* fix: exceptions should be sorted oldest to newest (#370) @marandaneto
* fix: check external storage size even if its read only (#368) @marandaneto
* fix: wrong check for cellular network capability (#369) @marandaneto
* bump NDK to 21.0.6113669 (#367) @marandaneto
* bump AGP and add new make cmd to check for updates (#365) @marandaneto

Packages were released on [`bintray`](https://dl.bintray.com/getsentry/sentry-android/io/sentry/sentry-android/), [`jcenter`](https://jcenter.bintray.com/io/sentry/sentry-android/) and [`mavenCentral`](https://repo.maven.apache.org/maven2/io/sentry/sentry-android/)

We'd love to get feedback.

# 2.1.0-beta.2

## What’s Changed

* bump sentry-native to 0.2.4 (#364) @marandaneto
* update current session on session start after deleting previous session (#362) @marandaneto

Packages were released on [`bintray`](https://dl.bintray.com/getsentry/sentry-android/io/sentry/sentry-android/), [`jcenter`](https://jcenter.bintray.com/io/sentry/sentry-android/) and [`mavenCentral`](https://repo.maven.apache.org/maven2/io/sentry/sentry-android/)

We'd love to get feedback.

# 2.1.0-beta.1

## What’s Changed

* BUMP sentry-native to 0.2.3 (#357) @marandaneto
* check for androidx availability on runtime (#356) @marandaneto
* if theres a left over session file and its crashed, we should not overwrite its state (#354) @marandaneto
* session should be exited state if state was ok (#352) @marandaneto
* envelope has dedicated endpoint (#353) @marandaneto

Packages were released on [`bintray`](https://dl.bintray.com/getsentry/sentry-android/io/sentry/sentry-android/), [`jcenter`](https://jcenter.bintray.com/io/sentry/sentry-android/) and [`mavenCentral`](https://repo.maven.apache.org/maven2/io/sentry/sentry-android/)

We'd love to get feedback.

# 2.1.0-alpha.2

## What’s Changed

* change integration order for cached outbox events (#347) @marandaneto
* avoid crash if NDK throws UnsatisfiedLinkError (#344) @marandaneto
* Avoid getting a threadlocal twice. (#339) @metlos
* removing session tracking guard on hub and client (#338) @marandaneto
* bump agp to 3.6.2 (#336) @marandaneto
* fix racey ANR integration (#332) @marandaneto
* logging envelopes path when possible instead of nullable id (#331) @marandaneto
* renaming transport gate method (#330) @marandaneto

Packages were released on [`bintray`](https://dl.bintray.com/getsentry/sentry-android/io/sentry/sentry-android/), [`jcenter`](https://jcenter.bintray.com/io/sentry/sentry-android/) and [`mavenCentral`](https://repo.maven.apache.org/maven2/io/sentry/sentry-android/)

We'd love to get feedback.

# 2.1.0-alpha.1

Release of Sentry's new SDK for Android.

## What’s Changed

* BUMP sentry-native to 0.2.2 (#305) @Swatinem
* ANR report should have 'was active=yes' on the dashboard (#299) @marandaneto
* NDK events apply scoped data (#322) @marandaneto
* fix missing App's info (#315) @marandaneto
* buffered writers/readers - otimizations (#311) @marandaneto
* Add a StdoutTransport (#310) @mike-burns
* boot time should be UTC (#309) @marandaneto
* implementing new retry after protocol (#306) @marandaneto
* make transport result public (#300) @marandaneto
* release health @marandaneto @bruno-garcia 

Packages were released on [`bintray`](https://dl.bintray.com/getsentry/sentry-android/io/sentry/sentry-android/), [`jcenter`](https://jcenter.bintray.com/io/sentry/sentry-android/) and [`mavenCentral`](https://repo.maven.apache.org/maven2/io/sentry/sentry-android/)

We'd love to get feedback.

# 2.0.2

Release of Sentry's new SDK for Android.

## What’s Changed

* BUMP AGP to 3.6.1 (#285) @marandaneto
* MavenCentral support (#284) @marandaneto

Packages were released on [`bintray`](https://dl.bintray.com/getsentry/sentry-android/io/sentry/sentry-android/), [`jcenter`](https://jcenter.bintray.com/io/sentry/sentry-android/) and [`mavenCentral`](https://repo.maven.apache.org/maven2/io/sentry/sentry-android/)

We'd love to get feedback.

# 2.0.1

Release of Sentry's new SDK for Android.

## What’s Changed

* Add the default serverName to SentryOptions and use it in MainEventProcessor (#279) @metlos
* set current threadId when there's no mechanism set (#277) @marandaneto
* feat: attach threads/stacktraces (#267) @marandaneto
* fix: preview package manager (#269) @bruno-garcia

Packages were released on [`bintray`](https://dl.bintray.com/getsentry/sentry-android/io/sentry/), [`jcenter`](https://jcenter.bintray.com/io/sentry/sentry-android/)

We'd love to get feedback.

# 2.0.0

Release of Sentry's new SDK for Android.

New features not offered by (1.7.x):

* NDK support
  * Captures crashes caused by native code
  * Access to the [`sentry-native` SDK](https://github.com/getsentry/sentry-native/) API by your native (C/C++/Rust code/..).
* Automatic init (just add your `DSN` to the manifest)
   * Proguard rules are added automatically
   * Permission (Internet) is added automatically
* Uncaught Exceptions might be captured even before the app restarts
* Sentry's Unified API.
* More context/device information
* Packaged as `aar`
* Frames from the app automatically marked as `InApp=true` (stack traces in Sentry highlights them by default).
* Complete Sentry Protocol available.
* All threads and their stack traces are captured.
* Sample project in this repo to test many features (segfault, uncaught exception, ANR...)

Features from the current SDK like `ANR` are also available (by default triggered after 4 seconds).

Packages were released on [`bintray`](https://dl.bintray.com/getsentry/sentry-android/io/sentry/), [`jcenter`](https://jcenter.bintray.com/io/sentry/sentry-android/)

We'd love to get feedback.

# 2.0.0-rc04

Release of Sentry's new SDK for Android.

## What’s Changed

* fix: breacrumb.data to string,object, Add LOG level (#264) @HazAT
* read release conf. on manifest (#266) @marandaneto
* Support mills timestamp format (#263) @marandaneto
* adding logs to installed integrations (#265) @marandaneto
* feat: Take sampleRate from metadata (#262) @bruno-garcia

Packages were released on [`bintray`](https://dl.bintray.com/getsentry/sentry-android/io/sentry/), [`jcenter`](https://jcenter.bintray.com/io/sentry/sentry-android/)

We'd love to get feedback and we'll work in getting the GA `2.0.0` out soon.
Until then, the [stable SDK offered by Sentry is at version 1.7.30](https://github.com/getsentry/sentry-java/releases/tag/v1.7.30)
# 2.0.0-rc03

Release of Sentry's new SDK for Android.

## What’s Changed

* fixes #259 - NPE check on getExternalFilesDirs items. (#260) @marandaneto
* fix strictMode typo (#258) @marandaneto

Packages were released on [`bintray`](https://dl.bintray.com/getsentry/sentry-android/io/sentry/), [`jcenter`](https://jcenter.bintray.com/io/sentry/sentry-android/)

We'd love to get feedback and we'll work in getting the GA `2.0.0` out soon.
Until then, the [stable SDK offered by Sentry is at version 1.7.30](https://github.com/getsentry/sentry-java/releases/tag/v1.7.30)
# 2.0.0-rc02

Release of Sentry's new SDK for Android.

## What’s Changed

* update ndk for new sentry-native version (#235) @Swatinem @marandaneto
* make integrations public (#256) @marandaneto
* BUMP build-tools (#255) @marandaneto
* added javadocs to scope and its dependencies (#253) @marandaneto
* build all ABIs (#254) @marandaneto
* moving back ANR timeout from long to int param. (#252) @marandaneto
* feat: Hub mode configurable (#247) @bruno-garcia
* Added HubAdapter to call Sentry static methods from Integrations (#250) @marandaneto
* new Release format (#242) @marandaneto
* Javadocs for SentryOptions (#246) @marandaneto
* non-app is already inApp excluded by default. (#244) @marandaneto
* added remove methods (tags/extras) to the sentry static class (#243) @marandaneto
* fix if symlink exists for sentry-native (#241) @marandaneto
* clone method - race condition free (#226) @marandaneto
* refactoring breadcrumbs callback (#239) @marandaneto

Packages were released on [`bintray`](https://dl.bintray.com/getsentry/sentry-android/io/sentry/), [`jcenter`](https://jcenter.bintray.com/io/sentry/sentry-android/)

We'd love to get feedback and we'll work in getting the GA `2.0.0` out soon.
Until then, the [stable SDK offered by Sentry is at version 1.7.30](https://github.com/getsentry/sentry-java/releases/tag/v1.7.30)

# 2.0.0-rc01

Release of Sentry's new SDK for Android.

## What’s Changed

* Honor RetryAfter (#236) @marandaneto
* Add tests for SentryValues (#238) @philipphofmann
* added remove methods for Scope data (#237) @marandaneto
* do not set frames if there's none (#234) @marandaneto
* always call interrupt after InterruptedException (#232) @marandaneto
* more device context (deviceId, connectionType and language) (#229) @marandaneto
* mark as current thread if its the main thread (#228) @marandaneto
* added a few java docs (Sentry, Hub and SentryClient) (#223) @marandaneto
* implemented diagnostic logger (#218) @marandaneto
* fix lgtm alerts (#219) @marandaneto
* written unit tests to ANR integration (#215) @marandaneto
* added blog posts to README (#214) @marandaneto
* added event processors to scope (#209) @marandaneto
* Raise code coverage for Dsn to 100% (#212) @philipphofmann
* Remove redundant times(1) for Mockito.verify (#211) @philipphofmann
* added android transport gate (#206) @marandaneto
* transport may be set on options (#203) @marandaneto
* dist may be set on options (#204) @marandaneto
* added executor for caching values out of the main thread (#201) @marandaneto
* throw an exception if DSN is not set (#200) @marandaneto
* migration guide markdown (#197) @marandaneto

Packages were released on [`bintray`](https://dl.bintray.com/getsentry/sentry-android/io/sentry/), [`jcenter`](https://jcenter.bintray.com/io/sentry/sentry-android/)

We'd love to get feedback and we'll work in getting the GA `2.0.0` out soon.
Until then, the [stable SDK offered by Sentry is at version 1.7.29](https://github.com/getsentry/sentry-java/releases/tag/v1.7.29)

# 2.0.0-beta02

Release of Sentry's new SDK for Android.

* fix Android bug on API 24 and 25 about getting current threads and stack traces (#194)
* addBreadcrumb overloads #196 and #198

Packages were released on [`bintray`](https://dl.bintray.com/getsentry/sentry-android/io/sentry/), [`jcenter`](https://jcenter.bintray.com/io/sentry/sentry-android/)

We'd love to get feedback and we'll work in getting the GA `2.0.0` out soon.
Until then, the [stable SDK offered by Sentry is at version 1.7.28](https://github.com/getsentry/sentry-java/releases/tag/v1.7.28)
# 2.0.0-beta01

Release of Sentry's new SDK for Android.

* ref: ANR doesn't set handled flag #186
* SDK final review (#183)
* ref: Drop errored in favor of crashed (#187)
* workaround android_id (#185)
* renamed sampleRate (#191)
* making timestamp package-private or test-only (#190)
* Split event processor in Device/App data (#180)

Packages were released on [`bintray`](https://dl.bintray.com/getsentry/sentry-android/io/sentry/), [`jcenter`](https://jcenter.bintray.com/io/sentry/sentry-android/)

We'd love to get feedback and we'll work in getting the GA `2.0.0` out soon.
Until then, the [stable SDK offered by Sentry is at version 1.7.28](https://github.com/getsentry/sentry-java/releases/tag/v1.7.28)

# 2.0.0-alpha09

Release of Sentry's new SDK for Android.

* fix: DSN parsing (#165)
* BUMP: sentry-native with message object instead of a string (#172)
* Don't avoid exception type minification (#166)
* make Gson retro compatible with older versions of AGP (#177)
* adding nativeBundle plugin (#161)
* adding scope methods to sentry static class (#179)

Packages were released on [`bintray`](https://dl.bintray.com/getsentry/sentry-android/io/sentry/), [`jcenter`](https://jcenter.bintray.com/io/sentry/sentry-android/)

We'd love to get feedback and we'll work in getting the GA `2.0.0` out soon.
Until then, the [stable SDK offered by Sentry is at version 1.7.28](https://github.com/getsentry/sentry-java/releases/tag/v1.7.28)

# 2.0.0-alpha08

Release of Sentry's new SDK for Android.

* DebugId endianness (#162)
* executed beforeBreadcrumb also for scope (#160)
* benefit of manifest merging when minSdk (#159)
* add method to captureMessage with level (#157)
* listing assets file on the wrong dir (#156)

Packages were released on [`bintray`](https://dl.bintray.com/getsentry/sentry-android/io/sentry/), [`jcenter`](https://jcenter.bintray.com/io/sentry/sentry-android/)

We'd love to get feedback and we'll work in getting the GA `2.0.0` out soon.
Until then, the [stable SDK offered by Sentry is at version 1.7.28](https://github.com/getsentry/sentry-java/releases/tag/v1.7.28)

# 2.0.0-alpha07

Third release of Sentry's new SDK for Android.

*  Fixed release for jcenter and bintray

Packages were released on [`bintray`](https://dl.bintray.com/getsentry/sentry-android/io/sentry/), [`jcenter`](https://jcenter.bintray.com/io/sentry/sentry-android/)

We'd love to get feedback and we'll work in getting the GA `2.0.0` out soon.
Until then, the [stable SDK offered by Sentry is at version 1.7.28](https://github.com/getsentry/sentry-java/releases/tag/v1.7.28)

# 2.0.0-alpha06

Second release of Sentry's new SDK for Android.

* Fixed a typo on pom generation.

Packages were released on [`bintray`](https://dl.bintray.com/getsentry/sentry-android/io/sentry/), [`jcenter`](https://jcenter.bintray.com/io/sentry/sentry-android/)

We'd love to get feedback and we'll work in getting the GA `2.0.0` out soon.
Until then, the [stable SDK offered by Sentry is at version 1.7.28](https://github.com/getsentry/sentry-java/releases/tag/v1.7.28)

# 2.0.0-alpha05

First release of Sentry's new SDK for Android.

New features not offered by our current (1.7.x), stable SDK are:

* NDK support
  * Captures crashes caused by native code
  * Access to the [`sentry-native` SDK](https://github.com/getsentry/sentry-native/) API by your native (C/C++/Rust code/..).
* Automatic init (just add your `DSN` to the manifest)
   * Proguard rules are added automatically
   * Permission (Internet) is added automatically
* Uncaught Exceptions might be captured even before the app restarts
* Unified API which include scopes etc.
* More context/device information
* Packaged as `aar`
* Frames from the app automatically marked as `InApp=true` (stack traces in Sentry highlights them by default).
* Complete Sentry Protocol available.
* All threads and their stack traces are captured.
* Sample project in this repo to test many features (segfault, uncaught exception, scope)

Features from the current SDK like `ANR` are also available (by default triggered after 4 seconds).

Packages were released on [`bintray`](https://dl.bintray.com/getsentry/sentry-android/io/sentry/), [`jcenter`](https://jcenter.bintray.com/io/sentry/sentry-android/)

We'd love to get feedback and we'll work in getting the GA `2.0.0` out soon.
Until then, the [stable SDK offered by Sentry is at version 1.7.28](https://github.com/getsentry/sentry-java/releases/tag/v1.7.28)<|MERGE_RESOLUTION|>--- conflicted
+++ resolved
@@ -1,10 +1,7 @@
 # vNext
 
-<<<<<<< HEAD
 * Enhancement: Load `sentry.properties` from the application's current working directory (#1046)
-=======
 * ref: Refactor JSON deserialization (#1047)
->>>>>>> 4ae62925
 
 # 3.2.0
 
