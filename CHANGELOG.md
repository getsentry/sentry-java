# vNext

<<<<<<< HEAD
* Bump Gradle to 6.8.1 and AGP to 4.1.2 #1205
=======
* Bump: sentry-native to 0.4.6
>>>>>>> d3a9da51
* Enhancement: TracesSamplerCallback allows returning a nullable Double (#1206)

# 4.0.0-beta.1

* Feat: Add addToTransactions to Attachment (#1191)
* Enhancement: Support SENTRY_TRACES_SAMPLE_RATE conf. via env variables (#1171)
* Enhancement: Pass request to CustomSamplingContext in Spring integration (#1172)
* Ref: Set SpanContext on SentryTransaction to avoid potential NPE (#1173)
* Fix: Free Local Refs manually due to Android local ref. count limits
* Enhancement: Move `SentrySpanClientHttpRequestInterceptor` to Spring module (#1181)
* Enhancement: Add overload for `transaction/span.finish(SpanStatus)` (#1182)
* Fix: Bring back support for setting transaction name without ongoing transaction (#1183)
* Enhancement: Simplify registering traces sample callback in Spring integration (#1184)
* Enhancement: Polish Performance API (#1165)
* Enhancement: Set "debug" through external properties (#1186)
* Enhancement: Simplify Spring integration (#1188)
* Enhancement: Init overload with dsn (#1195)
* Enhancement: Enable Kotlin map-like access on CustomSamplingContext (#1192)
* Enhancement: Auto register custom ITransportFactory in Spring integration (#1194)
* Enhancement: Improve Kotlin property access in Performance API (#1193)
* Enhancement: Copy options tags to transactions (#1198)
* Enhancement: Add convenient method for accessing event's throwable (1202)

# 4.0.0-alpha.3

* Feat: Add maxAttachmentSize to SentryOptions (#1138)
* Feat: Drop invalid attachments (#1134)
* Ref: Make Attachment immutable (#1120)
* Fix inheriting sampling decision from parent (#1100)
* Fixes and Tests: Session serialization and deserialization
* Ref: using Calendar to generate Dates
* Fix: Exception only sets a stack trace if there are frames
* Feat: set isSideLoaded info tags
* Enhancement: Read tracesSampleRate from AndroidManifest
* Fix: Initialize Logback after context refreshes (#1129)
* Ref: Return NoOpTransaction instead of null (#1126)
* Fix: Do not crash when passing null values to @Nullable methods, eg User and Scope
* Ref: `ITransport` implementations are now responsible for executing request in asynchronous or synchronous way (#1118)
* Ref: Add option to set `TransportFactory` instead of `ITransport` on `SentryOptions` (#1124)
* Ref: Simplify ITransport creation in ITransportFactory (#1135) 
* Feat: Add non blocking Apache HttpClient 5 based Transport (#1136)
* Enhancement: Autoconfigure Apache HttpClient 5 based Transport in Spring Boot integration (#1143)
* Enhancement: Send user.ip_address = {{auto}} when sendDefaultPii is true (#1015)
* Fix: Resolving dashed properties from external configuration
* Feat: Read `uncaught.handler.enabled` property from the external configuration 
* Feat: Resolve servername from the localhost address
* Fix: Consider {{ auto }} as a default ip address (#1015) 
* Fix: Set release and environment on Transactions (#1152)
* Fix: Do not set transaction on the scope automatically   
* Enhancement: Automatically assign span context to captured events (#1156)
* Feat: OutboxSender supports all envelope item types #1158
* Enhancement: Improve ITransaction and ISpan null-safety compatibility (#1161)

# 4.0.0-alpha.2

* Feat: Add basic support for attachments (#1082)
* Fix: Remove method reference in SentryEnvelopeItem (#1091)
* Enhancement: Set transaction name on events and transactions sent using Spring integration (#1067)
* Fix: Set current thread only if there are no exceptions
* Enhancement: Set global tags on SentryOptions and load them from external configuration (#1066)
* Ref: Refactor resolving SpanContext for Throwable (#1068)
* Enhancement: Add API validator and remove deprecated methods
* Enhancement: Add more convenient method to start a child span (#1073)
* Enhancement: Autoconfigure traces callback in Spring Boot integration (#1074)
* Enhancement: Resolve in-app-includes and in-app-excludes parameters from the external configuration
* Enhancement: Make InAppIncludesResolver public (#1084)
* Ref: Change "op" to "operation" in @SentrySpan and @SentryTransaction
* Fix: SentryOptions creates GsonSerializer by default
* Enhancement: Add the ability to register multiple OptionsConfiguration beans (#1093)
* Fix: Append DebugImage list if event already has it
* Fix: Sort breadcrumbs by Date if there are breadcrumbs already in the event

# 4.0.0-alpha.1

* Enhancement: Load `sentry.properties` from the application's current working directory (#1046)
* Ref: Refactor JSON deserialization (#1047)
* Feat: Performance monitoring (#971)
* Feat: Performance monitoring for Spring Boot applications (#971)

# 3.2.1

* Fix: Set current thread only if theres no exceptions (#1064)
* Fix: Append DebugImage list if event already has it (#1092)
* Fix: Sort breadcrumbs by Date if there are breadcrumbs already in the event (#1094)
* Fix: Free Local Refs manually due to Android local ref. count limits  (#1179)

# 3.2.0

* Bump: AGP 4.1.1 (#1040)
* Fix: use neutral Locale for String operations #1033
* Update to sentry-native 0.4.4 and fix shared library builds (#1039)
* Feat: Expose a Module (Debug images) Loader for Android thru sentry-native #1043
* Enhancement: Added java doc to protocol classes based on sentry-data-schemes project (#1045)
* Enhancement: Make SentryExceptionResolver Order configurable to not send handled web exceptions (#1008)
* Enhancement: Resolve HTTP Proxy parameters from the external configuration (#1028)
* Enhancement: Sentry NDK integration is compiled against default NDK version based on AGP's version #1048
* Fix: Clean up JNI code and properly free strings #1050
* Fix: set userId for hard-crashes if no user is set #1049

# 3.1.3

* Fix broken NDK integration on 3.1.2 (release failed on packaging a .so file)
* Increase max cached events to 30 (#1029)
* Normalize DSN URI (#1030)

# 3.1.2

* feat: Manually capturing User Feedback
* Enhancement: Set environment to "production" by default.
* Enhancement: Make public the Breadcrumb constructor that accepts a Date #1012
* ref: Validate event id on user feedback submission
 
# 3.1.1

* fix: Prevent Logback and Log4j2 integrations from re-initializing Sentry when Sentry is already initialized
* Enhancement: Bind logging related SentryProperties to Slf4j Level instead of Logback to improve Log4j2 compatibility
* fix: Make sure HttpServletRequestSentryUserProvider runs by default before custom SentryUserProvider beans
* fix: fix setting up Sentry in Spring Webflux annotation by changing the scope of Spring WebMvc related dependencies

# 3.1.0

* fix: Don't require `sentry.dsn` to be set when using `io.sentry:sentry-spring-boot-starter` and `io.sentry:sentry-logback` together #965
* Auto-Configure `inAppIncludes` in Spring Boot integration #966
* Enhancement: make getThrowable public and improve set contexts #967
* Bump: Android Gradle Plugin 4.0.2 #968
* Enhancement: accepted quoted values in properties from external configuration #972
* fix: remove chunked streaming mode #974
* fix: Android 11 + targetSdkVersion 30 crashes Sentry on start #977

# 3.0.0

# Java + Android

This release marks the re-unification of Java and Android SDK code bases.
It's based on the Android 2.0 SDK, which implements [Sentry's unified API](https://develop.sentry.dev/sdk/unified-api/).

Considerable changes were done, which include a lot of improvements. More are covered below, but the highlights are:

* Improved `log4j2` integration
  * Capture breadcrumbs for level INFO and higher
  * Raises event for ERROR and higher.
  * Minimum levels are configurable.
  * Optionally initializes the SDK via appender.xml
* Dropped support to `log4j`.
* Improved `logback` integration
  * Capture breadcrumbs for level INFO and higher
  * Raises event for ERROR and higher. 
  * Minimum levels are configurable.
  * Optionally initializes the SDK via appender.xml
  * Configurable via Spring integration if both are enabled
* Spring
  * No more duplicate events with Spring and logback
  * Auto initalizes if DSN is available
  * Configuration options available with auto complete
* Google App Engine support dropped

## What’s Changed

* Callback to validate SSL certificate (#944) 
* Attach stack traces enabled by default

### Android specific

* Release health enabled by default for Android
* Sync of Scopes for Java -> Native (NDK)
* Bump Sentry-Native v0.4.2
* Android 11 Support

[Android migration docs](https://docs.sentry.io/platforms/android/migration/#migrating-from-sentry-android-2x-to-sentry-android-3x)

### Java specific

* Unified API for Java SDK and integrations (Spring, Spring boot starter, Servlet, Logback, Log4j2)

New Java [docs](https://docs.sentry.io/platforms/java/) are live and being improved.

# Acquisition

Packages were released on [`bintray sentry-java`](https://dl.bintray.com/getsentry/sentry-java/io/sentry/), [`bintray sentry-android`](https://dl.bintray.com/getsentry/sentry-android/io/sentry/), [`jcenter`](https://jcenter.bintray.com/io/sentry/) and [`mavenCentral`](https://repo.maven.apache.org/maven2/io/sentry/)

## Where is the Java 1.7 code base?

The previous Java releases, are all available in this repository through the tagged releases.
# 3.0.0-beta.1

## What’s Changed

* feat: ssl support (#944) @ninekaw9 @marandaneto 
* feat: sync Java to C (#937) @bruno-garcia @marandaneto
* feat: Auto-configure Logback appender in Spring Boot integration. (#938) @maciejwalkowiak
* feat: Add Servlet integration. (#935) @maciejwalkowiak
* fix: Pop scope at the end of the request in Spring integration. (#936) @maciejwalkowiak
* bump: Upgrade Spring Boot to 2.3.4. (#932) @maciejwalkowiak
* fix: Do not set cookies when send pii is set to false. (#931) @maciejwalkowiak

Packages were released on [`bintray sentry-java`](https://dl.bintray.com/getsentry/sentry-java/io/sentry/), [`bintray sentry-android`](https://dl.bintray.com/getsentry/sentry-android/io/sentry/), [`jcenter`](https://jcenter.bintray.com/io/sentry/) and [`mavenCentral`](https://repo.maven.apache.org/maven2/io/sentry/)

We'd love to get feedback.

# 3.0.0-alpha.3

## What’s Changed

* Bump sentry-native to 0.4.2 (#926) @marandaneto
* feat: enable attach stack traces and disable attach threads by default (#921) @marandaneto
* fix: read sample rate correctly from manifest meta data (#923) @marandaneto
* ref: remove log level as RN do not use it anymore (#924) @marandaneto

Packages were released on [`bintray sentry-android`](https://dl.bintray.com/getsentry/sentry-android/io/sentry/) and [`bintray sentry-java`](https://dl.bintray.com/getsentry/sentry-java/io/sentry/)

We'd love to get feedback.

# 3.0.0-alpha.2

TBD

Packages were released on [bintray](https://dl.bintray.com/getsentry/maven/io/sentry/)

> Note: This release marks the unification of the Java and Android Sentry codebases based on the core of the Android SDK (version 2.x).
Previous releases for the Android SDK (version 2.x) can be found on the now archived: https://github.com/getsentry/sentry-android/

# 3.0.0-alpha.1

# New releases will happen on a different repository:

https://github.com/getsentry/sentry-java

## What’s Changed

* feat: enable release health by default

Packages were released on [`bintray`](https://dl.bintray.com/getsentry/sentry-android/io/sentry/sentry-android/), [`jcenter`](https://jcenter.bintray.com/io/sentry/sentry-android/) and [`mavenCentral`](https://repo.maven.apache.org/maven2/io/sentry/sentry-android/)

We'd love to get feedback.

# 2.3.1

## What’s Changed

* fix: add main thread checker for the app lifecycle integration (#525) @marandaneto
* Set correct migration link (#523) @fupduck
* Warn about Sentry re-initialization. (#521) @maciejwalkowiak
* Set SDK version in `MainEventProcessor`. (#513) @maciejwalkowiak
* Bump sentry-native to 0.4.0 (#512) @marandaneto
* Bump Gradle to 6.6 and fix linting issues (#510) @marandaneto
* fix(sentry-java): Contexts belong on the Scope (#504) @maciejwalkowiak
* Add tests for verifying scope changes thread isolation (#508) @maciejwalkowiak
* Set `SdkVersion` in default `SentryOptions` created in sentry-core module (#506) @maciejwalkowiak

Packages were released on [`bintray`](https://dl.bintray.com/getsentry/sentry-android/io/sentry/sentry-android/), [`jcenter`](https://jcenter.bintray.com/io/sentry/sentry-android/) and [`mavenCentral`](https://repo.maven.apache.org/maven2/io/sentry/sentry-android/)

We'd love to get feedback.

# 2.3.0

## What’s Changed

* fix: converting UTC and ISO timestamp when missing Locale/TimeZone do not error (#505) @marandaneto
* Add console application sample. (#502) @maciejwalkowiak
* Log stacktraces in SystemOutLogger (#498) @maciejwalkowiak
* Add method to add breadcrumb with string parameter. (#501) @maciejwalkowiak
* Call `Sentry#close` on JVM shutdown. (#497) @maciejwalkowiak
* ref: sentry-core changes for console app (#473) @marandaneto

Obs: If you are using its own instance of `Hub`/`SentryClient` and reflection to set up the SDK to be usable within Libraries, this change may break your code, please fix the renamed classes.

Packages were released on [`bintray`](https://dl.bintray.com/getsentry/sentry-android/io/sentry/sentry-android/), [`jcenter`](https://jcenter.bintray.com/io/sentry/sentry-android/) and [`mavenCentral`](https://repo.maven.apache.org/maven2/io/sentry/sentry-android/)

We'd love to get feedback.

# 2.2.2

## What’s Changed

* feat: add sdk to envelope header (#488) @marandaneto
* Bump plugin versions (#487) @marandaneto
* Bump: AGP 4.0.1 (#486) @marandaneto
* feat: log request if response code is not 200 (#484) @marandaneto

Packages were released on [`bintray`](https://dl.bintray.com/getsentry/sentry-android/io/sentry/sentry-android/), [`jcenter`](https://jcenter.bintray.com/io/sentry/sentry-android/) and [`mavenCentral`](https://repo.maven.apache.org/maven2/io/sentry/sentry-android/)

We'd love to get feedback.

# 2.2.1

## What’s Changed

* fix: Timber adds breadcrumb even if event level is < minEventLevel (#480) @marandaneto
* enhancement: Bump Gradle 6.5.1 (#479) @marandaneto
* fix: contexts serializer avoids reflection and fixes desugaring issue (#478) @marandaneto
* fix: clone session before sending to the transport (#474) @marandaneto

Packages were released on [`bintray`](https://dl.bintray.com/getsentry/sentry-android/io/sentry/sentry-android/), [`jcenter`](https://jcenter.bintray.com/io/sentry/sentry-android/) and [`mavenCentral`](https://repo.maven.apache.org/maven2/io/sentry/sentry-android/)

We'd love to get feedback.

# 2.2.0

## What’s Changed

* fix: negative session sequence if the date is before java date epoch (#471) @marandaneto
* fix: deserialise unmapped contexts values from envelope (#470) @marandaneto
* Bump: sentry-native 0.3.4 (#468) @marandaneto

* feat: timber integration (#464) @marandaneto

1) To add integrations it requires a [manual initialization](https://docs.sentry.io/platforms/android/#manual-initialization) of the Android SDK.

2) Add the `sentry-android-timber` dependency:

```groovy
implementation 'io.sentry:sentry-android-timber:{version}' // version >= 2.2.0
```

3) Initialize and add the `SentryTimberIntegration`:

```java
SentryAndroid.init(this, options -> {
    // default values:
    // minEventLevel = ERROR
    // minBreadcrumbLevel = INFO
    options.addIntegration(new SentryTimberIntegration());

    // custom values for minEventLevel and minBreadcrumbLevel
    // options.addIntegration(new SentryTimberIntegration(SentryLevel.WARNING, SentryLevel.ERROR));
});
```

4) Use the Timber integration:

```java
try {
    int x = 1 / 0;
} catch (Exception e) {
    Timber.e(e);
}
```

Packages were released on [`bintray`](https://dl.bintray.com/getsentry/sentry-android/io/sentry/sentry-android/), [`jcenter`](https://jcenter.bintray.com/io/sentry/sentry-android/) and [`mavenCentral`](https://repo.maven.apache.org/maven2/io/sentry/sentry-android/)

We'd love to get feedback.

# 2.1.7

## What’s Changed

* fix: init native libs if available on SDK init (#461) @marandaneto
* Make JVM target explicit in sentry-core (#462) @dilbernd
* fix: timestamp with millis from react-native should be in UTC format (#456) @marandaneto
* Bump Gradle to 6.5 (#454) @marandaneto

Packages were released on [`bintray`](https://dl.bintray.com/getsentry/sentry-android/io/sentry/sentry-android/), [`jcenter`](https://jcenter.bintray.com/io/sentry/sentry-android/) and [`mavenCentral`](https://repo.maven.apache.org/maven2/io/sentry/sentry-android/)

We'd love to get feedback.

# 2.1.6

## What’s Changed

* fix: do not lookup sentry-debug-meta but instead load it directly (#445) @marandaneto
* fix: regression on v2.1.5 which can cause a crash on SDK init

Packages were released on [`bintray`](https://dl.bintray.com/getsentry/sentry-android/io/sentry/sentry-android/), [`jcenter`](https://jcenter.bintray.com/io/sentry/sentry-android/) and [`mavenCentral`](https://repo.maven.apache.org/maven2/io/sentry/sentry-android/)

We'd love to get feedback.

# 2.1.5

This version has a severe bug and can cause a crash on SDK init

Please upgrade to https://github.com/getsentry/sentry-android/releases/tag/2.1.6

# 2.1.4

## What’s Changed

* bump: sentry-native to 0.3.1 (#440) @marandaneto
* fix: update last session timestamp (#437) @marandaneto
* feat: make gzip as default content encoding type (#433) @marandaneto
* enhancement: use AGP 4 features (#366) @marandaneto
* enhancement: Create GH Actions CI for Ubuntu/macOS (#403) @marandaneto
* enhancement: make root checker better and minimize false positive (#417) @marandaneto
* fix: filter trim memory breadcrumbs (#431) @marandaneto

Packages were released on [`bintray`](https://dl.bintray.com/getsentry/sentry-android/io/sentry/sentry-android/), [`jcenter`](https://jcenter.bintray.com/io/sentry/sentry-android/) and [`mavenCentral`](https://repo.maven.apache.org/maven2/io/sentry/sentry-android/)

We'd love to get feedback.

# 2.1.3

## What’s Changed

This fixes several critical bugs in sentry-android 2.0 and 2.1

* fix: Sentry.init register integrations after creating the main Hub instead of doing it in the main Hub ctor (#427) @marandaneto
* fix: make NoOpLogger public (#425) @marandaneto
* fix: ConnectivityChecker returns connection status and events are not trying to be sent if no connection. (#420) @marandaneto
* ref: thread pool executor is a single thread executor instead of scheduled thread executor (#422) @marandaneto
* fix: Add Abnormal to the Session.State enum as its part of the protocol (#424) @marandaneto
* Bump: Gradle to 6.4.1 (#419) @marandaneto

We recommend that you use sentry-android 2.1.3 over the initial release of sentry-android 2.0 and 2.1.

Packages were released on [`bintray`](https://dl.bintray.com/getsentry/sentry-android/io/sentry/sentry-android/), [`jcenter`](https://jcenter.bintray.com/io/sentry/sentry-android/) and [`mavenCentral`](https://repo.maven.apache.org/maven2/io/sentry/sentry-android/)

We'd love to get feedback.

# 2.1.2

## What’s Changed

* fix: Phone state breadcrumbs require read_phone_state on older OS versions (#415) @marandaneto @bsergean
* fix: before raising ANR events, we check ProcessErrorStateInfo if available (#412) @marandaneto
* fix: send cached events to use a single thread executor (#405) @marandaneto
* enha: added options to configure http transport (#411) @marandaneto
* fix: initing SDK on AttachBaseContext (#409) @marandaneto
* fix: sessions can't be abnormal, but exited if not ended properly (#410) @marandaneto

Packages were released on [`bintray`](https://dl.bintray.com/getsentry/sentry-android/io/sentry/sentry-android/), [`jcenter`](https://jcenter.bintray.com/io/sentry/sentry-android/) and [`mavenCentral`](https://repo.maven.apache.org/maven2/io/sentry/sentry-android/)

We'd love to get feedback.

# 2.1.1

## What’s Changed

* fix: set missing release, environment and dist to sentry-native options (#404) @marandaneto
* fix: do not add automatic and empty sensor breadcrumbs (#401) @marandaneto
* enha: added missing getters on Breadcrumb and SentryEvent (#397) @marandaneto
* enha: bump sentry-native to 0.2.6 (#396) @marandaneto
* feat: add trim memory breadcrumbs (#395) @marandaneto
* enha: only set breadcrumb extras if not empty (#394) @marandaneto
* ref: removed Thread.sleep from LifecycleWatcher tests, using awaitility and DateProvider (#392) @marandaneto
* ref: added a DateTimeProvider for making retry after testable (#391) @marandaneto
* enha: BUMP Gradle to 6.4 (#390) @marandaneto
* enha: added samples of how to disable automatic breadcrumbs (#389) @marandaneto

Packages were released on [`bintray`](https://dl.bintray.com/getsentry/sentry-android/io/sentry/sentry-android/), [`jcenter`](https://jcenter.bintray.com/io/sentry/sentry-android/) and [`mavenCentral`](https://repo.maven.apache.org/maven2/io/sentry/sentry-android/)

We'd love to get feedback.

# 2.1.0

## What’s Changed

* Includes all the changes of 2.1.0 alpha, beta and RC
* fix when PhoneStateListener is not ready for use (#387) @marandaneto
* make ANR 5s by default (#388) @marandaneto
* fix: rate limiting by categories (#381) @marandaneto
* BUMP NDK to latest stable version 21.1.6352462 (#386) @marandaneto

Packages were released on [`bintray`](https://dl.bintray.com/getsentry/sentry-android/io/sentry/sentry-android/), [`jcenter`](https://jcenter.bintray.com/io/sentry/sentry-android/) and [`mavenCentral`](https://repo.maven.apache.org/maven2/io/sentry/sentry-android/)

We'd love to get feedback.

# 2.0.3

## What’s Changed

* patch from 2.1.0-alpha.2 - avoid crash if NDK throws UnsatisfiedLinkError (#344) @marandaneto

Packages were released on [`bintray`](https://dl.bintray.com/getsentry/sentry-android/io/sentry/sentry-android/), [`jcenter`](https://jcenter.bintray.com/io/sentry/sentry-android/) and [`mavenCentral`](https://repo.maven.apache.org/maven2/io/sentry/sentry-android/)

We'd love to get feedback.
# 2.1.0-RC.1

## What’s Changed

* feat: Options for uncaught exception and make SentryOptions list Thread-Safe (#384) @marandaneto
* feat: automatic breadcrumbs for app, activity and sessions lifecycles and system events (#348) @marandaneto
* fix: if retry after header has empty categories, apply retry after to all of them (#377) @marandaneto
* fix: discard events and envelopes if cached and retry after (#378) @marandaneto
* add ScheduledForRemoval annotation to deprecated methods (#375) @marandaneto
* fix: Merge loadLibrary calls for sentry-native and clean up CMake files (#373) @Swatinem
* enha: make capture session and envelope internal (#372) @marandaneto
* fix: exceptions should be sorted oldest to newest (#370) @marandaneto
* fix: check external storage size even if its read only (#368) @marandaneto
* fix: wrong check for cellular network capability (#369) @marandaneto
* bump NDK to 21.0.6113669 (#367) @marandaneto
* bump AGP and add new make cmd to check for updates (#365) @marandaneto

Packages were released on [`bintray`](https://dl.bintray.com/getsentry/sentry-android/io/sentry/sentry-android/), [`jcenter`](https://jcenter.bintray.com/io/sentry/sentry-android/) and [`mavenCentral`](https://repo.maven.apache.org/maven2/io/sentry/sentry-android/)

We'd love to get feedback.

# 2.1.0-beta.2

## What’s Changed

* bump sentry-native to 0.2.4 (#364) @marandaneto
* update current session on session start after deleting previous session (#362) @marandaneto

Packages were released on [`bintray`](https://dl.bintray.com/getsentry/sentry-android/io/sentry/sentry-android/), [`jcenter`](https://jcenter.bintray.com/io/sentry/sentry-android/) and [`mavenCentral`](https://repo.maven.apache.org/maven2/io/sentry/sentry-android/)

We'd love to get feedback.

# 2.1.0-beta.1

## What’s Changed

* BUMP sentry-native to 0.2.3 (#357) @marandaneto
* check for androidx availability on runtime (#356) @marandaneto
* if theres a left over session file and its crashed, we should not overwrite its state (#354) @marandaneto
* session should be exited state if state was ok (#352) @marandaneto
* envelope has dedicated endpoint (#353) @marandaneto

Packages were released on [`bintray`](https://dl.bintray.com/getsentry/sentry-android/io/sentry/sentry-android/), [`jcenter`](https://jcenter.bintray.com/io/sentry/sentry-android/) and [`mavenCentral`](https://repo.maven.apache.org/maven2/io/sentry/sentry-android/)

We'd love to get feedback.

# 2.1.0-alpha.2

## What’s Changed

* change integration order for cached outbox events (#347) @marandaneto
* avoid crash if NDK throws UnsatisfiedLinkError (#344) @marandaneto
* Avoid getting a threadlocal twice. (#339) @metlos
* removing session tracking guard on hub and client (#338) @marandaneto
* bump agp to 3.6.2 (#336) @marandaneto
* fix racey ANR integration (#332) @marandaneto
* logging envelopes path when possible instead of nullable id (#331) @marandaneto
* renaming transport gate method (#330) @marandaneto

Packages were released on [`bintray`](https://dl.bintray.com/getsentry/sentry-android/io/sentry/sentry-android/), [`jcenter`](https://jcenter.bintray.com/io/sentry/sentry-android/) and [`mavenCentral`](https://repo.maven.apache.org/maven2/io/sentry/sentry-android/)

We'd love to get feedback.

# 2.1.0-alpha.1

Release of Sentry's new SDK for Android.

## What’s Changed

* BUMP sentry-native to 0.2.2 (#305) @Swatinem
* ANR report should have 'was active=yes' on the dashboard (#299) @marandaneto
* NDK events apply scoped data (#322) @marandaneto
* fix missing App's info (#315) @marandaneto
* buffered writers/readers - otimizations (#311) @marandaneto
* Add a StdoutTransport (#310) @mike-burns
* boot time should be UTC (#309) @marandaneto
* implementing new retry after protocol (#306) @marandaneto
* make transport result public (#300) @marandaneto
* release health @marandaneto @bruno-garcia 

Packages were released on [`bintray`](https://dl.bintray.com/getsentry/sentry-android/io/sentry/sentry-android/), [`jcenter`](https://jcenter.bintray.com/io/sentry/sentry-android/) and [`mavenCentral`](https://repo.maven.apache.org/maven2/io/sentry/sentry-android/)

We'd love to get feedback.

# 2.0.2

Release of Sentry's new SDK for Android.

## What’s Changed

* BUMP AGP to 3.6.1 (#285) @marandaneto
* MavenCentral support (#284) @marandaneto

Packages were released on [`bintray`](https://dl.bintray.com/getsentry/sentry-android/io/sentry/sentry-android/), [`jcenter`](https://jcenter.bintray.com/io/sentry/sentry-android/) and [`mavenCentral`](https://repo.maven.apache.org/maven2/io/sentry/sentry-android/)

We'd love to get feedback.

# 2.0.1

Release of Sentry's new SDK for Android.

## What’s Changed

* Add the default serverName to SentryOptions and use it in MainEventProcessor (#279) @metlos
* set current threadId when there's no mechanism set (#277) @marandaneto
* feat: attach threads/stacktraces (#267) @marandaneto
* fix: preview package manager (#269) @bruno-garcia

Packages were released on [`bintray`](https://dl.bintray.com/getsentry/sentry-android/io/sentry/), [`jcenter`](https://jcenter.bintray.com/io/sentry/sentry-android/)

We'd love to get feedback.

# 2.0.0

Release of Sentry's new SDK for Android.

New features not offered by (1.7.x):

* NDK support
  * Captures crashes caused by native code
  * Access to the [`sentry-native` SDK](https://github.com/getsentry/sentry-native/) API by your native (C/C++/Rust code/..).
* Automatic init (just add your `DSN` to the manifest)
   * Proguard rules are added automatically
   * Permission (Internet) is added automatically
* Uncaught Exceptions might be captured even before the app restarts
* Sentry's Unified API.
* More context/device information
* Packaged as `aar`
* Frames from the app automatically marked as `InApp=true` (stack traces in Sentry highlights them by default).
* Complete Sentry Protocol available.
* All threads and their stack traces are captured.
* Sample project in this repo to test many features (segfault, uncaught exception, ANR...)

Features from the current SDK like `ANR` are also available (by default triggered after 4 seconds).

Packages were released on [`bintray`](https://dl.bintray.com/getsentry/sentry-android/io/sentry/), [`jcenter`](https://jcenter.bintray.com/io/sentry/sentry-android/)

We'd love to get feedback.

# 2.0.0-rc04

Release of Sentry's new SDK for Android.

## What’s Changed

* fix: breacrumb.data to string,object, Add LOG level (#264) @HazAT
* read release conf. on manifest (#266) @marandaneto
* Support mills timestamp format (#263) @marandaneto
* adding logs to installed integrations (#265) @marandaneto
* feat: Take sampleRate from metadata (#262) @bruno-garcia

Packages were released on [`bintray`](https://dl.bintray.com/getsentry/sentry-android/io/sentry/), [`jcenter`](https://jcenter.bintray.com/io/sentry/sentry-android/)

We'd love to get feedback and we'll work in getting the GA `2.0.0` out soon.
Until then, the [stable SDK offered by Sentry is at version 1.7.30](https://github.com/getsentry/sentry-java/releases/tag/v1.7.30)
# 2.0.0-rc03

Release of Sentry's new SDK for Android.

## What’s Changed

* fixes #259 - NPE check on getExternalFilesDirs items. (#260) @marandaneto
* fix strictMode typo (#258) @marandaneto

Packages were released on [`bintray`](https://dl.bintray.com/getsentry/sentry-android/io/sentry/), [`jcenter`](https://jcenter.bintray.com/io/sentry/sentry-android/)

We'd love to get feedback and we'll work in getting the GA `2.0.0` out soon.
Until then, the [stable SDK offered by Sentry is at version 1.7.30](https://github.com/getsentry/sentry-java/releases/tag/v1.7.30)
# 2.0.0-rc02

Release of Sentry's new SDK for Android.

## What’s Changed

* update ndk for new sentry-native version (#235) @Swatinem @marandaneto
* make integrations public (#256) @marandaneto
* BUMP build-tools (#255) @marandaneto
* added javadocs to scope and its dependencies (#253) @marandaneto
* build all ABIs (#254) @marandaneto
* moving back ANR timeout from long to int param. (#252) @marandaneto
* feat: Hub mode configurable (#247) @bruno-garcia
* Added HubAdapter to call Sentry static methods from Integrations (#250) @marandaneto
* new Release format (#242) @marandaneto
* Javadocs for SentryOptions (#246) @marandaneto
* non-app is already inApp excluded by default. (#244) @marandaneto
* added remove methods (tags/extras) to the sentry static class (#243) @marandaneto
* fix if symlink exists for sentry-native (#241) @marandaneto
* clone method - race condition free (#226) @marandaneto
* refactoring breadcrumbs callback (#239) @marandaneto

Packages were released on [`bintray`](https://dl.bintray.com/getsentry/sentry-android/io/sentry/), [`jcenter`](https://jcenter.bintray.com/io/sentry/sentry-android/)

We'd love to get feedback and we'll work in getting the GA `2.0.0` out soon.
Until then, the [stable SDK offered by Sentry is at version 1.7.30](https://github.com/getsentry/sentry-java/releases/tag/v1.7.30)

# 2.0.0-rc01

Release of Sentry's new SDK for Android.

## What’s Changed

* Honor RetryAfter (#236) @marandaneto
* Add tests for SentryValues (#238) @philipphofmann
* added remove methods for Scope data (#237) @marandaneto
* do not set frames if there's none (#234) @marandaneto
* always call interrupt after InterruptedException (#232) @marandaneto
* more device context (deviceId, connectionType and language) (#229) @marandaneto
* mark as current thread if its the main thread (#228) @marandaneto
* added a few java docs (Sentry, Hub and SentryClient) (#223) @marandaneto
* implemented diagnostic logger (#218) @marandaneto
* fix lgtm alerts (#219) @marandaneto
* written unit tests to ANR integration (#215) @marandaneto
* added blog posts to README (#214) @marandaneto
* added event processors to scope (#209) @marandaneto
* Raise code coverage for Dsn to 100% (#212) @philipphofmann
* Remove redundant times(1) for Mockito.verify (#211) @philipphofmann
* added android transport gate (#206) @marandaneto
* transport may be set on options (#203) @marandaneto
* dist may be set on options (#204) @marandaneto
* added executor for caching values out of the main thread (#201) @marandaneto
* throw an exception if DSN is not set (#200) @marandaneto
* migration guide markdown (#197) @marandaneto

Packages were released on [`bintray`](https://dl.bintray.com/getsentry/sentry-android/io/sentry/), [`jcenter`](https://jcenter.bintray.com/io/sentry/sentry-android/)

We'd love to get feedback and we'll work in getting the GA `2.0.0` out soon.
Until then, the [stable SDK offered by Sentry is at version 1.7.29](https://github.com/getsentry/sentry-java/releases/tag/v1.7.29)

# 2.0.0-beta02

Release of Sentry's new SDK for Android.

* fix Android bug on API 24 and 25 about getting current threads and stack traces (#194)
* addBreadcrumb overloads #196 and #198

Packages were released on [`bintray`](https://dl.bintray.com/getsentry/sentry-android/io/sentry/), [`jcenter`](https://jcenter.bintray.com/io/sentry/sentry-android/)

We'd love to get feedback and we'll work in getting the GA `2.0.0` out soon.
Until then, the [stable SDK offered by Sentry is at version 1.7.28](https://github.com/getsentry/sentry-java/releases/tag/v1.7.28)
# 2.0.0-beta01

Release of Sentry's new SDK for Android.

* ref: ANR doesn't set handled flag #186
* SDK final review (#183)
* ref: Drop errored in favor of crashed (#187)
* workaround android_id (#185)
* renamed sampleRate (#191)
* making timestamp package-private or test-only (#190)
* Split event processor in Device/App data (#180)

Packages were released on [`bintray`](https://dl.bintray.com/getsentry/sentry-android/io/sentry/), [`jcenter`](https://jcenter.bintray.com/io/sentry/sentry-android/)

We'd love to get feedback and we'll work in getting the GA `2.0.0` out soon.
Until then, the [stable SDK offered by Sentry is at version 1.7.28](https://github.com/getsentry/sentry-java/releases/tag/v1.7.28)

# 2.0.0-alpha09

Release of Sentry's new SDK for Android.

* fix: DSN parsing (#165)
* BUMP: sentry-native with message object instead of a string (#172)
* Don't avoid exception type minification (#166)
* make Gson retro compatible with older versions of AGP (#177)
* adding nativeBundle plugin (#161)
* adding scope methods to sentry static class (#179)

Packages were released on [`bintray`](https://dl.bintray.com/getsentry/sentry-android/io/sentry/), [`jcenter`](https://jcenter.bintray.com/io/sentry/sentry-android/)

We'd love to get feedback and we'll work in getting the GA `2.0.0` out soon.
Until then, the [stable SDK offered by Sentry is at version 1.7.28](https://github.com/getsentry/sentry-java/releases/tag/v1.7.28)

# 2.0.0-alpha08

Release of Sentry's new SDK for Android.

* DebugId endianness (#162)
* executed beforeBreadcrumb also for scope (#160)
* benefit of manifest merging when minSdk (#159)
* add method to captureMessage with level (#157)
* listing assets file on the wrong dir (#156)

Packages were released on [`bintray`](https://dl.bintray.com/getsentry/sentry-android/io/sentry/), [`jcenter`](https://jcenter.bintray.com/io/sentry/sentry-android/)

We'd love to get feedback and we'll work in getting the GA `2.0.0` out soon.
Until then, the [stable SDK offered by Sentry is at version 1.7.28](https://github.com/getsentry/sentry-java/releases/tag/v1.7.28)

# 2.0.0-alpha07

Third release of Sentry's new SDK for Android.

*  Fixed release for jcenter and bintray

Packages were released on [`bintray`](https://dl.bintray.com/getsentry/sentry-android/io/sentry/), [`jcenter`](https://jcenter.bintray.com/io/sentry/sentry-android/)

We'd love to get feedback and we'll work in getting the GA `2.0.0` out soon.
Until then, the [stable SDK offered by Sentry is at version 1.7.28](https://github.com/getsentry/sentry-java/releases/tag/v1.7.28)

# 2.0.0-alpha06

Second release of Sentry's new SDK for Android.

* Fixed a typo on pom generation.

Packages were released on [`bintray`](https://dl.bintray.com/getsentry/sentry-android/io/sentry/), [`jcenter`](https://jcenter.bintray.com/io/sentry/sentry-android/)

We'd love to get feedback and we'll work in getting the GA `2.0.0` out soon.
Until then, the [stable SDK offered by Sentry is at version 1.7.28](https://github.com/getsentry/sentry-java/releases/tag/v1.7.28)

# 2.0.0-alpha05

First release of Sentry's new SDK for Android.

New features not offered by our current (1.7.x), stable SDK are:

* NDK support
  * Captures crashes caused by native code
  * Access to the [`sentry-native` SDK](https://github.com/getsentry/sentry-native/) API by your native (C/C++/Rust code/..).
* Automatic init (just add your `DSN` to the manifest)
   * Proguard rules are added automatically
   * Permission (Internet) is added automatically
* Uncaught Exceptions might be captured even before the app restarts
* Unified API which include scopes etc.
* More context/device information
* Packaged as `aar`
* Frames from the app automatically marked as `InApp=true` (stack traces in Sentry highlights them by default).
* Complete Sentry Protocol available.
* All threads and their stack traces are captured.
* Sample project in this repo to test many features (segfault, uncaught exception, scope)

Features from the current SDK like `ANR` are also available (by default triggered after 4 seconds).

Packages were released on [`bintray`](https://dl.bintray.com/getsentry/sentry-android/io/sentry/), [`jcenter`](https://jcenter.bintray.com/io/sentry/sentry-android/)

We'd love to get feedback and we'll work in getting the GA `2.0.0` out soon.
Until then, the [stable SDK offered by Sentry is at version 1.7.28](https://github.com/getsentry/sentry-java/releases/tag/v1.7.28)<|MERGE_RESOLUTION|>--- conflicted
+++ resolved
@@ -1,10 +1,7 @@
 # vNext
 
-<<<<<<< HEAD
 * Bump Gradle to 6.8.1 and AGP to 4.1.2 #1205
-=======
 * Bump: sentry-native to 0.4.6
->>>>>>> d3a9da51
 * Enhancement: TracesSamplerCallback allows returning a nullable Double (#1206)
 
 # 4.0.0-beta.1
