--- conflicted
+++ resolved
@@ -42,15 +42,10 @@
     - If you are using `graphql-java` v21 or earlier, you can use the `sentry-graphql` module
     - For `graphql-java` v22 and newer please use the `sentry-graphql-22` module
 - We now provide a `SentryInstrumenter` bean directly for Spring (Boot) if there is none yet instead of using `GraphQlSourceBuilderCustomizer` to add the instrumentation ([#3744](https://github.com/getsentry/sentry-java/pull/3744))
-<<<<<<< HEAD
-  - It is now also possible to provide a bean of type `SentryGraphqlInstrumentation.BeforeSpanCallback` which is then used by `SentryInstrumenter`
+    - It is now also possible to provide a bean of type `SentryGraphqlInstrumentation.BeforeSpanCallback` which is then used by `SentryInstrumenter`
 - Emit transaction.data inside contexts.trace.data ([#3735](https://github.com/getsentry/sentry-java/pull/3735))
   - Also does not emit `transaction.data` in `exras` anymore
-  - 
-=======
-    - It is now also possible to provide a bean of type `SentryGraphqlInstrumentation.BeforeSpanCallback` which is then used by `SentryInstrumenter`
-
->>>>>>> 281a621a
+
 ### Fixes
 
 - Use OpenTelemetry span name as fallback for transaction name ([#3557](https://github.com/getsentry/sentry-java/pull/3557))
