# Changelog

## Unreleased

<<<<<<< HEAD
### Behavioural Changes

- (Android) The JNI layer for sentry-native has now been moved from sentry-java to sentry-native ([#3189](https://github.com/getsentry/sentry-java/pull/3189))
    - This now includes prefab support for sentry-native, allowing you to link and access the sentry-native API within your native app code
    - Checkout the `sentry-samples/sentry-samples-android` example on how to configure CMake and consume `sentry.h`

### Dependencies

- Bump Native SDK from v0.7.0 to v0.7.5 ([#3441](https://github.com/getsentry/sentry-java/pull/3189))
  - [changelog](https://github.com/getsentry/sentry-native/blob/master/CHANGELOG.md#075)
  - [diff](https://github.com/getsentry/sentry-native/compare/0.7.0...0.7.5)
=======
### Features

- Publish Gradle module metadata ([#3422](https://github.com/getsentry/sentry-java/pull/3422))

### Fixes

- Fix faulty `span.frame_delay` calculation for early app start spans ([#3427](https://github.com/getsentry/sentry-java/pull/3427))
>>>>>>> 337f79a5

## 8.0.0-alpha.1

Version 8 of the Sentry Android/Java SDK brings a variety of features and fixes. The most notable changes are:

- New `Scope` types have been introduced, see "Behavioural Changes" for more details.
- Lifecycle tokens have been introduced to manage `Scope` lifecycle, see "Behavioural Changes" for more details.
- `Hub` has been replaced by `Scopes`

### Behavioural Changes

- We're introducing some new `Scope` types in the SDK, allowing for better control over what data is attached where. Previously there was a stack of scopes that was pushed and popped. Instead we now fork scopes for a given lifecycle and then restore the previous scopes. Since `Hub` is gone, it is also never cloned anymore. Separation of data now happens through the different scope types while making it easier to manipulate exactly what you need without having to attach data at the right time to have it apply where wanted.
    - Global scope is attached to all events created by the SDK. It can also be modified before `Sentry.init` has been called. It can be manipulated using `Sentry.configureScope(ScopeType.GLOBAL, (scope) -> { ... })`.
    - Isolation scope can be used e.g. to attach data to all events that come up while handling an incoming request. It can also be used for other isolation purposes. It can be manipulated using `Sentry.configureScope(ScopeType.ISOLATION, (scope) -> { ... })`. The SDK automatically forks isolation scope in certain cases like incoming requests, CRON jobs, Spring `@Async` and more.
    - Current scope is forked often and data added to it is only added to events that are created while this scope is active. Data is also passed on to newly forked child scopes but not to parents.
- `Sentry.popScope` has been deprecated, please call `.close()` on the token returned by `Sentry.pushScope` instead or use it in a way described in more detail in "Migration Guide".
- We have chosen a default scope that is used for `Sentry.configureScope()` as well as API like `Sentry.setTag()`
    - For Android the type defaults to `CURRENT` scope
    - For Backend and other JVM applicatons it defaults to `ISOLATION` scope
- Event processors on `Scope` can now be ordered by overriding the `getOrder` method on implementations of `EventProcessor`. NOTE: This order only applies to event processors on `Scope` but not `SentryOptions` at the moment. Feel free to request this if you need it.
- `Hub` is deprecated in favor of `Scopes`, alongside some `Hub` relevant APIs. More details can be found in the "Migration Guide" section.

### Breaking Changes

- `Contexts` no longer extends `ConcurrentHashMap`, instead we offer a selected set of methods.

### Migration Guide / Deprecations

- `Hub` has been deprecated, we're replacing the following:
    - `IHub` has been replaced by `IScopes`, however you should be able to simply pass `IHub` instances to code expecting `IScopes`, allowing for an easier migration.
    - `HubAdapter.getInstance()` has been replaced by `ScopesAdapter.getInstance()`
    - The `.clone()` method on `IHub`/`IScopes` has been deprecated, please use `.pushScope()` or `.pushIsolationScope()` instead
    - Some internal methods like `.getCurrentHub()` and `.setCurrentHub()` have also been replaced.
- `Sentry.popScope` has been replaced by calling `.close()` on the token returned by `Sentry.pushScope()` and `Sentry.pushIsolationScope()`. The token can also be used in a `try` block like this:

```
try (final @NotNull ISentryLifecycleToken ignored = Sentry.pushScope()) {
  // this block has its separate current scope
}
```

as well as:


```
try (final @NotNull ISentryLifecycleToken ignored = Sentry.pushIsolationScope()) {
  // this block has its separate isolation scope
}
```

You may also use `LifecycleHelper.close(token)`, e.g. in case you need to pass the token around for closing later.

### Features

- Report exceptions returned by Throwable.getSuppressed() to Sentry as exception groups ([#3396] https://github.com/getsentry/sentry-java/pull/3396)

## 7.9.0

### Features

- Add start_type to app context ([#3379](https://github.com/getsentry/sentry-java/pull/3379))
- Add ttid/ttfd contribution flags ([#3386](https://github.com/getsentry/sentry-java/pull/3386))

### Fixes

- (Internal) Metrics code cleanup ([#3403](https://github.com/getsentry/sentry-java/pull/3403))
- Fix Frame measurements in app start transactions ([#3382](https://github.com/getsentry/sentry-java/pull/3382))
- Fix timing metric value different from span duration ([#3368](https://github.com/getsentry/sentry-java/pull/3368))
- Do not always write startup crash marker ([#3409](https://github.com/getsentry/sentry-java/pull/3409))
  - This may have been causing the SDK init logic to block the main thread

## 7.8.0

### Features

- Add description to OkHttp spans ([#3320](https://github.com/getsentry/sentry-java/pull/3320))
- Enable backpressure management by default ([#3284](https://github.com/getsentry/sentry-java/pull/3284))

### Fixes

- Add rate limit to Metrics ([#3334](https://github.com/getsentry/sentry-java/pull/3334))
- Fix java.lang.ClassNotFoundException: org.springframework.web.servlet.HandlerMapping in Spring Boot Servlet mode without WebMVC ([#3336](https://github.com/getsentry/sentry-java/pull/3336))
- Fix normalization of metrics keys, tags and values ([#3332](https://github.com/getsentry/sentry-java/pull/3332))

## 7.7.0

### Features

- Add support for Spring Rest Client ([#3199](https://github.com/getsentry/sentry-java/pull/3199))
- Extend Proxy options with proxy type ([#3326](https://github.com/getsentry/sentry-java/pull/3326))

### Fixes

- Fixed default deadline timeout to 30s instead of 300s ([#3322](https://github.com/getsentry/sentry-java/pull/3322))
- Fixed `Fix java.lang.ClassNotFoundException: org.springframework.web.servlet.HandlerExceptionResolver` in Spring Boot Servlet mode without WebMVC ([#3333](https://github.com/getsentry/sentry-java/pull/3333))

## 7.6.0

### Features

- Experimental: Add support for Sentry Developer Metrics ([#3205](https://github.com/getsentry/sentry-java/pull/3205), [#3238](https://github.com/getsentry/sentry-java/pull/3238), [#3248](https://github.com/getsentry/sentry-java/pull/3248), [#3250](https://github.com/getsentry/sentry-java/pull/3250))  
  Use the Metrics API to track processing time, download sizes, user signups, and conversion rates and correlate them back to tracing data in order to get deeper insights and solve issues faster. Our API supports counters, distributions, sets, gauges and timers, and it's easy to get started:
  ```kotlin
  Sentry.metrics()
    .increment(
        "button_login_click", // key
        1.0,                  // value
        null,                 // unit
        mapOf(                // tags
            "provider" to "e-mail"
        )
    )
  ```
  To learn more about Sentry Developer Metrics, head over to our [Java](https://docs.sentry.io/platforms/java/metrics/) and [Android](https://docs.sentry.io//platforms/android/metrics/) docs page.

## 7.5.0

### Features

- Add support for measurements at span level ([#3219](https://github.com/getsentry/sentry-java/pull/3219))
- Add `enableScopePersistence` option to disable `PersistingScopeObserver` used for ANR reporting which may increase performance overhead. Defaults to `true` ([#3218](https://github.com/getsentry/sentry-java/pull/3218))
  - When disabled, the SDK will not enrich ANRv2 events with scope data (e.g. breadcrumbs, user, tags, etc.)
- Configurable defaults for Cron - MonitorConfig ([#3195](https://github.com/getsentry/sentry-java/pull/3195))
- We now display a warning on startup if an incompatible version of Spring Boot is detected ([#3233](https://github.com/getsentry/sentry-java/pull/3233))
  - This should help notice a mismatching Sentry dependency, especially when upgrading a Spring Boot application
- Experimental: Add Metrics API ([#3205](https://github.com/getsentry/sentry-java/pull/3205))

### Fixes

- Ensure performance measurement collection is not taken too frequently ([#3221](https://github.com/getsentry/sentry-java/pull/3221))
- Fix old profiles deletion on SDK init ([#3216](https://github.com/getsentry/sentry-java/pull/3216))
- Fix hub restore point in wrappers: SentryWrapper, SentryTaskDecorator and SentryScheduleHook ([#3225](https://github.com/getsentry/sentry-java/pull/3225))
  - We now reset the hub to its previous value on the thread where the `Runnable`/`Callable`/`Supplier` is executed instead of setting it to the hub that was used on the thread where the `Runnable`/`Callable`/`Supplier` was created.
- Fix add missing thread name/id to app start spans ([#3226](https://github.com/getsentry/sentry-java/pull/3226))

## 7.4.0

### Features

- Add new threshold parameters to monitor config ([#3181](https://github.com/getsentry/sentry-java/pull/3181))
- Report process init time as a span for app start performance ([#3159](https://github.com/getsentry/sentry-java/pull/3159))
- (perf-v2): Calculate frame delay on a span level ([#3197](https://github.com/getsentry/sentry-java/pull/3197))
- Resolve spring properties in @SentryCheckIn annotation ([#3194](https://github.com/getsentry/sentry-java/pull/3194))
- Experimental: Add Spotlight integration ([#3166](https://github.com/getsentry/sentry-java/pull/3166))
    - For more details about Spotlight head over to https://spotlightjs.com/
    - Set `options.isEnableSpotlight = true` to enable Spotlight

### Fixes

- Don't wait on main thread when SDK restarts ([#3200](https://github.com/getsentry/sentry-java/pull/3200))
- Fix Jetpack Compose widgets are not being correctly identified for user interaction tracing ([#3209](https://github.com/getsentry/sentry-java/pull/3209))
- Fix issue title on Android when a wrapping `RuntimeException` is thrown by the system ([#3212](https://github.com/getsentry/sentry-java/pull/3212))
  - This will change grouping of the issues that were previously titled `RuntimeInit$MethodAndArgsCaller` to have them split up properly by the original root cause exception

## 7.3.0

### Features

- Added App Start profiling
    - This depends on the new option `io.sentry.profiling.enable-app-start`, other than the already existing `io.sentry.traces.profiling.sample-rate`.
    - Sampler functions can check the new `isForNextAppStart` flag, to adjust startup profiling sampling programmatically.
      Relevant PRs:
    - Decouple Profiler from Transaction ([#3101](https://github.com/getsentry/sentry-java/pull/3101))
    - Add options and sampling logic ([#3121](https://github.com/getsentry/sentry-java/pull/3121))
    - Add ContentProvider and start profile ([#3128](https://github.com/getsentry/sentry-java/pull/3128))
- Extend internal performance collector APIs ([#3102](https://github.com/getsentry/sentry-java/pull/3102))
- Collect slow and frozen frames for spans using `OnFrameMetricsAvailableListener` ([#3111](https://github.com/getsentry/sentry-java/pull/3111))
- Interpolate total frame count to match span duration ([#3158](https://github.com/getsentry/sentry-java/pull/3158))

### Fixes

- Avoid multiple breadcrumbs from OkHttpEventListener ([#3175](https://github.com/getsentry/sentry-java/pull/3175))
- Apply OkHttp listener auto finish timestamp to all running spans ([#3167](https://github.com/getsentry/sentry-java/pull/3167))
- Fix not eligible for auto proxying warnings ([#3154](https://github.com/getsentry/sentry-java/pull/3154))
- Set default fingerprint for ANRv2 events to correctly group background and foreground ANRs ([#3164](https://github.com/getsentry/sentry-java/pull/3164))
  - This will improve grouping of ANRs that have similar stacktraces but differ in background vs foreground state. Only affects newly-ingested ANR events with `mechanism:AppExitInfo`
- Fix UserFeedback disk cache name conflicts with linked events ([#3116](https://github.com/getsentry/sentry-java/pull/3116))

### Breaking changes

- Remove `HostnameVerifier` option as it's flagged by security tools of some app stores ([#3150](https://github.com/getsentry/sentry-java/pull/3150))
  - If you were using this option, you have 3 possible paths going forward:
    - Provide a custom `ITransportFactory` through `SentryOptions.setTransportFactory()`, where you can copy over most of the parts like `HttpConnection` and `AsyncHttpTransport` from the SDK with necessary modifications
    - Get a certificate for your server through e.g. [Let's Encrypt](https://letsencrypt.org/)
    - Fork the SDK and add the hostname verifier back

### Dependencies

- Bump Native SDK from v0.6.7 to v0.7.0 ([#3133](https://github.com/getsentry/sentry-java/pull/3133))
  - [changelog](https://github.com/getsentry/sentry-native/blob/master/CHANGELOG.md#070)
  - [diff](https://github.com/getsentry/sentry-native/compare/0.6.7...0.7.0)

## 7.2.0

### Features

- Handle `monitor`/`check_in` in client reports and rate limiter ([#3096](https://github.com/getsentry/sentry-java/pull/3096))
- Add support for `graphql-java` version 21 ([#3090](https://github.com/getsentry/sentry-java/pull/3090))

### Fixes

- Avoid concurrency in AndroidProfiler performance data collection ([#3130](https://github.com/getsentry/sentry-java/pull/3130))
- Improve thresholds for network changes breadcrumbs ([#3083](https://github.com/getsentry/sentry-java/pull/3083))
- SchedulerFactoryBeanCustomizer now runs first so user customization is not overridden ([#3095](https://github.com/getsentry/sentry-java/pull/3095))
  - If you are setting global job listeners please also add `SentryJobListener`
- Ensure serialVersionUID of Exception classes are unique ([#3115](https://github.com/getsentry/sentry-java/pull/3115))
- Get rid of "is not eligible for getting processed by all BeanPostProcessors" warnings in Spring Boot ([#3108](https://github.com/getsentry/sentry-java/pull/3108))
- Fix missing `release` and other fields for ANRs reported with `mechanism:AppExitInfo` ([#3074](https://github.com/getsentry/sentry-java/pull/3074))

### Dependencies

- Bump `opentelemetry-sdk` to `1.33.0` and `opentelemetry-javaagent` to `1.32.0` ([#3112](https://github.com/getsentry/sentry-java/pull/3112))

## 7.1.0

### Features

- Support multiple debug-metadata.properties ([#3024](https://github.com/getsentry/sentry-java/pull/3024))
- Automatically downsample transactions when the system is under load ([#3072](https://github.com/getsentry/sentry-java/pull/3072))
  - You can opt into this behaviour by setting `enable-backpressure-handling=true`.
  - We're happy to receive feedback, e.g. [in this GitHub issue](https://github.com/getsentry/sentry-java/issues/2829)
  - When the system is under load we start reducing the `tracesSampleRate` automatically.
  - Once the system goes back to healthy, we reset the `tracesSampleRate` to its original value.
- (Android) Experimental: Provide more detailed cold app start information ([#3057](https://github.com/getsentry/sentry-java/pull/3057))
  - Attaches spans for Application, ContentProvider, and Activities to app-start timings
  - Application and ContentProvider timings are added using bytecode instrumentation, which requires sentry-android-gradle-plugin version `4.1.0` or newer
  - Uses Process.startUptimeMillis to calculate app-start timings
  - To enable this feature set `options.isEnablePerformanceV2 = true`
- Move slow+frozen frame calculation, as well as frame delay inside SentryFrameMetricsCollector ([#3100](https://github.com/getsentry/sentry-java/pull/3100))
- Extract Activity Breadcrumbs generation into own Integration ([#3064](https://github.com/getsentry/sentry-java/pull/3064))

### Fixes

- Send breadcrumbs and client error in `SentryOkHttpEventListener` even without transactions ([#3087](https://github.com/getsentry/sentry-java/pull/3087))
- Keep `io.sentry.exception.SentryHttpClientException` from obfuscation to display proper issue title on Sentry ([#3093](https://github.com/getsentry/sentry-java/pull/3093))
- (Android) Fix wrong activity transaction duration in case SDK init is deferred ([#3092](https://github.com/getsentry/sentry-java/pull/3092))

### Dependencies

- Bump Gradle from v8.4.0 to v8.5.0 ([#3070](https://github.com/getsentry/sentry-java/pull/3070))
  - [changelog](https://github.com/gradle/gradle/blob/master/CHANGELOG.md#v850)
  - [diff](https://github.com/gradle/gradle/compare/v8.4.0...v8.5.0)

## 7.0.0

Version 7 of the Sentry Android/Java SDK brings a variety of features and fixes. The most notable changes are:
- Bumping `minSdk` level to 19 (Android 4.4)
- The SDK will now listen to connectivity changes and try to re-upload cached events when internet connection is re-established additionally to uploading events on app restart 
- `Sentry.getSpan` now returns the root transaction, which should improve the span hierarchy and make it leaner
- Multiple improvements to reduce probability of the SDK causing ANRs
- New `sentry-okhttp` artifact is unbundled from Android and can be used in pure JVM-only apps

## Sentry Self-hosted Compatibility

This SDK version is compatible with a self-hosted version of Sentry `22.12.0` or higher. If you are using an older version of [self-hosted Sentry](https://develop.sentry.dev/self-hosted/) (aka onpremise), you will need to [upgrade](https://develop.sentry.dev/self-hosted/releases/). If you're using `sentry.io` no action is required.

## Sentry Integrations Version Compatibility (Android)

Make sure to align _all_ Sentry dependencies to the same version when bumping the SDK to 7.+, otherwise it will crash at runtime due to binary incompatibility. (E.g. if you're using `-timber`, `-okhttp` or other packages)

For example, if you're using the [Sentry Android Gradle plugin](https://github.com/getsentry/sentry-android-gradle-plugin) with the `autoInstallation` [feature](https://docs.sentry.io/platforms/android/configuration/gradle/#auto-installation) (enabled by default), make sure to use version 4.+ of the gradle plugin together with version 7.+ of the SDK. If you can't do that for some reason, you can specify sentry version via the plugin config block:

```kotlin
sentry {
  autoInstallation {
    sentryVersion.set("7.0.0")
  }
}
```

Similarly, if you have a Sentry SDK (e.g. `sentry-android-core`) dependency on one of your Gradle modules and you're updating it to 7.+, make sure the Gradle plugin is at 4.+ or specify the SDK version as shown in the snippet above.

## Breaking Changes

- Bump min API to 19 ([#2883](https://github.com/getsentry/sentry-java/pull/2883))
- If you're using `sentry-kotlin-extensions`, it requires `kotlinx-coroutines-core` version `1.6.1` or higher now ([#2838](https://github.com/getsentry/sentry-java/pull/2838))
- Move enableNdk from SentryOptions to SentryAndroidOptions ([#2793](https://github.com/getsentry/sentry-java/pull/2793))
- Apollo v2 BeforeSpanCallback now allows returning null ([#2890](https://github.com/getsentry/sentry-java/pull/2890))
- `SentryOkHttpUtils` was removed from public API as it's been exposed by mistake ([#3005](https://github.com/getsentry/sentry-java/pull/3005))
- `Scope` now implements the `IScope` interface, therefore some methods like `ScopeCallback.run` accept `IScope` now ([#3066](https://github.com/getsentry/sentry-java/pull/3066))
- Cleanup `startTransaction` overloads ([#2964](https://github.com/getsentry/sentry-java/pull/2964))
    - We have reduced the number of overloads by allowing to pass in a `TransactionOptions` object instead of having separate parameters for certain options
    - `TransactionOptions` has defaults set and can be customized, for example:

```kotlin
// old
val transaction = Sentry.startTransaction("name", "op", bindToScope = true)
// new
val transaction = Sentry.startTransaction("name", "op", TransactionOptions().apply { isBindToScope = true })
```

## Behavioural Changes

- Android only: `Sentry.getSpan()` returns the root span/transaction instead of the latest span ([#2855](https://github.com/getsentry/sentry-java/pull/2855))
- Capture failed HTTP and GraphQL (Apollo) requests by default ([#2794](https://github.com/getsentry/sentry-java/pull/2794))
    - This can increase your event consumption and may affect your quota, because we will report failed network requests as Sentry events by default, if you're using the `sentry-android-okhttp` or `sentry-apollo-3` integrations. You can customize what errors you want/don't want to have reported for [OkHttp](https://docs.sentry.io/platforms/android/integrations/okhttp#http-client-errors) and [Apollo3](https://docs.sentry.io/platforms/android/integrations/apollo3#graphql-client-errors) respectively.
- Measure AppStart time till First Draw instead of `onResume` ([#2851](https://github.com/getsentry/sentry-java/pull/2851))
- Automatic user interaction tracking: every click now starts a new automatic transaction ([#2891](https://github.com/getsentry/sentry-java/pull/2891))
    - Previously performing a click on the same UI widget twice would keep the existing transaction running, the new behavior now better aligns with other SDKs
- Add deadline timeout for automatic transactions ([#2865](https://github.com/getsentry/sentry-java/pull/2865))
    - This affects all automatically generated transactions on Android (UI, clicks), the default timeout is 30s, meaning the automatic transaction will be force-finished with status `deadline_exceeded` when reaching the deadline 
- Set ip_address to {{auto}} by default, even if sendDefaultPII is disabled ([#2860](https://github.com/getsentry/sentry-java/pull/2860))
    - Instead use the "Prevent Storing of IP Addresses" option in the "Security & Privacy" project settings on sentry.io
- Raw logback message and parameters are now guarded by `sendDefaultPii` if an `encoder` has been configured ([#2976](https://github.com/getsentry/sentry-java/pull/2976))
- The `maxSpans` setting (defaults to 1000) is enforced for nested child spans which means a single transaction can have `maxSpans` number of children (nested or not) at most ([#3065](https://github.com/getsentry/sentry-java/pull/3065))
- The `ScopeCallback` in `withScope` is now always executed ([#3066](https://github.com/getsentry/sentry-java/pull/3066))

## Deprecations

- `sentry-android-okhttp` was deprecated in favour of the new `sentry-okhttp` module. Make sure to replace `io.sentry.android.okhttp` package name with `io.sentry.okhttp` before the next major, where the classes will be removed ([#3005](https://github.com/getsentry/sentry-java/pull/3005))

## Other Changes

### Features

- Observe network state to upload any unsent envelopes ([#2910](https://github.com/getsentry/sentry-java/pull/2910))
    - Android: it works out-of-the-box as part of the default `SendCachedEnvelopeIntegration`
    - JVM: you'd have to install `SendCachedEnvelopeFireAndForgetIntegration` as mentioned in https://docs.sentry.io/platforms/java/configuration/#configuring-offline-caching and provide your own implementation of `IConnectionStatusProvider` via `SentryOptions`
- Add `sentry-okhttp` module to support instrumenting OkHttp in non-Android projects ([#3005](https://github.com/getsentry/sentry-java/pull/3005))
- Do not filter out Sentry SDK frames in case of uncaught exceptions ([#3021](https://github.com/getsentry/sentry-java/pull/3021))
- Do not try to send and drop cached envelopes when rate-limiting is active ([#2937](https://github.com/getsentry/sentry-java/pull/2937))

### Fixes

- Use `getMyMemoryState()` instead of `getRunningAppProcesses()` to retrieve process importance ([#3004](https://github.com/getsentry/sentry-java/pull/3004))
    - This should prevent some app stores from flagging apps as violating their privacy
- Reduce flush timeout to 4s on Android to avoid ANRs ([#2858](https://github.com/getsentry/sentry-java/pull/2858))
- Reduce timeout of AsyncHttpTransport to avoid ANR ([#2879](https://github.com/getsentry/sentry-java/pull/2879))
- Do not overwrite UI transaction status if set by the user ([#2852](https://github.com/getsentry/sentry-java/pull/2852))
- Capture unfinished transaction on Scope with status `aborted` in case a crash happens ([#2938](https://github.com/getsentry/sentry-java/pull/2938))
    - This will fix the link between transactions and corresponding crashes, you'll be able to see them in a single trace
- Fix Coroutine Context Propagation using CopyableThreadContextElement ([#2838](https://github.com/getsentry/sentry-java/pull/2838))
- Fix don't overwrite the span status of unfinished spans ([#2859](https://github.com/getsentry/sentry-java/pull/2859))
- Migrate from `default` interface methods to proper implementations in each interface implementor ([#2847](https://github.com/getsentry/sentry-java/pull/2847))
    - This prevents issues when using the SDK on older AGP versions (< 4.x.x)
- Reduce main thread work on init ([#3036](https://github.com/getsentry/sentry-java/pull/3036))
- Move Integrations registration to background on init ([#3043](https://github.com/getsentry/sentry-java/pull/3043))
- Fix `SentryOkHttpInterceptor.BeforeSpanCallback` was not finishing span when it was dropped ([#2958](https://github.com/getsentry/sentry-java/pull/2958))

## 6.34.0

### Features

- Add current activity name to app context ([#2999](https://github.com/getsentry/sentry-java/pull/2999))
- Add `MonitorConfig` param to `CheckInUtils.withCheckIn` ([#3038](https://github.com/getsentry/sentry-java/pull/3038))
  - This makes it easier to automatically create or update (upsert) monitors.
- (Internal) Extract Android Profiler and Measurements for Hybrid SDKs ([#3016](https://github.com/getsentry/sentry-java/pull/3016))
- (Internal) Remove SentryOptions dependency from AndroidProfiler ([#3051](https://github.com/getsentry/sentry-java/pull/3051))
- (Internal) Add `readBytesFromFile` for use in Hybrid SDKs ([#3052](https://github.com/getsentry/sentry-java/pull/3052))
- (Internal) Add `getProguardUuid` for use in Hybrid SDKs ([#3054](https://github.com/getsentry/sentry-java/pull/3054))

### Fixes

-  Fix SIGSEV, SIGABRT and SIGBUS crashes happening after/around the August Google Play System update, see [#2955](https://github.com/getsentry/sentry-java/issues/2955) for more details (fix provided by Native SDK bump)
- Ensure DSN uses http/https protocol ([#3044](https://github.com/getsentry/sentry-java/pull/3044))

### Dependencies

- Bump Native SDK from v0.6.6 to v0.6.7 ([#3048](https://github.com/getsentry/sentry-java/pull/3048))
  - [changelog](https://github.com/getsentry/sentry-native/blob/master/CHANGELOG.md#067)
  - [diff](https://github.com/getsentry/sentry-native/compare/0.6.6...0.6.7)

## 6.33.2-beta.1

### Fixes

-  Fix SIGSEV, SIGABRT and SIGBUS crashes happening after/around the August Google Play System update, see [#2955](https://github.com/getsentry/sentry-java/issues/2955) for more details (fix provided by Native SDK bump)

### Dependencies

- Bump Native SDK from v0.6.6 to v0.6.7 ([#3048](https://github.com/getsentry/sentry-java/pull/3048))
  - [changelog](https://github.com/getsentry/sentry-native/blob/master/CHANGELOG.md#067)
  - [diff](https://github.com/getsentry/sentry-native/compare/0.6.6...0.6.7)

## 6.33.1

### Fixes

- Do not register `sentrySpringFilter` in ServletContext for Spring Boot ([#3027](https://github.com/getsentry/sentry-java/pull/3027))

## 6.33.0

### Features

- Add thread information to spans ([#2998](https://github.com/getsentry/sentry-java/pull/2998))
- Use PixelCopy API for capturing screenshots on API level 24+ ([#3008](https://github.com/getsentry/sentry-java/pull/3008))

### Fixes

- Fix crash when HTTP connection error message contains formatting symbols ([#3002](https://github.com/getsentry/sentry-java/pull/3002))
- Cap max number of stack frames to 100 to not exceed payload size limit ([#3009](https://github.com/getsentry/sentry-java/pull/3009))
  - This will ensure we report errors with a big number of frames such as `StackOverflowError`
- Fix user interaction tracking not working for Jetpack Compose 1.5+ ([#3010](https://github.com/getsentry/sentry-java/pull/3010))
- Make sure to close all Closeable resources ([#3000](https://github.com/getsentry/sentry-java/pull/3000))

## 6.32.0

### Features

- Make `DebugImagesLoader` public ([#2993](https://github.com/getsentry/sentry-java/pull/2993))

### Fixes

- Make `SystemEventsBroadcastReceiver` exported on API 33+ ([#2990](https://github.com/getsentry/sentry-java/pull/2990))
  - This will fix the `SystemEventsBreadcrumbsIntegration` crashes that you might have encountered on Play Console

## 6.31.0

### Features

- Improve default debouncing mechanism ([#2945](https://github.com/getsentry/sentry-java/pull/2945))
- Add `CheckInUtils.withCheckIn` which abstracts away some of the manual check-ins complexity ([#2959](https://github.com/getsentry/sentry-java/pull/2959))
- Add `@SentryCaptureExceptionParameter` annotation which captures exceptions passed into an annotated method ([#2764](https://github.com/getsentry/sentry-java/pull/2764))
  - This can be used to replace `Sentry.captureException` calls in `@ExceptionHandler` of a `@ControllerAdvice`
- Add `ServerWebExchange` to `Hint` for WebFlux as `WEBFLUX_EXCEPTION_HANDLER_EXCHANGE` ([#2977](https://github.com/getsentry/sentry-java/pull/2977))
- Allow filtering GraphQL errors ([#2967](https://github.com/getsentry/sentry-java/pull/2967))
  - This list can be set directly when calling the constructor of `SentryInstrumentation`
  - For Spring Boot it can also be set in `application.properties` as `sentry.graphql.ignored-error-types=SOME_ERROR,ANOTHER_ERROR`

### Fixes

- Add OkHttp span auto-close when response body is not read ([#2923](https://github.com/getsentry/sentry-java/pull/2923))
- Fix json parsing of nullable/empty fields for Hybrid SDKs ([#2968](https://github.com/getsentry/sentry-java/pull/2968))
  - (Internal) Rename `nextList` to `nextListOrNull` to actually match what the method does
  - (Hybrid) Check if there's any object in a collection before trying to parse it (which prevents the "Failed to deserilize object in list" log message)
  - (Hybrid) If a date can't be parsed as an ISO timestamp, attempts to parse it as millis silently, without printing a log message
  - (Hybrid) If `op` is not defined as part of `SpanContext`, fallback to an empty string, because the filed is optional in the spec
- Always attach OkHttp errors and Http Client Errors only to call root span ([#2961](https://github.com/getsentry/sentry-java/pull/2961))
- Fixed crash accessing Choreographer instance ([#2970](https://github.com/getsentry/sentry-java/pull/2970))

### Dependencies

- Bump Native SDK from v0.6.5 to v0.6.6 ([#2975](https://github.com/getsentry/sentry-java/pull/2975))
  - [changelog](https://github.com/getsentry/sentry-native/blob/master/CHANGELOG.md#066)
  - [diff](https://github.com/getsentry/sentry-native/compare/0.6.5...0.6.6)
- Bump Gradle from v8.3.0 to v8.4.0 ([#2966](https://github.com/getsentry/sentry-java/pull/2966))
  - [changelog](https://github.com/gradle/gradle/blob/master/CHANGELOG.md#v840)
  - [diff](https://github.com/gradle/gradle/compare/v8.3.0...v8.4.0)

## 6.30.0

### Features

- Add `sendModules` option for disable sending modules ([#2926](https://github.com/getsentry/sentry-java/pull/2926))
- Send `db.system` and `db.name` in span data for androidx.sqlite spans ([#2928](https://github.com/getsentry/sentry-java/pull/2928))
- Check-ins (CRONS) support ([#2952](https://github.com/getsentry/sentry-java/pull/2952))
  - Add API for sending check-ins (CRONS) manually ([#2935](https://github.com/getsentry/sentry-java/pull/2935))
  - Support check-ins (CRONS) for Quartz ([#2940](https://github.com/getsentry/sentry-java/pull/2940))
  - `@SentryCheckIn` annotation and advice config for Spring ([#2946](https://github.com/getsentry/sentry-java/pull/2946))
  - Add option for ignoring certain monitor slugs ([#2943](https://github.com/getsentry/sentry-java/pull/2943))

### Fixes

- Always send memory stats for transactions ([#2936](https://github.com/getsentry/sentry-java/pull/2936))
  - This makes it possible to query transactions by the `device.class` tag on Sentry
- Add `sentry.enable-aot-compatibility` property to SpringBoot Jakarta `SentryAutoConfiguration` to enable building for GraalVM ([#2915](https://github.com/getsentry/sentry-java/pull/2915))

### Dependencies

- Bump Gradle from v8.2.1 to v8.3.0 ([#2900](https://github.com/getsentry/sentry-java/pull/2900))
  - [changelog](https://github.com/gradle/gradle/blob/master release-test/CHANGELOG.md#v830)
  - [diff](https://github.com/gradle/gradle/compare/v8.2.1...v8.3.0)

## 6.29.0

### Features

- Send `db.system` and `db.name` in span data ([#2894](https://github.com/getsentry/sentry-java/pull/2894))
- Send `http.request.method` in span data ([#2896](https://github.com/getsentry/sentry-java/pull/2896))
- Add `enablePrettySerializationOutput` option for opting out of pretty print ([#2871](https://github.com/getsentry/sentry-java/pull/2871))

## 6.28.0

### Features

- Add HTTP response code to Spring WebFlux transactions ([#2870](https://github.com/getsentry/sentry-java/pull/2870))
- Add `sampled` to Dynamic Sampling Context ([#2869](https://github.com/getsentry/sentry-java/pull/2869))
- Improve server side GraphQL support for spring-graphql and Nextflix DGS ([#2856](https://github.com/getsentry/sentry-java/pull/2856))
    - If you have already been using `SentryDataFetcherExceptionHandler` that still works but has been deprecated. Please use `SentryGenericDataFetcherExceptionHandler` combined with `SentryInstrumentation` instead for better error reporting.
    - More exceptions and errors caught and reported to Sentry by also looking at the `ExecutionResult` (more specifically its `errors`)
        - You may want to filter out certain errors, please see [docs on filtering](https://docs.sentry.io/platforms/java/configuration/filtering/)
    - More details for Sentry events: query, variables and response (where possible)
    - Breadcrumbs for operation (query, mutation, subscription), data fetchers and data loaders (Spring only)
    - Better hub propagation by using `GraphQLContext`
- Add autoconfigure modules for Spring Boot called `sentry-spring-boot` and `sentry-spring-boot-jakarta` ([#2880](https://github.com/getsentry/sentry-java/pull/2880))
  - The autoconfigure modules `sentry-spring-boot` and `sentry-spring-boot-jakarta` have a `compileOnly` dependency on `spring-boot-starter` which is needed for our auto installation in [sentry-android-gradle-plugin](https://github.com/getsentry/sentry-android-gradle-plugin)
  - The starter modules  `sentry-spring-boot-starter` and `sentry-spring-boot-starter-jakarta` now bring `spring-boot-starter` as a dependency
- You can now disable Sentry by setting the `enabled` option to `false` ([#2840](https://github.com/getsentry/sentry-java/pull/2840))

### Fixes

- Propagate OkHttp status to parent spans ([#2872](https://github.com/getsentry/sentry-java/pull/2872))

## 6.27.0

### Features

- Add TraceOrigin to Transactions and Spans ([#2803](https://github.com/getsentry/sentry-java/pull/2803))

### Fixes

- Deduplicate events happening in multiple threads simultaneously (e.g. `OutOfMemoryError`) ([#2845](https://github.com/getsentry/sentry-java/pull/2845))
  - This will improve Crash-Free Session Rate as we no longer will send multiple Session updates with `Crashed` status, but only the one that is relevant
- Ensure no Java 8 method reference sugar is used for Android ([#2857](https://github.com/getsentry/sentry-java/pull/2857))
- Do not send session updates for terminated sessions ([#2849](https://github.com/getsentry/sentry-java/pull/2849))

## 6.26.0

### Features
- (Internal) Extend APIs for hybrid SDKs ([#2814](https://github.com/getsentry/sentry-java/pull/2814), [#2846](https://github.com/getsentry/sentry-java/pull/2846))

### Fixes

- Fix ANRv2 thread dump parsing for native-only threads ([#2839](https://github.com/getsentry/sentry-java/pull/2839))
- Derive `TracingContext` values from event for ANRv2 events ([#2839](https://github.com/getsentry/sentry-java/pull/2839))

## 6.25.2

### Fixes

- Change Spring Boot, Apollo, Apollo 3, JUL, Logback, Log4j2, OpenFeign, GraphQL and Kotlin coroutines core dependencies to compileOnly ([#2837](https://github.com/getsentry/sentry-java/pull/2837))

## 6.25.1

### Fixes

- Allow removing integrations in SentryAndroid.init ([#2826](https://github.com/getsentry/sentry-java/pull/2826))
- Fix concurrent access to frameMetrics listener ([#2823](https://github.com/getsentry/sentry-java/pull/2823))

### Dependencies

- Bump Native SDK from v0.6.4 to v0.6.5 ([#2822](https://github.com/getsentry/sentry-java/pull/2822))
  - [changelog](https://github.com/getsentry/sentry-native/blob/master/CHANGELOG.md#065)
  - [diff](https://github.com/getsentry/sentry-native/compare/0.6.4...0.6.5)
- Bump Gradle from v8.2.0 to v8.2.1 ([#2830](https://github.com/getsentry/sentry-java/pull/2830))
  - [changelog](https://github.com/gradle/gradle/blob/master/CHANGELOG.md#v821)
  - [diff](https://github.com/gradle/gradle/compare/v8.2.0...v8.2.1)

## 6.25.0

### Features

- Add manifest `AutoInit` to integrations list ([#2795](https://github.com/getsentry/sentry-java/pull/2795))
- Tracing headers (`sentry-trace` and `baggage`) are now attached and passed through even if performance is disabled ([#2788](https://github.com/getsentry/sentry-java/pull/2788))

### Fixes

- Set `environment` from `SentryOptions` if none persisted in ANRv2 ([#2809](https://github.com/getsentry/sentry-java/pull/2809))
- Remove code that set `tracesSampleRate` to `0.0` for Spring Boot if not set ([#2800](https://github.com/getsentry/sentry-java/pull/2800))
  - This used to enable performance but not send any transactions by default.
  - Performance is now disabled by default.
- Fix slow/frozen frames were not reported with transactions ([#2811](https://github.com/getsentry/sentry-java/pull/2811))

### Dependencies

- Bump Native SDK from v0.6.3 to v0.6.4 ([#2796](https://github.com/getsentry/sentry-java/pull/2796))
  - [changelog](https://github.com/getsentry/sentry-native/blob/master/CHANGELOG.md#064)
  - [diff](https://github.com/getsentry/sentry-native/compare/0.6.3...0.6.4)
- Bump Gradle from v8.1.1 to v8.2.0 ([#2810](https://github.com/getsentry/sentry-java/pull/2810))
  - [changelog](https://github.com/gradle/gradle/blob/master/CHANGELOG.md#v820)
  - [diff](https://github.com/gradle/gradle/compare/v8.1.1...v8.2.0)

## 6.24.0

### Features

- Add debouncing mechanism and before-capture callbacks for screenshots and view hierarchies ([#2773](https://github.com/getsentry/sentry-java/pull/2773))
- Improve ANRv2 implementation ([#2792](https://github.com/getsentry/sentry-java/pull/2792))
  - Add a proguard rule to keep `ApplicationNotResponding` class from obfuscation
  - Add a new option `setReportHistoricalAnrs`; when enabled, it will report all of the ANRs from the [getHistoricalExitReasons](https://developer.android.com/reference/android/app/ActivityManager?hl=en#getHistoricalProcessExitReasons(java.lang.String,%20int,%20int)) list. 
  By default, the SDK only reports and enriches the latest ANR and only this one counts towards ANR rate. 
  Worth noting that this option is mainly useful when updating the SDK to the version where ANRv2 has been introduced, to report all ANRs happened prior to the SDK update. After that, the SDK will always pick up the latest ANR from the historical exit reasons list on next app restart, so there should be no historical ANRs to report.
  These ANRs are reported with the `HistoricalAppExitInfo` mechanism.
  - Add a new option `setAttachAnrThreadDump` to send ANR thread dump from the system as an attachment. 
  This is only useful as additional information, because the SDK attempts to parse the thread dump into proper threads with stacktraces by default.
  - If [ApplicationExitInfo#getTraceInputStream](https://developer.android.com/reference/android/app/ApplicationExitInfo#getTraceInputStream()) returns null, the SDK no longer reports an ANR event, as these events are not very useful without it.
  - Enhance regex patterns for native stackframes

## 6.23.0

### Features

- Add profile rate limiting ([#2782](https://github.com/getsentry/sentry-java/pull/2782))
- Support for automatically capturing Failed GraphQL (Apollo 3) Client errors ([#2781](https://github.com/getsentry/sentry-java/pull/2781))

```kotlin
import com.apollographql.apollo3.ApolloClient
import io.sentry.apollo3.sentryTracing

val apolloClient = ApolloClient.Builder()
    .serverUrl("https://example.com/graphql")
    .sentryTracing(captureFailedRequests = true)    
    .build()
```

### Dependencies

- Bump Native SDK from v0.6.2 to v0.6.3 ([#2746](https://github.com/getsentry/sentry-java/pull/2746))
  - [changelog](https://github.com/getsentry/sentry-native/blob/master/CHANGELOG.md#063)
  - [diff](https://github.com/getsentry/sentry-native/compare/0.6.2...0.6.3)

### Fixes

- Align http.status with [span data conventions](https://develop.sentry.dev/sdk/performance/span-data-conventions/) ([#2786](https://github.com/getsentry/sentry-java/pull/2786))

## 6.22.0

### Features

- Add `lock` attribute to the `SentryStackFrame` protocol to better highlight offending frames in the UI ([#2761](https://github.com/getsentry/sentry-java/pull/2761))
- Enrich database spans with blocked main thread info ([#2760](https://github.com/getsentry/sentry-java/pull/2760))
- Add `api_target` to `Request` and `data` to `Response` Protocols ([#2775](https://github.com/getsentry/sentry-java/pull/2775))

### Fixes

- No longer use `String.join` in `Baggage` as it requires API level 26 ([#2778](https://github.com/getsentry/sentry-java/pull/2778))

## 6.21.0

### Features

- Introduce new `sentry-android-sqlite` integration ([#2722](https://github.com/getsentry/sentry-java/pull/2722))
    - This integration replaces the old `androidx.sqlite` database instrumentation in the Sentry Android Gradle plugin
    - A new capability to manually instrument your `androidx.sqlite` databases. 
      - You can wrap your custom `SupportSQLiteOpenHelper` instance into `SentrySupportSQLiteOpenHelper(myHelper)` if you're not using the Sentry Android Gradle plugin and still benefit from performance auto-instrumentation.
- Add SentryWrapper for Callable and Supplier Interface ([#2720](https://github.com/getsentry/sentry-java/pull/2720))
- Load sentry-debug-meta.properties ([#2734](https://github.com/getsentry/sentry-java/pull/2734))
  - This enables source context for Java
  - For more information on how to enable source context, please refer to [#633](https://github.com/getsentry/sentry-java/issues/633#issuecomment-1465599120)

### Fixes

- Finish WebFlux transaction before popping scope ([#2724](https://github.com/getsentry/sentry-java/pull/2724))
- Use daemon threads for SentryExecutorService ([#2747](https://github.com/getsentry/sentry-java/pull/2747))
  - We started using `SentryExecutorService` in `6.19.0` which caused the application to hang on shutdown unless `Sentry.close()` was called. By using daemon threads we no longer block shutdown.
- Use Base64.NO_WRAP to avoid unexpected char errors in Apollo ([#2745](https://github.com/getsentry/sentry-java/pull/2745))
- Don't warn R8 on missing `ComposeViewHierarchyExporter` class ([#2743](https://github.com/getsentry/sentry-java/pull/2743))

## 6.20.0

### Features

- Add support for Sentry Kotlin Compiler Plugin ([#2695](https://github.com/getsentry/sentry-java/pull/2695))
  - In conjunction with our sentry-kotlin-compiler-plugin we improved Jetpack Compose support for
    - [View Hierarchy](https://docs.sentry.io/platforms/android/enriching-events/viewhierarchy/) support for Jetpack Compose screens
    - Automatic breadcrumbs for [user interactions](https://docs.sentry.io/platforms/android/performance/instrumentation/automatic-instrumentation/#user-interaction-instrumentation)
- More granular http requests instrumentation with a new SentryOkHttpEventListener ([#2659](https://github.com/getsentry/sentry-java/pull/2659))
    - Create spans for time spent on:
        - Proxy selection
        - DNS resolution
        - HTTPS setup
        - Connection
        - Requesting headers
        - Receiving response
    - You can attach the event listener to your OkHttpClient through `client.eventListener(new SentryOkHttpEventListener()).addInterceptor(new SentryOkHttpInterceptor()).build();`
    - In case you already have an event listener you can use the SentryOkHttpEventListener as well through `client.eventListener(new SentryOkHttpEventListener(myListener)).addInterceptor(new SentryOkHttpInterceptor()).build();`
- Add a new option to disable `RootChecker` ([#2735](https://github.com/getsentry/sentry-java/pull/2735))

### Fixes

- Base64 encode internal Apollo3 Headers ([#2707](https://github.com/getsentry/sentry-java/pull/2707))
- Fix `SentryTracer` crash when scheduling auto-finish of a transaction, but the timer has already been cancelled ([#2731](https://github.com/getsentry/sentry-java/pull/2731))
- Fix `AndroidTransactionProfiler` crash when finishing a profile that happened due to race condition ([#2731](https://github.com/getsentry/sentry-java/pull/2731))

## 6.19.1

### Fixes

- Ensure screenshots and view hierarchies are captured on the main thread ([#2712](https://github.com/getsentry/sentry-java/pull/2712))

## 6.19.0

### Features

- Add Screenshot and ViewHierarchy to integrations list ([#2698](https://github.com/getsentry/sentry-java/pull/2698))
- New ANR detection based on [ApplicationExitInfo API](https://developer.android.com/reference/android/app/ApplicationExitInfo) ([#2697](https://github.com/getsentry/sentry-java/pull/2697))
    - This implementation completely replaces the old one (based on a watchdog) on devices running Android 11 and above:
      - New implementation provides more precise ANR events/ANR rate detection as well as system thread dump information. The new implementation reports ANRs exactly as Google Play Console, without producing false positives or missing important background ANR events.
      - New implementation reports ANR events with a new mechanism `mechanism:AppExitInfo`.
      - However, despite producing many false positives, the old implementation is capable of better enriching ANR errors (which is not available with the new implementation), for example:
        - Capturing screenshots at the time of ANR event;
        - Capturing transactions and profiling data corresponding to the ANR event;
        - Auxiliary information (such as current memory load) at the time of ANR event.
      - If you would like us to provide support for the old approach working alongside the new one on Android 11 and above (e.g. for raising events for slow code on main thread), consider upvoting [this issue](https://github.com/getsentry/sentry-java/issues/2693).
    - The old watchdog implementation will continue working for older API versions (Android < 11):
        - The old implementation reports ANR events with the existing mechanism `mechanism:ANR`.
- Open up `TransactionOptions`, `ITransaction` and `IHub` methods allowing consumers modify start/end timestamp of transactions and spans ([#2701](https://github.com/getsentry/sentry-java/pull/2701))
- Send source bundle IDs to Sentry to enable source context ([#2663](https://github.com/getsentry/sentry-java/pull/2663))
  - For more information on how to enable source context, please refer to [#633](https://github.com/getsentry/sentry-java/issues/633#issuecomment-1465599120)

### Fixes

- Android Profiler on calling thread ([#2691](https://github.com/getsentry/sentry-java/pull/2691))
- Use `configureScope` instead of `withScope` in `Hub.close()`. This ensures that the main scope releases the in-memory data when closing a hub instance. ([#2688](https://github.com/getsentry/sentry-java/pull/2688))
- Remove null keys/values before creating concurrent hashmap in order to avoid NPE ([#2708](https://github.com/getsentry/sentry-java/pull/2708))
- Exclude SentryOptions from R8/ProGuard obfuscation ([#2699](https://github.com/getsentry/sentry-java/pull/2699))
  - This fixes AGP 8.+ incompatibility, where full R8 mode is enforced

### Dependencies

- Bump Gradle from v8.1.0 to v8.1.1 ([#2666](https://github.com/getsentry/sentry-java/pull/2666))
  - [changelog](https://github.com/gradle/gradle/blob/master release-test/CHANGELOG.md#v811)
  - [diff](https://github.com/gradle/gradle/compare/v8.1.0...v8.1.1)
- Bump Native SDK from v0.6.1 to v0.6.2 ([#2689](https://github.com/getsentry/sentry-java/pull/2689))
  - [changelog](https://github.com/getsentry/sentry-native/blob/master/CHANGELOG.md#062)
  - [diff](https://github.com/getsentry/sentry-native/compare/0.6.1...0.6.2)

## 6.18.1

### Fixes

- Fix crash when Sentry SDK is initialized more than once ([#2679](https://github.com/getsentry/sentry-java/pull/2679))
- Track a ttfd span per Activity ([#2673](https://github.com/getsentry/sentry-java/pull/2673))

## 6.18.0

### Features

- Attach Trace Context when an ANR is detected (ANRv1) ([#2583](https://github.com/getsentry/sentry-java/pull/2583))
- Make log4j2 integration compatible with log4j 3.0 ([#2634](https://github.com/getsentry/sentry-java/pull/2634))
    - Instead of relying on package scanning, we now use an annotation processor to generate `Log4j2Plugins.dat`
- Create `User` and `Breadcrumb` from map ([#2614](https://github.com/getsentry/sentry-java/pull/2614))
- Add `sent_at` to envelope header item ([#2638](https://github.com/getsentry/sentry-java/pull/2638))

### Fixes

- Fix timestamp intervals of PerformanceCollectionData in profiles ([#2648](https://github.com/getsentry/sentry-java/pull/2648))
- Fix timestamps of PerformanceCollectionData in profiles ([#2632](https://github.com/getsentry/sentry-java/pull/2632))
- Fix missing propagateMinConstraints flag for SentryTraced ([#2637](https://github.com/getsentry/sentry-java/pull/2637))
- Fix potential SecurityException thrown by ConnectivityManager on Android 11 ([#2653](https://github.com/getsentry/sentry-java/pull/2653))
- Fix aar artifacts publishing for Maven ([#2641](https://github.com/getsentry/sentry-java/pull/2641))

### Dependencies
- Bump Kotlin compile version from v1.6.10 to 1.8.0 ([#2563](https://github.com/getsentry/sentry-java/pull/2563))
- Bump Compose compile version from v1.1.1 to v1.3.0 ([#2563](https://github.com/getsentry/sentry-java/pull/2563))
- Bump AGP version from v7.3.0 to v7.4.2 ([#2574](https://github.com/getsentry/sentry-java/pull/2574))
- Bump Gradle from v7.6.0 to v8.0.2 ([#2563](https://github.com/getsentry/sentry-java/pull/2563))
    - [changelog](https://github.com/gradle/gradle/blob/master/CHANGELOG.md#v802)
    - [diff](https://github.com/gradle/gradle/compare/v7.6.0...v8.0.2)
- Bump Gradle from v8.0.2 to v8.1.0 ([#2650](https://github.com/getsentry/sentry-java/pull/2650))
  - [changelog](https://github.com/gradle/gradle/blob/master/CHANGELOG.md#v810)
  - [diff](https://github.com/gradle/gradle/compare/v8.0.2...v8.1.0)

## 6.17.0

### Features

- Add `name` and `geo` to `User` ([#2556](https://github.com/getsentry/sentry-java/pull/2556)) 
- Add breadcrumbs on network changes ([#2608](https://github.com/getsentry/sentry-java/pull/2608))
- Add time-to-initial-display and time-to-full-display measurements to Activity transactions ([#2611](https://github.com/getsentry/sentry-java/pull/2611))
- Read integration list written by sentry gradle plugin from manifest ([#2598](https://github.com/getsentry/sentry-java/pull/2598))
- Add Logcat adapter ([#2620](https://github.com/getsentry/sentry-java/pull/2620))
- Provide CPU count/frequency data as device context ([#2622](https://github.com/getsentry/sentry-java/pull/2622))

### Fixes

- Trim time-to-full-display span if reportFullyDisplayed API is never called ([#2631](https://github.com/getsentry/sentry-java/pull/2631))
- Fix Automatic UI transactions having wrong durations ([#2623](https://github.com/getsentry/sentry-java/pull/2623))
- Fix wrong default environment in Session ([#2610](https://github.com/getsentry/sentry-java/pull/2610))
- Pass through unknown sentry baggage keys into SentryEnvelopeHeader ([#2618](https://github.com/getsentry/sentry-java/pull/2618))
- Fix missing null check when removing lifecycle observer ([#2625](https://github.com/getsentry/sentry-java/pull/2625))

### Dependencies

- Bump Native SDK from v0.6.0 to v0.6.1 ([#2629](https://github.com/getsentry/sentry-java/pull/2629))
  - [changelog](https://github.com/getsentry/sentry-native/blob/master/CHANGELOG.md#061)
  - [diff](https://github.com/getsentry/sentry-native/compare/0.6.0...0.6.1)

## 6.16.0

### Features

- Improve versatility of exception resolver component for Spring with more flexible API for consumers. ([#2577](https://github.com/getsentry/sentry-java/pull/2577))
- Automatic performance instrumentation for WebFlux ([#2597](https://github.com/getsentry/sentry-java/pull/2597))
  - You can enable it by adding `sentry.enable-tracing=true` to your `application.properties`
- The Spring Boot integration can now be configured to add the `SentryAppender` to specific loggers instead of the `ROOT` logger ([#2173](https://github.com/getsentry/sentry-java/pull/2173))
  - You can specify the loggers using `"sentry.logging.loggers[0]=foo.bar` and `"sentry.logging.loggers[1]=baz` in your `application.properties`
- Add capabilities to track Jetpack Compose composition/rendering time ([#2507](https://github.com/getsentry/sentry-java/pull/2507))
- Adapt span op and description for graphql to fit spec ([#2607](https://github.com/getsentry/sentry-java/pull/2607))

### Fixes

- Fix timestamps of slow and frozen frames for profiles ([#2584](https://github.com/getsentry/sentry-java/pull/2584))
- Deprecate reportFullDisplayed in favor of reportFullyDisplayed ([#2585](https://github.com/getsentry/sentry-java/pull/2585))
- Add mechanism for logging integrations and update spring mechanism types ([#2595](https://github.com/getsentry/sentry-java/pull/2595))
	- NOTE: If you're using these mechanism types (`HandlerExceptionResolver`, `SentryWebExceptionHandler`) in your dashboards please update them to use the new types.
- Filter out session cookies sent by Spring and Spring Boot integrations ([#2593](https://github.com/getsentry/sentry-java/pull/2593))
  - We filter out some common cookies like JSESSIONID
  - We also read the value from `server.servlet.session.cookie.name` and filter it out
- No longer send event / transaction to Sentry if `beforeSend` / `beforeSendTransaction` throws ([#2591](https://github.com/getsentry/sentry-java/pull/2591))
- Add version to sentryClientName used in auth header ([#2596](https://github.com/getsentry/sentry-java/pull/2596))
- Keep integration names from being obfuscated ([#2599](https://github.com/getsentry/sentry-java/pull/2599))
- Change log level from INFO to WARN for error message indicating a failed Log4j2 Sentry.init ([#2606](https://github.com/getsentry/sentry-java/pull/2606))
  - The log message was often not visible as our docs suggest a minimum log level of WARN
- Fix session tracking on Android ([#2609](https://github.com/getsentry/sentry-java/pull/2609))
  - Incorrect number of session has been sent. In addition, some of the sessions were not properly ended, messing up Session Health Metrics.

### Dependencies

- Bump `opentelemetry-sdk` to `1.23.1` and `opentelemetry-javaagent` to `1.23.0` ([#2590](https://github.com/getsentry/sentry-java/pull/2590))
- Bump Native SDK from v0.5.4 to v0.6.0 ([#2545](https://github.com/getsentry/sentry-java/pull/2545))
  - [changelog](https://github.com/getsentry/sentry-native/blob/master/CHANGELOG.md#060)
  - [diff](https://github.com/getsentry/sentry-native/compare/0.5.4...0.6.0)

## 6.15.0

### Features

- Adjust time-to-full-display span if reportFullDisplayed is called too early ([#2550](https://github.com/getsentry/sentry-java/pull/2550))
- Add `enableTracing` option ([#2530](https://github.com/getsentry/sentry-java/pull/2530))
    - This change is backwards compatible. The default is `null` meaning existing behaviour remains unchanged (setting either `tracesSampleRate` or `tracesSampler` enables performance).
    - If set to `true`, performance is enabled, even if no `tracesSampleRate` or `tracesSampler` have been configured.
    - If set to `false` performance is disabled, regardless of `tracesSampleRate` and `tracesSampler` options.
- Detect dependencies by listing MANIFEST.MF files at runtime ([#2538](https://github.com/getsentry/sentry-java/pull/2538))
- Report integrations in use, report packages in use more consistently ([#2179](https://github.com/getsentry/sentry-java/pull/2179))
- Implement `ThreadLocalAccessor` for propagating Sentry hub with reactor / WebFlux ([#2570](https://github.com/getsentry/sentry-java/pull/2570))
  - Requires `io.micrometer:context-propagation:1.0.2+` as well as Spring Boot 3.0.3+
  - Enable the feature by setting `sentry.reactive.thread-local-accessor-enabled=true`
  - This is still considered experimental. Once we have enough feedback we may turn this on by default.
  - Checkout the sample here: https://github.com/getsentry/sentry-java/tree/main/sentry-samples/sentry-samples-spring-boot-webflux-jakarta
  - A new hub is now cloned from the main hub for every request

### Fixes

- Leave `inApp` flag for stack frames undecided in SDK if unsure and let ingestion decide instead ([#2547](https://github.com/getsentry/sentry-java/pull/2547))
- Allow `0.0` error sample rate ([#2573](https://github.com/getsentry/sentry-java/pull/2573))
- Fix memory leak in WebFlux related to an ever growing stack ([#2580](https://github.com/getsentry/sentry-java/pull/2580))
- Use the same hub in WebFlux exception handler as we do in WebFilter ([#2566](https://github.com/getsentry/sentry-java/pull/2566))
- Switch upstream Jetpack Compose dependencies to `compileOnly` in `sentry-compose-android` ([#2578](https://github.com/getsentry/sentry-java/pull/2578))
  - NOTE: If you're using Compose Navigation/User Interaction integrations, make sure to have the following dependencies on the classpath as we do not bring them in transitively anymore:
    - `androidx.navigation:navigation-compose:`
    - `androidx.compose.runtime:runtime:`
    - `androidx.compose.ui:ui:`

## 6.14.0

### Features

- Add time-to-full-display span to Activity auto-instrumentation ([#2432](https://github.com/getsentry/sentry-java/pull/2432))
- Add `main` flag to threads and `in_foreground` flag for app contexts  ([#2516](https://github.com/getsentry/sentry-java/pull/2516))

### Fixes

- Ignore Shutdown in progress when closing ShutdownHookIntegration ([#2521](https://github.com/getsentry/sentry-java/pull/2521))
- Fix app start span end-time is wrong if SDK init is deferred ([#2519](https://github.com/getsentry/sentry-java/pull/2519))
- Fix invalid session creation when app is launched in background ([#2543](https://github.com/getsentry/sentry-java/pull/2543))

## 6.13.1

### Fixes

- Fix transaction performance collector oom ([#2505](https://github.com/getsentry/sentry-java/pull/2505))
- Remove authority from URLs sent to Sentry ([#2366](https://github.com/getsentry/sentry-java/pull/2366))
- Fix `sentry-bom` containing incorrect artifacts ([#2504](https://github.com/getsentry/sentry-java/pull/2504))

### Dependencies

- Bump Native SDK from v0.5.3 to v0.5.4 ([#2500](https://github.com/getsentry/sentry-java/pull/2500))
  - [changelog](https://github.com/getsentry/sentry-native/blob/master/CHANGELOG.md#054)
  - [diff](https://github.com/getsentry/sentry-native/compare/0.5.3...0.5.4)

## 6.13.0

### Features

- Send cpu usage percentage in profile payload ([#2469](https://github.com/getsentry/sentry-java/pull/2469))
- Send transaction memory stats in profile payload ([#2447](https://github.com/getsentry/sentry-java/pull/2447))
- Add cpu usage collection ([#2462](https://github.com/getsentry/sentry-java/pull/2462))
- Improve ANR implementation: ([#2475](https://github.com/getsentry/sentry-java/pull/2475))
  - Add `abnormal_mechanism` to sessions for ANR rate calculation
  - Always attach thread dump to ANR events
  - Distinguish between foreground and background ANRs
- Improve possible date precision to 10 μs ([#2451](https://github.com/getsentry/sentry-java/pull/2451))

### Fixes

- Fix performance collector setup called in main thread ([#2499](https://github.com/getsentry/sentry-java/pull/2499))
- Expand guard against CVE-2018-9492 "Privilege Escalation via Content Provider" ([#2482](https://github.com/getsentry/sentry-java/pull/2482))
- Prevent OOM by disabling TransactionPerformanceCollector for now ([#2498](https://github.com/getsentry/sentry-java/pull/2498))

## 6.12.1

### Fixes

- Create timer in `TransactionPerformanceCollector` lazily ([#2478](https://github.com/getsentry/sentry-java/pull/2478))

## 6.12.0

### Features

- Attach View Hierarchy to the errored/crashed events ([#2440](https://github.com/getsentry/sentry-java/pull/2440))
- Collect memory usage in transactions ([#2445](https://github.com/getsentry/sentry-java/pull/2445))
- Add `traceOptionsRequests` option to disable tracing of OPTIONS requests ([#2453](https://github.com/getsentry/sentry-java/pull/2453))
- Extend list of HTTP headers considered sensitive ([#2455](https://github.com/getsentry/sentry-java/pull/2455))

### Fixes

- Use a single TransactionPerfomanceCollector ([#2464](https://github.com/getsentry/sentry-java/pull/2464))
- Don't override sdk name with Timber ([#2450](https://github.com/getsentry/sentry-java/pull/2450))
- Set transactionNameSource to CUSTOM when setting transaction name ([#2405](https://github.com/getsentry/sentry-java/pull/2405))
- Guard against CVE-2018-9492 "Privilege Escalation via Content Provider" ([#2466](https://github.com/getsentry/sentry-java/pull/2466))

## 6.11.0

### Features

- Disable Android concurrent profiling ([#2434](https://github.com/getsentry/sentry-java/pull/2434))
- Add logging for OpenTelemetry integration ([#2425](https://github.com/getsentry/sentry-java/pull/2425))
- Auto add `OpenTelemetryLinkErrorEventProcessor` for Spring Boot ([#2429](https://github.com/getsentry/sentry-java/pull/2429))

### Fixes

- Use minSdk compatible `Objects` class ([#2436](https://github.com/getsentry/sentry-java/pull/2436))
- Prevent R8 from warning on missing classes, as we check for their presence at runtime ([#2439](https://github.com/getsentry/sentry-java/pull/2439))

### Dependencies

- Bump Gradle from v7.5.1 to v7.6.0 ([#2438](https://github.com/getsentry/sentry-java/pull/2438))
  - [changelog](https://github.com/gradle/gradle/blob/master/CHANGELOG.md#v760)
  - [diff](https://github.com/gradle/gradle/compare/v7.5.1...v7.6.0)

## 6.10.0

### Features

- Add time-to-initial-display span to Activity transactions ([#2369](https://github.com/getsentry/sentry-java/pull/2369))
- Start a session after init if AutoSessionTracking is enabled ([#2356](https://github.com/getsentry/sentry-java/pull/2356))
- Provide automatic breadcrumbs and transactions for click/scroll events for Compose ([#2390](https://github.com/getsentry/sentry-java/pull/2390))
- Add `blocked_main_thread` and `call_stack` to File I/O spans to detect performance issues ([#2382](https://github.com/getsentry/sentry-java/pull/2382))

### Dependencies

- Bump Native SDK from v0.5.2 to v0.5.3 ([#2423](https://github.com/getsentry/sentry-java/pull/2423))
  - [changelog](https://github.com/getsentry/sentry-native/blob/master/CHANGELOG.md#053)
  - [diff](https://github.com/getsentry/sentry-native/compare/0.5.2...0.5.3)

## 6.9.2

### Fixes

- Updated ProfileMeasurementValue types ([#2412](https://github.com/getsentry/sentry-java/pull/2412))
- Clear window reference only on activity stop in profileMeasurements collector ([#2407](https://github.com/getsentry/sentry-java/pull/2407))
- No longer disable OpenTelemetry exporters in default Java Agent config ([#2408](https://github.com/getsentry/sentry-java/pull/2408))
- Fix `ClassNotFoundException` for `io.sentry.spring.SentrySpringServletContainerInitializer` in `sentry-spring-jakarta` ([#2411](https://github.com/getsentry/sentry-java/issues/2411))
- Fix `sentry-samples-spring-jakarta` ([#2411](https://github.com/getsentry/sentry-java/issues/2411))

### Features

- Add SENTRY_AUTO_INIT environment variable to control OpenTelemetry Agent init ([#2410](https://github.com/getsentry/sentry-java/pull/2410))
- Add OpenTelemetryLinkErrorEventProcessor for linking errors to traces created via OpenTelemetry ([#2418](https://github.com/getsentry/sentry-java/pull/2418))

### Dependencies

- Bump OpenTelemetry to 1.20.1 and OpenTelemetry Java Agent to 1.20.2 ([#2420](https://github.com/getsentry/sentry-java/pull/2420))

## 6.9.1

### Fixes

- OpenTelemetry modules were missing in `6.9.0` so we released the same code again as `6.9.1` including OpenTelemetry modules

## 6.9.0

### Fixes

- Use `canonicalName` in Fragment Integration for better de-obfuscation ([#2379](https://github.com/getsentry/sentry-java/pull/2379))
- Fix Timber and Fragment integrations auto-installation for obfuscated builds ([#2379](https://github.com/getsentry/sentry-java/pull/2379))
- Don't attach screenshots to events from Hybrid SDKs ([#2360](https://github.com/getsentry/sentry-java/pull/2360))
- Ensure Hints do not cause memory leaks ([#2387](https://github.com/getsentry/sentry-java/pull/2387))
- Do not attach empty `sentry-trace` and `baggage` headers ([#2385](https://github.com/getsentry/sentry-java/pull/2385))

### Features

- Add beforeSendTransaction which allows users to filter and change transactions ([#2388](https://github.com/getsentry/sentry-java/pull/2388))
- Add experimental support for OpenTelemetry ([README](sentry-opentelemetry/README.md))([#2344](https://github.com/getsentry/sentry-java/pull/2344))

### Dependencies

- Update Spring Boot Jakarta to Spring Boot 3.0.0 ([#2389](https://github.com/getsentry/sentry-java/pull/2389))
- Bump Spring Boot to 2.7.5 ([#2383](https://github.com/getsentry/sentry-java/pull/2383))

## 6.8.0

### Features

- Add FrameMetrics to Android profiling data ([#2342](https://github.com/getsentry/sentry-java/pull/2342))

### Fixes

- Remove profiler main thread io ([#2348](https://github.com/getsentry/sentry-java/pull/2348))
- Fix ensure all options are processed before integrations are loaded ([#2377](https://github.com/getsentry/sentry-java/pull/2377))

## 6.7.1

### Fixes

- Fix `Gpu.vendorId` should be a String ([#2343](https://github.com/getsentry/sentry-java/pull/2343))
- Don't set device name on Android if `sendDefaultPii` is disabled ([#2354](https://github.com/getsentry/sentry-java/pull/2354))
- Fix corrupted UUID on Motorola devices ([#2363](https://github.com/getsentry/sentry-java/pull/2363))
- Fix ANR on dropped uncaught exception events ([#2368](https://github.com/getsentry/sentry-java/pull/2368))

### Features

- Update Spring Boot Jakarta to Spring Boot 3.0.0-RC2 ([#2347](https://github.com/getsentry/sentry-java/pull/2347))

## 6.7.0

### Fixes

- Use correct set-cookie for the HTTP Client response object ([#2326](https://github.com/getsentry/sentry-java/pull/2326))
- Fix NoSuchElementException in CircularFifoQueue when cloning a Scope ([#2328](https://github.com/getsentry/sentry-java/pull/2328))

### Features

- Customizable fragment lifecycle breadcrumbs ([#2299](https://github.com/getsentry/sentry-java/pull/2299))
- Provide hook for Jetpack Compose navigation instrumentation ([#2320](https://github.com/getsentry/sentry-java/pull/2320))
- Populate `event.modules` with dependencies metadata ([#2324](https://github.com/getsentry/sentry-java/pull/2324))
- Support Spring 6 and Spring Boot 3 ([#2289](https://github.com/getsentry/sentry-java/pull/2289))

### Dependencies

- Bump Native SDK from v0.5.1 to v0.5.2 ([#2315](https://github.com/getsentry/sentry-java/pull/2315))
  - [changelog](https://github.com/getsentry/sentry-native/blob/master/CHANGELOG.md#052)
  - [diff](https://github.com/getsentry/sentry-native/compare/0.5.1...0.5.2)

## 6.6.0

### Fixes

- Ensure potential callback exceptions are caught #2123 ([#2291](https://github.com/getsentry/sentry-java/pull/2291))
- Remove verbose FrameMetricsAggregator failure logging ([#2293](https://github.com/getsentry/sentry-java/pull/2293))
- Ignore broken regex for tracePropagationTarget ([#2288](https://github.com/getsentry/sentry-java/pull/2288))
- No longer serialize static fields; use toString as fallback ([#2309](https://github.com/getsentry/sentry-java/pull/2309))
- Fix `SentryFileWriter`/`SentryFileOutputStream` append overwrites file contents ([#2304](https://github.com/getsentry/sentry-java/pull/2304))
- Respect incoming parent sampled decision when continuing a trace ([#2311](https://github.com/getsentry/sentry-java/pull/2311))

### Features

- Profile envelopes are sent directly from profiler ([#2298](https://github.com/getsentry/sentry-java/pull/2298))
- Add support for using Encoder with logback.SentryAppender ([#2246](https://github.com/getsentry/sentry-java/pull/2246))
- Report Startup Crashes ([#2277](https://github.com/getsentry/sentry-java/pull/2277))
- HTTP Client errors for OkHttp ([#2287](https://github.com/getsentry/sentry-java/pull/2287))
- Add option to enable or disable Frame Tracking ([#2314](https://github.com/getsentry/sentry-java/pull/2314))

### Dependencies

- Bump Native SDK from v0.5.0 to v0.5.1 ([#2306](https://github.com/getsentry/sentry-java/pull/2306))
  - [changelog](https://github.com/getsentry/sentry-native/blob/master/CHANGELOG.md#051)
  - [diff](https://github.com/getsentry/sentry-native/compare/0.5.0...0.5.1)

## 6.5.0

### Fixes

- Improve public facing API for creating Baggage from header ([#2284](https://github.com/getsentry/sentry-java/pull/2284))

## 6.5.0-beta.3

### Features

- Provide API for attaching custom measurements to transactions ([#2260](https://github.com/getsentry/sentry-java/pull/2260))
- Bump spring to 2.7.4 ([#2279](https://github.com/getsentry/sentry-java/pull/2279))

## 6.5.0-beta.2

### Features

- Make user segment a top level property ([#2257](https://github.com/getsentry/sentry-java/pull/2257))
- Replace user `other` with `data` ([#2258](https://github.com/getsentry/sentry-java/pull/2258))
- `isTraceSampling` is now on by default. `tracingOrigins` has been replaced by `tracePropagationTargets` ([#2255](https://github.com/getsentry/sentry-java/pull/2255))

## 6.5.0-beta.1

### Features

- Server-Side Dynamic Sampling Context support  ([#2226](https://github.com/getsentry/sentry-java/pull/2226))

## 6.4.4

### Fixes

- Fix ConcurrentModificationException due to FrameMetricsAggregator manipulation ([#2282](https://github.com/getsentry/sentry-java/pull/2282))

## 6.4.3

- Fix slow and frozen frames tracking ([#2271](https://github.com/getsentry/sentry-java/pull/2271))

## 6.4.2

### Fixes

- Fixed AbstractMethodError when getting Lifecycle ([#2228](https://github.com/getsentry/sentry-java/pull/2228))
- Missing unit fields for Android measurements ([#2204](https://github.com/getsentry/sentry-java/pull/2204))
- Avoid sending empty profiles ([#2232](https://github.com/getsentry/sentry-java/pull/2232))
- Fix file descriptor leak in FileIO instrumentation ([#2248](https://github.com/getsentry/sentry-java/pull/2248))

## 6.4.1

### Fixes

- Fix memory leak caused by throwableToSpan ([#2227](https://github.com/getsentry/sentry-java/pull/2227))

## 6.4.0

### Fixes

- make profiling rate defaults to 101 hz ([#2211](https://github.com/getsentry/sentry-java/pull/2211))
- SentryOptions.setProfilingTracesIntervalMillis has been deprecated
- Added cpu architecture and default environment in profiles envelope ([#2207](https://github.com/getsentry/sentry-java/pull/2207))
- SentryOptions.setProfilingEnabled has been deprecated in favor of setProfilesSampleRate
- Use toString for enum serialization ([#2220](https://github.com/getsentry/sentry-java/pull/2220))

### Features

- Concurrent profiling 3 - added truncation reason ([#2247](https://github.com/getsentry/sentry-java/pull/2247))
- Concurrent profiling 2 - added list of transactions ([#2218](https://github.com/getsentry/sentry-java/pull/2218))
- Concurrent profiling 1 - added envelope payload data format ([#2216](https://github.com/getsentry/sentry-java/pull/2216))
- Send source for transactions ([#2180](https://github.com/getsentry/sentry-java/pull/2180))
- Add profilesSampleRate and profileSampler options for Android sdk ([#2184](https://github.com/getsentry/sentry-java/pull/2184))
- Add baggage header to RestTemplate ([#2206](https://github.com/getsentry/sentry-java/pull/2206))
- Bump Native SDK from v0.4.18 to v0.5.0 ([#2199](https://github.com/getsentry/sentry-java/pull/2199))
  - [changelog](https://github.com/getsentry/sentry-native/blob/master/CHANGELOG.md#050)
  - [diff](https://github.com/getsentry/sentry-native/compare/0.4.18...0.5.0)
- Bump Gradle from v7.5.0 to v7.5.1 ([#2212](https://github.com/getsentry/sentry-java/pull/2212))
  - [changelog](https://github.com/gradle/gradle/blob/master/CHANGELOG.md#v751)
  - [diff](https://github.com/gradle/gradle/compare/v7.5.0...v7.5.1)

## 6.3.1

### Fixes

- Prevent NPE by checking SentryTracer.timer for null again inside synchronized ([#2200](https://github.com/getsentry/sentry-java/pull/2200))
- Weakly reference Activity for transaction finished callback ([#2203](https://github.com/getsentry/sentry-java/pull/2203))
- `attach-screenshot` set on Manual init. didn't work ([#2186](https://github.com/getsentry/sentry-java/pull/2186))
- Remove extra space from `spring.factories` causing issues in old versions of Spring Boot ([#2181](https://github.com/getsentry/sentry-java/pull/2181))


### Features

- Bump Native SDK to v0.4.18 ([#2154](https://github.com/getsentry/sentry-java/pull/2154))
  - [changelog](https://github.com/getsentry/sentry-native/blob/master/CHANGELOG.md#0418)
  - [diff](https://github.com/getsentry/sentry-native/compare/0.4.17...0.4.18)
- Bump Gradle to v7.5.0 ([#2174](https://github.com/getsentry/sentry-java/pull/2174), [#2191](https://github.com/getsentry/sentry-java/pull/2191))
  - [changelog](https://github.com/gradle/gradle/blob/master/CHANGELOG.md#v750)
  - [diff](https://github.com/gradle/gradle/compare/v7.4.2...v7.5.0)

## 6.3.0

### Features

- Switch upstream dependencies to `compileOnly` in integrations ([#2175](https://github.com/getsentry/sentry-java/pull/2175))

### Fixes

- Lazily retrieve HostnameCache in MainEventProcessor ([#2170](https://github.com/getsentry/sentry-java/pull/2170))

## 6.2.1

### Fixes

- Only send userid in Dynamic Sampling Context if sendDefaultPii is true ([#2147](https://github.com/getsentry/sentry-java/pull/2147))
- Remove userId from baggage due to PII ([#2157](https://github.com/getsentry/sentry-java/pull/2157))

### Features

- Add integration for Apollo-Kotlin 3 ([#2109](https://github.com/getsentry/sentry-java/pull/2109))
- New package `sentry-android-navigation` for AndroidX Navigation support ([#2136](https://github.com/getsentry/sentry-java/pull/2136))
- New package `sentry-compose` for Jetpack Compose support (Navigation) ([#2136](https://github.com/getsentry/sentry-java/pull/2136))
- Add sample rate to baggage as well as trace in envelope header and flatten user ([#2135](https://github.com/getsentry/sentry-java/pull/2135))

Breaking Changes:
- The boolean parameter `samplingDecision` in the `TransactionContext` constructor has been replaced with a `TracesSamplingDecision` object. Feel free to ignore the `@ApiStatus.Internal` in this case.

## 6.1.4

### Fixes

- Filter out app starts with more than 60s ([#2127](https://github.com/getsentry/sentry-java/pull/2127))

## 6.1.3

### Fixes

- Fix thread leak due to Timer being created and never cancelled ([#2131](https://github.com/getsentry/sentry-java/pull/2131))

## 6.1.2

### Fixes

- Swallow error when reading ActivityManager#getProcessesInErrorState instead of crashing ([#2114](https://github.com/getsentry/sentry-java/pull/2114))
- Use charset string directly as StandardCharsets is not available on earlier Android versions ([#2111](https://github.com/getsentry/sentry-java/pull/2111))

## 6.1.1

### Features

- Replace `tracestate` header with `baggage` header ([#2078](https://github.com/getsentry/sentry-java/pull/2078))
- Allow opting out of device info collection that requires Inter-Process Communication (IPC) ([#2100](https://github.com/getsentry/sentry-java/pull/2100))

## 6.1.0

### Features

- Implement local scope by adding overloads to the capture methods that accept a ScopeCallback ([#2084](https://github.com/getsentry/sentry-java/pull/2084))
- SentryOptions#merge is now public and can be used to load ExternalOptions ([#2088](https://github.com/getsentry/sentry-java/pull/2088))

### Fixes

- Fix proguard rules to work R8 [issue](https://issuetracker.google.com/issues/235733922) around on AGP 7.3.0-betaX and 7.4.0-alphaX ([#2094](https://github.com/getsentry/sentry-java/pull/2094))
- Fix GraalVM Native Image compatibility ([#2172](https://github.com/getsentry/sentry-java/pull/2172))

## 6.0.0

### Sentry Self-hosted Compatibility

- Starting with version `6.0.0` of the `sentry` package, [Sentry's self hosted version >= v21.9.0](https://github.com/getsentry/self-hosted/releases) is required or you have to manually disable sending client reports via the `sendClientReports` option. This only applies to self-hosted Sentry. If you are using [sentry.io](https://sentry.io), no action is needed.

### Features

- Allow optimization and obfuscation of the SDK by reducing proguard rules ([#2031](https://github.com/getsentry/sentry-java/pull/2031))
- Relax TransactionNameProvider ([#1861](https://github.com/getsentry/sentry-java/pull/1861))
- Use float instead of Date for protocol types for higher precision ([#1737](https://github.com/getsentry/sentry-java/pull/1737))
- Allow setting SDK info (name & version) in manifest ([#2016](https://github.com/getsentry/sentry-java/pull/2016))
- Allow setting native Android SDK name during build ([#2035](https://github.com/getsentry/sentry-java/pull/2035))
- Include application permissions in Android events ([#2018](https://github.com/getsentry/sentry-java/pull/2018))
- Automatically create transactions for UI events ([#1975](https://github.com/getsentry/sentry-java/pull/1975))
- Hints are now used via a Hint object and passed into beforeSend and EventProcessor as @NotNull Hint object ([#2045](https://github.com/getsentry/sentry-java/pull/2045))
- Attachments can be manipulated via hint ([#2046](https://github.com/getsentry/sentry-java/pull/2046))
- Add sentry-servlet-jakarta module ([#1987](https://github.com/getsentry/sentry-java/pull/1987))
- Add client reports ([#1982](https://github.com/getsentry/sentry-java/pull/1982))
- Screenshot is taken when there is an error ([#1967](https://github.com/getsentry/sentry-java/pull/1967))
- Add Android profiling traces ([#1897](https://github.com/getsentry/sentry-java/pull/1897)) ([#1959](https://github.com/getsentry/sentry-java/pull/1959)) and its tests ([#1949](https://github.com/getsentry/sentry-java/pull/1949))
- Enable enableScopeSync by default for Android ([#1928](https://github.com/getsentry/sentry-java/pull/1928))
- Feat: Vendor JSON ([#1554](https://github.com/getsentry/sentry-java/pull/1554))
    - Introduce `JsonSerializable` and `JsonDeserializer` interfaces for manual json
      serialization/deserialization.
    - Introduce `JsonUnknwon` interface to preserve unknown properties when deserializing/serializing
      SDK classes.
    - When passing custom objects, for example in `Contexts`, these are supported for serialization:
        - `JsonSerializable`
        - `Map`, `Collection`, `Array`, `String` and all primitive types.
        - Objects with the help of refection.
            - `Map`, `Collection`, `Array`, `String` and all primitive types.
            - Call `toString()` on objects that have a cyclic reference to a ancestor object.
            - Call `toString()` where object graphs exceed max depth.
    - Remove `gson` dependency.
    - Remove `IUnknownPropertiesConsumer`
- Pass MDC tags as Sentry tags ([#1954](https://github.com/getsentry/sentry-java/pull/1954))

### Fixes

- Calling Sentry.init and specifying contextTags now has an effect on the Logback SentryAppender ([#2052](https://github.com/getsentry/sentry-java/pull/2052))
- Calling Sentry.init and specifying contextTags now has an effect on the Log4j SentryAppender ([#2054](https://github.com/getsentry/sentry-java/pull/2054))
- Calling Sentry.init and specifying contextTags now has an effect on the jul SentryAppender ([#2057](https://github.com/getsentry/sentry-java/pull/2057))
- Update Spring Boot dependency to 2.6.8 and fix the CVE-2022-22970 ([#2068](https://github.com/getsentry/sentry-java/pull/2068))
- Sentry can now self heal after a Thread had its currentHub set to a NoOpHub ([#2076](https://github.com/getsentry/sentry-java/pull/2076))
- No longer close OutputStream that is passed into JsonSerializer ([#2029](https://github.com/getsentry/sentry-java/pull/2029))
- Fix setting context tags on events captured by Spring ([#2060](https://github.com/getsentry/sentry-java/pull/2060))
- Isolate cached events with hashed DSN subfolder ([#2038](https://github.com/getsentry/sentry-java/pull/2038))
- SentryThread.current flag will not be overridden by DefaultAndroidEventProcessor if already set ([#2050](https://github.com/getsentry/sentry-java/pull/2050))
- Fix serialization of Long inside of Request.data ([#2051](https://github.com/getsentry/sentry-java/pull/2051))
- Update sentry-native to 0.4.17 ([#2033](https://github.com/getsentry/sentry-java/pull/2033))
- Update Gradle to 7.4.2 and AGP to 7.2 ([#2042](https://github.com/getsentry/sentry-java/pull/2042))
- Change order of event filtering mechanisms ([#2001](https://github.com/getsentry/sentry-java/pull/2001))
- Only send session update for dropped events if state changed ([#2002](https://github.com/getsentry/sentry-java/pull/2002))
- Android profiling initializes on first profile start ([#2009](https://github.com/getsentry/sentry-java/pull/2009))
- Profiling rate decreased from 300hz to 100hz ([#1997](https://github.com/getsentry/sentry-java/pull/1997))
- Allow disabling sending of client reports via Android Manifest and external options ([#2007](https://github.com/getsentry/sentry-java/pull/2007))
- Ref: Upgrade Spring Boot dependency to 2.5.13 ([#2011](https://github.com/getsentry/sentry-java/pull/2011))
- Ref: Make options.printUncaughtStackTrace primitive type ([#1995](https://github.com/getsentry/sentry-java/pull/1995))
- Ref: Remove not needed interface abstractions on Android ([#1953](https://github.com/getsentry/sentry-java/pull/1953))
- Ref: Make hints Map<String, Object> instead of only Object ([#1929](https://github.com/getsentry/sentry-java/pull/1929))
- Ref: Simplify DateUtils with ISO8601Utils ([#1837](https://github.com/getsentry/sentry-java/pull/1837))
- Ref: Remove deprecated and scheduled fields ([#1875](https://github.com/getsentry/sentry-java/pull/1875))
- Ref: Add shutdownTimeoutMillis in favor of shutdownTimeout ([#1873](https://github.com/getsentry/sentry-java/pull/1873))
- Ref: Remove Attachment ContentType since the Server infers it ([#1874](https://github.com/getsentry/sentry-java/pull/1874))
- Ref: Bind external properties to a dedicated class. ([#1750](https://github.com/getsentry/sentry-java/pull/1750))
- Ref: Debug log serializable objects ([#1795](https://github.com/getsentry/sentry-java/pull/1795))
- Ref: catch Throwable instead of Exception to suppress internal SDK errors ([#1812](https://github.com/getsentry/sentry-java/pull/1812))
- `SentryOptions` can merge properties from `ExternalOptions` instead of another instance of `SentryOptions`
- Following boolean properties from `SentryOptions` that allowed `null` values are now not nullable - `debug`, `enableUncaughtExceptionHandler`, `enableDeduplication`
- `SentryOptions` cannot be created anymore using `PropertiesProvider` with `SentryOptions#from` method. Use `ExternalOptions#from` instead and merge created object with `SentryOptions#merge`
- Bump: Kotlin to 1.5 and compatibility to 1.4 for sentry-android-timber ([#1815](https://github.com/getsentry/sentry-java/pull/1815))

## 5.7.4

### Fixes

* Change order of event filtering mechanisms and only send session update for dropped events if session state changed (#2028)

## 5.7.3

### Fixes

- Sentry Timber integration throws an exception when using args ([#1986](https://github.com/getsentry/sentry-java/pull/1986))

## 5.7.2

### Fixes

- Bring back support for `Timber.tag` ([#1974](https://github.com/getsentry/sentry-java/pull/1974))

## 5.7.1

### Fixes

- Sentry Timber integration does not submit msg.formatted breadcrumbs ([#1957](https://github.com/getsentry/sentry-java/pull/1957))
- ANR WatchDog won't crash on SecurityException ([#1962](https://github.com/getsentry/sentry-java/pull/1962))

## 5.7.0

### Features

- Automatically enable `Timber` and `Fragment` integrations if they are present on the classpath ([#1936](https://github.com/getsentry/sentry-java/pull/1936))

## 5.6.3

### Fixes

- If transaction or span is finished, do not allow to mutate ([#1940](https://github.com/getsentry/sentry-java/pull/1940))
- Keep used AndroidX classes from obfuscation (Fixes UI breadcrumbs and Slow/Frozen frames) ([#1942](https://github.com/getsentry/sentry-java/pull/1942))

## 5.6.2

### Fixes

- Ref: Make ActivityFramesTracker public to be used by Hybrid SDKs ([#1931](https://github.com/getsentry/sentry-java/pull/1931))
- Bump: AGP to 7.1.2 ([#1930](https://github.com/getsentry/sentry-java/pull/1930))
- NPE while adding "response_body_size" breadcrumb, when response body length is unknown ([#1908](https://github.com/getsentry/sentry-java/pull/1908))
- Do not include stacktrace frames into Timber message ([#1898](https://github.com/getsentry/sentry-java/pull/1898))
- Potential memory leaks ([#1909](https://github.com/getsentry/sentry-java/pull/1909))

Breaking changes:
`Timber.tag` is no longer supported by our [Timber integration](https://docs.sentry.io/platforms/android/configuration/integrations/timber/) and will not appear on Sentry for error events.
Please vote on this [issue](https://github.com/getsentry/sentry-java/issues/1900), if you'd like us to provide support for that.

## 5.6.2-beta.3

### Fixes

- Ref: Make ActivityFramesTracker public to be used by Hybrid SDKs ([#1931](https://github.com/getsentry/sentry-java/pull/1931))
- Bump: AGP to 7.1.2 ([#1930](https://github.com/getsentry/sentry-java/pull/1930))

## 5.6.2-beta.2

### Fixes

- NPE while adding "response_body_size" breadcrumb, when response body length is unknown ([#1908](https://github.com/getsentry/sentry-java/pull/1908))

## 5.6.2-beta.1

### Fixes

- Do not include stacktrace frames into Timber message ([#1898](https://github.com/getsentry/sentry-java/pull/1898))
- Potential memory leaks ([#1909](https://github.com/getsentry/sentry-java/pull/1909))

Breaking changes:
`Timber.tag` is no longer supported by our [Timber integration](https://docs.sentry.io/platforms/android/configuration/integrations/timber/) and will not appear on Sentry for error events.
Please vote on this [issue](https://github.com/getsentry/sentry-java/issues/1900), if you'd like us to provide support for that.

## 5.6.1

### Features

- Add options.printUncaughtStackTrace to print uncaught exceptions ([#1890](https://github.com/getsentry/sentry-java/pull/1890))

### Fixes

- NPE while adding "response_body_size" breadcrumb, when response body is null ([#1884](https://github.com/getsentry/sentry-java/pull/1884))
- Bump: AGP to 7.1.0 ([#1892](https://github.com/getsentry/sentry-java/pull/1892))

## 5.6.0

### Features

- Add breadcrumbs support for UI events (automatically captured) ([#1876](https://github.com/getsentry/sentry-java/pull/1876))

### Fixes

- Change scope of servlet-api to compileOnly ([#1880](https://github.com/getsentry/sentry-java/pull/1880))

## 5.5.3

### Fixes

- Do not create SentryExceptionResolver bean when Spring MVC is not on the classpath ([#1865](https://github.com/getsentry/sentry-java/pull/1865))

## 5.5.2

### Fixes

- Detect App Cold start correctly for Hybrid SDKs ([#1855](https://github.com/getsentry/sentry-java/pull/1855))
- Bump: log4j to 2.17.0 ([#1852](https://github.com/getsentry/sentry-java/pull/1852))
- Bump: logback to 1.2.9 ([#1853](https://github.com/getsentry/sentry-java/pull/1853))

## 5.5.1

### Fixes

- Bump: log4j to 2.16.0 ([#1845](https://github.com/getsentry/sentry-java/pull/1845))
- Make App start cold/warm visible to Hybrid SDKs ([#1848](https://github.com/getsentry/sentry-java/pull/1848))

## 5.5.0

### Features

- Add locale to device context and deprecate language ([#1832](https://github.com/getsentry/sentry-java/pull/1832))
- Add `SentryFileInputStream` and `SentryFileOutputStream` for File I/O performance instrumentation ([#1826](https://github.com/getsentry/sentry-java/pull/1826))
- Add `SentryFileReader` and `SentryFileWriter` for File I/O instrumentation ([#1843](https://github.com/getsentry/sentry-java/pull/1843))

### Fixes

- Bump: log4j to 2.15.0 ([#1839](https://github.com/getsentry/sentry-java/pull/1839))
- Ref: Rename Fragment span operation from `ui.fragment.load` to `ui.load` ([#1824](https://github.com/getsentry/sentry-java/pull/1824))
- Ref: change `java.util.Random` to `java.security.SecureRandom` for possible security reasons ([#1831](https://github.com/getsentry/sentry-java/pull/1831))

## 5.4.3

### Fixes

- Only report App start measurement for full launch on Android ([#1821](https://github.com/getsentry/sentry-java/pull/1821))

## 5.4.2

### Fixes

- Ref: catch Throwable instead of Exception to suppress internal SDK errors ([#1812](https://github.com/getsentry/sentry-java/pull/1812))

## 5.4.1

### Features

- Refactor OkHttp and Apollo to Kotlin functional interfaces ([#1797](https://github.com/getsentry/sentry-java/pull/1797))
- Add secondary constructor to SentryInstrumentation ([#1804](https://github.com/getsentry/sentry-java/pull/1804))

### Fixes

- Do not start fragment span if not added to the Activity ([#1813](https://github.com/getsentry/sentry-java/pull/1813))

## 5.4.0

### Features

- Add `graphql-java` instrumentation ([#1777](https://github.com/getsentry/sentry-java/pull/1777))

### Fixes

- Do not crash when event processors throw a lower level Throwable class ([#1800](https://github.com/getsentry/sentry-java/pull/1800))
- ActivityFramesTracker does not throw if Activity has no observers ([#1799](https://github.com/getsentry/sentry-java/pull/1799))

## 5.3.0

### Features

- Add datasource tracing with P6Spy ([#1784](https://github.com/getsentry/sentry-java/pull/1784))

### Fixes

- ActivityFramesTracker does not throw if Activity has not been added ([#1782](https://github.com/getsentry/sentry-java/pull/1782))
- PerformanceAndroidEventProcessor uses up to date isTracingEnabled set on Configuration callback ([#1786](https://github.com/getsentry/sentry-java/pull/1786))

## 5.2.4

### Fixes

- Window.FEATURE_NO_TITLE does not work when using activity traces ([#1769](https://github.com/getsentry/sentry-java/pull/1769))
- unregister UncaughtExceptionHandler on close ([#1770](https://github.com/getsentry/sentry-java/pull/1770))

## 5.2.3

### Fixes

- Make ActivityFramesTracker operations thread-safe ([#1762](https://github.com/getsentry/sentry-java/pull/1762))
- Clone Scope Contexts ([#1763](https://github.com/getsentry/sentry-java/pull/1763))
- Bump: AGP to 7.0.3 ([#1765](https://github.com/getsentry/sentry-java/pull/1765))

## 5.2.2

### Fixes

- Close HostnameCache#executorService on SentryClient#close ([#1757](https://github.com/getsentry/sentry-java/pull/1757))

## 5.2.1

### Features

- Add isCrashedLastRun support ([#1739](https://github.com/getsentry/sentry-java/pull/1739))
- Attach Java vendor and version to events and transactions ([#1703](https://github.com/getsentry/sentry-java/pull/1703))

### Fixes

- Handle exception if Context.registerReceiver throws ([#1747](https://github.com/getsentry/sentry-java/pull/1747))

## 5.2.0

### Features

- Allow setting proguard via Options and/or external resources ([#1728](https://github.com/getsentry/sentry-java/pull/1728))
- Add breadcrumbs for the Apollo integration ([#1726](https://github.com/getsentry/sentry-java/pull/1726))

### Fixes

- Don't set lastEventId for transactions ([#1727](https://github.com/getsentry/sentry-java/pull/1727))
- ActivityLifecycleIntegration#appStartSpan memory leak ([#1732](https://github.com/getsentry/sentry-java/pull/1732))

## 5.2.0-beta.3

### Features

- Add "data" to spans ([#1717](https://github.com/getsentry/sentry-java/pull/1717))

### Fixes

- Check at runtime if AndroidX.Core is available ([#1718](https://github.com/getsentry/sentry-java/pull/1718))
- Should not capture unfinished transaction ([#1719](https://github.com/getsentry/sentry-java/pull/1719))

## 5.2.0-beta.2

### Fixes

- Bump AGP to 7.0.2 ([#1650](https://github.com/getsentry/sentry-java/pull/1650))
- Drop spans in BeforeSpanCallback. ([#1713](https://github.com/getsentry/sentry-java/pull/1713))

## 5.2.0-beta.1

### Features

- Add tracestate HTTP header support ([#1683](https://github.com/getsentry/sentry-java/pull/1683))
- Add option to filter which origins receive tracing headers ([#1698](https://github.com/getsentry/sentry-java/pull/1698))
- Include unfinished spans in transaction ([#1699](https://github.com/getsentry/sentry-java/pull/1699))
- Add static helpers for creating breadcrumbs ([#1702](https://github.com/getsentry/sentry-java/pull/1702))
- Performance support for Android Apollo ([#1705](https://github.com/getsentry/sentry-java/pull/1705))

### Fixes

- Move tags from transaction.contexts.trace.tags to transaction.tags ([#1700](https://github.com/getsentry/sentry-java/pull/1700))

Breaking changes:

- Updated proguard keep rule for enums, which affects consumer application code ([#1694](https://github.com/getsentry/sentry-java/pull/1694))

## 5.1.2

### Fixes

- Servlet 3.1 compatibility issue ([#1681](https://github.com/getsentry/sentry-java/pull/1681))
- Do not drop Contexts key if Collection, Array or Char ([#1680](https://github.com/getsentry/sentry-java/pull/1680))

## 5.1.1

### Features

- Add support for async methods in Spring MVC ([#1652](https://github.com/getsentry/sentry-java/pull/1652))
- Add secondary constructor taking IHub to SentryOkHttpInterceptor ([#1657](https://github.com/getsentry/sentry-java/pull/1657))
- Merge external map properties ([#1656](https://github.com/getsentry/sentry-java/pull/1656))

### Fixes

- Remove onActivityPreCreated call in favor of onActivityCreated ([#1661](https://github.com/getsentry/sentry-java/pull/1661))
- Do not crash if SENSOR_SERVICE throws ([#1655](https://github.com/getsentry/sentry-java/pull/1655))
- Make sure scope is popped when processing request results in exception ([#1665](https://github.com/getsentry/sentry-java/pull/1665))

## 5.1.0

### Features

- Spring WebClient integration ([#1621](https://github.com/getsentry/sentry-java/pull/1621))
- OpenFeign integration ([#1632](https://github.com/getsentry/sentry-java/pull/1632))
- Add more convenient way to pass BeforeSpanCallback in OpenFeign integration ([#1637](https://github.com/getsentry/sentry-java/pull/1637))

### Fixes

- Bump: sentry-native to 0.4.12 ([#1651](https://github.com/getsentry/sentry-java/pull/1651))

## 5.1.0-beta.9

- No documented changes.

## 5.1.0-beta.8

### Features

- Generate Sentry BOM ([#1486](https://github.com/getsentry/sentry-java/pull/1486))

## 5.1.0-beta.7

### Features

- Slow/Frozen frames metrics ([#1609](https://github.com/getsentry/sentry-java/pull/1609))

## 5.1.0-beta.6

### Features

- Add request body extraction for Spring MVC integration ([#1595](https://github.com/getsentry/sentry-java/pull/1595))

### Fixes

- set min sdk version of sentry-android-fragment to API 14 ([#1608](https://github.com/getsentry/sentry-java/pull/1608))
- Ser/Deser of the UserFeedback from cached envelope ([#1611](https://github.com/getsentry/sentry-java/pull/1611))

## 5.1.0-beta.5

### Fixes

- Make SentryAppender non-final for Log4j2 and Logback ([#1603](https://github.com/getsentry/sentry-java/pull/1603))
- Do not throw IAE when tracing header contain invalid trace id ([#1605](https://github.com/getsentry/sentry-java/pull/1605))

## 5.1.0-beta.4

### Fixes

- Update sentry-native to 0.4.11 ([#1591](https://github.com/getsentry/sentry-java/pull/1591))

## 5.1.0-beta.3

### Features

- Spring Webflux integration ([#1529](https://github.com/getsentry/sentry-java/pull/1529))

## 5.1.0-beta.2

### Features

- Support transaction waiting for children to finish. ([#1535](https://github.com/getsentry/sentry-java/pull/1535))
- Capture logged marker in log4j2 and logback appenders ([#1551](https://github.com/getsentry/sentry-java/pull/1551))
- Allow clearing of attachments in the scope ([#1562](https://github.com/getsentry/sentry-java/pull/1562))
- Set mechanism type in SentryExceptionResolver ([#1556](https://github.com/getsentry/sentry-java/pull/1556))
- Perf. for fragments ([#1528](https://github.com/getsentry/sentry-java/pull/1528))

### Fixes

- Handling missing Spring Security on classpath on Java 8 ([#1552](https://github.com/getsentry/sentry-java/pull/1552))
- Use a different method to get strings from JNI, and avoid excessive Stack Space usage. ([#1214](https://github.com/getsentry/sentry-java/pull/1214))
- Add data field to SentrySpan ([#1555](https://github.com/getsentry/sentry-java/pull/1555))
- Clock drift issue when calling DateUtils#getDateTimeWithMillisPrecision ([#1557](https://github.com/getsentry/sentry-java/pull/1557))
- Prefer snake case for HTTP integration data keys ([#1559](https://github.com/getsentry/sentry-java/pull/1559))
- Assign lastEventId only if event was queued for submission ([#1565](https://github.com/getsentry/sentry-java/pull/1565))

## 5.1.0-beta.1

### Features

- Measure app start time ([#1487](https://github.com/getsentry/sentry-java/pull/1487))
- Automatic breadcrumbs logging for fragment lifecycle ([#1522](https://github.com/getsentry/sentry-java/pull/1522))

## 5.0.1

### Fixes

- Sources and Javadoc artifacts were mixed up ([#1515](https://github.com/getsentry/sentry-java/pull/1515))

## 5.0.0

This release brings many improvements but also new features:

- OkHttp Interceptor for Android ([#1330](https://github.com/getsentry/sentry-java/pull/1330))
- GraalVM Native Image Compatibility ([#1329](https://github.com/getsentry/sentry-java/pull/1329))
- Add option to ignore exceptions by type ([#1352](https://github.com/getsentry/sentry-java/pull/1352))
- Enrich transactions with device contexts ([#1430](https://github.com/getsentry/sentry-java/pull/1430)) ([#1469](https://github.com/getsentry/sentry-java/pull/1469))
- Better interoperability with Kotlin null-safety ([#1439](https://github.com/getsentry/sentry-java/pull/1439)) and ([#1462](https://github.com/getsentry/sentry-java/pull/1462))
- Add coroutines support ([#1479](https://github.com/getsentry/sentry-java/pull/1479))
- OkHttp callback for Customising the Span ([#1478](https://github.com/getsentry/sentry-java/pull/1478))
- Add breadcrumb in Spring RestTemplate integration ([#1481](https://github.com/getsentry/sentry-java/pull/1481))

Breaking changes:

- Migration Guide for [Java](https://docs.sentry.io/platforms/java/migration/)
- Migration Guide for [Android](https://docs.sentry.io/platforms/android/migration/)

Other fixes:

- Fix: Add attachmentType to envelope ser/deser. ([#1504](https://github.com/getsentry/sentry-java/pull/1504))

Thank you:

- @maciejwalkowiak for coding most of it.

## 5.0.0-beta.7

### Fixes


- Ref: Deprecate SentryBaseEvent#getOriginThrowable and add SentryBaseEvent#getThrowableMechanism ([#1502](https://github.com/getsentry/sentry-java/pull/1502))
- Graceful Shutdown flushes event instead of Closing SDK ([#1500](https://github.com/getsentry/sentry-java/pull/1500))
- Do not append threads that come from the EnvelopeFileObserver ([#1501](https://github.com/getsentry/sentry-java/pull/1501))
- Ref: Deprecate cacheDirSize and add maxCacheItems ([#1499](https://github.com/getsentry/sentry-java/pull/1499))
- Append all threads if Hint is Cached but attachThreads is enabled ([#1503](https://github.com/getsentry/sentry-java/pull/1503))

## 5.0.0-beta.6

### Features

- Add secondary constructor to SentryOkHttpInterceptor ([#1491](https://github.com/getsentry/sentry-java/pull/1491))
- Add option to enable debug mode in Log4j2 integration ([#1492](https://github.com/getsentry/sentry-java/pull/1492))

### Fixes

- Ref: Replace clone() with copy constructor ([#1496](https://github.com/getsentry/sentry-java/pull/1496))

## 5.0.0-beta.5

### Features

- OkHttp callback for Customising the Span ([#1478](https://github.com/getsentry/sentry-java/pull/1478))
- Add breadcrumb in Spring RestTemplate integration ([#1481](https://github.com/getsentry/sentry-java/pull/1481))
- Add coroutines support ([#1479](https://github.com/getsentry/sentry-java/pull/1479))

### Fixes

- Cloning Stack ([#1483](https://github.com/getsentry/sentry-java/pull/1483))

## 5.0.0-beta.4

### Fixes

- Enrich Transactions with Context Data ([#1469](https://github.com/getsentry/sentry-java/pull/1469))
- Bump: Apache HttpClient to 5.0.4 ([#1476](https://github.com/getsentry/sentry-java/pull/1476))

## 5.0.0-beta.3

### Fixes

- Handling immutable collections on SentryEvent and protocol objects ([#1468](https://github.com/getsentry/sentry-java/pull/1468))
- Associate event with transaction when thrown exception is not a direct cause ([#1463](https://github.com/getsentry/sentry-java/pull/1463))
- Ref: nullability annotations to Sentry module ([#1439](https://github.com/getsentry/sentry-java/pull/1439)) and ([#1462](https://github.com/getsentry/sentry-java/pull/1462))
- NPE when adding Context Data with null values for log4j2 ([#1465](https://github.com/getsentry/sentry-java/pull/1465))

## 5.0.0-beta.2

### Fixes

- sentry-android-timber package sets sentry.java.android.timber as SDK name ([#1456](https://github.com/getsentry/sentry-java/pull/1456))
- When AppLifecycleIntegration is closed, it should remove observer using UI thread ([#1459](https://github.com/getsentry/sentry-java/pull/1459))
- Bump: AGP to 4.2.0 ([#1460](https://github.com/getsentry/sentry-java/pull/1460))

Breaking Changes:

- Remove: Settings.Secure.ANDROID_ID in favor of generated installationId ([#1455](https://github.com/getsentry/sentry-java/pull/1455))
- Rename: enableSessionTracking to enableAutoSessionTracking ([#1457](https://github.com/getsentry/sentry-java/pull/1457))

## 5.0.0-beta.1

### Fixes

- Ref: Refactor converting HttpServletRequest to Sentry Request in Spring integration ([#1387](https://github.com/getsentry/sentry-java/pull/1387))
- Bump: sentry-native to 0.4.9 ([#1431](https://github.com/getsentry/sentry-java/pull/1431))
- Activity tracing auto instrumentation for Android API < 29 ([#1402](https://github.com/getsentry/sentry-java/pull/1402))
- use connection and read timeouts in ApacheHttpClient based transport ([#1397](https://github.com/getsentry/sentry-java/pull/1397))
- set correct transaction status for unhandled exceptions in SentryTracingFilter ([#1406](https://github.com/getsentry/sentry-java/pull/1406))
- handle network errors in SentrySpanClientHttpRequestInterceptor ([#1407](https://github.com/getsentry/sentry-java/pull/1407))
- set scope on transaction ([#1409](https://github.com/getsentry/sentry-java/pull/1409))
- set status and associate events with transactions ([#1426](https://github.com/getsentry/sentry-java/pull/1426))
- Do not set free memory and is low memory fields when it's a NDK hard crash ([#1399](https://github.com/getsentry/sentry-java/pull/1399))
- Apply user from the scope to transaction ([#1424](https://github.com/getsentry/sentry-java/pull/1424))
- Pass maxBreadcrumbs config. to sentry-native ([#1425](https://github.com/getsentry/sentry-java/pull/1425))
- Run event processors and enrich transactions with contexts ([#1430](https://github.com/getsentry/sentry-java/pull/1430))
- Set Span status for OkHttp integration ([#1447](https://github.com/getsentry/sentry-java/pull/1447))
- Set user on transaction in Spring & Spring Boot integrations ([#1443](https://github.com/getsentry/sentry-java/pull/1443))

## 4.4.0-alpha.2

### Features

- Add option to ignore exceptions by type ([#1352](https://github.com/getsentry/sentry-java/pull/1352))
- Sentry closes Android NDK and ShutdownHook integrations ([#1358](https://github.com/getsentry/sentry-java/pull/1358))
- Allow inheritance of SentryHandler class in sentry-jul package([#1367](https://github.com/getsentry/sentry-java/pull/1367))
- Make NoOpHub public ([#1379](https://github.com/getsentry/sentry-java/pull/1379))
- Configure max spans per transaction ([#1394](https://github.com/getsentry/sentry-java/pull/1394))

### Fixes

- Bump: Upgrade Apache HttpComponents Core to 5.0.3 ([#1375](https://github.com/getsentry/sentry-java/pull/1375))
- NPE when MDC contains null values (sentry-logback) ([#1364](https://github.com/getsentry/sentry-java/pull/1364))
- Avoid NPE when MDC contains null values (sentry-jul) ([#1385](https://github.com/getsentry/sentry-java/pull/1385))
- Accept only non null value maps ([#1368](https://github.com/getsentry/sentry-java/pull/1368))
- Do not bind transactions to scope by default. ([#1376](https://github.com/getsentry/sentry-java/pull/1376))
- Hub thread safety ([#1388](https://github.com/getsentry/sentry-java/pull/1388))
- SentryTransactionAdvice should operate on the new scope ([#1389](https://github.com/getsentry/sentry-java/pull/1389))

## 4.4.0-alpha.1

### Features

- Add an overload for `startTransaction` that sets the created transaction to the Scope ([#1313](https://github.com/getsentry/sentry-java/pull/1313))
- Set SDK version on Transactions ([#1307](https://github.com/getsentry/sentry-java/pull/1307))
- GraalVM Native Image Compatibility ([#1329](https://github.com/getsentry/sentry-java/pull/1329))
- Add OkHttp client application interceptor ([#1330](https://github.com/getsentry/sentry-java/pull/1330))

### Fixes

- Bump: sentry-native to 0.4.8
- Ref: Separate user facing and protocol classes in the Performance feature ([#1304](https://github.com/getsentry/sentry-java/pull/1304))
- Use logger set on SentryOptions in GsonSerializer ([#1308](https://github.com/getsentry/sentry-java/pull/1308))
- Use the bindToScope correctly
- Allow 0.0 to be set on tracesSampleRate ([#1328](https://github.com/getsentry/sentry-java/pull/1328))
- set "java" platform to transactions ([#1332](https://github.com/getsentry/sentry-java/pull/1332))
- Allow disabling tracing through SentryOptions ([#1337](https://github.com/getsentry/sentry-java/pull/1337))

## 4.3.0

### Features

- Activity tracing auto instrumentation

### Fixes

- Aetting in-app-includes from external properties ([#1291](https://github.com/getsentry/sentry-java/pull/1291))
- Initialize Sentry in Logback appender when DSN is not set in XML config ([#1296](https://github.com/getsentry/sentry-java/pull/1296))
- JUL integration SDK name ([#1293](https://github.com/getsentry/sentry-java/pull/1293))

## 4.2.0

### Features

- Improve EventProcessor nullability annotations ([#1229](https://github.com/getsentry/sentry-java/pull/1229)).
- Add ability to flush events synchronously.
- Support @SentrySpan and @SentryTransaction on classes and interfaces. ([#1243](https://github.com/getsentry/sentry-java/pull/1243))
- Do not serialize empty collections and maps ([#1245](https://github.com/getsentry/sentry-java/pull/1245))
- Integration interface better compatibility with Kotlin null-safety
- Simplify Sentry configuration in Spring integration ([#1259](https://github.com/getsentry/sentry-java/pull/1259))
- Simplify configuring Logback integration when environment variable with the DSN is not set ([#1271](https://github.com/getsentry/sentry-java/pull/1271))
- Add Request to the Scope. [#1270](https://github.com/getsentry/sentry-java/pull/1270))
- Optimize SentryTracingFilter when hub is disabled.

### Fixes

- Bump: sentry-native to 0.4.7
- Optimize DuplicateEventDetectionEventProcessor performance ([#1247](https://github.com/getsentry/sentry-java/pull/1247)).
- Prefix sdk.package names with io.sentry ([#1249](https://github.com/getsentry/sentry-java/pull/1249))
- Remove experimental annotation for Attachment ([#1257](https://github.com/getsentry/sentry-java/pull/1257))
- Mark stacktrace as snapshot if captured at arbitrary moment ([#1231](https://github.com/getsentry/sentry-java/pull/1231))
- Disable Gson HTML escaping
- Make the ANR Atomic flags immutable
- Prevent NoOpHub from creating heavy SentryOptions objects ([#1272](https://github.com/getsentry/sentry-java/pull/1272))
- SentryTransaction#getStatus NPE ([#1273](https://github.com/getsentry/sentry-java/pull/1273))
- Discard unfinished Spans before sending them over to Sentry ([#1279](https://github.com/getsentry/sentry-java/pull/1279))
- Interrupt the thread in QueuedThreadPoolExecutor ([#1276](https://github.com/getsentry/sentry-java/pull/1276))
- SentryTransaction#finish should not clear another transaction from the scope ([#1278](https://github.com/getsentry/sentry-java/pull/1278))

Breaking Changes:
- Enchancement: SentryExceptionResolver should not send handled errors by default ([#1248](https://github.com/getsentry/sentry-java/pull/1248)).
- Ref: Simplify RestTemplate instrumentation ([#1246](https://github.com/getsentry/sentry-java/pull/1246))
- Enchancement: Add overloads for startTransaction taking op and description ([#1244](https://github.com/getsentry/sentry-java/pull/1244))

## 4.1.0

### Features

- Improve Kotlin compatibility for SdkVersion ([#1213](https://github.com/getsentry/sentry-java/pull/1213))
- Support logging via JUL ([#1211](https://github.com/getsentry/sentry-java/pull/1211))

### Fixes

- Returning Sentry trace header from Span ([#1217](https://github.com/getsentry/sentry-java/pull/1217))
- Remove misleading error logs ([#1222](https://github.com/getsentry/sentry-java/pull/1222))

## 4.0.0

This release brings the Sentry Performance feature to Java SDK, Spring, Spring Boot, and Android integrations. Read more in the reference documentation:

- [Performance for Java](https://docs.sentry.io/platforms/java/performance/)
- [Performance for Spring](https://docs.sentry.io/platforms/java/guides/spring/)
- [Performance for Spring Boot](https://docs.sentry.io/platforms/java/guides/spring-boot/)
- [Performance for Android](https://docs.sentry.io/platforms/android/performance/)

### Other improvements:

#### Core:

- Improved loading external configuration:
  - Load `sentry.properties` from the application's current working directory ([#1046](https://github.com/getsentry/sentry-java/pull/1046))
  - Resolve `in-app-includes`, `in-app-excludes`, `tags`, `debug`, `uncaught.handler.enabled` parameters from the external configuration
- Set global tags on SentryOptions and load them from external configuration ([#1066](https://github.com/getsentry/sentry-java/pull/1066))
- Add support for attachments ([#1082](https://github.com/getsentry/sentry-java/pull/1082))
- Resolve `servername` from the localhost address
- Simplified transport configuration through setting `TransportFactory` instead of `ITransport` on SentryOptions ([#1124](https://github.com/getsentry/sentry-java/pull/1124))

#### Spring Boot:

- Add the ability to register multiple `OptionsConfiguration` beans ([#1093](https://github.com/getsentry/sentry-java/pull/1093))
- Initialize Logback after context refreshes ([#1129](https://github.com/getsentry/sentry-java/pull/1129))

#### Android:

- Add `isSideLoaded` and `installerStore` tags automatically (Where your App. was installed from eg Google Play, Amazon Store, downloaded APK, etc...)
- Bump: sentry-native to 0.4.6
- Bump: Gradle to 6.8.1 and AGP to 4.1.2

## 4.0.0-beta.1

### Features

- Add addToTransactions to Attachment ([#1191](https://github.com/getsentry/sentry-java/pull/1191))
- Support SENTRY_TRACES_SAMPLE_RATE conf. via env variables ([#1171](https://github.com/getsentry/sentry-java/pull/1171))
- Pass request to CustomSamplingContext in Spring integration ([#1172](https://github.com/getsentry/sentry-java/pull/1172))
- Move `SentrySpanClientHttpRequestInterceptor` to Spring module ([#1181](https://github.com/getsentry/sentry-java/pull/1181))
- Add overload for `transaction/span.finish(SpanStatus)` ([#1182](https://github.com/getsentry/sentry-java/pull/1182))
- Simplify registering traces sample callback in Spring integration ([#1184](https://github.com/getsentry/sentry-java/pull/1184))
- Polish Performance API ([#1165](https://github.com/getsentry/sentry-java/pull/1165))
- Set "debug" through external properties ([#1186](https://github.com/getsentry/sentry-java/pull/1186))
- Simplify Spring integration ([#1188](https://github.com/getsentry/sentry-java/pull/1188))
- Init overload with dsn ([#1195](https://github.com/getsentry/sentry-java/pull/1195))
- Enable Kotlin map-like access on CustomSamplingContext ([#1192](https://github.com/getsentry/sentry-java/pull/1192))
- Auto register custom ITransportFactory in Spring integration ([#1194](https://github.com/getsentry/sentry-java/pull/1194))
- Improve Kotlin property access in Performance API ([#1193](https://github.com/getsentry/sentry-java/pull/1193))
- Copy options tags to transactions ([#1198](https://github.com/getsentry/sentry-java/pull/1198))
- Add convenient method for accessing event's throwable ([#1202](https://github.com/getsentry/sentry-java/pull/1202))

### Fixes

- Ref: Set SpanContext on SentryTransaction to avoid potential NPE ([#1173](https://github.com/getsentry/sentry-java/pull/1173))
- Free Local Refs manually due to Android local ref. count limits
- Bring back support for setting transaction name without ongoing transaction ([#1183](https://github.com/getsentry/sentry-java/pull/1183))

## 4.0.0-alpha.3

### Features

- Improve ITransaction and ISpan null-safety compatibility ([#1161](https://github.com/getsentry/sentry-java/pull/1161))
- Automatically assign span context to captured events ([#1156](https://github.com/getsentry/sentry-java/pull/1156))
- Autoconfigure Apache HttpClient 5 based Transport in Spring Boot integration ([#1143](https://github.com/getsentry/sentry-java/pull/1143))
- Send user.ip_address = {{auto}} when sendDefaultPii is true ([#1015](https://github.com/getsentry/sentry-java/pull/1015))
- Read tracesSampleRate from AndroidManifest
- OutboxSender supports all envelope item types ([#1158](https://github.com/getsentry/sentry-java/pull/1158))
- Read `uncaught.handler.enabled` property from the external configuration
- Resolve servername from the localhost address
- Add maxAttachmentSize to SentryOptions ([#1138](https://github.com/getsentry/sentry-java/pull/1138))
- Drop invalid attachments ([#1134](https://github.com/getsentry/sentry-java/pull/1134))
- Set isSideLoaded info tags
- Add non blocking Apache HttpClient 5 based Transport ([#1136](https://github.com/getsentry/sentry-java/pull/1136))

### Fixes

- Ref: Make Attachment immutable ([#1120](https://github.com/getsentry/sentry-java/pull/1120))
- Ref: using Calendar to generate Dates
- Ref: Return NoOpTransaction instead of null ([#1126](https://github.com/getsentry/sentry-java/pull/1126))
- Ref: `ITransport` implementations are now responsible for executing request in asynchronous or synchronous way ([#1118](https://github.com/getsentry/sentry-java/pull/1118))
- Ref: Add option to set `TransportFactory` instead of `ITransport` on `SentryOptions` ([#1124](https://github.com/getsentry/sentry-java/pull/1124))
- Ref: Simplify ITransport creation in ITransportFactory ([#1135](https://github.com/getsentry/sentry-java/pull/1135))
- Fixes and Tests: Session serialization and deserialization
- Inheriting sampling decision from parent ([#1100](https://github.com/getsentry/sentry-java/pull/1100))
- Exception only sets a stack trace if there are frames
- Initialize Logback after context refreshes ([#1129](https://github.com/getsentry/sentry-java/pull/1129))
- Do not crash when passing null values to @Nullable methods, eg User and Scope
- Resolving dashed properties from external configuration
- Consider {{ auto }} as a default ip address ([#1015](https://github.com/getsentry/sentry-java/pull/1015))
- Set release and environment on Transactions ([#1152](https://github.com/getsentry/sentry-java/pull/1152))
- Do not set transaction on the scope automatically

## 4.0.0-alpha.2

### Features

- Add basic support for attachments ([#1082](https://github.com/getsentry/sentry-java/pull/1082))
- Set transaction name on events and transactions sent using Spring integration ([#1067](https://github.com/getsentry/sentry-java/pull/1067))
- Set global tags on SentryOptions and load them from external configuration ([#1066](https://github.com/getsentry/sentry-java/pull/1066))
- Add API validator and remove deprecated methods
- Add more convenient method to start a child span ([#1073](https://github.com/getsentry/sentry-java/pull/1073))
- Autoconfigure traces callback in Spring Boot integration ([#1074](https://github.com/getsentry/sentry-java/pull/1074))
- Resolve in-app-includes and in-app-excludes parameters from the external configuration
- Make InAppIncludesResolver public ([#1084](https://github.com/getsentry/sentry-java/pull/1084))
- Add the ability to register multiple OptionsConfiguration beans ([#1093](https://github.com/getsentry/sentry-java/pull/1093))
- Database query tracing with datasource-proxy ([#1095](https://github.com/getsentry/sentry-java/pull/1095))

### Fixes

- Ref: Refactor resolving SpanContext for Throwable ([#1068](https://github.com/getsentry/sentry-java/pull/1068))
- Ref: Change "op" to "operation" in @SentrySpan and @SentryTransaction
- Remove method reference in SentryEnvelopeItem ([#1091](https://github.com/getsentry/sentry-java/pull/1091))
- Set current thread only if there are no exceptions
- SentryOptions creates GsonSerializer by default
- Append DebugImage list if event already has it
- Sort breadcrumbs by Date if there are breadcrumbs already in the event

## 4.0.0-alpha.1

### Features

- Load `sentry.properties` from the application's current working directory ([#1046](https://github.com/getsentry/sentry-java/pull/1046))
- Performance monitoring ([#971](https://github.com/getsentry/sentry-java/pull/971))
- Performance monitoring for Spring Boot applications ([#971](https://github.com/getsentry/sentry-java/pull/971))

### Fixes

- Ref: Refactor JSON deserialization ([#1047](https://github.com/getsentry/sentry-java/pull/1047))

## 3.2.1

### Fixes

- Set current thread only if theres no exceptions ([#1064](https://github.com/getsentry/sentry-java/pull/1064))
- Append DebugImage list if event already has it ([#1092](https://github.com/getsentry/sentry-java/pull/1092))
- Sort breadcrumbs by Date if there are breadcrumbs already in the event ([#1094](https://github.com/getsentry/sentry-java/pull/1094))
- Free Local Refs manually due to Android local ref. count limits  ([#1179](https://github.com/getsentry/sentry-java/pull/1179))

## 3.2.0

### Features

- Expose a Module (Debug images) Loader for Android thru sentry-native ([#1043](https://github.com/getsentry/sentry-java/pull/1043))
- Added java doc to protocol classes based on sentry-data-schemes project ([#1045](https://github.com/getsentry/sentry-java/pull/1045))
- Make SentryExceptionResolver Order configurable to not send handled web exceptions ([#1008](https://github.com/getsentry/sentry-java/pull/1008))
- Resolve HTTP Proxy parameters from the external configuration ([#1028](https://github.com/getsentry/sentry-java/pull/1028))
- Sentry NDK integration is compiled against default NDK version based on AGP's version ([#1048](https://github.com/getsentry/sentry-java/pull/1048))

### Fixes

- Bump: AGP 4.1.1 ([#1040](https://github.com/getsentry/sentry-java/pull/1040))
- Update to sentry-native 0.4.4 and fix shared library builds ([#1039](https://github.com/getsentry/sentry-java/pull/1039))
- use neutral Locale for String operations ([#1033](https://github.com/getsentry/sentry-java/pull/1033))
- Clean up JNI code and properly free strings ([#1050](https://github.com/getsentry/sentry-java/pull/1050))
- set userId for hard-crashes if no user is set ([#1049](https://github.com/getsentry/sentry-java/pull/1049))

## 3.1.3

### Fixes

- Fix broken NDK integration on 3.1.2 (release failed on packaging a .so file)
- Increase max cached events to 30 ([#1029](https://github.com/getsentry/sentry-java/pull/1029))
- Normalize DSN URI ([#1030](https://github.com/getsentry/sentry-java/pull/1030))

## 3.1.2

### Features

- Manually capturing User Feedback
- Set environment to "production" by default.
- Make public the Breadcrumb constructor that accepts a Date ([#1012](https://github.com/getsentry/sentry-java/pull/1012))

### Fixes

- ref: Validate event id on user feedback submission

## 3.1.1

### Features

- Bind logging related SentryProperties to Slf4j Level instead of Logback to improve Log4j2 compatibility

### Fixes

- Prevent Logback and Log4j2 integrations from re-initializing Sentry when Sentry is already initialized
- Make sure HttpServletRequestSentryUserProvider runs by default before custom SentryUserProvider beans
- Fix setting up Sentry in Spring Webflux annotation by changing the scope of Spring WebMvc related dependencies

## 3.1.0

### Features

- Make getThrowable public and improve set contexts ([#967](https://github.com/getsentry/sentry-java/pull/967))
- Accepted quoted values in properties from external configuration ([#972](https://github.com/getsentry/sentry-java/pull/972))

### Fixes

- Auto-Configure `inAppIncludes` in Spring Boot integration ([#966](https://github.com/getsentry/sentry-java/pull/966))
- Bump: Android Gradle Plugin 4.0.2 ([#968](https://github.com/getsentry/sentry-java/pull/968))
- Don't require `sentry.dsn` to be set when using `io.sentry:sentry-spring-boot-starter` and `io.sentry:sentry-logback` together ([#965](https://github.com/getsentry/sentry-java/pull/965))
- Remove chunked streaming mode ([#974](https://github.com/getsentry/sentry-java/pull/974))
- Android 11 + targetSdkVersion 30 crashes Sentry on start ([#977](https://github.com/getsentry/sentry-java/pull/977))

## 3.0.0

## Java + Android

This release marks the re-unification of Java and Android SDK code bases.
It's based on the Android 2.0 SDK, which implements [Sentry's unified API](https://develop.sentry.dev/sdk/unified-api/).

Considerable changes were done, which include a lot of improvements. More are covered below, but the highlights are:

- Improved `log4j2` integration
  - Capture breadcrumbs for level INFO and higher
  - Raises event for ERROR and higher.
  - Minimum levels are configurable.
  - Optionally initializes the SDK via appender.xml
- Dropped support to `log4j`.
- Improved `logback` integration
  - Capture breadcrumbs for level INFO and higher
  - Raises event for ERROR and higher.
  - Minimum levels are configurable.
  - Optionally initializes the SDK via appender.xml
  - Configurable via Spring integration if both are enabled
- Spring
  - No more duplicate events with Spring and logback
  - Auto initalizes if DSN is available
  - Configuration options available with auto complete
- Google App Engine support dropped

## What’s Changed

- Callback to validate SSL certificate ([#944](https://github.com/getsentry/sentry-java/pull/944))
- Attach stack traces enabled by default

### Android specific

- Release health enabled by default for Android
- Sync of Scopes for Java -> Native (NDK)
- Bump Sentry-Native v0.4.2
- Android 11 Support

[Android migration docs](https://docs.sentry.io/platforms/android/migration/#migrating-from-sentry-android-2x-to-sentry-android-3x)

### Java specific

- Unified API for Java SDK and integrations (Spring, Spring boot starter, Servlet, Logback, Log4j2)

New Java [docs](https://docs.sentry.io/platforms/java/) are live and being improved.

## Acquisition

Packages were released on [`bintray sentry-java`](https://dl.bintray.com/getsentry/sentry-java/io/sentry/), [`bintray sentry-android`](https://dl.bintray.com/getsentry/sentry-android/io/sentry/), [`jcenter`](https://jcenter.bintray.com/io/sentry/) and [`mavenCentral`](https://repo.maven.apache.org/maven2/io/sentry/)

## Where is the Java 1.7 code base?

The previous Java releases, are all available in this repository through the tagged releases.
## 3.0.0-beta.1

## What’s Changed

- feat: ssl support ([#944](https://github.com/getsentry/sentry-java/pull/944)) @ninekaw9 @marandaneto
- feat: sync Java to C ([#937](https://github.com/getsentry/sentry-java/pull/937)) @bruno-garcia @marandaneto
- feat: Auto-configure Logback appender in Spring Boot integration. ([#938](https://github.com/getsentry/sentry-java/pull/938)) @maciejwalkowiak
- feat: Add Servlet integration. ([#935](https://github.com/getsentry/sentry-java/pull/935)) @maciejwalkowiak
- fix: Pop scope at the end of the request in Spring integration. ([#936](https://github.com/getsentry/sentry-java/pull/936)) @maciejwalkowiak
- bump: Upgrade Spring Boot to 2.3.4. ([#932](https://github.com/getsentry/sentry-java/pull/932)) @maciejwalkowiak
- fix: Do not set cookies when send pii is set to false. ([#931](https://github.com/getsentry/sentry-java/pull/931)) @maciejwalkowiak

Packages were released on [`bintray sentry-java`](https://dl.bintray.com/getsentry/sentry-java/io/sentry/), [`bintray sentry-android`](https://dl.bintray.com/getsentry/sentry-android/io/sentry/), [`jcenter`](https://jcenter.bintray.com/io/sentry/) and [`mavenCentral`](https://repo.maven.apache.org/maven2/io/sentry/)

We'd love to get feedback.

## 3.0.0-alpha.3

### Features

- Enable attach stack traces and disable attach threads by default ([#921](https://github.com/getsentry/sentry-java/pull/921)) @marandaneto

### Fixes

- Bump sentry-native to 0.4.2 ([#926](https://github.com/getsentry/sentry-java/pull/926)) @marandaneto
- ref: remove log level as RN do not use it anymore ([#924](https://github.com/getsentry/sentry-java/pull/924)) @marandaneto
- Read sample rate correctly from manifest meta data ([#923](https://github.com/getsentry/sentry-java/pull/923)) @marandaneto

Packages were released on [`bintray sentry-android`](https://dl.bintray.com/getsentry/sentry-android/io/sentry/) and [`bintray sentry-java`](https://dl.bintray.com/getsentry/sentry-java/io/sentry/)

We'd love to get feedback.

## 3.0.0-alpha.2

TBD

Packages were released on [bintray](https://dl.bintray.com/getsentry/maven/io/sentry/)

> Note: This release marks the unification of the Java and Android Sentry codebases based on the core of the Android SDK (version 2.x).
Previous releases for the Android SDK (version 2.x) can be found on the now archived: https://github.com/getsentry/sentry-android/

## 3.0.0-alpha.1

### Features

### Fixes


## New releases will happen on a different repository:

https://github.com/getsentry/sentry-java

## What’s Changed

### Features

### Fixes


- feat: enable release health by default

Packages were released on [`bintray`](https://dl.bintray.com/getsentry/sentry-android/io/sentry/sentry-android/), [`jcenter`](https://jcenter.bintray.com/io/sentry/sentry-android/) and [`mavenCentral`](https://repo.maven.apache.org/maven2/io/sentry/sentry-android/)

We'd love to get feedback.

## 2.3.1

### Fixes

- Add main thread checker for the app lifecycle integration ([#525](https://github.com/getsentry/sentry-android/pull/525)) @marandaneto
- Set correct migration link ([#523](https://github.com/getsentry/sentry-android/pull/523)) @fupduck
- Warn about Sentry re-initialization. ([#521](https://github.com/getsentry/sentry-android/pull/521)) @maciejwalkowiak
- Set SDK version in `MainEventProcessor`. ([#513](https://github.com/getsentry/sentry-android/pull/513)) @maciejwalkowiak
- Bump sentry-native to 0.4.0 ([#512](https://github.com/getsentry/sentry-android/pull/512)) @marandaneto
- Bump Gradle to 6.6 and fix linting issues ([#510](https://github.com/getsentry/sentry-android/pull/510)) @marandaneto
- fix(sentry-java): Contexts belong on the Scope ([#504](https://github.com/getsentry/sentry-android/pull/504)) @maciejwalkowiak
- Add tests for verifying scope changes thread isolation ([#508](https://github.com/getsentry/sentry-android/pull/508)) @maciejwalkowiak
- Set `SdkVersion` in default `SentryOptions` created in sentry-core module ([#506](https://github.com/getsentry/sentry-android/pull/506)) @maciejwalkowiak

Packages were released on [`bintray`](https://dl.bintray.com/getsentry/sentry-android/io/sentry/sentry-android/), [`jcenter`](https://jcenter.bintray.com/io/sentry/sentry-android/) and [`mavenCentral`](https://repo.maven.apache.org/maven2/io/sentry/sentry-android/)

We'd love to get feedback.

## 2.3.0

### Features

- Add console application sample. ([#502](https://github.com/getsentry/sentry-android/pull/502)) @maciejwalkowiak
- Log stacktraces in SystemOutLogger ([#498](https://github.com/getsentry/sentry-android/pull/498)) @maciejwalkowiak
- Add method to add breadcrumb with string parameter. ([#501](https://github.com/getsentry/sentry-android/pull/501)) @maciejwalkowiak

### Fixes

- Converting UTC and ISO timestamp when missing Locale/TimeZone do not error ([#505](https://github.com/getsentry/sentry-android/pull/505)) @marandaneto
- Call `Sentry#close` on JVM shutdown. ([#497](https://github.com/getsentry/sentry-android/pull/497)) @maciejwalkowiak
- ref: sentry-core changes for console app ([#473](https://github.com/getsentry/sentry-android/pull/473)) @marandaneto

Obs: If you are using its own instance of `Hub`/`SentryClient` and reflection to set up the SDK to be usable within Libraries, this change may break your code, please fix the renamed classes.

Packages were released on [`bintray`](https://dl.bintray.com/getsentry/sentry-android/io/sentry/sentry-android/), [`jcenter`](https://jcenter.bintray.com/io/sentry/sentry-android/) and [`mavenCentral`](https://repo.maven.apache.org/maven2/io/sentry/sentry-android/)

We'd love to get feedback.

## 2.2.2

### Features

- Add sdk to envelope header ([#488](https://github.com/getsentry/sentry-android/pull/488)) @marandaneto
- Log request if response code is not 200 ([#484](https://github.com/getsentry/sentry-android/pull/484)) @marandaneto

### Fixes

- Bump plugin versions ([#487](https://github.com/getsentry/sentry-android/pull/487)) @marandaneto
- Bump: AGP 4.0.1 ([#486](https://github.com/getsentry/sentry-android/pull/486)) @marandaneto

Packages were released on [`bintray`](https://dl.bintray.com/getsentry/sentry-android/io/sentry/sentry-android/), [`jcenter`](https://jcenter.bintray.com/io/sentry/sentry-android/) and [`mavenCentral`](https://repo.maven.apache.org/maven2/io/sentry/sentry-android/)

We'd love to get feedback.

## 2.2.1

### Fixes

- Timber adds breadcrumb even if event level is < minEventLevel ([#480](https://github.com/getsentry/sentry-android/pull/480)) @marandaneto
- Contexts serializer avoids reflection and fixes desugaring issue ([#478](https://github.com/getsentry/sentry-android/pull/478)) @marandaneto
- clone session before sending to the transport ([#474](https://github.com/getsentry/sentry-android/pull/474)) @marandaneto
- Bump Gradle 6.5.1 ([#479](https://github.com/getsentry/sentry-android/pull/479)) @marandaneto

Packages were released on [`bintray`](https://dl.bintray.com/getsentry/sentry-android/io/sentry/sentry-android/), [`jcenter`](https://jcenter.bintray.com/io/sentry/sentry-android/) and [`mavenCentral`](https://repo.maven.apache.org/maven2/io/sentry/sentry-android/)

We'd love to get feedback.

## 2.2.0

### Fixes

- Negative session sequence if the date is before java date epoch ([#471](https://github.com/getsentry/sentry-android/pull/471)) @marandaneto
- Deserialise unmapped contexts values from envelope ([#470](https://github.com/getsentry/sentry-android/pull/470)) @marandaneto
- Bump: sentry-native 0.3.4 ([#468](https://github.com/getsentry/sentry-android/pull/468)) @marandaneto

- feat: timber integration ([#464](https://github.com/getsentry/sentry-android/pull/464)) @marandaneto

1) To add integrations it requires a [manual initialization](https://docs.sentry.io/platforms/android/#manual-initialization) of the Android SDK.

2) Add the `sentry-android-timber` dependency:

```groovy
implementation 'io.sentry:sentry-android-timber:{version}' // version >= 2.2.0
```

3) Initialize and add the `SentryTimberIntegration`:

```java
SentryAndroid.init(this, options -> {
    // default values:
    // minEventLevel = ERROR
    // minBreadcrumbLevel = INFO
    options.addIntegration(new SentryTimberIntegration());

    // custom values for minEventLevel and minBreadcrumbLevel
    // options.addIntegration(new SentryTimberIntegration(SentryLevel.WARNING, SentryLevel.ERROR));
});
```

4) Use the Timber integration:

```java
try {
    int x = 1 / 0;
} catch (Exception e) {
    Timber.e(e);
}
```

Packages were released on [`bintray`](https://dl.bintray.com/getsentry/sentry-android/io/sentry/sentry-android/), [`jcenter`](https://jcenter.bintray.com/io/sentry/sentry-android/) and [`mavenCentral`](https://repo.maven.apache.org/maven2/io/sentry/sentry-android/)

We'd love to get feedback.

## 2.1.7

### Fixes

- Init native libs if available on SDK init ([#461](https://github.com/getsentry/sentry-android/pull/461)) @marandaneto
- Make JVM target explicit in sentry-core ([#462](https://github.com/getsentry/sentry-android/pull/462)) @dilbernd
- Timestamp with millis from react-native should be in UTC format ([#456](https://github.com/getsentry/sentry-android/pull/456)) @marandaneto
- Bump Gradle to 6.5 ([#454](https://github.com/getsentry/sentry-android/pull/454)) @marandaneto

Packages were released on [`bintray`](https://dl.bintray.com/getsentry/sentry-android/io/sentry/sentry-android/), [`jcenter`](https://jcenter.bintray.com/io/sentry/sentry-android/) and [`mavenCentral`](https://repo.maven.apache.org/maven2/io/sentry/sentry-android/)

We'd love to get feedback.

## 2.1.6

### Fixes

- Do not lookup sentry-debug-meta but instead load it directly ([#445](https://github.com/getsentry/sentry-android/pull/445)) @marandaneto
- Regression on v2.1.5 which can cause a crash on SDK init

Packages were released on [`bintray`](https://dl.bintray.com/getsentry/sentry-android/io/sentry/sentry-android/), [`jcenter`](https://jcenter.bintray.com/io/sentry/sentry-android/) and [`mavenCentral`](https://repo.maven.apache.org/maven2/io/sentry/sentry-android/)

We'd love to get feedback.

## 2.1.5

### Fixes

This version has a severe bug and can cause a crash on SDK init

Please upgrade to https://github.com/getsentry/sentry-android/releases/tag/2.1.6

## 2.1.4

### Features

- Make gzip as default content encoding type ([#433](https://github.com/getsentry/sentry-android/pull/433)) @marandaneto
- Use AGP 4 features ([#366](https://github.com/getsentry/sentry-android/pull/366)) @marandaneto
- Create GH Actions CI for Ubuntu/macOS ([#403](https://github.com/getsentry/sentry-android/pull/403)) @marandaneto
- Make root checker better and minimize false positive ([#417](https://github.com/getsentry/sentry-android/pull/417)) @marandaneto

### Fixes

- bump: sentry-native to 0.3.1 ([#440](https://github.com/getsentry/sentry-android/pull/440)) @marandaneto
- Update last session timestamp ([#437](https://github.com/getsentry/sentry-android/pull/437)) @marandaneto
- Filter trim memory breadcrumbs ([#431](https://github.com/getsentry/sentry-android/pull/431)) @marandaneto

Packages were released on [`bintray`](https://dl.bintray.com/getsentry/sentry-android/io/sentry/sentry-android/), [`jcenter`](https://jcenter.bintray.com/io/sentry/sentry-android/) and [`mavenCentral`](https://repo.maven.apache.org/maven2/io/sentry/sentry-android/)

We'd love to get feedback.

## 2.1.3

### Fixes

This fixes several critical bugs in sentry-android 2.0 and 2.1

- Sentry.init register integrations after creating the main Hub instead of doing it in the main Hub ctor ([#427](https://github.com/getsentry/sentry-android/pull/427)) @marandaneto
- make NoOpLogger public ([#425](https://github.com/getsentry/sentry-android/pull/425)) @marandaneto
- ConnectivityChecker returns connection status and events are not trying to be sent if no connection. ([#420](https://github.com/getsentry/sentry-android/pull/420)) @marandaneto
- thread pool executor is a single thread executor instead of scheduled thread executor ([#422](https://github.com/getsentry/sentry-android/pull/422)) @marandaneto
- Add Abnormal to the Session.State enum as its part of the protocol ([#424](https://github.com/getsentry/sentry-android/pull/424)) @marandaneto
- Bump: Gradle to 6.4.1 ([#419](https://github.com/getsentry/sentry-android/pull/419)) @marandaneto

We recommend that you use sentry-android 2.1.3 over the initial release of sentry-android 2.0 and 2.1.

Packages were released on [`bintray`](https://dl.bintray.com/getsentry/sentry-android/io/sentry/sentry-android/), [`jcenter`](https://jcenter.bintray.com/io/sentry/sentry-android/) and [`mavenCentral`](https://repo.maven.apache.org/maven2/io/sentry/sentry-android/)

We'd love to get feedback.

## 2.1.2

### Features

- Added options to configure http transport ([#411](https://github.com/getsentry/sentry-android/pull/411)) @marandaneto

### Fixes

- Phone state breadcrumbs require read_phone_state on older OS versions ([#415](https://github.com/getsentry/sentry-android/pull/415)) @marandaneto @bsergean
- before raising ANR events, we check ProcessErrorStateInfo if available ([#412](https://github.com/getsentry/sentry-android/pull/412)) @marandaneto
- send cached events to use a single thread executor ([#405](https://github.com/getsentry/sentry-android/pull/405)) @marandaneto
- initing SDK on AttachBaseContext ([#409](https://github.com/getsentry/sentry-android/pull/409)) @marandaneto
- sessions can't be abnormal, but exited if not ended properly ([#410](https://github.com/getsentry/sentry-android/pull/410)) @marandaneto

Packages were released on [`bintray`](https://dl.bintray.com/getsentry/sentry-android/io/sentry/sentry-android/), [`jcenter`](https://jcenter.bintray.com/io/sentry/sentry-android/) and [`mavenCentral`](https://repo.maven.apache.org/maven2/io/sentry/sentry-android/)

We'd love to get feedback.

## 2.1.1

### Features

- Added missing getters on Breadcrumb and SentryEvent ([#397](https://github.com/getsentry/sentry-android/pull/397)) @marandaneto
- Add trim memory breadcrumbs ([#395](https://github.com/getsentry/sentry-android/pull/395)) @marandaneto
- Only set breadcrumb extras if not empty ([#394](https://github.com/getsentry/sentry-android/pull/394)) @marandaneto
- Added samples of how to disable automatic breadcrumbs ([#389](https://github.com/getsentry/sentry-android/pull/389)) @marandaneto

### Fixes

- Set missing release, environment and dist to sentry-native options ([#404](https://github.com/getsentry/sentry-android/pull/404)) @marandaneto
- Do not add automatic and empty sensor breadcrumbs ([#401](https://github.com/getsentry/sentry-android/pull/401)) @marandaneto
- ref: removed Thread.sleep from LifecycleWatcher tests, using awaitility and DateProvider ([#392](https://github.com/getsentry/sentry-android/pull/392)) @marandaneto
- ref: added a DateTimeProvider for making retry after testable ([#391](https://github.com/getsentry/sentry-android/pull/391)) @marandaneto
- Bump Gradle to 6.4 ([#390](https://github.com/getsentry/sentry-android/pull/390)) @marandaneto
- Bump sentry-native to 0.2.6 ([#396](https://github.com/getsentry/sentry-android/pull/396)) @marandaneto

Packages were released on [`bintray`](https://dl.bintray.com/getsentry/sentry-android/io/sentry/sentry-android/), [`jcenter`](https://jcenter.bintray.com/io/sentry/sentry-android/) and [`mavenCentral`](https://repo.maven.apache.org/maven2/io/sentry/sentry-android/)

We'd love to get feedback.

## 2.1.0

### Features

- Includes all the changes of 2.1.0 alpha, beta and RC

### Fixes

- fix when PhoneStateListener is not ready for use ([#387](https://github.com/getsentry/sentry-android/pull/387)) @marandaneto
- make ANR 5s by default ([#388](https://github.com/getsentry/sentry-android/pull/388)) @marandaneto
- rate limiting by categories ([#381](https://github.com/getsentry/sentry-android/pull/381)) @marandaneto
- Bump NDK to latest stable version 21.1.6352462 ([#386](https://github.com/getsentry/sentry-android/pull/386)) @marandaneto

Packages were released on [`bintray`](https://dl.bintray.com/getsentry/sentry-android/io/sentry/sentry-android/), [`jcenter`](https://jcenter.bintray.com/io/sentry/sentry-android/) and [`mavenCentral`](https://repo.maven.apache.org/maven2/io/sentry/sentry-android/)

We'd love to get feedback.

## 2.0.3

### Fixes

- patch from 2.1.0-alpha.2 - avoid crash if NDK throws UnsatisfiedLinkError ([#344](https://github.com/getsentry/sentry-android/pull/344)) @marandaneto

Packages were released on [`bintray`](https://dl.bintray.com/getsentry/sentry-android/io/sentry/sentry-android/), [`jcenter`](https://jcenter.bintray.com/io/sentry/sentry-android/) and [`mavenCentral`](https://repo.maven.apache.org/maven2/io/sentry/sentry-android/)

We'd love to get feedback.

## 2.1.0-RC.1

### Features

- Options for uncaught exception and make SentryOptions list Thread-Safe ([#384](https://github.com/getsentry/sentry-android/pull/384)) @marandaneto
- Automatic breadcrumbs for app, activity and sessions lifecycles and system events ([#348](https://github.com/getsentry/sentry-android/pull/348)) @marandaneto
- Make capture session and envelope internal ([#372](https://github.com/getsentry/sentry-android/pull/372)) @marandaneto

### Fixes

- If retry after header has empty categories, apply retry after to all of them ([#377](https://github.com/getsentry/sentry-android/pull/377)) @marandaneto
- Discard events and envelopes if cached and retry after ([#378](https://github.com/getsentry/sentry-android/pull/378)) @marandaneto
- Merge loadLibrary calls for sentry-native and clean up CMake files ([#373](https://github.com/getsentry/sentry-android/pull/373)) @Swatinem
- Exceptions should be sorted oldest to newest ([#370](https://github.com/getsentry/sentry-android/pull/370)) @marandaneto
- Check external storage size even if its read only ([#368](https://github.com/getsentry/sentry-android/pull/368)) @marandaneto
- Wrong check for cellular network capability ([#369](https://github.com/getsentry/sentry-android/pull/369)) @marandaneto
- add ScheduledForRemoval annotation to deprecated methods ([#375](https://github.com/getsentry/sentry-android/pull/375)) @marandaneto
- Bump NDK to 21.0.6113669 ([#367](https://github.com/getsentry/sentry-android/pull/367)) @marandaneto
- Bump AGP and add new make cmd to check for updates ([#365](https://github.com/getsentry/sentry-android/pull/365)) @marandaneto

Packages were released on [`bintray`](https://dl.bintray.com/getsentry/sentry-android/io/sentry/sentry-android/), [`jcenter`](https://jcenter.bintray.com/io/sentry/sentry-android/) and [`mavenCentral`](https://repo.maven.apache.org/maven2/io/sentry/sentry-android/)

We'd love to get feedback.

## 2.1.0-beta.2

### Fixes

- Bump sentry-native to 0.2.4 ([#364](https://github.com/getsentry/sentry-android/pull/364)) @marandaneto
- Update current session on session start after deleting previous session ([#362](https://github.com/getsentry/sentry-android/pull/362)) @marandaneto

Packages were released on [`bintray`](https://dl.bintray.com/getsentry/sentry-android/io/sentry/sentry-android/), [`jcenter`](https://jcenter.bintray.com/io/sentry/sentry-android/) and [`mavenCentral`](https://repo.maven.apache.org/maven2/io/sentry/sentry-android/)

We'd love to get feedback.

## 2.1.0-beta.1

### Fixes

- Bump sentry-native to 0.2.3 ([#357](https://github.com/getsentry/sentry-android/pull/357)) @marandaneto
- Check for androidx availability on runtime ([#356](https://github.com/getsentry/sentry-android/pull/356)) @marandaneto
- If theres a left over session file and its crashed, we should not overwrite its state ([#354](https://github.com/getsentry/sentry-android/pull/354)) @marandaneto
- Session should be exited state if state was ok ([#352](https://github.com/getsentry/sentry-android/pull/352)) @marandaneto
- Envelope has dedicated endpoint ([#353](https://github.com/getsentry/sentry-android/pull/353)) @marandaneto

Packages were released on [`bintray`](https://dl.bintray.com/getsentry/sentry-android/io/sentry/sentry-android/), [`jcenter`](https://jcenter.bintray.com/io/sentry/sentry-android/) and [`mavenCentral`](https://repo.maven.apache.org/maven2/io/sentry/sentry-android/)

We'd love to get feedback.

## 2.1.0-alpha.2

### Fixes

- Change integration order for cached outbox events ([#347](https://github.com/getsentry/sentry-android/pull/347)) @marandaneto
- Avoid crash if NDK throws UnsatisfiedLinkError ([#344](https://github.com/getsentry/sentry-android/pull/344)) @marandaneto
- Avoid getting a threadlocal twice. ([#339](https://github.com/getsentry/sentry-android/pull/339)) @metlos
- Removing session tracking guard on hub and client ([#338](https://github.com/getsentry/sentry-android/pull/338)) @marandaneto
- Bump agp to 3.6.2 ([#336](https://github.com/getsentry/sentry-android/pull/336)) @marandaneto
- Fix racey ANR integration ([#332](https://github.com/getsentry/sentry-android/pull/332)) @marandaneto
- Logging envelopes path when possible instead of nullable id ([#331](https://github.com/getsentry/sentry-android/pull/331)) @marandaneto
- Renaming transport gate method ([#330](https://github.com/getsentry/sentry-android/pull/330)) @marandaneto

Packages were released on [`bintray`](https://dl.bintray.com/getsentry/sentry-android/io/sentry/sentry-android/), [`jcenter`](https://jcenter.bintray.com/io/sentry/sentry-android/) and [`mavenCentral`](https://repo.maven.apache.org/maven2/io/sentry/sentry-android/)

We'd love to get feedback.

## 2.1.0-alpha.1

Release of Sentry's new SDK for Android.

## What’s Changed

### Features

- Release health @marandaneto @bruno-garcia
- ANR report should have 'was active=yes' on the dashboard ([#299](https://github.com/getsentry/sentry-android/pull/299)) @marandaneto
- NDK events apply scoped data ([#322](https://github.com/getsentry/sentry-android/pull/322)) @marandaneto
- Add a StdoutTransport ([#310](https://github.com/getsentry/sentry-android/pull/310)) @mike-burns
- Implementing new retry after protocol ([#306](https://github.com/getsentry/sentry-android/pull/306)) @marandaneto

### Fixes

- Bump sentry-native to 0.2.2 ([#305](https://github.com/getsentry/sentry-android/pull/305)) @Swatinem
- Missing App's info ([#315](https://github.com/getsentry/sentry-android/pull/315)) @marandaneto
- Buffered writers/readers - otimizations ([#311](https://github.com/getsentry/sentry-android/pull/311)) @marandaneto
- Boot time should be UTC ([#309](https://github.com/getsentry/sentry-android/pull/309)) @marandaneto
- Make transport result public ([#300](https://github.com/getsentry/sentry-android/pull/300)) @marandaneto

Packages were released on [`bintray`](https://dl.bintray.com/getsentry/sentry-android/io/sentry/sentry-android/), [`jcenter`](https://jcenter.bintray.com/io/sentry/sentry-android/) and [`mavenCentral`](https://repo.maven.apache.org/maven2/io/sentry/sentry-android/)

We'd love to get feedback.

## 2.0.2

Release of Sentry's new SDK for Android.

### Features

- MavenCentral support ([#284](https://github.com/getsentry/sentry-android/pull/284)) @marandaneto

### Fixes

- Bump AGP to 3.6.1 ([#285](https://github.com/getsentry/sentry-android/pull/285)) @marandaneto

Packages were released on [`bintray`](https://dl.bintray.com/getsentry/sentry-android/io/sentry/sentry-android/), [`jcenter`](https://jcenter.bintray.com/io/sentry/sentry-android/) and [`mavenCentral`](https://repo.maven.apache.org/maven2/io/sentry/sentry-android/)

We'd love to get feedback.

## 2.0.1

Release of Sentry's new SDK for Android.

## What’s Changed

### Features

- Attach threads/stacktraces ([#267](https://github.com/getsentry/sentry-android/pull/267)) @marandaneto
- Add the default serverName to SentryOptions and use it in MainEventProcessor ([#279](https://github.com/getsentry/sentry-android/pull/279)) @metlos

### Fixes

- set current threadId when there's no mechanism set ([#277](https://github.com/getsentry/sentry-android/pull/277)) @marandaneto
- Preview package manager ([#269](https://github.com/getsentry/sentry-android/pull/269)) @bruno-garcia

Packages were released on [`bintray`](https://dl.bintray.com/getsentry/sentry-android/io/sentry/), [`jcenter`](https://jcenter.bintray.com/io/sentry/sentry-android/)

We'd love to get feedback.

## 2.0.0

Release of Sentry's new SDK for Android.

New features not offered by (1.7.x):

- NDK support
  - Captures crashes caused by native code
  - Access to the [`sentry-native` SDK](https://github.com/getsentry/sentry-native/) API by your native (C/C++/Rust code/..).
- Automatic init (just add your `DSN` to the manifest)
   - Proguard rules are added automatically
   - Permission (Internet) is added automatically
- Uncaught Exceptions might be captured even before the app restarts
- Sentry's Unified API.
- More context/device information
- Packaged as `aar`
- Frames from the app automatically marked as `InApp=true` (stack traces in Sentry highlights them by default).
- Complete Sentry Protocol available.
- All threads and their stack traces are captured.
- Sample project in this repo to test many features (segfault, uncaught exception, ANR...)

Features from the current SDK like `ANR` are also available (by default triggered after 4 seconds).

Packages were released on [`bintray`](https://dl.bintray.com/getsentry/sentry-android/io/sentry/), [`jcenter`](https://jcenter.bintray.com/io/sentry/sentry-android/)

We'd love to get feedback.

## 2.0.0-rc04

Release of Sentry's new SDK for Android.

### Features

- Take sampleRate from metadata ([#262](https://github.com/getsentry/sentry-android/pull/262)) @bruno-garcia
- Support mills timestamp format ([#263](https://github.com/getsentry/sentry-android/pull/263)) @marandaneto
- Adding logs to installed integrations ([#265](https://github.com/getsentry/sentry-android/pull/265)) @marandaneto

### Fixes

- Breacrumb.data to string,object, Add LOG level ([#264](https://github.com/getsentry/sentry-android/pull/264)) @HazAT
- Read release conf. on manifest ([#266](https://github.com/getsentry/sentry-android/pull/266)) @marandaneto

Packages were released on [`bintray`](https://dl.bintray.com/getsentry/sentry-android/io/sentry/), [`jcenter`](https://jcenter.bintray.com/io/sentry/sentry-android/)

We'd love to get feedback and we'll work in getting the GA `2.0.0` out soon.
Until then, the [stable SDK offered by Sentry is at version 1.7.30](https://github.com/getsentry/sentry-java/releases/tag/v1.7.30)

## 2.0.0-rc03

Release of Sentry's new SDK for Android.

### Fixes

- fixes ([#259](https://github.com/getsentry/sentry-android/issues/259)) - NPE check on getExternalFilesDirs items. ([#260](https://github.com/getsentry/sentry-android/pull/260)) @marandaneto
- strictMode typo ([#258](https://github.com/getsentry/sentry-android/pull/258)) @marandaneto

Packages were released on [`bintray`](https://dl.bintray.com/getsentry/sentry-android/io/sentry/), [`jcenter`](https://jcenter.bintray.com/io/sentry/sentry-android/)

We'd love to get feedback and we'll work in getting the GA `2.0.0` out soon.
Until then, the [stable SDK offered by Sentry is at version 1.7.30](https://github.com/getsentry/sentry-java/releases/tag/v1.7.30)

## 2.0.0-rc02

Release of Sentry's new SDK for Android.

### Features

- Hub mode configurable ([#247](https://github.com/getsentry/sentry-android/pull/247)) @bruno-garcia
- Added remove methods (tags/extras) to the sentry static class ([#243](https://github.com/getsentry/sentry-android/pull/243)) @marandaneto

### Fixes


- Update ndk for new sentry-native version ([#235](https://github.com/getsentry/sentry-android/pull/235)) @Swatinem @marandaneto
- Make integrations public ([#256](https://github.com/getsentry/sentry-android/pull/256)) @marandaneto
- Bump build-tools ([#255](https://github.com/getsentry/sentry-android/pull/255)) @marandaneto
- Added javadocs to scope and its dependencies ([#253](https://github.com/getsentry/sentry-android/pull/253)) @marandaneto
- Build all ABIs ([#254](https://github.com/getsentry/sentry-android/pull/254)) @marandaneto
- Moving back ANR timeout from long to int param. ([#252](https://github.com/getsentry/sentry-android/pull/252)) @marandaneto
- Added HubAdapter to call Sentry static methods from Integrations ([#250](https://github.com/getsentry/sentry-android/pull/250)) @marandaneto
- New Release format ([#242](https://github.com/getsentry/sentry-android/pull/242)) @marandaneto
- Javadocs for SentryOptions ([#246](https://github.com/getsentry/sentry-android/pull/246)) @marandaneto
- non-app is already inApp excluded by default. ([#244](https://github.com/getsentry/sentry-android/pull/244)) @marandaneto
- Fix if symlink exists for sentry-native ([#241](https://github.com/getsentry/sentry-android/pull/241)) @marandaneto
- Clone method - race condition free ([#226](https://github.com/getsentry/sentry-android/pull/226)) @marandaneto
- Refactoring breadcrumbs callback ([#239](https://github.com/getsentry/sentry-android/pull/239)) @marandaneto

Packages were released on [`bintray`](https://dl.bintray.com/getsentry/sentry-android/io/sentry/), [`jcenter`](https://jcenter.bintray.com/io/sentry/sentry-android/)

We'd love to get feedback and we'll work in getting the GA `2.0.0` out soon.
Until then, the [stable SDK offered by Sentry is at version 1.7.30](https://github.com/getsentry/sentry-java/releases/tag/v1.7.30)

## 2.0.0-rc01

Release of Sentry's new SDK for Android.

## What’s Changed

### Features

- Added remove methods for Scope data ([#237](https://github.com/getsentry/sentry-android/pull/237)) @marandaneto
- More device context (deviceId, connectionType and language) ([#229](https://github.com/getsentry/sentry-android/pull/229)) @marandaneto
- Added a few java docs (Sentry, Hub and SentryClient) ([#223](https://github.com/getsentry/sentry-android/pull/223)) @marandaneto
- Implemented diagnostic logger ([#218](https://github.com/getsentry/sentry-android/pull/218)) @marandaneto
- Added event processors to scope ([#209](https://github.com/getsentry/sentry-android/pull/209)) @marandaneto
- Added android transport gate ([#206](https://github.com/getsentry/sentry-android/pull/206)) @marandaneto
- Added executor for caching values out of the main thread ([#201](https://github.com/getsentry/sentry-android/pull/201)) @marandaneto

### Fixes


- Honor RetryAfter ([#236](https://github.com/getsentry/sentry-android/pull/236)) @marandaneto
- Add tests for SentryValues ([#238](https://github.com/getsentry/sentry-android/pull/238)) @philipphofmann
- Do not set frames if there's none ([#234](https://github.com/getsentry/sentry-android/pull/234)) @marandaneto
- Always call interrupt after InterruptedException ([#232](https://github.com/getsentry/sentry-android/pull/232)) @marandaneto
- Mark as current thread if its the main thread ([#228](https://github.com/getsentry/sentry-android/pull/228)) @marandaneto
- Fix lgtm alerts ([#219](https://github.com/getsentry/sentry-android/pull/219)) @marandaneto
- Written unit tests to ANR integration ([#215](https://github.com/getsentry/sentry-android/pull/215)) @marandaneto
- Added blog posts to README ([#214](https://github.com/getsentry/sentry-android/pull/214)) @marandaneto
- Raise code coverage for Dsn to 100% ([#212](https://github.com/getsentry/sentry-android/pull/212)) @philipphofmann
- Remove redundant times(1) for Mockito.verify ([#211](https://github.com/getsentry/sentry-android/pull/211)) @philipphofmann
- Transport may be set on options ([#203](https://github.com/getsentry/sentry-android/pull/203)) @marandaneto
- dist may be set on options ([#204](https://github.com/getsentry/sentry-android/pull/204)) @marandaneto
- Throw an exception if DSN is not set ([#200](https://github.com/getsentry/sentry-android/pull/200)) @marandaneto
- Migration guide markdown ([#197](https://github.com/getsentry/sentry-android/pull/197)) @marandaneto

Packages were released on [`bintray`](https://dl.bintray.com/getsentry/sentry-android/io/sentry/), [`jcenter`](https://jcenter.bintray.com/io/sentry/sentry-android/)

We'd love to get feedback and we'll work in getting the GA `2.0.0` out soon.
Until then, the [stable SDK offered by Sentry is at version 1.7.29](https://github.com/getsentry/sentry-java/releases/tag/v1.7.29)

## 2.0.0-beta02

Release of Sentry's new SDK for Android.

### Features

- addBreadcrumb overloads ([#196](https://github.com/getsentry/sentry-android/pull/196)) and ([#198](https://github.com/getsentry/sentry-android/pull/198))

### Fixes

- fix Android bug on API 24 and 25 about getting current threads and stack traces ([#194](https://github.com/getsentry/sentry-android/pull/194))

Packages were released on [`bintray`](https://dl.bintray.com/getsentry/sentry-android/io/sentry/), [`jcenter`](https://jcenter.bintray.com/io/sentry/sentry-android/)

We'd love to get feedback and we'll work in getting the GA `2.0.0` out soon.
Until then, the [stable SDK offered by Sentry is at version 1.7.28](https://github.com/getsentry/sentry-java/releases/tag/v1.7.28)

## 2.0.0-beta01

Release of Sentry's new SDK for Android.

### Fixes

- ref: ANR doesn't set handled flag ([#186](https://github.com/getsentry/sentry-android/pull/186))
- SDK final review ([#183](https://github.com/getsentry/sentry-android/pull/183))
- ref: Drop errored in favor of crashed ([#187](https://github.com/getsentry/sentry-android/pull/187))
- Workaround android_id ([#185](https://github.com/getsentry/sentry-android/pull/185))
- Renamed sampleRate ([#191](https://github.com/getsentry/sentry-android/pull/191))
- Making timestamp package-private or test-only ([#190](https://github.com/getsentry/sentry-android/pull/190))
- Split event processor in Device/App data ([#180](https://github.com/getsentry/sentry-android/pull/180))

Packages were released on [`bintray`](https://dl.bintray.com/getsentry/sentry-android/io/sentry/), [`jcenter`](https://jcenter.bintray.com/io/sentry/sentry-android/)

We'd love to get feedback and we'll work in getting the GA `2.0.0` out soon.
Until then, the [stable SDK offered by Sentry is at version 1.7.28](https://github.com/getsentry/sentry-java/releases/tag/v1.7.28)

## 2.0.0-alpha09

Release of Sentry's new SDK for Android.

### Features

- Adding nativeBundle plugin ([#161](https://github.com/getsentry/sentry-android/pull/161))
- Adding scope methods to sentry static class ([#179](https://github.com/getsentry/sentry-android/pull/179))

### Fixes

- fix: DSN parsing ([#165](https://github.com/getsentry/sentry-android/pull/165))
- Don't avoid exception type minification ([#166](https://github.com/getsentry/sentry-android/pull/166))
- make Gson retro compatible with older versions of AGP ([#177](https://github.com/getsentry/sentry-android/pull/177))
- Bump sentry-native with message object instead of a string ([#172](https://github.com/getsentry/sentry-android/pull/172))

Packages were released on [`bintray`](https://dl.bintray.com/getsentry/sentry-android/io/sentry/), [`jcenter`](https://jcenter.bintray.com/io/sentry/sentry-android/)

We'd love to get feedback and we'll work in getting the GA `2.0.0` out soon.
Until then, the [stable SDK offered by Sentry is at version 1.7.28](https://github.com/getsentry/sentry-java/releases/tag/v1.7.28)

## 2.0.0-alpha08

Release of Sentry's new SDK for Android.

### Fixes

- DebugId endianness ([#162](https://github.com/getsentry/sentry-android/pull/162))
- Executed beforeBreadcrumb also for scope ([#160](https://github.com/getsentry/sentry-android/pull/160))
- Benefit of manifest merging when minSdk ([#159](https://github.com/getsentry/sentry-android/pull/159))
- Add method to captureMessage with level ([#157](https://github.com/getsentry/sentry-android/pull/157))
- Listing assets file on the wrong dir ([#156](https://github.com/getsentry/sentry-android/pull/156))

Packages were released on [`bintray`](https://dl.bintray.com/getsentry/sentry-android/io/sentry/), [`jcenter`](https://jcenter.bintray.com/io/sentry/sentry-android/)

We'd love to get feedback and we'll work in getting the GA `2.0.0` out soon.
Until then, the [stable SDK offered by Sentry is at version 1.7.28](https://github.com/getsentry/sentry-java/releases/tag/v1.7.28)

## 2.0.0-alpha07

Third release of Sentry's new SDK for Android.

### Fixes

-  Fixed release for jcenter and bintray

Packages were released on [`bintray`](https://dl.bintray.com/getsentry/sentry-android/io/sentry/), [`jcenter`](https://jcenter.bintray.com/io/sentry/sentry-android/)

We'd love to get feedback and we'll work in getting the GA `2.0.0` out soon.
Until then, the [stable SDK offered by Sentry is at version 1.7.28](https://github.com/getsentry/sentry-java/releases/tag/v1.7.28)

## 2.0.0-alpha06

Second release of Sentry's new SDK for Android.

### Fixes

- Fixed a typo on pom generation.

Packages were released on [`bintray`](https://dl.bintray.com/getsentry/sentry-android/io/sentry/), [`jcenter`](https://jcenter.bintray.com/io/sentry/sentry-android/)

We'd love to get feedback and we'll work in getting the GA `2.0.0` out soon.
Until then, the [stable SDK offered by Sentry is at version 1.7.28](https://github.com/getsentry/sentry-java/releases/tag/v1.7.28)

## 2.0.0-alpha05

First release of Sentry's new SDK for Android.

New features not offered by our current (1.7.x), stable SDK are:

- NDK support
  - Captures crashes caused by native code
  - Access to the [`sentry-native` SDK](https://github.com/getsentry/sentry-native/) API by your native (C/C++/Rust code/..).
- Automatic init (just add your `DSN` to the manifest)
   - Proguard rules are added automatically
   - Permission (Internet) is added automatically
- Uncaught Exceptions might be captured even before the app restarts
- Unified API which include scopes etc.
- More context/device information
- Packaged as `aar`
- Frames from the app automatically marked as `InApp=true` (stack traces in Sentry highlights them by default).
- Complete Sentry Protocol available.
- All threads and their stack traces are captured.
- Sample project in this repo to test many features (segfault, uncaught exception, scope)

Features from the current SDK like `ANR` are also available (by default triggered after 4 seconds).

Packages were released on [`bintray`](https://dl.bintray.com/getsentry/sentry-android/io/sentry/), [`jcenter`](https://jcenter.bintray.com/io/sentry/sentry-android/)

We'd love to get feedback and we'll work in getting the GA `2.0.0` out soon.
Until then, the [stable SDK offered by Sentry is at version 1.7.28](https://github.com/getsentry/sentry-java/releases/tag/v1.7.28)<|MERGE_RESOLUTION|>--- conflicted
+++ resolved
@@ -2,27 +2,25 @@
 
 ## Unreleased
 
-<<<<<<< HEAD
 ### Behavioural Changes
 
 - (Android) The JNI layer for sentry-native has now been moved from sentry-java to sentry-native ([#3189](https://github.com/getsentry/sentry-java/pull/3189))
     - This now includes prefab support for sentry-native, allowing you to link and access the sentry-native API within your native app code
     - Checkout the `sentry-samples/sentry-samples-android` example on how to configure CMake and consume `sentry.h`
 
+### Features
+
+- Publish Gradle module metadata ([#3422](https://github.com/getsentry/sentry-java/pull/3422))
+
+### Fixes
+
+- Fix faulty `span.frame_delay` calculation for early app start spans ([#3427](https://github.com/getsentry/sentry-java/pull/3427))
+
 ### Dependencies
 
 - Bump Native SDK from v0.7.0 to v0.7.5 ([#3441](https://github.com/getsentry/sentry-java/pull/3189))
   - [changelog](https://github.com/getsentry/sentry-native/blob/master/CHANGELOG.md#075)
   - [diff](https://github.com/getsentry/sentry-native/compare/0.7.0...0.7.5)
-=======
-### Features
-
-- Publish Gradle module metadata ([#3422](https://github.com/getsentry/sentry-java/pull/3422))
-
-### Fixes
-
-- Fix faulty `span.frame_delay` calculation for early app start spans ([#3427](https://github.com/getsentry/sentry-java/pull/3427))
->>>>>>> 337f79a5
 
 ## 8.0.0-alpha.1
 
