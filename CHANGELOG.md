# Changelog

## 7.1.0

### Features

- Support multiple debug-metadata.properties ([#3024](https://github.com/getsentry/sentry-java/pull/3024))
- Automatically downsample transactions when the system is under load ([#3072](https://github.com/getsentry/sentry-java/pull/3072))
  - You can opt into this behaviour by setting `enable-backpressure-handling=true`.
  - We're happy to receive feedback, e.g. [in this GitHub issue](https://github.com/getsentry/sentry-java/issues/2829)
  - When the system is under load we start reducing the `tracesSampleRate` automatically.
  - Once the system goes back to healthy, we reset the `tracesSampleRate` to its original value.
- (Android) Experimental: Provide more detailed cold app start information ([#3057](https://github.com/getsentry/sentry-java/pull/3057))
  - Attaches spans for Application, ContentProvider, and Activities to app-start timings
  - Uses Process.startUptimeMillis to calculate app-start timings
  - To enable this feature set `options.isEnablePerformanceV2 = true`
<<<<<<< HEAD
- Early profiling 1 - Decouple Profiler from Transaction ([#3101](https://github.com/getsentry/sentry-java/pull/3101))
=======
- Move slow+frozen frame calculation, as well as frame delay inside SentryFrameMetricsCollector ([#3100](https://github.com/getsentry/sentry-java/pull/3100))
- Extract Activity Breadcrumbs generation into own Integration ([#3064](https://github.com/getsentry/sentry-java/pull/3064))
>>>>>>> 0810952c

### Fixes

- Send breadcrumbs and client error in `SentryOkHttpEventListener` even without transactions ([#3087](https://github.com/getsentry/sentry-java/pull/3087))
- Keep `io.sentry.exception.SentryHttpClientException` from obfuscation to display proper issue title on Sentry ([#3093](https://github.com/getsentry/sentry-java/pull/3093))
- (Android) Fix wrong activity transaction duration in case SDK init is deferred ([#3092](https://github.com/getsentry/sentry-java/pull/3092))

### Dependencies

- Bump Gradle from v8.4.0 to v8.5.0 ([#3070](https://github.com/getsentry/sentry-java/pull/3070))
  - [changelog](https://github.com/gradle/gradle/blob/master/CHANGELOG.md#v850)
  - [diff](https://github.com/gradle/gradle/compare/v8.4.0...v8.5.0)

## 7.0.0

Version 7 of the Sentry Android/Java SDK brings a variety of features and fixes. The most notable changes are:
- Bumping `minSdk` level to 19 (Android 4.4)
- The SDK will now listen to connectivity changes and try to re-upload cached events when internet connection is re-established additionally to uploading events on app restart 
- `Sentry.getSpan` now returns the root transaction, which should improve the span hierarchy and make it leaner
- Multiple improvements to reduce probability of the SDK causing ANRs
- New `sentry-okhttp` artifact is unbundled from Android and can be used in pure JVM-only apps

## Sentry Self-hosted Compatibility

This SDK version is compatible with a self-hosted version of Sentry `22.12.0` or higher. If you are using an older version of [self-hosted Sentry](https://develop.sentry.dev/self-hosted/) (aka onpremise), you will need to [upgrade](https://develop.sentry.dev/self-hosted/releases/). If you're using `sentry.io` no action is required.

## Sentry Integrations Version Compatibility (Android)

Make sure to align _all_ Sentry dependencies to the same version when bumping the SDK to 7.+, otherwise it will crash at runtime due to binary incompatibility. (E.g. if you're using `-timber`, `-okhttp` or other packages)

For example, if you're using the [Sentry Android Gradle plugin](https://github.com/getsentry/sentry-android-gradle-plugin) with the `autoInstallation` [feature](https://docs.sentry.io/platforms/android/configuration/gradle/#auto-installation) (enabled by default), make sure to use version 4.+ of the gradle plugin together with version 7.+ of the SDK. If you can't do that for some reason, you can specify sentry version via the plugin config block:

```kotlin
sentry {
  autoInstallation {
    sentryVersion.set("7.0.0")
  }
}
```

Similarly, if you have a Sentry SDK (e.g. `sentry-android-core`) dependency on one of your Gradle modules and you're updating it to 7.+, make sure the Gradle plugin is at 4.+ or specify the SDK version as shown in the snippet above.

## Breaking Changes

- Bump min API to 19 ([#2883](https://github.com/getsentry/sentry-java/pull/2883))
- If you're using `sentry-kotlin-extensions`, it requires `kotlinx-coroutines-core` version `1.6.1` or higher now ([#2838](https://github.com/getsentry/sentry-java/pull/2838))
- Move enableNdk from SentryOptions to SentryAndroidOptions ([#2793](https://github.com/getsentry/sentry-java/pull/2793))
- Apollo v2 BeforeSpanCallback now allows returning null ([#2890](https://github.com/getsentry/sentry-java/pull/2890))
- `SentryOkHttpUtils` was removed from public API as it's been exposed by mistake ([#3005](https://github.com/getsentry/sentry-java/pull/3005))
- `Scope` now implements the `IScope` interface, therefore some methods like `ScopeCallback.run` accept `IScope` now ([#3066](https://github.com/getsentry/sentry-java/pull/3066))
- Cleanup `startTransaction` overloads ([#2964](https://github.com/getsentry/sentry-java/pull/2964))
    - We have reduced the number of overloads by allowing to pass in a `TransactionOptions` object instead of having separate parameters for certain options
    - `TransactionOptions` has defaults set and can be customized, for example:

```kotlin
// old
val transaction = Sentry.startTransaction("name", "op", bindToScope = true)
// new
val transaction = Sentry.startTransaction("name", "op", TransactionOptions().apply { isBindToScope = true })
```

## Behavioural Changes

- Android only: `Sentry.getSpan()` returns the root span/transaction instead of the latest span ([#2855](https://github.com/getsentry/sentry-java/pull/2855))
- Capture failed HTTP and GraphQL (Apollo) requests by default ([#2794](https://github.com/getsentry/sentry-java/pull/2794))
    - This can increase your event consumption and may affect your quota, because we will report failed network requests as Sentry events by default, if you're using the `sentry-android-okhttp` or `sentry-apollo-3` integrations. You can customize what errors you want/don't want to have reported for [OkHttp](https://docs.sentry.io/platforms/android/integrations/okhttp#http-client-errors) and [Apollo3](https://docs.sentry.io/platforms/android/integrations/apollo3#graphql-client-errors) respectively.
- Measure AppStart time till First Draw instead of `onResume` ([#2851](https://github.com/getsentry/sentry-java/pull/2851))
- Automatic user interaction tracking: every click now starts a new automatic transaction ([#2891](https://github.com/getsentry/sentry-java/pull/2891))
    - Previously performing a click on the same UI widget twice would keep the existing transaction running, the new behavior now better aligns with other SDKs
- Add deadline timeout for automatic transactions ([#2865](https://github.com/getsentry/sentry-java/pull/2865))
    - This affects all automatically generated transactions on Android (UI, clicks), the default timeout is 30s, meaning the automatic transaction will be force-finished with status `deadline_exceeded` when reaching the deadline 
- Set ip_address to {{auto}} by default, even if sendDefaultPII is disabled ([#2860](https://github.com/getsentry/sentry-java/pull/2860))
    - Instead use the "Prevent Storing of IP Addresses" option in the "Security & Privacy" project settings on sentry.io
- Raw logback message and parameters are now guarded by `sendDefaultPii` if an `encoder` has been configured ([#2976](https://github.com/getsentry/sentry-java/pull/2976))
- The `maxSpans` setting (defaults to 1000) is enforced for nested child spans which means a single transaction can have `maxSpans` number of children (nested or not) at most ([#3065](https://github.com/getsentry/sentry-java/pull/3065))
- The `ScopeCallback` in `withScope` is now always executed ([#3066](https://github.com/getsentry/sentry-java/pull/3066))

## Deprecations

- `sentry-android-okhttp` was deprecated in favour of the new `sentry-okhttp` module. Make sure to replace `io.sentry.android.okhttp` package name with `io.sentry.okhttp` before the next major, where the classes will be removed ([#3005](https://github.com/getsentry/sentry-java/pull/3005))

## Other Changes

### Features

- Observe network state to upload any unsent envelopes ([#2910](https://github.com/getsentry/sentry-java/pull/2910))
    - Android: it works out-of-the-box as part of the default `SendCachedEnvelopeIntegration`
    - JVM: you'd have to install `SendCachedEnvelopeFireAndForgetIntegration` as mentioned in https://docs.sentry.io/platforms/java/configuration/#configuring-offline-caching and provide your own implementation of `IConnectionStatusProvider` via `SentryOptions`
- Add `sentry-okhttp` module to support instrumenting OkHttp in non-Android projects ([#3005](https://github.com/getsentry/sentry-java/pull/3005))
- Do not filter out Sentry SDK frames in case of uncaught exceptions ([#3021](https://github.com/getsentry/sentry-java/pull/3021))
- Do not try to send and drop cached envelopes when rate-limiting is active ([#2937](https://github.com/getsentry/sentry-java/pull/2937))

### Fixes

- Use `getMyMemoryState()` instead of `getRunningAppProcesses()` to retrieve process importance ([#3004](https://github.com/getsentry/sentry-java/pull/3004))
    - This should prevent some app stores from flagging apps as violating their privacy
- Reduce flush timeout to 4s on Android to avoid ANRs ([#2858](https://github.com/getsentry/sentry-java/pull/2858))
- Reduce timeout of AsyncHttpTransport to avoid ANR ([#2879](https://github.com/getsentry/sentry-java/pull/2879))
- Do not overwrite UI transaction status if set by the user ([#2852](https://github.com/getsentry/sentry-java/pull/2852))
- Capture unfinished transaction on Scope with status `aborted` in case a crash happens ([#2938](https://github.com/getsentry/sentry-java/pull/2938))
    - This will fix the link between transactions and corresponding crashes, you'll be able to see them in a single trace
- Fix Coroutine Context Propagation using CopyableThreadContextElement ([#2838](https://github.com/getsentry/sentry-java/pull/2838))
- Fix don't overwrite the span status of unfinished spans ([#2859](https://github.com/getsentry/sentry-java/pull/2859))
- Migrate from `default` interface methods to proper implementations in each interface implementor ([#2847](https://github.com/getsentry/sentry-java/pull/2847))
    - This prevents issues when using the SDK on older AGP versions (< 4.x.x)
- Reduce main thread work on init ([#3036](https://github.com/getsentry/sentry-java/pull/3036))
- Move Integrations registration to background on init ([#3043](https://github.com/getsentry/sentry-java/pull/3043))
- Fix `SentryOkHttpInterceptor.BeforeSpanCallback` was not finishing span when it was dropped ([#2958](https://github.com/getsentry/sentry-java/pull/2958))

## 6.34.0

### Features

- Add current activity name to app context ([#2999](https://github.com/getsentry/sentry-java/pull/2999))
- Add `MonitorConfig` param to `CheckInUtils.withCheckIn` ([#3038](https://github.com/getsentry/sentry-java/pull/3038))
  - This makes it easier to automatically create or update (upsert) monitors.
- (Internal) Extract Android Profiler and Measurements for Hybrid SDKs ([#3016](https://github.com/getsentry/sentry-java/pull/3016))
- (Internal) Remove SentryOptions dependency from AndroidProfiler ([#3051](https://github.com/getsentry/sentry-java/pull/3051))
- (Internal) Add `readBytesFromFile` for use in Hybrid SDKs ([#3052](https://github.com/getsentry/sentry-java/pull/3052))
- (Internal) Add `getProguardUuid` for use in Hybrid SDKs ([#3054](https://github.com/getsentry/sentry-java/pull/3054))

### Fixes

-  Fix SIGSEV, SIGABRT and SIGBUS crashes happening after/around the August Google Play System update, see [#2955](https://github.com/getsentry/sentry-java/issues/2955) for more details (fix provided by Native SDK bump)
- Ensure DSN uses http/https protocol ([#3044](https://github.com/getsentry/sentry-java/pull/3044))

### Dependencies

- Bump Native SDK from v0.6.6 to v0.6.7 ([#3048](https://github.com/getsentry/sentry-java/pull/3048))
  - [changelog](https://github.com/getsentry/sentry-native/blob/master/CHANGELOG.md#067)
  - [diff](https://github.com/getsentry/sentry-native/compare/0.6.6...0.6.7)

## 6.33.2-beta.1

### Fixes

-  Fix SIGSEV, SIGABRT and SIGBUS crashes happening after/around the August Google Play System update, see [#2955](https://github.com/getsentry/sentry-java/issues/2955) for more details (fix provided by Native SDK bump)

### Dependencies

- Bump Native SDK from v0.6.6 to v0.6.7 ([#3048](https://github.com/getsentry/sentry-java/pull/3048))
  - [changelog](https://github.com/getsentry/sentry-native/blob/master/CHANGELOG.md#067)
  - [diff](https://github.com/getsentry/sentry-native/compare/0.6.6...0.6.7)

## 6.33.1

### Fixes

- Do not register `sentrySpringFilter` in ServletContext for Spring Boot ([#3027](https://github.com/getsentry/sentry-java/pull/3027))

## 6.33.0

### Features

- Add thread information to spans ([#2998](https://github.com/getsentry/sentry-java/pull/2998))
- Use PixelCopy API for capturing screenshots on API level 24+ ([#3008](https://github.com/getsentry/sentry-java/pull/3008))

### Fixes

- Fix crash when HTTP connection error message contains formatting symbols ([#3002](https://github.com/getsentry/sentry-java/pull/3002))
- Cap max number of stack frames to 100 to not exceed payload size limit ([#3009](https://github.com/getsentry/sentry-java/pull/3009))
  - This will ensure we report errors with a big number of frames such as `StackOverflowError`
- Fix user interaction tracking not working for Jetpack Compose 1.5+ ([#3010](https://github.com/getsentry/sentry-java/pull/3010))
- Make sure to close all Closeable resources ([#3000](https://github.com/getsentry/sentry-java/pull/3000))

## 6.32.0

### Features

- Make `DebugImagesLoader` public ([#2993](https://github.com/getsentry/sentry-java/pull/2993))

### Fixes

- Make `SystemEventsBroadcastReceiver` exported on API 33+ ([#2990](https://github.com/getsentry/sentry-java/pull/2990))
  - This will fix the `SystemEventsBreadcrumbsIntegration` crashes that you might have encountered on Play Console

## 6.31.0

### Features

- Improve default debouncing mechanism ([#2945](https://github.com/getsentry/sentry-java/pull/2945))
- Add `CheckInUtils.withCheckIn` which abstracts away some of the manual check-ins complexity ([#2959](https://github.com/getsentry/sentry-java/pull/2959))
- Add `@SentryCaptureExceptionParameter` annotation which captures exceptions passed into an annotated method ([#2764](https://github.com/getsentry/sentry-java/pull/2764))
  - This can be used to replace `Sentry.captureException` calls in `@ExceptionHandler` of a `@ControllerAdvice`
- Add `ServerWebExchange` to `Hint` for WebFlux as `WEBFLUX_EXCEPTION_HANDLER_EXCHANGE` ([#2977](https://github.com/getsentry/sentry-java/pull/2977))
- Allow filtering GraphQL errors ([#2967](https://github.com/getsentry/sentry-java/pull/2967))
  - This list can be set directly when calling the constructor of `SentryInstrumentation`
  - For Spring Boot it can also be set in `application.properties` as `sentry.graphql.ignored-error-types=SOME_ERROR,ANOTHER_ERROR`

### Fixes

- Add OkHttp span auto-close when response body is not read ([#2923](https://github.com/getsentry/sentry-java/pull/2923))
- Fix json parsing of nullable/empty fields for Hybrid SDKs ([#2968](https://github.com/getsentry/sentry-java/pull/2968))
  - (Internal) Rename `nextList` to `nextListOrNull` to actually match what the method does
  - (Hybrid) Check if there's any object in a collection before trying to parse it (which prevents the "Failed to deserilize object in list" log message)
  - (Hybrid) If a date can't be parsed as an ISO timestamp, attempts to parse it as millis silently, without printing a log message
  - (Hybrid) If `op` is not defined as part of `SpanContext`, fallback to an empty string, because the filed is optional in the spec
- Always attach OkHttp errors and Http Client Errors only to call root span ([#2961](https://github.com/getsentry/sentry-java/pull/2961))
- Fixed crash accessing Choreographer instance ([#2970](https://github.com/getsentry/sentry-java/pull/2970))

### Dependencies

- Bump Native SDK from v0.6.5 to v0.6.6 ([#2975](https://github.com/getsentry/sentry-java/pull/2975))
  - [changelog](https://github.com/getsentry/sentry-native/blob/master/CHANGELOG.md#066)
  - [diff](https://github.com/getsentry/sentry-native/compare/0.6.5...0.6.6)
- Bump Gradle from v8.3.0 to v8.4.0 ([#2966](https://github.com/getsentry/sentry-java/pull/2966))
  - [changelog](https://github.com/gradle/gradle/blob/master/CHANGELOG.md#v840)
  - [diff](https://github.com/gradle/gradle/compare/v8.3.0...v8.4.0)

## 6.30.0

### Features

- Add `sendModules` option for disable sending modules ([#2926](https://github.com/getsentry/sentry-java/pull/2926))
- Send `db.system` and `db.name` in span data for androidx.sqlite spans ([#2928](https://github.com/getsentry/sentry-java/pull/2928))
- Check-ins (CRONS) support ([#2952](https://github.com/getsentry/sentry-java/pull/2952))
  - Add API for sending check-ins (CRONS) manually ([#2935](https://github.com/getsentry/sentry-java/pull/2935))
  - Support check-ins (CRONS) for Quartz ([#2940](https://github.com/getsentry/sentry-java/pull/2940))
  - `@SentryCheckIn` annotation and advice config for Spring ([#2946](https://github.com/getsentry/sentry-java/pull/2946))
  - Add option for ignoring certain monitor slugs ([#2943](https://github.com/getsentry/sentry-java/pull/2943))

### Fixes

- Always send memory stats for transactions ([#2936](https://github.com/getsentry/sentry-java/pull/2936))
  - This makes it possible to query transactions by the `device.class` tag on Sentry
- Add `sentry.enable-aot-compatibility` property to SpringBoot Jakarta `SentryAutoConfiguration` to enable building for GraalVM ([#2915](https://github.com/getsentry/sentry-java/pull/2915))

### Dependencies

- Bump Gradle from v8.2.1 to v8.3.0 ([#2900](https://github.com/getsentry/sentry-java/pull/2900))
  - [changelog](https://github.com/gradle/gradle/blob/master release-test/CHANGELOG.md#v830)
  - [diff](https://github.com/gradle/gradle/compare/v8.2.1...v8.3.0)

## 6.29.0

### Features

- Send `db.system` and `db.name` in span data ([#2894](https://github.com/getsentry/sentry-java/pull/2894))
- Send `http.request.method` in span data ([#2896](https://github.com/getsentry/sentry-java/pull/2896))
- Add `enablePrettySerializationOutput` option for opting out of pretty print ([#2871](https://github.com/getsentry/sentry-java/pull/2871))

## 6.28.0

### Features

- Add HTTP response code to Spring WebFlux transactions ([#2870](https://github.com/getsentry/sentry-java/pull/2870))
- Add `sampled` to Dynamic Sampling Context ([#2869](https://github.com/getsentry/sentry-java/pull/2869))
- Improve server side GraphQL support for spring-graphql and Nextflix DGS ([#2856](https://github.com/getsentry/sentry-java/pull/2856))
    - If you have already been using `SentryDataFetcherExceptionHandler` that still works but has been deprecated. Please use `SentryGenericDataFetcherExceptionHandler` combined with `SentryInstrumentation` instead for better error reporting.
    - More exceptions and errors caught and reported to Sentry by also looking at the `ExecutionResult` (more specifically its `errors`)
        - You may want to filter out certain errors, please see [docs on filtering](https://docs.sentry.io/platforms/java/configuration/filtering/)
    - More details for Sentry events: query, variables and response (where possible)
    - Breadcrumbs for operation (query, mutation, subscription), data fetchers and data loaders (Spring only)
    - Better hub propagation by using `GraphQLContext`
- Add autoconfigure modules for Spring Boot called `sentry-spring-boot` and `sentry-spring-boot-jakarta` ([#2880](https://github.com/getsentry/sentry-java/pull/2880))
  - The autoconfigure modules `sentry-spring-boot` and `sentry-spring-boot-jakarta` have a `compileOnly` dependency on `spring-boot-starter` which is needed for our auto installation in [sentry-android-gradle-plugin](https://github.com/getsentry/sentry-android-gradle-plugin)
  - The starter modules  `sentry-spring-boot-starter` and `sentry-spring-boot-starter-jakarta` now bring `spring-boot-starter` as a dependency
- You can now disable Sentry by setting the `enabled` option to `false` ([#2840](https://github.com/getsentry/sentry-java/pull/2840))

### Fixes

- Propagate OkHttp status to parent spans ([#2872](https://github.com/getsentry/sentry-java/pull/2872))

## 6.27.0

### Features

- Add TraceOrigin to Transactions and Spans ([#2803](https://github.com/getsentry/sentry-java/pull/2803))

### Fixes

- Deduplicate events happening in multiple threads simultaneously (e.g. `OutOfMemoryError`) ([#2845](https://github.com/getsentry/sentry-java/pull/2845))
  - This will improve Crash-Free Session Rate as we no longer will send multiple Session updates with `Crashed` status, but only the one that is relevant
- Ensure no Java 8 method reference sugar is used for Android ([#2857](https://github.com/getsentry/sentry-java/pull/2857))
- Do not send session updates for terminated sessions ([#2849](https://github.com/getsentry/sentry-java/pull/2849))

## 6.26.0

### Features
- (Internal) Extend APIs for hybrid SDKs ([#2814](https://github.com/getsentry/sentry-java/pull/2814), [#2846](https://github.com/getsentry/sentry-java/pull/2846))

### Fixes

- Fix ANRv2 thread dump parsing for native-only threads ([#2839](https://github.com/getsentry/sentry-java/pull/2839))
- Derive `TracingContext` values from event for ANRv2 events ([#2839](https://github.com/getsentry/sentry-java/pull/2839))

## 6.25.2

### Fixes

- Change Spring Boot, Apollo, Apollo 3, JUL, Logback, Log4j2, OpenFeign, GraphQL and Kotlin coroutines core dependencies to compileOnly ([#2837](https://github.com/getsentry/sentry-java/pull/2837))

## 6.25.1

### Fixes

- Allow removing integrations in SentryAndroid.init ([#2826](https://github.com/getsentry/sentry-java/pull/2826))
- Fix concurrent access to frameMetrics listener ([#2823](https://github.com/getsentry/sentry-java/pull/2823))

### Dependencies

- Bump Native SDK from v0.6.4 to v0.6.5 ([#2822](https://github.com/getsentry/sentry-java/pull/2822))
  - [changelog](https://github.com/getsentry/sentry-native/blob/master/CHANGELOG.md#065)
  - [diff](https://github.com/getsentry/sentry-native/compare/0.6.4...0.6.5)
- Bump Gradle from v8.2.0 to v8.2.1 ([#2830](https://github.com/getsentry/sentry-java/pull/2830))
  - [changelog](https://github.com/gradle/gradle/blob/master/CHANGELOG.md#v821)
  - [diff](https://github.com/gradle/gradle/compare/v8.2.0...v8.2.1)

## 6.25.0

### Features

- Add manifest `AutoInit` to integrations list ([#2795](https://github.com/getsentry/sentry-java/pull/2795))
- Tracing headers (`sentry-trace` and `baggage`) are now attached and passed through even if performance is disabled ([#2788](https://github.com/getsentry/sentry-java/pull/2788))

### Fixes

- Set `environment` from `SentryOptions` if none persisted in ANRv2 ([#2809](https://github.com/getsentry/sentry-java/pull/2809))
- Remove code that set `tracesSampleRate` to `0.0` for Spring Boot if not set ([#2800](https://github.com/getsentry/sentry-java/pull/2800))
  - This used to enable performance but not send any transactions by default.
  - Performance is now disabled by default.
- Fix slow/frozen frames were not reported with transactions ([#2811](https://github.com/getsentry/sentry-java/pull/2811))

### Dependencies

- Bump Native SDK from v0.6.3 to v0.6.4 ([#2796](https://github.com/getsentry/sentry-java/pull/2796))
  - [changelog](https://github.com/getsentry/sentry-native/blob/master/CHANGELOG.md#064)
  - [diff](https://github.com/getsentry/sentry-native/compare/0.6.3...0.6.4)
- Bump Gradle from v8.1.1 to v8.2.0 ([#2810](https://github.com/getsentry/sentry-java/pull/2810))
  - [changelog](https://github.com/gradle/gradle/blob/master/CHANGELOG.md#v820)
  - [diff](https://github.com/gradle/gradle/compare/v8.1.1...v8.2.0)

## 6.24.0

### Features

- Add debouncing mechanism and before-capture callbacks for screenshots and view hierarchies ([#2773](https://github.com/getsentry/sentry-java/pull/2773))
- Improve ANRv2 implementation ([#2792](https://github.com/getsentry/sentry-java/pull/2792))
  - Add a proguard rule to keep `ApplicationNotResponding` class from obfuscation
  - Add a new option `setReportHistoricalAnrs`; when enabled, it will report all of the ANRs from the [getHistoricalExitReasons](https://developer.android.com/reference/android/app/ActivityManager?hl=en#getHistoricalProcessExitReasons(java.lang.String,%20int,%20int)) list. 
  By default, the SDK only reports and enriches the latest ANR and only this one counts towards ANR rate. 
  Worth noting that this option is mainly useful when updating the SDK to the version where ANRv2 has been introduced, to report all ANRs happened prior to the SDK update. After that, the SDK will always pick up the latest ANR from the historical exit reasons list on next app restart, so there should be no historical ANRs to report.
  These ANRs are reported with the `HistoricalAppExitInfo` mechanism.
  - Add a new option `setAttachAnrThreadDump` to send ANR thread dump from the system as an attachment. 
  This is only useful as additional information, because the SDK attempts to parse the thread dump into proper threads with stacktraces by default.
  - If [ApplicationExitInfo#getTraceInputStream](https://developer.android.com/reference/android/app/ApplicationExitInfo#getTraceInputStream()) returns null, the SDK no longer reports an ANR event, as these events are not very useful without it.
  - Enhance regex patterns for native stackframes

## 6.23.0

### Features

- Add profile rate limiting ([#2782](https://github.com/getsentry/sentry-java/pull/2782))
- Support for automatically capturing Failed GraphQL (Apollo 3) Client errors ([#2781](https://github.com/getsentry/sentry-java/pull/2781))

```kotlin
import com.apollographql.apollo3.ApolloClient
import io.sentry.apollo3.sentryTracing

val apolloClient = ApolloClient.Builder()
    .serverUrl("https://example.com/graphql")
    .sentryTracing(captureFailedRequests = true)    
    .build()
```

### Dependencies

- Bump Native SDK from v0.6.2 to v0.6.3 ([#2746](https://github.com/getsentry/sentry-java/pull/2746))
  - [changelog](https://github.com/getsentry/sentry-native/blob/master/CHANGELOG.md#063)
  - [diff](https://github.com/getsentry/sentry-native/compare/0.6.2...0.6.3)

### Fixes

- Align http.status with [span data conventions](https://develop.sentry.dev/sdk/performance/span-data-conventions/) ([#2786](https://github.com/getsentry/sentry-java/pull/2786))

## 6.22.0

### Features

- Add `lock` attribute to the `SentryStackFrame` protocol to better highlight offending frames in the UI ([#2761](https://github.com/getsentry/sentry-java/pull/2761))
- Enrich database spans with blocked main thread info ([#2760](https://github.com/getsentry/sentry-java/pull/2760))
- Add `api_target` to `Request` and `data` to `Response` Protocols ([#2775](https://github.com/getsentry/sentry-java/pull/2775))

### Fixes

- No longer use `String.join` in `Baggage` as it requires API level 26 ([#2778](https://github.com/getsentry/sentry-java/pull/2778))

## 6.21.0

### Features

- Introduce new `sentry-android-sqlite` integration ([#2722](https://github.com/getsentry/sentry-java/pull/2722))
    - This integration replaces the old `androidx.sqlite` database instrumentation in the Sentry Android Gradle plugin
    - A new capability to manually instrument your `androidx.sqlite` databases. 
      - You can wrap your custom `SupportSQLiteOpenHelper` instance into `SentrySupportSQLiteOpenHelper(myHelper)` if you're not using the Sentry Android Gradle plugin and still benefit from performance auto-instrumentation.
- Add SentryWrapper for Callable and Supplier Interface ([#2720](https://github.com/getsentry/sentry-java/pull/2720))
- Load sentry-debug-meta.properties ([#2734](https://github.com/getsentry/sentry-java/pull/2734))
  - This enables source context for Java
  - For more information on how to enable source context, please refer to [#633](https://github.com/getsentry/sentry-java/issues/633#issuecomment-1465599120)

### Fixes

- Finish WebFlux transaction before popping scope ([#2724](https://github.com/getsentry/sentry-java/pull/2724))
- Use daemon threads for SentryExecutorService ([#2747](https://github.com/getsentry/sentry-java/pull/2747))
  - We started using `SentryExecutorService` in `6.19.0` which caused the application to hang on shutdown unless `Sentry.close()` was called. By using daemon threads we no longer block shutdown.
- Use Base64.NO_WRAP to avoid unexpected char errors in Apollo ([#2745](https://github.com/getsentry/sentry-java/pull/2745))
- Don't warn R8 on missing `ComposeViewHierarchyExporter` class ([#2743](https://github.com/getsentry/sentry-java/pull/2743))

## 6.20.0

### Features

- Add support for Sentry Kotlin Compiler Plugin ([#2695](https://github.com/getsentry/sentry-java/pull/2695))
  - In conjunction with our sentry-kotlin-compiler-plugin we improved Jetpack Compose support for
    - [View Hierarchy](https://docs.sentry.io/platforms/android/enriching-events/viewhierarchy/) support for Jetpack Compose screens
    - Automatic breadcrumbs for [user interactions](https://docs.sentry.io/platforms/android/performance/instrumentation/automatic-instrumentation/#user-interaction-instrumentation)
- More granular http requests instrumentation with a new SentryOkHttpEventListener ([#2659](https://github.com/getsentry/sentry-java/pull/2659))
    - Create spans for time spent on:
        - Proxy selection
        - DNS resolution
        - HTTPS setup
        - Connection
        - Requesting headers
        - Receiving response
    - You can attach the event listener to your OkHttpClient through `client.eventListener(new SentryOkHttpEventListener()).addInterceptor(new SentryOkHttpInterceptor()).build();`
    - In case you already have an event listener you can use the SentryOkHttpEventListener as well through `client.eventListener(new SentryOkHttpEventListener(myListener)).addInterceptor(new SentryOkHttpInterceptor()).build();`
- Add a new option to disable `RootChecker` ([#2735](https://github.com/getsentry/sentry-java/pull/2735))

### Fixes

- Base64 encode internal Apollo3 Headers ([#2707](https://github.com/getsentry/sentry-java/pull/2707))
- Fix `SentryTracer` crash when scheduling auto-finish of a transaction, but the timer has already been cancelled ([#2731](https://github.com/getsentry/sentry-java/pull/2731))
- Fix `AndroidTransactionProfiler` crash when finishing a profile that happened due to race condition ([#2731](https://github.com/getsentry/sentry-java/pull/2731))

## 6.19.1

### Fixes

- Ensure screenshots and view hierarchies are captured on the main thread ([#2712](https://github.com/getsentry/sentry-java/pull/2712))

## 6.19.0

### Features

- Add Screenshot and ViewHierarchy to integrations list ([#2698](https://github.com/getsentry/sentry-java/pull/2698))
- New ANR detection based on [ApplicationExitInfo API](https://developer.android.com/reference/android/app/ApplicationExitInfo) ([#2697](https://github.com/getsentry/sentry-java/pull/2697))
    - This implementation completely replaces the old one (based on a watchdog) on devices running Android 11 and above:
      - New implementation provides more precise ANR events/ANR rate detection as well as system thread dump information. The new implementation reports ANRs exactly as Google Play Console, without producing false positives or missing important background ANR events.
      - New implementation reports ANR events with a new mechanism `mechanism:AppExitInfo`.
      - However, despite producing many false positives, the old implementation is capable of better enriching ANR errors (which is not available with the new implementation), for example:
        - Capturing screenshots at the time of ANR event;
        - Capturing transactions and profiling data corresponding to the ANR event;
        - Auxiliary information (such as current memory load) at the time of ANR event.
      - If you would like us to provide support for the old approach working alongside the new one on Android 11 and above (e.g. for raising events for slow code on main thread), consider upvoting [this issue](https://github.com/getsentry/sentry-java/issues/2693).
    - The old watchdog implementation will continue working for older API versions (Android < 11):
        - The old implementation reports ANR events with the existing mechanism `mechanism:ANR`.
- Open up `TransactionOptions`, `ITransaction` and `IHub` methods allowing consumers modify start/end timestamp of transactions and spans ([#2701](https://github.com/getsentry/sentry-java/pull/2701))
- Send source bundle IDs to Sentry to enable source context ([#2663](https://github.com/getsentry/sentry-java/pull/2663))
  - For more information on how to enable source context, please refer to [#633](https://github.com/getsentry/sentry-java/issues/633#issuecomment-1465599120)

### Fixes

- Android Profiler on calling thread ([#2691](https://github.com/getsentry/sentry-java/pull/2691))
- Use `configureScope` instead of `withScope` in `Hub.close()`. This ensures that the main scope releases the in-memory data when closing a hub instance. ([#2688](https://github.com/getsentry/sentry-java/pull/2688))
- Remove null keys/values before creating concurrent hashmap in order to avoid NPE ([#2708](https://github.com/getsentry/sentry-java/pull/2708))
- Exclude SentryOptions from R8/ProGuard obfuscation ([#2699](https://github.com/getsentry/sentry-java/pull/2699))
  - This fixes AGP 8.+ incompatibility, where full R8 mode is enforced

### Dependencies

- Bump Gradle from v8.1.0 to v8.1.1 ([#2666](https://github.com/getsentry/sentry-java/pull/2666))
  - [changelog](https://github.com/gradle/gradle/blob/master release-test/CHANGELOG.md#v811)
  - [diff](https://github.com/gradle/gradle/compare/v8.1.0...v8.1.1)
- Bump Native SDK from v0.6.1 to v0.6.2 ([#2689](https://github.com/getsentry/sentry-java/pull/2689))
  - [changelog](https://github.com/getsentry/sentry-native/blob/master/CHANGELOG.md#062)
  - [diff](https://github.com/getsentry/sentry-native/compare/0.6.1...0.6.2)

## 6.18.1

### Fixes

- Fix crash when Sentry SDK is initialized more than once ([#2679](https://github.com/getsentry/sentry-java/pull/2679))
- Track a ttfd span per Activity ([#2673](https://github.com/getsentry/sentry-java/pull/2673))

## 6.18.0

### Features

- Attach Trace Context when an ANR is detected (ANRv1) ([#2583](https://github.com/getsentry/sentry-java/pull/2583))
- Make log4j2 integration compatible with log4j 3.0 ([#2634](https://github.com/getsentry/sentry-java/pull/2634))
    - Instead of relying on package scanning, we now use an annotation processor to generate `Log4j2Plugins.dat`
- Create `User` and `Breadcrumb` from map ([#2614](https://github.com/getsentry/sentry-java/pull/2614))
- Add `sent_at` to envelope header item ([#2638](https://github.com/getsentry/sentry-java/pull/2638))

### Fixes

- Fix timestamp intervals of PerformanceCollectionData in profiles ([#2648](https://github.com/getsentry/sentry-java/pull/2648))
- Fix timestamps of PerformanceCollectionData in profiles ([#2632](https://github.com/getsentry/sentry-java/pull/2632))
- Fix missing propagateMinConstraints flag for SentryTraced ([#2637](https://github.com/getsentry/sentry-java/pull/2637))
- Fix potential SecurityException thrown by ConnectivityManager on Android 11 ([#2653](https://github.com/getsentry/sentry-java/pull/2653))
- Fix aar artifacts publishing for Maven ([#2641](https://github.com/getsentry/sentry-java/pull/2641))

### Dependencies
- Bump Kotlin compile version from v1.6.10 to 1.8.0 ([#2563](https://github.com/getsentry/sentry-java/pull/2563))
- Bump Compose compile version from v1.1.1 to v1.3.0 ([#2563](https://github.com/getsentry/sentry-java/pull/2563))
- Bump AGP version from v7.3.0 to v7.4.2 ([#2574](https://github.com/getsentry/sentry-java/pull/2574))
- Bump Gradle from v7.6.0 to v8.0.2 ([#2563](https://github.com/getsentry/sentry-java/pull/2563))
    - [changelog](https://github.com/gradle/gradle/blob/master/CHANGELOG.md#v802)
    - [diff](https://github.com/gradle/gradle/compare/v7.6.0...v8.0.2)
- Bump Gradle from v8.0.2 to v8.1.0 ([#2650](https://github.com/getsentry/sentry-java/pull/2650))
  - [changelog](https://github.com/gradle/gradle/blob/master/CHANGELOG.md#v810)
  - [diff](https://github.com/gradle/gradle/compare/v8.0.2...v8.1.0)

## 6.17.0

### Features

- Add `name` and `geo` to `User` ([#2556](https://github.com/getsentry/sentry-java/pull/2556)) 
- Add breadcrumbs on network changes ([#2608](https://github.com/getsentry/sentry-java/pull/2608))
- Add time-to-initial-display and time-to-full-display measurements to Activity transactions ([#2611](https://github.com/getsentry/sentry-java/pull/2611))
- Read integration list written by sentry gradle plugin from manifest ([#2598](https://github.com/getsentry/sentry-java/pull/2598))
- Add Logcat adapter ([#2620](https://github.com/getsentry/sentry-java/pull/2620))
- Provide CPU count/frequency data as device context ([#2622](https://github.com/getsentry/sentry-java/pull/2622))

### Fixes

- Trim time-to-full-display span if reportFullyDisplayed API is never called ([#2631](https://github.com/getsentry/sentry-java/pull/2631))
- Fix Automatic UI transactions having wrong durations ([#2623](https://github.com/getsentry/sentry-java/pull/2623))
- Fix wrong default environment in Session ([#2610](https://github.com/getsentry/sentry-java/pull/2610))
- Pass through unknown sentry baggage keys into SentryEnvelopeHeader ([#2618](https://github.com/getsentry/sentry-java/pull/2618))
- Fix missing null check when removing lifecycle observer ([#2625](https://github.com/getsentry/sentry-java/pull/2625))

### Dependencies

- Bump Native SDK from v0.6.0 to v0.6.1 ([#2629](https://github.com/getsentry/sentry-java/pull/2629))
  - [changelog](https://github.com/getsentry/sentry-native/blob/master/CHANGELOG.md#061)
  - [diff](https://github.com/getsentry/sentry-native/compare/0.6.0...0.6.1)

## 6.16.0

### Features

- Improve versatility of exception resolver component for Spring with more flexible API for consumers. ([#2577](https://github.com/getsentry/sentry-java/pull/2577))
- Automatic performance instrumentation for WebFlux ([#2597](https://github.com/getsentry/sentry-java/pull/2597))
  - You can enable it by adding `sentry.enable-tracing=true` to your `application.properties`
- The Spring Boot integration can now be configured to add the `SentryAppender` to specific loggers instead of the `ROOT` logger ([#2173](https://github.com/getsentry/sentry-java/pull/2173))
  - You can specify the loggers using `"sentry.logging.loggers[0]=foo.bar` and `"sentry.logging.loggers[1]=baz` in your `application.properties`
- Add capabilities to track Jetpack Compose composition/rendering time ([#2507](https://github.com/getsentry/sentry-java/pull/2507))
- Adapt span op and description for graphql to fit spec ([#2607](https://github.com/getsentry/sentry-java/pull/2607))

### Fixes

- Fix timestamps of slow and frozen frames for profiles ([#2584](https://github.com/getsentry/sentry-java/pull/2584))
- Deprecate reportFullDisplayed in favor of reportFullyDisplayed ([#2585](https://github.com/getsentry/sentry-java/pull/2585))
- Add mechanism for logging integrations and update spring mechanism types ([#2595](https://github.com/getsentry/sentry-java/pull/2595))
	- NOTE: If you're using these mechanism types (`HandlerExceptionResolver`, `SentryWebExceptionHandler`) in your dashboards please update them to use the new types.
- Filter out session cookies sent by Spring and Spring Boot integrations ([#2593](https://github.com/getsentry/sentry-java/pull/2593))
  - We filter out some common cookies like JSESSIONID
  - We also read the value from `server.servlet.session.cookie.name` and filter it out
- No longer send event / transaction to Sentry if `beforeSend` / `beforeSendTransaction` throws ([#2591](https://github.com/getsentry/sentry-java/pull/2591))
- Add version to sentryClientName used in auth header ([#2596](https://github.com/getsentry/sentry-java/pull/2596))
- Keep integration names from being obfuscated ([#2599](https://github.com/getsentry/sentry-java/pull/2599))
- Change log level from INFO to WARN for error message indicating a failed Log4j2 Sentry.init ([#2606](https://github.com/getsentry/sentry-java/pull/2606))
  - The log message was often not visible as our docs suggest a minimum log level of WARN
- Fix session tracking on Android ([#2609](https://github.com/getsentry/sentry-java/pull/2609))
  - Incorrect number of session has been sent. In addition, some of the sessions were not properly ended, messing up Session Health Metrics.

### Dependencies

- Bump `opentelemetry-sdk` to `1.23.1` and `opentelemetry-javaagent` to `1.23.0` ([#2590](https://github.com/getsentry/sentry-java/pull/2590))
- Bump Native SDK from v0.5.4 to v0.6.0 ([#2545](https://github.com/getsentry/sentry-java/pull/2545))
  - [changelog](https://github.com/getsentry/sentry-native/blob/master/CHANGELOG.md#060)
  - [diff](https://github.com/getsentry/sentry-native/compare/0.5.4...0.6.0)

## 6.15.0

### Features

- Adjust time-to-full-display span if reportFullDisplayed is called too early ([#2550](https://github.com/getsentry/sentry-java/pull/2550))
- Add `enableTracing` option ([#2530](https://github.com/getsentry/sentry-java/pull/2530))
    - This change is backwards compatible. The default is `null` meaning existing behaviour remains unchanged (setting either `tracesSampleRate` or `tracesSampler` enables performance).
    - If set to `true`, performance is enabled, even if no `tracesSampleRate` or `tracesSampler` have been configured.
    - If set to `false` performance is disabled, regardless of `tracesSampleRate` and `tracesSampler` options.
- Detect dependencies by listing MANIFEST.MF files at runtime ([#2538](https://github.com/getsentry/sentry-java/pull/2538))
- Report integrations in use, report packages in use more consistently ([#2179](https://github.com/getsentry/sentry-java/pull/2179))
- Implement `ThreadLocalAccessor` for propagating Sentry hub with reactor / WebFlux ([#2570](https://github.com/getsentry/sentry-java/pull/2570))
  - Requires `io.micrometer:context-propagation:1.0.2+` as well as Spring Boot 3.0.3+
  - Enable the feature by setting `sentry.reactive.thread-local-accessor-enabled=true`
  - This is still considered experimental. Once we have enough feedback we may turn this on by default.
  - Checkout the sample here: https://github.com/getsentry/sentry-java/tree/main/sentry-samples/sentry-samples-spring-boot-webflux-jakarta
  - A new hub is now cloned from the main hub for every request

### Fixes

- Leave `inApp` flag for stack frames undecided in SDK if unsure and let ingestion decide instead ([#2547](https://github.com/getsentry/sentry-java/pull/2547))
- Allow `0.0` error sample rate ([#2573](https://github.com/getsentry/sentry-java/pull/2573))
- Fix memory leak in WebFlux related to an ever growing stack ([#2580](https://github.com/getsentry/sentry-java/pull/2580))
- Use the same hub in WebFlux exception handler as we do in WebFilter ([#2566](https://github.com/getsentry/sentry-java/pull/2566))
- Switch upstream Jetpack Compose dependencies to `compileOnly` in `sentry-compose-android` ([#2578](https://github.com/getsentry/sentry-java/pull/2578))
  - NOTE: If you're using Compose Navigation/User Interaction integrations, make sure to have the following dependencies on the classpath as we do not bring them in transitively anymore:
    - `androidx.navigation:navigation-compose:`
    - `androidx.compose.runtime:runtime:`
    - `androidx.compose.ui:ui:`

## 6.14.0

### Features

- Add time-to-full-display span to Activity auto-instrumentation ([#2432](https://github.com/getsentry/sentry-java/pull/2432))
- Add `main` flag to threads and `in_foreground` flag for app contexts  ([#2516](https://github.com/getsentry/sentry-java/pull/2516))

### Fixes

- Ignore Shutdown in progress when closing ShutdownHookIntegration ([#2521](https://github.com/getsentry/sentry-java/pull/2521))
- Fix app start span end-time is wrong if SDK init is deferred ([#2519](https://github.com/getsentry/sentry-java/pull/2519))
- Fix invalid session creation when app is launched in background ([#2543](https://github.com/getsentry/sentry-java/pull/2543))

## 6.13.1

### Fixes

- Fix transaction performance collector oom ([#2505](https://github.com/getsentry/sentry-java/pull/2505))
- Remove authority from URLs sent to Sentry ([#2366](https://github.com/getsentry/sentry-java/pull/2366))
- Fix `sentry-bom` containing incorrect artifacts ([#2504](https://github.com/getsentry/sentry-java/pull/2504))

### Dependencies

- Bump Native SDK from v0.5.3 to v0.5.4 ([#2500](https://github.com/getsentry/sentry-java/pull/2500))
  - [changelog](https://github.com/getsentry/sentry-native/blob/master/CHANGELOG.md#054)
  - [diff](https://github.com/getsentry/sentry-native/compare/0.5.3...0.5.4)

## 6.13.0

### Features

- Send cpu usage percentage in profile payload ([#2469](https://github.com/getsentry/sentry-java/pull/2469))
- Send transaction memory stats in profile payload ([#2447](https://github.com/getsentry/sentry-java/pull/2447))
- Add cpu usage collection ([#2462](https://github.com/getsentry/sentry-java/pull/2462))
- Improve ANR implementation: ([#2475](https://github.com/getsentry/sentry-java/pull/2475))
  - Add `abnormal_mechanism` to sessions for ANR rate calculation
  - Always attach thread dump to ANR events
  - Distinguish between foreground and background ANRs
- Improve possible date precision to 10 μs ([#2451](https://github.com/getsentry/sentry-java/pull/2451))

### Fixes

- Fix performance collector setup called in main thread ([#2499](https://github.com/getsentry/sentry-java/pull/2499))
- Expand guard against CVE-2018-9492 "Privilege Escalation via Content Provider" ([#2482](https://github.com/getsentry/sentry-java/pull/2482))
- Prevent OOM by disabling TransactionPerformanceCollector for now ([#2498](https://github.com/getsentry/sentry-java/pull/2498))

## 6.12.1

### Fixes

- Create timer in `TransactionPerformanceCollector` lazily ([#2478](https://github.com/getsentry/sentry-java/pull/2478))

## 6.12.0

### Features

- Attach View Hierarchy to the errored/crashed events ([#2440](https://github.com/getsentry/sentry-java/pull/2440))
- Collect memory usage in transactions ([#2445](https://github.com/getsentry/sentry-java/pull/2445))
- Add `traceOptionsRequests` option to disable tracing of OPTIONS requests ([#2453](https://github.com/getsentry/sentry-java/pull/2453))
- Extend list of HTTP headers considered sensitive ([#2455](https://github.com/getsentry/sentry-java/pull/2455))

### Fixes

- Use a single TransactionPerfomanceCollector ([#2464](https://github.com/getsentry/sentry-java/pull/2464))
- Don't override sdk name with Timber ([#2450](https://github.com/getsentry/sentry-java/pull/2450))
- Set transactionNameSource to CUSTOM when setting transaction name ([#2405](https://github.com/getsentry/sentry-java/pull/2405))
- Guard against CVE-2018-9492 "Privilege Escalation via Content Provider" ([#2466](https://github.com/getsentry/sentry-java/pull/2466))

## 6.11.0

### Features

- Disable Android concurrent profiling ([#2434](https://github.com/getsentry/sentry-java/pull/2434))
- Add logging for OpenTelemetry integration ([#2425](https://github.com/getsentry/sentry-java/pull/2425))
- Auto add `OpenTelemetryLinkErrorEventProcessor` for Spring Boot ([#2429](https://github.com/getsentry/sentry-java/pull/2429))

### Fixes

- Use minSdk compatible `Objects` class ([#2436](https://github.com/getsentry/sentry-java/pull/2436))
- Prevent R8 from warning on missing classes, as we check for their presence at runtime ([#2439](https://github.com/getsentry/sentry-java/pull/2439))

### Dependencies

- Bump Gradle from v7.5.1 to v7.6.0 ([#2438](https://github.com/getsentry/sentry-java/pull/2438))
  - [changelog](https://github.com/gradle/gradle/blob/master/CHANGELOG.md#v760)
  - [diff](https://github.com/gradle/gradle/compare/v7.5.1...v7.6.0)

## 6.10.0

### Features

- Add time-to-initial-display span to Activity transactions ([#2369](https://github.com/getsentry/sentry-java/pull/2369))
- Start a session after init if AutoSessionTracking is enabled ([#2356](https://github.com/getsentry/sentry-java/pull/2356))
- Provide automatic breadcrumbs and transactions for click/scroll events for Compose ([#2390](https://github.com/getsentry/sentry-java/pull/2390))
- Add `blocked_main_thread` and `call_stack` to File I/O spans to detect performance issues ([#2382](https://github.com/getsentry/sentry-java/pull/2382))

### Dependencies

- Bump Native SDK from v0.5.2 to v0.5.3 ([#2423](https://github.com/getsentry/sentry-java/pull/2423))
  - [changelog](https://github.com/getsentry/sentry-native/blob/master/CHANGELOG.md#053)
  - [diff](https://github.com/getsentry/sentry-native/compare/0.5.2...0.5.3)

## 6.9.2

### Fixes

- Updated ProfileMeasurementValue types ([#2412](https://github.com/getsentry/sentry-java/pull/2412))
- Clear window reference only on activity stop in profileMeasurements collector ([#2407](https://github.com/getsentry/sentry-java/pull/2407))
- No longer disable OpenTelemetry exporters in default Java Agent config ([#2408](https://github.com/getsentry/sentry-java/pull/2408))
- Fix `ClassNotFoundException` for `io.sentry.spring.SentrySpringServletContainerInitializer` in `sentry-spring-jakarta` ([#2411](https://github.com/getsentry/sentry-java/issues/2411))
- Fix `sentry-samples-spring-jakarta` ([#2411](https://github.com/getsentry/sentry-java/issues/2411))

### Features

- Add SENTRY_AUTO_INIT environment variable to control OpenTelemetry Agent init ([#2410](https://github.com/getsentry/sentry-java/pull/2410))
- Add OpenTelemetryLinkErrorEventProcessor for linking errors to traces created via OpenTelemetry ([#2418](https://github.com/getsentry/sentry-java/pull/2418))

### Dependencies

- Bump OpenTelemetry to 1.20.1 and OpenTelemetry Java Agent to 1.20.2 ([#2420](https://github.com/getsentry/sentry-java/pull/2420))

## 6.9.1

### Fixes

- OpenTelemetry modules were missing in `6.9.0` so we released the same code again as `6.9.1` including OpenTelemetry modules

## 6.9.0

### Fixes

- Use `canonicalName` in Fragment Integration for better de-obfuscation ([#2379](https://github.com/getsentry/sentry-java/pull/2379))
- Fix Timber and Fragment integrations auto-installation for obfuscated builds ([#2379](https://github.com/getsentry/sentry-java/pull/2379))
- Don't attach screenshots to events from Hybrid SDKs ([#2360](https://github.com/getsentry/sentry-java/pull/2360))
- Ensure Hints do not cause memory leaks ([#2387](https://github.com/getsentry/sentry-java/pull/2387))
- Do not attach empty `sentry-trace` and `baggage` headers ([#2385](https://github.com/getsentry/sentry-java/pull/2385))

### Features

- Add beforeSendTransaction which allows users to filter and change transactions ([#2388](https://github.com/getsentry/sentry-java/pull/2388))
- Add experimental support for OpenTelemetry ([README](sentry-opentelemetry/README.md))([#2344](https://github.com/getsentry/sentry-java/pull/2344))

### Dependencies

- Update Spring Boot Jakarta to Spring Boot 3.0.0 ([#2389](https://github.com/getsentry/sentry-java/pull/2389))
- Bump Spring Boot to 2.7.5 ([#2383](https://github.com/getsentry/sentry-java/pull/2383))

## 6.8.0

### Features

- Add FrameMetrics to Android profiling data ([#2342](https://github.com/getsentry/sentry-java/pull/2342))

### Fixes

- Remove profiler main thread io ([#2348](https://github.com/getsentry/sentry-java/pull/2348))
- Fix ensure all options are processed before integrations are loaded ([#2377](https://github.com/getsentry/sentry-java/pull/2377))

## 6.7.1

### Fixes

- Fix `Gpu.vendorId` should be a String ([#2343](https://github.com/getsentry/sentry-java/pull/2343))
- Don't set device name on Android if `sendDefaultPii` is disabled ([#2354](https://github.com/getsentry/sentry-java/pull/2354))
- Fix corrupted UUID on Motorola devices ([#2363](https://github.com/getsentry/sentry-java/pull/2363))
- Fix ANR on dropped uncaught exception events ([#2368](https://github.com/getsentry/sentry-java/pull/2368))

### Features

- Update Spring Boot Jakarta to Spring Boot 3.0.0-RC2 ([#2347](https://github.com/getsentry/sentry-java/pull/2347))

## 6.7.0

### Fixes

- Use correct set-cookie for the HTTP Client response object ([#2326](https://github.com/getsentry/sentry-java/pull/2326))
- Fix NoSuchElementException in CircularFifoQueue when cloning a Scope ([#2328](https://github.com/getsentry/sentry-java/pull/2328))

### Features

- Customizable fragment lifecycle breadcrumbs ([#2299](https://github.com/getsentry/sentry-java/pull/2299))
- Provide hook for Jetpack Compose navigation instrumentation ([#2320](https://github.com/getsentry/sentry-java/pull/2320))
- Populate `event.modules` with dependencies metadata ([#2324](https://github.com/getsentry/sentry-java/pull/2324))
- Support Spring 6 and Spring Boot 3 ([#2289](https://github.com/getsentry/sentry-java/pull/2289))

### Dependencies

- Bump Native SDK from v0.5.1 to v0.5.2 ([#2315](https://github.com/getsentry/sentry-java/pull/2315))
  - [changelog](https://github.com/getsentry/sentry-native/blob/master/CHANGELOG.md#052)
  - [diff](https://github.com/getsentry/sentry-native/compare/0.5.1...0.5.2)

## 6.6.0

### Fixes

- Ensure potential callback exceptions are caught #2123 ([#2291](https://github.com/getsentry/sentry-java/pull/2291))
- Remove verbose FrameMetricsAggregator failure logging ([#2293](https://github.com/getsentry/sentry-java/pull/2293))
- Ignore broken regex for tracePropagationTarget ([#2288](https://github.com/getsentry/sentry-java/pull/2288))
- No longer serialize static fields; use toString as fallback ([#2309](https://github.com/getsentry/sentry-java/pull/2309))
- Fix `SentryFileWriter`/`SentryFileOutputStream` append overwrites file contents ([#2304](https://github.com/getsentry/sentry-java/pull/2304))
- Respect incoming parent sampled decision when continuing a trace ([#2311](https://github.com/getsentry/sentry-java/pull/2311))

### Features

- Profile envelopes are sent directly from profiler ([#2298](https://github.com/getsentry/sentry-java/pull/2298))
- Add support for using Encoder with logback.SentryAppender ([#2246](https://github.com/getsentry/sentry-java/pull/2246))
- Report Startup Crashes ([#2277](https://github.com/getsentry/sentry-java/pull/2277))
- HTTP Client errors for OkHttp ([#2287](https://github.com/getsentry/sentry-java/pull/2287))
- Add option to enable or disable Frame Tracking ([#2314](https://github.com/getsentry/sentry-java/pull/2314))

### Dependencies

- Bump Native SDK from v0.5.0 to v0.5.1 ([#2306](https://github.com/getsentry/sentry-java/pull/2306))
  - [changelog](https://github.com/getsentry/sentry-native/blob/master/CHANGELOG.md#051)
  - [diff](https://github.com/getsentry/sentry-native/compare/0.5.0...0.5.1)

## 6.5.0

### Fixes

- Improve public facing API for creating Baggage from header ([#2284](https://github.com/getsentry/sentry-java/pull/2284))

## 6.5.0-beta.3

### Features

- Provide API for attaching custom measurements to transactions ([#2260](https://github.com/getsentry/sentry-java/pull/2260))
- Bump spring to 2.7.4 ([#2279](https://github.com/getsentry/sentry-java/pull/2279))

## 6.5.0-beta.2

### Features

- Make user segment a top level property ([#2257](https://github.com/getsentry/sentry-java/pull/2257))
- Replace user `other` with `data` ([#2258](https://github.com/getsentry/sentry-java/pull/2258))
- `isTraceSampling` is now on by default. `tracingOrigins` has been replaced by `tracePropagationTargets` ([#2255](https://github.com/getsentry/sentry-java/pull/2255))

## 6.5.0-beta.1

### Features

- Server-Side Dynamic Sampling Context support  ([#2226](https://github.com/getsentry/sentry-java/pull/2226))

## 6.4.4

### Fixes

- Fix ConcurrentModificationException due to FrameMetricsAggregator manipulation ([#2282](https://github.com/getsentry/sentry-java/pull/2282))

## 6.4.3

- Fix slow and frozen frames tracking ([#2271](https://github.com/getsentry/sentry-java/pull/2271))

## 6.4.2

### Fixes

- Fixed AbstractMethodError when getting Lifecycle ([#2228](https://github.com/getsentry/sentry-java/pull/2228))
- Missing unit fields for Android measurements ([#2204](https://github.com/getsentry/sentry-java/pull/2204))
- Avoid sending empty profiles ([#2232](https://github.com/getsentry/sentry-java/pull/2232))
- Fix file descriptor leak in FileIO instrumentation ([#2248](https://github.com/getsentry/sentry-java/pull/2248))

## 6.4.1

### Fixes

- Fix memory leak caused by throwableToSpan ([#2227](https://github.com/getsentry/sentry-java/pull/2227))

## 6.4.0

### Fixes

- make profiling rate defaults to 101 hz ([#2211](https://github.com/getsentry/sentry-java/pull/2211))
- SentryOptions.setProfilingTracesIntervalMillis has been deprecated
- Added cpu architecture and default environment in profiles envelope ([#2207](https://github.com/getsentry/sentry-java/pull/2207))
- SentryOptions.setProfilingEnabled has been deprecated in favor of setProfilesSampleRate
- Use toString for enum serialization ([#2220](https://github.com/getsentry/sentry-java/pull/2220))

### Features

- Concurrent profiling 3 - added truncation reason ([#2247](https://github.com/getsentry/sentry-java/pull/2247))
- Concurrent profiling 2 - added list of transactions ([#2218](https://github.com/getsentry/sentry-java/pull/2218))
- Concurrent profiling 1 - added envelope payload data format ([#2216](https://github.com/getsentry/sentry-java/pull/2216))
- Send source for transactions ([#2180](https://github.com/getsentry/sentry-java/pull/2180))
- Add profilesSampleRate and profileSampler options for Android sdk ([#2184](https://github.com/getsentry/sentry-java/pull/2184))
- Add baggage header to RestTemplate ([#2206](https://github.com/getsentry/sentry-java/pull/2206))
- Bump Native SDK from v0.4.18 to v0.5.0 ([#2199](https://github.com/getsentry/sentry-java/pull/2199))
  - [changelog](https://github.com/getsentry/sentry-native/blob/master/CHANGELOG.md#050)
  - [diff](https://github.com/getsentry/sentry-native/compare/0.4.18...0.5.0)
- Bump Gradle from v7.5.0 to v7.5.1 ([#2212](https://github.com/getsentry/sentry-java/pull/2212))
  - [changelog](https://github.com/gradle/gradle/blob/master/CHANGELOG.md#v751)
  - [diff](https://github.com/gradle/gradle/compare/v7.5.0...v7.5.1)

## 6.3.1

### Fixes

- Prevent NPE by checking SentryTracer.timer for null again inside synchronized ([#2200](https://github.com/getsentry/sentry-java/pull/2200))
- Weakly reference Activity for transaction finished callback ([#2203](https://github.com/getsentry/sentry-java/pull/2203))
- `attach-screenshot` set on Manual init. didn't work ([#2186](https://github.com/getsentry/sentry-java/pull/2186))
- Remove extra space from `spring.factories` causing issues in old versions of Spring Boot ([#2181](https://github.com/getsentry/sentry-java/pull/2181))


### Features

- Bump Native SDK to v0.4.18 ([#2154](https://github.com/getsentry/sentry-java/pull/2154))
  - [changelog](https://github.com/getsentry/sentry-native/blob/master/CHANGELOG.md#0418)
  - [diff](https://github.com/getsentry/sentry-native/compare/0.4.17...0.4.18)
- Bump Gradle to v7.5.0 ([#2174](https://github.com/getsentry/sentry-java/pull/2174), [#2191](https://github.com/getsentry/sentry-java/pull/2191))
  - [changelog](https://github.com/gradle/gradle/blob/master/CHANGELOG.md#v750)
  - [diff](https://github.com/gradle/gradle/compare/v7.4.2...v7.5.0)

## 6.3.0

### Features

- Switch upstream dependencies to `compileOnly` in integrations ([#2175](https://github.com/getsentry/sentry-java/pull/2175))

### Fixes

- Lazily retrieve HostnameCache in MainEventProcessor ([#2170](https://github.com/getsentry/sentry-java/pull/2170))

## 6.2.1

### Fixes

- Only send userid in Dynamic Sampling Context if sendDefaultPii is true ([#2147](https://github.com/getsentry/sentry-java/pull/2147))
- Remove userId from baggage due to PII ([#2157](https://github.com/getsentry/sentry-java/pull/2157))

### Features

- Add integration for Apollo-Kotlin 3 ([#2109](https://github.com/getsentry/sentry-java/pull/2109))
- New package `sentry-android-navigation` for AndroidX Navigation support ([#2136](https://github.com/getsentry/sentry-java/pull/2136))
- New package `sentry-compose` for Jetpack Compose support (Navigation) ([#2136](https://github.com/getsentry/sentry-java/pull/2136))
- Add sample rate to baggage as well as trace in envelope header and flatten user ([#2135](https://github.com/getsentry/sentry-java/pull/2135))

## 6.1.4

### Fixes

- Filter out app starts with more than 60s ([#2127](https://github.com/getsentry/sentry-java/pull/2127))

## 6.1.3

### Fixes

- Fix thread leak due to Timer being created and never cancelled ([#2131](https://github.com/getsentry/sentry-java/pull/2131))

## 6.1.2

### Fixes

- Swallow error when reading ActivityManager#getProcessesInErrorState instead of crashing ([#2114](https://github.com/getsentry/sentry-java/pull/2114))
- Use charset string directly as StandardCharsets is not available on earlier Android versions ([#2111](https://github.com/getsentry/sentry-java/pull/2111))

## 6.1.1

### Features

- Replace `tracestate` header with `baggage` header ([#2078](https://github.com/getsentry/sentry-java/pull/2078))
- Allow opting out of device info collection that requires Inter-Process Communication (IPC) ([#2100](https://github.com/getsentry/sentry-java/pull/2100))

## 6.1.0

### Features

- Implement local scope by adding overloads to the capture methods that accept a ScopeCallback ([#2084](https://github.com/getsentry/sentry-java/pull/2084))
- SentryOptions#merge is now public and can be used to load ExternalOptions ([#2088](https://github.com/getsentry/sentry-java/pull/2088))

### Fixes

- Fix proguard rules to work R8 [issue](https://issuetracker.google.com/issues/235733922) around on AGP 7.3.0-betaX and 7.4.0-alphaX ([#2094](https://github.com/getsentry/sentry-java/pull/2094))
- Fix GraalVM Native Image compatibility ([#2172](https://github.com/getsentry/sentry-java/pull/2172))

## 6.0.0

### Sentry Self-hosted Compatibility

- Starting with version `6.0.0` of the `sentry` package, [Sentry's self hosted version >= v21.9.0](https://github.com/getsentry/self-hosted/releases) is required or you have to manually disable sending client reports via the `sendClientReports` option. This only applies to self-hosted Sentry. If you are using [sentry.io](https://sentry.io), no action is needed.

### Features

- Allow optimization and obfuscation of the SDK by reducing proguard rules ([#2031](https://github.com/getsentry/sentry-java/pull/2031))
- Relax TransactionNameProvider ([#1861](https://github.com/getsentry/sentry-java/pull/1861))
- Use float instead of Date for protocol types for higher precision ([#1737](https://github.com/getsentry/sentry-java/pull/1737))
- Allow setting SDK info (name & version) in manifest ([#2016](https://github.com/getsentry/sentry-java/pull/2016))
- Allow setting native Android SDK name during build ([#2035](https://github.com/getsentry/sentry-java/pull/2035))
- Include application permissions in Android events ([#2018](https://github.com/getsentry/sentry-java/pull/2018))
- Automatically create transactions for UI events ([#1975](https://github.com/getsentry/sentry-java/pull/1975))
- Hints are now used via a Hint object and passed into beforeSend and EventProcessor as @NotNull Hint object ([#2045](https://github.com/getsentry/sentry-java/pull/2045))
- Attachments can be manipulated via hint ([#2046](https://github.com/getsentry/sentry-java/pull/2046))
- Add sentry-servlet-jakarta module ([#1987](https://github.com/getsentry/sentry-java/pull/1987))
- Add client reports ([#1982](https://github.com/getsentry/sentry-java/pull/1982))
- Screenshot is taken when there is an error ([#1967](https://github.com/getsentry/sentry-java/pull/1967))
- Add Android profiling traces ([#1897](https://github.com/getsentry/sentry-java/pull/1897)) ([#1959](https://github.com/getsentry/sentry-java/pull/1959)) and its tests ([#1949](https://github.com/getsentry/sentry-java/pull/1949))
- Enable enableScopeSync by default for Android ([#1928](https://github.com/getsentry/sentry-java/pull/1928))
- Feat: Vendor JSON ([#1554](https://github.com/getsentry/sentry-java/pull/1554))
    - Introduce `JsonSerializable` and `JsonDeserializer` interfaces for manual json
      serialization/deserialization.
    - Introduce `JsonUnknwon` interface to preserve unknown properties when deserializing/serializing
      SDK classes.
    - When passing custom objects, for example in `Contexts`, these are supported for serialization:
        - `JsonSerializable`
        - `Map`, `Collection`, `Array`, `String` and all primitive types.
        - Objects with the help of refection.
            - `Map`, `Collection`, `Array`, `String` and all primitive types.
            - Call `toString()` on objects that have a cyclic reference to a ancestor object.
            - Call `toString()` where object graphs exceed max depth.
    - Remove `gson` dependency.
    - Remove `IUnknownPropertiesConsumer`
- Pass MDC tags as Sentry tags ([#1954](https://github.com/getsentry/sentry-java/pull/1954))

### Fixes

- Calling Sentry.init and specifying contextTags now has an effect on the Logback SentryAppender ([#2052](https://github.com/getsentry/sentry-java/pull/2052))
- Calling Sentry.init and specifying contextTags now has an effect on the Log4j SentryAppender ([#2054](https://github.com/getsentry/sentry-java/pull/2054))
- Calling Sentry.init and specifying contextTags now has an effect on the jul SentryAppender ([#2057](https://github.com/getsentry/sentry-java/pull/2057))
- Update Spring Boot dependency to 2.6.8 and fix the CVE-2022-22970 ([#2068](https://github.com/getsentry/sentry-java/pull/2068))
- Sentry can now self heal after a Thread had its currentHub set to a NoOpHub ([#2076](https://github.com/getsentry/sentry-java/pull/2076))
- No longer close OutputStream that is passed into JsonSerializer ([#2029](https://github.com/getsentry/sentry-java/pull/2029))
- Fix setting context tags on events captured by Spring ([#2060](https://github.com/getsentry/sentry-java/pull/2060))
- Isolate cached events with hashed DSN subfolder ([#2038](https://github.com/getsentry/sentry-java/pull/2038))
- SentryThread.current flag will not be overridden by DefaultAndroidEventProcessor if already set ([#2050](https://github.com/getsentry/sentry-java/pull/2050))
- Fix serialization of Long inside of Request.data ([#2051](https://github.com/getsentry/sentry-java/pull/2051))
- Update sentry-native to 0.4.17 ([#2033](https://github.com/getsentry/sentry-java/pull/2033))
- Update Gradle to 7.4.2 and AGP to 7.2 ([#2042](https://github.com/getsentry/sentry-java/pull/2042))
- Change order of event filtering mechanisms ([#2001](https://github.com/getsentry/sentry-java/pull/2001))
- Only send session update for dropped events if state changed ([#2002](https://github.com/getsentry/sentry-java/pull/2002))
- Android profiling initializes on first profile start ([#2009](https://github.com/getsentry/sentry-java/pull/2009))
- Profiling rate decreased from 300hz to 100hz ([#1997](https://github.com/getsentry/sentry-java/pull/1997))
- Allow disabling sending of client reports via Android Manifest and external options ([#2007](https://github.com/getsentry/sentry-java/pull/2007))
- Ref: Upgrade Spring Boot dependency to 2.5.13 ([#2011](https://github.com/getsentry/sentry-java/pull/2011))
- Ref: Make options.printUncaughtStackTrace primitive type ([#1995](https://github.com/getsentry/sentry-java/pull/1995))
- Ref: Remove not needed interface abstractions on Android ([#1953](https://github.com/getsentry/sentry-java/pull/1953))
- Ref: Make hints Map<String, Object> instead of only Object ([#1929](https://github.com/getsentry/sentry-java/pull/1929))
- Ref: Simplify DateUtils with ISO8601Utils ([#1837](https://github.com/getsentry/sentry-java/pull/1837))
- Ref: Remove deprecated and scheduled fields ([#1875](https://github.com/getsentry/sentry-java/pull/1875))
- Ref: Add shutdownTimeoutMillis in favor of shutdownTimeout ([#1873](https://github.com/getsentry/sentry-java/pull/1873))
- Ref: Remove Attachment ContentType since the Server infers it ([#1874](https://github.com/getsentry/sentry-java/pull/1874))
- Ref: Bind external properties to a dedicated class. ([#1750](https://github.com/getsentry/sentry-java/pull/1750))
- Ref: Debug log serializable objects ([#1795](https://github.com/getsentry/sentry-java/pull/1795))
- Ref: catch Throwable instead of Exception to suppress internal SDK errors ([#1812](https://github.com/getsentry/sentry-java/pull/1812))
- `SentryOptions` can merge properties from `ExternalOptions` instead of another instance of `SentryOptions`
- Following boolean properties from `SentryOptions` that allowed `null` values are now not nullable - `debug`, `enableUncaughtExceptionHandler`, `enableDeduplication`
- `SentryOptions` cannot be created anymore using `PropertiesProvider` with `SentryOptions#from` method. Use `ExternalOptions#from` instead and merge created object with `SentryOptions#merge`
- Bump: Kotlin to 1.5 and compatibility to 1.4 for sentry-android-timber ([#1815](https://github.com/getsentry/sentry-java/pull/1815))

## 5.7.4

### Fixes

* Change order of event filtering mechanisms and only send session update for dropped events if session state changed (#2028)

## 5.7.3

### Fixes

- Sentry Timber integration throws an exception when using args ([#1986](https://github.com/getsentry/sentry-java/pull/1986))

## 5.7.2

### Fixes

- Bring back support for `Timber.tag` ([#1974](https://github.com/getsentry/sentry-java/pull/1974))

## 5.7.1

### Fixes

- Sentry Timber integration does not submit msg.formatted breadcrumbs ([#1957](https://github.com/getsentry/sentry-java/pull/1957))
- ANR WatchDog won't crash on SecurityException ([#1962](https://github.com/getsentry/sentry-java/pull/1962))

## 5.7.0

### Features

- Automatically enable `Timber` and `Fragment` integrations if they are present on the classpath ([#1936](https://github.com/getsentry/sentry-java/pull/1936))

## 5.6.3

### Fixes

- If transaction or span is finished, do not allow to mutate ([#1940](https://github.com/getsentry/sentry-java/pull/1940))
- Keep used AndroidX classes from obfuscation (Fixes UI breadcrumbs and Slow/Frozen frames) ([#1942](https://github.com/getsentry/sentry-java/pull/1942))

## 5.6.2

### Fixes

- Ref: Make ActivityFramesTracker public to be used by Hybrid SDKs ([#1931](https://github.com/getsentry/sentry-java/pull/1931))
- Bump: AGP to 7.1.2 ([#1930](https://github.com/getsentry/sentry-java/pull/1930))
- NPE while adding "response_body_size" breadcrumb, when response body length is unknown ([#1908](https://github.com/getsentry/sentry-java/pull/1908))
- Do not include stacktrace frames into Timber message ([#1898](https://github.com/getsentry/sentry-java/pull/1898))
- Potential memory leaks ([#1909](https://github.com/getsentry/sentry-java/pull/1909))

Breaking changes:
`Timber.tag` is no longer supported by our [Timber integration](https://docs.sentry.io/platforms/android/configuration/integrations/timber/) and will not appear on Sentry for error events.
Please vote on this [issue](https://github.com/getsentry/sentry-java/issues/1900), if you'd like us to provide support for that.

## 5.6.2-beta.3

### Fixes

- Ref: Make ActivityFramesTracker public to be used by Hybrid SDKs ([#1931](https://github.com/getsentry/sentry-java/pull/1931))
- Bump: AGP to 7.1.2 ([#1930](https://github.com/getsentry/sentry-java/pull/1930))

## 5.6.2-beta.2

### Fixes

- NPE while adding "response_body_size" breadcrumb, when response body length is unknown ([#1908](https://github.com/getsentry/sentry-java/pull/1908))

## 5.6.2-beta.1

### Fixes

- Do not include stacktrace frames into Timber message ([#1898](https://github.com/getsentry/sentry-java/pull/1898))
- Potential memory leaks ([#1909](https://github.com/getsentry/sentry-java/pull/1909))

Breaking changes:
`Timber.tag` is no longer supported by our [Timber integration](https://docs.sentry.io/platforms/android/configuration/integrations/timber/) and will not appear on Sentry for error events.
Please vote on this [issue](https://github.com/getsentry/sentry-java/issues/1900), if you'd like us to provide support for that.

## 5.6.1

### Features

- Add options.printUncaughtStackTrace to print uncaught exceptions ([#1890](https://github.com/getsentry/sentry-java/pull/1890))

### Fixes

- NPE while adding "response_body_size" breadcrumb, when response body is null ([#1884](https://github.com/getsentry/sentry-java/pull/1884))
- Bump: AGP to 7.1.0 ([#1892](https://github.com/getsentry/sentry-java/pull/1892))

## 5.6.0

### Features

- Add breadcrumbs support for UI events (automatically captured) ([#1876](https://github.com/getsentry/sentry-java/pull/1876))

### Fixes

- Change scope of servlet-api to compileOnly ([#1880](https://github.com/getsentry/sentry-java/pull/1880))

## 5.5.3

### Fixes

- Do not create SentryExceptionResolver bean when Spring MVC is not on the classpath ([#1865](https://github.com/getsentry/sentry-java/pull/1865))

## 5.5.2

### Fixes

- Detect App Cold start correctly for Hybrid SDKs ([#1855](https://github.com/getsentry/sentry-java/pull/1855))
- Bump: log4j to 2.17.0 ([#1852](https://github.com/getsentry/sentry-java/pull/1852))
- Bump: logback to 1.2.9 ([#1853](https://github.com/getsentry/sentry-java/pull/1853))

## 5.5.1

### Fixes

- Bump: log4j to 2.16.0 ([#1845](https://github.com/getsentry/sentry-java/pull/1845))
- Make App start cold/warm visible to Hybrid SDKs ([#1848](https://github.com/getsentry/sentry-java/pull/1848))

## 5.5.0

### Features

- Add locale to device context and deprecate language ([#1832](https://github.com/getsentry/sentry-java/pull/1832))
- Add `SentryFileInputStream` and `SentryFileOutputStream` for File I/O performance instrumentation ([#1826](https://github.com/getsentry/sentry-java/pull/1826))
- Add `SentryFileReader` and `SentryFileWriter` for File I/O instrumentation ([#1843](https://github.com/getsentry/sentry-java/pull/1843))

### Fixes

- Bump: log4j to 2.15.0 ([#1839](https://github.com/getsentry/sentry-java/pull/1839))
- Ref: Rename Fragment span operation from `ui.fragment.load` to `ui.load` ([#1824](https://github.com/getsentry/sentry-java/pull/1824))
- Ref: change `java.util.Random` to `java.security.SecureRandom` for possible security reasons ([#1831](https://github.com/getsentry/sentry-java/pull/1831))

## 5.4.3

### Fixes

- Only report App start measurement for full launch on Android ([#1821](https://github.com/getsentry/sentry-java/pull/1821))

## 5.4.2

### Fixes

- Ref: catch Throwable instead of Exception to suppress internal SDK errors ([#1812](https://github.com/getsentry/sentry-java/pull/1812))

## 5.4.1

### Features

- Refactor OkHttp and Apollo to Kotlin functional interfaces ([#1797](https://github.com/getsentry/sentry-java/pull/1797))
- Add secondary constructor to SentryInstrumentation ([#1804](https://github.com/getsentry/sentry-java/pull/1804))

### Fixes

- Do not start fragment span if not added to the Activity ([#1813](https://github.com/getsentry/sentry-java/pull/1813))

## 5.4.0

### Features

- Add `graphql-java` instrumentation ([#1777](https://github.com/getsentry/sentry-java/pull/1777))

### Fixes

- Do not crash when event processors throw a lower level Throwable class ([#1800](https://github.com/getsentry/sentry-java/pull/1800))
- ActivityFramesTracker does not throw if Activity has no observers ([#1799](https://github.com/getsentry/sentry-java/pull/1799))

## 5.3.0

### Features

- Add datasource tracing with P6Spy ([#1784](https://github.com/getsentry/sentry-java/pull/1784))

### Fixes

- ActivityFramesTracker does not throw if Activity has not been added ([#1782](https://github.com/getsentry/sentry-java/pull/1782))
- PerformanceAndroidEventProcessor uses up to date isTracingEnabled set on Configuration callback ([#1786](https://github.com/getsentry/sentry-java/pull/1786))

## 5.2.4

### Fixes

- Window.FEATURE_NO_TITLE does not work when using activity traces ([#1769](https://github.com/getsentry/sentry-java/pull/1769))
- unregister UncaughtExceptionHandler on close ([#1770](https://github.com/getsentry/sentry-java/pull/1770))

## 5.2.3

### Fixes

- Make ActivityFramesTracker operations thread-safe ([#1762](https://github.com/getsentry/sentry-java/pull/1762))
- Clone Scope Contexts ([#1763](https://github.com/getsentry/sentry-java/pull/1763))
- Bump: AGP to 7.0.3 ([#1765](https://github.com/getsentry/sentry-java/pull/1765))

## 5.2.2

### Fixes

- Close HostnameCache#executorService on SentryClient#close ([#1757](https://github.com/getsentry/sentry-java/pull/1757))

## 5.2.1

### Features

- Add isCrashedLastRun support ([#1739](https://github.com/getsentry/sentry-java/pull/1739))
- Attach Java vendor and version to events and transactions ([#1703](https://github.com/getsentry/sentry-java/pull/1703))

### Fixes

- Handle exception if Context.registerReceiver throws ([#1747](https://github.com/getsentry/sentry-java/pull/1747))

## 5.2.0

### Features

- Allow setting proguard via Options and/or external resources ([#1728](https://github.com/getsentry/sentry-java/pull/1728))
- Add breadcrumbs for the Apollo integration ([#1726](https://github.com/getsentry/sentry-java/pull/1726))

### Fixes

- Don't set lastEventId for transactions ([#1727](https://github.com/getsentry/sentry-java/pull/1727))
- ActivityLifecycleIntegration#appStartSpan memory leak ([#1732](https://github.com/getsentry/sentry-java/pull/1732))

## 5.2.0-beta.3

### Features

- Add "data" to spans ([#1717](https://github.com/getsentry/sentry-java/pull/1717))

### Fixes

- Check at runtime if AndroidX.Core is available ([#1718](https://github.com/getsentry/sentry-java/pull/1718))
- Should not capture unfinished transaction ([#1719](https://github.com/getsentry/sentry-java/pull/1719))

## 5.2.0-beta.2

### Fixes

- Bump AGP to 7.0.2 ([#1650](https://github.com/getsentry/sentry-java/pull/1650))
- Drop spans in BeforeSpanCallback. ([#1713](https://github.com/getsentry/sentry-java/pull/1713))

## 5.2.0-beta.1

### Features

- Add tracestate HTTP header support ([#1683](https://github.com/getsentry/sentry-java/pull/1683))
- Add option to filter which origins receive tracing headers ([#1698](https://github.com/getsentry/sentry-java/pull/1698))
- Include unfinished spans in transaction ([#1699](https://github.com/getsentry/sentry-java/pull/1699))
- Add static helpers for creating breadcrumbs ([#1702](https://github.com/getsentry/sentry-java/pull/1702))
- Performance support for Android Apollo ([#1705](https://github.com/getsentry/sentry-java/pull/1705))

### Fixes

- Move tags from transaction.contexts.trace.tags to transaction.tags ([#1700](https://github.com/getsentry/sentry-java/pull/1700))

Breaking changes:

- Updated proguard keep rule for enums, which affects consumer application code ([#1694](https://github.com/getsentry/sentry-java/pull/1694))

## 5.1.2

### Fixes

- Servlet 3.1 compatibility issue ([#1681](https://github.com/getsentry/sentry-java/pull/1681))
- Do not drop Contexts key if Collection, Array or Char ([#1680](https://github.com/getsentry/sentry-java/pull/1680))

## 5.1.1

### Features

- Add support for async methods in Spring MVC ([#1652](https://github.com/getsentry/sentry-java/pull/1652))
- Add secondary constructor taking IHub to SentryOkHttpInterceptor ([#1657](https://github.com/getsentry/sentry-java/pull/1657))
- Merge external map properties ([#1656](https://github.com/getsentry/sentry-java/pull/1656))

### Fixes

- Remove onActivityPreCreated call in favor of onActivityCreated ([#1661](https://github.com/getsentry/sentry-java/pull/1661))
- Do not crash if SENSOR_SERVICE throws ([#1655](https://github.com/getsentry/sentry-java/pull/1655))
- Make sure scope is popped when processing request results in exception ([#1665](https://github.com/getsentry/sentry-java/pull/1665))

## 5.1.0

### Features

- Spring WebClient integration ([#1621](https://github.com/getsentry/sentry-java/pull/1621))
- OpenFeign integration ([#1632](https://github.com/getsentry/sentry-java/pull/1632))
- Add more convenient way to pass BeforeSpanCallback in OpenFeign integration ([#1637](https://github.com/getsentry/sentry-java/pull/1637))

### Fixes

- Bump: sentry-native to 0.4.12 ([#1651](https://github.com/getsentry/sentry-java/pull/1651))

## 5.1.0-beta.9

- No documented changes.

## 5.1.0-beta.8

### Features

- Generate Sentry BOM ([#1486](https://github.com/getsentry/sentry-java/pull/1486))

## 5.1.0-beta.7

### Features

- Slow/Frozen frames metrics ([#1609](https://github.com/getsentry/sentry-java/pull/1609))

## 5.1.0-beta.6

### Features

- Add request body extraction for Spring MVC integration ([#1595](https://github.com/getsentry/sentry-java/pull/1595))

### Fixes

- set min sdk version of sentry-android-fragment to API 14 ([#1608](https://github.com/getsentry/sentry-java/pull/1608))
- Ser/Deser of the UserFeedback from cached envelope ([#1611](https://github.com/getsentry/sentry-java/pull/1611))

## 5.1.0-beta.5

### Fixes

- Make SentryAppender non-final for Log4j2 and Logback ([#1603](https://github.com/getsentry/sentry-java/pull/1603))
- Do not throw IAE when tracing header contain invalid trace id ([#1605](https://github.com/getsentry/sentry-java/pull/1605))

## 5.1.0-beta.4

### Fixes

- Update sentry-native to 0.4.11 ([#1591](https://github.com/getsentry/sentry-java/pull/1591))

## 5.1.0-beta.3

### Features

- Spring Webflux integration ([#1529](https://github.com/getsentry/sentry-java/pull/1529))

## 5.1.0-beta.2

### Features

- Support transaction waiting for children to finish. ([#1535](https://github.com/getsentry/sentry-java/pull/1535))
- Capture logged marker in log4j2 and logback appenders ([#1551](https://github.com/getsentry/sentry-java/pull/1551))
- Allow clearing of attachments in the scope ([#1562](https://github.com/getsentry/sentry-java/pull/1562))
- Set mechanism type in SentryExceptionResolver ([#1556](https://github.com/getsentry/sentry-java/pull/1556))
- Perf. for fragments ([#1528](https://github.com/getsentry/sentry-java/pull/1528))

### Fixes

- Handling missing Spring Security on classpath on Java 8 ([#1552](https://github.com/getsentry/sentry-java/pull/1552))
- Use a different method to get strings from JNI, and avoid excessive Stack Space usage. ([#1214](https://github.com/getsentry/sentry-java/pull/1214))
- Add data field to SentrySpan ([#1555](https://github.com/getsentry/sentry-java/pull/1555))
- Clock drift issue when calling DateUtils#getDateTimeWithMillisPrecision ([#1557](https://github.com/getsentry/sentry-java/pull/1557))
- Prefer snake case for HTTP integration data keys ([#1559](https://github.com/getsentry/sentry-java/pull/1559))
- Assign lastEventId only if event was queued for submission ([#1565](https://github.com/getsentry/sentry-java/pull/1565))

## 5.1.0-beta.1

### Features

- Measure app start time ([#1487](https://github.com/getsentry/sentry-java/pull/1487))
- Automatic breadcrumbs logging for fragment lifecycle ([#1522](https://github.com/getsentry/sentry-java/pull/1522))

## 5.0.1

### Fixes

- Sources and Javadoc artifacts were mixed up ([#1515](https://github.com/getsentry/sentry-java/pull/1515))

## 5.0.0

This release brings many improvements but also new features:

- OkHttp Interceptor for Android ([#1330](https://github.com/getsentry/sentry-java/pull/1330))
- GraalVM Native Image Compatibility ([#1329](https://github.com/getsentry/sentry-java/pull/1329))
- Add option to ignore exceptions by type ([#1352](https://github.com/getsentry/sentry-java/pull/1352))
- Enrich transactions with device contexts ([#1430](https://github.com/getsentry/sentry-java/pull/1430)) ([#1469](https://github.com/getsentry/sentry-java/pull/1469))
- Better interoperability with Kotlin null-safety ([#1439](https://github.com/getsentry/sentry-java/pull/1439)) and ([#1462](https://github.com/getsentry/sentry-java/pull/1462))
- Add coroutines support ([#1479](https://github.com/getsentry/sentry-java/pull/1479))
- OkHttp callback for Customising the Span ([#1478](https://github.com/getsentry/sentry-java/pull/1478))
- Add breadcrumb in Spring RestTemplate integration ([#1481](https://github.com/getsentry/sentry-java/pull/1481))

Breaking changes:

- Migration Guide for [Java](https://docs.sentry.io/platforms/java/migration/)
- Migration Guide for [Android](https://docs.sentry.io/platforms/android/migration/)

Other fixes:

- Fix: Add attachmentType to envelope ser/deser. ([#1504](https://github.com/getsentry/sentry-java/pull/1504))

Thank you:

- @maciejwalkowiak for coding most of it.

## 5.0.0-beta.7

### Fixes


- Ref: Deprecate SentryBaseEvent#getOriginThrowable and add SentryBaseEvent#getThrowableMechanism ([#1502](https://github.com/getsentry/sentry-java/pull/1502))
- Graceful Shutdown flushes event instead of Closing SDK ([#1500](https://github.com/getsentry/sentry-java/pull/1500))
- Do not append threads that come from the EnvelopeFileObserver ([#1501](https://github.com/getsentry/sentry-java/pull/1501))
- Ref: Deprecate cacheDirSize and add maxCacheItems ([#1499](https://github.com/getsentry/sentry-java/pull/1499))
- Append all threads if Hint is Cached but attachThreads is enabled ([#1503](https://github.com/getsentry/sentry-java/pull/1503))

## 5.0.0-beta.6

### Features

- Add secondary constructor to SentryOkHttpInterceptor ([#1491](https://github.com/getsentry/sentry-java/pull/1491))
- Add option to enable debug mode in Log4j2 integration ([#1492](https://github.com/getsentry/sentry-java/pull/1492))

### Fixes

- Ref: Replace clone() with copy constructor ([#1496](https://github.com/getsentry/sentry-java/pull/1496))

## 5.0.0-beta.5

### Features

- OkHttp callback for Customising the Span ([#1478](https://github.com/getsentry/sentry-java/pull/1478))
- Add breadcrumb in Spring RestTemplate integration ([#1481](https://github.com/getsentry/sentry-java/pull/1481))
- Add coroutines support ([#1479](https://github.com/getsentry/sentry-java/pull/1479))

### Fixes

- Cloning Stack ([#1483](https://github.com/getsentry/sentry-java/pull/1483))

## 5.0.0-beta.4

### Fixes

- Enrich Transactions with Context Data ([#1469](https://github.com/getsentry/sentry-java/pull/1469))
- Bump: Apache HttpClient to 5.0.4 ([#1476](https://github.com/getsentry/sentry-java/pull/1476))

## 5.0.0-beta.3

### Fixes

- Handling immutable collections on SentryEvent and protocol objects ([#1468](https://github.com/getsentry/sentry-java/pull/1468))
- Associate event with transaction when thrown exception is not a direct cause ([#1463](https://github.com/getsentry/sentry-java/pull/1463))
- Ref: nullability annotations to Sentry module ([#1439](https://github.com/getsentry/sentry-java/pull/1439)) and ([#1462](https://github.com/getsentry/sentry-java/pull/1462))
- NPE when adding Context Data with null values for log4j2 ([#1465](https://github.com/getsentry/sentry-java/pull/1465))

## 5.0.0-beta.2

### Fixes

- sentry-android-timber package sets sentry.java.android.timber as SDK name ([#1456](https://github.com/getsentry/sentry-java/pull/1456))
- When AppLifecycleIntegration is closed, it should remove observer using UI thread ([#1459](https://github.com/getsentry/sentry-java/pull/1459))
- Bump: AGP to 4.2.0 ([#1460](https://github.com/getsentry/sentry-java/pull/1460))

Breaking Changes:

- Remove: Settings.Secure.ANDROID_ID in favor of generated installationId ([#1455](https://github.com/getsentry/sentry-java/pull/1455))
- Rename: enableSessionTracking to enableAutoSessionTracking ([#1457](https://github.com/getsentry/sentry-java/pull/1457))

## 5.0.0-beta.1

### Fixes

- Ref: Refactor converting HttpServletRequest to Sentry Request in Spring integration ([#1387](https://github.com/getsentry/sentry-java/pull/1387))
- Bump: sentry-native to 0.4.9 ([#1431](https://github.com/getsentry/sentry-java/pull/1431))
- Activity tracing auto instrumentation for Android API < 29 ([#1402](https://github.com/getsentry/sentry-java/pull/1402))
- use connection and read timeouts in ApacheHttpClient based transport ([#1397](https://github.com/getsentry/sentry-java/pull/1397))
- set correct transaction status for unhandled exceptions in SentryTracingFilter ([#1406](https://github.com/getsentry/sentry-java/pull/1406))
- handle network errors in SentrySpanClientHttpRequestInterceptor ([#1407](https://github.com/getsentry/sentry-java/pull/1407))
- set scope on transaction ([#1409](https://github.com/getsentry/sentry-java/pull/1409))
- set status and associate events with transactions ([#1426](https://github.com/getsentry/sentry-java/pull/1426))
- Do not set free memory and is low memory fields when it's a NDK hard crash ([#1399](https://github.com/getsentry/sentry-java/pull/1399))
- Apply user from the scope to transaction ([#1424](https://github.com/getsentry/sentry-java/pull/1424))
- Pass maxBreadcrumbs config. to sentry-native ([#1425](https://github.com/getsentry/sentry-java/pull/1425))
- Run event processors and enrich transactions with contexts ([#1430](https://github.com/getsentry/sentry-java/pull/1430))
- Set Span status for OkHttp integration ([#1447](https://github.com/getsentry/sentry-java/pull/1447))
- Set user on transaction in Spring & Spring Boot integrations ([#1443](https://github.com/getsentry/sentry-java/pull/1443))

## 4.4.0-alpha.2

### Features

- Add option to ignore exceptions by type ([#1352](https://github.com/getsentry/sentry-java/pull/1352))
- Sentry closes Android NDK and ShutdownHook integrations ([#1358](https://github.com/getsentry/sentry-java/pull/1358))
- Allow inheritance of SentryHandler class in sentry-jul package([#1367](https://github.com/getsentry/sentry-java/pull/1367))
- Make NoOpHub public ([#1379](https://github.com/getsentry/sentry-java/pull/1379))
- Configure max spans per transaction ([#1394](https://github.com/getsentry/sentry-java/pull/1394))

### Fixes

- Bump: Upgrade Apache HttpComponents Core to 5.0.3 ([#1375](https://github.com/getsentry/sentry-java/pull/1375))
- NPE when MDC contains null values (sentry-logback) ([#1364](https://github.com/getsentry/sentry-java/pull/1364))
- Avoid NPE when MDC contains null values (sentry-jul) ([#1385](https://github.com/getsentry/sentry-java/pull/1385))
- Accept only non null value maps ([#1368](https://github.com/getsentry/sentry-java/pull/1368))
- Do not bind transactions to scope by default. ([#1376](https://github.com/getsentry/sentry-java/pull/1376))
- Hub thread safety ([#1388](https://github.com/getsentry/sentry-java/pull/1388))
- SentryTransactionAdvice should operate on the new scope ([#1389](https://github.com/getsentry/sentry-java/pull/1389))

## 4.4.0-alpha.1

### Features

- Add an overload for `startTransaction` that sets the created transaction to the Scope ([#1313](https://github.com/getsentry/sentry-java/pull/1313))
- Set SDK version on Transactions ([#1307](https://github.com/getsentry/sentry-java/pull/1307))
- GraalVM Native Image Compatibility ([#1329](https://github.com/getsentry/sentry-java/pull/1329))
- Add OkHttp client application interceptor ([#1330](https://github.com/getsentry/sentry-java/pull/1330))

### Fixes

- Bump: sentry-native to 0.4.8
- Ref: Separate user facing and protocol classes in the Performance feature ([#1304](https://github.com/getsentry/sentry-java/pull/1304))
- Use logger set on SentryOptions in GsonSerializer ([#1308](https://github.com/getsentry/sentry-java/pull/1308))
- Use the bindToScope correctly
- Allow 0.0 to be set on tracesSampleRate ([#1328](https://github.com/getsentry/sentry-java/pull/1328))
- set "java" platform to transactions ([#1332](https://github.com/getsentry/sentry-java/pull/1332))
- Allow disabling tracing through SentryOptions ([#1337](https://github.com/getsentry/sentry-java/pull/1337))

## 4.3.0

### Features

- Activity tracing auto instrumentation

### Fixes

- Aetting in-app-includes from external properties ([#1291](https://github.com/getsentry/sentry-java/pull/1291))
- Initialize Sentry in Logback appender when DSN is not set in XML config ([#1296](https://github.com/getsentry/sentry-java/pull/1296))
- JUL integration SDK name ([#1293](https://github.com/getsentry/sentry-java/pull/1293))

## 4.2.0

### Features

- Improve EventProcessor nullability annotations ([#1229](https://github.com/getsentry/sentry-java/pull/1229)).
- Add ability to flush events synchronously.
- Support @SentrySpan and @SentryTransaction on classes and interfaces. ([#1243](https://github.com/getsentry/sentry-java/pull/1243))
- Do not serialize empty collections and maps ([#1245](https://github.com/getsentry/sentry-java/pull/1245))
- Integration interface better compatibility with Kotlin null-safety
- Simplify Sentry configuration in Spring integration ([#1259](https://github.com/getsentry/sentry-java/pull/1259))
- Simplify configuring Logback integration when environment variable with the DSN is not set ([#1271](https://github.com/getsentry/sentry-java/pull/1271))
- Add Request to the Scope. [#1270](https://github.com/getsentry/sentry-java/pull/1270))
- Optimize SentryTracingFilter when hub is disabled.

### Fixes

- Bump: sentry-native to 0.4.7
- Optimize DuplicateEventDetectionEventProcessor performance ([#1247](https://github.com/getsentry/sentry-java/pull/1247)).
- Prefix sdk.package names with io.sentry ([#1249](https://github.com/getsentry/sentry-java/pull/1249))
- Remove experimental annotation for Attachment ([#1257](https://github.com/getsentry/sentry-java/pull/1257))
- Mark stacktrace as snapshot if captured at arbitrary moment ([#1231](https://github.com/getsentry/sentry-java/pull/1231))
- Disable Gson HTML escaping
- Make the ANR Atomic flags immutable
- Prevent NoOpHub from creating heavy SentryOptions objects ([#1272](https://github.com/getsentry/sentry-java/pull/1272))
- SentryTransaction#getStatus NPE ([#1273](https://github.com/getsentry/sentry-java/pull/1273))
- Discard unfinished Spans before sending them over to Sentry ([#1279](https://github.com/getsentry/sentry-java/pull/1279))
- Interrupt the thread in QueuedThreadPoolExecutor ([#1276](https://github.com/getsentry/sentry-java/pull/1276))
- SentryTransaction#finish should not clear another transaction from the scope ([#1278](https://github.com/getsentry/sentry-java/pull/1278))

Breaking Changes:
- Enchancement: SentryExceptionResolver should not send handled errors by default ([#1248](https://github.com/getsentry/sentry-java/pull/1248)).
- Ref: Simplify RestTemplate instrumentation ([#1246](https://github.com/getsentry/sentry-java/pull/1246))
- Enchancement: Add overloads for startTransaction taking op and description ([#1244](https://github.com/getsentry/sentry-java/pull/1244))

## 4.1.0

### Features

- Improve Kotlin compatibility for SdkVersion ([#1213](https://github.com/getsentry/sentry-java/pull/1213))
- Support logging via JUL ([#1211](https://github.com/getsentry/sentry-java/pull/1211))

### Fixes

- Returning Sentry trace header from Span ([#1217](https://github.com/getsentry/sentry-java/pull/1217))
- Remove misleading error logs ([#1222](https://github.com/getsentry/sentry-java/pull/1222))

## 4.0.0

This release brings the Sentry Performance feature to Java SDK, Spring, Spring Boot, and Android integrations. Read more in the reference documentation:

- [Performance for Java](https://docs.sentry.io/platforms/java/performance/)
- [Performance for Spring](https://docs.sentry.io/platforms/java/guides/spring/)
- [Performance for Spring Boot](https://docs.sentry.io/platforms/java/guides/spring-boot/)
- [Performance for Android](https://docs.sentry.io/platforms/android/performance/)

### Other improvements:

#### Core:

- Improved loading external configuration:
  - Load `sentry.properties` from the application's current working directory ([#1046](https://github.com/getsentry/sentry-java/pull/1046))
  - Resolve `in-app-includes`, `in-app-excludes`, `tags`, `debug`, `uncaught.handler.enabled` parameters from the external configuration
- Set global tags on SentryOptions and load them from external configuration ([#1066](https://github.com/getsentry/sentry-java/pull/1066))
- Add support for attachments ([#1082](https://github.com/getsentry/sentry-java/pull/1082))
- Resolve `servername` from the localhost address
- Simplified transport configuration through setting `TransportFactory` instead of `ITransport` on SentryOptions ([#1124](https://github.com/getsentry/sentry-java/pull/1124))

#### Spring Boot:

- Add the ability to register multiple `OptionsConfiguration` beans ([#1093](https://github.com/getsentry/sentry-java/pull/1093))
- Initialize Logback after context refreshes ([#1129](https://github.com/getsentry/sentry-java/pull/1129))

#### Android:

- Add `isSideLoaded` and `installerStore` tags automatically (Where your App. was installed from eg Google Play, Amazon Store, downloaded APK, etc...)
- Bump: sentry-native to 0.4.6
- Bump: Gradle to 6.8.1 and AGP to 4.1.2

## 4.0.0-beta.1

### Features

- Add addToTransactions to Attachment ([#1191](https://github.com/getsentry/sentry-java/pull/1191))
- Support SENTRY_TRACES_SAMPLE_RATE conf. via env variables ([#1171](https://github.com/getsentry/sentry-java/pull/1171))
- Pass request to CustomSamplingContext in Spring integration ([#1172](https://github.com/getsentry/sentry-java/pull/1172))
- Move `SentrySpanClientHttpRequestInterceptor` to Spring module ([#1181](https://github.com/getsentry/sentry-java/pull/1181))
- Add overload for `transaction/span.finish(SpanStatus)` ([#1182](https://github.com/getsentry/sentry-java/pull/1182))
- Simplify registering traces sample callback in Spring integration ([#1184](https://github.com/getsentry/sentry-java/pull/1184))
- Polish Performance API ([#1165](https://github.com/getsentry/sentry-java/pull/1165))
- Set "debug" through external properties ([#1186](https://github.com/getsentry/sentry-java/pull/1186))
- Simplify Spring integration ([#1188](https://github.com/getsentry/sentry-java/pull/1188))
- Init overload with dsn ([#1195](https://github.com/getsentry/sentry-java/pull/1195))
- Enable Kotlin map-like access on CustomSamplingContext ([#1192](https://github.com/getsentry/sentry-java/pull/1192))
- Auto register custom ITransportFactory in Spring integration ([#1194](https://github.com/getsentry/sentry-java/pull/1194))
- Improve Kotlin property access in Performance API ([#1193](https://github.com/getsentry/sentry-java/pull/1193))
- Copy options tags to transactions ([#1198](https://github.com/getsentry/sentry-java/pull/1198))
- Add convenient method for accessing event's throwable ([#1202](https://github.com/getsentry/sentry-java/pull/1202))

### Fixes

- Ref: Set SpanContext on SentryTransaction to avoid potential NPE ([#1173](https://github.com/getsentry/sentry-java/pull/1173))
- Free Local Refs manually due to Android local ref. count limits
- Bring back support for setting transaction name without ongoing transaction ([#1183](https://github.com/getsentry/sentry-java/pull/1183))

## 4.0.0-alpha.3

### Features

- Improve ITransaction and ISpan null-safety compatibility ([#1161](https://github.com/getsentry/sentry-java/pull/1161))
- Automatically assign span context to captured events ([#1156](https://github.com/getsentry/sentry-java/pull/1156))
- Autoconfigure Apache HttpClient 5 based Transport in Spring Boot integration ([#1143](https://github.com/getsentry/sentry-java/pull/1143))
- Send user.ip_address = {{auto}} when sendDefaultPii is true ([#1015](https://github.com/getsentry/sentry-java/pull/1015))
- Read tracesSampleRate from AndroidManifest
- OutboxSender supports all envelope item types ([#1158](https://github.com/getsentry/sentry-java/pull/1158))
- Read `uncaught.handler.enabled` property from the external configuration
- Resolve servername from the localhost address
- Add maxAttachmentSize to SentryOptions ([#1138](https://github.com/getsentry/sentry-java/pull/1138))
- Drop invalid attachments ([#1134](https://github.com/getsentry/sentry-java/pull/1134))
- Set isSideLoaded info tags
- Add non blocking Apache HttpClient 5 based Transport ([#1136](https://github.com/getsentry/sentry-java/pull/1136))

### Fixes

- Ref: Make Attachment immutable ([#1120](https://github.com/getsentry/sentry-java/pull/1120))
- Ref: using Calendar to generate Dates
- Ref: Return NoOpTransaction instead of null ([#1126](https://github.com/getsentry/sentry-java/pull/1126))
- Ref: `ITransport` implementations are now responsible for executing request in asynchronous or synchronous way ([#1118](https://github.com/getsentry/sentry-java/pull/1118))
- Ref: Add option to set `TransportFactory` instead of `ITransport` on `SentryOptions` ([#1124](https://github.com/getsentry/sentry-java/pull/1124))
- Ref: Simplify ITransport creation in ITransportFactory ([#1135](https://github.com/getsentry/sentry-java/pull/1135))
- Fixes and Tests: Session serialization and deserialization
- Inheriting sampling decision from parent ([#1100](https://github.com/getsentry/sentry-java/pull/1100))
- Exception only sets a stack trace if there are frames
- Initialize Logback after context refreshes ([#1129](https://github.com/getsentry/sentry-java/pull/1129))
- Do not crash when passing null values to @Nullable methods, eg User and Scope
- Resolving dashed properties from external configuration
- Consider {{ auto }} as a default ip address ([#1015](https://github.com/getsentry/sentry-java/pull/1015))
- Set release and environment on Transactions ([#1152](https://github.com/getsentry/sentry-java/pull/1152))
- Do not set transaction on the scope automatically

## 4.0.0-alpha.2

### Features

- Add basic support for attachments ([#1082](https://github.com/getsentry/sentry-java/pull/1082))
- Set transaction name on events and transactions sent using Spring integration ([#1067](https://github.com/getsentry/sentry-java/pull/1067))
- Set global tags on SentryOptions and load them from external configuration ([#1066](https://github.com/getsentry/sentry-java/pull/1066))
- Add API validator and remove deprecated methods
- Add more convenient method to start a child span ([#1073](https://github.com/getsentry/sentry-java/pull/1073))
- Autoconfigure traces callback in Spring Boot integration ([#1074](https://github.com/getsentry/sentry-java/pull/1074))
- Resolve in-app-includes and in-app-excludes parameters from the external configuration
- Make InAppIncludesResolver public ([#1084](https://github.com/getsentry/sentry-java/pull/1084))
- Add the ability to register multiple OptionsConfiguration beans ([#1093](https://github.com/getsentry/sentry-java/pull/1093))
- Database query tracing with datasource-proxy ([#1095](https://github.com/getsentry/sentry-java/pull/1095))

### Fixes

- Ref: Refactor resolving SpanContext for Throwable ([#1068](https://github.com/getsentry/sentry-java/pull/1068))
- Ref: Change "op" to "operation" in @SentrySpan and @SentryTransaction
- Remove method reference in SentryEnvelopeItem ([#1091](https://github.com/getsentry/sentry-java/pull/1091))
- Set current thread only if there are no exceptions
- SentryOptions creates GsonSerializer by default
- Append DebugImage list if event already has it
- Sort breadcrumbs by Date if there are breadcrumbs already in the event

## 4.0.0-alpha.1

### Features

- Load `sentry.properties` from the application's current working directory ([#1046](https://github.com/getsentry/sentry-java/pull/1046))
- Performance monitoring ([#971](https://github.com/getsentry/sentry-java/pull/971))
- Performance monitoring for Spring Boot applications ([#971](https://github.com/getsentry/sentry-java/pull/971))

### Fixes

- Ref: Refactor JSON deserialization ([#1047](https://github.com/getsentry/sentry-java/pull/1047))

## 3.2.1

### Fixes

- Set current thread only if theres no exceptions ([#1064](https://github.com/getsentry/sentry-java/pull/1064))
- Append DebugImage list if event already has it ([#1092](https://github.com/getsentry/sentry-java/pull/1092))
- Sort breadcrumbs by Date if there are breadcrumbs already in the event ([#1094](https://github.com/getsentry/sentry-java/pull/1094))
- Free Local Refs manually due to Android local ref. count limits  ([#1179](https://github.com/getsentry/sentry-java/pull/1179))

## 3.2.0

### Features

- Expose a Module (Debug images) Loader for Android thru sentry-native ([#1043](https://github.com/getsentry/sentry-java/pull/1043))
- Added java doc to protocol classes based on sentry-data-schemes project ([#1045](https://github.com/getsentry/sentry-java/pull/1045))
- Make SentryExceptionResolver Order configurable to not send handled web exceptions ([#1008](https://github.com/getsentry/sentry-java/pull/1008))
- Resolve HTTP Proxy parameters from the external configuration ([#1028](https://github.com/getsentry/sentry-java/pull/1028))
- Sentry NDK integration is compiled against default NDK version based on AGP's version ([#1048](https://github.com/getsentry/sentry-java/pull/1048))

### Fixes

- Bump: AGP 4.1.1 ([#1040](https://github.com/getsentry/sentry-java/pull/1040))
- Update to sentry-native 0.4.4 and fix shared library builds ([#1039](https://github.com/getsentry/sentry-java/pull/1039))
- use neutral Locale for String operations ([#1033](https://github.com/getsentry/sentry-java/pull/1033))
- Clean up JNI code and properly free strings ([#1050](https://github.com/getsentry/sentry-java/pull/1050))
- set userId for hard-crashes if no user is set ([#1049](https://github.com/getsentry/sentry-java/pull/1049))

## 3.1.3

### Fixes

- Fix broken NDK integration on 3.1.2 (release failed on packaging a .so file)
- Increase max cached events to 30 ([#1029](https://github.com/getsentry/sentry-java/pull/1029))
- Normalize DSN URI ([#1030](https://github.com/getsentry/sentry-java/pull/1030))

## 3.1.2

### Features

- Manually capturing User Feedback
- Set environment to "production" by default.
- Make public the Breadcrumb constructor that accepts a Date ([#1012](https://github.com/getsentry/sentry-java/pull/1012))

### Fixes

- ref: Validate event id on user feedback submission

## 3.1.1

### Features

- Bind logging related SentryProperties to Slf4j Level instead of Logback to improve Log4j2 compatibility

### Fixes

- Prevent Logback and Log4j2 integrations from re-initializing Sentry when Sentry is already initialized
- Make sure HttpServletRequestSentryUserProvider runs by default before custom SentryUserProvider beans
- Fix setting up Sentry in Spring Webflux annotation by changing the scope of Spring WebMvc related dependencies

## 3.1.0

### Features

- Make getThrowable public and improve set contexts ([#967](https://github.com/getsentry/sentry-java/pull/967))
- Accepted quoted values in properties from external configuration ([#972](https://github.com/getsentry/sentry-java/pull/972))

### Fixes

- Auto-Configure `inAppIncludes` in Spring Boot integration ([#966](https://github.com/getsentry/sentry-java/pull/966))
- Bump: Android Gradle Plugin 4.0.2 ([#968](https://github.com/getsentry/sentry-java/pull/968))
- Don't require `sentry.dsn` to be set when using `io.sentry:sentry-spring-boot-starter` and `io.sentry:sentry-logback` together ([#965](https://github.com/getsentry/sentry-java/pull/965))
- Remove chunked streaming mode ([#974](https://github.com/getsentry/sentry-java/pull/974))
- Android 11 + targetSdkVersion 30 crashes Sentry on start ([#977](https://github.com/getsentry/sentry-java/pull/977))

## 3.0.0

## Java + Android

This release marks the re-unification of Java and Android SDK code bases.
It's based on the Android 2.0 SDK, which implements [Sentry's unified API](https://develop.sentry.dev/sdk/unified-api/).

Considerable changes were done, which include a lot of improvements. More are covered below, but the highlights are:

- Improved `log4j2` integration
  - Capture breadcrumbs for level INFO and higher
  - Raises event for ERROR and higher.
  - Minimum levels are configurable.
  - Optionally initializes the SDK via appender.xml
- Dropped support to `log4j`.
- Improved `logback` integration
  - Capture breadcrumbs for level INFO and higher
  - Raises event for ERROR and higher.
  - Minimum levels are configurable.
  - Optionally initializes the SDK via appender.xml
  - Configurable via Spring integration if both are enabled
- Spring
  - No more duplicate events with Spring and logback
  - Auto initalizes if DSN is available
  - Configuration options available with auto complete
- Google App Engine support dropped

## What’s Changed

- Callback to validate SSL certificate ([#944](https://github.com/getsentry/sentry-java/pull/944))
- Attach stack traces enabled by default

### Android specific

- Release health enabled by default for Android
- Sync of Scopes for Java -> Native (NDK)
- Bump Sentry-Native v0.4.2
- Android 11 Support

[Android migration docs](https://docs.sentry.io/platforms/android/migration/#migrating-from-sentry-android-2x-to-sentry-android-3x)

### Java specific

- Unified API for Java SDK and integrations (Spring, Spring boot starter, Servlet, Logback, Log4j2)

New Java [docs](https://docs.sentry.io/platforms/java/) are live and being improved.

## Acquisition

Packages were released on [`bintray sentry-java`](https://dl.bintray.com/getsentry/sentry-java/io/sentry/), [`bintray sentry-android`](https://dl.bintray.com/getsentry/sentry-android/io/sentry/), [`jcenter`](https://jcenter.bintray.com/io/sentry/) and [`mavenCentral`](https://repo.maven.apache.org/maven2/io/sentry/)

## Where is the Java 1.7 code base?

The previous Java releases, are all available in this repository through the tagged releases.
## 3.0.0-beta.1

## What’s Changed

- feat: ssl support ([#944](https://github.com/getsentry/sentry-java/pull/944)) @ninekaw9 @marandaneto
- feat: sync Java to C ([#937](https://github.com/getsentry/sentry-java/pull/937)) @bruno-garcia @marandaneto
- feat: Auto-configure Logback appender in Spring Boot integration. ([#938](https://github.com/getsentry/sentry-java/pull/938)) @maciejwalkowiak
- feat: Add Servlet integration. ([#935](https://github.com/getsentry/sentry-java/pull/935)) @maciejwalkowiak
- fix: Pop scope at the end of the request in Spring integration. ([#936](https://github.com/getsentry/sentry-java/pull/936)) @maciejwalkowiak
- bump: Upgrade Spring Boot to 2.3.4. ([#932](https://github.com/getsentry/sentry-java/pull/932)) @maciejwalkowiak
- fix: Do not set cookies when send pii is set to false. ([#931](https://github.com/getsentry/sentry-java/pull/931)) @maciejwalkowiak

Packages were released on [`bintray sentry-java`](https://dl.bintray.com/getsentry/sentry-java/io/sentry/), [`bintray sentry-android`](https://dl.bintray.com/getsentry/sentry-android/io/sentry/), [`jcenter`](https://jcenter.bintray.com/io/sentry/) and [`mavenCentral`](https://repo.maven.apache.org/maven2/io/sentry/)

We'd love to get feedback.

## 3.0.0-alpha.3

### Features

- Enable attach stack traces and disable attach threads by default ([#921](https://github.com/getsentry/sentry-java/pull/921)) @marandaneto

### Fixes

- Bump sentry-native to 0.4.2 ([#926](https://github.com/getsentry/sentry-java/pull/926)) @marandaneto
- ref: remove log level as RN do not use it anymore ([#924](https://github.com/getsentry/sentry-java/pull/924)) @marandaneto
- Read sample rate correctly from manifest meta data ([#923](https://github.com/getsentry/sentry-java/pull/923)) @marandaneto

Packages were released on [`bintray sentry-android`](https://dl.bintray.com/getsentry/sentry-android/io/sentry/) and [`bintray sentry-java`](https://dl.bintray.com/getsentry/sentry-java/io/sentry/)

We'd love to get feedback.

## 3.0.0-alpha.2

TBD

Packages were released on [bintray](https://dl.bintray.com/getsentry/maven/io/sentry/)

> Note: This release marks the unification of the Java and Android Sentry codebases based on the core of the Android SDK (version 2.x).
Previous releases for the Android SDK (version 2.x) can be found on the now archived: https://github.com/getsentry/sentry-android/

## 3.0.0-alpha.1

### Features

### Fixes


## New releases will happen on a different repository:

https://github.com/getsentry/sentry-java

## What’s Changed

### Features

### Fixes


- feat: enable release health by default

Packages were released on [`bintray`](https://dl.bintray.com/getsentry/sentry-android/io/sentry/sentry-android/), [`jcenter`](https://jcenter.bintray.com/io/sentry/sentry-android/) and [`mavenCentral`](https://repo.maven.apache.org/maven2/io/sentry/sentry-android/)

We'd love to get feedback.

## 2.3.1

### Fixes

- Add main thread checker for the app lifecycle integration ([#525](https://github.com/getsentry/sentry-android/pull/525)) @marandaneto
- Set correct migration link ([#523](https://github.com/getsentry/sentry-android/pull/523)) @fupduck
- Warn about Sentry re-initialization. ([#521](https://github.com/getsentry/sentry-android/pull/521)) @maciejwalkowiak
- Set SDK version in `MainEventProcessor`. ([#513](https://github.com/getsentry/sentry-android/pull/513)) @maciejwalkowiak
- Bump sentry-native to 0.4.0 ([#512](https://github.com/getsentry/sentry-android/pull/512)) @marandaneto
- Bump Gradle to 6.6 and fix linting issues ([#510](https://github.com/getsentry/sentry-android/pull/510)) @marandaneto
- fix(sentry-java): Contexts belong on the Scope ([#504](https://github.com/getsentry/sentry-android/pull/504)) @maciejwalkowiak
- Add tests for verifying scope changes thread isolation ([#508](https://github.com/getsentry/sentry-android/pull/508)) @maciejwalkowiak
- Set `SdkVersion` in default `SentryOptions` created in sentry-core module ([#506](https://github.com/getsentry/sentry-android/pull/506)) @maciejwalkowiak

Packages were released on [`bintray`](https://dl.bintray.com/getsentry/sentry-android/io/sentry/sentry-android/), [`jcenter`](https://jcenter.bintray.com/io/sentry/sentry-android/) and [`mavenCentral`](https://repo.maven.apache.org/maven2/io/sentry/sentry-android/)

We'd love to get feedback.

## 2.3.0

### Features

- Add console application sample. ([#502](https://github.com/getsentry/sentry-android/pull/502)) @maciejwalkowiak
- Log stacktraces in SystemOutLogger ([#498](https://github.com/getsentry/sentry-android/pull/498)) @maciejwalkowiak
- Add method to add breadcrumb with string parameter. ([#501](https://github.com/getsentry/sentry-android/pull/501)) @maciejwalkowiak

### Fixes

- Converting UTC and ISO timestamp when missing Locale/TimeZone do not error ([#505](https://github.com/getsentry/sentry-android/pull/505)) @marandaneto
- Call `Sentry#close` on JVM shutdown. ([#497](https://github.com/getsentry/sentry-android/pull/497)) @maciejwalkowiak
- ref: sentry-core changes for console app ([#473](https://github.com/getsentry/sentry-android/pull/473)) @marandaneto

Obs: If you are using its own instance of `Hub`/`SentryClient` and reflection to set up the SDK to be usable within Libraries, this change may break your code, please fix the renamed classes.

Packages were released on [`bintray`](https://dl.bintray.com/getsentry/sentry-android/io/sentry/sentry-android/), [`jcenter`](https://jcenter.bintray.com/io/sentry/sentry-android/) and [`mavenCentral`](https://repo.maven.apache.org/maven2/io/sentry/sentry-android/)

We'd love to get feedback.

## 2.2.2

### Features

- Add sdk to envelope header ([#488](https://github.com/getsentry/sentry-android/pull/488)) @marandaneto
- Log request if response code is not 200 ([#484](https://github.com/getsentry/sentry-android/pull/484)) @marandaneto

### Fixes

- Bump plugin versions ([#487](https://github.com/getsentry/sentry-android/pull/487)) @marandaneto
- Bump: AGP 4.0.1 ([#486](https://github.com/getsentry/sentry-android/pull/486)) @marandaneto

Packages were released on [`bintray`](https://dl.bintray.com/getsentry/sentry-android/io/sentry/sentry-android/), [`jcenter`](https://jcenter.bintray.com/io/sentry/sentry-android/) and [`mavenCentral`](https://repo.maven.apache.org/maven2/io/sentry/sentry-android/)

We'd love to get feedback.

## 2.2.1

### Fixes

- Timber adds breadcrumb even if event level is < minEventLevel ([#480](https://github.com/getsentry/sentry-android/pull/480)) @marandaneto
- Contexts serializer avoids reflection and fixes desugaring issue ([#478](https://github.com/getsentry/sentry-android/pull/478)) @marandaneto
- clone session before sending to the transport ([#474](https://github.com/getsentry/sentry-android/pull/474)) @marandaneto
- Bump Gradle 6.5.1 ([#479](https://github.com/getsentry/sentry-android/pull/479)) @marandaneto

Packages were released on [`bintray`](https://dl.bintray.com/getsentry/sentry-android/io/sentry/sentry-android/), [`jcenter`](https://jcenter.bintray.com/io/sentry/sentry-android/) and [`mavenCentral`](https://repo.maven.apache.org/maven2/io/sentry/sentry-android/)

We'd love to get feedback.

## 2.2.0

### Fixes

- Negative session sequence if the date is before java date epoch ([#471](https://github.com/getsentry/sentry-android/pull/471)) @marandaneto
- Deserialise unmapped contexts values from envelope ([#470](https://github.com/getsentry/sentry-android/pull/470)) @marandaneto
- Bump: sentry-native 0.3.4 ([#468](https://github.com/getsentry/sentry-android/pull/468)) @marandaneto

- feat: timber integration ([#464](https://github.com/getsentry/sentry-android/pull/464)) @marandaneto

1) To add integrations it requires a [manual initialization](https://docs.sentry.io/platforms/android/#manual-initialization) of the Android SDK.

2) Add the `sentry-android-timber` dependency:

```groovy
implementation 'io.sentry:sentry-android-timber:{version}' // version >= 2.2.0
```

3) Initialize and add the `SentryTimberIntegration`:

```java
SentryAndroid.init(this, options -> {
    // default values:
    // minEventLevel = ERROR
    // minBreadcrumbLevel = INFO
    options.addIntegration(new SentryTimberIntegration());

    // custom values for minEventLevel and minBreadcrumbLevel
    // options.addIntegration(new SentryTimberIntegration(SentryLevel.WARNING, SentryLevel.ERROR));
});
```

4) Use the Timber integration:

```java
try {
    int x = 1 / 0;
} catch (Exception e) {
    Timber.e(e);
}
```

Packages were released on [`bintray`](https://dl.bintray.com/getsentry/sentry-android/io/sentry/sentry-android/), [`jcenter`](https://jcenter.bintray.com/io/sentry/sentry-android/) and [`mavenCentral`](https://repo.maven.apache.org/maven2/io/sentry/sentry-android/)

We'd love to get feedback.

## 2.1.7

### Fixes

- Init native libs if available on SDK init ([#461](https://github.com/getsentry/sentry-android/pull/461)) @marandaneto
- Make JVM target explicit in sentry-core ([#462](https://github.com/getsentry/sentry-android/pull/462)) @dilbernd
- Timestamp with millis from react-native should be in UTC format ([#456](https://github.com/getsentry/sentry-android/pull/456)) @marandaneto
- Bump Gradle to 6.5 ([#454](https://github.com/getsentry/sentry-android/pull/454)) @marandaneto

Packages were released on [`bintray`](https://dl.bintray.com/getsentry/sentry-android/io/sentry/sentry-android/), [`jcenter`](https://jcenter.bintray.com/io/sentry/sentry-android/) and [`mavenCentral`](https://repo.maven.apache.org/maven2/io/sentry/sentry-android/)

We'd love to get feedback.

## 2.1.6

### Fixes

- Do not lookup sentry-debug-meta but instead load it directly ([#445](https://github.com/getsentry/sentry-android/pull/445)) @marandaneto
- Regression on v2.1.5 which can cause a crash on SDK init

Packages were released on [`bintray`](https://dl.bintray.com/getsentry/sentry-android/io/sentry/sentry-android/), [`jcenter`](https://jcenter.bintray.com/io/sentry/sentry-android/) and [`mavenCentral`](https://repo.maven.apache.org/maven2/io/sentry/sentry-android/)

We'd love to get feedback.

## 2.1.5

### Fixes

This version has a severe bug and can cause a crash on SDK init

Please upgrade to https://github.com/getsentry/sentry-android/releases/tag/2.1.6

## 2.1.4

### Features

- Make gzip as default content encoding type ([#433](https://github.com/getsentry/sentry-android/pull/433)) @marandaneto
- Use AGP 4 features ([#366](https://github.com/getsentry/sentry-android/pull/366)) @marandaneto
- Create GH Actions CI for Ubuntu/macOS ([#403](https://github.com/getsentry/sentry-android/pull/403)) @marandaneto
- Make root checker better and minimize false positive ([#417](https://github.com/getsentry/sentry-android/pull/417)) @marandaneto

### Fixes

- bump: sentry-native to 0.3.1 ([#440](https://github.com/getsentry/sentry-android/pull/440)) @marandaneto
- Update last session timestamp ([#437](https://github.com/getsentry/sentry-android/pull/437)) @marandaneto
- Filter trim memory breadcrumbs ([#431](https://github.com/getsentry/sentry-android/pull/431)) @marandaneto

Packages were released on [`bintray`](https://dl.bintray.com/getsentry/sentry-android/io/sentry/sentry-android/), [`jcenter`](https://jcenter.bintray.com/io/sentry/sentry-android/) and [`mavenCentral`](https://repo.maven.apache.org/maven2/io/sentry/sentry-android/)

We'd love to get feedback.

## 2.1.3

### Fixes

This fixes several critical bugs in sentry-android 2.0 and 2.1

- Sentry.init register integrations after creating the main Hub instead of doing it in the main Hub ctor ([#427](https://github.com/getsentry/sentry-android/pull/427)) @marandaneto
- make NoOpLogger public ([#425](https://github.com/getsentry/sentry-android/pull/425)) @marandaneto
- ConnectivityChecker returns connection status and events are not trying to be sent if no connection. ([#420](https://github.com/getsentry/sentry-android/pull/420)) @marandaneto
- thread pool executor is a single thread executor instead of scheduled thread executor ([#422](https://github.com/getsentry/sentry-android/pull/422)) @marandaneto
- Add Abnormal to the Session.State enum as its part of the protocol ([#424](https://github.com/getsentry/sentry-android/pull/424)) @marandaneto
- Bump: Gradle to 6.4.1 ([#419](https://github.com/getsentry/sentry-android/pull/419)) @marandaneto

We recommend that you use sentry-android 2.1.3 over the initial release of sentry-android 2.0 and 2.1.

Packages were released on [`bintray`](https://dl.bintray.com/getsentry/sentry-android/io/sentry/sentry-android/), [`jcenter`](https://jcenter.bintray.com/io/sentry/sentry-android/) and [`mavenCentral`](https://repo.maven.apache.org/maven2/io/sentry/sentry-android/)

We'd love to get feedback.

## 2.1.2

### Features

- Added options to configure http transport ([#411](https://github.com/getsentry/sentry-android/pull/411)) @marandaneto

### Fixes

- Phone state breadcrumbs require read_phone_state on older OS versions ([#415](https://github.com/getsentry/sentry-android/pull/415)) @marandaneto @bsergean
- before raising ANR events, we check ProcessErrorStateInfo if available ([#412](https://github.com/getsentry/sentry-android/pull/412)) @marandaneto
- send cached events to use a single thread executor ([#405](https://github.com/getsentry/sentry-android/pull/405)) @marandaneto
- initing SDK on AttachBaseContext ([#409](https://github.com/getsentry/sentry-android/pull/409)) @marandaneto
- sessions can't be abnormal, but exited if not ended properly ([#410](https://github.com/getsentry/sentry-android/pull/410)) @marandaneto

Packages were released on [`bintray`](https://dl.bintray.com/getsentry/sentry-android/io/sentry/sentry-android/), [`jcenter`](https://jcenter.bintray.com/io/sentry/sentry-android/) and [`mavenCentral`](https://repo.maven.apache.org/maven2/io/sentry/sentry-android/)

We'd love to get feedback.

## 2.1.1

### Features

- Added missing getters on Breadcrumb and SentryEvent ([#397](https://github.com/getsentry/sentry-android/pull/397)) @marandaneto
- Add trim memory breadcrumbs ([#395](https://github.com/getsentry/sentry-android/pull/395)) @marandaneto
- Only set breadcrumb extras if not empty ([#394](https://github.com/getsentry/sentry-android/pull/394)) @marandaneto
- Added samples of how to disable automatic breadcrumbs ([#389](https://github.com/getsentry/sentry-android/pull/389)) @marandaneto

### Fixes

- Set missing release, environment and dist to sentry-native options ([#404](https://github.com/getsentry/sentry-android/pull/404)) @marandaneto
- Do not add automatic and empty sensor breadcrumbs ([#401](https://github.com/getsentry/sentry-android/pull/401)) @marandaneto
- ref: removed Thread.sleep from LifecycleWatcher tests, using awaitility and DateProvider ([#392](https://github.com/getsentry/sentry-android/pull/392)) @marandaneto
- ref: added a DateTimeProvider for making retry after testable ([#391](https://github.com/getsentry/sentry-android/pull/391)) @marandaneto
- Bump Gradle to 6.4 ([#390](https://github.com/getsentry/sentry-android/pull/390)) @marandaneto
- Bump sentry-native to 0.2.6 ([#396](https://github.com/getsentry/sentry-android/pull/396)) @marandaneto

Packages were released on [`bintray`](https://dl.bintray.com/getsentry/sentry-android/io/sentry/sentry-android/), [`jcenter`](https://jcenter.bintray.com/io/sentry/sentry-android/) and [`mavenCentral`](https://repo.maven.apache.org/maven2/io/sentry/sentry-android/)

We'd love to get feedback.

## 2.1.0

### Features

- Includes all the changes of 2.1.0 alpha, beta and RC

### Fixes

- fix when PhoneStateListener is not ready for use ([#387](https://github.com/getsentry/sentry-android/pull/387)) @marandaneto
- make ANR 5s by default ([#388](https://github.com/getsentry/sentry-android/pull/388)) @marandaneto
- rate limiting by categories ([#381](https://github.com/getsentry/sentry-android/pull/381)) @marandaneto
- Bump NDK to latest stable version 21.1.6352462 ([#386](https://github.com/getsentry/sentry-android/pull/386)) @marandaneto

Packages were released on [`bintray`](https://dl.bintray.com/getsentry/sentry-android/io/sentry/sentry-android/), [`jcenter`](https://jcenter.bintray.com/io/sentry/sentry-android/) and [`mavenCentral`](https://repo.maven.apache.org/maven2/io/sentry/sentry-android/)

We'd love to get feedback.

## 2.0.3

### Fixes

- patch from 2.1.0-alpha.2 - avoid crash if NDK throws UnsatisfiedLinkError ([#344](https://github.com/getsentry/sentry-android/pull/344)) @marandaneto

Packages were released on [`bintray`](https://dl.bintray.com/getsentry/sentry-android/io/sentry/sentry-android/), [`jcenter`](https://jcenter.bintray.com/io/sentry/sentry-android/) and [`mavenCentral`](https://repo.maven.apache.org/maven2/io/sentry/sentry-android/)

We'd love to get feedback.

## 2.1.0-RC.1

### Features

- Options for uncaught exception and make SentryOptions list Thread-Safe ([#384](https://github.com/getsentry/sentry-android/pull/384)) @marandaneto
- Automatic breadcrumbs for app, activity and sessions lifecycles and system events ([#348](https://github.com/getsentry/sentry-android/pull/348)) @marandaneto
- Make capture session and envelope internal ([#372](https://github.com/getsentry/sentry-android/pull/372)) @marandaneto

### Fixes

- If retry after header has empty categories, apply retry after to all of them ([#377](https://github.com/getsentry/sentry-android/pull/377)) @marandaneto
- Discard events and envelopes if cached and retry after ([#378](https://github.com/getsentry/sentry-android/pull/378)) @marandaneto
- Merge loadLibrary calls for sentry-native and clean up CMake files ([#373](https://github.com/getsentry/sentry-android/pull/373)) @Swatinem
- Exceptions should be sorted oldest to newest ([#370](https://github.com/getsentry/sentry-android/pull/370)) @marandaneto
- Check external storage size even if its read only ([#368](https://github.com/getsentry/sentry-android/pull/368)) @marandaneto
- Wrong check for cellular network capability ([#369](https://github.com/getsentry/sentry-android/pull/369)) @marandaneto
- add ScheduledForRemoval annotation to deprecated methods ([#375](https://github.com/getsentry/sentry-android/pull/375)) @marandaneto
- Bump NDK to 21.0.6113669 ([#367](https://github.com/getsentry/sentry-android/pull/367)) @marandaneto
- Bump AGP and add new make cmd to check for updates ([#365](https://github.com/getsentry/sentry-android/pull/365)) @marandaneto

Packages were released on [`bintray`](https://dl.bintray.com/getsentry/sentry-android/io/sentry/sentry-android/), [`jcenter`](https://jcenter.bintray.com/io/sentry/sentry-android/) and [`mavenCentral`](https://repo.maven.apache.org/maven2/io/sentry/sentry-android/)

We'd love to get feedback.

## 2.1.0-beta.2

### Fixes

- Bump sentry-native to 0.2.4 ([#364](https://github.com/getsentry/sentry-android/pull/364)) @marandaneto
- Update current session on session start after deleting previous session ([#362](https://github.com/getsentry/sentry-android/pull/362)) @marandaneto

Packages were released on [`bintray`](https://dl.bintray.com/getsentry/sentry-android/io/sentry/sentry-android/), [`jcenter`](https://jcenter.bintray.com/io/sentry/sentry-android/) and [`mavenCentral`](https://repo.maven.apache.org/maven2/io/sentry/sentry-android/)

We'd love to get feedback.

## 2.1.0-beta.1

### Fixes

- Bump sentry-native to 0.2.3 ([#357](https://github.com/getsentry/sentry-android/pull/357)) @marandaneto
- Check for androidx availability on runtime ([#356](https://github.com/getsentry/sentry-android/pull/356)) @marandaneto
- If theres a left over session file and its crashed, we should not overwrite its state ([#354](https://github.com/getsentry/sentry-android/pull/354)) @marandaneto
- Session should be exited state if state was ok ([#352](https://github.com/getsentry/sentry-android/pull/352)) @marandaneto
- Envelope has dedicated endpoint ([#353](https://github.com/getsentry/sentry-android/pull/353)) @marandaneto

Packages were released on [`bintray`](https://dl.bintray.com/getsentry/sentry-android/io/sentry/sentry-android/), [`jcenter`](https://jcenter.bintray.com/io/sentry/sentry-android/) and [`mavenCentral`](https://repo.maven.apache.org/maven2/io/sentry/sentry-android/)

We'd love to get feedback.

## 2.1.0-alpha.2

### Fixes

- Change integration order for cached outbox events ([#347](https://github.com/getsentry/sentry-android/pull/347)) @marandaneto
- Avoid crash if NDK throws UnsatisfiedLinkError ([#344](https://github.com/getsentry/sentry-android/pull/344)) @marandaneto
- Avoid getting a threadlocal twice. ([#339](https://github.com/getsentry/sentry-android/pull/339)) @metlos
- Removing session tracking guard on hub and client ([#338](https://github.com/getsentry/sentry-android/pull/338)) @marandaneto
- Bump agp to 3.6.2 ([#336](https://github.com/getsentry/sentry-android/pull/336)) @marandaneto
- Fix racey ANR integration ([#332](https://github.com/getsentry/sentry-android/pull/332)) @marandaneto
- Logging envelopes path when possible instead of nullable id ([#331](https://github.com/getsentry/sentry-android/pull/331)) @marandaneto
- Renaming transport gate method ([#330](https://github.com/getsentry/sentry-android/pull/330)) @marandaneto

Packages were released on [`bintray`](https://dl.bintray.com/getsentry/sentry-android/io/sentry/sentry-android/), [`jcenter`](https://jcenter.bintray.com/io/sentry/sentry-android/) and [`mavenCentral`](https://repo.maven.apache.org/maven2/io/sentry/sentry-android/)

We'd love to get feedback.

## 2.1.0-alpha.1

Release of Sentry's new SDK for Android.

## What’s Changed

### Features

- Release health @marandaneto @bruno-garcia
- ANR report should have 'was active=yes' on the dashboard ([#299](https://github.com/getsentry/sentry-android/pull/299)) @marandaneto
- NDK events apply scoped data ([#322](https://github.com/getsentry/sentry-android/pull/322)) @marandaneto
- Add a StdoutTransport ([#310](https://github.com/getsentry/sentry-android/pull/310)) @mike-burns
- Implementing new retry after protocol ([#306](https://github.com/getsentry/sentry-android/pull/306)) @marandaneto

### Fixes

- Bump sentry-native to 0.2.2 ([#305](https://github.com/getsentry/sentry-android/pull/305)) @Swatinem
- Missing App's info ([#315](https://github.com/getsentry/sentry-android/pull/315)) @marandaneto
- Buffered writers/readers - otimizations ([#311](https://github.com/getsentry/sentry-android/pull/311)) @marandaneto
- Boot time should be UTC ([#309](https://github.com/getsentry/sentry-android/pull/309)) @marandaneto
- Make transport result public ([#300](https://github.com/getsentry/sentry-android/pull/300)) @marandaneto

Packages were released on [`bintray`](https://dl.bintray.com/getsentry/sentry-android/io/sentry/sentry-android/), [`jcenter`](https://jcenter.bintray.com/io/sentry/sentry-android/) and [`mavenCentral`](https://repo.maven.apache.org/maven2/io/sentry/sentry-android/)

We'd love to get feedback.

## 2.0.2

Release of Sentry's new SDK for Android.

### Features

- MavenCentral support ([#284](https://github.com/getsentry/sentry-android/pull/284)) @marandaneto

### Fixes

- Bump AGP to 3.6.1 ([#285](https://github.com/getsentry/sentry-android/pull/285)) @marandaneto

Packages were released on [`bintray`](https://dl.bintray.com/getsentry/sentry-android/io/sentry/sentry-android/), [`jcenter`](https://jcenter.bintray.com/io/sentry/sentry-android/) and [`mavenCentral`](https://repo.maven.apache.org/maven2/io/sentry/sentry-android/)

We'd love to get feedback.

## 2.0.1

Release of Sentry's new SDK for Android.

## What’s Changed

### Features

- Attach threads/stacktraces ([#267](https://github.com/getsentry/sentry-android/pull/267)) @marandaneto
- Add the default serverName to SentryOptions and use it in MainEventProcessor ([#279](https://github.com/getsentry/sentry-android/pull/279)) @metlos

### Fixes

- set current threadId when there's no mechanism set ([#277](https://github.com/getsentry/sentry-android/pull/277)) @marandaneto
- Preview package manager ([#269](https://github.com/getsentry/sentry-android/pull/269)) @bruno-garcia

Packages were released on [`bintray`](https://dl.bintray.com/getsentry/sentry-android/io/sentry/), [`jcenter`](https://jcenter.bintray.com/io/sentry/sentry-android/)

We'd love to get feedback.

## 2.0.0

Release of Sentry's new SDK for Android.

New features not offered by (1.7.x):

- NDK support
  - Captures crashes caused by native code
  - Access to the [`sentry-native` SDK](https://github.com/getsentry/sentry-native/) API by your native (C/C++/Rust code/..).
- Automatic init (just add your `DSN` to the manifest)
   - Proguard rules are added automatically
   - Permission (Internet) is added automatically
- Uncaught Exceptions might be captured even before the app restarts
- Sentry's Unified API.
- More context/device information
- Packaged as `aar`
- Frames from the app automatically marked as `InApp=true` (stack traces in Sentry highlights them by default).
- Complete Sentry Protocol available.
- All threads and their stack traces are captured.
- Sample project in this repo to test many features (segfault, uncaught exception, ANR...)

Features from the current SDK like `ANR` are also available (by default triggered after 4 seconds).

Packages were released on [`bintray`](https://dl.bintray.com/getsentry/sentry-android/io/sentry/), [`jcenter`](https://jcenter.bintray.com/io/sentry/sentry-android/)

We'd love to get feedback.

## 2.0.0-rc04

Release of Sentry's new SDK for Android.

### Features

- Take sampleRate from metadata ([#262](https://github.com/getsentry/sentry-android/pull/262)) @bruno-garcia
- Support mills timestamp format ([#263](https://github.com/getsentry/sentry-android/pull/263)) @marandaneto
- Adding logs to installed integrations ([#265](https://github.com/getsentry/sentry-android/pull/265)) @marandaneto

### Fixes

- Breacrumb.data to string,object, Add LOG level ([#264](https://github.com/getsentry/sentry-android/pull/264)) @HazAT
- Read release conf. on manifest ([#266](https://github.com/getsentry/sentry-android/pull/266)) @marandaneto

Packages were released on [`bintray`](https://dl.bintray.com/getsentry/sentry-android/io/sentry/), [`jcenter`](https://jcenter.bintray.com/io/sentry/sentry-android/)

We'd love to get feedback and we'll work in getting the GA `2.0.0` out soon.
Until then, the [stable SDK offered by Sentry is at version 1.7.30](https://github.com/getsentry/sentry-java/releases/tag/v1.7.30)

## 2.0.0-rc03

Release of Sentry's new SDK for Android.

### Fixes

- fixes ([#259](https://github.com/getsentry/sentry-android/issues/259)) - NPE check on getExternalFilesDirs items. ([#260](https://github.com/getsentry/sentry-android/pull/260)) @marandaneto
- strictMode typo ([#258](https://github.com/getsentry/sentry-android/pull/258)) @marandaneto

Packages were released on [`bintray`](https://dl.bintray.com/getsentry/sentry-android/io/sentry/), [`jcenter`](https://jcenter.bintray.com/io/sentry/sentry-android/)

We'd love to get feedback and we'll work in getting the GA `2.0.0` out soon.
Until then, the [stable SDK offered by Sentry is at version 1.7.30](https://github.com/getsentry/sentry-java/releases/tag/v1.7.30)

## 2.0.0-rc02

Release of Sentry's new SDK for Android.

### Features

- Hub mode configurable ([#247](https://github.com/getsentry/sentry-android/pull/247)) @bruno-garcia
- Added remove methods (tags/extras) to the sentry static class ([#243](https://github.com/getsentry/sentry-android/pull/243)) @marandaneto

### Fixes


- Update ndk for new sentry-native version ([#235](https://github.com/getsentry/sentry-android/pull/235)) @Swatinem @marandaneto
- Make integrations public ([#256](https://github.com/getsentry/sentry-android/pull/256)) @marandaneto
- Bump build-tools ([#255](https://github.com/getsentry/sentry-android/pull/255)) @marandaneto
- Added javadocs to scope and its dependencies ([#253](https://github.com/getsentry/sentry-android/pull/253)) @marandaneto
- Build all ABIs ([#254](https://github.com/getsentry/sentry-android/pull/254)) @marandaneto
- Moving back ANR timeout from long to int param. ([#252](https://github.com/getsentry/sentry-android/pull/252)) @marandaneto
- Added HubAdapter to call Sentry static methods from Integrations ([#250](https://github.com/getsentry/sentry-android/pull/250)) @marandaneto
- New Release format ([#242](https://github.com/getsentry/sentry-android/pull/242)) @marandaneto
- Javadocs for SentryOptions ([#246](https://github.com/getsentry/sentry-android/pull/246)) @marandaneto
- non-app is already inApp excluded by default. ([#244](https://github.com/getsentry/sentry-android/pull/244)) @marandaneto
- Fix if symlink exists for sentry-native ([#241](https://github.com/getsentry/sentry-android/pull/241)) @marandaneto
- Clone method - race condition free ([#226](https://github.com/getsentry/sentry-android/pull/226)) @marandaneto
- Refactoring breadcrumbs callback ([#239](https://github.com/getsentry/sentry-android/pull/239)) @marandaneto

Packages were released on [`bintray`](https://dl.bintray.com/getsentry/sentry-android/io/sentry/), [`jcenter`](https://jcenter.bintray.com/io/sentry/sentry-android/)

We'd love to get feedback and we'll work in getting the GA `2.0.0` out soon.
Until then, the [stable SDK offered by Sentry is at version 1.7.30](https://github.com/getsentry/sentry-java/releases/tag/v1.7.30)

## 2.0.0-rc01

Release of Sentry's new SDK for Android.

## What’s Changed

### Features

- Added remove methods for Scope data ([#237](https://github.com/getsentry/sentry-android/pull/237)) @marandaneto
- More device context (deviceId, connectionType and language) ([#229](https://github.com/getsentry/sentry-android/pull/229)) @marandaneto
- Added a few java docs (Sentry, Hub and SentryClient) ([#223](https://github.com/getsentry/sentry-android/pull/223)) @marandaneto
- Implemented diagnostic logger ([#218](https://github.com/getsentry/sentry-android/pull/218)) @marandaneto
- Added event processors to scope ([#209](https://github.com/getsentry/sentry-android/pull/209)) @marandaneto
- Added android transport gate ([#206](https://github.com/getsentry/sentry-android/pull/206)) @marandaneto
- Added executor for caching values out of the main thread ([#201](https://github.com/getsentry/sentry-android/pull/201)) @marandaneto

### Fixes


- Honor RetryAfter ([#236](https://github.com/getsentry/sentry-android/pull/236)) @marandaneto
- Add tests for SentryValues ([#238](https://github.com/getsentry/sentry-android/pull/238)) @philipphofmann
- Do not set frames if there's none ([#234](https://github.com/getsentry/sentry-android/pull/234)) @marandaneto
- Always call interrupt after InterruptedException ([#232](https://github.com/getsentry/sentry-android/pull/232)) @marandaneto
- Mark as current thread if its the main thread ([#228](https://github.com/getsentry/sentry-android/pull/228)) @marandaneto
- Fix lgtm alerts ([#219](https://github.com/getsentry/sentry-android/pull/219)) @marandaneto
- Written unit tests to ANR integration ([#215](https://github.com/getsentry/sentry-android/pull/215)) @marandaneto
- Added blog posts to README ([#214](https://github.com/getsentry/sentry-android/pull/214)) @marandaneto
- Raise code coverage for Dsn to 100% ([#212](https://github.com/getsentry/sentry-android/pull/212)) @philipphofmann
- Remove redundant times(1) for Mockito.verify ([#211](https://github.com/getsentry/sentry-android/pull/211)) @philipphofmann
- Transport may be set on options ([#203](https://github.com/getsentry/sentry-android/pull/203)) @marandaneto
- dist may be set on options ([#204](https://github.com/getsentry/sentry-android/pull/204)) @marandaneto
- Throw an exception if DSN is not set ([#200](https://github.com/getsentry/sentry-android/pull/200)) @marandaneto
- Migration guide markdown ([#197](https://github.com/getsentry/sentry-android/pull/197)) @marandaneto

Packages were released on [`bintray`](https://dl.bintray.com/getsentry/sentry-android/io/sentry/), [`jcenter`](https://jcenter.bintray.com/io/sentry/sentry-android/)

We'd love to get feedback and we'll work in getting the GA `2.0.0` out soon.
Until then, the [stable SDK offered by Sentry is at version 1.7.29](https://github.com/getsentry/sentry-java/releases/tag/v1.7.29)

## 2.0.0-beta02

Release of Sentry's new SDK for Android.

### Features

- addBreadcrumb overloads ([#196](https://github.com/getsentry/sentry-android/pull/196)) and ([#198](https://github.com/getsentry/sentry-android/pull/198))

### Fixes

- fix Android bug on API 24 and 25 about getting current threads and stack traces ([#194](https://github.com/getsentry/sentry-android/pull/194))

Packages were released on [`bintray`](https://dl.bintray.com/getsentry/sentry-android/io/sentry/), [`jcenter`](https://jcenter.bintray.com/io/sentry/sentry-android/)

We'd love to get feedback and we'll work in getting the GA `2.0.0` out soon.
Until then, the [stable SDK offered by Sentry is at version 1.7.28](https://github.com/getsentry/sentry-java/releases/tag/v1.7.28)

## 2.0.0-beta01

Release of Sentry's new SDK for Android.

### Fixes

- ref: ANR doesn't set handled flag ([#186](https://github.com/getsentry/sentry-android/pull/186))
- SDK final review ([#183](https://github.com/getsentry/sentry-android/pull/183))
- ref: Drop errored in favor of crashed ([#187](https://github.com/getsentry/sentry-android/pull/187))
- Workaround android_id ([#185](https://github.com/getsentry/sentry-android/pull/185))
- Renamed sampleRate ([#191](https://github.com/getsentry/sentry-android/pull/191))
- Making timestamp package-private or test-only ([#190](https://github.com/getsentry/sentry-android/pull/190))
- Split event processor in Device/App data ([#180](https://github.com/getsentry/sentry-android/pull/180))

Packages were released on [`bintray`](https://dl.bintray.com/getsentry/sentry-android/io/sentry/), [`jcenter`](https://jcenter.bintray.com/io/sentry/sentry-android/)

We'd love to get feedback and we'll work in getting the GA `2.0.0` out soon.
Until then, the [stable SDK offered by Sentry is at version 1.7.28](https://github.com/getsentry/sentry-java/releases/tag/v1.7.28)

## 2.0.0-alpha09

Release of Sentry's new SDK for Android.

### Features

- Adding nativeBundle plugin ([#161](https://github.com/getsentry/sentry-android/pull/161))
- Adding scope methods to sentry static class ([#179](https://github.com/getsentry/sentry-android/pull/179))

### Fixes

- fix: DSN parsing ([#165](https://github.com/getsentry/sentry-android/pull/165))
- Don't avoid exception type minification ([#166](https://github.com/getsentry/sentry-android/pull/166))
- make Gson retro compatible with older versions of AGP ([#177](https://github.com/getsentry/sentry-android/pull/177))
- Bump sentry-native with message object instead of a string ([#172](https://github.com/getsentry/sentry-android/pull/172))

Packages were released on [`bintray`](https://dl.bintray.com/getsentry/sentry-android/io/sentry/), [`jcenter`](https://jcenter.bintray.com/io/sentry/sentry-android/)

We'd love to get feedback and we'll work in getting the GA `2.0.0` out soon.
Until then, the [stable SDK offered by Sentry is at version 1.7.28](https://github.com/getsentry/sentry-java/releases/tag/v1.7.28)

## 2.0.0-alpha08

Release of Sentry's new SDK for Android.

### Fixes

- DebugId endianness ([#162](https://github.com/getsentry/sentry-android/pull/162))
- Executed beforeBreadcrumb also for scope ([#160](https://github.com/getsentry/sentry-android/pull/160))
- Benefit of manifest merging when minSdk ([#159](https://github.com/getsentry/sentry-android/pull/159))
- Add method to captureMessage with level ([#157](https://github.com/getsentry/sentry-android/pull/157))
- Listing assets file on the wrong dir ([#156](https://github.com/getsentry/sentry-android/pull/156))

Packages were released on [`bintray`](https://dl.bintray.com/getsentry/sentry-android/io/sentry/), [`jcenter`](https://jcenter.bintray.com/io/sentry/sentry-android/)

We'd love to get feedback and we'll work in getting the GA `2.0.0` out soon.
Until then, the [stable SDK offered by Sentry is at version 1.7.28](https://github.com/getsentry/sentry-java/releases/tag/v1.7.28)

## 2.0.0-alpha07

Third release of Sentry's new SDK for Android.

### Fixes

-  Fixed release for jcenter and bintray

Packages were released on [`bintray`](https://dl.bintray.com/getsentry/sentry-android/io/sentry/), [`jcenter`](https://jcenter.bintray.com/io/sentry/sentry-android/)

We'd love to get feedback and we'll work in getting the GA `2.0.0` out soon.
Until then, the [stable SDK offered by Sentry is at version 1.7.28](https://github.com/getsentry/sentry-java/releases/tag/v1.7.28)

## 2.0.0-alpha06

Second release of Sentry's new SDK for Android.

### Fixes

- Fixed a typo on pom generation.

Packages were released on [`bintray`](https://dl.bintray.com/getsentry/sentry-android/io/sentry/), [`jcenter`](https://jcenter.bintray.com/io/sentry/sentry-android/)

We'd love to get feedback and we'll work in getting the GA `2.0.0` out soon.
Until then, the [stable SDK offered by Sentry is at version 1.7.28](https://github.com/getsentry/sentry-java/releases/tag/v1.7.28)

## 2.0.0-alpha05

First release of Sentry's new SDK for Android.

New features not offered by our current (1.7.x), stable SDK are:

- NDK support
  - Captures crashes caused by native code
  - Access to the [`sentry-native` SDK](https://github.com/getsentry/sentry-native/) API by your native (C/C++/Rust code/..).
- Automatic init (just add your `DSN` to the manifest)
   - Proguard rules are added automatically
   - Permission (Internet) is added automatically
- Uncaught Exceptions might be captured even before the app restarts
- Unified API which include scopes etc.
- More context/device information
- Packaged as `aar`
- Frames from the app automatically marked as `InApp=true` (stack traces in Sentry highlights them by default).
- Complete Sentry Protocol available.
- All threads and their stack traces are captured.
- Sample project in this repo to test many features (segfault, uncaught exception, scope)

Features from the current SDK like `ANR` are also available (by default triggered after 4 seconds).

Packages were released on [`bintray`](https://dl.bintray.com/getsentry/sentry-android/io/sentry/), [`jcenter`](https://jcenter.bintray.com/io/sentry/sentry-android/)

We'd love to get feedback and we'll work in getting the GA `2.0.0` out soon.
Until then, the [stable SDK offered by Sentry is at version 1.7.28](https://github.com/getsentry/sentry-java/releases/tag/v1.7.28)<|MERGE_RESOLUTION|>--- conflicted
+++ resolved
@@ -1,4 +1,10 @@
 # Changelog
+
+## Unreleased
+
+### Features
+
+- Early profiling 1 - Decouple Profiler from Transaction ([#3101](https://github.com/getsentry/sentry-java/pull/3101))
 
 ## 7.1.0
 
@@ -14,12 +20,8 @@
   - Attaches spans for Application, ContentProvider, and Activities to app-start timings
   - Uses Process.startUptimeMillis to calculate app-start timings
   - To enable this feature set `options.isEnablePerformanceV2 = true`
-<<<<<<< HEAD
-- Early profiling 1 - Decouple Profiler from Transaction ([#3101](https://github.com/getsentry/sentry-java/pull/3101))
-=======
 - Move slow+frozen frame calculation, as well as frame delay inside SentryFrameMetricsCollector ([#3100](https://github.com/getsentry/sentry-java/pull/3100))
 - Extract Activity Breadcrumbs generation into own Integration ([#3064](https://github.com/getsentry/sentry-java/pull/3064))
->>>>>>> 0810952c
 
 ### Fixes
 
