# Changelog

## Unreleased

### Features

Breaking changes:
- Capture failed HTTP requests by default ([#2794](https://github.com/getsentry/sentry-java/pull/2794))
- Reduce flush timeout to 4s on Android to avoid ANRs ([#2858](https://github.com/getsentry/sentry-java/pull/2858))
- Set ip_address to {{auto}} by default, even if sendDefaultPII is disabled ([#2860](https://github.com/getsentry/sentry-java/pull/2860))
  - Instead use the "Prevent Storing of IP Addresses" option in the "Security & Privacy" project settings on sentry.io
<<<<<<< HEAD
- If global hub mode is enabled (default on Android), Sentry.getSpan() returns the root span instead of the latest span ([#2855](https://github.com/getsentry/sentry-java/pull/2855))
=======
- Reduce timeout of AsyncHttpTransport to avoid ANR ([#2879](https://github.com/getsentry/sentry-java/pull/2879))
- Add deadline timeout for automatic transactions ([#2865](https://github.com/getsentry/sentry-java/pull/2865))
  - This affects all automatically generated transactions on Android (UI, clicks), the default timeout is 30s
>>>>>>> 0b3de21f

### Fixes

- Measure AppStart time till First Draw instead of `onResume` ([#2851](https://github.com/getsentry/sentry-java/pull/2851))
- Do not overwrite UI transaction status if set by the user ([#2852](https://github.com/getsentry/sentry-java/pull/2852))

Breaking changes:
- Move enableNdk from SentryOptions to SentryAndroidOptions ([#2793](https://github.com/getsentry/sentry-java/pull/2793))
- Fix Coroutine Context Propagation using CopyableThreadContextElement, requires `kotlinx-coroutines-core` version `1.6.1` or higher ([#2838](https://github.com/getsentry/sentry-java/pull/2838))

## Unreleased

### Features

- Add TraceOrigin to Transactions and Spans ([#2803](https://github.com/getsentry/sentry-java/pull/2803))

### Fixes

- Deduplicate events happening in multiple threads simultaneously (e.g. `OutOfMemoryError`) ([#2845](https://github.com/getsentry/sentry-java/pull/2845))
  - This will improve Crash-Free Session Rate as we no longer will send multiple Session updates with `Crashed` status, but only the one that is relevant
- Ensure no Java 8 method reference sugar is used for Android ([#2857](https://github.com/getsentry/sentry-java/pull/2857))
- Do not send session updates for terminated sessions ([#2849](https://github.com/getsentry/sentry-java/pull/2849))

## 6.26.0

### Features
- (Internal) Extend APIs for hybrid SDKs ([#2814](https://github.com/getsentry/sentry-java/pull/2814), [#2846](https://github.com/getsentry/sentry-java/pull/2846))

### Fixes

- Fix ANRv2 thread dump parsing for native-only threads ([#2839](https://github.com/getsentry/sentry-java/pull/2839))
- Derive `TracingContext` values from event for ANRv2 events ([#2839](https://github.com/getsentry/sentry-java/pull/2839))

## 6.25.2

### Fixes

- Change Spring Boot, Apollo, Apollo 3, JUL, Logback, Log4j2, OpenFeign, GraphQL and Kotlin coroutines core dependencies to compileOnly ([#2837](https://github.com/getsentry/sentry-java/pull/2837))

## 6.25.1

### Fixes

- Allow removing integrations in SentryAndroid.init ([#2826](https://github.com/getsentry/sentry-java/pull/2826))
- Fix concurrent access to frameMetrics listener ([#2823](https://github.com/getsentry/sentry-java/pull/2823))

### Dependencies

- Bump Native SDK from v0.6.4 to v0.6.5 ([#2822](https://github.com/getsentry/sentry-java/pull/2822))
  - [changelog](https://github.com/getsentry/sentry-native/blob/master/CHANGELOG.md#065)
  - [diff](https://github.com/getsentry/sentry-native/compare/0.6.4...0.6.5)
- Bump Gradle from v8.2.0 to v8.2.1 ([#2830](https://github.com/getsentry/sentry-java/pull/2830))
  - [changelog](https://github.com/gradle/gradle/blob/master/CHANGELOG.md#v821)
  - [diff](https://github.com/gradle/gradle/compare/v8.2.0...v8.2.1)

## 6.25.0

### Features

- Add manifest `AutoInit` to integrations list ([#2795](https://github.com/getsentry/sentry-java/pull/2795))
- Tracing headers (`sentry-trace` and `baggage`) are now attached and passed through even if performance is disabled ([#2788](https://github.com/getsentry/sentry-java/pull/2788))

### Fixes

- Set `environment` from `SentryOptions` if none persisted in ANRv2 ([#2809](https://github.com/getsentry/sentry-java/pull/2809))
- Remove code that set `tracesSampleRate` to `0.0` for Spring Boot if not set ([#2800](https://github.com/getsentry/sentry-java/pull/2800))
  - This used to enable performance but not send any transactions by default.
  - Performance is now disabled by default.
- Fix slow/frozen frames were not reported with transactions ([#2811](https://github.com/getsentry/sentry-java/pull/2811))

### Dependencies

- Bump Native SDK from v0.6.3 to v0.6.4 ([#2796](https://github.com/getsentry/sentry-java/pull/2796))
  - [changelog](https://github.com/getsentry/sentry-native/blob/master/CHANGELOG.md#064)
  - [diff](https://github.com/getsentry/sentry-native/compare/0.6.3...0.6.4)
- Bump Gradle from v8.1.1 to v8.2.0 ([#2810](https://github.com/getsentry/sentry-java/pull/2810))
  - [changelog](https://github.com/gradle/gradle/blob/master/CHANGELOG.md#v820)
  - [diff](https://github.com/gradle/gradle/compare/v8.1.1...v8.2.0)

## 6.24.0

### Features

- Add debouncing mechanism and before-capture callbacks for screenshots and view hierarchies ([#2773](https://github.com/getsentry/sentry-java/pull/2773))
- Improve ANRv2 implementation ([#2792](https://github.com/getsentry/sentry-java/pull/2792))
  - Add a proguard rule to keep `ApplicationNotResponding` class from obfuscation
  - Add a new option `setReportHistoricalAnrs`; when enabled, it will report all of the ANRs from the [getHistoricalExitReasons](https://developer.android.com/reference/android/app/ActivityManager?hl=en#getHistoricalProcessExitReasons(java.lang.String,%20int,%20int)) list. 
  By default, the SDK only reports and enriches the latest ANR and only this one counts towards ANR rate. 
  Worth noting that this option is mainly useful when updating the SDK to the version where ANRv2 has been introduced, to report all ANRs happened prior to the SDK update. After that, the SDK will always pick up the latest ANR from the historical exit reasons list on next app restart, so there should be no historical ANRs to report.
  These ANRs are reported with the `HistoricalAppExitInfo` mechanism.
  - Add a new option `setAttachAnrThreadDump` to send ANR thread dump from the system as an attachment. 
  This is only useful as additional information, because the SDK attempts to parse the thread dump into proper threads with stacktraces by default.
  - If [ApplicationExitInfo#getTraceInputStream](https://developer.android.com/reference/android/app/ApplicationExitInfo#getTraceInputStream()) returns null, the SDK no longer reports an ANR event, as these events are not very useful without it.
  - Enhance regex patterns for native stackframes

## 6.23.0

### Features

- Add profile rate limiting ([#2782](https://github.com/getsentry/sentry-java/pull/2782))
- Support for automatically capturing Failed GraphQL (Apollo 3) Client errors ([#2781](https://github.com/getsentry/sentry-java/pull/2781))

```kotlin
import com.apollographql.apollo3.ApolloClient
import io.sentry.apollo3.sentryTracing

val apolloClient = ApolloClient.Builder()
    .serverUrl("https://example.com/graphql")
    .sentryTracing(captureFailedRequests = true)    
    .build()
```

### Dependencies

- Bump Native SDK from v0.6.2 to v0.6.3 ([#2746](https://github.com/getsentry/sentry-java/pull/2746))
  - [changelog](https://github.com/getsentry/sentry-native/blob/master/CHANGELOG.md#063)
  - [diff](https://github.com/getsentry/sentry-native/compare/0.6.2...0.6.3)

### Fixes

- Align http.status with [span data conventions](https://develop.sentry.dev/sdk/performance/span-data-conventions/) ([#2786](https://github.com/getsentry/sentry-java/pull/2786))

## 6.22.0

### Features

- Add `lock` attribute to the `SentryStackFrame` protocol to better highlight offending frames in the UI ([#2761](https://github.com/getsentry/sentry-java/pull/2761))
- Enrich database spans with blocked main thread info ([#2760](https://github.com/getsentry/sentry-java/pull/2760))
- Add `api_target` to `Request` and `data` to `Response` Protocols ([#2775](https://github.com/getsentry/sentry-java/pull/2775))

### Fixes

- No longer use `String.join` in `Baggage` as it requires API level 26 ([#2778](https://github.com/getsentry/sentry-java/pull/2778))

## 6.21.0

### Features

- Introduce new `sentry-android-sqlite` integration ([#2722](https://github.com/getsentry/sentry-java/pull/2722))
    - This integration replaces the old `androidx.sqlite` database instrumentation in the Sentry Android Gradle plugin
    - A new capability to manually instrument your `androidx.sqlite` databases. 
      - You can wrap your custom `SupportSQLiteOpenHelper` instance into `SentrySupportSQLiteOpenHelper(myHelper)` if you're not using the Sentry Android Gradle plugin and still benefit from performance auto-instrumentation.
- Add SentryWrapper for Callable and Supplier Interface ([#2720](https://github.com/getsentry/sentry-java/pull/2720))
- Load sentry-debug-meta.properties ([#2734](https://github.com/getsentry/sentry-java/pull/2734))
  - This enables source context for Java
  - For more information on how to enable source context, please refer to [#633](https://github.com/getsentry/sentry-java/issues/633#issuecomment-1465599120)

### Fixes

- Finish WebFlux transaction before popping scope ([#2724](https://github.com/getsentry/sentry-java/pull/2724))
- Use daemon threads for SentryExecutorService ([#2747](https://github.com/getsentry/sentry-java/pull/2747))
  - We started using `SentryExecutorService` in `6.19.0` which caused the application to hang on shutdown unless `Sentry.close()` was called. By using daemon threads we no longer block shutdown.
- Use Base64.NO_WRAP to avoid unexpected char errors in Apollo ([#2745](https://github.com/getsentry/sentry-java/pull/2745))
- Don't warn R8 on missing `ComposeViewHierarchyExporter` class ([#2743](https://github.com/getsentry/sentry-java/pull/2743))

## 6.20.0

### Features

- Add support for Sentry Kotlin Compiler Plugin ([#2695](https://github.com/getsentry/sentry-java/pull/2695))
  - In conjunction with our sentry-kotlin-compiler-plugin we improved Jetpack Compose support for
    - [View Hierarchy](https://docs.sentry.io/platforms/android/enriching-events/viewhierarchy/) support for Jetpack Compose screens
    - Automatic breadcrumbs for [user interactions](https://docs.sentry.io/platforms/android/performance/instrumentation/automatic-instrumentation/#user-interaction-instrumentation)
- More granular http requests instrumentation with a new SentryOkHttpEventListener ([#2659](https://github.com/getsentry/sentry-java/pull/2659))
    - Create spans for time spent on:
        - Proxy selection
        - DNS resolution
        - HTTPS setup
        - Connection
        - Requesting headers
        - Receiving response
    - You can attach the event listener to your OkHttpClient through `client.eventListener(new SentryOkHttpEventListener()).addInterceptor(new SentryOkHttpInterceptor()).build();`
    - In case you already have an event listener you can use the SentryOkHttpEventListener as well through `client.eventListener(new SentryOkHttpEventListener(myListener)).addInterceptor(new SentryOkHttpInterceptor()).build();`
- Add a new option to disable `RootChecker` ([#2735](https://github.com/getsentry/sentry-java/pull/2735))

### Fixes

- Base64 encode internal Apollo3 Headers ([#2707](https://github.com/getsentry/sentry-java/pull/2707))
- Fix `SentryTracer` crash when scheduling auto-finish of a transaction, but the timer has already been cancelled ([#2731](https://github.com/getsentry/sentry-java/pull/2731))
- Fix `AndroidTransactionProfiler` crash when finishing a profile that happened due to race condition ([#2731](https://github.com/getsentry/sentry-java/pull/2731))

## 6.19.1

### Fixes

- Ensure screenshots and view hierarchies are captured on the main thread ([#2712](https://github.com/getsentry/sentry-java/pull/2712))

## 6.19.0

### Features

- Add Screenshot and ViewHierarchy to integrations list ([#2698](https://github.com/getsentry/sentry-java/pull/2698))
- New ANR detection based on [ApplicationExitInfo API](https://developer.android.com/reference/android/app/ApplicationExitInfo) ([#2697](https://github.com/getsentry/sentry-java/pull/2697))
    - This implementation completely replaces the old one (based on a watchdog) on devices running Android 11 and above:
      - New implementation provides more precise ANR events/ANR rate detection as well as system thread dump information. The new implementation reports ANRs exactly as Google Play Console, without producing false positives or missing important background ANR events.
      - New implementation reports ANR events with a new mechanism `mechanism:AppExitInfo`.
      - However, despite producing many false positives, the old implementation is capable of better enriching ANR errors (which is not available with the new implementation), for example:
        - Capturing screenshots at the time of ANR event;
        - Capturing transactions and profiling data corresponding to the ANR event;
        - Auxiliary information (such as current memory load) at the time of ANR event.
      - If you would like us to provide support for the old approach working alongside the new one on Android 11 and above (e.g. for raising events for slow code on main thread), consider upvoting [this issue](https://github.com/getsentry/sentry-java/issues/2693).
    - The old watchdog implementation will continue working for older API versions (Android < 11):
        - The old implementation reports ANR events with the existing mechanism `mechanism:ANR`.
- Open up `TransactionOptions`, `ITransaction` and `IHub` methods allowing consumers modify start/end timestamp of transactions and spans ([#2701](https://github.com/getsentry/sentry-java/pull/2701))
- Send source bundle IDs to Sentry to enable source context ([#2663](https://github.com/getsentry/sentry-java/pull/2663))
  - For more information on how to enable source context, please refer to [#633](https://github.com/getsentry/sentry-java/issues/633#issuecomment-1465599120)

### Fixes

- Android Profiler on calling thread ([#2691](https://github.com/getsentry/sentry-java/pull/2691))
- Use `configureScope` instead of `withScope` in `Hub.close()`. This ensures that the main scope releases the in-memory data when closing a hub instance. ([#2688](https://github.com/getsentry/sentry-java/pull/2688))
- Remove null keys/values before creating concurrent hashmap in order to avoid NPE ([#2708](https://github.com/getsentry/sentry-java/pull/2708))
- Exclude SentryOptions from R8/ProGuard obfuscation ([#2699](https://github.com/getsentry/sentry-java/pull/2699))
  - This fixes AGP 8.+ incompatibility, where full R8 mode is enforced

### Dependencies

- Bump Gradle from v8.1.0 to v8.1.1 ([#2666](https://github.com/getsentry/sentry-java/pull/2666))
  - [changelog](https://github.com/gradle/gradle/blob/master release-test/CHANGELOG.md#v811)
  - [diff](https://github.com/gradle/gradle/compare/v8.1.0...v8.1.1)
- Bump Native SDK from v0.6.1 to v0.6.2 ([#2689](https://github.com/getsentry/sentry-java/pull/2689))
  - [changelog](https://github.com/getsentry/sentry-native/blob/master/CHANGELOG.md#062)
  - [diff](https://github.com/getsentry/sentry-native/compare/0.6.1...0.6.2)

## 6.18.1

### Fixes

- Fix crash when Sentry SDK is initialized more than once ([#2679](https://github.com/getsentry/sentry-java/pull/2679))
- Track a ttfd span per Activity ([#2673](https://github.com/getsentry/sentry-java/pull/2673))

## 6.18.0

### Features

- Attach Trace Context when an ANR is detected (ANRv1) ([#2583](https://github.com/getsentry/sentry-java/pull/2583))
- Make log4j2 integration compatible with log4j 3.0 ([#2634](https://github.com/getsentry/sentry-java/pull/2634))
    - Instead of relying on package scanning, we now use an annotation processor to generate `Log4j2Plugins.dat`
- Create `User` and `Breadcrumb` from map ([#2614](https://github.com/getsentry/sentry-java/pull/2614))
- Add `sent_at` to envelope header item ([#2638](https://github.com/getsentry/sentry-java/pull/2638))

### Fixes

- Fix timestamp intervals of PerformanceCollectionData in profiles ([#2648](https://github.com/getsentry/sentry-java/pull/2648))
- Fix timestamps of PerformanceCollectionData in profiles ([#2632](https://github.com/getsentry/sentry-java/pull/2632))
- Fix missing propagateMinConstraints flag for SentryTraced ([#2637](https://github.com/getsentry/sentry-java/pull/2637))
- Fix potential SecurityException thrown by ConnectivityManager on Android 11 ([#2653](https://github.com/getsentry/sentry-java/pull/2653))
- Fix aar artifacts publishing for Maven ([#2641](https://github.com/getsentry/sentry-java/pull/2641))

### Dependencies
- Bump Kotlin compile version from v1.6.10 to 1.8.0 ([#2563](https://github.com/getsentry/sentry-java/pull/2563))
- Bump Compose compile version from v1.1.1 to v1.3.0 ([#2563](https://github.com/getsentry/sentry-java/pull/2563))
- Bump AGP version from v7.3.0 to v7.4.2 ([#2574](https://github.com/getsentry/sentry-java/pull/2574))
- Bump Gradle from v7.6.0 to v8.0.2 ([#2563](https://github.com/getsentry/sentry-java/pull/2563))
    - [changelog](https://github.com/gradle/gradle/blob/master/CHANGELOG.md#v802)
    - [diff](https://github.com/gradle/gradle/compare/v7.6.0...v8.0.2)
- Bump Gradle from v8.0.2 to v8.1.0 ([#2650](https://github.com/getsentry/sentry-java/pull/2650))
  - [changelog](https://github.com/gradle/gradle/blob/master/CHANGELOG.md#v810)
  - [diff](https://github.com/gradle/gradle/compare/v8.0.2...v8.1.0)

## 6.17.0

### Features

- Add `name` and `geo` to `User` ([#2556](https://github.com/getsentry/sentry-java/pull/2556)) 
- Add breadcrumbs on network changes ([#2608](https://github.com/getsentry/sentry-java/pull/2608))
- Add time-to-initial-display and time-to-full-display measurements to Activity transactions ([#2611](https://github.com/getsentry/sentry-java/pull/2611))
- Read integration list written by sentry gradle plugin from manifest ([#2598](https://github.com/getsentry/sentry-java/pull/2598))
- Add Logcat adapter ([#2620](https://github.com/getsentry/sentry-java/pull/2620))
- Provide CPU count/frequency data as device context ([#2622](https://github.com/getsentry/sentry-java/pull/2622))

### Fixes

- Trim time-to-full-display span if reportFullyDisplayed API is never called ([#2631](https://github.com/getsentry/sentry-java/pull/2631))
- Fix Automatic UI transactions having wrong durations ([#2623](https://github.com/getsentry/sentry-java/pull/2623))
- Fix wrong default environment in Session ([#2610](https://github.com/getsentry/sentry-java/pull/2610))
- Pass through unknown sentry baggage keys into SentryEnvelopeHeader ([#2618](https://github.com/getsentry/sentry-java/pull/2618))
- Fix missing null check when removing lifecycle observer ([#2625](https://github.com/getsentry/sentry-java/pull/2625))

### Dependencies

- Bump Native SDK from v0.6.0 to v0.6.1 ([#2629](https://github.com/getsentry/sentry-java/pull/2629))
  - [changelog](https://github.com/getsentry/sentry-native/blob/master/CHANGELOG.md#061)
  - [diff](https://github.com/getsentry/sentry-native/compare/0.6.0...0.6.1)

## 6.16.0

### Features

- Improve versatility of exception resolver component for Spring with more flexible API for consumers. ([#2577](https://github.com/getsentry/sentry-java/pull/2577))
- Automatic performance instrumentation for WebFlux ([#2597](https://github.com/getsentry/sentry-java/pull/2597))
  - You can enable it by adding `sentry.enable-tracing=true` to your `application.properties`
- The Spring Boot integration can now be configured to add the `SentryAppender` to specific loggers instead of the `ROOT` logger ([#2173](https://github.com/getsentry/sentry-java/pull/2173))
  - You can specify the loggers using `"sentry.logging.loggers[0]=foo.bar` and `"sentry.logging.loggers[1]=baz` in your `application.properties`
- Add capabilities to track Jetpack Compose composition/rendering time ([#2507](https://github.com/getsentry/sentry-java/pull/2507))
- Adapt span op and description for graphql to fit spec ([#2607](https://github.com/getsentry/sentry-java/pull/2607))

### Fixes

- Fix timestamps of slow and frozen frames for profiles ([#2584](https://github.com/getsentry/sentry-java/pull/2584))
- Deprecate reportFullDisplayed in favor of reportFullyDisplayed ([#2585](https://github.com/getsentry/sentry-java/pull/2585))
- Add mechanism for logging integrations and update spring mechanism types ([#2595](https://github.com/getsentry/sentry-java/pull/2595))
	- NOTE: If you're using these mechanism types (`HandlerExceptionResolver`, `SentryWebExceptionHandler`) in your dashboards please update them to use the new types.
- Filter out session cookies sent by Spring and Spring Boot integrations ([#2593](https://github.com/getsentry/sentry-java/pull/2593))
  - We filter out some common cookies like JSESSIONID
  - We also read the value from `server.servlet.session.cookie.name` and filter it out
- No longer send event / transaction to Sentry if `beforeSend` / `beforeSendTransaction` throws ([#2591](https://github.com/getsentry/sentry-java/pull/2591))
- Add version to sentryClientName used in auth header ([#2596](https://github.com/getsentry/sentry-java/pull/2596))
- Keep integration names from being obfuscated ([#2599](https://github.com/getsentry/sentry-java/pull/2599))
- Change log level from INFO to WARN for error message indicating a failed Log4j2 Sentry.init ([#2606](https://github.com/getsentry/sentry-java/pull/2606))
  - The log message was often not visible as our docs suggest a minimum log level of WARN
- Fix session tracking on Android ([#2609](https://github.com/getsentry/sentry-java/pull/2609))
  - Incorrect number of session has been sent. In addition, some of the sessions were not properly ended, messing up Session Health Metrics.

### Dependencies

- Bump `opentelemetry-sdk` to `1.23.1` and `opentelemetry-javaagent` to `1.23.0` ([#2590](https://github.com/getsentry/sentry-java/pull/2590))
- Bump Native SDK from v0.5.4 to v0.6.0 ([#2545](https://github.com/getsentry/sentry-java/pull/2545))
  - [changelog](https://github.com/getsentry/sentry-native/blob/master/CHANGELOG.md#060)
  - [diff](https://github.com/getsentry/sentry-native/compare/0.5.4...0.6.0)

## 6.15.0

### Features

- Adjust time-to-full-display span if reportFullDisplayed is called too early ([#2550](https://github.com/getsentry/sentry-java/pull/2550))
- Add `enableTracing` option ([#2530](https://github.com/getsentry/sentry-java/pull/2530))
    - This change is backwards compatible. The default is `null` meaning existing behaviour remains unchanged (setting either `tracesSampleRate` or `tracesSampler` enables performance).
    - If set to `true`, performance is enabled, even if no `tracesSampleRate` or `tracesSampler` have been configured.
    - If set to `false` performance is disabled, regardless of `tracesSampleRate` and `tracesSampler` options.
- Detect dependencies by listing MANIFEST.MF files at runtime ([#2538](https://github.com/getsentry/sentry-java/pull/2538))
- Report integrations in use, report packages in use more consistently ([#2179](https://github.com/getsentry/sentry-java/pull/2179))
- Implement `ThreadLocalAccessor` for propagating Sentry hub with reactor / WebFlux ([#2570](https://github.com/getsentry/sentry-java/pull/2570))
  - Requires `io.micrometer:context-propagation:1.0.2+` as well as Spring Boot 3.0.3+
  - Enable the feature by setting `sentry.reactive.thread-local-accessor-enabled=true`
  - This is still considered experimental. Once we have enough feedback we may turn this on by default.
  - Checkout the sample here: https://github.com/getsentry/sentry-java/tree/main/sentry-samples/sentry-samples-spring-boot-webflux-jakarta
  - A new hub is now cloned from the main hub for every request

### Fixes

- Leave `inApp` flag for stack frames undecided in SDK if unsure and let ingestion decide instead ([#2547](https://github.com/getsentry/sentry-java/pull/2547))
- Allow `0.0` error sample rate ([#2573](https://github.com/getsentry/sentry-java/pull/2573))
- Fix memory leak in WebFlux related to an ever growing stack ([#2580](https://github.com/getsentry/sentry-java/pull/2580))
- Use the same hub in WebFlux exception handler as we do in WebFilter ([#2566](https://github.com/getsentry/sentry-java/pull/2566))
- Switch upstream Jetpack Compose dependencies to `compileOnly` in `sentry-compose-android` ([#2578](https://github.com/getsentry/sentry-java/pull/2578))
  - NOTE: If you're using Compose Navigation/User Interaction integrations, make sure to have the following dependencies on the classpath as we do not bring them in transitively anymore:
    - `androidx.navigation:navigation-compose:`
    - `androidx.compose.runtime:runtime:`
    - `androidx.compose.ui:ui:`

## 6.14.0

### Features

- Add time-to-full-display span to Activity auto-instrumentation ([#2432](https://github.com/getsentry/sentry-java/pull/2432))
- Add `main` flag to threads and `in_foreground` flag for app contexts  ([#2516](https://github.com/getsentry/sentry-java/pull/2516))

### Fixes

- Ignore Shutdown in progress when closing ShutdownHookIntegration ([#2521](https://github.com/getsentry/sentry-java/pull/2521))
- Fix app start span end-time is wrong if SDK init is deferred ([#2519](https://github.com/getsentry/sentry-java/pull/2519))
- Fix invalid session creation when app is launched in background ([#2543](https://github.com/getsentry/sentry-java/pull/2543))

## 6.13.1

### Fixes

- Fix transaction performance collector oom ([#2505](https://github.com/getsentry/sentry-java/pull/2505))
- Remove authority from URLs sent to Sentry ([#2366](https://github.com/getsentry/sentry-java/pull/2366))
- Fix `sentry-bom` containing incorrect artifacts ([#2504](https://github.com/getsentry/sentry-java/pull/2504))

### Dependencies

- Bump Native SDK from v0.5.3 to v0.5.4 ([#2500](https://github.com/getsentry/sentry-java/pull/2500))
  - [changelog](https://github.com/getsentry/sentry-native/blob/master/CHANGELOG.md#054)
  - [diff](https://github.com/getsentry/sentry-native/compare/0.5.3...0.5.4)

## 6.13.0

### Features

- Send cpu usage percentage in profile payload ([#2469](https://github.com/getsentry/sentry-java/pull/2469))
- Send transaction memory stats in profile payload ([#2447](https://github.com/getsentry/sentry-java/pull/2447))
- Add cpu usage collection ([#2462](https://github.com/getsentry/sentry-java/pull/2462))
- Improve ANR implementation: ([#2475](https://github.com/getsentry/sentry-java/pull/2475))
  - Add `abnormal_mechanism` to sessions for ANR rate calculation
  - Always attach thread dump to ANR events
  - Distinguish between foreground and background ANRs
- Improve possible date precision to 10 μs ([#2451](https://github.com/getsentry/sentry-java/pull/2451))

### Fixes

- Fix performance collector setup called in main thread ([#2499](https://github.com/getsentry/sentry-java/pull/2499))
- Expand guard against CVE-2018-9492 "Privilege Escalation via Content Provider" ([#2482](https://github.com/getsentry/sentry-java/pull/2482))
- Prevent OOM by disabling TransactionPerformanceCollector for now ([#2498](https://github.com/getsentry/sentry-java/pull/2498))

## 6.12.1

### Fixes

- Create timer in `TransactionPerformanceCollector` lazily ([#2478](https://github.com/getsentry/sentry-java/pull/2478))

## 6.12.0

### Features

- Attach View Hierarchy to the errored/crashed events ([#2440](https://github.com/getsentry/sentry-java/pull/2440))
- Collect memory usage in transactions ([#2445](https://github.com/getsentry/sentry-java/pull/2445))
- Add `traceOptionsRequests` option to disable tracing of OPTIONS requests ([#2453](https://github.com/getsentry/sentry-java/pull/2453))
- Extend list of HTTP headers considered sensitive ([#2455](https://github.com/getsentry/sentry-java/pull/2455))

### Fixes

- Use a single TransactionPerfomanceCollector ([#2464](https://github.com/getsentry/sentry-java/pull/2464))
- Don't override sdk name with Timber ([#2450](https://github.com/getsentry/sentry-java/pull/2450))
- Set transactionNameSource to CUSTOM when setting transaction name ([#2405](https://github.com/getsentry/sentry-java/pull/2405))
- Guard against CVE-2018-9492 "Privilege Escalation via Content Provider" ([#2466](https://github.com/getsentry/sentry-java/pull/2466))

## 6.11.0

### Features

- Disable Android concurrent profiling ([#2434](https://github.com/getsentry/sentry-java/pull/2434))
- Add logging for OpenTelemetry integration ([#2425](https://github.com/getsentry/sentry-java/pull/2425))
- Auto add `OpenTelemetryLinkErrorEventProcessor` for Spring Boot ([#2429](https://github.com/getsentry/sentry-java/pull/2429))

### Fixes

- Use minSdk compatible `Objects` class ([#2436](https://github.com/getsentry/sentry-java/pull/2436))
- Prevent R8 from warning on missing classes, as we check for their presence at runtime ([#2439](https://github.com/getsentry/sentry-java/pull/2439))

### Dependencies

- Bump Gradle from v7.5.1 to v7.6.0 ([#2438](https://github.com/getsentry/sentry-java/pull/2438))
  - [changelog](https://github.com/gradle/gradle/blob/master/CHANGELOG.md#v760)
  - [diff](https://github.com/gradle/gradle/compare/v7.5.1...v7.6.0)

## 6.10.0

### Features

- Add time-to-initial-display span to Activity transactions ([#2369](https://github.com/getsentry/sentry-java/pull/2369))
- Start a session after init if AutoSessionTracking is enabled ([#2356](https://github.com/getsentry/sentry-java/pull/2356))
- Provide automatic breadcrumbs and transactions for click/scroll events for Compose ([#2390](https://github.com/getsentry/sentry-java/pull/2390))
- Add `blocked_main_thread` and `call_stack` to File I/O spans to detect performance issues ([#2382](https://github.com/getsentry/sentry-java/pull/2382))

### Dependencies

- Bump Native SDK from v0.5.2 to v0.5.3 ([#2423](https://github.com/getsentry/sentry-java/pull/2423))
  - [changelog](https://github.com/getsentry/sentry-native/blob/master/CHANGELOG.md#053)
  - [diff](https://github.com/getsentry/sentry-native/compare/0.5.2...0.5.3)

## 6.9.2

### Fixes

- Updated ProfileMeasurementValue types ([#2412](https://github.com/getsentry/sentry-java/pull/2412))
- Clear window reference only on activity stop in profileMeasurements collector ([#2407](https://github.com/getsentry/sentry-java/pull/2407))
- No longer disable OpenTelemetry exporters in default Java Agent config ([#2408](https://github.com/getsentry/sentry-java/pull/2408))
- Fix `ClassNotFoundException` for `io.sentry.spring.SentrySpringServletContainerInitializer` in `sentry-spring-jakarta` ([#2411](https://github.com/getsentry/sentry-java/issues/2411))
- Fix `sentry-samples-spring-jakarta` ([#2411](https://github.com/getsentry/sentry-java/issues/2411))

### Features

- Add SENTRY_AUTO_INIT environment variable to control OpenTelemetry Agent init ([#2410](https://github.com/getsentry/sentry-java/pull/2410))
- Add OpenTelemetryLinkErrorEventProcessor for linking errors to traces created via OpenTelemetry ([#2418](https://github.com/getsentry/sentry-java/pull/2418))

### Dependencies

- Bump OpenTelemetry to 1.20.1 and OpenTelemetry Java Agent to 1.20.2 ([#2420](https://github.com/getsentry/sentry-java/pull/2420))

## 6.9.1

### Fixes

- OpenTelemetry modules were missing in `6.9.0` so we released the same code again as `6.9.1` including OpenTelemetry modules

## 6.9.0

### Fixes

- Use `canonicalName` in Fragment Integration for better de-obfuscation ([#2379](https://github.com/getsentry/sentry-java/pull/2379))
- Fix Timber and Fragment integrations auto-installation for obfuscated builds ([#2379](https://github.com/getsentry/sentry-java/pull/2379))
- Don't attach screenshots to events from Hybrid SDKs ([#2360](https://github.com/getsentry/sentry-java/pull/2360))
- Ensure Hints do not cause memory leaks ([#2387](https://github.com/getsentry/sentry-java/pull/2387))
- Do not attach empty `sentry-trace` and `baggage` headers ([#2385](https://github.com/getsentry/sentry-java/pull/2385))

### Features

- Add beforeSendTransaction which allows users to filter and change transactions ([#2388](https://github.com/getsentry/sentry-java/pull/2388))
- Add experimental support for OpenTelemetry ([README](sentry-opentelemetry/README.md))([#2344](https://github.com/getsentry/sentry-java/pull/2344))

### Dependencies

- Update Spring Boot Jakarta to Spring Boot 3.0.0 ([#2389](https://github.com/getsentry/sentry-java/pull/2389))
- Bump Spring Boot to 2.7.5 ([#2383](https://github.com/getsentry/sentry-java/pull/2383))

## 6.8.0

### Features

- Add FrameMetrics to Android profiling data ([#2342](https://github.com/getsentry/sentry-java/pull/2342))

### Fixes

- Remove profiler main thread io ([#2348](https://github.com/getsentry/sentry-java/pull/2348))
- Fix ensure all options are processed before integrations are loaded ([#2377](https://github.com/getsentry/sentry-java/pull/2377))

## 6.7.1

### Fixes

- Fix `Gpu.vendorId` should be a String ([#2343](https://github.com/getsentry/sentry-java/pull/2343))
- Don't set device name on Android if `sendDefaultPii` is disabled ([#2354](https://github.com/getsentry/sentry-java/pull/2354))
- Fix corrupted UUID on Motorola devices ([#2363](https://github.com/getsentry/sentry-java/pull/2363))
- Fix ANR on dropped uncaught exception events ([#2368](https://github.com/getsentry/sentry-java/pull/2368))

### Features

- Update Spring Boot Jakarta to Spring Boot 3.0.0-RC2 ([#2347](https://github.com/getsentry/sentry-java/pull/2347))

## 6.7.0

### Fixes

- Use correct set-cookie for the HTTP Client response object ([#2326](https://github.com/getsentry/sentry-java/pull/2326))
- Fix NoSuchElementException in CircularFifoQueue when cloning a Scope ([#2328](https://github.com/getsentry/sentry-java/pull/2328))

### Features

- Customizable fragment lifecycle breadcrumbs ([#2299](https://github.com/getsentry/sentry-java/pull/2299))
- Provide hook for Jetpack Compose navigation instrumentation ([#2320](https://github.com/getsentry/sentry-java/pull/2320))
- Populate `event.modules` with dependencies metadata ([#2324](https://github.com/getsentry/sentry-java/pull/2324))
- Support Spring 6 and Spring Boot 3 ([#2289](https://github.com/getsentry/sentry-java/pull/2289))

### Dependencies

- Bump Native SDK from v0.5.1 to v0.5.2 ([#2315](https://github.com/getsentry/sentry-java/pull/2315))
  - [changelog](https://github.com/getsentry/sentry-native/blob/master/CHANGELOG.md#052)
  - [diff](https://github.com/getsentry/sentry-native/compare/0.5.1...0.5.2)

## 6.6.0

### Fixes

- Ensure potential callback exceptions are caught #2123 ([#2291](https://github.com/getsentry/sentry-java/pull/2291))
- Remove verbose FrameMetricsAggregator failure logging ([#2293](https://github.com/getsentry/sentry-java/pull/2293))
- Ignore broken regex for tracePropagationTarget ([#2288](https://github.com/getsentry/sentry-java/pull/2288))
- No longer serialize static fields; use toString as fallback ([#2309](https://github.com/getsentry/sentry-java/pull/2309))
- Fix `SentryFileWriter`/`SentryFileOutputStream` append overwrites file contents ([#2304](https://github.com/getsentry/sentry-java/pull/2304))
- Respect incoming parent sampled decision when continuing a trace ([#2311](https://github.com/getsentry/sentry-java/pull/2311))

### Features

- Profile envelopes are sent directly from profiler ([#2298](https://github.com/getsentry/sentry-java/pull/2298))
- Add support for using Encoder with logback.SentryAppender ([#2246](https://github.com/getsentry/sentry-java/pull/2246))
- Report Startup Crashes ([#2277](https://github.com/getsentry/sentry-java/pull/2277))
- HTTP Client errors for OkHttp ([#2287](https://github.com/getsentry/sentry-java/pull/2287))
- Add option to enable or disable Frame Tracking ([#2314](https://github.com/getsentry/sentry-java/pull/2314))

### Dependencies

- Bump Native SDK from v0.5.0 to v0.5.1 ([#2306](https://github.com/getsentry/sentry-java/pull/2306))
  - [changelog](https://github.com/getsentry/sentry-native/blob/master/CHANGELOG.md#051)
  - [diff](https://github.com/getsentry/sentry-native/compare/0.5.0...0.5.1)

## 6.5.0

### Fixes

- Improve public facing API for creating Baggage from header ([#2284](https://github.com/getsentry/sentry-java/pull/2284))

## 6.5.0-beta.3

### Features

- Provide API for attaching custom measurements to transactions ([#2260](https://github.com/getsentry/sentry-java/pull/2260))
- Bump spring to 2.7.4 ([#2279](https://github.com/getsentry/sentry-java/pull/2279))

## 6.5.0-beta.2

### Features

- Make user segment a top level property ([#2257](https://github.com/getsentry/sentry-java/pull/2257))
- Replace user `other` with `data` ([#2258](https://github.com/getsentry/sentry-java/pull/2258))
- `isTraceSampling` is now on by default. `tracingOrigins` has been replaced by `tracePropagationTargets` ([#2255](https://github.com/getsentry/sentry-java/pull/2255))

## 6.5.0-beta.1

### Features

- Server-Side Dynamic Sampling Context support  ([#2226](https://github.com/getsentry/sentry-java/pull/2226))

## 6.4.4

### Fixes

- Fix ConcurrentModificationException due to FrameMetricsAggregator manipulation ([#2282](https://github.com/getsentry/sentry-java/pull/2282))

## 6.4.3

- Fix slow and frozen frames tracking ([#2271](https://github.com/getsentry/sentry-java/pull/2271))

## 6.4.2

### Fixes

- Fixed AbstractMethodError when getting Lifecycle ([#2228](https://github.com/getsentry/sentry-java/pull/2228))
- Missing unit fields for Android measurements ([#2204](https://github.com/getsentry/sentry-java/pull/2204))
- Avoid sending empty profiles ([#2232](https://github.com/getsentry/sentry-java/pull/2232))
- Fix file descriptor leak in FileIO instrumentation ([#2248](https://github.com/getsentry/sentry-java/pull/2248))

## 6.4.1

### Fixes

- Fix memory leak caused by throwableToSpan ([#2227](https://github.com/getsentry/sentry-java/pull/2227))

## 6.4.0

### Fixes

- make profiling rate defaults to 101 hz ([#2211](https://github.com/getsentry/sentry-java/pull/2211))
- SentryOptions.setProfilingTracesIntervalMillis has been deprecated
- Added cpu architecture and default environment in profiles envelope ([#2207](https://github.com/getsentry/sentry-java/pull/2207))
- SentryOptions.setProfilingEnabled has been deprecated in favor of setProfilesSampleRate
- Use toString for enum serialization ([#2220](https://github.com/getsentry/sentry-java/pull/2220))

### Features

- Concurrent profiling 3 - added truncation reason ([#2247](https://github.com/getsentry/sentry-java/pull/2247))
- Concurrent profiling 2 - added list of transactions ([#2218](https://github.com/getsentry/sentry-java/pull/2218))
- Concurrent profiling 1 - added envelope payload data format ([#2216](https://github.com/getsentry/sentry-java/pull/2216))
- Send source for transactions ([#2180](https://github.com/getsentry/sentry-java/pull/2180))
- Add profilesSampleRate and profileSampler options for Android sdk ([#2184](https://github.com/getsentry/sentry-java/pull/2184))
- Add baggage header to RestTemplate ([#2206](https://github.com/getsentry/sentry-java/pull/2206))
- Bump Native SDK from v0.4.18 to v0.5.0 ([#2199](https://github.com/getsentry/sentry-java/pull/2199))
  - [changelog](https://github.com/getsentry/sentry-native/blob/master/CHANGELOG.md#050)
  - [diff](https://github.com/getsentry/sentry-native/compare/0.4.18...0.5.0)
- Bump Gradle from v7.5.0 to v7.5.1 ([#2212](https://github.com/getsentry/sentry-java/pull/2212))
  - [changelog](https://github.com/gradle/gradle/blob/master/CHANGELOG.md#v751)
  - [diff](https://github.com/gradle/gradle/compare/v7.5.0...v7.5.1)

## 6.3.1

### Fixes

- Prevent NPE by checking SentryTracer.timer for null again inside synchronized ([#2200](https://github.com/getsentry/sentry-java/pull/2200))
- Weakly reference Activity for transaction finished callback ([#2203](https://github.com/getsentry/sentry-java/pull/2203))
- `attach-screenshot` set on Manual init. didn't work ([#2186](https://github.com/getsentry/sentry-java/pull/2186))
- Remove extra space from `spring.factories` causing issues in old versions of Spring Boot ([#2181](https://github.com/getsentry/sentry-java/pull/2181))


### Features

- Bump Native SDK to v0.4.18 ([#2154](https://github.com/getsentry/sentry-java/pull/2154))
  - [changelog](https://github.com/getsentry/sentry-native/blob/master/CHANGELOG.md#0418)
  - [diff](https://github.com/getsentry/sentry-native/compare/0.4.17...0.4.18)
- Bump Gradle to v7.5.0 ([#2174](https://github.com/getsentry/sentry-java/pull/2174), [#2191](https://github.com/getsentry/sentry-java/pull/2191))
  - [changelog](https://github.com/gradle/gradle/blob/master/CHANGELOG.md#v750)
  - [diff](https://github.com/gradle/gradle/compare/v7.4.2...v7.5.0)

## 6.3.0

### Features

- Switch upstream dependencies to `compileOnly` in integrations ([#2175](https://github.com/getsentry/sentry-java/pull/2175))

### Fixes

- Lazily retrieve HostnameCache in MainEventProcessor ([#2170](https://github.com/getsentry/sentry-java/pull/2170))

## 6.2.1

### Fixes

- Only send userid in Dynamic Sampling Context if sendDefaultPii is true ([#2147](https://github.com/getsentry/sentry-java/pull/2147))
- Remove userId from baggage due to PII ([#2157](https://github.com/getsentry/sentry-java/pull/2157))

### Features

- Add integration for Apollo-Kotlin 3 ([#2109](https://github.com/getsentry/sentry-java/pull/2109))
- New package `sentry-android-navigation` for AndroidX Navigation support ([#2136](https://github.com/getsentry/sentry-java/pull/2136))
- New package `sentry-compose` for Jetpack Compose support (Navigation) ([#2136](https://github.com/getsentry/sentry-java/pull/2136))
- Add sample rate to baggage as well as trace in envelope header and flatten user ([#2135](https://github.com/getsentry/sentry-java/pull/2135))

## 6.1.4

### Fixes

- Filter out app starts with more than 60s ([#2127](https://github.com/getsentry/sentry-java/pull/2127))

## 6.1.3

### Fixes

- Fix thread leak due to Timer being created and never cancelled ([#2131](https://github.com/getsentry/sentry-java/pull/2131))

## 6.1.2

### Fixes

- Swallow error when reading ActivityManager#getProcessesInErrorState instead of crashing ([#2114](https://github.com/getsentry/sentry-java/pull/2114))
- Use charset string directly as StandardCharsets is not available on earlier Android versions ([#2111](https://github.com/getsentry/sentry-java/pull/2111))

## 6.1.1

### Features

- Replace `tracestate` header with `baggage` header ([#2078](https://github.com/getsentry/sentry-java/pull/2078))
- Allow opting out of device info collection that requires Inter-Process Communication (IPC) ([#2100](https://github.com/getsentry/sentry-java/pull/2100))

## 6.1.0

### Features

- Implement local scope by adding overloads to the capture methods that accept a ScopeCallback ([#2084](https://github.com/getsentry/sentry-java/pull/2084))
- SentryOptions#merge is now public and can be used to load ExternalOptions ([#2088](https://github.com/getsentry/sentry-java/pull/2088))

### Fixes

- Fix proguard rules to work R8 [issue](https://issuetracker.google.com/issues/235733922) around on AGP 7.3.0-betaX and 7.4.0-alphaX ([#2094](https://github.com/getsentry/sentry-java/pull/2094))
- Fix GraalVM Native Image compatibility ([#2172](https://github.com/getsentry/sentry-java/pull/2172))

## 6.0.0

### Sentry Self-hosted Compatibility

- Starting with version `6.0.0` of the `sentry` package, [Sentry's self hosted version >= v21.9.0](https://github.com/getsentry/self-hosted/releases) is required or you have to manually disable sending client reports via the `sendClientReports` option. This only applies to self-hosted Sentry. If you are using [sentry.io](https://sentry.io), no action is needed.

### Features

- Allow optimization and obfuscation of the SDK by reducing proguard rules ([#2031](https://github.com/getsentry/sentry-java/pull/2031))
- Relax TransactionNameProvider ([#1861](https://github.com/getsentry/sentry-java/pull/1861))
- Use float instead of Date for protocol types for higher precision ([#1737](https://github.com/getsentry/sentry-java/pull/1737))
- Allow setting SDK info (name & version) in manifest ([#2016](https://github.com/getsentry/sentry-java/pull/2016))
- Allow setting native Android SDK name during build ([#2035](https://github.com/getsentry/sentry-java/pull/2035))
- Include application permissions in Android events ([#2018](https://github.com/getsentry/sentry-java/pull/2018))
- Automatically create transactions for UI events ([#1975](https://github.com/getsentry/sentry-java/pull/1975))
- Hints are now used via a Hint object and passed into beforeSend and EventProcessor as @NotNull Hint object ([#2045](https://github.com/getsentry/sentry-java/pull/2045))
- Attachments can be manipulated via hint ([#2046](https://github.com/getsentry/sentry-java/pull/2046))
- Add sentry-servlet-jakarta module ([#1987](https://github.com/getsentry/sentry-java/pull/1987))
- Add client reports ([#1982](https://github.com/getsentry/sentry-java/pull/1982))
- Screenshot is taken when there is an error ([#1967](https://github.com/getsentry/sentry-java/pull/1967))
- Add Android profiling traces ([#1897](https://github.com/getsentry/sentry-java/pull/1897)) ([#1959](https://github.com/getsentry/sentry-java/pull/1959)) and its tests ([#1949](https://github.com/getsentry/sentry-java/pull/1949))
- Enable enableScopeSync by default for Android ([#1928](https://github.com/getsentry/sentry-java/pull/1928))
- Feat: Vendor JSON ([#1554](https://github.com/getsentry/sentry-java/pull/1554))
    - Introduce `JsonSerializable` and `JsonDeserializer` interfaces for manual json
      serialization/deserialization.
    - Introduce `JsonUnknwon` interface to preserve unknown properties when deserializing/serializing
      SDK classes.
    - When passing custom objects, for example in `Contexts`, these are supported for serialization:
        - `JsonSerializable`
        - `Map`, `Collection`, `Array`, `String` and all primitive types.
        - Objects with the help of refection.
            - `Map`, `Collection`, `Array`, `String` and all primitive types.
            - Call `toString()` on objects that have a cyclic reference to a ancestor object.
            - Call `toString()` where object graphs exceed max depth.
    - Remove `gson` dependency.
    - Remove `IUnknownPropertiesConsumer`
- Pass MDC tags as Sentry tags ([#1954](https://github.com/getsentry/sentry-java/pull/1954))

### Fixes

- Calling Sentry.init and specifying contextTags now has an effect on the Logback SentryAppender ([#2052](https://github.com/getsentry/sentry-java/pull/2052))
- Calling Sentry.init and specifying contextTags now has an effect on the Log4j SentryAppender ([#2054](https://github.com/getsentry/sentry-java/pull/2054))
- Calling Sentry.init and specifying contextTags now has an effect on the jul SentryAppender ([#2057](https://github.com/getsentry/sentry-java/pull/2057))
- Update Spring Boot dependency to 2.6.8 and fix the CVE-2022-22970 ([#2068](https://github.com/getsentry/sentry-java/pull/2068))
- Sentry can now self heal after a Thread had its currentHub set to a NoOpHub ([#2076](https://github.com/getsentry/sentry-java/pull/2076))
- No longer close OutputStream that is passed into JsonSerializer ([#2029](https://github.com/getsentry/sentry-java/pull/2029))
- Fix setting context tags on events captured by Spring ([#2060](https://github.com/getsentry/sentry-java/pull/2060))
- Isolate cached events with hashed DSN subfolder ([#2038](https://github.com/getsentry/sentry-java/pull/2038))
- SentryThread.current flag will not be overridden by DefaultAndroidEventProcessor if already set ([#2050](https://github.com/getsentry/sentry-java/pull/2050))
- Fix serialization of Long inside of Request.data ([#2051](https://github.com/getsentry/sentry-java/pull/2051))
- Update sentry-native to 0.4.17 ([#2033](https://github.com/getsentry/sentry-java/pull/2033))
- Update Gradle to 7.4.2 and AGP to 7.2 ([#2042](https://github.com/getsentry/sentry-java/pull/2042))
- Change order of event filtering mechanisms ([#2001](https://github.com/getsentry/sentry-java/pull/2001))
- Only send session update for dropped events if state changed ([#2002](https://github.com/getsentry/sentry-java/pull/2002))
- Android profiling initializes on first profile start ([#2009](https://github.com/getsentry/sentry-java/pull/2009))
- Profiling rate decreased from 300hz to 100hz ([#1997](https://github.com/getsentry/sentry-java/pull/1997))
- Allow disabling sending of client reports via Android Manifest and external options ([#2007](https://github.com/getsentry/sentry-java/pull/2007))
- Ref: Upgrade Spring Boot dependency to 2.5.13 ([#2011](https://github.com/getsentry/sentry-java/pull/2011))
- Ref: Make options.printUncaughtStackTrace primitive type ([#1995](https://github.com/getsentry/sentry-java/pull/1995))
- Ref: Remove not needed interface abstractions on Android ([#1953](https://github.com/getsentry/sentry-java/pull/1953))
- Ref: Make hints Map<String, Object> instead of only Object ([#1929](https://github.com/getsentry/sentry-java/pull/1929))
- Ref: Simplify DateUtils with ISO8601Utils ([#1837](https://github.com/getsentry/sentry-java/pull/1837))
- Ref: Remove deprecated and scheduled fields ([#1875](https://github.com/getsentry/sentry-java/pull/1875))
- Ref: Add shutdownTimeoutMillis in favor of shutdownTimeout ([#1873](https://github.com/getsentry/sentry-java/pull/1873))
- Ref: Remove Attachment ContentType since the Server infers it ([#1874](https://github.com/getsentry/sentry-java/pull/1874))
- Ref: Bind external properties to a dedicated class. ([#1750](https://github.com/getsentry/sentry-java/pull/1750))
- Ref: Debug log serializable objects ([#1795](https://github.com/getsentry/sentry-java/pull/1795))
- Ref: catch Throwable instead of Exception to suppress internal SDK errors ([#1812](https://github.com/getsentry/sentry-java/pull/1812))
- `SentryOptions` can merge properties from `ExternalOptions` instead of another instance of `SentryOptions`
- Following boolean properties from `SentryOptions` that allowed `null` values are now not nullable - `debug`, `enableUncaughtExceptionHandler`, `enableDeduplication`
- `SentryOptions` cannot be created anymore using `PropertiesProvider` with `SentryOptions#from` method. Use `ExternalOptions#from` instead and merge created object with `SentryOptions#merge`
- Bump: Kotlin to 1.5 and compatibility to 1.4 for sentry-android-timber ([#1815](https://github.com/getsentry/sentry-java/pull/1815))

## 5.7.4

### Fixes

* Change order of event filtering mechanisms and only send session update for dropped events if session state changed (#2028)

## 5.7.3

### Fixes

- Sentry Timber integration throws an exception when using args ([#1986](https://github.com/getsentry/sentry-java/pull/1986))

## 5.7.2

### Fixes

- Bring back support for `Timber.tag` ([#1974](https://github.com/getsentry/sentry-java/pull/1974))

## 5.7.1

### Fixes

- Sentry Timber integration does not submit msg.formatted breadcrumbs ([#1957](https://github.com/getsentry/sentry-java/pull/1957))
- ANR WatchDog won't crash on SecurityException ([#1962](https://github.com/getsentry/sentry-java/pull/1962))

## 5.7.0

### Features

- Automatically enable `Timber` and `Fragment` integrations if they are present on the classpath ([#1936](https://github.com/getsentry/sentry-java/pull/1936))

## 5.6.3

### Fixes

- If transaction or span is finished, do not allow to mutate ([#1940](https://github.com/getsentry/sentry-java/pull/1940))
- Keep used AndroidX classes from obfuscation (Fixes UI breadcrumbs and Slow/Frozen frames) ([#1942](https://github.com/getsentry/sentry-java/pull/1942))

## 5.6.2

### Fixes

- Ref: Make ActivityFramesTracker public to be used by Hybrid SDKs ([#1931](https://github.com/getsentry/sentry-java/pull/1931))
- Bump: AGP to 7.1.2 ([#1930](https://github.com/getsentry/sentry-java/pull/1930))
- NPE while adding "response_body_size" breadcrumb, when response body length is unknown ([#1908](https://github.com/getsentry/sentry-java/pull/1908))
- Do not include stacktrace frames into Timber message ([#1898](https://github.com/getsentry/sentry-java/pull/1898))
- Potential memory leaks ([#1909](https://github.com/getsentry/sentry-java/pull/1909))

Breaking changes:
`Timber.tag` is no longer supported by our [Timber integration](https://docs.sentry.io/platforms/android/configuration/integrations/timber/) and will not appear on Sentry for error events.
Please vote on this [issue](https://github.com/getsentry/sentry-java/issues/1900), if you'd like us to provide support for that.

## 5.6.2-beta.3

### Fixes

- Ref: Make ActivityFramesTracker public to be used by Hybrid SDKs ([#1931](https://github.com/getsentry/sentry-java/pull/1931))
- Bump: AGP to 7.1.2 ([#1930](https://github.com/getsentry/sentry-java/pull/1930))

## 5.6.2-beta.2

### Fixes

- NPE while adding "response_body_size" breadcrumb, when response body length is unknown ([#1908](https://github.com/getsentry/sentry-java/pull/1908))

## 5.6.2-beta.1

### Fixes

- Do not include stacktrace frames into Timber message ([#1898](https://github.com/getsentry/sentry-java/pull/1898))
- Potential memory leaks ([#1909](https://github.com/getsentry/sentry-java/pull/1909))

Breaking changes:
`Timber.tag` is no longer supported by our [Timber integration](https://docs.sentry.io/platforms/android/configuration/integrations/timber/) and will not appear on Sentry for error events.
Please vote on this [issue](https://github.com/getsentry/sentry-java/issues/1900), if you'd like us to provide support for that.

## 5.6.1

### Features

- Add options.printUncaughtStackTrace to print uncaught exceptions ([#1890](https://github.com/getsentry/sentry-java/pull/1890))

### Fixes

- NPE while adding "response_body_size" breadcrumb, when response body is null ([#1884](https://github.com/getsentry/sentry-java/pull/1884))
- Bump: AGP to 7.1.0 ([#1892](https://github.com/getsentry/sentry-java/pull/1892))

## 5.6.0

### Features

- Add breadcrumbs support for UI events (automatically captured) ([#1876](https://github.com/getsentry/sentry-java/pull/1876))

### Fixes

- Change scope of servlet-api to compileOnly ([#1880](https://github.com/getsentry/sentry-java/pull/1880))

## 5.5.3

### Fixes

- Do not create SentryExceptionResolver bean when Spring MVC is not on the classpath ([#1865](https://github.com/getsentry/sentry-java/pull/1865))

## 5.5.2

### Fixes

- Detect App Cold start correctly for Hybrid SDKs ([#1855](https://github.com/getsentry/sentry-java/pull/1855))
- Bump: log4j to 2.17.0 ([#1852](https://github.com/getsentry/sentry-java/pull/1852))
- Bump: logback to 1.2.9 ([#1853](https://github.com/getsentry/sentry-java/pull/1853))

## 5.5.1

### Fixes

- Bump: log4j to 2.16.0 ([#1845](https://github.com/getsentry/sentry-java/pull/1845))
- Make App start cold/warm visible to Hybrid SDKs ([#1848](https://github.com/getsentry/sentry-java/pull/1848))

## 5.5.0

### Features

- Add locale to device context and deprecate language ([#1832](https://github.com/getsentry/sentry-java/pull/1832))
- Add `SentryFileInputStream` and `SentryFileOutputStream` for File I/O performance instrumentation ([#1826](https://github.com/getsentry/sentry-java/pull/1826))
- Add `SentryFileReader` and `SentryFileWriter` for File I/O instrumentation ([#1843](https://github.com/getsentry/sentry-java/pull/1843))

### Fixes

- Bump: log4j to 2.15.0 ([#1839](https://github.com/getsentry/sentry-java/pull/1839))
- Ref: Rename Fragment span operation from `ui.fragment.load` to `ui.load` ([#1824](https://github.com/getsentry/sentry-java/pull/1824))
- Ref: change `java.util.Random` to `java.security.SecureRandom` for possible security reasons ([#1831](https://github.com/getsentry/sentry-java/pull/1831))

## 5.4.3

### Fixes

- Only report App start measurement for full launch on Android ([#1821](https://github.com/getsentry/sentry-java/pull/1821))

## 5.4.2

### Fixes

- Ref: catch Throwable instead of Exception to suppress internal SDK errors ([#1812](https://github.com/getsentry/sentry-java/pull/1812))

## 5.4.1

### Features

- Refactor OkHttp and Apollo to Kotlin functional interfaces ([#1797](https://github.com/getsentry/sentry-java/pull/1797))
- Add secondary constructor to SentryInstrumentation ([#1804](https://github.com/getsentry/sentry-java/pull/1804))

### Fixes

- Do not start fragment span if not added to the Activity ([#1813](https://github.com/getsentry/sentry-java/pull/1813))

## 5.4.0

### Features

- Add `graphql-java` instrumentation ([#1777](https://github.com/getsentry/sentry-java/pull/1777))

### Fixes

- Do not crash when event processors throw a lower level Throwable class ([#1800](https://github.com/getsentry/sentry-java/pull/1800))
- ActivityFramesTracker does not throw if Activity has no observers ([#1799](https://github.com/getsentry/sentry-java/pull/1799))

## 5.3.0

### Features

- Add datasource tracing with P6Spy ([#1784](https://github.com/getsentry/sentry-java/pull/1784))

### Fixes

- ActivityFramesTracker does not throw if Activity has not been added ([#1782](https://github.com/getsentry/sentry-java/pull/1782))
- PerformanceAndroidEventProcessor uses up to date isTracingEnabled set on Configuration callback ([#1786](https://github.com/getsentry/sentry-java/pull/1786))

## 5.2.4

### Fixes

- Window.FEATURE_NO_TITLE does not work when using activity traces ([#1769](https://github.com/getsentry/sentry-java/pull/1769))
- unregister UncaughtExceptionHandler on close ([#1770](https://github.com/getsentry/sentry-java/pull/1770))

## 5.2.3

### Fixes

- Make ActivityFramesTracker operations thread-safe ([#1762](https://github.com/getsentry/sentry-java/pull/1762))
- Clone Scope Contexts ([#1763](https://github.com/getsentry/sentry-java/pull/1763))
- Bump: AGP to 7.0.3 ([#1765](https://github.com/getsentry/sentry-java/pull/1765))

## 5.2.2

### Fixes

- Close HostnameCache#executorService on SentryClient#close ([#1757](https://github.com/getsentry/sentry-java/pull/1757))

## 5.2.1

### Features

- Add isCrashedLastRun support ([#1739](https://github.com/getsentry/sentry-java/pull/1739))
- Attach Java vendor and version to events and transactions ([#1703](https://github.com/getsentry/sentry-java/pull/1703))

### Fixes

- Handle exception if Context.registerReceiver throws ([#1747](https://github.com/getsentry/sentry-java/pull/1747))

## 5.2.0

### Features

- Allow setting proguard via Options and/or external resources ([#1728](https://github.com/getsentry/sentry-java/pull/1728))
- Add breadcrumbs for the Apollo integration ([#1726](https://github.com/getsentry/sentry-java/pull/1726))

### Fixes

- Don't set lastEventId for transactions ([#1727](https://github.com/getsentry/sentry-java/pull/1727))
- ActivityLifecycleIntegration#appStartSpan memory leak ([#1732](https://github.com/getsentry/sentry-java/pull/1732))

## 5.2.0-beta.3

### Features

- Add "data" to spans ([#1717](https://github.com/getsentry/sentry-java/pull/1717))

### Fixes

- Check at runtime if AndroidX.Core is available ([#1718](https://github.com/getsentry/sentry-java/pull/1718))
- Should not capture unfinished transaction ([#1719](https://github.com/getsentry/sentry-java/pull/1719))

## 5.2.0-beta.2

### Fixes

- Bump AGP to 7.0.2 ([#1650](https://github.com/getsentry/sentry-java/pull/1650))
- Drop spans in BeforeSpanCallback. ([#1713](https://github.com/getsentry/sentry-java/pull/1713))

## 5.2.0-beta.1

### Features

- Add tracestate HTTP header support ([#1683](https://github.com/getsentry/sentry-java/pull/1683))
- Add option to filter which origins receive tracing headers ([#1698](https://github.com/getsentry/sentry-java/pull/1698))
- Include unfinished spans in transaction ([#1699](https://github.com/getsentry/sentry-java/pull/1699))
- Add static helpers for creating breadcrumbs ([#1702](https://github.com/getsentry/sentry-java/pull/1702))
- Performance support for Android Apollo ([#1705](https://github.com/getsentry/sentry-java/pull/1705))

### Fixes

- Move tags from transaction.contexts.trace.tags to transaction.tags ([#1700](https://github.com/getsentry/sentry-java/pull/1700))

Breaking changes:

- Updated proguard keep rule for enums, which affects consumer application code ([#1694](https://github.com/getsentry/sentry-java/pull/1694))

## 5.1.2

### Fixes

- Servlet 3.1 compatibility issue ([#1681](https://github.com/getsentry/sentry-java/pull/1681))
- Do not drop Contexts key if Collection, Array or Char ([#1680](https://github.com/getsentry/sentry-java/pull/1680))

## 5.1.1

### Features

- Add support for async methods in Spring MVC ([#1652](https://github.com/getsentry/sentry-java/pull/1652))
- Add secondary constructor taking IHub to SentryOkHttpInterceptor ([#1657](https://github.com/getsentry/sentry-java/pull/1657))
- Merge external map properties ([#1656](https://github.com/getsentry/sentry-java/pull/1656))

### Fixes

- Remove onActivityPreCreated call in favor of onActivityCreated ([#1661](https://github.com/getsentry/sentry-java/pull/1661))
- Do not crash if SENSOR_SERVICE throws ([#1655](https://github.com/getsentry/sentry-java/pull/1655))
- Make sure scope is popped when processing request results in exception ([#1665](https://github.com/getsentry/sentry-java/pull/1665))

## 5.1.0

### Features

- Spring WebClient integration ([#1621](https://github.com/getsentry/sentry-java/pull/1621))
- OpenFeign integration ([#1632](https://github.com/getsentry/sentry-java/pull/1632))
- Add more convenient way to pass BeforeSpanCallback in OpenFeign integration ([#1637](https://github.com/getsentry/sentry-java/pull/1637))

### Fixes

- Bump: sentry-native to 0.4.12 ([#1651](https://github.com/getsentry/sentry-java/pull/1651))

## 5.1.0-beta.9

- No documented changes.

## 5.1.0-beta.8

### Features

- Generate Sentry BOM ([#1486](https://github.com/getsentry/sentry-java/pull/1486))

## 5.1.0-beta.7

### Features

- Slow/Frozen frames metrics ([#1609](https://github.com/getsentry/sentry-java/pull/1609))

## 5.1.0-beta.6

### Features

- Add request body extraction for Spring MVC integration ([#1595](https://github.com/getsentry/sentry-java/pull/1595))

### Fixes

- set min sdk version of sentry-android-fragment to API 14 ([#1608](https://github.com/getsentry/sentry-java/pull/1608))
- Ser/Deser of the UserFeedback from cached envelope ([#1611](https://github.com/getsentry/sentry-java/pull/1611))

## 5.1.0-beta.5

### Fixes

- Make SentryAppender non-final for Log4j2 and Logback ([#1603](https://github.com/getsentry/sentry-java/pull/1603))
- Do not throw IAE when tracing header contain invalid trace id ([#1605](https://github.com/getsentry/sentry-java/pull/1605))

## 5.1.0-beta.4

### Fixes

- Update sentry-native to 0.4.11 ([#1591](https://github.com/getsentry/sentry-java/pull/1591))

## 5.1.0-beta.3

### Features

- Spring Webflux integration ([#1529](https://github.com/getsentry/sentry-java/pull/1529))

## 5.1.0-beta.2

### Features

- Support transaction waiting for children to finish. ([#1535](https://github.com/getsentry/sentry-java/pull/1535))
- Capture logged marker in log4j2 and logback appenders ([#1551](https://github.com/getsentry/sentry-java/pull/1551))
- Allow clearing of attachments in the scope ([#1562](https://github.com/getsentry/sentry-java/pull/1562))
- Set mechanism type in SentryExceptionResolver ([#1556](https://github.com/getsentry/sentry-java/pull/1556))
- Perf. for fragments ([#1528](https://github.com/getsentry/sentry-java/pull/1528))

### Fixes

- Handling missing Spring Security on classpath on Java 8 ([#1552](https://github.com/getsentry/sentry-java/pull/1552))
- Use a different method to get strings from JNI, and avoid excessive Stack Space usage. ([#1214](https://github.com/getsentry/sentry-java/pull/1214))
- Add data field to SentrySpan ([#1555](https://github.com/getsentry/sentry-java/pull/1555))
- Clock drift issue when calling DateUtils#getDateTimeWithMillisPrecision ([#1557](https://github.com/getsentry/sentry-java/pull/1557))
- Prefer snake case for HTTP integration data keys ([#1559](https://github.com/getsentry/sentry-java/pull/1559))
- Assign lastEventId only if event was queued for submission ([#1565](https://github.com/getsentry/sentry-java/pull/1565))

## 5.1.0-beta.1

### Features

- Measure app start time ([#1487](https://github.com/getsentry/sentry-java/pull/1487))
- Automatic breadcrumbs logging for fragment lifecycle ([#1522](https://github.com/getsentry/sentry-java/pull/1522))

## 5.0.1

### Fixes

- Sources and Javadoc artifacts were mixed up ([#1515](https://github.com/getsentry/sentry-java/pull/1515))

## 5.0.0

This release brings many improvements but also new features:

- OkHttp Interceptor for Android ([#1330](https://github.com/getsentry/sentry-java/pull/1330))
- GraalVM Native Image Compatibility ([#1329](https://github.com/getsentry/sentry-java/pull/1329))
- Add option to ignore exceptions by type ([#1352](https://github.com/getsentry/sentry-java/pull/1352))
- Enrich transactions with device contexts ([#1430](https://github.com/getsentry/sentry-java/pull/1430)) ([#1469](https://github.com/getsentry/sentry-java/pull/1469))
- Better interoperability with Kotlin null-safety ([#1439](https://github.com/getsentry/sentry-java/pull/1439)) and ([#1462](https://github.com/getsentry/sentry-java/pull/1462))
- Add coroutines support ([#1479](https://github.com/getsentry/sentry-java/pull/1479))
- OkHttp callback for Customising the Span ([#1478](https://github.com/getsentry/sentry-java/pull/1478))
- Add breadcrumb in Spring RestTemplate integration ([#1481](https://github.com/getsentry/sentry-java/pull/1481))

Breaking changes:

- Migration Guide for [Java](https://docs.sentry.io/platforms/java/migration/)
- Migration Guide for [Android](https://docs.sentry.io/platforms/android/migration/)

Other fixes:

- Fix: Add attachmentType to envelope ser/deser. ([#1504](https://github.com/getsentry/sentry-java/pull/1504))

Thank you:

- @maciejwalkowiak for coding most of it.

## 5.0.0-beta.7

### Fixes


- Ref: Deprecate SentryBaseEvent#getOriginThrowable and add SentryBaseEvent#getThrowableMechanism ([#1502](https://github.com/getsentry/sentry-java/pull/1502))
- Graceful Shutdown flushes event instead of Closing SDK ([#1500](https://github.com/getsentry/sentry-java/pull/1500))
- Do not append threads that come from the EnvelopeFileObserver ([#1501](https://github.com/getsentry/sentry-java/pull/1501))
- Ref: Deprecate cacheDirSize and add maxCacheItems ([#1499](https://github.com/getsentry/sentry-java/pull/1499))
- Append all threads if Hint is Cached but attachThreads is enabled ([#1503](https://github.com/getsentry/sentry-java/pull/1503))

## 5.0.0-beta.6

### Features

- Add secondary constructor to SentryOkHttpInterceptor ([#1491](https://github.com/getsentry/sentry-java/pull/1491))
- Add option to enable debug mode in Log4j2 integration ([#1492](https://github.com/getsentry/sentry-java/pull/1492))

### Fixes

- Ref: Replace clone() with copy constructor ([#1496](https://github.com/getsentry/sentry-java/pull/1496))

## 5.0.0-beta.5

### Features

- OkHttp callback for Customising the Span ([#1478](https://github.com/getsentry/sentry-java/pull/1478))
- Add breadcrumb in Spring RestTemplate integration ([#1481](https://github.com/getsentry/sentry-java/pull/1481))
- Add coroutines support ([#1479](https://github.com/getsentry/sentry-java/pull/1479))

### Fixes

- Cloning Stack ([#1483](https://github.com/getsentry/sentry-java/pull/1483))

## 5.0.0-beta.4

### Fixes

- Enrich Transactions with Context Data ([#1469](https://github.com/getsentry/sentry-java/pull/1469))
- Bump: Apache HttpClient to 5.0.4 ([#1476](https://github.com/getsentry/sentry-java/pull/1476))

## 5.0.0-beta.3

### Fixes

- Handling immutable collections on SentryEvent and protocol objects ([#1468](https://github.com/getsentry/sentry-java/pull/1468))
- Associate event with transaction when thrown exception is not a direct cause ([#1463](https://github.com/getsentry/sentry-java/pull/1463))
- Ref: nullability annotations to Sentry module ([#1439](https://github.com/getsentry/sentry-java/pull/1439)) and ([#1462](https://github.com/getsentry/sentry-java/pull/1462))
- NPE when adding Context Data with null values for log4j2 ([#1465](https://github.com/getsentry/sentry-java/pull/1465))

## 5.0.0-beta.2

### Fixes

- sentry-android-timber package sets sentry.java.android.timber as SDK name ([#1456](https://github.com/getsentry/sentry-java/pull/1456))
- When AppLifecycleIntegration is closed, it should remove observer using UI thread ([#1459](https://github.com/getsentry/sentry-java/pull/1459))
- Bump: AGP to 4.2.0 ([#1460](https://github.com/getsentry/sentry-java/pull/1460))

Breaking Changes:

- Remove: Settings.Secure.ANDROID_ID in favor of generated installationId ([#1455](https://github.com/getsentry/sentry-java/pull/1455))
- Rename: enableSessionTracking to enableAutoSessionTracking ([#1457](https://github.com/getsentry/sentry-java/pull/1457))

## 5.0.0-beta.1

### Fixes

- Ref: Refactor converting HttpServletRequest to Sentry Request in Spring integration ([#1387](https://github.com/getsentry/sentry-java/pull/1387))
- Bump: sentry-native to 0.4.9 ([#1431](https://github.com/getsentry/sentry-java/pull/1431))
- Activity tracing auto instrumentation for Android API < 29 ([#1402](https://github.com/getsentry/sentry-java/pull/1402))
- use connection and read timeouts in ApacheHttpClient based transport ([#1397](https://github.com/getsentry/sentry-java/pull/1397))
- set correct transaction status for unhandled exceptions in SentryTracingFilter ([#1406](https://github.com/getsentry/sentry-java/pull/1406))
- handle network errors in SentrySpanClientHttpRequestInterceptor ([#1407](https://github.com/getsentry/sentry-java/pull/1407))
- set scope on transaction ([#1409](https://github.com/getsentry/sentry-java/pull/1409))
- set status and associate events with transactions ([#1426](https://github.com/getsentry/sentry-java/pull/1426))
- Do not set free memory and is low memory fields when it's a NDK hard crash ([#1399](https://github.com/getsentry/sentry-java/pull/1399))
- Apply user from the scope to transaction ([#1424](https://github.com/getsentry/sentry-java/pull/1424))
- Pass maxBreadcrumbs config. to sentry-native ([#1425](https://github.com/getsentry/sentry-java/pull/1425))
- Run event processors and enrich transactions with contexts ([#1430](https://github.com/getsentry/sentry-java/pull/1430))
- Set Span status for OkHttp integration ([#1447](https://github.com/getsentry/sentry-java/pull/1447))
- Set user on transaction in Spring & Spring Boot integrations ([#1443](https://github.com/getsentry/sentry-java/pull/1443))

## 4.4.0-alpha.2

### Features

- Add option to ignore exceptions by type ([#1352](https://github.com/getsentry/sentry-java/pull/1352))
- Sentry closes Android NDK and ShutdownHook integrations ([#1358](https://github.com/getsentry/sentry-java/pull/1358))
- Allow inheritance of SentryHandler class in sentry-jul package([#1367](https://github.com/getsentry/sentry-java/pull/1367))
- Make NoOpHub public ([#1379](https://github.com/getsentry/sentry-java/pull/1379))
- Configure max spans per transaction ([#1394](https://github.com/getsentry/sentry-java/pull/1394))

### Fixes

- Bump: Upgrade Apache HttpComponents Core to 5.0.3 ([#1375](https://github.com/getsentry/sentry-java/pull/1375))
- NPE when MDC contains null values (sentry-logback) ([#1364](https://github.com/getsentry/sentry-java/pull/1364))
- Avoid NPE when MDC contains null values (sentry-jul) ([#1385](https://github.com/getsentry/sentry-java/pull/1385))
- Accept only non null value maps ([#1368](https://github.com/getsentry/sentry-java/pull/1368))
- Do not bind transactions to scope by default. ([#1376](https://github.com/getsentry/sentry-java/pull/1376))
- Hub thread safety ([#1388](https://github.com/getsentry/sentry-java/pull/1388))
- SentryTransactionAdvice should operate on the new scope ([#1389](https://github.com/getsentry/sentry-java/pull/1389))

## 4.4.0-alpha.1

### Features

- Add an overload for `startTransaction` that sets the created transaction to the Scope ([#1313](https://github.com/getsentry/sentry-java/pull/1313))
- Set SDK version on Transactions ([#1307](https://github.com/getsentry/sentry-java/pull/1307))
- GraalVM Native Image Compatibility ([#1329](https://github.com/getsentry/sentry-java/pull/1329))
- Add OkHttp client application interceptor ([#1330](https://github.com/getsentry/sentry-java/pull/1330))

### Fixes

- Bump: sentry-native to 0.4.8
- Ref: Separate user facing and protocol classes in the Performance feature ([#1304](https://github.com/getsentry/sentry-java/pull/1304))
- Use logger set on SentryOptions in GsonSerializer ([#1308](https://github.com/getsentry/sentry-java/pull/1308))
- Use the bindToScope correctly
- Allow 0.0 to be set on tracesSampleRate ([#1328](https://github.com/getsentry/sentry-java/pull/1328))
- set "java" platform to transactions ([#1332](https://github.com/getsentry/sentry-java/pull/1332))
- Allow disabling tracing through SentryOptions ([#1337](https://github.com/getsentry/sentry-java/pull/1337))

## 4.3.0

### Features

- Activity tracing auto instrumentation

### Fixes

- Aetting in-app-includes from external properties ([#1291](https://github.com/getsentry/sentry-java/pull/1291))
- Initialize Sentry in Logback appender when DSN is not set in XML config ([#1296](https://github.com/getsentry/sentry-java/pull/1296))
- JUL integration SDK name ([#1293](https://github.com/getsentry/sentry-java/pull/1293))

## 4.2.0

### Features

- Improve EventProcessor nullability annotations ([#1229](https://github.com/getsentry/sentry-java/pull/1229)).
- Add ability to flush events synchronously.
- Support @SentrySpan and @SentryTransaction on classes and interfaces. ([#1243](https://github.com/getsentry/sentry-java/pull/1243))
- Do not serialize empty collections and maps ([#1245](https://github.com/getsentry/sentry-java/pull/1245))
- Integration interface better compatibility with Kotlin null-safety
- Simplify Sentry configuration in Spring integration ([#1259](https://github.com/getsentry/sentry-java/pull/1259))
- Simplify configuring Logback integration when environment variable with the DSN is not set ([#1271](https://github.com/getsentry/sentry-java/pull/1271))
- Add Request to the Scope. [#1270](https://github.com/getsentry/sentry-java/pull/1270))
- Optimize SentryTracingFilter when hub is disabled.

### Fixes

- Bump: sentry-native to 0.4.7
- Optimize DuplicateEventDetectionEventProcessor performance ([#1247](https://github.com/getsentry/sentry-java/pull/1247)).
- Prefix sdk.package names with io.sentry ([#1249](https://github.com/getsentry/sentry-java/pull/1249))
- Remove experimental annotation for Attachment ([#1257](https://github.com/getsentry/sentry-java/pull/1257))
- Mark stacktrace as snapshot if captured at arbitrary moment ([#1231](https://github.com/getsentry/sentry-java/pull/1231))
- Disable Gson HTML escaping
- Make the ANR Atomic flags immutable
- Prevent NoOpHub from creating heavy SentryOptions objects ([#1272](https://github.com/getsentry/sentry-java/pull/1272))
- SentryTransaction#getStatus NPE ([#1273](https://github.com/getsentry/sentry-java/pull/1273))
- Discard unfinished Spans before sending them over to Sentry ([#1279](https://github.com/getsentry/sentry-java/pull/1279))
- Interrupt the thread in QueuedThreadPoolExecutor ([#1276](https://github.com/getsentry/sentry-java/pull/1276))
- SentryTransaction#finish should not clear another transaction from the scope ([#1278](https://github.com/getsentry/sentry-java/pull/1278))

Breaking Changes:
- Enchancement: SentryExceptionResolver should not send handled errors by default ([#1248](https://github.com/getsentry/sentry-java/pull/1248)).
- Ref: Simplify RestTemplate instrumentation ([#1246](https://github.com/getsentry/sentry-java/pull/1246))
- Enchancement: Add overloads for startTransaction taking op and description ([#1244](https://github.com/getsentry/sentry-java/pull/1244))

## 4.1.0

### Features

- Improve Kotlin compatibility for SdkVersion ([#1213](https://github.com/getsentry/sentry-java/pull/1213))
- Support logging via JUL ([#1211](https://github.com/getsentry/sentry-java/pull/1211))

### Fixes

- Returning Sentry trace header from Span ([#1217](https://github.com/getsentry/sentry-java/pull/1217))
- Remove misleading error logs ([#1222](https://github.com/getsentry/sentry-java/pull/1222))

## 4.0.0

This release brings the Sentry Performance feature to Java SDK, Spring, Spring Boot, and Android integrations. Read more in the reference documentation:

- [Performance for Java](https://docs.sentry.io/platforms/java/performance/)
- [Performance for Spring](https://docs.sentry.io/platforms/java/guides/spring/)
- [Performance for Spring Boot](https://docs.sentry.io/platforms/java/guides/spring-boot/)
- [Performance for Android](https://docs.sentry.io/platforms/android/performance/)

### Other improvements:

#### Core:

- Improved loading external configuration:
  - Load `sentry.properties` from the application's current working directory ([#1046](https://github.com/getsentry/sentry-java/pull/1046))
  - Resolve `in-app-includes`, `in-app-excludes`, `tags`, `debug`, `uncaught.handler.enabled` parameters from the external configuration
- Set global tags on SentryOptions and load them from external configuration ([#1066](https://github.com/getsentry/sentry-java/pull/1066))
- Add support for attachments ([#1082](https://github.com/getsentry/sentry-java/pull/1082))
- Resolve `servername` from the localhost address
- Simplified transport configuration through setting `TransportFactory` instead of `ITransport` on SentryOptions ([#1124](https://github.com/getsentry/sentry-java/pull/1124))

#### Spring Boot:

- Add the ability to register multiple `OptionsConfiguration` beans ([#1093](https://github.com/getsentry/sentry-java/pull/1093))
- Initialize Logback after context refreshes ([#1129](https://github.com/getsentry/sentry-java/pull/1129))

#### Android:

- Add `isSideLoaded` and `installerStore` tags automatically (Where your App. was installed from eg Google Play, Amazon Store, downloaded APK, etc...)
- Bump: sentry-native to 0.4.6
- Bump: Gradle to 6.8.1 and AGP to 4.1.2

## 4.0.0-beta.1

### Features

- Add addToTransactions to Attachment ([#1191](https://github.com/getsentry/sentry-java/pull/1191))
- Support SENTRY_TRACES_SAMPLE_RATE conf. via env variables ([#1171](https://github.com/getsentry/sentry-java/pull/1171))
- Pass request to CustomSamplingContext in Spring integration ([#1172](https://github.com/getsentry/sentry-java/pull/1172))
- Move `SentrySpanClientHttpRequestInterceptor` to Spring module ([#1181](https://github.com/getsentry/sentry-java/pull/1181))
- Add overload for `transaction/span.finish(SpanStatus)` ([#1182](https://github.com/getsentry/sentry-java/pull/1182))
- Simplify registering traces sample callback in Spring integration ([#1184](https://github.com/getsentry/sentry-java/pull/1184))
- Polish Performance API ([#1165](https://github.com/getsentry/sentry-java/pull/1165))
- Set "debug" through external properties ([#1186](https://github.com/getsentry/sentry-java/pull/1186))
- Simplify Spring integration ([#1188](https://github.com/getsentry/sentry-java/pull/1188))
- Init overload with dsn ([#1195](https://github.com/getsentry/sentry-java/pull/1195))
- Enable Kotlin map-like access on CustomSamplingContext ([#1192](https://github.com/getsentry/sentry-java/pull/1192))
- Auto register custom ITransportFactory in Spring integration ([#1194](https://github.com/getsentry/sentry-java/pull/1194))
- Improve Kotlin property access in Performance API ([#1193](https://github.com/getsentry/sentry-java/pull/1193))
- Copy options tags to transactions ([#1198](https://github.com/getsentry/sentry-java/pull/1198))
- Add convenient method for accessing event's throwable ([#1202](https://github.com/getsentry/sentry-java/pull/1202))

### Fixes

- Ref: Set SpanContext on SentryTransaction to avoid potential NPE ([#1173](https://github.com/getsentry/sentry-java/pull/1173))
- Free Local Refs manually due to Android local ref. count limits
- Bring back support for setting transaction name without ongoing transaction ([#1183](https://github.com/getsentry/sentry-java/pull/1183))

## 4.0.0-alpha.3

### Features

- Improve ITransaction and ISpan null-safety compatibility ([#1161](https://github.com/getsentry/sentry-java/pull/1161))
- Automatically assign span context to captured events ([#1156](https://github.com/getsentry/sentry-java/pull/1156))
- Autoconfigure Apache HttpClient 5 based Transport in Spring Boot integration ([#1143](https://github.com/getsentry/sentry-java/pull/1143))
- Send user.ip_address = {{auto}} when sendDefaultPii is true ([#1015](https://github.com/getsentry/sentry-java/pull/1015))
- Read tracesSampleRate from AndroidManifest
- OutboxSender supports all envelope item types ([#1158](https://github.com/getsentry/sentry-java/pull/1158))
- Read `uncaught.handler.enabled` property from the external configuration
- Resolve servername from the localhost address
- Add maxAttachmentSize to SentryOptions ([#1138](https://github.com/getsentry/sentry-java/pull/1138))
- Drop invalid attachments ([#1134](https://github.com/getsentry/sentry-java/pull/1134))
- Set isSideLoaded info tags
- Add non blocking Apache HttpClient 5 based Transport ([#1136](https://github.com/getsentry/sentry-java/pull/1136))

### Fixes

- Ref: Make Attachment immutable ([#1120](https://github.com/getsentry/sentry-java/pull/1120))
- Ref: using Calendar to generate Dates
- Ref: Return NoOpTransaction instead of null ([#1126](https://github.com/getsentry/sentry-java/pull/1126))
- Ref: `ITransport` implementations are now responsible for executing request in asynchronous or synchronous way ([#1118](https://github.com/getsentry/sentry-java/pull/1118))
- Ref: Add option to set `TransportFactory` instead of `ITransport` on `SentryOptions` ([#1124](https://github.com/getsentry/sentry-java/pull/1124))
- Ref: Simplify ITransport creation in ITransportFactory ([#1135](https://github.com/getsentry/sentry-java/pull/1135))
- Fixes and Tests: Session serialization and deserialization
- Inheriting sampling decision from parent ([#1100](https://github.com/getsentry/sentry-java/pull/1100))
- Exception only sets a stack trace if there are frames
- Initialize Logback after context refreshes ([#1129](https://github.com/getsentry/sentry-java/pull/1129))
- Do not crash when passing null values to @Nullable methods, eg User and Scope
- Resolving dashed properties from external configuration
- Consider {{ auto }} as a default ip address ([#1015](https://github.com/getsentry/sentry-java/pull/1015))
- Set release and environment on Transactions ([#1152](https://github.com/getsentry/sentry-java/pull/1152))
- Do not set transaction on the scope automatically

## 4.0.0-alpha.2

### Features

- Add basic support for attachments ([#1082](https://github.com/getsentry/sentry-java/pull/1082))
- Set transaction name on events and transactions sent using Spring integration ([#1067](https://github.com/getsentry/sentry-java/pull/1067))
- Set global tags on SentryOptions and load them from external configuration ([#1066](https://github.com/getsentry/sentry-java/pull/1066))
- Add API validator and remove deprecated methods
- Add more convenient method to start a child span ([#1073](https://github.com/getsentry/sentry-java/pull/1073))
- Autoconfigure traces callback in Spring Boot integration ([#1074](https://github.com/getsentry/sentry-java/pull/1074))
- Resolve in-app-includes and in-app-excludes parameters from the external configuration
- Make InAppIncludesResolver public ([#1084](https://github.com/getsentry/sentry-java/pull/1084))
- Add the ability to register multiple OptionsConfiguration beans ([#1093](https://github.com/getsentry/sentry-java/pull/1093))
- Database query tracing with datasource-proxy ([#1095](https://github.com/getsentry/sentry-java/pull/1095))

### Fixes

- Ref: Refactor resolving SpanContext for Throwable ([#1068](https://github.com/getsentry/sentry-java/pull/1068))
- Ref: Change "op" to "operation" in @SentrySpan and @SentryTransaction
- Remove method reference in SentryEnvelopeItem ([#1091](https://github.com/getsentry/sentry-java/pull/1091))
- Set current thread only if there are no exceptions
- SentryOptions creates GsonSerializer by default
- Append DebugImage list if event already has it
- Sort breadcrumbs by Date if there are breadcrumbs already in the event

## 4.0.0-alpha.1

### Features

- Load `sentry.properties` from the application's current working directory ([#1046](https://github.com/getsentry/sentry-java/pull/1046))
- Performance monitoring ([#971](https://github.com/getsentry/sentry-java/pull/971))
- Performance monitoring for Spring Boot applications ([#971](https://github.com/getsentry/sentry-java/pull/971))

### Fixes

- Ref: Refactor JSON deserialization ([#1047](https://github.com/getsentry/sentry-java/pull/1047))

## 3.2.1

### Fixes

- Set current thread only if theres no exceptions ([#1064](https://github.com/getsentry/sentry-java/pull/1064))
- Append DebugImage list if event already has it ([#1092](https://github.com/getsentry/sentry-java/pull/1092))
- Sort breadcrumbs by Date if there are breadcrumbs already in the event ([#1094](https://github.com/getsentry/sentry-java/pull/1094))
- Free Local Refs manually due to Android local ref. count limits  ([#1179](https://github.com/getsentry/sentry-java/pull/1179))

## 3.2.0

### Features

- Expose a Module (Debug images) Loader for Android thru sentry-native ([#1043](https://github.com/getsentry/sentry-java/pull/1043))
- Added java doc to protocol classes based on sentry-data-schemes project ([#1045](https://github.com/getsentry/sentry-java/pull/1045))
- Make SentryExceptionResolver Order configurable to not send handled web exceptions ([#1008](https://github.com/getsentry/sentry-java/pull/1008))
- Resolve HTTP Proxy parameters from the external configuration ([#1028](https://github.com/getsentry/sentry-java/pull/1028))
- Sentry NDK integration is compiled against default NDK version based on AGP's version ([#1048](https://github.com/getsentry/sentry-java/pull/1048))

### Fixes

- Bump: AGP 4.1.1 ([#1040](https://github.com/getsentry/sentry-java/pull/1040))
- Update to sentry-native 0.4.4 and fix shared library builds ([#1039](https://github.com/getsentry/sentry-java/pull/1039))
- use neutral Locale for String operations ([#1033](https://github.com/getsentry/sentry-java/pull/1033))
- Clean up JNI code and properly free strings ([#1050](https://github.com/getsentry/sentry-java/pull/1050))
- set userId for hard-crashes if no user is set ([#1049](https://github.com/getsentry/sentry-java/pull/1049))

## 3.1.3

### Fixes

- Fix broken NDK integration on 3.1.2 (release failed on packaging a .so file)
- Increase max cached events to 30 ([#1029](https://github.com/getsentry/sentry-java/pull/1029))
- Normalize DSN URI ([#1030](https://github.com/getsentry/sentry-java/pull/1030))

## 3.1.2

### Features

- Manually capturing User Feedback
- Set environment to "production" by default.
- Make public the Breadcrumb constructor that accepts a Date ([#1012](https://github.com/getsentry/sentry-java/pull/1012))

### Fixes

- ref: Validate event id on user feedback submission

## 3.1.1

### Features

- Bind logging related SentryProperties to Slf4j Level instead of Logback to improve Log4j2 compatibility

### Fixes

- Prevent Logback and Log4j2 integrations from re-initializing Sentry when Sentry is already initialized
- Make sure HttpServletRequestSentryUserProvider runs by default before custom SentryUserProvider beans
- Fix setting up Sentry in Spring Webflux annotation by changing the scope of Spring WebMvc related dependencies

## 3.1.0

### Features

- Make getThrowable public and improve set contexts ([#967](https://github.com/getsentry/sentry-java/pull/967))
- Accepted quoted values in properties from external configuration ([#972](https://github.com/getsentry/sentry-java/pull/972))

### Fixes

- Auto-Configure `inAppIncludes` in Spring Boot integration ([#966](https://github.com/getsentry/sentry-java/pull/966))
- Bump: Android Gradle Plugin 4.0.2 ([#968](https://github.com/getsentry/sentry-java/pull/968))
- Don't require `sentry.dsn` to be set when using `io.sentry:sentry-spring-boot-starter` and `io.sentry:sentry-logback` together ([#965](https://github.com/getsentry/sentry-java/pull/965))
- Remove chunked streaming mode ([#974](https://github.com/getsentry/sentry-java/pull/974))
- Android 11 + targetSdkVersion 30 crashes Sentry on start ([#977](https://github.com/getsentry/sentry-java/pull/977))

## 3.0.0

## Java + Android

This release marks the re-unification of Java and Android SDK code bases.
It's based on the Android 2.0 SDK, which implements [Sentry's unified API](https://develop.sentry.dev/sdk/unified-api/).

Considerable changes were done, which include a lot of improvements. More are covered below, but the highlights are:

- Improved `log4j2` integration
  - Capture breadcrumbs for level INFO and higher
  - Raises event for ERROR and higher.
  - Minimum levels are configurable.
  - Optionally initializes the SDK via appender.xml
- Dropped support to `log4j`.
- Improved `logback` integration
  - Capture breadcrumbs for level INFO and higher
  - Raises event for ERROR and higher.
  - Minimum levels are configurable.
  - Optionally initializes the SDK via appender.xml
  - Configurable via Spring integration if both are enabled
- Spring
  - No more duplicate events with Spring and logback
  - Auto initalizes if DSN is available
  - Configuration options available with auto complete
- Google App Engine support dropped

## What’s Changed

- Callback to validate SSL certificate ([#944](https://github.com/getsentry/sentry-java/pull/944))
- Attach stack traces enabled by default

### Android specific

- Release health enabled by default for Android
- Sync of Scopes for Java -> Native (NDK)
- Bump Sentry-Native v0.4.2
- Android 11 Support

[Android migration docs](https://docs.sentry.io/platforms/android/migration/#migrating-from-sentry-android-2x-to-sentry-android-3x)

### Java specific

- Unified API for Java SDK and integrations (Spring, Spring boot starter, Servlet, Logback, Log4j2)

New Java [docs](https://docs.sentry.io/platforms/java/) are live and being improved.

## Acquisition

Packages were released on [`bintray sentry-java`](https://dl.bintray.com/getsentry/sentry-java/io/sentry/), [`bintray sentry-android`](https://dl.bintray.com/getsentry/sentry-android/io/sentry/), [`jcenter`](https://jcenter.bintray.com/io/sentry/) and [`mavenCentral`](https://repo.maven.apache.org/maven2/io/sentry/)

## Where is the Java 1.7 code base?

The previous Java releases, are all available in this repository through the tagged releases.
## 3.0.0-beta.1

## What’s Changed

- feat: ssl support ([#944](https://github.com/getsentry/sentry-java/pull/944)) @ninekaw9 @marandaneto
- feat: sync Java to C ([#937](https://github.com/getsentry/sentry-java/pull/937)) @bruno-garcia @marandaneto
- feat: Auto-configure Logback appender in Spring Boot integration. ([#938](https://github.com/getsentry/sentry-java/pull/938)) @maciejwalkowiak
- feat: Add Servlet integration. ([#935](https://github.com/getsentry/sentry-java/pull/935)) @maciejwalkowiak
- fix: Pop scope at the end of the request in Spring integration. ([#936](https://github.com/getsentry/sentry-java/pull/936)) @maciejwalkowiak
- bump: Upgrade Spring Boot to 2.3.4. ([#932](https://github.com/getsentry/sentry-java/pull/932)) @maciejwalkowiak
- fix: Do not set cookies when send pii is set to false. ([#931](https://github.com/getsentry/sentry-java/pull/931)) @maciejwalkowiak

Packages were released on [`bintray sentry-java`](https://dl.bintray.com/getsentry/sentry-java/io/sentry/), [`bintray sentry-android`](https://dl.bintray.com/getsentry/sentry-android/io/sentry/), [`jcenter`](https://jcenter.bintray.com/io/sentry/) and [`mavenCentral`](https://repo.maven.apache.org/maven2/io/sentry/)

We'd love to get feedback.

## 3.0.0-alpha.3

### Features

- Enable attach stack traces and disable attach threads by default ([#921](https://github.com/getsentry/sentry-java/pull/921)) @marandaneto

### Fixes

- Bump sentry-native to 0.4.2 ([#926](https://github.com/getsentry/sentry-java/pull/926)) @marandaneto
- ref: remove log level as RN do not use it anymore ([#924](https://github.com/getsentry/sentry-java/pull/924)) @marandaneto
- Read sample rate correctly from manifest meta data ([#923](https://github.com/getsentry/sentry-java/pull/923)) @marandaneto

Packages were released on [`bintray sentry-android`](https://dl.bintray.com/getsentry/sentry-android/io/sentry/) and [`bintray sentry-java`](https://dl.bintray.com/getsentry/sentry-java/io/sentry/)

We'd love to get feedback.

## 3.0.0-alpha.2

TBD

Packages were released on [bintray](https://dl.bintray.com/getsentry/maven/io/sentry/)

> Note: This release marks the unification of the Java and Android Sentry codebases based on the core of the Android SDK (version 2.x).
Previous releases for the Android SDK (version 2.x) can be found on the now archived: https://github.com/getsentry/sentry-android/

## 3.0.0-alpha.1

### Features

### Fixes


## New releases will happen on a different repository:

https://github.com/getsentry/sentry-java

## What’s Changed

### Features

### Fixes


- feat: enable release health by default

Packages were released on [`bintray`](https://dl.bintray.com/getsentry/sentry-android/io/sentry/sentry-android/), [`jcenter`](https://jcenter.bintray.com/io/sentry/sentry-android/) and [`mavenCentral`](https://repo.maven.apache.org/maven2/io/sentry/sentry-android/)

We'd love to get feedback.

## 2.3.1

### Fixes

- Add main thread checker for the app lifecycle integration ([#525](https://github.com/getsentry/sentry-android/pull/525)) @marandaneto
- Set correct migration link ([#523](https://github.com/getsentry/sentry-android/pull/523)) @fupduck
- Warn about Sentry re-initialization. ([#521](https://github.com/getsentry/sentry-android/pull/521)) @maciejwalkowiak
- Set SDK version in `MainEventProcessor`. ([#513](https://github.com/getsentry/sentry-android/pull/513)) @maciejwalkowiak
- Bump sentry-native to 0.4.0 ([#512](https://github.com/getsentry/sentry-android/pull/512)) @marandaneto
- Bump Gradle to 6.6 and fix linting issues ([#510](https://github.com/getsentry/sentry-android/pull/510)) @marandaneto
- fix(sentry-java): Contexts belong on the Scope ([#504](https://github.com/getsentry/sentry-android/pull/504)) @maciejwalkowiak
- Add tests for verifying scope changes thread isolation ([#508](https://github.com/getsentry/sentry-android/pull/508)) @maciejwalkowiak
- Set `SdkVersion` in default `SentryOptions` created in sentry-core module ([#506](https://github.com/getsentry/sentry-android/pull/506)) @maciejwalkowiak

Packages were released on [`bintray`](https://dl.bintray.com/getsentry/sentry-android/io/sentry/sentry-android/), [`jcenter`](https://jcenter.bintray.com/io/sentry/sentry-android/) and [`mavenCentral`](https://repo.maven.apache.org/maven2/io/sentry/sentry-android/)

We'd love to get feedback.

## 2.3.0

### Features

- Add console application sample. ([#502](https://github.com/getsentry/sentry-android/pull/502)) @maciejwalkowiak
- Log stacktraces in SystemOutLogger ([#498](https://github.com/getsentry/sentry-android/pull/498)) @maciejwalkowiak
- Add method to add breadcrumb with string parameter. ([#501](https://github.com/getsentry/sentry-android/pull/501)) @maciejwalkowiak

### Fixes

- Converting UTC and ISO timestamp when missing Locale/TimeZone do not error ([#505](https://github.com/getsentry/sentry-android/pull/505)) @marandaneto
- Call `Sentry#close` on JVM shutdown. ([#497](https://github.com/getsentry/sentry-android/pull/497)) @maciejwalkowiak
- ref: sentry-core changes for console app ([#473](https://github.com/getsentry/sentry-android/pull/473)) @marandaneto

Obs: If you are using its own instance of `Hub`/`SentryClient` and reflection to set up the SDK to be usable within Libraries, this change may break your code, please fix the renamed classes.

Packages were released on [`bintray`](https://dl.bintray.com/getsentry/sentry-android/io/sentry/sentry-android/), [`jcenter`](https://jcenter.bintray.com/io/sentry/sentry-android/) and [`mavenCentral`](https://repo.maven.apache.org/maven2/io/sentry/sentry-android/)

We'd love to get feedback.

## 2.2.2

### Features

- Add sdk to envelope header ([#488](https://github.com/getsentry/sentry-android/pull/488)) @marandaneto
- Log request if response code is not 200 ([#484](https://github.com/getsentry/sentry-android/pull/484)) @marandaneto

### Fixes

- Bump plugin versions ([#487](https://github.com/getsentry/sentry-android/pull/487)) @marandaneto
- Bump: AGP 4.0.1 ([#486](https://github.com/getsentry/sentry-android/pull/486)) @marandaneto

Packages were released on [`bintray`](https://dl.bintray.com/getsentry/sentry-android/io/sentry/sentry-android/), [`jcenter`](https://jcenter.bintray.com/io/sentry/sentry-android/) and [`mavenCentral`](https://repo.maven.apache.org/maven2/io/sentry/sentry-android/)

We'd love to get feedback.

## 2.2.1

### Fixes

- Timber adds breadcrumb even if event level is < minEventLevel ([#480](https://github.com/getsentry/sentry-android/pull/480)) @marandaneto
- Contexts serializer avoids reflection and fixes desugaring issue ([#478](https://github.com/getsentry/sentry-android/pull/478)) @marandaneto
- clone session before sending to the transport ([#474](https://github.com/getsentry/sentry-android/pull/474)) @marandaneto
- Bump Gradle 6.5.1 ([#479](https://github.com/getsentry/sentry-android/pull/479)) @marandaneto

Packages were released on [`bintray`](https://dl.bintray.com/getsentry/sentry-android/io/sentry/sentry-android/), [`jcenter`](https://jcenter.bintray.com/io/sentry/sentry-android/) and [`mavenCentral`](https://repo.maven.apache.org/maven2/io/sentry/sentry-android/)

We'd love to get feedback.

## 2.2.0

### Fixes

- Negative session sequence if the date is before java date epoch ([#471](https://github.com/getsentry/sentry-android/pull/471)) @marandaneto
- Deserialise unmapped contexts values from envelope ([#470](https://github.com/getsentry/sentry-android/pull/470)) @marandaneto
- Bump: sentry-native 0.3.4 ([#468](https://github.com/getsentry/sentry-android/pull/468)) @marandaneto

- feat: timber integration ([#464](https://github.com/getsentry/sentry-android/pull/464)) @marandaneto

1) To add integrations it requires a [manual initialization](https://docs.sentry.io/platforms/android/#manual-initialization) of the Android SDK.

2) Add the `sentry-android-timber` dependency:

```groovy
implementation 'io.sentry:sentry-android-timber:{version}' // version >= 2.2.0
```

3) Initialize and add the `SentryTimberIntegration`:

```java
SentryAndroid.init(this, options -> {
    // default values:
    // minEventLevel = ERROR
    // minBreadcrumbLevel = INFO
    options.addIntegration(new SentryTimberIntegration());

    // custom values for minEventLevel and minBreadcrumbLevel
    // options.addIntegration(new SentryTimberIntegration(SentryLevel.WARNING, SentryLevel.ERROR));
});
```

4) Use the Timber integration:

```java
try {
    int x = 1 / 0;
} catch (Exception e) {
    Timber.e(e);
}
```

Packages were released on [`bintray`](https://dl.bintray.com/getsentry/sentry-android/io/sentry/sentry-android/), [`jcenter`](https://jcenter.bintray.com/io/sentry/sentry-android/) and [`mavenCentral`](https://repo.maven.apache.org/maven2/io/sentry/sentry-android/)

We'd love to get feedback.

## 2.1.7

### Fixes

- Init native libs if available on SDK init ([#461](https://github.com/getsentry/sentry-android/pull/461)) @marandaneto
- Make JVM target explicit in sentry-core ([#462](https://github.com/getsentry/sentry-android/pull/462)) @dilbernd
- Timestamp with millis from react-native should be in UTC format ([#456](https://github.com/getsentry/sentry-android/pull/456)) @marandaneto
- Bump Gradle to 6.5 ([#454](https://github.com/getsentry/sentry-android/pull/454)) @marandaneto

Packages were released on [`bintray`](https://dl.bintray.com/getsentry/sentry-android/io/sentry/sentry-android/), [`jcenter`](https://jcenter.bintray.com/io/sentry/sentry-android/) and [`mavenCentral`](https://repo.maven.apache.org/maven2/io/sentry/sentry-android/)

We'd love to get feedback.

## 2.1.6

### Fixes

- Do not lookup sentry-debug-meta but instead load it directly ([#445](https://github.com/getsentry/sentry-android/pull/445)) @marandaneto
- Regression on v2.1.5 which can cause a crash on SDK init

Packages were released on [`bintray`](https://dl.bintray.com/getsentry/sentry-android/io/sentry/sentry-android/), [`jcenter`](https://jcenter.bintray.com/io/sentry/sentry-android/) and [`mavenCentral`](https://repo.maven.apache.org/maven2/io/sentry/sentry-android/)

We'd love to get feedback.

## 2.1.5

### Fixes

This version has a severe bug and can cause a crash on SDK init

Please upgrade to https://github.com/getsentry/sentry-android/releases/tag/2.1.6

## 2.1.4

### Features

- Make gzip as default content encoding type ([#433](https://github.com/getsentry/sentry-android/pull/433)) @marandaneto
- Use AGP 4 features ([#366](https://github.com/getsentry/sentry-android/pull/366)) @marandaneto
- Create GH Actions CI for Ubuntu/macOS ([#403](https://github.com/getsentry/sentry-android/pull/403)) @marandaneto
- Make root checker better and minimize false positive ([#417](https://github.com/getsentry/sentry-android/pull/417)) @marandaneto

### Fixes

- bump: sentry-native to 0.3.1 ([#440](https://github.com/getsentry/sentry-android/pull/440)) @marandaneto
- Update last session timestamp ([#437](https://github.com/getsentry/sentry-android/pull/437)) @marandaneto
- Filter trim memory breadcrumbs ([#431](https://github.com/getsentry/sentry-android/pull/431)) @marandaneto

Packages were released on [`bintray`](https://dl.bintray.com/getsentry/sentry-android/io/sentry/sentry-android/), [`jcenter`](https://jcenter.bintray.com/io/sentry/sentry-android/) and [`mavenCentral`](https://repo.maven.apache.org/maven2/io/sentry/sentry-android/)

We'd love to get feedback.

## 2.1.3

### Fixes

This fixes several critical bugs in sentry-android 2.0 and 2.1

- Sentry.init register integrations after creating the main Hub instead of doing it in the main Hub ctor ([#427](https://github.com/getsentry/sentry-android/pull/427)) @marandaneto
- make NoOpLogger public ([#425](https://github.com/getsentry/sentry-android/pull/425)) @marandaneto
- ConnectivityChecker returns connection status and events are not trying to be sent if no connection. ([#420](https://github.com/getsentry/sentry-android/pull/420)) @marandaneto
- thread pool executor is a single thread executor instead of scheduled thread executor ([#422](https://github.com/getsentry/sentry-android/pull/422)) @marandaneto
- Add Abnormal to the Session.State enum as its part of the protocol ([#424](https://github.com/getsentry/sentry-android/pull/424)) @marandaneto
- Bump: Gradle to 6.4.1 ([#419](https://github.com/getsentry/sentry-android/pull/419)) @marandaneto

We recommend that you use sentry-android 2.1.3 over the initial release of sentry-android 2.0 and 2.1.

Packages were released on [`bintray`](https://dl.bintray.com/getsentry/sentry-android/io/sentry/sentry-android/), [`jcenter`](https://jcenter.bintray.com/io/sentry/sentry-android/) and [`mavenCentral`](https://repo.maven.apache.org/maven2/io/sentry/sentry-android/)

We'd love to get feedback.

## 2.1.2

### Features

- Added options to configure http transport ([#411](https://github.com/getsentry/sentry-android/pull/411)) @marandaneto

### Fixes

- Phone state breadcrumbs require read_phone_state on older OS versions ([#415](https://github.com/getsentry/sentry-android/pull/415)) @marandaneto @bsergean
- before raising ANR events, we check ProcessErrorStateInfo if available ([#412](https://github.com/getsentry/sentry-android/pull/412)) @marandaneto
- send cached events to use a single thread executor ([#405](https://github.com/getsentry/sentry-android/pull/405)) @marandaneto
- initing SDK on AttachBaseContext ([#409](https://github.com/getsentry/sentry-android/pull/409)) @marandaneto
- sessions can't be abnormal, but exited if not ended properly ([#410](https://github.com/getsentry/sentry-android/pull/410)) @marandaneto

Packages were released on [`bintray`](https://dl.bintray.com/getsentry/sentry-android/io/sentry/sentry-android/), [`jcenter`](https://jcenter.bintray.com/io/sentry/sentry-android/) and [`mavenCentral`](https://repo.maven.apache.org/maven2/io/sentry/sentry-android/)

We'd love to get feedback.

## 2.1.1

### Features

- Added missing getters on Breadcrumb and SentryEvent ([#397](https://github.com/getsentry/sentry-android/pull/397)) @marandaneto
- Add trim memory breadcrumbs ([#395](https://github.com/getsentry/sentry-android/pull/395)) @marandaneto
- Only set breadcrumb extras if not empty ([#394](https://github.com/getsentry/sentry-android/pull/394)) @marandaneto
- Added samples of how to disable automatic breadcrumbs ([#389](https://github.com/getsentry/sentry-android/pull/389)) @marandaneto

### Fixes

- Set missing release, environment and dist to sentry-native options ([#404](https://github.com/getsentry/sentry-android/pull/404)) @marandaneto
- Do not add automatic and empty sensor breadcrumbs ([#401](https://github.com/getsentry/sentry-android/pull/401)) @marandaneto
- ref: removed Thread.sleep from LifecycleWatcher tests, using awaitility and DateProvider ([#392](https://github.com/getsentry/sentry-android/pull/392)) @marandaneto
- ref: added a DateTimeProvider for making retry after testable ([#391](https://github.com/getsentry/sentry-android/pull/391)) @marandaneto
- Bump Gradle to 6.4 ([#390](https://github.com/getsentry/sentry-android/pull/390)) @marandaneto
- Bump sentry-native to 0.2.6 ([#396](https://github.com/getsentry/sentry-android/pull/396)) @marandaneto

Packages were released on [`bintray`](https://dl.bintray.com/getsentry/sentry-android/io/sentry/sentry-android/), [`jcenter`](https://jcenter.bintray.com/io/sentry/sentry-android/) and [`mavenCentral`](https://repo.maven.apache.org/maven2/io/sentry/sentry-android/)

We'd love to get feedback.

## 2.1.0

### Features

- Includes all the changes of 2.1.0 alpha, beta and RC

### Fixes

- fix when PhoneStateListener is not ready for use ([#387](https://github.com/getsentry/sentry-android/pull/387)) @marandaneto
- make ANR 5s by default ([#388](https://github.com/getsentry/sentry-android/pull/388)) @marandaneto
- rate limiting by categories ([#381](https://github.com/getsentry/sentry-android/pull/381)) @marandaneto
- Bump NDK to latest stable version 21.1.6352462 ([#386](https://github.com/getsentry/sentry-android/pull/386)) @marandaneto

Packages were released on [`bintray`](https://dl.bintray.com/getsentry/sentry-android/io/sentry/sentry-android/), [`jcenter`](https://jcenter.bintray.com/io/sentry/sentry-android/) and [`mavenCentral`](https://repo.maven.apache.org/maven2/io/sentry/sentry-android/)

We'd love to get feedback.

## 2.0.3

### Fixes

- patch from 2.1.0-alpha.2 - avoid crash if NDK throws UnsatisfiedLinkError ([#344](https://github.com/getsentry/sentry-android/pull/344)) @marandaneto

Packages were released on [`bintray`](https://dl.bintray.com/getsentry/sentry-android/io/sentry/sentry-android/), [`jcenter`](https://jcenter.bintray.com/io/sentry/sentry-android/) and [`mavenCentral`](https://repo.maven.apache.org/maven2/io/sentry/sentry-android/)

We'd love to get feedback.

## 2.1.0-RC.1

### Features

- Options for uncaught exception and make SentryOptions list Thread-Safe ([#384](https://github.com/getsentry/sentry-android/pull/384)) @marandaneto
- Automatic breadcrumbs for app, activity and sessions lifecycles and system events ([#348](https://github.com/getsentry/sentry-android/pull/348)) @marandaneto
- Make capture session and envelope internal ([#372](https://github.com/getsentry/sentry-android/pull/372)) @marandaneto

### Fixes

- If retry after header has empty categories, apply retry after to all of them ([#377](https://github.com/getsentry/sentry-android/pull/377)) @marandaneto
- Discard events and envelopes if cached and retry after ([#378](https://github.com/getsentry/sentry-android/pull/378)) @marandaneto
- Merge loadLibrary calls for sentry-native and clean up CMake files ([#373](https://github.com/getsentry/sentry-android/pull/373)) @Swatinem
- Exceptions should be sorted oldest to newest ([#370](https://github.com/getsentry/sentry-android/pull/370)) @marandaneto
- Check external storage size even if its read only ([#368](https://github.com/getsentry/sentry-android/pull/368)) @marandaneto
- Wrong check for cellular network capability ([#369](https://github.com/getsentry/sentry-android/pull/369)) @marandaneto
- add ScheduledForRemoval annotation to deprecated methods ([#375](https://github.com/getsentry/sentry-android/pull/375)) @marandaneto
- Bump NDK to 21.0.6113669 ([#367](https://github.com/getsentry/sentry-android/pull/367)) @marandaneto
- Bump AGP and add new make cmd to check for updates ([#365](https://github.com/getsentry/sentry-android/pull/365)) @marandaneto

Packages were released on [`bintray`](https://dl.bintray.com/getsentry/sentry-android/io/sentry/sentry-android/), [`jcenter`](https://jcenter.bintray.com/io/sentry/sentry-android/) and [`mavenCentral`](https://repo.maven.apache.org/maven2/io/sentry/sentry-android/)

We'd love to get feedback.

## 2.1.0-beta.2

### Fixes

- Bump sentry-native to 0.2.4 ([#364](https://github.com/getsentry/sentry-android/pull/364)) @marandaneto
- Update current session on session start after deleting previous session ([#362](https://github.com/getsentry/sentry-android/pull/362)) @marandaneto

Packages were released on [`bintray`](https://dl.bintray.com/getsentry/sentry-android/io/sentry/sentry-android/), [`jcenter`](https://jcenter.bintray.com/io/sentry/sentry-android/) and [`mavenCentral`](https://repo.maven.apache.org/maven2/io/sentry/sentry-android/)

We'd love to get feedback.

## 2.1.0-beta.1

### Fixes

- Bump sentry-native to 0.2.3 ([#357](https://github.com/getsentry/sentry-android/pull/357)) @marandaneto
- Check for androidx availability on runtime ([#356](https://github.com/getsentry/sentry-android/pull/356)) @marandaneto
- If theres a left over session file and its crashed, we should not overwrite its state ([#354](https://github.com/getsentry/sentry-android/pull/354)) @marandaneto
- Session should be exited state if state was ok ([#352](https://github.com/getsentry/sentry-android/pull/352)) @marandaneto
- Envelope has dedicated endpoint ([#353](https://github.com/getsentry/sentry-android/pull/353)) @marandaneto

Packages were released on [`bintray`](https://dl.bintray.com/getsentry/sentry-android/io/sentry/sentry-android/), [`jcenter`](https://jcenter.bintray.com/io/sentry/sentry-android/) and [`mavenCentral`](https://repo.maven.apache.org/maven2/io/sentry/sentry-android/)

We'd love to get feedback.

## 2.1.0-alpha.2

### Fixes

- Change integration order for cached outbox events ([#347](https://github.com/getsentry/sentry-android/pull/347)) @marandaneto
- Avoid crash if NDK throws UnsatisfiedLinkError ([#344](https://github.com/getsentry/sentry-android/pull/344)) @marandaneto
- Avoid getting a threadlocal twice. ([#339](https://github.com/getsentry/sentry-android/pull/339)) @metlos
- Removing session tracking guard on hub and client ([#338](https://github.com/getsentry/sentry-android/pull/338)) @marandaneto
- Bump agp to 3.6.2 ([#336](https://github.com/getsentry/sentry-android/pull/336)) @marandaneto
- Fix racey ANR integration ([#332](https://github.com/getsentry/sentry-android/pull/332)) @marandaneto
- Logging envelopes path when possible instead of nullable id ([#331](https://github.com/getsentry/sentry-android/pull/331)) @marandaneto
- Renaming transport gate method ([#330](https://github.com/getsentry/sentry-android/pull/330)) @marandaneto

Packages were released on [`bintray`](https://dl.bintray.com/getsentry/sentry-android/io/sentry/sentry-android/), [`jcenter`](https://jcenter.bintray.com/io/sentry/sentry-android/) and [`mavenCentral`](https://repo.maven.apache.org/maven2/io/sentry/sentry-android/)

We'd love to get feedback.

## 2.1.0-alpha.1

Release of Sentry's new SDK for Android.

## What’s Changed

### Features

- Release health @marandaneto @bruno-garcia
- ANR report should have 'was active=yes' on the dashboard ([#299](https://github.com/getsentry/sentry-android/pull/299)) @marandaneto
- NDK events apply scoped data ([#322](https://github.com/getsentry/sentry-android/pull/322)) @marandaneto
- Add a StdoutTransport ([#310](https://github.com/getsentry/sentry-android/pull/310)) @mike-burns
- Implementing new retry after protocol ([#306](https://github.com/getsentry/sentry-android/pull/306)) @marandaneto

### Fixes

- Bump sentry-native to 0.2.2 ([#305](https://github.com/getsentry/sentry-android/pull/305)) @Swatinem
- Missing App's info ([#315](https://github.com/getsentry/sentry-android/pull/315)) @marandaneto
- Buffered writers/readers - otimizations ([#311](https://github.com/getsentry/sentry-android/pull/311)) @marandaneto
- Boot time should be UTC ([#309](https://github.com/getsentry/sentry-android/pull/309)) @marandaneto
- Make transport result public ([#300](https://github.com/getsentry/sentry-android/pull/300)) @marandaneto

Packages were released on [`bintray`](https://dl.bintray.com/getsentry/sentry-android/io/sentry/sentry-android/), [`jcenter`](https://jcenter.bintray.com/io/sentry/sentry-android/) and [`mavenCentral`](https://repo.maven.apache.org/maven2/io/sentry/sentry-android/)

We'd love to get feedback.

## 2.0.2

Release of Sentry's new SDK for Android.

### Features

- MavenCentral support ([#284](https://github.com/getsentry/sentry-android/pull/284)) @marandaneto

### Fixes

- Bump AGP to 3.6.1 ([#285](https://github.com/getsentry/sentry-android/pull/285)) @marandaneto

Packages were released on [`bintray`](https://dl.bintray.com/getsentry/sentry-android/io/sentry/sentry-android/), [`jcenter`](https://jcenter.bintray.com/io/sentry/sentry-android/) and [`mavenCentral`](https://repo.maven.apache.org/maven2/io/sentry/sentry-android/)

We'd love to get feedback.

## 2.0.1

Release of Sentry's new SDK for Android.

## What’s Changed

### Features

- Attach threads/stacktraces ([#267](https://github.com/getsentry/sentry-android/pull/267)) @marandaneto
- Add the default serverName to SentryOptions and use it in MainEventProcessor ([#279](https://github.com/getsentry/sentry-android/pull/279)) @metlos

### Fixes

- set current threadId when there's no mechanism set ([#277](https://github.com/getsentry/sentry-android/pull/277)) @marandaneto
- Preview package manager ([#269](https://github.com/getsentry/sentry-android/pull/269)) @bruno-garcia

Packages were released on [`bintray`](https://dl.bintray.com/getsentry/sentry-android/io/sentry/), [`jcenter`](https://jcenter.bintray.com/io/sentry/sentry-android/)

We'd love to get feedback.

## 2.0.0

Release of Sentry's new SDK for Android.

New features not offered by (1.7.x):

- NDK support
  - Captures crashes caused by native code
  - Access to the [`sentry-native` SDK](https://github.com/getsentry/sentry-native/) API by your native (C/C++/Rust code/..).
- Automatic init (just add your `DSN` to the manifest)
   - Proguard rules are added automatically
   - Permission (Internet) is added automatically
- Uncaught Exceptions might be captured even before the app restarts
- Sentry's Unified API.
- More context/device information
- Packaged as `aar`
- Frames from the app automatically marked as `InApp=true` (stack traces in Sentry highlights them by default).
- Complete Sentry Protocol available.
- All threads and their stack traces are captured.
- Sample project in this repo to test many features (segfault, uncaught exception, ANR...)

Features from the current SDK like `ANR` are also available (by default triggered after 4 seconds).

Packages were released on [`bintray`](https://dl.bintray.com/getsentry/sentry-android/io/sentry/), [`jcenter`](https://jcenter.bintray.com/io/sentry/sentry-android/)

We'd love to get feedback.

## 2.0.0-rc04

Release of Sentry's new SDK for Android.

### Features

- Take sampleRate from metadata ([#262](https://github.com/getsentry/sentry-android/pull/262)) @bruno-garcia
- Support mills timestamp format ([#263](https://github.com/getsentry/sentry-android/pull/263)) @marandaneto
- Adding logs to installed integrations ([#265](https://github.com/getsentry/sentry-android/pull/265)) @marandaneto

### Fixes

- Breacrumb.data to string,object, Add LOG level ([#264](https://github.com/getsentry/sentry-android/pull/264)) @HazAT
- Read release conf. on manifest ([#266](https://github.com/getsentry/sentry-android/pull/266)) @marandaneto

Packages were released on [`bintray`](https://dl.bintray.com/getsentry/sentry-android/io/sentry/), [`jcenter`](https://jcenter.bintray.com/io/sentry/sentry-android/)

We'd love to get feedback and we'll work in getting the GA `2.0.0` out soon.
Until then, the [stable SDK offered by Sentry is at version 1.7.30](https://github.com/getsentry/sentry-java/releases/tag/v1.7.30)

## 2.0.0-rc03

Release of Sentry's new SDK for Android.

### Fixes

- fixes ([#259](https://github.com/getsentry/sentry-android/issues/259)) - NPE check on getExternalFilesDirs items. ([#260](https://github.com/getsentry/sentry-android/pull/260)) @marandaneto
- strictMode typo ([#258](https://github.com/getsentry/sentry-android/pull/258)) @marandaneto

Packages were released on [`bintray`](https://dl.bintray.com/getsentry/sentry-android/io/sentry/), [`jcenter`](https://jcenter.bintray.com/io/sentry/sentry-android/)

We'd love to get feedback and we'll work in getting the GA `2.0.0` out soon.
Until then, the [stable SDK offered by Sentry is at version 1.7.30](https://github.com/getsentry/sentry-java/releases/tag/v1.7.30)

## 2.0.0-rc02

Release of Sentry's new SDK for Android.

### Features

- Hub mode configurable ([#247](https://github.com/getsentry/sentry-android/pull/247)) @bruno-garcia
- Added remove methods (tags/extras) to the sentry static class ([#243](https://github.com/getsentry/sentry-android/pull/243)) @marandaneto

### Fixes


- Update ndk for new sentry-native version ([#235](https://github.com/getsentry/sentry-android/pull/235)) @Swatinem @marandaneto
- Make integrations public ([#256](https://github.com/getsentry/sentry-android/pull/256)) @marandaneto
- Bump build-tools ([#255](https://github.com/getsentry/sentry-android/pull/255)) @marandaneto
- Added javadocs to scope and its dependencies ([#253](https://github.com/getsentry/sentry-android/pull/253)) @marandaneto
- Build all ABIs ([#254](https://github.com/getsentry/sentry-android/pull/254)) @marandaneto
- Moving back ANR timeout from long to int param. ([#252](https://github.com/getsentry/sentry-android/pull/252)) @marandaneto
- Added HubAdapter to call Sentry static methods from Integrations ([#250](https://github.com/getsentry/sentry-android/pull/250)) @marandaneto
- New Release format ([#242](https://github.com/getsentry/sentry-android/pull/242)) @marandaneto
- Javadocs for SentryOptions ([#246](https://github.com/getsentry/sentry-android/pull/246)) @marandaneto
- non-app is already inApp excluded by default. ([#244](https://github.com/getsentry/sentry-android/pull/244)) @marandaneto
- Fix if symlink exists for sentry-native ([#241](https://github.com/getsentry/sentry-android/pull/241)) @marandaneto
- Clone method - race condition free ([#226](https://github.com/getsentry/sentry-android/pull/226)) @marandaneto
- Refactoring breadcrumbs callback ([#239](https://github.com/getsentry/sentry-android/pull/239)) @marandaneto

Packages were released on [`bintray`](https://dl.bintray.com/getsentry/sentry-android/io/sentry/), [`jcenter`](https://jcenter.bintray.com/io/sentry/sentry-android/)

We'd love to get feedback and we'll work in getting the GA `2.0.0` out soon.
Until then, the [stable SDK offered by Sentry is at version 1.7.30](https://github.com/getsentry/sentry-java/releases/tag/v1.7.30)

## 2.0.0-rc01

Release of Sentry's new SDK for Android.

## What’s Changed

### Features

- Added remove methods for Scope data ([#237](https://github.com/getsentry/sentry-android/pull/237)) @marandaneto
- More device context (deviceId, connectionType and language) ([#229](https://github.com/getsentry/sentry-android/pull/229)) @marandaneto
- Added a few java docs (Sentry, Hub and SentryClient) ([#223](https://github.com/getsentry/sentry-android/pull/223)) @marandaneto
- Implemented diagnostic logger ([#218](https://github.com/getsentry/sentry-android/pull/218)) @marandaneto
- Added event processors to scope ([#209](https://github.com/getsentry/sentry-android/pull/209)) @marandaneto
- Added android transport gate ([#206](https://github.com/getsentry/sentry-android/pull/206)) @marandaneto
- Added executor for caching values out of the main thread ([#201](https://github.com/getsentry/sentry-android/pull/201)) @marandaneto

### Fixes


- Honor RetryAfter ([#236](https://github.com/getsentry/sentry-android/pull/236)) @marandaneto
- Add tests for SentryValues ([#238](https://github.com/getsentry/sentry-android/pull/238)) @philipphofmann
- Do not set frames if there's none ([#234](https://github.com/getsentry/sentry-android/pull/234)) @marandaneto
- Always call interrupt after InterruptedException ([#232](https://github.com/getsentry/sentry-android/pull/232)) @marandaneto
- Mark as current thread if its the main thread ([#228](https://github.com/getsentry/sentry-android/pull/228)) @marandaneto
- Fix lgtm alerts ([#219](https://github.com/getsentry/sentry-android/pull/219)) @marandaneto
- Written unit tests to ANR integration ([#215](https://github.com/getsentry/sentry-android/pull/215)) @marandaneto
- Added blog posts to README ([#214](https://github.com/getsentry/sentry-android/pull/214)) @marandaneto
- Raise code coverage for Dsn to 100% ([#212](https://github.com/getsentry/sentry-android/pull/212)) @philipphofmann
- Remove redundant times(1) for Mockito.verify ([#211](https://github.com/getsentry/sentry-android/pull/211)) @philipphofmann
- Transport may be set on options ([#203](https://github.com/getsentry/sentry-android/pull/203)) @marandaneto
- dist may be set on options ([#204](https://github.com/getsentry/sentry-android/pull/204)) @marandaneto
- Throw an exception if DSN is not set ([#200](https://github.com/getsentry/sentry-android/pull/200)) @marandaneto
- Migration guide markdown ([#197](https://github.com/getsentry/sentry-android/pull/197)) @marandaneto

Packages were released on [`bintray`](https://dl.bintray.com/getsentry/sentry-android/io/sentry/), [`jcenter`](https://jcenter.bintray.com/io/sentry/sentry-android/)

We'd love to get feedback and we'll work in getting the GA `2.0.0` out soon.
Until then, the [stable SDK offered by Sentry is at version 1.7.29](https://github.com/getsentry/sentry-java/releases/tag/v1.7.29)

## 2.0.0-beta02

Release of Sentry's new SDK for Android.

### Features

- addBreadcrumb overloads ([#196](https://github.com/getsentry/sentry-android/pull/196)) and ([#198](https://github.com/getsentry/sentry-android/pull/198))

### Fixes

- fix Android bug on API 24 and 25 about getting current threads and stack traces ([#194](https://github.com/getsentry/sentry-android/pull/194))

Packages were released on [`bintray`](https://dl.bintray.com/getsentry/sentry-android/io/sentry/), [`jcenter`](https://jcenter.bintray.com/io/sentry/sentry-android/)

We'd love to get feedback and we'll work in getting the GA `2.0.0` out soon.
Until then, the [stable SDK offered by Sentry is at version 1.7.28](https://github.com/getsentry/sentry-java/releases/tag/v1.7.28)

## 2.0.0-beta01

Release of Sentry's new SDK for Android.

### Fixes

- ref: ANR doesn't set handled flag ([#186](https://github.com/getsentry/sentry-android/pull/186))
- SDK final review ([#183](https://github.com/getsentry/sentry-android/pull/183))
- ref: Drop errored in favor of crashed ([#187](https://github.com/getsentry/sentry-android/pull/187))
- Workaround android_id ([#185](https://github.com/getsentry/sentry-android/pull/185))
- Renamed sampleRate ([#191](https://github.com/getsentry/sentry-android/pull/191))
- Making timestamp package-private or test-only ([#190](https://github.com/getsentry/sentry-android/pull/190))
- Split event processor in Device/App data ([#180](https://github.com/getsentry/sentry-android/pull/180))

Packages were released on [`bintray`](https://dl.bintray.com/getsentry/sentry-android/io/sentry/), [`jcenter`](https://jcenter.bintray.com/io/sentry/sentry-android/)

We'd love to get feedback and we'll work in getting the GA `2.0.0` out soon.
Until then, the [stable SDK offered by Sentry is at version 1.7.28](https://github.com/getsentry/sentry-java/releases/tag/v1.7.28)

## 2.0.0-alpha09

Release of Sentry's new SDK for Android.

### Features

- Adding nativeBundle plugin ([#161](https://github.com/getsentry/sentry-android/pull/161))
- Adding scope methods to sentry static class ([#179](https://github.com/getsentry/sentry-android/pull/179))

### Fixes

- fix: DSN parsing ([#165](https://github.com/getsentry/sentry-android/pull/165))
- Don't avoid exception type minification ([#166](https://github.com/getsentry/sentry-android/pull/166))
- make Gson retro compatible with older versions of AGP ([#177](https://github.com/getsentry/sentry-android/pull/177))
- Bump sentry-native with message object instead of a string ([#172](https://github.com/getsentry/sentry-android/pull/172))

Packages were released on [`bintray`](https://dl.bintray.com/getsentry/sentry-android/io/sentry/), [`jcenter`](https://jcenter.bintray.com/io/sentry/sentry-android/)

We'd love to get feedback and we'll work in getting the GA `2.0.0` out soon.
Until then, the [stable SDK offered by Sentry is at version 1.7.28](https://github.com/getsentry/sentry-java/releases/tag/v1.7.28)

## 2.0.0-alpha08

Release of Sentry's new SDK for Android.

### Fixes

- DebugId endianness ([#162](https://github.com/getsentry/sentry-android/pull/162))
- Executed beforeBreadcrumb also for scope ([#160](https://github.com/getsentry/sentry-android/pull/160))
- Benefit of manifest merging when minSdk ([#159](https://github.com/getsentry/sentry-android/pull/159))
- Add method to captureMessage with level ([#157](https://github.com/getsentry/sentry-android/pull/157))
- Listing assets file on the wrong dir ([#156](https://github.com/getsentry/sentry-android/pull/156))

Packages were released on [`bintray`](https://dl.bintray.com/getsentry/sentry-android/io/sentry/), [`jcenter`](https://jcenter.bintray.com/io/sentry/sentry-android/)

We'd love to get feedback and we'll work in getting the GA `2.0.0` out soon.
Until then, the [stable SDK offered by Sentry is at version 1.7.28](https://github.com/getsentry/sentry-java/releases/tag/v1.7.28)

## 2.0.0-alpha07

Third release of Sentry's new SDK for Android.

### Fixes

-  Fixed release for jcenter and bintray

Packages were released on [`bintray`](https://dl.bintray.com/getsentry/sentry-android/io/sentry/), [`jcenter`](https://jcenter.bintray.com/io/sentry/sentry-android/)

We'd love to get feedback and we'll work in getting the GA `2.0.0` out soon.
Until then, the [stable SDK offered by Sentry is at version 1.7.28](https://github.com/getsentry/sentry-java/releases/tag/v1.7.28)

## 2.0.0-alpha06

Second release of Sentry's new SDK for Android.

### Fixes

- Fixed a typo on pom generation.

Packages were released on [`bintray`](https://dl.bintray.com/getsentry/sentry-android/io/sentry/), [`jcenter`](https://jcenter.bintray.com/io/sentry/sentry-android/)

We'd love to get feedback and we'll work in getting the GA `2.0.0` out soon.
Until then, the [stable SDK offered by Sentry is at version 1.7.28](https://github.com/getsentry/sentry-java/releases/tag/v1.7.28)

## 2.0.0-alpha05

First release of Sentry's new SDK for Android.

New features not offered by our current (1.7.x), stable SDK are:

- NDK support
  - Captures crashes caused by native code
  - Access to the [`sentry-native` SDK](https://github.com/getsentry/sentry-native/) API by your native (C/C++/Rust code/..).
- Automatic init (just add your `DSN` to the manifest)
   - Proguard rules are added automatically
   - Permission (Internet) is added automatically
- Uncaught Exceptions might be captured even before the app restarts
- Unified API which include scopes etc.
- More context/device information
- Packaged as `aar`
- Frames from the app automatically marked as `InApp=true` (stack traces in Sentry highlights them by default).
- Complete Sentry Protocol available.
- All threads and their stack traces are captured.
- Sample project in this repo to test many features (segfault, uncaught exception, scope)

Features from the current SDK like `ANR` are also available (by default triggered after 4 seconds).

Packages were released on [`bintray`](https://dl.bintray.com/getsentry/sentry-android/io/sentry/), [`jcenter`](https://jcenter.bintray.com/io/sentry/sentry-android/)

We'd love to get feedback and we'll work in getting the GA `2.0.0` out soon.
Until then, the [stable SDK offered by Sentry is at version 1.7.28](https://github.com/getsentry/sentry-java/releases/tag/v1.7.28)<|MERGE_RESOLUTION|>--- conflicted
+++ resolved
@@ -9,13 +9,10 @@
 - Reduce flush timeout to 4s on Android to avoid ANRs ([#2858](https://github.com/getsentry/sentry-java/pull/2858))
 - Set ip_address to {{auto}} by default, even if sendDefaultPII is disabled ([#2860](https://github.com/getsentry/sentry-java/pull/2860))
   - Instead use the "Prevent Storing of IP Addresses" option in the "Security & Privacy" project settings on sentry.io
-<<<<<<< HEAD
-- If global hub mode is enabled (default on Android), Sentry.getSpan() returns the root span instead of the latest span ([#2855](https://github.com/getsentry/sentry-java/pull/2855))
-=======
 - Reduce timeout of AsyncHttpTransport to avoid ANR ([#2879](https://github.com/getsentry/sentry-java/pull/2879))
 - Add deadline timeout for automatic transactions ([#2865](https://github.com/getsentry/sentry-java/pull/2865))
   - This affects all automatically generated transactions on Android (UI, clicks), the default timeout is 30s
->>>>>>> 0b3de21f
+- If global hub mode is enabled (default on Android), Sentry.getSpan() returns the root span instead of the latest span ([#2855](https://github.com/getsentry/sentry-java/pull/2855))
 
 ### Fixes
 
