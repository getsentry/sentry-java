--- conflicted
+++ resolved
@@ -13,12 +13,9 @@
   - `globalHubMode` used to only be a param on `Sentry.init`. To make it easier to be used in e.g. Desktop environments, we now additionally added it as an option on SentryOptions that can also be set via `sentry.properties`.
   - If both the param on `Sentry.init` and the option are set, the option will win. By default the option is set to `null` meaning whatever is passed to `Sentry.init` takes effect.
 - Lazy uuid generation for SentryId and SpanId ([#3770](https://github.com/getsentry/sentry-java/pull/3770))
-<<<<<<< HEAD
 - Use a separate `Random` instance per thread to improve SDK performance ([#3835](https://github.com/getsentry/sentry-java/pull/3835))
-=======
 - Android 15: Add support for 16KB page sizes ([#3851](https://github.com/getsentry/sentry-java/pull/3851))
   - See https://developer.android.com/guide/practices/page-sizes for more details
->>>>>>> f11d784e
 
 ### Fixes
 
