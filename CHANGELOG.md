--- conflicted
+++ resolved
@@ -1,14 +1,15 @@
 # Changelog
 
-<<<<<<< HEAD
+
 ## Unreleased
 
+### Features
+
+- Publish Gradle module metadata ([#3422](https://github.com/getsentry/sentry-java/pull/3422))
+
+### Fixes
+
 - Fix faulty `span.frame_delay` calculation for early app start spans ([#3427](https://github.com/getsentry/sentry-java/pull/3427))
-=======
-### Features
-
-- Publish Gradle module metadata ([#3422](https://github.com/getsentry/sentry-java/pull/3422))
->>>>>>> 0a2d0b65
 
 ## 7.9.0
 
