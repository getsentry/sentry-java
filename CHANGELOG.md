# Changelog

## Unreleased

### Features

- Improve versatility of exception resolver component for Spring with more flexible API for consumers. ([#2577](https://github.com/getsentry/sentry-java/pull/2577))
<<<<<<< HEAD
- Read integration list written by sentry gradle plugin from manifest ([#2598](https://github.com/getsentry/sentry-java/pull/2598))
=======
- The Spring Boot integration can now be configured to add the `SentryAppender` to specific loggers instead of the `ROOT` logger ([#2173](https://github.com/getsentry/sentry-java/pull/2173))
  - You can specify the loggers using `"sentry.logging.loggers[0]=foo.bar` and `"sentry.logging.loggers[1]=baz` in your `application.properties`
>>>>>>> b290db57

### Fixes

- Fix timestamps of slow and frozen frames for profiles ([#2584](https://github.com/getsentry/sentry-java/pull/2584))
- Deprecate reportFullDisplayed in favor of reportFullyDisplayed ([#2585](https://github.com/getsentry/sentry-java/pull/2585))
- No longer send event / transaction to Sentry if `beforeSend` / `beforeSendTransaction` throws ([#2591](https://github.com/getsentry/sentry-java/pull/2591))
- Add version to sentryClientName used in auth header ([#2596](https://github.com/getsentry/sentry-java/pull/2596))

### Dependencies

- Bump `opentelemetry-sdk` to `1.23.1` and `opentelemetry-javaagent` to `1.23.0` ([#2590](https://github.com/getsentry/sentry-java/pull/2590))

## 6.15.0

### Features

- Adjust time-to-full-display span if reportFullDisplayed is called too early ([#2550](https://github.com/getsentry/sentry-java/pull/2550))
- Add `enableTracing` option ([#2530](https://github.com/getsentry/sentry-java/pull/2530))
    - This change is backwards compatible. The default is `null` meaning existing behaviour remains unchanged (setting either `tracesSampleRate` or `tracesSampler` enables performance).
    - If set to `true`, performance is enabled, even if no `tracesSampleRate` or `tracesSampler` have been configured.
    - If set to `false` performance is disabled, regardless of `tracesSampleRate` and `tracesSampler` options.
- Detect dependencies by listing MANIFEST.MF files at runtime ([#2538](https://github.com/getsentry/sentry-java/pull/2538))
- Report integrations in use, report packages in use more consistently ([#2179](https://github.com/getsentry/sentry-java/pull/2179))
- Implement `ThreadLocalAccessor` for propagating Sentry hub with reactor / WebFlux ([#2570](https://github.com/getsentry/sentry-java/pull/2570))
  - Requires `io.micrometer:context-propagation:1.0.2+` as well as Spring Boot 3.0.3+
  - Enable the feature by setting `sentry.reactive.thread-local-accessor-enabled=true`
  - This is still considered experimental. Once we have enough feedback we may turn this on by default.
  - Checkout the sample here: https://github.com/getsentry/sentry-java/tree/main/sentry-samples/sentry-samples-spring-boot-webflux-jakarta
  - A new hub is now cloned from the main hub for every request

### Fixes

- Leave `inApp` flag for stack frames undecided in SDK if unsure and let ingestion decide instead ([#2547](https://github.com/getsentry/sentry-java/pull/2547))
- Allow `0.0` error sample rate ([#2573](https://github.com/getsentry/sentry-java/pull/2573))
- Fix memory leak in WebFlux related to an ever growing stack ([#2580](https://github.com/getsentry/sentry-java/pull/2580))
- Use the same hub in WebFlux exception handler as we do in WebFilter ([#2566](https://github.com/getsentry/sentry-java/pull/2566))
- Switch upstream Jetpack Compose dependencies to `compileOnly` in `sentry-compose-android` ([#2578](https://github.com/getsentry/sentry-java/pull/2578))
  - NOTE: If you're using Compose Navigation/User Interaction integrations, make sure to have the following dependencies on the classpath as we do not bring them in transitively anymore:
    - `androidx.navigation:navigation-compose:`
    - `androidx.compose.runtime:runtime:`
    - `androidx.compose.ui:ui:`

## 6.14.0

### Features

- Add time-to-full-display span to Activity auto-instrumentation ([#2432](https://github.com/getsentry/sentry-java/pull/2432))
- Add `main` flag to threads and `in_foreground` flag for app contexts  ([#2516](https://github.com/getsentry/sentry-java/pull/2516))

### Fixes

- Ignore Shutdown in progress when closing ShutdownHookIntegration ([#2521](https://github.com/getsentry/sentry-java/pull/2521))
- Fix app start span end-time is wrong if SDK init is deferred ([#2519](https://github.com/getsentry/sentry-java/pull/2519))
- Fix invalid session creation when app is launched in background ([#2543](https://github.com/getsentry/sentry-java/pull/2543))

## 6.13.1

### Fixes

- Fix transaction performance collector oom ([#2505](https://github.com/getsentry/sentry-java/pull/2505))
- Remove authority from URLs sent to Sentry ([#2366](https://github.com/getsentry/sentry-java/pull/2366))
- Fix `sentry-bom` containing incorrect artifacts ([#2504](https://github.com/getsentry/sentry-java/pull/2504))

### Dependencies

- Bump Native SDK from v0.5.3 to v0.5.4 ([#2500](https://github.com/getsentry/sentry-java/pull/2500))
  - [changelog](https://github.com/getsentry/sentry-native/blob/master/CHANGELOG.md#054)
  - [diff](https://github.com/getsentry/sentry-native/compare/0.5.3...0.5.4)

## 6.13.0

### Features

- Send cpu usage percentage in profile payload ([#2469](https://github.com/getsentry/sentry-java/pull/2469))
- Send transaction memory stats in profile payload ([#2447](https://github.com/getsentry/sentry-java/pull/2447))
- Add cpu usage collection ([#2462](https://github.com/getsentry/sentry-java/pull/2462))
- Improve ANR implementation: ([#2475](https://github.com/getsentry/sentry-java/pull/2475))
  - Add `abnormal_mechanism` to sessions for ANR rate calculation
  - Always attach thread dump to ANR events
  - Distinguish between foreground and background ANRs
- Improve possible date precision to 10 μs ([#2451](https://github.com/getsentry/sentry-java/pull/2451))

### Fixes

- Fix performance collector setup called in main thread ([#2499](https://github.com/getsentry/sentry-java/pull/2499))
- Expand guard against CVE-2018-9492 "Privilege Escalation via Content Provider" ([#2482](https://github.com/getsentry/sentry-java/pull/2482))
- Prevent OOM by disabling TransactionPerformanceCollector for now ([#2498](https://github.com/getsentry/sentry-java/pull/2498))

## 6.12.1

### Fixes

- Create timer in `TransactionPerformanceCollector` lazily ([#2478](https://github.com/getsentry/sentry-java/pull/2478))

## 6.12.0

### Features

- Attach View Hierarchy to the errored/crashed events ([#2440](https://github.com/getsentry/sentry-java/pull/2440))
- Collect memory usage in transactions ([#2445](https://github.com/getsentry/sentry-java/pull/2445))
- Add `traceOptionsRequests` option to disable tracing of OPTIONS requests ([#2453](https://github.com/getsentry/sentry-java/pull/2453))
- Extend list of HTTP headers considered sensitive ([#2455](https://github.com/getsentry/sentry-java/pull/2455))

### Fixes

- Use a single TransactionPerfomanceCollector ([#2464](https://github.com/getsentry/sentry-java/pull/2464))
- Don't override sdk name with Timber ([#2450](https://github.com/getsentry/sentry-java/pull/2450))
- Set transactionNameSource to CUSTOM when setting transaction name ([#2405](https://github.com/getsentry/sentry-java/pull/2405))
- Guard against CVE-2018-9492 "Privilege Escalation via Content Provider" ([#2466](https://github.com/getsentry/sentry-java/pull/2466))

## 6.11.0

### Features

- Disable Android concurrent profiling ([#2434](https://github.com/getsentry/sentry-java/pull/2434))
- Add logging for OpenTelemetry integration ([#2425](https://github.com/getsentry/sentry-java/pull/2425))
- Auto add `OpenTelemetryLinkErrorEventProcessor` for Spring Boot ([#2429](https://github.com/getsentry/sentry-java/pull/2429))

### Fixes

- Use minSdk compatible `Objects` class ([#2436](https://github.com/getsentry/sentry-java/pull/2436))
- Prevent R8 from warning on missing classes, as we check for their presence at runtime ([#2439](https://github.com/getsentry/sentry-java/pull/2439))

### Dependencies

- Bump Gradle from v7.5.1 to v7.6.0 ([#2438](https://github.com/getsentry/sentry-java/pull/2438))
  - [changelog](https://github.com/gradle/gradle/blob/master/CHANGELOG.md#v760)
  - [diff](https://github.com/gradle/gradle/compare/v7.5.1...v7.6.0)

## 6.10.0

### Features

- Add time-to-initial-display span to Activity transactions ([#2369](https://github.com/getsentry/sentry-java/pull/2369))
- Start a session after init if AutoSessionTracking is enabled ([#2356](https://github.com/getsentry/sentry-java/pull/2356))
- Provide automatic breadcrumbs and transactions for click/scroll events for Compose ([#2390](https://github.com/getsentry/sentry-java/pull/2390))
- Add `blocked_main_thread` and `call_stack` to File I/O spans to detect performance issues ([#2382](https://github.com/getsentry/sentry-java/pull/2382))

### Dependencies

- Bump Native SDK from v0.5.2 to v0.5.3 ([#2423](https://github.com/getsentry/sentry-java/pull/2423))
  - [changelog](https://github.com/getsentry/sentry-native/blob/master/CHANGELOG.md#053)
  - [diff](https://github.com/getsentry/sentry-native/compare/0.5.2...0.5.3)

## 6.9.2

### Fixes

- Updated ProfileMeasurementValue types ([#2412](https://github.com/getsentry/sentry-java/pull/2412))
- Clear window reference only on activity stop in profileMeasurements collector ([#2407](https://github.com/getsentry/sentry-java/pull/2407))
- No longer disable OpenTelemetry exporters in default Java Agent config ([#2408](https://github.com/getsentry/sentry-java/pull/2408))
- Fix `ClassNotFoundException` for `io.sentry.spring.SentrySpringServletContainerInitializer` in `sentry-spring-jakarta` ([#2411](https://github.com/getsentry/sentry-java/issues/2411))
- Fix `sentry-samples-spring-jakarta` ([#2411](https://github.com/getsentry/sentry-java/issues/2411))

### Features

- Add SENTRY_AUTO_INIT environment variable to control OpenTelemetry Agent init ([#2410](https://github.com/getsentry/sentry-java/pull/2410))
- Add OpenTelemetryLinkErrorEventProcessor for linking errors to traces created via OpenTelemetry ([#2418](https://github.com/getsentry/sentry-java/pull/2418))

### Dependencies

- Bump OpenTelemetry to 1.20.1 and OpenTelemetry Java Agent to 1.20.2 ([#2420](https://github.com/getsentry/sentry-java/pull/2420))

## 6.9.1

### Fixes

- OpenTelemetry modules were missing in `6.9.0` so we released the same code again as `6.9.1` including OpenTelemetry modules

## 6.9.0

### Fixes

- Use `canonicalName` in Fragment Integration for better de-obfuscation ([#2379](https://github.com/getsentry/sentry-java/pull/2379))
- Fix Timber and Fragment integrations auto-installation for obfuscated builds ([#2379](https://github.com/getsentry/sentry-java/pull/2379))
- Don't attach screenshots to events from Hybrid SDKs ([#2360](https://github.com/getsentry/sentry-java/pull/2360))
- Ensure Hints do not cause memory leaks ([#2387](https://github.com/getsentry/sentry-java/pull/2387))
- Do not attach empty `sentry-trace` and `baggage` headers ([#2385](https://github.com/getsentry/sentry-java/pull/2385))

### Features

- Add beforeSendTransaction which allows users to filter and change transactions ([#2388](https://github.com/getsentry/sentry-java/pull/2388))
- Add experimental support for OpenTelemetry ([README](sentry-opentelemetry/README.md))([#2344](https://github.com/getsentry/sentry-java/pull/2344))

### Dependencies

- Update Spring Boot Jakarta to Spring Boot 3.0.0 ([#2389](https://github.com/getsentry/sentry-java/pull/2389))
- Bump Spring Boot to 2.7.5 ([#2383](https://github.com/getsentry/sentry-java/pull/2383))

## 6.8.0

### Features

- Add FrameMetrics to Android profiling data ([#2342](https://github.com/getsentry/sentry-java/pull/2342))

### Fixes

- Remove profiler main thread io ([#2348](https://github.com/getsentry/sentry-java/pull/2348))
- Fix ensure all options are processed before integrations are loaded ([#2377](https://github.com/getsentry/sentry-java/pull/2377))

## 6.7.1

### Fixes

- Fix `Gpu.vendorId` should be a String ([#2343](https://github.com/getsentry/sentry-java/pull/2343))
- Don't set device name on Android if `sendDefaultPii` is disabled ([#2354](https://github.com/getsentry/sentry-java/pull/2354))
- Fix corrupted UUID on Motorola devices ([#2363](https://github.com/getsentry/sentry-java/pull/2363))
- Fix ANR on dropped uncaught exception events ([#2368](https://github.com/getsentry/sentry-java/pull/2368))

### Features

- Update Spring Boot Jakarta to Spring Boot 3.0.0-RC2 ([#2347](https://github.com/getsentry/sentry-java/pull/2347))

## 6.7.0

### Fixes

- Use correct set-cookie for the HTTP Client response object ([#2326](https://github.com/getsentry/sentry-java/pull/2326))
- Fix NoSuchElementException in CircularFifoQueue when cloning a Scope ([#2328](https://github.com/getsentry/sentry-java/pull/2328))

### Features

- Customizable fragment lifecycle breadcrumbs ([#2299](https://github.com/getsentry/sentry-java/pull/2299))
- Provide hook for Jetpack Compose navigation instrumentation ([#2320](https://github.com/getsentry/sentry-java/pull/2320))
- Populate `event.modules` with dependencies metadata ([#2324](https://github.com/getsentry/sentry-java/pull/2324))
- Support Spring 6 and Spring Boot 3 ([#2289](https://github.com/getsentry/sentry-java/pull/2289))

### Dependencies

- Bump Native SDK from v0.5.1 to v0.5.2 ([#2315](https://github.com/getsentry/sentry-java/pull/2315))
  - [changelog](https://github.com/getsentry/sentry-native/blob/master/CHANGELOG.md#052)
  - [diff](https://github.com/getsentry/sentry-native/compare/0.5.1...0.5.2)

## 6.6.0

### Fixes

- Ensure potential callback exceptions are caught #2123 ([#2291](https://github.com/getsentry/sentry-java/pull/2291))
- Remove verbose FrameMetricsAggregator failure logging ([#2293](https://github.com/getsentry/sentry-java/pull/2293))
- Ignore broken regex for tracePropagationTarget ([#2288](https://github.com/getsentry/sentry-java/pull/2288))
- No longer serialize static fields; use toString as fallback ([#2309](https://github.com/getsentry/sentry-java/pull/2309))
- Fix `SentryFileWriter`/`SentryFileOutputStream` append overwrites file contents ([#2304](https://github.com/getsentry/sentry-java/pull/2304))
- Respect incoming parent sampled decision when continuing a trace ([#2311](https://github.com/getsentry/sentry-java/pull/2311))

### Features

- Profile envelopes are sent directly from profiler ([#2298](https://github.com/getsentry/sentry-java/pull/2298))
- Add support for using Encoder with logback.SentryAppender ([#2246](https://github.com/getsentry/sentry-java/pull/2246))
- Report Startup Crashes ([#2277](https://github.com/getsentry/sentry-java/pull/2277))
- HTTP Client errors for OkHttp ([#2287](https://github.com/getsentry/sentry-java/pull/2287))
- Add option to enable or disable Frame Tracking ([#2314](https://github.com/getsentry/sentry-java/pull/2314))

### Dependencies

- Bump Native SDK from v0.5.0 to v0.5.1 ([#2306](https://github.com/getsentry/sentry-java/pull/2306))
  - [changelog](https://github.com/getsentry/sentry-native/blob/master/CHANGELOG.md#051)
  - [diff](https://github.com/getsentry/sentry-native/compare/0.5.0...0.5.1)

## 6.5.0

### Fixes

- Improve public facing API for creating Baggage from header ([#2284](https://github.com/getsentry/sentry-java/pull/2284))

## 6.5.0-beta.3

### Features

- Provide API for attaching custom measurements to transactions ([#2260](https://github.com/getsentry/sentry-java/pull/2260))
- Bump spring to 2.7.4 ([#2279](https://github.com/getsentry/sentry-java/pull/2279))

## 6.5.0-beta.2

### Features

- Make user segment a top level property ([#2257](https://github.com/getsentry/sentry-java/pull/2257))
- Replace user `other` with `data` ([#2258](https://github.com/getsentry/sentry-java/pull/2258))
- `isTraceSampling` is now on by default. `tracingOrigins` has been replaced by `tracePropagationTargets` ([#2255](https://github.com/getsentry/sentry-java/pull/2255))

## 6.5.0-beta.1

### Features

- Server-Side Dynamic Sampling Context support  ([#2226](https://github.com/getsentry/sentry-java/pull/2226))

## 6.4.4

### Fixes

- Fix ConcurrentModificationException due to FrameMetricsAggregator manipulation ([#2282](https://github.com/getsentry/sentry-java/pull/2282))

## 6.4.3

- Fix slow and frozen frames tracking ([#2271](https://github.com/getsentry/sentry-java/pull/2271))

## 6.4.2

### Fixes

- Fixed AbstractMethodError when getting Lifecycle ([#2228](https://github.com/getsentry/sentry-java/pull/2228))
- Missing unit fields for Android measurements ([#2204](https://github.com/getsentry/sentry-java/pull/2204))
- Avoid sending empty profiles ([#2232](https://github.com/getsentry/sentry-java/pull/2232))
- Fix file descriptor leak in FileIO instrumentation ([#2248](https://github.com/getsentry/sentry-java/pull/2248))

## 6.4.1

### Fixes

- Fix memory leak caused by throwableToSpan ([#2227](https://github.com/getsentry/sentry-java/pull/2227))

## 6.4.0

### Fixes

- make profiling rate defaults to 101 hz ([#2211](https://github.com/getsentry/sentry-java/pull/2211))
- SentryOptions.setProfilingTracesIntervalMillis has been deprecated
- Added cpu architecture and default environment in profiles envelope ([#2207](https://github.com/getsentry/sentry-java/pull/2207))
- SentryOptions.setProfilingEnabled has been deprecated in favor of setProfilesSampleRate
- Use toString for enum serialization ([#2220](https://github.com/getsentry/sentry-java/pull/2220))

### Features

- Concurrent profiling 3 - added truncation reason ([#2247](https://github.com/getsentry/sentry-java/pull/2247))
- Concurrent profiling 2 - added list of transactions ([#2218](https://github.com/getsentry/sentry-java/pull/2218))
- Concurrent profiling 1 - added envelope payload data format ([#2216](https://github.com/getsentry/sentry-java/pull/2216))
- Send source for transactions ([#2180](https://github.com/getsentry/sentry-java/pull/2180))
- Add profilesSampleRate and profileSampler options for Android sdk ([#2184](https://github.com/getsentry/sentry-java/pull/2184))
- Add baggage header to RestTemplate ([#2206](https://github.com/getsentry/sentry-java/pull/2206))
- Bump Native SDK from v0.4.18 to v0.5.0 ([#2199](https://github.com/getsentry/sentry-java/pull/2199))
  - [changelog](https://github.com/getsentry/sentry-native/blob/master/CHANGELOG.md#050)
  - [diff](https://github.com/getsentry/sentry-native/compare/0.4.18...0.5.0)
- Bump Gradle from v7.5.0 to v7.5.1 ([#2212](https://github.com/getsentry/sentry-java/pull/2212))
  - [changelog](https://github.com/gradle/gradle/blob/master/CHANGELOG.md#v751)
  - [diff](https://github.com/gradle/gradle/compare/v7.5.0...v7.5.1)

## 6.3.1

### Fixes

- Prevent NPE by checking SentryTracer.timer for null again inside synchronized ([#2200](https://github.com/getsentry/sentry-java/pull/2200))
- Weakly reference Activity for transaction finished callback ([#2203](https://github.com/getsentry/sentry-java/pull/2203))
- `attach-screenshot` set on Manual init. didn't work ([#2186](https://github.com/getsentry/sentry-java/pull/2186))
- Remove extra space from `spring.factories` causing issues in old versions of Spring Boot ([#2181](https://github.com/getsentry/sentry-java/pull/2181))


### Features

- Bump Native SDK to v0.4.18 ([#2154](https://github.com/getsentry/sentry-java/pull/2154))
  - [changelog](https://github.com/getsentry/sentry-native/blob/master/CHANGELOG.md#0418)
  - [diff](https://github.com/getsentry/sentry-native/compare/0.4.17...0.4.18)
- Bump Gradle to v7.5.0 ([#2174](https://github.com/getsentry/sentry-java/pull/2174), [#2191](https://github.com/getsentry/sentry-java/pull/2191))
  - [changelog](https://github.com/gradle/gradle/blob/master/CHANGELOG.md#v750)
  - [diff](https://github.com/gradle/gradle/compare/v7.4.2...v7.5.0)

## 6.3.0

### Features

- Switch upstream dependencies to `compileOnly` in integrations ([#2175](https://github.com/getsentry/sentry-java/pull/2175))

### Fixes

- Lazily retrieve HostnameCache in MainEventProcessor ([#2170](https://github.com/getsentry/sentry-java/pull/2170))

## 6.2.1

### Fixes

- Only send userid in Dynamic Sampling Context if sendDefaultPii is true ([#2147](https://github.com/getsentry/sentry-java/pull/2147))
- Remove userId from baggage due to PII ([#2157](https://github.com/getsentry/sentry-java/pull/2157))

### Features

- Add integration for Apollo-Kotlin 3 ([#2109](https://github.com/getsentry/sentry-java/pull/2109))
- New package `sentry-android-navigation` for AndroidX Navigation support ([#2136](https://github.com/getsentry/sentry-java/pull/2136))
- New package `sentry-compose` for Jetpack Compose support (Navigation) ([#2136](https://github.com/getsentry/sentry-java/pull/2136))
- Add sample rate to baggage as well as trace in envelope header and flatten user ([#2135](https://github.com/getsentry/sentry-java/pull/2135))

## 6.1.4

### Fixes

- Filter out app starts with more than 60s ([#2127](https://github.com/getsentry/sentry-java/pull/2127))

## 6.1.3

### Fixes

- Fix thread leak due to Timer being created and never cancelled ([#2131](https://github.com/getsentry/sentry-java/pull/2131))

## 6.1.2

### Fixes

- Swallow error when reading ActivityManager#getProcessesInErrorState instead of crashing ([#2114](https://github.com/getsentry/sentry-java/pull/2114))
- Use charset string directly as StandardCharsets is not available on earlier Android versions ([#2111](https://github.com/getsentry/sentry-java/pull/2111))

## 6.1.1

### Features

- Replace `tracestate` header with `baggage` header ([#2078](https://github.com/getsentry/sentry-java/pull/2078))
- Allow opting out of device info collection that requires Inter-Process Communication (IPC) ([#2100](https://github.com/getsentry/sentry-java/pull/2100))

## 6.1.0

### Features

- Implement local scope by adding overloads to the capture methods that accept a ScopeCallback ([#2084](https://github.com/getsentry/sentry-java/pull/2084))
- SentryOptions#merge is now public and can be used to load ExternalOptions ([#2088](https://github.com/getsentry/sentry-java/pull/2088))

### Fixes

- Fix proguard rules to work R8 [issue](https://issuetracker.google.com/issues/235733922) around on AGP 7.3.0-betaX and 7.4.0-alphaX ([#2094](https://github.com/getsentry/sentry-java/pull/2094))
- Fix GraalVM Native Image compatibility ([#2172](https://github.com/getsentry/sentry-java/pull/2172))

## 6.0.0

### Sentry Self-hosted Compatibility

- Starting with version `6.0.0` of the `sentry` package, [Sentry's self hosted version >= v21.9.0](https://github.com/getsentry/self-hosted/releases) is required or you have to manually disable sending client reports via the `sendClientReports` option. This only applies to self-hosted Sentry. If you are using [sentry.io](https://sentry.io), no action is needed.

### Features

- Allow optimization and obfuscation of the SDK by reducing proguard rules ([#2031](https://github.com/getsentry/sentry-java/pull/2031))
- Relax TransactionNameProvider ([#1861](https://github.com/getsentry/sentry-java/pull/1861))
- Use float instead of Date for protocol types for higher precision ([#1737](https://github.com/getsentry/sentry-java/pull/1737))
- Allow setting SDK info (name & version) in manifest ([#2016](https://github.com/getsentry/sentry-java/pull/2016))
- Allow setting native Android SDK name during build ([#2035](https://github.com/getsentry/sentry-java/pull/2035))
- Include application permissions in Android events ([#2018](https://github.com/getsentry/sentry-java/pull/2018))
- Automatically create transactions for UI events ([#1975](https://github.com/getsentry/sentry-java/pull/1975))
- Hints are now used via a Hint object and passed into beforeSend and EventProcessor as @NotNull Hint object ([#2045](https://github.com/getsentry/sentry-java/pull/2045))
- Attachments can be manipulated via hint ([#2046](https://github.com/getsentry/sentry-java/pull/2046))
- Add sentry-servlet-jakarta module ([#1987](https://github.com/getsentry/sentry-java/pull/1987))
- Add client reports ([#1982](https://github.com/getsentry/sentry-java/pull/1982))
- Screenshot is taken when there is an error ([#1967](https://github.com/getsentry/sentry-java/pull/1967))
- Add Android profiling traces ([#1897](https://github.com/getsentry/sentry-java/pull/1897)) ([#1959](https://github.com/getsentry/sentry-java/pull/1959)) and its tests ([#1949](https://github.com/getsentry/sentry-java/pull/1949))
- Enable enableScopeSync by default for Android ([#1928](https://github.com/getsentry/sentry-java/pull/1928))
- Feat: Vendor JSON ([#1554](https://github.com/getsentry/sentry-java/pull/1554))
    - Introduce `JsonSerializable` and `JsonDeserializer` interfaces for manual json
      serialization/deserialization.
    - Introduce `JsonUnknwon` interface to preserve unknown properties when deserializing/serializing
      SDK classes.
    - When passing custom objects, for example in `Contexts`, these are supported for serialization:
        - `JsonSerializable`
        - `Map`, `Collection`, `Array`, `String` and all primitive types.
        - Objects with the help of refection.
            - `Map`, `Collection`, `Array`, `String` and all primitive types.
            - Call `toString()` on objects that have a cyclic reference to a ancestor object.
            - Call `toString()` where object graphs exceed max depth.
    - Remove `gson` dependency.
    - Remove `IUnknownPropertiesConsumer`
- Pass MDC tags as Sentry tags ([#1954](https://github.com/getsentry/sentry-java/pull/1954))

### Fixes

- Calling Sentry.init and specifying contextTags now has an effect on the Logback SentryAppender ([#2052](https://github.com/getsentry/sentry-java/pull/2052))
- Calling Sentry.init and specifying contextTags now has an effect on the Log4j SentryAppender ([#2054](https://github.com/getsentry/sentry-java/pull/2054))
- Calling Sentry.init and specifying contextTags now has an effect on the jul SentryAppender ([#2057](https://github.com/getsentry/sentry-java/pull/2057))
- Update Spring Boot dependency to 2.6.8 and fix the CVE-2022-22970 ([#2068](https://github.com/getsentry/sentry-java/pull/2068))
- Sentry can now self heal after a Thread had its currentHub set to a NoOpHub ([#2076](https://github.com/getsentry/sentry-java/pull/2076))
- No longer close OutputStream that is passed into JsonSerializer ([#2029](https://github.com/getsentry/sentry-java/pull/2029))
- Fix setting context tags on events captured by Spring ([#2060](https://github.com/getsentry/sentry-java/pull/2060))
- Isolate cached events with hashed DSN subfolder ([#2038](https://github.com/getsentry/sentry-java/pull/2038))
- SentryThread.current flag will not be overridden by DefaultAndroidEventProcessor if already set ([#2050](https://github.com/getsentry/sentry-java/pull/2050))
- Fix serialization of Long inside of Request.data ([#2051](https://github.com/getsentry/sentry-java/pull/2051))
- Update sentry-native to 0.4.17 ([#2033](https://github.com/getsentry/sentry-java/pull/2033))
- Update Gradle to 7.4.2 and AGP to 7.2 ([#2042](https://github.com/getsentry/sentry-java/pull/2042))
- Change order of event filtering mechanisms ([#2001](https://github.com/getsentry/sentry-java/pull/2001))
- Only send session update for dropped events if state changed ([#2002](https://github.com/getsentry/sentry-java/pull/2002))
- Android profiling initializes on first profile start ([#2009](https://github.com/getsentry/sentry-java/pull/2009))
- Profiling rate decreased from 300hz to 100hz ([#1997](https://github.com/getsentry/sentry-java/pull/1997))
- Allow disabling sending of client reports via Android Manifest and external options ([#2007](https://github.com/getsentry/sentry-java/pull/2007))
- Ref: Upgrade Spring Boot dependency to 2.5.13 ([#2011](https://github.com/getsentry/sentry-java/pull/2011))
- Ref: Make options.printUncaughtStackTrace primitive type ([#1995](https://github.com/getsentry/sentry-java/pull/1995))
- Ref: Remove not needed interface abstractions on Android ([#1953](https://github.com/getsentry/sentry-java/pull/1953))
- Ref: Make hints Map<String, Object> instead of only Object ([#1929](https://github.com/getsentry/sentry-java/pull/1929))
- Ref: Simplify DateUtils with ISO8601Utils ([#1837](https://github.com/getsentry/sentry-java/pull/1837))
- Ref: Remove deprecated and scheduled fields ([#1875](https://github.com/getsentry/sentry-java/pull/1875))
- Ref: Add shutdownTimeoutMillis in favor of shutdownTimeout ([#1873](https://github.com/getsentry/sentry-java/pull/1873))
- Ref: Remove Attachment ContentType since the Server infers it ([#1874](https://github.com/getsentry/sentry-java/pull/1874))
- Ref: Bind external properties to a dedicated class. ([#1750](https://github.com/getsentry/sentry-java/pull/1750))
- Ref: Debug log serializable objects ([#1795](https://github.com/getsentry/sentry-java/pull/1795))
- Ref: catch Throwable instead of Exception to suppress internal SDK errors ([#1812](https://github.com/getsentry/sentry-java/pull/1812))
- `SentryOptions` can merge properties from `ExternalOptions` instead of another instance of `SentryOptions`
- Following boolean properties from `SentryOptions` that allowed `null` values are now not nullable - `debug`, `enableUncaughtExceptionHandler`, `enableDeduplication`
- `SentryOptions` cannot be created anymore using `PropertiesProvider` with `SentryOptions#from` method. Use `ExternalOptions#from` instead and merge created object with `SentryOptions#merge`
- Bump: Kotlin to 1.5 and compatibility to 1.4 for sentry-android-timber ([#1815](https://github.com/getsentry/sentry-java/pull/1815))

## 5.7.4

### Fixes

* Change order of event filtering mechanisms and only send session update for dropped events if session state changed (#2028)

## 5.7.3

### Fixes

- Sentry Timber integration throws an exception when using args ([#1986](https://github.com/getsentry/sentry-java/pull/1986))

## 5.7.2

### Fixes

- Bring back support for `Timber.tag` ([#1974](https://github.com/getsentry/sentry-java/pull/1974))

## 5.7.1

### Fixes

- Sentry Timber integration does not submit msg.formatted breadcrumbs ([#1957](https://github.com/getsentry/sentry-java/pull/1957))
- ANR WatchDog won't crash on SecurityException ([#1962](https://github.com/getsentry/sentry-java/pull/1962))

## 5.7.0

### Features

- Automatically enable `Timber` and `Fragment` integrations if they are present on the classpath ([#1936](https://github.com/getsentry/sentry-java/pull/1936))

## 5.6.3

### Fixes

- If transaction or span is finished, do not allow to mutate ([#1940](https://github.com/getsentry/sentry-java/pull/1940))
- Keep used AndroidX classes from obfuscation (Fixes UI breadcrumbs and Slow/Frozen frames) ([#1942](https://github.com/getsentry/sentry-java/pull/1942))

## 5.6.2

### Fixes

- Ref: Make ActivityFramesTracker public to be used by Hybrid SDKs ([#1931](https://github.com/getsentry/sentry-java/pull/1931))
- Bump: AGP to 7.1.2 ([#1930](https://github.com/getsentry/sentry-java/pull/1930))
- NPE while adding "response_body_size" breadcrumb, when response body length is unknown ([#1908](https://github.com/getsentry/sentry-java/pull/1908))
- Do not include stacktrace frames into Timber message ([#1898](https://github.com/getsentry/sentry-java/pull/1898))
- Potential memory leaks ([#1909](https://github.com/getsentry/sentry-java/pull/1909))

Breaking changes:
`Timber.tag` is no longer supported by our [Timber integration](https://docs.sentry.io/platforms/android/configuration/integrations/timber/) and will not appear on Sentry for error events.
Please vote on this [issue](https://github.com/getsentry/sentry-java/issues/1900), if you'd like us to provide support for that.

## 5.6.2-beta.3

### Fixes

- Ref: Make ActivityFramesTracker public to be used by Hybrid SDKs ([#1931](https://github.com/getsentry/sentry-java/pull/1931))
- Bump: AGP to 7.1.2 ([#1930](https://github.com/getsentry/sentry-java/pull/1930))

## 5.6.2-beta.2

### Fixes

- NPE while adding "response_body_size" breadcrumb, when response body length is unknown ([#1908](https://github.com/getsentry/sentry-java/pull/1908))

## 5.6.2-beta.1

### Fixes

- Do not include stacktrace frames into Timber message ([#1898](https://github.com/getsentry/sentry-java/pull/1898))
- Potential memory leaks ([#1909](https://github.com/getsentry/sentry-java/pull/1909))

Breaking changes:
`Timber.tag` is no longer supported by our [Timber integration](https://docs.sentry.io/platforms/android/configuration/integrations/timber/) and will not appear on Sentry for error events.
Please vote on this [issue](https://github.com/getsentry/sentry-java/issues/1900), if you'd like us to provide support for that.

## 5.6.1

### Features

- Add options.printUncaughtStackTrace to print uncaught exceptions ([#1890](https://github.com/getsentry/sentry-java/pull/1890))

### Fixes

- NPE while adding "response_body_size" breadcrumb, when response body is null ([#1884](https://github.com/getsentry/sentry-java/pull/1884))
- Bump: AGP to 7.1.0 ([#1892](https://github.com/getsentry/sentry-java/pull/1892))

## 5.6.0

### Features

- Add breadcrumbs support for UI events (automatically captured) ([#1876](https://github.com/getsentry/sentry-java/pull/1876))

### Fixes

- Change scope of servlet-api to compileOnly ([#1880](https://github.com/getsentry/sentry-java/pull/1880))

## 5.5.3

### Fixes

- Do not create SentryExceptionResolver bean when Spring MVC is not on the classpath ([#1865](https://github.com/getsentry/sentry-java/pull/1865))

## 5.5.2

### Fixes

- Detect App Cold start correctly for Hybrid SDKs ([#1855](https://github.com/getsentry/sentry-java/pull/1855))
- Bump: log4j to 2.17.0 ([#1852](https://github.com/getsentry/sentry-java/pull/1852))
- Bump: logback to 1.2.9 ([#1853](https://github.com/getsentry/sentry-java/pull/1853))

## 5.5.1

### Fixes

- Bump: log4j to 2.16.0 ([#1845](https://github.com/getsentry/sentry-java/pull/1845))
- Make App start cold/warm visible to Hybrid SDKs ([#1848](https://github.com/getsentry/sentry-java/pull/1848))

## 5.5.0

### Features

- Add locale to device context and deprecate language ([#1832](https://github.com/getsentry/sentry-java/pull/1832))
- Add `SentryFileInputStream` and `SentryFileOutputStream` for File I/O performance instrumentation ([#1826](https://github.com/getsentry/sentry-java/pull/1826))
- Add `SentryFileReader` and `SentryFileWriter` for File I/O instrumentation ([#1843](https://github.com/getsentry/sentry-java/pull/1843))

### Fixes

- Bump: log4j to 2.15.0 ([#1839](https://github.com/getsentry/sentry-java/pull/1839))
- Ref: Rename Fragment span operation from `ui.fragment.load` to `ui.load` ([#1824](https://github.com/getsentry/sentry-java/pull/1824))
- Ref: change `java.util.Random` to `java.security.SecureRandom` for possible security reasons ([#1831](https://github.com/getsentry/sentry-java/pull/1831))

## 5.4.3

### Fixes

- Only report App start measurement for full launch on Android ([#1821](https://github.com/getsentry/sentry-java/pull/1821))

## 5.4.2

### Fixes

- Ref: catch Throwable instead of Exception to suppress internal SDK errors ([#1812](https://github.com/getsentry/sentry-java/pull/1812))

## 5.4.1

### Features

- Refactor OkHttp and Apollo to Kotlin functional interfaces ([#1797](https://github.com/getsentry/sentry-java/pull/1797))
- Add secondary constructor to SentryInstrumentation ([#1804](https://github.com/getsentry/sentry-java/pull/1804))

### Fixes

- Do not start fragment span if not added to the Activity ([#1813](https://github.com/getsentry/sentry-java/pull/1813))

## 5.4.0

### Features

- Add `graphql-java` instrumentation ([#1777](https://github.com/getsentry/sentry-java/pull/1777))

### Fixes

- Do not crash when event processors throw a lower level Throwable class ([#1800](https://github.com/getsentry/sentry-java/pull/1800))
- ActivityFramesTracker does not throw if Activity has no observers ([#1799](https://github.com/getsentry/sentry-java/pull/1799))

## 5.3.0

### Features

- Add datasource tracing with P6Spy ([#1784](https://github.com/getsentry/sentry-java/pull/1784))

### Fixes

- ActivityFramesTracker does not throw if Activity has not been added ([#1782](https://github.com/getsentry/sentry-java/pull/1782))
- PerformanceAndroidEventProcessor uses up to date isTracingEnabled set on Configuration callback ([#1786](https://github.com/getsentry/sentry-java/pull/1786))

## 5.2.4

### Fixes

- Window.FEATURE_NO_TITLE does not work when using activity traces ([#1769](https://github.com/getsentry/sentry-java/pull/1769))
- unregister UncaughtExceptionHandler on close ([#1770](https://github.com/getsentry/sentry-java/pull/1770))

## 5.2.3

### Fixes

- Make ActivityFramesTracker operations thread-safe ([#1762](https://github.com/getsentry/sentry-java/pull/1762))
- Clone Scope Contexts ([#1763](https://github.com/getsentry/sentry-java/pull/1763))
- Bump: AGP to 7.0.3 ([#1765](https://github.com/getsentry/sentry-java/pull/1765))

## 5.2.2

### Fixes

- Close HostnameCache#executorService on SentryClient#close ([#1757](https://github.com/getsentry/sentry-java/pull/1757))

## 5.2.1

### Features

- Add isCrashedLastRun support ([#1739](https://github.com/getsentry/sentry-java/pull/1739))
- Attach Java vendor and version to events and transactions ([#1703](https://github.com/getsentry/sentry-java/pull/1703))

### Fixes

- Handle exception if Context.registerReceiver throws ([#1747](https://github.com/getsentry/sentry-java/pull/1747))

## 5.2.0

### Features

- Allow setting proguard via Options and/or external resources ([#1728](https://github.com/getsentry/sentry-java/pull/1728))
- Add breadcrumbs for the Apollo integration ([#1726](https://github.com/getsentry/sentry-java/pull/1726))

### Fixes

- Don't set lastEventId for transactions ([#1727](https://github.com/getsentry/sentry-java/pull/1727))
- ActivityLifecycleIntegration#appStartSpan memory leak ([#1732](https://github.com/getsentry/sentry-java/pull/1732))

## 5.2.0-beta.3

### Features

- Add "data" to spans ([#1717](https://github.com/getsentry/sentry-java/pull/1717))

### Fixes

- Check at runtime if AndroidX.Core is available ([#1718](https://github.com/getsentry/sentry-java/pull/1718))
- Should not capture unfinished transaction ([#1719](https://github.com/getsentry/sentry-java/pull/1719))

## 5.2.0-beta.2

### Fixes

- Bump AGP to 7.0.2 ([#1650](https://github.com/getsentry/sentry-java/pull/1650))
- Drop spans in BeforeSpanCallback. ([#1713](https://github.com/getsentry/sentry-java/pull/1713))

## 5.2.0-beta.1

### Features

- Add tracestate HTTP header support ([#1683](https://github.com/getsentry/sentry-java/pull/1683))
- Add option to filter which origins receive tracing headers ([#1698](https://github.com/getsentry/sentry-java/pull/1698))
- Include unfinished spans in transaction ([#1699](https://github.com/getsentry/sentry-java/pull/1699))
- Add static helpers for creating breadcrumbs ([#1702](https://github.com/getsentry/sentry-java/pull/1702))
- Performance support for Android Apollo ([#1705](https://github.com/getsentry/sentry-java/pull/1705))

### Fixes

- Move tags from transaction.contexts.trace.tags to transaction.tags ([#1700](https://github.com/getsentry/sentry-java/pull/1700))

Breaking changes:

- Updated proguard keep rule for enums, which affects consumer application code ([#1694](https://github.com/getsentry/sentry-java/pull/1694))

## 5.1.2

### Fixes

- Servlet 3.1 compatibility issue ([#1681](https://github.com/getsentry/sentry-java/pull/1681))
- Do not drop Contexts key if Collection, Array or Char ([#1680](https://github.com/getsentry/sentry-java/pull/1680))

## 5.1.1

### Features

- Add support for async methods in Spring MVC ([#1652](https://github.com/getsentry/sentry-java/pull/1652))
- Add secondary constructor taking IHub to SentryOkHttpInterceptor ([#1657](https://github.com/getsentry/sentry-java/pull/1657))
- Merge external map properties ([#1656](https://github.com/getsentry/sentry-java/pull/1656))

### Fixes

- Remove onActivityPreCreated call in favor of onActivityCreated ([#1661](https://github.com/getsentry/sentry-java/pull/1661))
- Do not crash if SENSOR_SERVICE throws ([#1655](https://github.com/getsentry/sentry-java/pull/1655))
- Make sure scope is popped when processing request results in exception ([#1665](https://github.com/getsentry/sentry-java/pull/1665))

## 5.1.0

### Features

- Spring WebClient integration ([#1621](https://github.com/getsentry/sentry-java/pull/1621))
- OpenFeign integration ([#1632](https://github.com/getsentry/sentry-java/pull/1632))
- Add more convenient way to pass BeforeSpanCallback in OpenFeign integration ([#1637](https://github.com/getsentry/sentry-java/pull/1637))

### Fixes

- Bump: sentry-native to 0.4.12 ([#1651](https://github.com/getsentry/sentry-java/pull/1651))

## 5.1.0-beta.9

- No documented changes.

## 5.1.0-beta.8

### Features

- Generate Sentry BOM ([#1486](https://github.com/getsentry/sentry-java/pull/1486))

## 5.1.0-beta.7

### Features

- Slow/Frozen frames metrics ([#1609](https://github.com/getsentry/sentry-java/pull/1609))

## 5.1.0-beta.6

### Features

- Add request body extraction for Spring MVC integration ([#1595](https://github.com/getsentry/sentry-java/pull/1595))

### Fixes

- set min sdk version of sentry-android-fragment to API 14 ([#1608](https://github.com/getsentry/sentry-java/pull/1608))
- Ser/Deser of the UserFeedback from cached envelope ([#1611](https://github.com/getsentry/sentry-java/pull/1611))

## 5.1.0-beta.5

### Fixes

- Make SentryAppender non-final for Log4j2 and Logback ([#1603](https://github.com/getsentry/sentry-java/pull/1603))
- Do not throw IAE when tracing header contain invalid trace id ([#1605](https://github.com/getsentry/sentry-java/pull/1605))

## 5.1.0-beta.4

### Fixes

- Update sentry-native to 0.4.11 ([#1591](https://github.com/getsentry/sentry-java/pull/1591))

## 5.1.0-beta.3

### Features

- Spring Webflux integration ([#1529](https://github.com/getsentry/sentry-java/pull/1529))

## 5.1.0-beta.2

### Features

- Support transaction waiting for children to finish. ([#1535](https://github.com/getsentry/sentry-java/pull/1535))
- Capture logged marker in log4j2 and logback appenders ([#1551](https://github.com/getsentry/sentry-java/pull/1551))
- Allow clearing of attachments in the scope ([#1562](https://github.com/getsentry/sentry-java/pull/1562))
- Set mechanism type in SentryExceptionResolver ([#1556](https://github.com/getsentry/sentry-java/pull/1556))
- Perf. for fragments ([#1528](https://github.com/getsentry/sentry-java/pull/1528))

### Fixes

- Handling missing Spring Security on classpath on Java 8 ([#1552](https://github.com/getsentry/sentry-java/pull/1552))
- Use a different method to get strings from JNI, and avoid excessive Stack Space usage. ([#1214](https://github.com/getsentry/sentry-java/pull/1214))
- Add data field to SentrySpan ([#1555](https://github.com/getsentry/sentry-java/pull/1555))
- Clock drift issue when calling DateUtils#getDateTimeWithMillisPrecision ([#1557](https://github.com/getsentry/sentry-java/pull/1557))
- Prefer snake case for HTTP integration data keys ([#1559](https://github.com/getsentry/sentry-java/pull/1559))
- Assign lastEventId only if event was queued for submission ([#1565](https://github.com/getsentry/sentry-java/pull/1565))

## 5.1.0-beta.1

### Features

- Measure app start time ([#1487](https://github.com/getsentry/sentry-java/pull/1487))
- Automatic breadcrumbs logging for fragment lifecycle ([#1522](https://github.com/getsentry/sentry-java/pull/1522))

## 5.0.1

### Fixes

- Sources and Javadoc artifacts were mixed up ([#1515](https://github.com/getsentry/sentry-java/pull/1515))

## 5.0.0

This release brings many improvements but also new features:

- OkHttp Interceptor for Android ([#1330](https://github.com/getsentry/sentry-java/pull/1330))
- GraalVM Native Image Compatibility ([#1329](https://github.com/getsentry/sentry-java/pull/1329))
- Add option to ignore exceptions by type ([#1352](https://github.com/getsentry/sentry-java/pull/1352))
- Enrich transactions with device contexts ([#1430](https://github.com/getsentry/sentry-java/pull/1430)) ([#1469](https://github.com/getsentry/sentry-java/pull/1469))
- Better interoperability with Kotlin null-safety ([#1439](https://github.com/getsentry/sentry-java/pull/1439)) and ([#1462](https://github.com/getsentry/sentry-java/pull/1462))
- Add coroutines support ([#1479](https://github.com/getsentry/sentry-java/pull/1479))
- OkHttp callback for Customising the Span ([#1478](https://github.com/getsentry/sentry-java/pull/1478))
- Add breadcrumb in Spring RestTemplate integration ([#1481](https://github.com/getsentry/sentry-java/pull/1481))

Breaking changes:

- Migration Guide for [Java](https://docs.sentry.io/platforms/java/migration/)
- Migration Guide for [Android](https://docs.sentry.io/platforms/android/migration/)

Other fixes:

- Fix: Add attachmentType to envelope ser/deser. ([#1504](https://github.com/getsentry/sentry-java/pull/1504))

Thank you:

- @maciejwalkowiak for coding most of it.

## 5.0.0-beta.7

### Fixes


- Ref: Deprecate SentryBaseEvent#getOriginThrowable and add SentryBaseEvent#getThrowableMechanism ([#1502](https://github.com/getsentry/sentry-java/pull/1502))
- Graceful Shutdown flushes event instead of Closing SDK ([#1500](https://github.com/getsentry/sentry-java/pull/1500))
- Do not append threads that come from the EnvelopeFileObserver ([#1501](https://github.com/getsentry/sentry-java/pull/1501))
- Ref: Deprecate cacheDirSize and add maxCacheItems ([#1499](https://github.com/getsentry/sentry-java/pull/1499))
- Append all threads if Hint is Cached but attachThreads is enabled ([#1503](https://github.com/getsentry/sentry-java/pull/1503))

## 5.0.0-beta.6

### Features

- Add secondary constructor to SentryOkHttpInterceptor ([#1491](https://github.com/getsentry/sentry-java/pull/1491))
- Add option to enable debug mode in Log4j2 integration ([#1492](https://github.com/getsentry/sentry-java/pull/1492))

### Fixes

- Ref: Replace clone() with copy constructor ([#1496](https://github.com/getsentry/sentry-java/pull/1496))

## 5.0.0-beta.5

### Features

- OkHttp callback for Customising the Span ([#1478](https://github.com/getsentry/sentry-java/pull/1478))
- Add breadcrumb in Spring RestTemplate integration ([#1481](https://github.com/getsentry/sentry-java/pull/1481))
- Add coroutines support ([#1479](https://github.com/getsentry/sentry-java/pull/1479))

### Fixes

- Cloning Stack ([#1483](https://github.com/getsentry/sentry-java/pull/1483))

## 5.0.0-beta.4

### Fixes

- Enrich Transactions with Context Data ([#1469](https://github.com/getsentry/sentry-java/pull/1469))
- Bump: Apache HttpClient to 5.0.4 ([#1476](https://github.com/getsentry/sentry-java/pull/1476))

## 5.0.0-beta.3

### Fixes

- Handling immutable collections on SentryEvent and protocol objects ([#1468](https://github.com/getsentry/sentry-java/pull/1468))
- Associate event with transaction when thrown exception is not a direct cause ([#1463](https://github.com/getsentry/sentry-java/pull/1463))
- Ref: nullability annotations to Sentry module ([#1439](https://github.com/getsentry/sentry-java/pull/1439)) and ([#1462](https://github.com/getsentry/sentry-java/pull/1462))
- NPE when adding Context Data with null values for log4j2 ([#1465](https://github.com/getsentry/sentry-java/pull/1465))

## 5.0.0-beta.2

### Fixes

- sentry-android-timber package sets sentry.java.android.timber as SDK name ([#1456](https://github.com/getsentry/sentry-java/pull/1456))
- When AppLifecycleIntegration is closed, it should remove observer using UI thread ([#1459](https://github.com/getsentry/sentry-java/pull/1459))
- Bump: AGP to 4.2.0 ([#1460](https://github.com/getsentry/sentry-java/pull/1460))

Breaking Changes:

- Remove: Settings.Secure.ANDROID_ID in favor of generated installationId ([#1455](https://github.com/getsentry/sentry-java/pull/1455))
- Rename: enableSessionTracking to enableAutoSessionTracking ([#1457](https://github.com/getsentry/sentry-java/pull/1457))

## 5.0.0-beta.1

### Fixes

- Ref: Refactor converting HttpServletRequest to Sentry Request in Spring integration ([#1387](https://github.com/getsentry/sentry-java/pull/1387))
- Bump: sentry-native to 0.4.9 ([#1431](https://github.com/getsentry/sentry-java/pull/1431))
- Activity tracing auto instrumentation for Android API < 29 ([#1402](https://github.com/getsentry/sentry-java/pull/1402))
- use connection and read timeouts in ApacheHttpClient based transport ([#1397](https://github.com/getsentry/sentry-java/pull/1397))
- set correct transaction status for unhandled exceptions in SentryTracingFilter ([#1406](https://github.com/getsentry/sentry-java/pull/1406))
- handle network errors in SentrySpanClientHttpRequestInterceptor ([#1407](https://github.com/getsentry/sentry-java/pull/1407))
- set scope on transaction ([#1409](https://github.com/getsentry/sentry-java/pull/1409))
- set status and associate events with transactions ([#1426](https://github.com/getsentry/sentry-java/pull/1426))
- Do not set free memory and is low memory fields when it's a NDK hard crash ([#1399](https://github.com/getsentry/sentry-java/pull/1399))
- Apply user from the scope to transaction ([#1424](https://github.com/getsentry/sentry-java/pull/1424))
- Pass maxBreadcrumbs config. to sentry-native ([#1425](https://github.com/getsentry/sentry-java/pull/1425))
- Run event processors and enrich transactions with contexts ([#1430](https://github.com/getsentry/sentry-java/pull/1430))
- Set Span status for OkHttp integration ([#1447](https://github.com/getsentry/sentry-java/pull/1447))
- Set user on transaction in Spring & Spring Boot integrations ([#1443](https://github.com/getsentry/sentry-java/pull/1443))

## 4.4.0-alpha.2

### Features

- Add option to ignore exceptions by type ([#1352](https://github.com/getsentry/sentry-java/pull/1352))
- Sentry closes Android NDK and ShutdownHook integrations ([#1358](https://github.com/getsentry/sentry-java/pull/1358))
- Allow inheritance of SentryHandler class in sentry-jul package([#1367](https://github.com/getsentry/sentry-java/pull/1367))
- Make NoOpHub public ([#1379](https://github.com/getsentry/sentry-java/pull/1379))
- Configure max spans per transaction ([#1394](https://github.com/getsentry/sentry-java/pull/1394))

### Fixes

- Bump: Upgrade Apache HttpComponents Core to 5.0.3 ([#1375](https://github.com/getsentry/sentry-java/pull/1375))
- NPE when MDC contains null values (sentry-logback) ([#1364](https://github.com/getsentry/sentry-java/pull/1364))
- Avoid NPE when MDC contains null values (sentry-jul) ([#1385](https://github.com/getsentry/sentry-java/pull/1385))
- Accept only non null value maps ([#1368](https://github.com/getsentry/sentry-java/pull/1368))
- Do not bind transactions to scope by default. ([#1376](https://github.com/getsentry/sentry-java/pull/1376))
- Hub thread safety ([#1388](https://github.com/getsentry/sentry-java/pull/1388))
- SentryTransactionAdvice should operate on the new scope ([#1389](https://github.com/getsentry/sentry-java/pull/1389))

## 4.4.0-alpha.1

### Features

- Add an overload for `startTransaction` that sets the created transaction to the Scope ([#1313](https://github.com/getsentry/sentry-java/pull/1313))
- Set SDK version on Transactions ([#1307](https://github.com/getsentry/sentry-java/pull/1307))
- GraalVM Native Image Compatibility ([#1329](https://github.com/getsentry/sentry-java/pull/1329))
- Add OkHttp client application interceptor ([#1330](https://github.com/getsentry/sentry-java/pull/1330))

### Fixes

- Bump: sentry-native to 0.4.8
- Ref: Separate user facing and protocol classes in the Performance feature ([#1304](https://github.com/getsentry/sentry-java/pull/1304))
- Use logger set on SentryOptions in GsonSerializer ([#1308](https://github.com/getsentry/sentry-java/pull/1308))
- Use the bindToScope correctly
- Allow 0.0 to be set on tracesSampleRate ([#1328](https://github.com/getsentry/sentry-java/pull/1328))
- set "java" platform to transactions ([#1332](https://github.com/getsentry/sentry-java/pull/1332))
- Allow disabling tracing through SentryOptions ([#1337](https://github.com/getsentry/sentry-java/pull/1337))

## 4.3.0

### Features

- Activity tracing auto instrumentation

### Fixes

- Aetting in-app-includes from external properties ([#1291](https://github.com/getsentry/sentry-java/pull/1291))
- Initialize Sentry in Logback appender when DSN is not set in XML config ([#1296](https://github.com/getsentry/sentry-java/pull/1296))
- JUL integration SDK name ([#1293](https://github.com/getsentry/sentry-java/pull/1293))

## 4.2.0

### Features

- Improve EventProcessor nullability annotations ([#1229](https://github.com/getsentry/sentry-java/pull/1229)).
- Add ability to flush events synchronously.
- Support @SentrySpan and @SentryTransaction on classes and interfaces. ([#1243](https://github.com/getsentry/sentry-java/pull/1243))
- Do not serialize empty collections and maps ([#1245](https://github.com/getsentry/sentry-java/pull/1245))
- Integration interface better compatibility with Kotlin null-safety
- Simplify Sentry configuration in Spring integration ([#1259](https://github.com/getsentry/sentry-java/pull/1259))
- Simplify configuring Logback integration when environment variable with the DSN is not set ([#1271](https://github.com/getsentry/sentry-java/pull/1271))
- Add Request to the Scope. [#1270](https://github.com/getsentry/sentry-java/pull/1270))
- Optimize SentryTracingFilter when hub is disabled.

### Fixes

- Bump: sentry-native to 0.4.7
- Optimize DuplicateEventDetectionEventProcessor performance ([#1247](https://github.com/getsentry/sentry-java/pull/1247)).
- Prefix sdk.package names with io.sentry ([#1249](https://github.com/getsentry/sentry-java/pull/1249))
- Remove experimental annotation for Attachment ([#1257](https://github.com/getsentry/sentry-java/pull/1257))
- Mark stacktrace as snapshot if captured at arbitrary moment ([#1231](https://github.com/getsentry/sentry-java/pull/1231))
- Disable Gson HTML escaping
- Make the ANR Atomic flags immutable
- Prevent NoOpHub from creating heavy SentryOptions objects ([#1272](https://github.com/getsentry/sentry-java/pull/1272))
- SentryTransaction#getStatus NPE ([#1273](https://github.com/getsentry/sentry-java/pull/1273))
- Discard unfinished Spans before sending them over to Sentry ([#1279](https://github.com/getsentry/sentry-java/pull/1279))
- Interrupt the thread in QueuedThreadPoolExecutor ([#1276](https://github.com/getsentry/sentry-java/pull/1276))
- SentryTransaction#finish should not clear another transaction from the scope ([#1278](https://github.com/getsentry/sentry-java/pull/1278))

Breaking Changes:
- Enchancement: SentryExceptionResolver should not send handled errors by default ([#1248](https://github.com/getsentry/sentry-java/pull/1248)).
- Ref: Simplify RestTemplate instrumentation ([#1246](https://github.com/getsentry/sentry-java/pull/1246))
- Enchancement: Add overloads for startTransaction taking op and description ([#1244](https://github.com/getsentry/sentry-java/pull/1244))

## 4.1.0

### Features

- Improve Kotlin compatibility for SdkVersion ([#1213](https://github.com/getsentry/sentry-java/pull/1213))
- Support logging via JUL ([#1211](https://github.com/getsentry/sentry-java/pull/1211))

### Fixes

- Returning Sentry trace header from Span ([#1217](https://github.com/getsentry/sentry-java/pull/1217))
- Remove misleading error logs ([#1222](https://github.com/getsentry/sentry-java/pull/1222))

## 4.0.0

This release brings the Sentry Performance feature to Java SDK, Spring, Spring Boot, and Android integrations. Read more in the reference documentation:

- [Performance for Java](https://docs.sentry.io/platforms/java/performance/)
- [Performance for Spring](https://docs.sentry.io/platforms/java/guides/spring/)
- [Performance for Spring Boot](https://docs.sentry.io/platforms/java/guides/spring-boot/)
- [Performance for Android](https://docs.sentry.io/platforms/android/performance/)

### Other improvements:

#### Core:

- Improved loading external configuration:
  - Load `sentry.properties` from the application's current working directory ([#1046](https://github.com/getsentry/sentry-java/pull/1046))
  - Resolve `in-app-includes`, `in-app-excludes`, `tags`, `debug`, `uncaught.handler.enabled` parameters from the external configuration
- Set global tags on SentryOptions and load them from external configuration ([#1066](https://github.com/getsentry/sentry-java/pull/1066))
- Add support for attachments ([#1082](https://github.com/getsentry/sentry-java/pull/1082))
- Resolve `servername` from the localhost address
- Simplified transport configuration through setting `TransportFactory` instead of `ITransport` on SentryOptions ([#1124](https://github.com/getsentry/sentry-java/pull/1124))

#### Spring Boot:

- Add the ability to register multiple `OptionsConfiguration` beans ([#1093](https://github.com/getsentry/sentry-java/pull/1093))
- Initialize Logback after context refreshes ([#1129](https://github.com/getsentry/sentry-java/pull/1129))

#### Android:

- Add `isSideLoaded` and `installerStore` tags automatically (Where your App. was installed from eg Google Play, Amazon Store, downloaded APK, etc...)
- Bump: sentry-native to 0.4.6
- Bump: Gradle to 6.8.1 and AGP to 4.1.2

## 4.0.0-beta.1

### Features

- Add addToTransactions to Attachment ([#1191](https://github.com/getsentry/sentry-java/pull/1191))
- Support SENTRY_TRACES_SAMPLE_RATE conf. via env variables ([#1171](https://github.com/getsentry/sentry-java/pull/1171))
- Pass request to CustomSamplingContext in Spring integration ([#1172](https://github.com/getsentry/sentry-java/pull/1172))
- Move `SentrySpanClientHttpRequestInterceptor` to Spring module ([#1181](https://github.com/getsentry/sentry-java/pull/1181))
- Add overload for `transaction/span.finish(SpanStatus)` ([#1182](https://github.com/getsentry/sentry-java/pull/1182))
- Simplify registering traces sample callback in Spring integration ([#1184](https://github.com/getsentry/sentry-java/pull/1184))
- Polish Performance API ([#1165](https://github.com/getsentry/sentry-java/pull/1165))
- Set "debug" through external properties ([#1186](https://github.com/getsentry/sentry-java/pull/1186))
- Simplify Spring integration ([#1188](https://github.com/getsentry/sentry-java/pull/1188))
- Init overload with dsn ([#1195](https://github.com/getsentry/sentry-java/pull/1195))
- Enable Kotlin map-like access on CustomSamplingContext ([#1192](https://github.com/getsentry/sentry-java/pull/1192))
- Auto register custom ITransportFactory in Spring integration ([#1194](https://github.com/getsentry/sentry-java/pull/1194))
- Improve Kotlin property access in Performance API ([#1193](https://github.com/getsentry/sentry-java/pull/1193))
- Copy options tags to transactions ([#1198](https://github.com/getsentry/sentry-java/pull/1198))
- Add convenient method for accessing event's throwable ([#1202](https://github.com/getsentry/sentry-java/pull/1202))

### Fixes

- Ref: Set SpanContext on SentryTransaction to avoid potential NPE ([#1173](https://github.com/getsentry/sentry-java/pull/1173))
- Free Local Refs manually due to Android local ref. count limits
- Bring back support for setting transaction name without ongoing transaction ([#1183](https://github.com/getsentry/sentry-java/pull/1183))

## 4.0.0-alpha.3

### Features

- Improve ITransaction and ISpan null-safety compatibility ([#1161](https://github.com/getsentry/sentry-java/pull/1161))
- Automatically assign span context to captured events ([#1156](https://github.com/getsentry/sentry-java/pull/1156))
- Autoconfigure Apache HttpClient 5 based Transport in Spring Boot integration ([#1143](https://github.com/getsentry/sentry-java/pull/1143))
- Send user.ip_address = {{auto}} when sendDefaultPii is true ([#1015](https://github.com/getsentry/sentry-java/pull/1015))
- Read tracesSampleRate from AndroidManifest
- OutboxSender supports all envelope item types ([#1158](https://github.com/getsentry/sentry-java/pull/1158))
- Read `uncaught.handler.enabled` property from the external configuration
- Resolve servername from the localhost address
- Add maxAttachmentSize to SentryOptions ([#1138](https://github.com/getsentry/sentry-java/pull/1138))
- Drop invalid attachments ([#1134](https://github.com/getsentry/sentry-java/pull/1134))
- Set isSideLoaded info tags
- Add non blocking Apache HttpClient 5 based Transport ([#1136](https://github.com/getsentry/sentry-java/pull/1136))

### Fixes

- Ref: Make Attachment immutable ([#1120](https://github.com/getsentry/sentry-java/pull/1120))
- Ref: using Calendar to generate Dates
- Ref: Return NoOpTransaction instead of null ([#1126](https://github.com/getsentry/sentry-java/pull/1126))
- Ref: `ITransport` implementations are now responsible for executing request in asynchronous or synchronous way ([#1118](https://github.com/getsentry/sentry-java/pull/1118))
- Ref: Add option to set `TransportFactory` instead of `ITransport` on `SentryOptions` ([#1124](https://github.com/getsentry/sentry-java/pull/1124))
- Ref: Simplify ITransport creation in ITransportFactory ([#1135](https://github.com/getsentry/sentry-java/pull/1135))
- Fixes and Tests: Session serialization and deserialization
- Inheriting sampling decision from parent ([#1100](https://github.com/getsentry/sentry-java/pull/1100))
- Exception only sets a stack trace if there are frames
- Initialize Logback after context refreshes ([#1129](https://github.com/getsentry/sentry-java/pull/1129))
- Do not crash when passing null values to @Nullable methods, eg User and Scope
- Resolving dashed properties from external configuration
- Consider {{ auto }} as a default ip address ([#1015](https://github.com/getsentry/sentry-java/pull/1015))
- Set release and environment on Transactions ([#1152](https://github.com/getsentry/sentry-java/pull/1152))
- Do not set transaction on the scope automatically

## 4.0.0-alpha.2

### Features

- Add basic support for attachments ([#1082](https://github.com/getsentry/sentry-java/pull/1082))
- Set transaction name on events and transactions sent using Spring integration ([#1067](https://github.com/getsentry/sentry-java/pull/1067))
- Set global tags on SentryOptions and load them from external configuration ([#1066](https://github.com/getsentry/sentry-java/pull/1066))
- Add API validator and remove deprecated methods
- Add more convenient method to start a child span ([#1073](https://github.com/getsentry/sentry-java/pull/1073))
- Autoconfigure traces callback in Spring Boot integration ([#1074](https://github.com/getsentry/sentry-java/pull/1074))
- Resolve in-app-includes and in-app-excludes parameters from the external configuration
- Make InAppIncludesResolver public ([#1084](https://github.com/getsentry/sentry-java/pull/1084))
- Add the ability to register multiple OptionsConfiguration beans ([#1093](https://github.com/getsentry/sentry-java/pull/1093))
- Database query tracing with datasource-proxy ([#1095](https://github.com/getsentry/sentry-java/pull/1095))

### Fixes

- Ref: Refactor resolving SpanContext for Throwable ([#1068](https://github.com/getsentry/sentry-java/pull/1068))
- Ref: Change "op" to "operation" in @SentrySpan and @SentryTransaction
- Remove method reference in SentryEnvelopeItem ([#1091](https://github.com/getsentry/sentry-java/pull/1091))
- Set current thread only if there are no exceptions
- SentryOptions creates GsonSerializer by default
- Append DebugImage list if event already has it
- Sort breadcrumbs by Date if there are breadcrumbs already in the event

## 4.0.0-alpha.1

### Features

- Load `sentry.properties` from the application's current working directory ([#1046](https://github.com/getsentry/sentry-java/pull/1046))
- Performance monitoring ([#971](https://github.com/getsentry/sentry-java/pull/971))
- Performance monitoring for Spring Boot applications ([#971](https://github.com/getsentry/sentry-java/pull/971))

### Fixes

- Ref: Refactor JSON deserialization ([#1047](https://github.com/getsentry/sentry-java/pull/1047))

## 3.2.1

### Fixes

- Set current thread only if theres no exceptions ([#1064](https://github.com/getsentry/sentry-java/pull/1064))
- Append DebugImage list if event already has it ([#1092](https://github.com/getsentry/sentry-java/pull/1092))
- Sort breadcrumbs by Date if there are breadcrumbs already in the event ([#1094](https://github.com/getsentry/sentry-java/pull/1094))
- Free Local Refs manually due to Android local ref. count limits  ([#1179](https://github.com/getsentry/sentry-java/pull/1179))

## 3.2.0

### Features

- Expose a Module (Debug images) Loader for Android thru sentry-native ([#1043](https://github.com/getsentry/sentry-java/pull/1043))
- Added java doc to protocol classes based on sentry-data-schemes project ([#1045](https://github.com/getsentry/sentry-java/pull/1045))
- Make SentryExceptionResolver Order configurable to not send handled web exceptions ([#1008](https://github.com/getsentry/sentry-java/pull/1008))
- Resolve HTTP Proxy parameters from the external configuration ([#1028](https://github.com/getsentry/sentry-java/pull/1028))
- Sentry NDK integration is compiled against default NDK version based on AGP's version ([#1048](https://github.com/getsentry/sentry-java/pull/1048))

### Fixes

- Bump: AGP 4.1.1 ([#1040](https://github.com/getsentry/sentry-java/pull/1040))
- Update to sentry-native 0.4.4 and fix shared library builds ([#1039](https://github.com/getsentry/sentry-java/pull/1039))
- use neutral Locale for String operations ([#1033](https://github.com/getsentry/sentry-java/pull/1033))
- Clean up JNI code and properly free strings ([#1050](https://github.com/getsentry/sentry-java/pull/1050))
- set userId for hard-crashes if no user is set ([#1049](https://github.com/getsentry/sentry-java/pull/1049))

## 3.1.3

### Fixes

- Fix broken NDK integration on 3.1.2 (release failed on packaging a .so file)
- Increase max cached events to 30 ([#1029](https://github.com/getsentry/sentry-java/pull/1029))
- Normalize DSN URI ([#1030](https://github.com/getsentry/sentry-java/pull/1030))

## 3.1.2

### Features

- Manually capturing User Feedback
- Set environment to "production" by default.
- Make public the Breadcrumb constructor that accepts a Date ([#1012](https://github.com/getsentry/sentry-java/pull/1012))

### Fixes

- ref: Validate event id on user feedback submission

## 3.1.1

### Features

- Bind logging related SentryProperties to Slf4j Level instead of Logback to improve Log4j2 compatibility

### Fixes

- Prevent Logback and Log4j2 integrations from re-initializing Sentry when Sentry is already initialized
- Make sure HttpServletRequestSentryUserProvider runs by default before custom SentryUserProvider beans
- Fix setting up Sentry in Spring Webflux annotation by changing the scope of Spring WebMvc related dependencies

## 3.1.0

### Features

- Make getThrowable public and improve set contexts ([#967](https://github.com/getsentry/sentry-java/pull/967))
- Accepted quoted values in properties from external configuration ([#972](https://github.com/getsentry/sentry-java/pull/972))

### Fixes

- Auto-Configure `inAppIncludes` in Spring Boot integration ([#966](https://github.com/getsentry/sentry-java/pull/966))
- Bump: Android Gradle Plugin 4.0.2 ([#968](https://github.com/getsentry/sentry-java/pull/968))
- Don't require `sentry.dsn` to be set when using `io.sentry:sentry-spring-boot-starter` and `io.sentry:sentry-logback` together ([#965](https://github.com/getsentry/sentry-java/pull/965))
- Remove chunked streaming mode ([#974](https://github.com/getsentry/sentry-java/pull/974))
- Android 11 + targetSdkVersion 30 crashes Sentry on start ([#977](https://github.com/getsentry/sentry-java/pull/977))

## 3.0.0

## Java + Android

This release marks the re-unification of Java and Android SDK code bases.
It's based on the Android 2.0 SDK, which implements [Sentry's unified API](https://develop.sentry.dev/sdk/unified-api/).

Considerable changes were done, which include a lot of improvements. More are covered below, but the highlights are:

- Improved `log4j2` integration
  - Capture breadcrumbs for level INFO and higher
  - Raises event for ERROR and higher.
  - Minimum levels are configurable.
  - Optionally initializes the SDK via appender.xml
- Dropped support to `log4j`.
- Improved `logback` integration
  - Capture breadcrumbs for level INFO and higher
  - Raises event for ERROR and higher.
  - Minimum levels are configurable.
  - Optionally initializes the SDK via appender.xml
  - Configurable via Spring integration if both are enabled
- Spring
  - No more duplicate events with Spring and logback
  - Auto initalizes if DSN is available
  - Configuration options available with auto complete
- Google App Engine support dropped

## What’s Changed

- Callback to validate SSL certificate ([#944](https://github.com/getsentry/sentry-java/pull/944))
- Attach stack traces enabled by default

### Android specific

- Release health enabled by default for Android
- Sync of Scopes for Java -> Native (NDK)
- Bump Sentry-Native v0.4.2
- Android 11 Support

[Android migration docs](https://docs.sentry.io/platforms/android/migration/#migrating-from-sentry-android-2x-to-sentry-android-3x)

### Java specific

- Unified API for Java SDK and integrations (Spring, Spring boot starter, Servlet, Logback, Log4j2)

New Java [docs](https://docs.sentry.io/platforms/java/) are live and being improved.

## Acquisition

Packages were released on [`bintray sentry-java`](https://dl.bintray.com/getsentry/sentry-java/io/sentry/), [`bintray sentry-android`](https://dl.bintray.com/getsentry/sentry-android/io/sentry/), [`jcenter`](https://jcenter.bintray.com/io/sentry/) and [`mavenCentral`](https://repo.maven.apache.org/maven2/io/sentry/)

## Where is the Java 1.7 code base?

The previous Java releases, are all available in this repository through the tagged releases.
## 3.0.0-beta.1

## What’s Changed

- feat: ssl support ([#944](https://github.com/getsentry/sentry-java/pull/944)) @ninekaw9 @marandaneto
- feat: sync Java to C ([#937](https://github.com/getsentry/sentry-java/pull/937)) @bruno-garcia @marandaneto
- feat: Auto-configure Logback appender in Spring Boot integration. ([#938](https://github.com/getsentry/sentry-java/pull/938)) @maciejwalkowiak
- feat: Add Servlet integration. ([#935](https://github.com/getsentry/sentry-java/pull/935)) @maciejwalkowiak
- fix: Pop scope at the end of the request in Spring integration. ([#936](https://github.com/getsentry/sentry-java/pull/936)) @maciejwalkowiak
- bump: Upgrade Spring Boot to 2.3.4. ([#932](https://github.com/getsentry/sentry-java/pull/932)) @maciejwalkowiak
- fix: Do not set cookies when send pii is set to false. ([#931](https://github.com/getsentry/sentry-java/pull/931)) @maciejwalkowiak

Packages were released on [`bintray sentry-java`](https://dl.bintray.com/getsentry/sentry-java/io/sentry/), [`bintray sentry-android`](https://dl.bintray.com/getsentry/sentry-android/io/sentry/), [`jcenter`](https://jcenter.bintray.com/io/sentry/) and [`mavenCentral`](https://repo.maven.apache.org/maven2/io/sentry/)

We'd love to get feedback.

## 3.0.0-alpha.3

### Features

- Enable attach stack traces and disable attach threads by default ([#921](https://github.com/getsentry/sentry-java/pull/921)) @marandaneto

### Fixes

- Bump sentry-native to 0.4.2 ([#926](https://github.com/getsentry/sentry-java/pull/926)) @marandaneto
- ref: remove log level as RN do not use it anymore ([#924](https://github.com/getsentry/sentry-java/pull/924)) @marandaneto
- Read sample rate correctly from manifest meta data ([#923](https://github.com/getsentry/sentry-java/pull/923)) @marandaneto

Packages were released on [`bintray sentry-android`](https://dl.bintray.com/getsentry/sentry-android/io/sentry/) and [`bintray sentry-java`](https://dl.bintray.com/getsentry/sentry-java/io/sentry/)

We'd love to get feedback.

## 3.0.0-alpha.2

TBD

Packages were released on [bintray](https://dl.bintray.com/getsentry/maven/io/sentry/)

> Note: This release marks the unification of the Java and Android Sentry codebases based on the core of the Android SDK (version 2.x).
Previous releases for the Android SDK (version 2.x) can be found on the now archived: https://github.com/getsentry/sentry-android/

## 3.0.0-alpha.1

### Features

### Fixes


## New releases will happen on a different repository:

https://github.com/getsentry/sentry-java

## What’s Changed

### Features

### Fixes


- feat: enable release health by default

Packages were released on [`bintray`](https://dl.bintray.com/getsentry/sentry-android/io/sentry/sentry-android/), [`jcenter`](https://jcenter.bintray.com/io/sentry/sentry-android/) and [`mavenCentral`](https://repo.maven.apache.org/maven2/io/sentry/sentry-android/)

We'd love to get feedback.

## 2.3.1

### Fixes

- Add main thread checker for the app lifecycle integration ([#525](https://github.com/getsentry/sentry-android/pull/525)) @marandaneto
- Set correct migration link ([#523](https://github.com/getsentry/sentry-android/pull/523)) @fupduck
- Warn about Sentry re-initialization. ([#521](https://github.com/getsentry/sentry-android/pull/521)) @maciejwalkowiak
- Set SDK version in `MainEventProcessor`. ([#513](https://github.com/getsentry/sentry-android/pull/513)) @maciejwalkowiak
- Bump sentry-native to 0.4.0 ([#512](https://github.com/getsentry/sentry-android/pull/512)) @marandaneto
- Bump Gradle to 6.6 and fix linting issues ([#510](https://github.com/getsentry/sentry-android/pull/510)) @marandaneto
- fix(sentry-java): Contexts belong on the Scope ([#504](https://github.com/getsentry/sentry-android/pull/504)) @maciejwalkowiak
- Add tests for verifying scope changes thread isolation ([#508](https://github.com/getsentry/sentry-android/pull/508)) @maciejwalkowiak
- Set `SdkVersion` in default `SentryOptions` created in sentry-core module ([#506](https://github.com/getsentry/sentry-android/pull/506)) @maciejwalkowiak

Packages were released on [`bintray`](https://dl.bintray.com/getsentry/sentry-android/io/sentry/sentry-android/), [`jcenter`](https://jcenter.bintray.com/io/sentry/sentry-android/) and [`mavenCentral`](https://repo.maven.apache.org/maven2/io/sentry/sentry-android/)

We'd love to get feedback.

## 2.3.0

### Features

- Add console application sample. ([#502](https://github.com/getsentry/sentry-android/pull/502)) @maciejwalkowiak
- Log stacktraces in SystemOutLogger ([#498](https://github.com/getsentry/sentry-android/pull/498)) @maciejwalkowiak
- Add method to add breadcrumb with string parameter. ([#501](https://github.com/getsentry/sentry-android/pull/501)) @maciejwalkowiak

### Fixes

- Converting UTC and ISO timestamp when missing Locale/TimeZone do not error ([#505](https://github.com/getsentry/sentry-android/pull/505)) @marandaneto
- Call `Sentry#close` on JVM shutdown. ([#497](https://github.com/getsentry/sentry-android/pull/497)) @maciejwalkowiak
- ref: sentry-core changes for console app ([#473](https://github.com/getsentry/sentry-android/pull/473)) @marandaneto

Obs: If you are using its own instance of `Hub`/`SentryClient` and reflection to set up the SDK to be usable within Libraries, this change may break your code, please fix the renamed classes.

Packages were released on [`bintray`](https://dl.bintray.com/getsentry/sentry-android/io/sentry/sentry-android/), [`jcenter`](https://jcenter.bintray.com/io/sentry/sentry-android/) and [`mavenCentral`](https://repo.maven.apache.org/maven2/io/sentry/sentry-android/)

We'd love to get feedback.

## 2.2.2

### Features

- Add sdk to envelope header ([#488](https://github.com/getsentry/sentry-android/pull/488)) @marandaneto
- Log request if response code is not 200 ([#484](https://github.com/getsentry/sentry-android/pull/484)) @marandaneto

### Fixes

- Bump plugin versions ([#487](https://github.com/getsentry/sentry-android/pull/487)) @marandaneto
- Bump: AGP 4.0.1 ([#486](https://github.com/getsentry/sentry-android/pull/486)) @marandaneto

Packages were released on [`bintray`](https://dl.bintray.com/getsentry/sentry-android/io/sentry/sentry-android/), [`jcenter`](https://jcenter.bintray.com/io/sentry/sentry-android/) and [`mavenCentral`](https://repo.maven.apache.org/maven2/io/sentry/sentry-android/)

We'd love to get feedback.

## 2.2.1

### Fixes

- Timber adds breadcrumb even if event level is < minEventLevel ([#480](https://github.com/getsentry/sentry-android/pull/480)) @marandaneto
- Contexts serializer avoids reflection and fixes desugaring issue ([#478](https://github.com/getsentry/sentry-android/pull/478)) @marandaneto
- clone session before sending to the transport ([#474](https://github.com/getsentry/sentry-android/pull/474)) @marandaneto
- Bump Gradle 6.5.1 ([#479](https://github.com/getsentry/sentry-android/pull/479)) @marandaneto

Packages were released on [`bintray`](https://dl.bintray.com/getsentry/sentry-android/io/sentry/sentry-android/), [`jcenter`](https://jcenter.bintray.com/io/sentry/sentry-android/) and [`mavenCentral`](https://repo.maven.apache.org/maven2/io/sentry/sentry-android/)

We'd love to get feedback.

## 2.2.0

### Fixes

- Negative session sequence if the date is before java date epoch ([#471](https://github.com/getsentry/sentry-android/pull/471)) @marandaneto
- Deserialise unmapped contexts values from envelope ([#470](https://github.com/getsentry/sentry-android/pull/470)) @marandaneto
- Bump: sentry-native 0.3.4 ([#468](https://github.com/getsentry/sentry-android/pull/468)) @marandaneto

- feat: timber integration ([#464](https://github.com/getsentry/sentry-android/pull/464)) @marandaneto

1) To add integrations it requires a [manual initialization](https://docs.sentry.io/platforms/android/#manual-initialization) of the Android SDK.

2) Add the `sentry-android-timber` dependency:

```groovy
implementation 'io.sentry:sentry-android-timber:{version}' // version >= 2.2.0
```

3) Initialize and add the `SentryTimberIntegration`:

```java
SentryAndroid.init(this, options -> {
    // default values:
    // minEventLevel = ERROR
    // minBreadcrumbLevel = INFO
    options.addIntegration(new SentryTimberIntegration());

    // custom values for minEventLevel and minBreadcrumbLevel
    // options.addIntegration(new SentryTimberIntegration(SentryLevel.WARNING, SentryLevel.ERROR));
});
```

4) Use the Timber integration:

```java
try {
    int x = 1 / 0;
} catch (Exception e) {
    Timber.e(e);
}
```

Packages were released on [`bintray`](https://dl.bintray.com/getsentry/sentry-android/io/sentry/sentry-android/), [`jcenter`](https://jcenter.bintray.com/io/sentry/sentry-android/) and [`mavenCentral`](https://repo.maven.apache.org/maven2/io/sentry/sentry-android/)

We'd love to get feedback.

## 2.1.7

### Fixes

- Init native libs if available on SDK init ([#461](https://github.com/getsentry/sentry-android/pull/461)) @marandaneto
- Make JVM target explicit in sentry-core ([#462](https://github.com/getsentry/sentry-android/pull/462)) @dilbernd
- Timestamp with millis from react-native should be in UTC format ([#456](https://github.com/getsentry/sentry-android/pull/456)) @marandaneto
- Bump Gradle to 6.5 ([#454](https://github.com/getsentry/sentry-android/pull/454)) @marandaneto

Packages were released on [`bintray`](https://dl.bintray.com/getsentry/sentry-android/io/sentry/sentry-android/), [`jcenter`](https://jcenter.bintray.com/io/sentry/sentry-android/) and [`mavenCentral`](https://repo.maven.apache.org/maven2/io/sentry/sentry-android/)

We'd love to get feedback.

## 2.1.6

### Fixes

- Do not lookup sentry-debug-meta but instead load it directly ([#445](https://github.com/getsentry/sentry-android/pull/445)) @marandaneto
- Regression on v2.1.5 which can cause a crash on SDK init

Packages were released on [`bintray`](https://dl.bintray.com/getsentry/sentry-android/io/sentry/sentry-android/), [`jcenter`](https://jcenter.bintray.com/io/sentry/sentry-android/) and [`mavenCentral`](https://repo.maven.apache.org/maven2/io/sentry/sentry-android/)

We'd love to get feedback.

## 2.1.5

### Fixes

This version has a severe bug and can cause a crash on SDK init

Please upgrade to https://github.com/getsentry/sentry-android/releases/tag/2.1.6

## 2.1.4

### Features

- Make gzip as default content encoding type ([#433](https://github.com/getsentry/sentry-android/pull/433)) @marandaneto
- Use AGP 4 features ([#366](https://github.com/getsentry/sentry-android/pull/366)) @marandaneto
- Create GH Actions CI for Ubuntu/macOS ([#403](https://github.com/getsentry/sentry-android/pull/403)) @marandaneto
- Make root checker better and minimize false positive ([#417](https://github.com/getsentry/sentry-android/pull/417)) @marandaneto

### Fixes

- bump: sentry-native to 0.3.1 ([#440](https://github.com/getsentry/sentry-android/pull/440)) @marandaneto
- Update last session timestamp ([#437](https://github.com/getsentry/sentry-android/pull/437)) @marandaneto
- Filter trim memory breadcrumbs ([#431](https://github.com/getsentry/sentry-android/pull/431)) @marandaneto

Packages were released on [`bintray`](https://dl.bintray.com/getsentry/sentry-android/io/sentry/sentry-android/), [`jcenter`](https://jcenter.bintray.com/io/sentry/sentry-android/) and [`mavenCentral`](https://repo.maven.apache.org/maven2/io/sentry/sentry-android/)

We'd love to get feedback.

## 2.1.3

### Fixes

This fixes several critical bugs in sentry-android 2.0 and 2.1

- Sentry.init register integrations after creating the main Hub instead of doing it in the main Hub ctor ([#427](https://github.com/getsentry/sentry-android/pull/427)) @marandaneto
- make NoOpLogger public ([#425](https://github.com/getsentry/sentry-android/pull/425)) @marandaneto
- ConnectivityChecker returns connection status and events are not trying to be sent if no connection. ([#420](https://github.com/getsentry/sentry-android/pull/420)) @marandaneto
- thread pool executor is a single thread executor instead of scheduled thread executor ([#422](https://github.com/getsentry/sentry-android/pull/422)) @marandaneto
- Add Abnormal to the Session.State enum as its part of the protocol ([#424](https://github.com/getsentry/sentry-android/pull/424)) @marandaneto
- Bump: Gradle to 6.4.1 ([#419](https://github.com/getsentry/sentry-android/pull/419)) @marandaneto

We recommend that you use sentry-android 2.1.3 over the initial release of sentry-android 2.0 and 2.1.

Packages were released on [`bintray`](https://dl.bintray.com/getsentry/sentry-android/io/sentry/sentry-android/), [`jcenter`](https://jcenter.bintray.com/io/sentry/sentry-android/) and [`mavenCentral`](https://repo.maven.apache.org/maven2/io/sentry/sentry-android/)

We'd love to get feedback.

## 2.1.2

### Features

- Added options to configure http transport ([#411](https://github.com/getsentry/sentry-android/pull/411)) @marandaneto

### Fixes

- Phone state breadcrumbs require read_phone_state on older OS versions ([#415](https://github.com/getsentry/sentry-android/pull/415)) @marandaneto @bsergean
- before raising ANR events, we check ProcessErrorStateInfo if available ([#412](https://github.com/getsentry/sentry-android/pull/412)) @marandaneto
- send cached events to use a single thread executor ([#405](https://github.com/getsentry/sentry-android/pull/405)) @marandaneto
- initing SDK on AttachBaseContext ([#409](https://github.com/getsentry/sentry-android/pull/409)) @marandaneto
- sessions can't be abnormal, but exited if not ended properly ([#410](https://github.com/getsentry/sentry-android/pull/410)) @marandaneto

Packages were released on [`bintray`](https://dl.bintray.com/getsentry/sentry-android/io/sentry/sentry-android/), [`jcenter`](https://jcenter.bintray.com/io/sentry/sentry-android/) and [`mavenCentral`](https://repo.maven.apache.org/maven2/io/sentry/sentry-android/)

We'd love to get feedback.

## 2.1.1

### Features

- Added missing getters on Breadcrumb and SentryEvent ([#397](https://github.com/getsentry/sentry-android/pull/397)) @marandaneto
- Add trim memory breadcrumbs ([#395](https://github.com/getsentry/sentry-android/pull/395)) @marandaneto
- Only set breadcrumb extras if not empty ([#394](https://github.com/getsentry/sentry-android/pull/394)) @marandaneto
- Added samples of how to disable automatic breadcrumbs ([#389](https://github.com/getsentry/sentry-android/pull/389)) @marandaneto

### Fixes

- Set missing release, environment and dist to sentry-native options ([#404](https://github.com/getsentry/sentry-android/pull/404)) @marandaneto
- Do not add automatic and empty sensor breadcrumbs ([#401](https://github.com/getsentry/sentry-android/pull/401)) @marandaneto
- ref: removed Thread.sleep from LifecycleWatcher tests, using awaitility and DateProvider ([#392](https://github.com/getsentry/sentry-android/pull/392)) @marandaneto
- ref: added a DateTimeProvider for making retry after testable ([#391](https://github.com/getsentry/sentry-android/pull/391)) @marandaneto
- Bump Gradle to 6.4 ([#390](https://github.com/getsentry/sentry-android/pull/390)) @marandaneto
- Bump sentry-native to 0.2.6 ([#396](https://github.com/getsentry/sentry-android/pull/396)) @marandaneto

Packages were released on [`bintray`](https://dl.bintray.com/getsentry/sentry-android/io/sentry/sentry-android/), [`jcenter`](https://jcenter.bintray.com/io/sentry/sentry-android/) and [`mavenCentral`](https://repo.maven.apache.org/maven2/io/sentry/sentry-android/)

We'd love to get feedback.

## 2.1.0

### Features

- Includes all the changes of 2.1.0 alpha, beta and RC

### Fixes

- fix when PhoneStateListener is not ready for use ([#387](https://github.com/getsentry/sentry-android/pull/387)) @marandaneto
- make ANR 5s by default ([#388](https://github.com/getsentry/sentry-android/pull/388)) @marandaneto
- rate limiting by categories ([#381](https://github.com/getsentry/sentry-android/pull/381)) @marandaneto
- Bump NDK to latest stable version 21.1.6352462 ([#386](https://github.com/getsentry/sentry-android/pull/386)) @marandaneto

Packages were released on [`bintray`](https://dl.bintray.com/getsentry/sentry-android/io/sentry/sentry-android/), [`jcenter`](https://jcenter.bintray.com/io/sentry/sentry-android/) and [`mavenCentral`](https://repo.maven.apache.org/maven2/io/sentry/sentry-android/)

We'd love to get feedback.

## 2.0.3

### Fixes

- patch from 2.1.0-alpha.2 - avoid crash if NDK throws UnsatisfiedLinkError ([#344](https://github.com/getsentry/sentry-android/pull/344)) @marandaneto

Packages were released on [`bintray`](https://dl.bintray.com/getsentry/sentry-android/io/sentry/sentry-android/), [`jcenter`](https://jcenter.bintray.com/io/sentry/sentry-android/) and [`mavenCentral`](https://repo.maven.apache.org/maven2/io/sentry/sentry-android/)

We'd love to get feedback.

## 2.1.0-RC.1

### Features

- Options for uncaught exception and make SentryOptions list Thread-Safe ([#384](https://github.com/getsentry/sentry-android/pull/384)) @marandaneto
- Automatic breadcrumbs for app, activity and sessions lifecycles and system events ([#348](https://github.com/getsentry/sentry-android/pull/348)) @marandaneto
- Make capture session and envelope internal ([#372](https://github.com/getsentry/sentry-android/pull/372)) @marandaneto

### Fixes

- If retry after header has empty categories, apply retry after to all of them ([#377](https://github.com/getsentry/sentry-android/pull/377)) @marandaneto
- Discard events and envelopes if cached and retry after ([#378](https://github.com/getsentry/sentry-android/pull/378)) @marandaneto
- Merge loadLibrary calls for sentry-native and clean up CMake files ([#373](https://github.com/getsentry/sentry-android/pull/373)) @Swatinem
- Exceptions should be sorted oldest to newest ([#370](https://github.com/getsentry/sentry-android/pull/370)) @marandaneto
- Check external storage size even if its read only ([#368](https://github.com/getsentry/sentry-android/pull/368)) @marandaneto
- Wrong check for cellular network capability ([#369](https://github.com/getsentry/sentry-android/pull/369)) @marandaneto
- add ScheduledForRemoval annotation to deprecated methods ([#375](https://github.com/getsentry/sentry-android/pull/375)) @marandaneto
- Bump NDK to 21.0.6113669 ([#367](https://github.com/getsentry/sentry-android/pull/367)) @marandaneto
- Bump AGP and add new make cmd to check for updates ([#365](https://github.com/getsentry/sentry-android/pull/365)) @marandaneto

Packages were released on [`bintray`](https://dl.bintray.com/getsentry/sentry-android/io/sentry/sentry-android/), [`jcenter`](https://jcenter.bintray.com/io/sentry/sentry-android/) and [`mavenCentral`](https://repo.maven.apache.org/maven2/io/sentry/sentry-android/)

We'd love to get feedback.

## 2.1.0-beta.2

### Fixes

- Bump sentry-native to 0.2.4 ([#364](https://github.com/getsentry/sentry-android/pull/364)) @marandaneto
- Update current session on session start after deleting previous session ([#362](https://github.com/getsentry/sentry-android/pull/362)) @marandaneto

Packages were released on [`bintray`](https://dl.bintray.com/getsentry/sentry-android/io/sentry/sentry-android/), [`jcenter`](https://jcenter.bintray.com/io/sentry/sentry-android/) and [`mavenCentral`](https://repo.maven.apache.org/maven2/io/sentry/sentry-android/)

We'd love to get feedback.

## 2.1.0-beta.1

### Fixes

- Bump sentry-native to 0.2.3 ([#357](https://github.com/getsentry/sentry-android/pull/357)) @marandaneto
- Check for androidx availability on runtime ([#356](https://github.com/getsentry/sentry-android/pull/356)) @marandaneto
- If theres a left over session file and its crashed, we should not overwrite its state ([#354](https://github.com/getsentry/sentry-android/pull/354)) @marandaneto
- Session should be exited state if state was ok ([#352](https://github.com/getsentry/sentry-android/pull/352)) @marandaneto
- Envelope has dedicated endpoint ([#353](https://github.com/getsentry/sentry-android/pull/353)) @marandaneto

Packages were released on [`bintray`](https://dl.bintray.com/getsentry/sentry-android/io/sentry/sentry-android/), [`jcenter`](https://jcenter.bintray.com/io/sentry/sentry-android/) and [`mavenCentral`](https://repo.maven.apache.org/maven2/io/sentry/sentry-android/)

We'd love to get feedback.

## 2.1.0-alpha.2

### Fixes

- Change integration order for cached outbox events ([#347](https://github.com/getsentry/sentry-android/pull/347)) @marandaneto
- Avoid crash if NDK throws UnsatisfiedLinkError ([#344](https://github.com/getsentry/sentry-android/pull/344)) @marandaneto
- Avoid getting a threadlocal twice. ([#339](https://github.com/getsentry/sentry-android/pull/339)) @metlos
- Removing session tracking guard on hub and client ([#338](https://github.com/getsentry/sentry-android/pull/338)) @marandaneto
- Bump agp to 3.6.2 ([#336](https://github.com/getsentry/sentry-android/pull/336)) @marandaneto
- Fix racey ANR integration ([#332](https://github.com/getsentry/sentry-android/pull/332)) @marandaneto
- Logging envelopes path when possible instead of nullable id ([#331](https://github.com/getsentry/sentry-android/pull/331)) @marandaneto
- Renaming transport gate method ([#330](https://github.com/getsentry/sentry-android/pull/330)) @marandaneto

Packages were released on [`bintray`](https://dl.bintray.com/getsentry/sentry-android/io/sentry/sentry-android/), [`jcenter`](https://jcenter.bintray.com/io/sentry/sentry-android/) and [`mavenCentral`](https://repo.maven.apache.org/maven2/io/sentry/sentry-android/)

We'd love to get feedback.

## 2.1.0-alpha.1

Release of Sentry's new SDK for Android.

## What’s Changed

### Features

- Release health @marandaneto @bruno-garcia
- ANR report should have 'was active=yes' on the dashboard ([#299](https://github.com/getsentry/sentry-android/pull/299)) @marandaneto
- NDK events apply scoped data ([#322](https://github.com/getsentry/sentry-android/pull/322)) @marandaneto
- Add a StdoutTransport ([#310](https://github.com/getsentry/sentry-android/pull/310)) @mike-burns
- Implementing new retry after protocol ([#306](https://github.com/getsentry/sentry-android/pull/306)) @marandaneto

### Fixes

- Bump sentry-native to 0.2.2 ([#305](https://github.com/getsentry/sentry-android/pull/305)) @Swatinem
- Missing App's info ([#315](https://github.com/getsentry/sentry-android/pull/315)) @marandaneto
- Buffered writers/readers - otimizations ([#311](https://github.com/getsentry/sentry-android/pull/311)) @marandaneto
- Boot time should be UTC ([#309](https://github.com/getsentry/sentry-android/pull/309)) @marandaneto
- Make transport result public ([#300](https://github.com/getsentry/sentry-android/pull/300)) @marandaneto

Packages were released on [`bintray`](https://dl.bintray.com/getsentry/sentry-android/io/sentry/sentry-android/), [`jcenter`](https://jcenter.bintray.com/io/sentry/sentry-android/) and [`mavenCentral`](https://repo.maven.apache.org/maven2/io/sentry/sentry-android/)

We'd love to get feedback.

## 2.0.2

Release of Sentry's new SDK for Android.

### Features

- MavenCentral support ([#284](https://github.com/getsentry/sentry-android/pull/284)) @marandaneto

### Fixes

- Bump AGP to 3.6.1 ([#285](https://github.com/getsentry/sentry-android/pull/285)) @marandaneto

Packages were released on [`bintray`](https://dl.bintray.com/getsentry/sentry-android/io/sentry/sentry-android/), [`jcenter`](https://jcenter.bintray.com/io/sentry/sentry-android/) and [`mavenCentral`](https://repo.maven.apache.org/maven2/io/sentry/sentry-android/)

We'd love to get feedback.

## 2.0.1

Release of Sentry's new SDK for Android.

## What’s Changed

### Features

- Attach threads/stacktraces ([#267](https://github.com/getsentry/sentry-android/pull/267)) @marandaneto
- Add the default serverName to SentryOptions and use it in MainEventProcessor ([#279](https://github.com/getsentry/sentry-android/pull/279)) @metlos

### Fixes

- set current threadId when there's no mechanism set ([#277](https://github.com/getsentry/sentry-android/pull/277)) @marandaneto
- Preview package manager ([#269](https://github.com/getsentry/sentry-android/pull/269)) @bruno-garcia

Packages were released on [`bintray`](https://dl.bintray.com/getsentry/sentry-android/io/sentry/), [`jcenter`](https://jcenter.bintray.com/io/sentry/sentry-android/)

We'd love to get feedback.

## 2.0.0

Release of Sentry's new SDK for Android.

New features not offered by (1.7.x):

- NDK support
  - Captures crashes caused by native code
  - Access to the [`sentry-native` SDK](https://github.com/getsentry/sentry-native/) API by your native (C/C++/Rust code/..).
- Automatic init (just add your `DSN` to the manifest)
   - Proguard rules are added automatically
   - Permission (Internet) is added automatically
- Uncaught Exceptions might be captured even before the app restarts
- Sentry's Unified API.
- More context/device information
- Packaged as `aar`
- Frames from the app automatically marked as `InApp=true` (stack traces in Sentry highlights them by default).
- Complete Sentry Protocol available.
- All threads and their stack traces are captured.
- Sample project in this repo to test many features (segfault, uncaught exception, ANR...)

Features from the current SDK like `ANR` are also available (by default triggered after 4 seconds).

Packages were released on [`bintray`](https://dl.bintray.com/getsentry/sentry-android/io/sentry/), [`jcenter`](https://jcenter.bintray.com/io/sentry/sentry-android/)

We'd love to get feedback.

## 2.0.0-rc04

Release of Sentry's new SDK for Android.

### Features

- Take sampleRate from metadata ([#262](https://github.com/getsentry/sentry-android/pull/262)) @bruno-garcia
- Support mills timestamp format ([#263](https://github.com/getsentry/sentry-android/pull/263)) @marandaneto
- Adding logs to installed integrations ([#265](https://github.com/getsentry/sentry-android/pull/265)) @marandaneto

### Fixes

- Breacrumb.data to string,object, Add LOG level ([#264](https://github.com/getsentry/sentry-android/pull/264)) @HazAT
- Read release conf. on manifest ([#266](https://github.com/getsentry/sentry-android/pull/266)) @marandaneto

Packages were released on [`bintray`](https://dl.bintray.com/getsentry/sentry-android/io/sentry/), [`jcenter`](https://jcenter.bintray.com/io/sentry/sentry-android/)

We'd love to get feedback and we'll work in getting the GA `2.0.0` out soon.
Until then, the [stable SDK offered by Sentry is at version 1.7.30](https://github.com/getsentry/sentry-java/releases/tag/v1.7.30)

## 2.0.0-rc03

Release of Sentry's new SDK for Android.

### Fixes

- fixes ([#259](https://github.com/getsentry/sentry-android/issues/259)) - NPE check on getExternalFilesDirs items. ([#260](https://github.com/getsentry/sentry-android/pull/260)) @marandaneto
- strictMode typo ([#258](https://github.com/getsentry/sentry-android/pull/258)) @marandaneto

Packages were released on [`bintray`](https://dl.bintray.com/getsentry/sentry-android/io/sentry/), [`jcenter`](https://jcenter.bintray.com/io/sentry/sentry-android/)

We'd love to get feedback and we'll work in getting the GA `2.0.0` out soon.
Until then, the [stable SDK offered by Sentry is at version 1.7.30](https://github.com/getsentry/sentry-java/releases/tag/v1.7.30)

## 2.0.0-rc02

Release of Sentry's new SDK for Android.

### Features

- Hub mode configurable ([#247](https://github.com/getsentry/sentry-android/pull/247)) @bruno-garcia
- Added remove methods (tags/extras) to the sentry static class ([#243](https://github.com/getsentry/sentry-android/pull/243)) @marandaneto

### Fixes


- Update ndk for new sentry-native version ([#235](https://github.com/getsentry/sentry-android/pull/235)) @Swatinem @marandaneto
- Make integrations public ([#256](https://github.com/getsentry/sentry-android/pull/256)) @marandaneto
- Bump build-tools ([#255](https://github.com/getsentry/sentry-android/pull/255)) @marandaneto
- Added javadocs to scope and its dependencies ([#253](https://github.com/getsentry/sentry-android/pull/253)) @marandaneto
- Build all ABIs ([#254](https://github.com/getsentry/sentry-android/pull/254)) @marandaneto
- Moving back ANR timeout from long to int param. ([#252](https://github.com/getsentry/sentry-android/pull/252)) @marandaneto
- Added HubAdapter to call Sentry static methods from Integrations ([#250](https://github.com/getsentry/sentry-android/pull/250)) @marandaneto
- New Release format ([#242](https://github.com/getsentry/sentry-android/pull/242)) @marandaneto
- Javadocs for SentryOptions ([#246](https://github.com/getsentry/sentry-android/pull/246)) @marandaneto
- non-app is already inApp excluded by default. ([#244](https://github.com/getsentry/sentry-android/pull/244)) @marandaneto
- Fix if symlink exists for sentry-native ([#241](https://github.com/getsentry/sentry-android/pull/241)) @marandaneto
- Clone method - race condition free ([#226](https://github.com/getsentry/sentry-android/pull/226)) @marandaneto
- Refactoring breadcrumbs callback ([#239](https://github.com/getsentry/sentry-android/pull/239)) @marandaneto

Packages were released on [`bintray`](https://dl.bintray.com/getsentry/sentry-android/io/sentry/), [`jcenter`](https://jcenter.bintray.com/io/sentry/sentry-android/)

We'd love to get feedback and we'll work in getting the GA `2.0.0` out soon.
Until then, the [stable SDK offered by Sentry is at version 1.7.30](https://github.com/getsentry/sentry-java/releases/tag/v1.7.30)

## 2.0.0-rc01

Release of Sentry's new SDK for Android.

## What’s Changed

### Features

- Added remove methods for Scope data ([#237](https://github.com/getsentry/sentry-android/pull/237)) @marandaneto
- More device context (deviceId, connectionType and language) ([#229](https://github.com/getsentry/sentry-android/pull/229)) @marandaneto
- Added a few java docs (Sentry, Hub and SentryClient) ([#223](https://github.com/getsentry/sentry-android/pull/223)) @marandaneto
- Implemented diagnostic logger ([#218](https://github.com/getsentry/sentry-android/pull/218)) @marandaneto
- Added event processors to scope ([#209](https://github.com/getsentry/sentry-android/pull/209)) @marandaneto
- Added android transport gate ([#206](https://github.com/getsentry/sentry-android/pull/206)) @marandaneto
- Added executor for caching values out of the main thread ([#201](https://github.com/getsentry/sentry-android/pull/201)) @marandaneto

### Fixes


- Honor RetryAfter ([#236](https://github.com/getsentry/sentry-android/pull/236)) @marandaneto
- Add tests for SentryValues ([#238](https://github.com/getsentry/sentry-android/pull/238)) @philipphofmann
- Do not set frames if there's none ([#234](https://github.com/getsentry/sentry-android/pull/234)) @marandaneto
- Always call interrupt after InterruptedException ([#232](https://github.com/getsentry/sentry-android/pull/232)) @marandaneto
- Mark as current thread if its the main thread ([#228](https://github.com/getsentry/sentry-android/pull/228)) @marandaneto
- Fix lgtm alerts ([#219](https://github.com/getsentry/sentry-android/pull/219)) @marandaneto
- Written unit tests to ANR integration ([#215](https://github.com/getsentry/sentry-android/pull/215)) @marandaneto
- Added blog posts to README ([#214](https://github.com/getsentry/sentry-android/pull/214)) @marandaneto
- Raise code coverage for Dsn to 100% ([#212](https://github.com/getsentry/sentry-android/pull/212)) @philipphofmann
- Remove redundant times(1) for Mockito.verify ([#211](https://github.com/getsentry/sentry-android/pull/211)) @philipphofmann
- Transport may be set on options ([#203](https://github.com/getsentry/sentry-android/pull/203)) @marandaneto
- dist may be set on options ([#204](https://github.com/getsentry/sentry-android/pull/204)) @marandaneto
- Throw an exception if DSN is not set ([#200](https://github.com/getsentry/sentry-android/pull/200)) @marandaneto
- Migration guide markdown ([#197](https://github.com/getsentry/sentry-android/pull/197)) @marandaneto

Packages were released on [`bintray`](https://dl.bintray.com/getsentry/sentry-android/io/sentry/), [`jcenter`](https://jcenter.bintray.com/io/sentry/sentry-android/)

We'd love to get feedback and we'll work in getting the GA `2.0.0` out soon.
Until then, the [stable SDK offered by Sentry is at version 1.7.29](https://github.com/getsentry/sentry-java/releases/tag/v1.7.29)

## 2.0.0-beta02

Release of Sentry's new SDK for Android.

### Features

- addBreadcrumb overloads ([#196](https://github.com/getsentry/sentry-android/pull/196)) and ([#198](https://github.com/getsentry/sentry-android/pull/198))

### Fixes

- fix Android bug on API 24 and 25 about getting current threads and stack traces ([#194](https://github.com/getsentry/sentry-android/pull/194))

Packages were released on [`bintray`](https://dl.bintray.com/getsentry/sentry-android/io/sentry/), [`jcenter`](https://jcenter.bintray.com/io/sentry/sentry-android/)

We'd love to get feedback and we'll work in getting the GA `2.0.0` out soon.
Until then, the [stable SDK offered by Sentry is at version 1.7.28](https://github.com/getsentry/sentry-java/releases/tag/v1.7.28)

## 2.0.0-beta01

Release of Sentry's new SDK for Android.

### Fixes

- ref: ANR doesn't set handled flag ([#186](https://github.com/getsentry/sentry-android/pull/186))
- SDK final review ([#183](https://github.com/getsentry/sentry-android/pull/183))
- ref: Drop errored in favor of crashed ([#187](https://github.com/getsentry/sentry-android/pull/187))
- Workaround android_id ([#185](https://github.com/getsentry/sentry-android/pull/185))
- Renamed sampleRate ([#191](https://github.com/getsentry/sentry-android/pull/191))
- Making timestamp package-private or test-only ([#190](https://github.com/getsentry/sentry-android/pull/190))
- Split event processor in Device/App data ([#180](https://github.com/getsentry/sentry-android/pull/180))

Packages were released on [`bintray`](https://dl.bintray.com/getsentry/sentry-android/io/sentry/), [`jcenter`](https://jcenter.bintray.com/io/sentry/sentry-android/)

We'd love to get feedback and we'll work in getting the GA `2.0.0` out soon.
Until then, the [stable SDK offered by Sentry is at version 1.7.28](https://github.com/getsentry/sentry-java/releases/tag/v1.7.28)

## 2.0.0-alpha09

Release of Sentry's new SDK for Android.

### Features

- Adding nativeBundle plugin ([#161](https://github.com/getsentry/sentry-android/pull/161))
- Adding scope methods to sentry static class ([#179](https://github.com/getsentry/sentry-android/pull/179))

### Fixes

- fix: DSN parsing ([#165](https://github.com/getsentry/sentry-android/pull/165))
- Don't avoid exception type minification ([#166](https://github.com/getsentry/sentry-android/pull/166))
- make Gson retro compatible with older versions of AGP ([#177](https://github.com/getsentry/sentry-android/pull/177))
- Bump sentry-native with message object instead of a string ([#172](https://github.com/getsentry/sentry-android/pull/172))

Packages were released on [`bintray`](https://dl.bintray.com/getsentry/sentry-android/io/sentry/), [`jcenter`](https://jcenter.bintray.com/io/sentry/sentry-android/)

We'd love to get feedback and we'll work in getting the GA `2.0.0` out soon.
Until then, the [stable SDK offered by Sentry is at version 1.7.28](https://github.com/getsentry/sentry-java/releases/tag/v1.7.28)

## 2.0.0-alpha08

Release of Sentry's new SDK for Android.

### Fixes

- DebugId endianness ([#162](https://github.com/getsentry/sentry-android/pull/162))
- Executed beforeBreadcrumb also for scope ([#160](https://github.com/getsentry/sentry-android/pull/160))
- Benefit of manifest merging when minSdk ([#159](https://github.com/getsentry/sentry-android/pull/159))
- Add method to captureMessage with level ([#157](https://github.com/getsentry/sentry-android/pull/157))
- Listing assets file on the wrong dir ([#156](https://github.com/getsentry/sentry-android/pull/156))

Packages were released on [`bintray`](https://dl.bintray.com/getsentry/sentry-android/io/sentry/), [`jcenter`](https://jcenter.bintray.com/io/sentry/sentry-android/)

We'd love to get feedback and we'll work in getting the GA `2.0.0` out soon.
Until then, the [stable SDK offered by Sentry is at version 1.7.28](https://github.com/getsentry/sentry-java/releases/tag/v1.7.28)

## 2.0.0-alpha07

Third release of Sentry's new SDK for Android.

### Fixes

-  Fixed release for jcenter and bintray

Packages were released on [`bintray`](https://dl.bintray.com/getsentry/sentry-android/io/sentry/), [`jcenter`](https://jcenter.bintray.com/io/sentry/sentry-android/)

We'd love to get feedback and we'll work in getting the GA `2.0.0` out soon.
Until then, the [stable SDK offered by Sentry is at version 1.7.28](https://github.com/getsentry/sentry-java/releases/tag/v1.7.28)

## 2.0.0-alpha06

Second release of Sentry's new SDK for Android.

### Fixes

- Fixed a typo on pom generation.

Packages were released on [`bintray`](https://dl.bintray.com/getsentry/sentry-android/io/sentry/), [`jcenter`](https://jcenter.bintray.com/io/sentry/sentry-android/)

We'd love to get feedback and we'll work in getting the GA `2.0.0` out soon.
Until then, the [stable SDK offered by Sentry is at version 1.7.28](https://github.com/getsentry/sentry-java/releases/tag/v1.7.28)

## 2.0.0-alpha05

First release of Sentry's new SDK for Android.

New features not offered by our current (1.7.x), stable SDK are:

- NDK support
  - Captures crashes caused by native code
  - Access to the [`sentry-native` SDK](https://github.com/getsentry/sentry-native/) API by your native (C/C++/Rust code/..).
- Automatic init (just add your `DSN` to the manifest)
   - Proguard rules are added automatically
   - Permission (Internet) is added automatically
- Uncaught Exceptions might be captured even before the app restarts
- Unified API which include scopes etc.
- More context/device information
- Packaged as `aar`
- Frames from the app automatically marked as `InApp=true` (stack traces in Sentry highlights them by default).
- Complete Sentry Protocol available.
- All threads and their stack traces are captured.
- Sample project in this repo to test many features (segfault, uncaught exception, scope)

Features from the current SDK like `ANR` are also available (by default triggered after 4 seconds).

Packages were released on [`bintray`](https://dl.bintray.com/getsentry/sentry-android/io/sentry/), [`jcenter`](https://jcenter.bintray.com/io/sentry/sentry-android/)

We'd love to get feedback and we'll work in getting the GA `2.0.0` out soon.
Until then, the [stable SDK offered by Sentry is at version 1.7.28](https://github.com/getsentry/sentry-java/releases/tag/v1.7.28)<|MERGE_RESOLUTION|>--- conflicted
+++ resolved
@@ -5,12 +5,9 @@
 ### Features
 
 - Improve versatility of exception resolver component for Spring with more flexible API for consumers. ([#2577](https://github.com/getsentry/sentry-java/pull/2577))
-<<<<<<< HEAD
-- Read integration list written by sentry gradle plugin from manifest ([#2598](https://github.com/getsentry/sentry-java/pull/2598))
-=======
 - The Spring Boot integration can now be configured to add the `SentryAppender` to specific loggers instead of the `ROOT` logger ([#2173](https://github.com/getsentry/sentry-java/pull/2173))
   - You can specify the loggers using `"sentry.logging.loggers[0]=foo.bar` and `"sentry.logging.loggers[1]=baz` in your `application.properties`
->>>>>>> b290db57
+- Read integration list written by sentry gradle plugin from manifest ([#2598](https://github.com/getsentry/sentry-java/pull/2598))
 
 ### Fixes
 
