# Changelog

## Unreleased

### Features

<<<<<<< HEAD
- Improve possible date precision to 10 μs ([#2451](https://github.com/getsentry/sentry-java/pull/2451))
=======
- Improve ANR implementation: ([#2475](https://github.com/getsentry/sentry-java/pull/2475))
  - Add `abnormal_mechanism` to sessions for ANR rate calculation
  - Always attach thread dump to ANR events
  - Distinguish between foreground and background ANRs
>>>>>>> b0f62c09

## 6.12.1

### Fixes

- Create timer in `TransactionPerformanceCollector` lazily ([#2478](https://github.com/getsentry/sentry-java/pull/2478))

## 6.12.0

### Features

- Attach View Hierarchy to the errored/crashed events ([#2440](https://github.com/getsentry/sentry-java/pull/2440))
- Collect memory usage in transactions ([#2445](https://github.com/getsentry/sentry-java/pull/2445))
- Add `traceOptionsRequests` option to disable tracing of OPTIONS requests ([#2453](https://github.com/getsentry/sentry-java/pull/2453))
- Extend list of HTTP headers considered sensitive ([#2455](https://github.com/getsentry/sentry-java/pull/2455))

### Fixes

- Use a single TransactionPerfomanceCollector ([#2464](https://github.com/getsentry/sentry-java/pull/2464))
- Don't override sdk name with Timber ([#2450](https://github.com/getsentry/sentry-java/pull/2450))
- Set transactionNameSource to CUSTOM when setting transaction name ([#2405](https://github.com/getsentry/sentry-java/pull/2405))
- Guard against CVE-2018-9492 "Privilege Escalation via Content Provider" ([#2466](https://github.com/getsentry/sentry-java/pull/2466))

## 6.11.0

### Features

- Disable Android concurrent profiling ([#2434](https://github.com/getsentry/sentry-java/pull/2434))
- Add logging for OpenTelemetry integration ([#2425](https://github.com/getsentry/sentry-java/pull/2425))
- Auto add `OpenTelemetryLinkErrorEventProcessor` for Spring Boot ([#2429](https://github.com/getsentry/sentry-java/pull/2429))

### Fixes

- Use minSdk compatible `Objects` class ([#2436](https://github.com/getsentry/sentry-java/pull/2436))
- Prevent R8 from warning on missing classes, as we check for their presence at runtime ([#2439](https://github.com/getsentry/sentry-java/pull/2439))

### Dependencies

- Bump Gradle from v7.5.1 to v7.6.0 ([#2438](https://github.com/getsentry/sentry-java/pull/2438))
  - [changelog](https://github.com/gradle/gradle/blob/master/CHANGELOG.md#v760)
  - [diff](https://github.com/gradle/gradle/compare/v7.5.1...v7.6.0)

## 6.10.0

### Features

- Add time-to-initial-display span to Activity transactions ([#2369](https://github.com/getsentry/sentry-java/pull/2369))
- Start a session after init if AutoSessionTracking is enabled ([#2356](https://github.com/getsentry/sentry-java/pull/2356))
- Provide automatic breadcrumbs and transactions for click/scroll events for Compose ([#2390](https://github.com/getsentry/sentry-java/pull/2390))
- Add `blocked_main_thread` and `call_stack` to File I/O spans to detect performance issues ([#2382](https://github.com/getsentry/sentry-java/pull/2382))

### Dependencies

- Bump Native SDK from v0.5.2 to v0.5.3 ([#2423](https://github.com/getsentry/sentry-java/pull/2423))
  - [changelog](https://github.com/getsentry/sentry-native/blob/master/CHANGELOG.md#053)
  - [diff](https://github.com/getsentry/sentry-native/compare/0.5.2...0.5.3)

## 6.9.2

### Fixes

- Updated ProfileMeasurementValue types ([#2412](https://github.com/getsentry/sentry-java/pull/2412))
- Clear window reference only on activity stop in profileMeasurements collector ([#2407](https://github.com/getsentry/sentry-java/pull/2407))
- No longer disable OpenTelemetry exporters in default Java Agent config ([#2408](https://github.com/getsentry/sentry-java/pull/2408))
- Fix `ClassNotFoundException` for `io.sentry.spring.SentrySpringServletContainerInitializer` in `sentry-spring-jakarta` ([#2411](https://github.com/getsentry/sentry-java/issues/2411))
- Fix `sentry-samples-spring-jakarta` ([#2411](https://github.com/getsentry/sentry-java/issues/2411))

### Features

- Add SENTRY_AUTO_INIT environment variable to control OpenTelemetry Agent init ([#2410](https://github.com/getsentry/sentry-java/pull/2410))
- Add OpenTelemetryLinkErrorEventProcessor for linking errors to traces created via OpenTelemetry ([#2418](https://github.com/getsentry/sentry-java/pull/2418))

### Dependencies

- Bump OpenTelemetry to 1.20.1 and OpenTelemetry Java Agent to 1.20.2 ([#2420](https://github.com/getsentry/sentry-java/pull/2420))

## 6.9.1

### Fixes

- OpenTelemetry modules were missing in `6.9.0` so we released the same code again as `6.9.1` including OpenTelemetry modules

## 6.9.0

### Fixes

- Use `canonicalName` in Fragment Integration for better de-obfuscation ([#2379](https://github.com/getsentry/sentry-java/pull/2379))
- Fix Timber and Fragment integrations auto-installation for obfuscated builds ([#2379](https://github.com/getsentry/sentry-java/pull/2379))
- Don't attach screenshots to events from Hybrid SDKs ([#2360](https://github.com/getsentry/sentry-java/pull/2360))
- Ensure Hints do not cause memory leaks ([#2387](https://github.com/getsentry/sentry-java/pull/2387))
- Do not attach empty `sentry-trace` and `baggage` headers ([#2385](https://github.com/getsentry/sentry-java/pull/2385))

### Features

- Add beforeSendTransaction which allows users to filter and change transactions ([#2388](https://github.com/getsentry/sentry-java/pull/2388))
- Add experimental support for OpenTelemetry ([README](sentry-opentelemetry/README.md))([#2344](https://github.com/getsentry/sentry-java/pull/2344))

### Dependencies

- Update Spring Boot Jakarta to Spring Boot 3.0.0 ([#2389](https://github.com/getsentry/sentry-java/pull/2389))
- Bump Spring Boot to 2.7.5 ([#2383](https://github.com/getsentry/sentry-java/pull/2383))

## 6.8.0

### Features

- Add FrameMetrics to Android profiling data ([#2342](https://github.com/getsentry/sentry-java/pull/2342))

### Fixes

- Remove profiler main thread io ([#2348](https://github.com/getsentry/sentry-java/pull/2348))
- Fix ensure all options are processed before integrations are loaded ([#2377](https://github.com/getsentry/sentry-java/pull/2377))

## 6.7.1

### Fixes

- Fix `Gpu.vendorId` should be a String ([#2343](https://github.com/getsentry/sentry-java/pull/2343))
- Don't set device name on Android if `sendDefaultPii` is disabled ([#2354](https://github.com/getsentry/sentry-java/pull/2354))
- Fix corrupted UUID on Motorola devices ([#2363](https://github.com/getsentry/sentry-java/pull/2363))
- Fix ANR on dropped uncaught exception events ([#2368](https://github.com/getsentry/sentry-java/pull/2368))

### Features

- Update Spring Boot Jakarta to Spring Boot 3.0.0-RC2 ([#2347](https://github.com/getsentry/sentry-java/pull/2347))

## 6.7.0

### Fixes

- Use correct set-cookie for the HTTP Client response object ([#2326](https://github.com/getsentry/sentry-java/pull/2326))
- Fix NoSuchElementException in CircularFifoQueue when cloning a Scope ([#2328](https://github.com/getsentry/sentry-java/pull/2328))

### Features

- Customizable fragment lifecycle breadcrumbs ([#2299](https://github.com/getsentry/sentry-java/pull/2299))
- Provide hook for Jetpack Compose navigation instrumentation ([#2320](https://github.com/getsentry/sentry-java/pull/2320))
- Populate `event.modules` with dependencies metadata ([#2324](https://github.com/getsentry/sentry-java/pull/2324))
- Support Spring 6 and Spring Boot 3 ([#2289](https://github.com/getsentry/sentry-java/pull/2289))

### Dependencies

- Bump Native SDK from v0.5.1 to v0.5.2 ([#2315](https://github.com/getsentry/sentry-java/pull/2315))
  - [changelog](https://github.com/getsentry/sentry-native/blob/master/CHANGELOG.md#052)
  - [diff](https://github.com/getsentry/sentry-native/compare/0.5.1...0.5.2)

## 6.6.0

### Fixes

- Ensure potential callback exceptions are caught #2123 ([#2291](https://github.com/getsentry/sentry-java/pull/2291))
- Remove verbose FrameMetricsAggregator failure logging ([#2293](https://github.com/getsentry/sentry-java/pull/2293))
- Ignore broken regex for tracePropagationTarget ([#2288](https://github.com/getsentry/sentry-java/pull/2288))
- No longer serialize static fields; use toString as fallback ([#2309](https://github.com/getsentry/sentry-java/pull/2309))
- Fix `SentryFileWriter`/`SentryFileOutputStream` append overwrites file contents ([#2304](https://github.com/getsentry/sentry-java/pull/2304))
- Respect incoming parent sampled decision when continuing a trace ([#2311](https://github.com/getsentry/sentry-java/pull/2311))

### Features

- Profile envelopes are sent directly from profiler ([#2298](https://github.com/getsentry/sentry-java/pull/2298))
- Add support for using Encoder with logback.SentryAppender ([#2246](https://github.com/getsentry/sentry-java/pull/2246))
- Report Startup Crashes ([#2277](https://github.com/getsentry/sentry-java/pull/2277))
- HTTP Client errors for OkHttp ([#2287](https://github.com/getsentry/sentry-java/pull/2287))
- Add option to enable or disable Frame Tracking ([#2314](https://github.com/getsentry/sentry-java/pull/2314))

### Dependencies

- Bump Native SDK from v0.5.0 to v0.5.1 ([#2306](https://github.com/getsentry/sentry-java/pull/2306))
  - [changelog](https://github.com/getsentry/sentry-native/blob/master/CHANGELOG.md#051)
  - [diff](https://github.com/getsentry/sentry-native/compare/0.5.0...0.5.1)

## 6.5.0

### Fixes

- Improve public facing API for creating Baggage from header ([#2284](https://github.com/getsentry/sentry-java/pull/2284))

## 6.5.0-beta.3

### Features

- Provide API for attaching custom measurements to transactions ([#2260](https://github.com/getsentry/sentry-java/pull/2260))
- Bump spring to 2.7.4 ([#2279](https://github.com/getsentry/sentry-java/pull/2279))

## 6.5.0-beta.2

### Features

- Make user segment a top level property ([#2257](https://github.com/getsentry/sentry-java/pull/2257))
- Replace user `other` with `data` ([#2258](https://github.com/getsentry/sentry-java/pull/2258))
- `isTraceSampling` is now on by default. `tracingOrigins` has been replaced by `tracePropagationTargets` ([#2255](https://github.com/getsentry/sentry-java/pull/2255))

## 6.5.0-beta.1

### Features

- Server-Side Dynamic Sampling Context support  ([#2226](https://github.com/getsentry/sentry-java/pull/2226))

## 6.4.4

### Fixes

- Fix ConcurrentModificationException due to FrameMetricsAggregator manipulation ([#2282](https://github.com/getsentry/sentry-java/pull/2282))

## 6.4.3

- Fix slow and frozen frames tracking ([#2271](https://github.com/getsentry/sentry-java/pull/2271))

## 6.4.2

### Fixes

- Fixed AbstractMethodError when getting Lifecycle ([#2228](https://github.com/getsentry/sentry-java/pull/2228))
- Missing unit fields for Android measurements ([#2204](https://github.com/getsentry/sentry-java/pull/2204))
- Avoid sending empty profiles ([#2232](https://github.com/getsentry/sentry-java/pull/2232))
- Fix file descriptor leak in FileIO instrumentation ([#2248](https://github.com/getsentry/sentry-java/pull/2248))

## 6.4.1

### Fixes

- Fix memory leak caused by throwableToSpan ([#2227](https://github.com/getsentry/sentry-java/pull/2227))

## 6.4.0

### Fixes

- make profiling rate defaults to 101 hz ([#2211](https://github.com/getsentry/sentry-java/pull/2211))
- SentryOptions.setProfilingTracesIntervalMillis has been deprecated
- Added cpu architecture and default environment in profiles envelope ([#2207](https://github.com/getsentry/sentry-java/pull/2207))
- SentryOptions.setProfilingEnabled has been deprecated in favor of setProfilesSampleRate
- Use toString for enum serialization ([#2220](https://github.com/getsentry/sentry-java/pull/2220))

### Features

- Concurrent profiling 3 - added truncation reason ([#2247](https://github.com/getsentry/sentry-java/pull/2247))
- Concurrent profiling 2 - added list of transactions ([#2218](https://github.com/getsentry/sentry-java/pull/2218))
- Concurrent profiling 1 - added envelope payload data format ([#2216](https://github.com/getsentry/sentry-java/pull/2216))
- Send source for transactions ([#2180](https://github.com/getsentry/sentry-java/pull/2180))
- Add profilesSampleRate and profileSampler options for Android sdk ([#2184](https://github.com/getsentry/sentry-java/pull/2184))
- Add baggage header to RestTemplate ([#2206](https://github.com/getsentry/sentry-java/pull/2206))
- Bump Native SDK from v0.4.18 to v0.5.0 ([#2199](https://github.com/getsentry/sentry-java/pull/2199))
  - [changelog](https://github.com/getsentry/sentry-native/blob/master/CHANGELOG.md#050)
  - [diff](https://github.com/getsentry/sentry-native/compare/0.4.18...0.5.0)
- Bump Gradle from v7.5.0 to v7.5.1 ([#2212](https://github.com/getsentry/sentry-java/pull/2212))
  - [changelog](https://github.com/gradle/gradle/blob/master/CHANGELOG.md#v751)
  - [diff](https://github.com/gradle/gradle/compare/v7.5.0...v7.5.1)

## 6.3.1

### Fixes

- Prevent NPE by checking SentryTracer.timer for null again inside synchronized ([#2200](https://github.com/getsentry/sentry-java/pull/2200))
- Weakly reference Activity for transaction finished callback ([#2203](https://github.com/getsentry/sentry-java/pull/2203))
- `attach-screenshot` set on Manual init. didn't work ([#2186](https://github.com/getsentry/sentry-java/pull/2186))
- Remove extra space from `spring.factories` causing issues in old versions of Spring Boot ([#2181](https://github.com/getsentry/sentry-java/pull/2181))


### Features

- Bump Native SDK to v0.4.18 ([#2154](https://github.com/getsentry/sentry-java/pull/2154))
  - [changelog](https://github.com/getsentry/sentry-native/blob/master/CHANGELOG.md#0418)
  - [diff](https://github.com/getsentry/sentry-native/compare/0.4.17...0.4.18)
- Bump Gradle to v7.5.0 ([#2174](https://github.com/getsentry/sentry-java/pull/2174), [#2191](https://github.com/getsentry/sentry-java/pull/2191))
  - [changelog](https://github.com/gradle/gradle/blob/master/CHANGELOG.md#v750)
  - [diff](https://github.com/gradle/gradle/compare/v7.4.2...v7.5.0)

## 6.3.0

### Features

- Switch upstream dependencies to `compileOnly` in integrations ([#2175](https://github.com/getsentry/sentry-java/pull/2175))

### Fixes

- Lazily retrieve HostnameCache in MainEventProcessor ([#2170](https://github.com/getsentry/sentry-java/pull/2170))

## 6.2.1

### Fixes

- Only send userid in Dynamic Sampling Context if sendDefaultPii is true ([#2147](https://github.com/getsentry/sentry-java/pull/2147))
- Remove userId from baggage due to PII ([#2157](https://github.com/getsentry/sentry-java/pull/2157))

### Features

- Add integration for Apollo-Kotlin 3 ([#2109](https://github.com/getsentry/sentry-java/pull/2109))
- New package `sentry-android-navigation` for AndroidX Navigation support ([#2136](https://github.com/getsentry/sentry-java/pull/2136))
- New package `sentry-compose` for Jetpack Compose support (Navigation) ([#2136](https://github.com/getsentry/sentry-java/pull/2136))
- Add sample rate to baggage as well as trace in envelope header and flatten user ([#2135](https://github.com/getsentry/sentry-java/pull/2135))

## 6.1.4

### Fixes

- Filter out app starts with more than 60s ([#2127](https://github.com/getsentry/sentry-java/pull/2127))

## 6.1.3

### Fixes

- Fix thread leak due to Timer being created and never cancelled ([#2131](https://github.com/getsentry/sentry-java/pull/2131))

## 6.1.2

### Fixes

- Swallow error when reading ActivityManager#getProcessesInErrorState instead of crashing ([#2114](https://github.com/getsentry/sentry-java/pull/2114))
- Use charset string directly as StandardCharsets is not available on earlier Android versions ([#2111](https://github.com/getsentry/sentry-java/pull/2111))

## 6.1.1

### Features

- Replace `tracestate` header with `baggage` header ([#2078](https://github.com/getsentry/sentry-java/pull/2078))
- Allow opting out of device info collection that requires Inter-Process Communication (IPC) ([#2100](https://github.com/getsentry/sentry-java/pull/2100))

## 6.1.0

### Features

- Implement local scope by adding overloads to the capture methods that accept a ScopeCallback ([#2084](https://github.com/getsentry/sentry-java/pull/2084))
- SentryOptions#merge is now public and can be used to load ExternalOptions ([#2088](https://github.com/getsentry/sentry-java/pull/2088))

### Fixes

- Fix proguard rules to work R8 [issue](https://issuetracker.google.com/issues/235733922) around on AGP 7.3.0-betaX and 7.4.0-alphaX ([#2094](https://github.com/getsentry/sentry-java/pull/2094))
- Fix GraalVM Native Image compatibility ([#2172](https://github.com/getsentry/sentry-java/pull/2172))

## 6.0.0

### Sentry Self-hosted Compatibility

- Starting with version `6.0.0` of the `sentry` package, [Sentry's self hosted version >= v21.9.0](https://github.com/getsentry/self-hosted/releases) is required or you have to manually disable sending client reports via the `sendClientReports` option. This only applies to self-hosted Sentry. If you are using [sentry.io](https://sentry.io), no action is needed.

### Features

- Allow optimization and obfuscation of the SDK by reducing proguard rules ([#2031](https://github.com/getsentry/sentry-java/pull/2031))
- Relax TransactionNameProvider ([#1861](https://github.com/getsentry/sentry-java/pull/1861))
- Use float instead of Date for protocol types for higher precision ([#1737](https://github.com/getsentry/sentry-java/pull/1737))
- Allow setting SDK info (name & version) in manifest ([#2016](https://github.com/getsentry/sentry-java/pull/2016))
- Allow setting native Android SDK name during build ([#2035](https://github.com/getsentry/sentry-java/pull/2035))
- Include application permissions in Android events ([#2018](https://github.com/getsentry/sentry-java/pull/2018))
- Automatically create transactions for UI events ([#1975](https://github.com/getsentry/sentry-java/pull/1975))
- Hints are now used via a Hint object and passed into beforeSend and EventProcessor as @NotNull Hint object ([#2045](https://github.com/getsentry/sentry-java/pull/2045))
- Attachments can be manipulated via hint ([#2046](https://github.com/getsentry/sentry-java/pull/2046))
- Add sentry-servlet-jakarta module ([#1987](https://github.com/getsentry/sentry-java/pull/1987))
- Add client reports ([#1982](https://github.com/getsentry/sentry-java/pull/1982))
- Screenshot is taken when there is an error ([#1967](https://github.com/getsentry/sentry-java/pull/1967))
- Add Android profiling traces ([#1897](https://github.com/getsentry/sentry-java/pull/1897)) ([#1959](https://github.com/getsentry/sentry-java/pull/1959)) and its tests ([#1949](https://github.com/getsentry/sentry-java/pull/1949))
- Enable enableScopeSync by default for Android ([#1928](https://github.com/getsentry/sentry-java/pull/1928))
- Feat: Vendor JSON ([#1554](https://github.com/getsentry/sentry-java/pull/1554))
    - Introduce `JsonSerializable` and `JsonDeserializer` interfaces for manual json
      serialization/deserialization.
    - Introduce `JsonUnknwon` interface to preserve unknown properties when deserializing/serializing
      SDK classes.
    - When passing custom objects, for example in `Contexts`, these are supported for serialization:
        - `JsonSerializable`
        - `Map`, `Collection`, `Array`, `String` and all primitive types.
        - Objects with the help of refection.
            - `Map`, `Collection`, `Array`, `String` and all primitive types.
            - Call `toString()` on objects that have a cyclic reference to a ancestor object.
            - Call `toString()` where object graphs exceed max depth.
    - Remove `gson` dependency.
    - Remove `IUnknownPropertiesConsumer`
- Pass MDC tags as Sentry tags ([#1954](https://github.com/getsentry/sentry-java/pull/1954))

### Fixes

- Calling Sentry.init and specifying contextTags now has an effect on the Logback SentryAppender ([#2052](https://github.com/getsentry/sentry-java/pull/2052))
- Calling Sentry.init and specifying contextTags now has an effect on the Log4j SentryAppender ([#2054](https://github.com/getsentry/sentry-java/pull/2054))
- Calling Sentry.init and specifying contextTags now has an effect on the jul SentryAppender ([#2057](https://github.com/getsentry/sentry-java/pull/2057))
- Update Spring Boot dependency to 2.6.8 and fix the CVE-2022-22970 ([#2068](https://github.com/getsentry/sentry-java/pull/2068))
- Sentry can now self heal after a Thread had its currentHub set to a NoOpHub ([#2076](https://github.com/getsentry/sentry-java/pull/2076))
- No longer close OutputStream that is passed into JsonSerializer ([#2029](https://github.com/getsentry/sentry-java/pull/2029))
- Fix setting context tags on events captured by Spring ([#2060](https://github.com/getsentry/sentry-java/pull/2060))
- Isolate cached events with hashed DSN subfolder ([#2038](https://github.com/getsentry/sentry-java/pull/2038))
- SentryThread.current flag will not be overridden by DefaultAndroidEventProcessor if already set ([#2050](https://github.com/getsentry/sentry-java/pull/2050))
- Fix serialization of Long inside of Request.data ([#2051](https://github.com/getsentry/sentry-java/pull/2051))
- Update sentry-native to 0.4.17 ([#2033](https://github.com/getsentry/sentry-java/pull/2033))
- Update Gradle to 7.4.2 and AGP to 7.2 ([#2042](https://github.com/getsentry/sentry-java/pull/2042))
- Change order of event filtering mechanisms ([#2001](https://github.com/getsentry/sentry-java/pull/2001))
- Only send session update for dropped events if state changed ([#2002](https://github.com/getsentry/sentry-java/pull/2002))
- Android profiling initializes on first profile start ([#2009](https://github.com/getsentry/sentry-java/pull/2009))
- Profiling rate decreased from 300hz to 100hz ([#1997](https://github.com/getsentry/sentry-java/pull/1997))
- Allow disabling sending of client reports via Android Manifest and external options ([#2007](https://github.com/getsentry/sentry-java/pull/2007))
- Ref: Upgrade Spring Boot dependency to 2.5.13 ([#2011](https://github.com/getsentry/sentry-java/pull/2011))
- Ref: Make options.printUncaughtStackTrace primitive type ([#1995](https://github.com/getsentry/sentry-java/pull/1995))
- Ref: Remove not needed interface abstractions on Android ([#1953](https://github.com/getsentry/sentry-java/pull/1953))
- Ref: Make hints Map<String, Object> instead of only Object ([#1929](https://github.com/getsentry/sentry-java/pull/1929))
- Ref: Simplify DateUtils with ISO8601Utils ([#1837](https://github.com/getsentry/sentry-java/pull/1837))
- Ref: Remove deprecated and scheduled fields ([#1875](https://github.com/getsentry/sentry-java/pull/1875))
- Ref: Add shutdownTimeoutMillis in favor of shutdownTimeout ([#1873](https://github.com/getsentry/sentry-java/pull/1873))
- Ref: Remove Attachment ContentType since the Server infers it ([#1874](https://github.com/getsentry/sentry-java/pull/1874))
- Ref: Bind external properties to a dedicated class. ([#1750](https://github.com/getsentry/sentry-java/pull/1750))
- Ref: Debug log serializable objects ([#1795](https://github.com/getsentry/sentry-java/pull/1795))
- Ref: catch Throwable instead of Exception to suppress internal SDK errors ([#1812](https://github.com/getsentry/sentry-java/pull/1812))
- `SentryOptions` can merge properties from `ExternalOptions` instead of another instance of `SentryOptions`
- Following boolean properties from `SentryOptions` that allowed `null` values are now not nullable - `debug`, `enableUncaughtExceptionHandler`, `enableDeduplication`
- `SentryOptions` cannot be created anymore using `PropertiesProvider` with `SentryOptions#from` method. Use `ExternalOptions#from` instead and merge created object with `SentryOptions#merge`
- Bump: Kotlin to 1.5 and compatibility to 1.4 for sentry-android-timber ([#1815](https://github.com/getsentry/sentry-java/pull/1815))

## 5.7.4

### Fixes

* Change order of event filtering mechanisms and only send session update for dropped events if session state changed (#2028)

## 5.7.3

### Fixes

- Sentry Timber integration throws an exception when using args ([#1986](https://github.com/getsentry/sentry-java/pull/1986))

## 5.7.2

### Fixes

- Bring back support for `Timber.tag` ([#1974](https://github.com/getsentry/sentry-java/pull/1974))

## 5.7.1

### Fixes

- Sentry Timber integration does not submit msg.formatted breadcrumbs ([#1957](https://github.com/getsentry/sentry-java/pull/1957))
- ANR WatchDog won't crash on SecurityException ([#1962](https://github.com/getsentry/sentry-java/pull/1962))

## 5.7.0

### Features

- Automatically enable `Timber` and `Fragment` integrations if they are present on the classpath ([#1936](https://github.com/getsentry/sentry-java/pull/1936))

## 5.6.3

### Fixes

- If transaction or span is finished, do not allow to mutate ([#1940](https://github.com/getsentry/sentry-java/pull/1940))
- Keep used AndroidX classes from obfuscation (Fixes UI breadcrumbs and Slow/Frozen frames) ([#1942](https://github.com/getsentry/sentry-java/pull/1942))

## 5.6.2

### Fixes

- Ref: Make ActivityFramesTracker public to be used by Hybrid SDKs ([#1931](https://github.com/getsentry/sentry-java/pull/1931))
- Bump: AGP to 7.1.2 ([#1930](https://github.com/getsentry/sentry-java/pull/1930))
- NPE while adding "response_body_size" breadcrumb, when response body length is unknown ([#1908](https://github.com/getsentry/sentry-java/pull/1908))
- Do not include stacktrace frames into Timber message ([#1898](https://github.com/getsentry/sentry-java/pull/1898))
- Potential memory leaks ([#1909](https://github.com/getsentry/sentry-java/pull/1909))

Breaking changes:
`Timber.tag` is no longer supported by our [Timber integration](https://docs.sentry.io/platforms/android/configuration/integrations/timber/) and will not appear on Sentry for error events.
Please vote on this [issue](https://github.com/getsentry/sentry-java/issues/1900), if you'd like us to provide support for that.

## 5.6.2-beta.3

### Fixes

- Ref: Make ActivityFramesTracker public to be used by Hybrid SDKs ([#1931](https://github.com/getsentry/sentry-java/pull/1931))
- Bump: AGP to 7.1.2 ([#1930](https://github.com/getsentry/sentry-java/pull/1930))

## 5.6.2-beta.2

### Fixes

- NPE while adding "response_body_size" breadcrumb, when response body length is unknown ([#1908](https://github.com/getsentry/sentry-java/pull/1908))

## 5.6.2-beta.1

### Fixes

- Do not include stacktrace frames into Timber message ([#1898](https://github.com/getsentry/sentry-java/pull/1898))
- Potential memory leaks ([#1909](https://github.com/getsentry/sentry-java/pull/1909))

Breaking changes:
`Timber.tag` is no longer supported by our [Timber integration](https://docs.sentry.io/platforms/android/configuration/integrations/timber/) and will not appear on Sentry for error events.
Please vote on this [issue](https://github.com/getsentry/sentry-java/issues/1900), if you'd like us to provide support for that.

## 5.6.1

### Features

- Add options.printUncaughtStackTrace to print uncaught exceptions ([#1890](https://github.com/getsentry/sentry-java/pull/1890))

### Fixes

- NPE while adding "response_body_size" breadcrumb, when response body is null ([#1884](https://github.com/getsentry/sentry-java/pull/1884))
- Bump: AGP to 7.1.0 ([#1892](https://github.com/getsentry/sentry-java/pull/1892))

## 5.6.0

### Features

- Add breadcrumbs support for UI events (automatically captured) ([#1876](https://github.com/getsentry/sentry-java/pull/1876))

### Fixes

- Change scope of servlet-api to compileOnly ([#1880](https://github.com/getsentry/sentry-java/pull/1880))

## 5.5.3

### Fixes

- Do not create SentryExceptionResolver bean when Spring MVC is not on the classpath ([#1865](https://github.com/getsentry/sentry-java/pull/1865))

## 5.5.2

### Fixes

- Detect App Cold start correctly for Hybrid SDKs ([#1855](https://github.com/getsentry/sentry-java/pull/1855))
- Bump: log4j to 2.17.0 ([#1852](https://github.com/getsentry/sentry-java/pull/1852))
- Bump: logback to 1.2.9 ([#1853](https://github.com/getsentry/sentry-java/pull/1853))

## 5.5.1

### Fixes

- Bump: log4j to 2.16.0 ([#1845](https://github.com/getsentry/sentry-java/pull/1845))
- Make App start cold/warm visible to Hybrid SDKs ([#1848](https://github.com/getsentry/sentry-java/pull/1848))

## 5.5.0

### Features

- Add locale to device context and deprecate language ([#1832](https://github.com/getsentry/sentry-java/pull/1832))
- Add `SentryFileInputStream` and `SentryFileOutputStream` for File I/O performance instrumentation ([#1826](https://github.com/getsentry/sentry-java/pull/1826))
- Add `SentryFileReader` and `SentryFileWriter` for File I/O instrumentation ([#1843](https://github.com/getsentry/sentry-java/pull/1843))

### Fixes

- Bump: log4j to 2.15.0 ([#1839](https://github.com/getsentry/sentry-java/pull/1839))
- Ref: Rename Fragment span operation from `ui.fragment.load` to `ui.load` ([#1824](https://github.com/getsentry/sentry-java/pull/1824))
- Ref: change `java.util.Random` to `java.security.SecureRandom` for possible security reasons ([#1831](https://github.com/getsentry/sentry-java/pull/1831))

## 5.4.3

### Fixes

- Only report App start measurement for full launch on Android ([#1821](https://github.com/getsentry/sentry-java/pull/1821))

## 5.4.2

### Fixes

- Ref: catch Throwable instead of Exception to suppress internal SDK errors ([#1812](https://github.com/getsentry/sentry-java/pull/1812))

## 5.4.1

### Features

- Refactor OkHttp and Apollo to Kotlin functional interfaces ([#1797](https://github.com/getsentry/sentry-java/pull/1797))
- Add secondary constructor to SentryInstrumentation ([#1804](https://github.com/getsentry/sentry-java/pull/1804))

### Fixes

- Do not start fragment span if not added to the Activity ([#1813](https://github.com/getsentry/sentry-java/pull/1813))

## 5.4.0

### Features

- Add `graphql-java` instrumentation ([#1777](https://github.com/getsentry/sentry-java/pull/1777))

### Fixes

- Do not crash when event processors throw a lower level Throwable class ([#1800](https://github.com/getsentry/sentry-java/pull/1800))
- ActivityFramesTracker does not throw if Activity has no observers ([#1799](https://github.com/getsentry/sentry-java/pull/1799))

## 5.3.0

### Features

- Add datasource tracing with P6Spy ([#1784](https://github.com/getsentry/sentry-java/pull/1784))

### Fixes

- ActivityFramesTracker does not throw if Activity has not been added ([#1782](https://github.com/getsentry/sentry-java/pull/1782))
- PerformanceAndroidEventProcessor uses up to date isTracingEnabled set on Configuration callback ([#1786](https://github.com/getsentry/sentry-java/pull/1786))

## 5.2.4

### Fixes

- Window.FEATURE_NO_TITLE does not work when using activity traces ([#1769](https://github.com/getsentry/sentry-java/pull/1769))
- unregister UncaughtExceptionHandler on close ([#1770](https://github.com/getsentry/sentry-java/pull/1770))

## 5.2.3

### Fixes

- Make ActivityFramesTracker operations thread-safe ([#1762](https://github.com/getsentry/sentry-java/pull/1762))
- Clone Scope Contexts ([#1763](https://github.com/getsentry/sentry-java/pull/1763))
- Bump: AGP to 7.0.3 ([#1765](https://github.com/getsentry/sentry-java/pull/1765))

## 5.2.2

### Fixes

- Close HostnameCache#executorService on SentryClient#close ([#1757](https://github.com/getsentry/sentry-java/pull/1757))

## 5.2.1

### Features

- Add isCrashedLastRun support ([#1739](https://github.com/getsentry/sentry-java/pull/1739))
- Attach Java vendor and version to events and transactions ([#1703](https://github.com/getsentry/sentry-java/pull/1703))

### Fixes

- Handle exception if Context.registerReceiver throws ([#1747](https://github.com/getsentry/sentry-java/pull/1747))

## 5.2.0

### Features

- Allow setting proguard via Options and/or external resources ([#1728](https://github.com/getsentry/sentry-java/pull/1728))
- Add breadcrumbs for the Apollo integration ([#1726](https://github.com/getsentry/sentry-java/pull/1726))

### Fixes

- Don't set lastEventId for transactions ([#1727](https://github.com/getsentry/sentry-java/pull/1727))
- ActivityLifecycleIntegration#appStartSpan memory leak ([#1732](https://github.com/getsentry/sentry-java/pull/1732))

## 5.2.0-beta.3

### Features

- Add "data" to spans ([#1717](https://github.com/getsentry/sentry-java/pull/1717))

### Fixes

- Check at runtime if AndroidX.Core is available ([#1718](https://github.com/getsentry/sentry-java/pull/1718))
- Should not capture unfinished transaction ([#1719](https://github.com/getsentry/sentry-java/pull/1719))

## 5.2.0-beta.2

### Fixes

- Bump AGP to 7.0.2 ([#1650](https://github.com/getsentry/sentry-java/pull/1650))
- Drop spans in BeforeSpanCallback. ([#1713](https://github.com/getsentry/sentry-java/pull/1713))

## 5.2.0-beta.1

### Features

- Add tracestate HTTP header support ([#1683](https://github.com/getsentry/sentry-java/pull/1683))
- Add option to filter which origins receive tracing headers ([#1698](https://github.com/getsentry/sentry-java/pull/1698))
- Include unfinished spans in transaction ([#1699](https://github.com/getsentry/sentry-java/pull/1699))
- Add static helpers for creating breadcrumbs ([#1702](https://github.com/getsentry/sentry-java/pull/1702))
- Performance support for Android Apollo ([#1705](https://github.com/getsentry/sentry-java/pull/1705))

### Fixes

- Move tags from transaction.contexts.trace.tags to transaction.tags ([#1700](https://github.com/getsentry/sentry-java/pull/1700))

Breaking changes:

- Updated proguard keep rule for enums, which affects consumer application code ([#1694](https://github.com/getsentry/sentry-java/pull/1694))

## 5.1.2

### Fixes

- Servlet 3.1 compatibility issue ([#1681](https://github.com/getsentry/sentry-java/pull/1681))
- Do not drop Contexts key if Collection, Array or Char ([#1680](https://github.com/getsentry/sentry-java/pull/1680))

## 5.1.1

### Features

- Add support for async methods in Spring MVC ([#1652](https://github.com/getsentry/sentry-java/pull/1652))
- Add secondary constructor taking IHub to SentryOkHttpInterceptor ([#1657](https://github.com/getsentry/sentry-java/pull/1657))
- Merge external map properties ([#1656](https://github.com/getsentry/sentry-java/pull/1656))

### Fixes

- Remove onActivityPreCreated call in favor of onActivityCreated ([#1661](https://github.com/getsentry/sentry-java/pull/1661))
- Do not crash if SENSOR_SERVICE throws ([#1655](https://github.com/getsentry/sentry-java/pull/1655))
- Make sure scope is popped when processing request results in exception ([#1665](https://github.com/getsentry/sentry-java/pull/1665))

## 5.1.0

### Features

- Spring WebClient integration ([#1621](https://github.com/getsentry/sentry-java/pull/1621))
- OpenFeign integration ([#1632](https://github.com/getsentry/sentry-java/pull/1632))
- Add more convenient way to pass BeforeSpanCallback in OpenFeign integration ([#1637](https://github.com/getsentry/sentry-java/pull/1637))

### Fixes

- Bump: sentry-native to 0.4.12 ([#1651](https://github.com/getsentry/sentry-java/pull/1651))

## 5.1.0-beta.9

- No documented changes.

## 5.1.0-beta.8

### Features

- Generate Sentry BOM ([#1486](https://github.com/getsentry/sentry-java/pull/1486))

## 5.1.0-beta.7

### Features

- Slow/Frozen frames metrics ([#1609](https://github.com/getsentry/sentry-java/pull/1609))

## 5.1.0-beta.6

### Features

- Add request body extraction for Spring MVC integration ([#1595](https://github.com/getsentry/sentry-java/pull/1595))

### Fixes

- set min sdk version of sentry-android-fragment to API 14 ([#1608](https://github.com/getsentry/sentry-java/pull/1608))
- Ser/Deser of the UserFeedback from cached envelope ([#1611](https://github.com/getsentry/sentry-java/pull/1611))

## 5.1.0-beta.5

### Fixes

- Make SentryAppender non-final for Log4j2 and Logback ([#1603](https://github.com/getsentry/sentry-java/pull/1603))
- Do not throw IAE when tracing header contain invalid trace id ([#1605](https://github.com/getsentry/sentry-java/pull/1605))

## 5.1.0-beta.4

### Fixes

- Update sentry-native to 0.4.11 ([#1591](https://github.com/getsentry/sentry-java/pull/1591))

## 5.1.0-beta.3

### Features

- Spring Webflux integration ([#1529](https://github.com/getsentry/sentry-java/pull/1529))

## 5.1.0-beta.2

### Features

- Support transaction waiting for children to finish. ([#1535](https://github.com/getsentry/sentry-java/pull/1535))
- Capture logged marker in log4j2 and logback appenders ([#1551](https://github.com/getsentry/sentry-java/pull/1551))
- Allow clearing of attachments in the scope ([#1562](https://github.com/getsentry/sentry-java/pull/1562))
- Set mechanism type in SentryExceptionResolver ([#1556](https://github.com/getsentry/sentry-java/pull/1556))
- Perf. for fragments ([#1528](https://github.com/getsentry/sentry-java/pull/1528))

### Fixes

- Handling missing Spring Security on classpath on Java 8 ([#1552](https://github.com/getsentry/sentry-java/pull/1552))
- Use a different method to get strings from JNI, and avoid excessive Stack Space usage. ([#1214](https://github.com/getsentry/sentry-java/pull/1214))
- Add data field to SentrySpan ([#1555](https://github.com/getsentry/sentry-java/pull/1555))
- Clock drift issue when calling DateUtils#getDateTimeWithMillisPrecision ([#1557](https://github.com/getsentry/sentry-java/pull/1557))
- Prefer snake case for HTTP integration data keys ([#1559](https://github.com/getsentry/sentry-java/pull/1559))
- Assign lastEventId only if event was queued for submission ([#1565](https://github.com/getsentry/sentry-java/pull/1565))

## 5.1.0-beta.1

### Features

- Measure app start time ([#1487](https://github.com/getsentry/sentry-java/pull/1487))
- Automatic breadcrumbs logging for fragment lifecycle ([#1522](https://github.com/getsentry/sentry-java/pull/1522))

## 5.0.1

### Fixes

- Sources and Javadoc artifacts were mixed up ([#1515](https://github.com/getsentry/sentry-java/pull/1515))

## 5.0.0

This release brings many improvements but also new features:

- OkHttp Interceptor for Android ([#1330](https://github.com/getsentry/sentry-java/pull/1330))
- GraalVM Native Image Compatibility ([#1329](https://github.com/getsentry/sentry-java/pull/1329))
- Add option to ignore exceptions by type ([#1352](https://github.com/getsentry/sentry-java/pull/1352))
- Enrich transactions with device contexts ([#1430](https://github.com/getsentry/sentry-java/pull/1430)) ([#1469](https://github.com/getsentry/sentry-java/pull/1469))
- Better interoperability with Kotlin null-safety ([#1439](https://github.com/getsentry/sentry-java/pull/1439)) and ([#1462](https://github.com/getsentry/sentry-java/pull/1462))
- Add coroutines support ([#1479](https://github.com/getsentry/sentry-java/pull/1479))
- OkHttp callback for Customising the Span ([#1478](https://github.com/getsentry/sentry-java/pull/1478))
- Add breadcrumb in Spring RestTemplate integration ([#1481](https://github.com/getsentry/sentry-java/pull/1481))

Breaking changes:

- Migration Guide for [Java](https://docs.sentry.io/platforms/java/migration/)
- Migration Guide for [Android](https://docs.sentry.io/platforms/android/migration/)

Other fixes:

- Fix: Add attachmentType to envelope ser/deser. ([#1504](https://github.com/getsentry/sentry-java/pull/1504))

Thank you:

- @maciejwalkowiak for coding most of it.

## 5.0.0-beta.7

### Fixes


- Ref: Deprecate SentryBaseEvent#getOriginThrowable and add SentryBaseEvent#getThrowableMechanism ([#1502](https://github.com/getsentry/sentry-java/pull/1502))
- Graceful Shutdown flushes event instead of Closing SDK ([#1500](https://github.com/getsentry/sentry-java/pull/1500))
- Do not append threads that come from the EnvelopeFileObserver ([#1501](https://github.com/getsentry/sentry-java/pull/1501))
- Ref: Deprecate cacheDirSize and add maxCacheItems ([#1499](https://github.com/getsentry/sentry-java/pull/1499))
- Append all threads if Hint is Cached but attachThreads is enabled ([#1503](https://github.com/getsentry/sentry-java/pull/1503))

## 5.0.0-beta.6

### Features

- Add secondary constructor to SentryOkHttpInterceptor ([#1491](https://github.com/getsentry/sentry-java/pull/1491))
- Add option to enable debug mode in Log4j2 integration ([#1492](https://github.com/getsentry/sentry-java/pull/1492))

### Fixes

- Ref: Replace clone() with copy constructor ([#1496](https://github.com/getsentry/sentry-java/pull/1496))

## 5.0.0-beta.5

### Features

- OkHttp callback for Customising the Span ([#1478](https://github.com/getsentry/sentry-java/pull/1478))
- Add breadcrumb in Spring RestTemplate integration ([#1481](https://github.com/getsentry/sentry-java/pull/1481))
- Add coroutines support ([#1479](https://github.com/getsentry/sentry-java/pull/1479))

### Fixes

- Cloning Stack ([#1483](https://github.com/getsentry/sentry-java/pull/1483))

## 5.0.0-beta.4

### Fixes

- Enrich Transactions with Context Data ([#1469](https://github.com/getsentry/sentry-java/pull/1469))
- Bump: Apache HttpClient to 5.0.4 ([#1476](https://github.com/getsentry/sentry-java/pull/1476))

## 5.0.0-beta.3

### Fixes

- Handling immutable collections on SentryEvent and protocol objects ([#1468](https://github.com/getsentry/sentry-java/pull/1468))
- Associate event with transaction when thrown exception is not a direct cause ([#1463](https://github.com/getsentry/sentry-java/pull/1463))
- Ref: nullability annotations to Sentry module ([#1439](https://github.com/getsentry/sentry-java/pull/1439)) and ([#1462](https://github.com/getsentry/sentry-java/pull/1462))
- NPE when adding Context Data with null values for log4j2 ([#1465](https://github.com/getsentry/sentry-java/pull/1465))

## 5.0.0-beta.2

### Fixes

- sentry-android-timber package sets sentry.java.android.timber as SDK name ([#1456](https://github.com/getsentry/sentry-java/pull/1456))
- When AppLifecycleIntegration is closed, it should remove observer using UI thread ([#1459](https://github.com/getsentry/sentry-java/pull/1459))
- Bump: AGP to 4.2.0 ([#1460](https://github.com/getsentry/sentry-java/pull/1460))

Breaking Changes:

- Remove: Settings.Secure.ANDROID_ID in favor of generated installationId ([#1455](https://github.com/getsentry/sentry-java/pull/1455))
- Rename: enableSessionTracking to enableAutoSessionTracking ([#1457](https://github.com/getsentry/sentry-java/pull/1457))

## 5.0.0-beta.1

### Fixes

- Ref: Refactor converting HttpServletRequest to Sentry Request in Spring integration ([#1387](https://github.com/getsentry/sentry-java/pull/1387))
- Bump: sentry-native to 0.4.9 ([#1431](https://github.com/getsentry/sentry-java/pull/1431))
- Activity tracing auto instrumentation for Android API < 29 ([#1402](https://github.com/getsentry/sentry-java/pull/1402))
- use connection and read timeouts in ApacheHttpClient based transport ([#1397](https://github.com/getsentry/sentry-java/pull/1397))
- set correct transaction status for unhandled exceptions in SentryTracingFilter ([#1406](https://github.com/getsentry/sentry-java/pull/1406))
- handle network errors in SentrySpanClientHttpRequestInterceptor ([#1407](https://github.com/getsentry/sentry-java/pull/1407))
- set scope on transaction ([#1409](https://github.com/getsentry/sentry-java/pull/1409))
- set status and associate events with transactions ([#1426](https://github.com/getsentry/sentry-java/pull/1426))
- Do not set free memory and is low memory fields when it's a NDK hard crash ([#1399](https://github.com/getsentry/sentry-java/pull/1399))
- Apply user from the scope to transaction ([#1424](https://github.com/getsentry/sentry-java/pull/1424))
- Pass maxBreadcrumbs config. to sentry-native ([#1425](https://github.com/getsentry/sentry-java/pull/1425))
- Run event processors and enrich transactions with contexts ([#1430](https://github.com/getsentry/sentry-java/pull/1430))
- Set Span status for OkHttp integration ([#1447](https://github.com/getsentry/sentry-java/pull/1447))
- Set user on transaction in Spring & Spring Boot integrations ([#1443](https://github.com/getsentry/sentry-java/pull/1443))

## 4.4.0-alpha.2

### Features

- Add option to ignore exceptions by type ([#1352](https://github.com/getsentry/sentry-java/pull/1352))
- Sentry closes Android NDK and ShutdownHook integrations ([#1358](https://github.com/getsentry/sentry-java/pull/1358))
- Allow inheritance of SentryHandler class in sentry-jul package([#1367](https://github.com/getsentry/sentry-java/pull/1367))
- Make NoOpHub public ([#1379](https://github.com/getsentry/sentry-java/pull/1379))
- Configure max spans per transaction ([#1394](https://github.com/getsentry/sentry-java/pull/1394))

### Fixes

- Bump: Upgrade Apache HttpComponents Core to 5.0.3 ([#1375](https://github.com/getsentry/sentry-java/pull/1375))
- NPE when MDC contains null values (sentry-logback) ([#1364](https://github.com/getsentry/sentry-java/pull/1364))
- Avoid NPE when MDC contains null values (sentry-jul) ([#1385](https://github.com/getsentry/sentry-java/pull/1385))
- Accept only non null value maps ([#1368](https://github.com/getsentry/sentry-java/pull/1368))
- Do not bind transactions to scope by default. ([#1376](https://github.com/getsentry/sentry-java/pull/1376))
- Hub thread safety ([#1388](https://github.com/getsentry/sentry-java/pull/1388))
- SentryTransactionAdvice should operate on the new scope ([#1389](https://github.com/getsentry/sentry-java/pull/1389))

## 4.4.0-alpha.1

### Features

- Add an overload for `startTransaction` that sets the created transaction to the Scope ([#1313](https://github.com/getsentry/sentry-java/pull/1313))
- Set SDK version on Transactions ([#1307](https://github.com/getsentry/sentry-java/pull/1307))
- GraalVM Native Image Compatibility ([#1329](https://github.com/getsentry/sentry-java/pull/1329))
- Add OkHttp client application interceptor ([#1330](https://github.com/getsentry/sentry-java/pull/1330))

### Fixes

- Bump: sentry-native to 0.4.8
- Ref: Separate user facing and protocol classes in the Performance feature ([#1304](https://github.com/getsentry/sentry-java/pull/1304))
- Use logger set on SentryOptions in GsonSerializer ([#1308](https://github.com/getsentry/sentry-java/pull/1308))
- Use the bindToScope correctly
- Allow 0.0 to be set on tracesSampleRate ([#1328](https://github.com/getsentry/sentry-java/pull/1328))
- set "java" platform to transactions ([#1332](https://github.com/getsentry/sentry-java/pull/1332))
- Allow disabling tracing through SentryOptions ([#1337](https://github.com/getsentry/sentry-java/pull/1337))

## 4.3.0

### Features

- Activity tracing auto instrumentation

### Fixes

- Aetting in-app-includes from external properties ([#1291](https://github.com/getsentry/sentry-java/pull/1291))
- Initialize Sentry in Logback appender when DSN is not set in XML config ([#1296](https://github.com/getsentry/sentry-java/pull/1296))
- JUL integration SDK name ([#1293](https://github.com/getsentry/sentry-java/pull/1293))

## 4.2.0

### Features

- Improve EventProcessor nullability annotations ([#1229](https://github.com/getsentry/sentry-java/pull/1229)).
- Add ability to flush events synchronously.
- Support @SentrySpan and @SentryTransaction on classes and interfaces. ([#1243](https://github.com/getsentry/sentry-java/pull/1243))
- Do not serialize empty collections and maps ([#1245](https://github.com/getsentry/sentry-java/pull/1245))
- Integration interface better compatibility with Kotlin null-safety
- Simplify Sentry configuration in Spring integration ([#1259](https://github.com/getsentry/sentry-java/pull/1259))
- Simplify configuring Logback integration when environment variable with the DSN is not set ([#1271](https://github.com/getsentry/sentry-java/pull/1271))
- Add Request to the Scope. [#1270](https://github.com/getsentry/sentry-java/pull/1270))
- Optimize SentryTracingFilter when hub is disabled.

### Fixes

- Bump: sentry-native to 0.4.7
- Optimize DuplicateEventDetectionEventProcessor performance ([#1247](https://github.com/getsentry/sentry-java/pull/1247)).
- Prefix sdk.package names with io.sentry ([#1249](https://github.com/getsentry/sentry-java/pull/1249))
- Remove experimental annotation for Attachment ([#1257](https://github.com/getsentry/sentry-java/pull/1257))
- Mark stacktrace as snapshot if captured at arbitrary moment ([#1231](https://github.com/getsentry/sentry-java/pull/1231))
- Disable Gson HTML escaping
- Make the ANR Atomic flags immutable
- Prevent NoOpHub from creating heavy SentryOptions objects ([#1272](https://github.com/getsentry/sentry-java/pull/1272))
- SentryTransaction#getStatus NPE ([#1273](https://github.com/getsentry/sentry-java/pull/1273))
- Discard unfinished Spans before sending them over to Sentry ([#1279](https://github.com/getsentry/sentry-java/pull/1279))
- Interrupt the thread in QueuedThreadPoolExecutor ([#1276](https://github.com/getsentry/sentry-java/pull/1276))
- SentryTransaction#finish should not clear another transaction from the scope ([#1278](https://github.com/getsentry/sentry-java/pull/1278))

Breaking Changes:
- Enchancement: SentryExceptionResolver should not send handled errors by default ([#1248](https://github.com/getsentry/sentry-java/pull/1248)).
- Ref: Simplify RestTemplate instrumentation ([#1246](https://github.com/getsentry/sentry-java/pull/1246))
- Enchancement: Add overloads for startTransaction taking op and description ([#1244](https://github.com/getsentry/sentry-java/pull/1244))

## 4.1.0

### Features

- Improve Kotlin compatibility for SdkVersion ([#1213](https://github.com/getsentry/sentry-java/pull/1213))
- Support logging via JUL ([#1211](https://github.com/getsentry/sentry-java/pull/1211))

### Fixes

- Returning Sentry trace header from Span ([#1217](https://github.com/getsentry/sentry-java/pull/1217))
- Remove misleading error logs ([#1222](https://github.com/getsentry/sentry-java/pull/1222))

## 4.0.0

This release brings the Sentry Performance feature to Java SDK, Spring, Spring Boot, and Android integrations. Read more in the reference documentation:

- [Performance for Java](https://docs.sentry.io/platforms/java/performance/)
- [Performance for Spring](https://docs.sentry.io/platforms/java/guides/spring/)
- [Performance for Spring Boot](https://docs.sentry.io/platforms/java/guides/spring-boot/)
- [Performance for Android](https://docs.sentry.io/platforms/android/performance/)

### Other improvements:

#### Core:

- Improved loading external configuration:
  - Load `sentry.properties` from the application's current working directory ([#1046](https://github.com/getsentry/sentry-java/pull/1046))
  - Resolve `in-app-includes`, `in-app-excludes`, `tags`, `debug`, `uncaught.handler.enabled` parameters from the external configuration
- Set global tags on SentryOptions and load them from external configuration ([#1066](https://github.com/getsentry/sentry-java/pull/1066))
- Add support for attachments ([#1082](https://github.com/getsentry/sentry-java/pull/1082))
- Resolve `servername` from the localhost address
- Simplified transport configuration through setting `TransportFactory` instead of `ITransport` on SentryOptions ([#1124](https://github.com/getsentry/sentry-java/pull/1124))

#### Spring Boot:

- Add the ability to register multiple `OptionsConfiguration` beans ([#1093](https://github.com/getsentry/sentry-java/pull/1093))
- Initialize Logback after context refreshes ([#1129](https://github.com/getsentry/sentry-java/pull/1129))

#### Android:

- Add `isSideLoaded` and `installerStore` tags automatically (Where your App. was installed from eg Google Play, Amazon Store, downloaded APK, etc...)
- Bump: sentry-native to 0.4.6
- Bump: Gradle to 6.8.1 and AGP to 4.1.2

## 4.0.0-beta.1

### Features

- Add addToTransactions to Attachment ([#1191](https://github.com/getsentry/sentry-java/pull/1191))
- Support SENTRY_TRACES_SAMPLE_RATE conf. via env variables ([#1171](https://github.com/getsentry/sentry-java/pull/1171))
- Pass request to CustomSamplingContext in Spring integration ([#1172](https://github.com/getsentry/sentry-java/pull/1172))
- Move `SentrySpanClientHttpRequestInterceptor` to Spring module ([#1181](https://github.com/getsentry/sentry-java/pull/1181))
- Add overload for `transaction/span.finish(SpanStatus)` ([#1182](https://github.com/getsentry/sentry-java/pull/1182))
- Simplify registering traces sample callback in Spring integration ([#1184](https://github.com/getsentry/sentry-java/pull/1184))
- Polish Performance API ([#1165](https://github.com/getsentry/sentry-java/pull/1165))
- Set "debug" through external properties ([#1186](https://github.com/getsentry/sentry-java/pull/1186))
- Simplify Spring integration ([#1188](https://github.com/getsentry/sentry-java/pull/1188))
- Init overload with dsn ([#1195](https://github.com/getsentry/sentry-java/pull/1195))
- Enable Kotlin map-like access on CustomSamplingContext ([#1192](https://github.com/getsentry/sentry-java/pull/1192))
- Auto register custom ITransportFactory in Spring integration ([#1194](https://github.com/getsentry/sentry-java/pull/1194))
- Improve Kotlin property access in Performance API ([#1193](https://github.com/getsentry/sentry-java/pull/1193))
- Copy options tags to transactions ([#1198](https://github.com/getsentry/sentry-java/pull/1198))
- Add convenient method for accessing event's throwable ([#1202](https://github.com/getsentry/sentry-java/pull/1202))

### Fixes

- Ref: Set SpanContext on SentryTransaction to avoid potential NPE ([#1173](https://github.com/getsentry/sentry-java/pull/1173))
- Free Local Refs manually due to Android local ref. count limits
- Bring back support for setting transaction name without ongoing transaction ([#1183](https://github.com/getsentry/sentry-java/pull/1183))

## 4.0.0-alpha.3

### Features

- Improve ITransaction and ISpan null-safety compatibility ([#1161](https://github.com/getsentry/sentry-java/pull/1161))
- Automatically assign span context to captured events ([#1156](https://github.com/getsentry/sentry-java/pull/1156))
- Autoconfigure Apache HttpClient 5 based Transport in Spring Boot integration ([#1143](https://github.com/getsentry/sentry-java/pull/1143))
- Send user.ip_address = {{auto}} when sendDefaultPii is true ([#1015](https://github.com/getsentry/sentry-java/pull/1015))
- Read tracesSampleRate from AndroidManifest
- OutboxSender supports all envelope item types ([#1158](https://github.com/getsentry/sentry-java/pull/1158))
- Read `uncaught.handler.enabled` property from the external configuration
- Resolve servername from the localhost address
- Add maxAttachmentSize to SentryOptions ([#1138](https://github.com/getsentry/sentry-java/pull/1138))
- Drop invalid attachments ([#1134](https://github.com/getsentry/sentry-java/pull/1134))
- Set isSideLoaded info tags
- Add non blocking Apache HttpClient 5 based Transport ([#1136](https://github.com/getsentry/sentry-java/pull/1136))

### Fixes

- Ref: Make Attachment immutable ([#1120](https://github.com/getsentry/sentry-java/pull/1120))
- Ref: using Calendar to generate Dates
- Ref: Return NoOpTransaction instead of null ([#1126](https://github.com/getsentry/sentry-java/pull/1126))
- Ref: `ITransport` implementations are now responsible for executing request in asynchronous or synchronous way ([#1118](https://github.com/getsentry/sentry-java/pull/1118))
- Ref: Add option to set `TransportFactory` instead of `ITransport` on `SentryOptions` ([#1124](https://github.com/getsentry/sentry-java/pull/1124))
- Ref: Simplify ITransport creation in ITransportFactory ([#1135](https://github.com/getsentry/sentry-java/pull/1135))
- Fixes and Tests: Session serialization and deserialization
- Inheriting sampling decision from parent ([#1100](https://github.com/getsentry/sentry-java/pull/1100))
- Exception only sets a stack trace if there are frames
- Initialize Logback after context refreshes ([#1129](https://github.com/getsentry/sentry-java/pull/1129))
- Do not crash when passing null values to @Nullable methods, eg User and Scope
- Resolving dashed properties from external configuration
- Consider {{ auto }} as a default ip address ([#1015](https://github.com/getsentry/sentry-java/pull/1015))
- Set release and environment on Transactions ([#1152](https://github.com/getsentry/sentry-java/pull/1152))
- Do not set transaction on the scope automatically

## 4.0.0-alpha.2

### Features

- Add basic support for attachments ([#1082](https://github.com/getsentry/sentry-java/pull/1082))
- Set transaction name on events and transactions sent using Spring integration ([#1067](https://github.com/getsentry/sentry-java/pull/1067))
- Set global tags on SentryOptions and load them from external configuration ([#1066](https://github.com/getsentry/sentry-java/pull/1066))
- Add API validator and remove deprecated methods
- Add more convenient method to start a child span ([#1073](https://github.com/getsentry/sentry-java/pull/1073))
- Autoconfigure traces callback in Spring Boot integration ([#1074](https://github.com/getsentry/sentry-java/pull/1074))
- Resolve in-app-includes and in-app-excludes parameters from the external configuration
- Make InAppIncludesResolver public ([#1084](https://github.com/getsentry/sentry-java/pull/1084))
- Add the ability to register multiple OptionsConfiguration beans ([#1093](https://github.com/getsentry/sentry-java/pull/1093))
- Database query tracing with datasource-proxy ([#1095](https://github.com/getsentry/sentry-java/pull/1095))

### Fixes

- Ref: Refactor resolving SpanContext for Throwable ([#1068](https://github.com/getsentry/sentry-java/pull/1068))
- Ref: Change "op" to "operation" in @SentrySpan and @SentryTransaction
- Remove method reference in SentryEnvelopeItem ([#1091](https://github.com/getsentry/sentry-java/pull/1091))
- Set current thread only if there are no exceptions
- SentryOptions creates GsonSerializer by default
- Append DebugImage list if event already has it
- Sort breadcrumbs by Date if there are breadcrumbs already in the event

## 4.0.0-alpha.1

### Features

- Load `sentry.properties` from the application's current working directory ([#1046](https://github.com/getsentry/sentry-java/pull/1046))
- Performance monitoring ([#971](https://github.com/getsentry/sentry-java/pull/971))
- Performance monitoring for Spring Boot applications ([#971](https://github.com/getsentry/sentry-java/pull/971))

### Fixes

- Ref: Refactor JSON deserialization ([#1047](https://github.com/getsentry/sentry-java/pull/1047))

## 3.2.1

### Fixes

- Set current thread only if theres no exceptions ([#1064](https://github.com/getsentry/sentry-java/pull/1064))
- Append DebugImage list if event already has it ([#1092](https://github.com/getsentry/sentry-java/pull/1092))
- Sort breadcrumbs by Date if there are breadcrumbs already in the event ([#1094](https://github.com/getsentry/sentry-java/pull/1094))
- Free Local Refs manually due to Android local ref. count limits  ([#1179](https://github.com/getsentry/sentry-java/pull/1179))

## 3.2.0

### Features

- Expose a Module (Debug images) Loader for Android thru sentry-native ([#1043](https://github.com/getsentry/sentry-java/pull/1043))
- Added java doc to protocol classes based on sentry-data-schemes project ([#1045](https://github.com/getsentry/sentry-java/pull/1045))
- Make SentryExceptionResolver Order configurable to not send handled web exceptions ([#1008](https://github.com/getsentry/sentry-java/pull/1008))
- Resolve HTTP Proxy parameters from the external configuration ([#1028](https://github.com/getsentry/sentry-java/pull/1028))
- Sentry NDK integration is compiled against default NDK version based on AGP's version ([#1048](https://github.com/getsentry/sentry-java/pull/1048))

### Fixes

- Bump: AGP 4.1.1 ([#1040](https://github.com/getsentry/sentry-java/pull/1040))
- Update to sentry-native 0.4.4 and fix shared library builds ([#1039](https://github.com/getsentry/sentry-java/pull/1039))
- use neutral Locale for String operations ([#1033](https://github.com/getsentry/sentry-java/pull/1033))
- Clean up JNI code and properly free strings ([#1050](https://github.com/getsentry/sentry-java/pull/1050))
- set userId for hard-crashes if no user is set ([#1049](https://github.com/getsentry/sentry-java/pull/1049))

## 3.1.3

### Fixes

- Fix broken NDK integration on 3.1.2 (release failed on packaging a .so file)
- Increase max cached events to 30 ([#1029](https://github.com/getsentry/sentry-java/pull/1029))
- Normalize DSN URI ([#1030](https://github.com/getsentry/sentry-java/pull/1030))

## 3.1.2

### Features

- Manually capturing User Feedback
- Set environment to "production" by default.
- Make public the Breadcrumb constructor that accepts a Date ([#1012](https://github.com/getsentry/sentry-java/pull/1012))

### Fixes

- ref: Validate event id on user feedback submission

## 3.1.1

### Features

- Bind logging related SentryProperties to Slf4j Level instead of Logback to improve Log4j2 compatibility

### Fixes

- Prevent Logback and Log4j2 integrations from re-initializing Sentry when Sentry is already initialized
- Make sure HttpServletRequestSentryUserProvider runs by default before custom SentryUserProvider beans
- Fix setting up Sentry in Spring Webflux annotation by changing the scope of Spring WebMvc related dependencies

## 3.1.0

### Features

- Make getThrowable public and improve set contexts ([#967](https://github.com/getsentry/sentry-java/pull/967))
- Accepted quoted values in properties from external configuration ([#972](https://github.com/getsentry/sentry-java/pull/972))

### Fixes

- Auto-Configure `inAppIncludes` in Spring Boot integration ([#966](https://github.com/getsentry/sentry-java/pull/966))
- Bump: Android Gradle Plugin 4.0.2 ([#968](https://github.com/getsentry/sentry-java/pull/968))
- Don't require `sentry.dsn` to be set when using `io.sentry:sentry-spring-boot-starter` and `io.sentry:sentry-logback` together ([#965](https://github.com/getsentry/sentry-java/pull/965))
- Remove chunked streaming mode ([#974](https://github.com/getsentry/sentry-java/pull/974))
- Android 11 + targetSdkVersion 30 crashes Sentry on start ([#977](https://github.com/getsentry/sentry-java/pull/977))

## 3.0.0

## Java + Android

This release marks the re-unification of Java and Android SDK code bases.
It's based on the Android 2.0 SDK, which implements [Sentry's unified API](https://develop.sentry.dev/sdk/unified-api/).

Considerable changes were done, which include a lot of improvements. More are covered below, but the highlights are:

- Improved `log4j2` integration
  - Capture breadcrumbs for level INFO and higher
  - Raises event for ERROR and higher.
  - Minimum levels are configurable.
  - Optionally initializes the SDK via appender.xml
- Dropped support to `log4j`.
- Improved `logback` integration
  - Capture breadcrumbs for level INFO and higher
  - Raises event for ERROR and higher.
  - Minimum levels are configurable.
  - Optionally initializes the SDK via appender.xml
  - Configurable via Spring integration if both are enabled
- Spring
  - No more duplicate events with Spring and logback
  - Auto initalizes if DSN is available
  - Configuration options available with auto complete
- Google App Engine support dropped

## What’s Changed

- Callback to validate SSL certificate ([#944](https://github.com/getsentry/sentry-java/pull/944))
- Attach stack traces enabled by default

### Android specific

- Release health enabled by default for Android
- Sync of Scopes for Java -> Native (NDK)
- Bump Sentry-Native v0.4.2
- Android 11 Support

[Android migration docs](https://docs.sentry.io/platforms/android/migration/#migrating-from-sentry-android-2x-to-sentry-android-3x)

### Java specific

- Unified API for Java SDK and integrations (Spring, Spring boot starter, Servlet, Logback, Log4j2)

New Java [docs](https://docs.sentry.io/platforms/java/) are live and being improved.

## Acquisition

Packages were released on [`bintray sentry-java`](https://dl.bintray.com/getsentry/sentry-java/io/sentry/), [`bintray sentry-android`](https://dl.bintray.com/getsentry/sentry-android/io/sentry/), [`jcenter`](https://jcenter.bintray.com/io/sentry/) and [`mavenCentral`](https://repo.maven.apache.org/maven2/io/sentry/)

## Where is the Java 1.7 code base?

The previous Java releases, are all available in this repository through the tagged releases.
## 3.0.0-beta.1

## What’s Changed

- feat: ssl support ([#944](https://github.com/getsentry/sentry-java/pull/944)) @ninekaw9 @marandaneto
- feat: sync Java to C ([#937](https://github.com/getsentry/sentry-java/pull/937)) @bruno-garcia @marandaneto
- feat: Auto-configure Logback appender in Spring Boot integration. ([#938](https://github.com/getsentry/sentry-java/pull/938)) @maciejwalkowiak
- feat: Add Servlet integration. ([#935](https://github.com/getsentry/sentry-java/pull/935)) @maciejwalkowiak
- fix: Pop scope at the end of the request in Spring integration. ([#936](https://github.com/getsentry/sentry-java/pull/936)) @maciejwalkowiak
- bump: Upgrade Spring Boot to 2.3.4. ([#932](https://github.com/getsentry/sentry-java/pull/932)) @maciejwalkowiak
- fix: Do not set cookies when send pii is set to false. ([#931](https://github.com/getsentry/sentry-java/pull/931)) @maciejwalkowiak

Packages were released on [`bintray sentry-java`](https://dl.bintray.com/getsentry/sentry-java/io/sentry/), [`bintray sentry-android`](https://dl.bintray.com/getsentry/sentry-android/io/sentry/), [`jcenter`](https://jcenter.bintray.com/io/sentry/) and [`mavenCentral`](https://repo.maven.apache.org/maven2/io/sentry/)

We'd love to get feedback.

## 3.0.0-alpha.3

### Features

- Enable attach stack traces and disable attach threads by default ([#921](https://github.com/getsentry/sentry-java/pull/921)) @marandaneto

### Fixes

- Bump sentry-native to 0.4.2 ([#926](https://github.com/getsentry/sentry-java/pull/926)) @marandaneto
- ref: remove log level as RN do not use it anymore ([#924](https://github.com/getsentry/sentry-java/pull/924)) @marandaneto
- Read sample rate correctly from manifest meta data ([#923](https://github.com/getsentry/sentry-java/pull/923)) @marandaneto

Packages were released on [`bintray sentry-android`](https://dl.bintray.com/getsentry/sentry-android/io/sentry/) and [`bintray sentry-java`](https://dl.bintray.com/getsentry/sentry-java/io/sentry/)

We'd love to get feedback.

## 3.0.0-alpha.2

TBD

Packages were released on [bintray](https://dl.bintray.com/getsentry/maven/io/sentry/)

> Note: This release marks the unification of the Java and Android Sentry codebases based on the core of the Android SDK (version 2.x).
Previous releases for the Android SDK (version 2.x) can be found on the now archived: https://github.com/getsentry/sentry-android/

## 3.0.0-alpha.1

### Features

### Fixes


## New releases will happen on a different repository:

https://github.com/getsentry/sentry-java

## What’s Changed

### Features

### Fixes


- feat: enable release health by default

Packages were released on [`bintray`](https://dl.bintray.com/getsentry/sentry-android/io/sentry/sentry-android/), [`jcenter`](https://jcenter.bintray.com/io/sentry/sentry-android/) and [`mavenCentral`](https://repo.maven.apache.org/maven2/io/sentry/sentry-android/)

We'd love to get feedback.

## 2.3.1

### Fixes

- Add main thread checker for the app lifecycle integration ([#525](https://github.com/getsentry/sentry-android/pull/525)) @marandaneto
- Set correct migration link ([#523](https://github.com/getsentry/sentry-android/pull/523)) @fupduck
- Warn about Sentry re-initialization. ([#521](https://github.com/getsentry/sentry-android/pull/521)) @maciejwalkowiak
- Set SDK version in `MainEventProcessor`. ([#513](https://github.com/getsentry/sentry-android/pull/513)) @maciejwalkowiak
- Bump sentry-native to 0.4.0 ([#512](https://github.com/getsentry/sentry-android/pull/512)) @marandaneto
- Bump Gradle to 6.6 and fix linting issues ([#510](https://github.com/getsentry/sentry-android/pull/510)) @marandaneto
- fix(sentry-java): Contexts belong on the Scope ([#504](https://github.com/getsentry/sentry-android/pull/504)) @maciejwalkowiak
- Add tests for verifying scope changes thread isolation ([#508](https://github.com/getsentry/sentry-android/pull/508)) @maciejwalkowiak
- Set `SdkVersion` in default `SentryOptions` created in sentry-core module ([#506](https://github.com/getsentry/sentry-android/pull/506)) @maciejwalkowiak

Packages were released on [`bintray`](https://dl.bintray.com/getsentry/sentry-android/io/sentry/sentry-android/), [`jcenter`](https://jcenter.bintray.com/io/sentry/sentry-android/) and [`mavenCentral`](https://repo.maven.apache.org/maven2/io/sentry/sentry-android/)

We'd love to get feedback.

## 2.3.0

### Features

- Add console application sample. ([#502](https://github.com/getsentry/sentry-android/pull/502)) @maciejwalkowiak
- Log stacktraces in SystemOutLogger ([#498](https://github.com/getsentry/sentry-android/pull/498)) @maciejwalkowiak
- Add method to add breadcrumb with string parameter. ([#501](https://github.com/getsentry/sentry-android/pull/501)) @maciejwalkowiak

### Fixes

- Converting UTC and ISO timestamp when missing Locale/TimeZone do not error ([#505](https://github.com/getsentry/sentry-android/pull/505)) @marandaneto
- Call `Sentry#close` on JVM shutdown. ([#497](https://github.com/getsentry/sentry-android/pull/497)) @maciejwalkowiak
- ref: sentry-core changes for console app ([#473](https://github.com/getsentry/sentry-android/pull/473)) @marandaneto

Obs: If you are using its own instance of `Hub`/`SentryClient` and reflection to set up the SDK to be usable within Libraries, this change may break your code, please fix the renamed classes.

Packages were released on [`bintray`](https://dl.bintray.com/getsentry/sentry-android/io/sentry/sentry-android/), [`jcenter`](https://jcenter.bintray.com/io/sentry/sentry-android/) and [`mavenCentral`](https://repo.maven.apache.org/maven2/io/sentry/sentry-android/)

We'd love to get feedback.

## 2.2.2

### Features

- Add sdk to envelope header ([#488](https://github.com/getsentry/sentry-android/pull/488)) @marandaneto
- Log request if response code is not 200 ([#484](https://github.com/getsentry/sentry-android/pull/484)) @marandaneto

### Fixes

- Bump plugin versions ([#487](https://github.com/getsentry/sentry-android/pull/487)) @marandaneto
- Bump: AGP 4.0.1 ([#486](https://github.com/getsentry/sentry-android/pull/486)) @marandaneto

Packages were released on [`bintray`](https://dl.bintray.com/getsentry/sentry-android/io/sentry/sentry-android/), [`jcenter`](https://jcenter.bintray.com/io/sentry/sentry-android/) and [`mavenCentral`](https://repo.maven.apache.org/maven2/io/sentry/sentry-android/)

We'd love to get feedback.

## 2.2.1

### Fixes

- Timber adds breadcrumb even if event level is < minEventLevel ([#480](https://github.com/getsentry/sentry-android/pull/480)) @marandaneto
- Contexts serializer avoids reflection and fixes desugaring issue ([#478](https://github.com/getsentry/sentry-android/pull/478)) @marandaneto
- clone session before sending to the transport ([#474](https://github.com/getsentry/sentry-android/pull/474)) @marandaneto
- Bump Gradle 6.5.1 ([#479](https://github.com/getsentry/sentry-android/pull/479)) @marandaneto

Packages were released on [`bintray`](https://dl.bintray.com/getsentry/sentry-android/io/sentry/sentry-android/), [`jcenter`](https://jcenter.bintray.com/io/sentry/sentry-android/) and [`mavenCentral`](https://repo.maven.apache.org/maven2/io/sentry/sentry-android/)

We'd love to get feedback.

## 2.2.0

### Fixes

- Negative session sequence if the date is before java date epoch ([#471](https://github.com/getsentry/sentry-android/pull/471)) @marandaneto
- Deserialise unmapped contexts values from envelope ([#470](https://github.com/getsentry/sentry-android/pull/470)) @marandaneto
- Bump: sentry-native 0.3.4 ([#468](https://github.com/getsentry/sentry-android/pull/468)) @marandaneto

- feat: timber integration ([#464](https://github.com/getsentry/sentry-android/pull/464)) @marandaneto

1) To add integrations it requires a [manual initialization](https://docs.sentry.io/platforms/android/#manual-initialization) of the Android SDK.

2) Add the `sentry-android-timber` dependency:

```groovy
implementation 'io.sentry:sentry-android-timber:{version}' // version >= 2.2.0
```

3) Initialize and add the `SentryTimberIntegration`:

```java
SentryAndroid.init(this, options -> {
    // default values:
    // minEventLevel = ERROR
    // minBreadcrumbLevel = INFO
    options.addIntegration(new SentryTimberIntegration());

    // custom values for minEventLevel and minBreadcrumbLevel
    // options.addIntegration(new SentryTimberIntegration(SentryLevel.WARNING, SentryLevel.ERROR));
});
```

4) Use the Timber integration:

```java
try {
    int x = 1 / 0;
} catch (Exception e) {
    Timber.e(e);
}
```

Packages were released on [`bintray`](https://dl.bintray.com/getsentry/sentry-android/io/sentry/sentry-android/), [`jcenter`](https://jcenter.bintray.com/io/sentry/sentry-android/) and [`mavenCentral`](https://repo.maven.apache.org/maven2/io/sentry/sentry-android/)

We'd love to get feedback.

## 2.1.7

### Fixes

- Init native libs if available on SDK init ([#461](https://github.com/getsentry/sentry-android/pull/461)) @marandaneto
- Make JVM target explicit in sentry-core ([#462](https://github.com/getsentry/sentry-android/pull/462)) @dilbernd
- Timestamp with millis from react-native should be in UTC format ([#456](https://github.com/getsentry/sentry-android/pull/456)) @marandaneto
- Bump Gradle to 6.5 ([#454](https://github.com/getsentry/sentry-android/pull/454)) @marandaneto

Packages were released on [`bintray`](https://dl.bintray.com/getsentry/sentry-android/io/sentry/sentry-android/), [`jcenter`](https://jcenter.bintray.com/io/sentry/sentry-android/) and [`mavenCentral`](https://repo.maven.apache.org/maven2/io/sentry/sentry-android/)

We'd love to get feedback.

## 2.1.6

### Fixes

- Do not lookup sentry-debug-meta but instead load it directly ([#445](https://github.com/getsentry/sentry-android/pull/445)) @marandaneto
- Regression on v2.1.5 which can cause a crash on SDK init

Packages were released on [`bintray`](https://dl.bintray.com/getsentry/sentry-android/io/sentry/sentry-android/), [`jcenter`](https://jcenter.bintray.com/io/sentry/sentry-android/) and [`mavenCentral`](https://repo.maven.apache.org/maven2/io/sentry/sentry-android/)

We'd love to get feedback.

## 2.1.5

### Fixes

This version has a severe bug and can cause a crash on SDK init

Please upgrade to https://github.com/getsentry/sentry-android/releases/tag/2.1.6

## 2.1.4

### Features

- Make gzip as default content encoding type ([#433](https://github.com/getsentry/sentry-android/pull/433)) @marandaneto
- Use AGP 4 features ([#366](https://github.com/getsentry/sentry-android/pull/366)) @marandaneto
- Create GH Actions CI for Ubuntu/macOS ([#403](https://github.com/getsentry/sentry-android/pull/403)) @marandaneto
- Make root checker better and minimize false positive ([#417](https://github.com/getsentry/sentry-android/pull/417)) @marandaneto

### Fixes

- bump: sentry-native to 0.3.1 ([#440](https://github.com/getsentry/sentry-android/pull/440)) @marandaneto
- Update last session timestamp ([#437](https://github.com/getsentry/sentry-android/pull/437)) @marandaneto
- Filter trim memory breadcrumbs ([#431](https://github.com/getsentry/sentry-android/pull/431)) @marandaneto

Packages were released on [`bintray`](https://dl.bintray.com/getsentry/sentry-android/io/sentry/sentry-android/), [`jcenter`](https://jcenter.bintray.com/io/sentry/sentry-android/) and [`mavenCentral`](https://repo.maven.apache.org/maven2/io/sentry/sentry-android/)

We'd love to get feedback.

## 2.1.3

### Fixes

This fixes several critical bugs in sentry-android 2.0 and 2.1

- Sentry.init register integrations after creating the main Hub instead of doing it in the main Hub ctor ([#427](https://github.com/getsentry/sentry-android/pull/427)) @marandaneto
- make NoOpLogger public ([#425](https://github.com/getsentry/sentry-android/pull/425)) @marandaneto
- ConnectivityChecker returns connection status and events are not trying to be sent if no connection. ([#420](https://github.com/getsentry/sentry-android/pull/420)) @marandaneto
- thread pool executor is a single thread executor instead of scheduled thread executor ([#422](https://github.com/getsentry/sentry-android/pull/422)) @marandaneto
- Add Abnormal to the Session.State enum as its part of the protocol ([#424](https://github.com/getsentry/sentry-android/pull/424)) @marandaneto
- Bump: Gradle to 6.4.1 ([#419](https://github.com/getsentry/sentry-android/pull/419)) @marandaneto

We recommend that you use sentry-android 2.1.3 over the initial release of sentry-android 2.0 and 2.1.

Packages were released on [`bintray`](https://dl.bintray.com/getsentry/sentry-android/io/sentry/sentry-android/), [`jcenter`](https://jcenter.bintray.com/io/sentry/sentry-android/) and [`mavenCentral`](https://repo.maven.apache.org/maven2/io/sentry/sentry-android/)

We'd love to get feedback.

## 2.1.2

### Features

- Added options to configure http transport ([#411](https://github.com/getsentry/sentry-android/pull/411)) @marandaneto

### Fixes

- Phone state breadcrumbs require read_phone_state on older OS versions ([#415](https://github.com/getsentry/sentry-android/pull/415)) @marandaneto @bsergean
- before raising ANR events, we check ProcessErrorStateInfo if available ([#412](https://github.com/getsentry/sentry-android/pull/412)) @marandaneto
- send cached events to use a single thread executor ([#405](https://github.com/getsentry/sentry-android/pull/405)) @marandaneto
- initing SDK on AttachBaseContext ([#409](https://github.com/getsentry/sentry-android/pull/409)) @marandaneto
- sessions can't be abnormal, but exited if not ended properly ([#410](https://github.com/getsentry/sentry-android/pull/410)) @marandaneto

Packages were released on [`bintray`](https://dl.bintray.com/getsentry/sentry-android/io/sentry/sentry-android/), [`jcenter`](https://jcenter.bintray.com/io/sentry/sentry-android/) and [`mavenCentral`](https://repo.maven.apache.org/maven2/io/sentry/sentry-android/)

We'd love to get feedback.

## 2.1.1

### Features

- Added missing getters on Breadcrumb and SentryEvent ([#397](https://github.com/getsentry/sentry-android/pull/397)) @marandaneto
- Add trim memory breadcrumbs ([#395](https://github.com/getsentry/sentry-android/pull/395)) @marandaneto
- Only set breadcrumb extras if not empty ([#394](https://github.com/getsentry/sentry-android/pull/394)) @marandaneto
- Added samples of how to disable automatic breadcrumbs ([#389](https://github.com/getsentry/sentry-android/pull/389)) @marandaneto

### Fixes

- Set missing release, environment and dist to sentry-native options ([#404](https://github.com/getsentry/sentry-android/pull/404)) @marandaneto
- Do not add automatic and empty sensor breadcrumbs ([#401](https://github.com/getsentry/sentry-android/pull/401)) @marandaneto
- ref: removed Thread.sleep from LifecycleWatcher tests, using awaitility and DateProvider ([#392](https://github.com/getsentry/sentry-android/pull/392)) @marandaneto
- ref: added a DateTimeProvider for making retry after testable ([#391](https://github.com/getsentry/sentry-android/pull/391)) @marandaneto
- Bump Gradle to 6.4 ([#390](https://github.com/getsentry/sentry-android/pull/390)) @marandaneto
- Bump sentry-native to 0.2.6 ([#396](https://github.com/getsentry/sentry-android/pull/396)) @marandaneto

Packages were released on [`bintray`](https://dl.bintray.com/getsentry/sentry-android/io/sentry/sentry-android/), [`jcenter`](https://jcenter.bintray.com/io/sentry/sentry-android/) and [`mavenCentral`](https://repo.maven.apache.org/maven2/io/sentry/sentry-android/)

We'd love to get feedback.

## 2.1.0

### Features

- Includes all the changes of 2.1.0 alpha, beta and RC

### Fixes

- fix when PhoneStateListener is not ready for use ([#387](https://github.com/getsentry/sentry-android/pull/387)) @marandaneto
- make ANR 5s by default ([#388](https://github.com/getsentry/sentry-android/pull/388)) @marandaneto
- rate limiting by categories ([#381](https://github.com/getsentry/sentry-android/pull/381)) @marandaneto
- Bump NDK to latest stable version 21.1.6352462 ([#386](https://github.com/getsentry/sentry-android/pull/386)) @marandaneto

Packages were released on [`bintray`](https://dl.bintray.com/getsentry/sentry-android/io/sentry/sentry-android/), [`jcenter`](https://jcenter.bintray.com/io/sentry/sentry-android/) and [`mavenCentral`](https://repo.maven.apache.org/maven2/io/sentry/sentry-android/)

We'd love to get feedback.

## 2.0.3

### Fixes

- patch from 2.1.0-alpha.2 - avoid crash if NDK throws UnsatisfiedLinkError ([#344](https://github.com/getsentry/sentry-android/pull/344)) @marandaneto

Packages were released on [`bintray`](https://dl.bintray.com/getsentry/sentry-android/io/sentry/sentry-android/), [`jcenter`](https://jcenter.bintray.com/io/sentry/sentry-android/) and [`mavenCentral`](https://repo.maven.apache.org/maven2/io/sentry/sentry-android/)

We'd love to get feedback.

## 2.1.0-RC.1

### Features

- Options for uncaught exception and make SentryOptions list Thread-Safe ([#384](https://github.com/getsentry/sentry-android/pull/384)) @marandaneto
- Automatic breadcrumbs for app, activity and sessions lifecycles and system events ([#348](https://github.com/getsentry/sentry-android/pull/348)) @marandaneto
- Make capture session and envelope internal ([#372](https://github.com/getsentry/sentry-android/pull/372)) @marandaneto

### Fixes

- If retry after header has empty categories, apply retry after to all of them ([#377](https://github.com/getsentry/sentry-android/pull/377)) @marandaneto
- Discard events and envelopes if cached and retry after ([#378](https://github.com/getsentry/sentry-android/pull/378)) @marandaneto
- Merge loadLibrary calls for sentry-native and clean up CMake files ([#373](https://github.com/getsentry/sentry-android/pull/373)) @Swatinem
- Exceptions should be sorted oldest to newest ([#370](https://github.com/getsentry/sentry-android/pull/370)) @marandaneto
- Check external storage size even if its read only ([#368](https://github.com/getsentry/sentry-android/pull/368)) @marandaneto
- Wrong check for cellular network capability ([#369](https://github.com/getsentry/sentry-android/pull/369)) @marandaneto
- add ScheduledForRemoval annotation to deprecated methods ([#375](https://github.com/getsentry/sentry-android/pull/375)) @marandaneto
- Bump NDK to 21.0.6113669 ([#367](https://github.com/getsentry/sentry-android/pull/367)) @marandaneto
- Bump AGP and add new make cmd to check for updates ([#365](https://github.com/getsentry/sentry-android/pull/365)) @marandaneto

Packages were released on [`bintray`](https://dl.bintray.com/getsentry/sentry-android/io/sentry/sentry-android/), [`jcenter`](https://jcenter.bintray.com/io/sentry/sentry-android/) and [`mavenCentral`](https://repo.maven.apache.org/maven2/io/sentry/sentry-android/)

We'd love to get feedback.

## 2.1.0-beta.2

### Fixes

- Bump sentry-native to 0.2.4 ([#364](https://github.com/getsentry/sentry-android/pull/364)) @marandaneto
- Update current session on session start after deleting previous session ([#362](https://github.com/getsentry/sentry-android/pull/362)) @marandaneto

Packages were released on [`bintray`](https://dl.bintray.com/getsentry/sentry-android/io/sentry/sentry-android/), [`jcenter`](https://jcenter.bintray.com/io/sentry/sentry-android/) and [`mavenCentral`](https://repo.maven.apache.org/maven2/io/sentry/sentry-android/)

We'd love to get feedback.

## 2.1.0-beta.1

### Fixes

- Bump sentry-native to 0.2.3 ([#357](https://github.com/getsentry/sentry-android/pull/357)) @marandaneto
- Check for androidx availability on runtime ([#356](https://github.com/getsentry/sentry-android/pull/356)) @marandaneto
- If theres a left over session file and its crashed, we should not overwrite its state ([#354](https://github.com/getsentry/sentry-android/pull/354)) @marandaneto
- Session should be exited state if state was ok ([#352](https://github.com/getsentry/sentry-android/pull/352)) @marandaneto
- Envelope has dedicated endpoint ([#353](https://github.com/getsentry/sentry-android/pull/353)) @marandaneto

Packages were released on [`bintray`](https://dl.bintray.com/getsentry/sentry-android/io/sentry/sentry-android/), [`jcenter`](https://jcenter.bintray.com/io/sentry/sentry-android/) and [`mavenCentral`](https://repo.maven.apache.org/maven2/io/sentry/sentry-android/)

We'd love to get feedback.

## 2.1.0-alpha.2

### Fixes

- Change integration order for cached outbox events ([#347](https://github.com/getsentry/sentry-android/pull/347)) @marandaneto
- Avoid crash if NDK throws UnsatisfiedLinkError ([#344](https://github.com/getsentry/sentry-android/pull/344)) @marandaneto
- Avoid getting a threadlocal twice. ([#339](https://github.com/getsentry/sentry-android/pull/339)) @metlos
- Removing session tracking guard on hub and client ([#338](https://github.com/getsentry/sentry-android/pull/338)) @marandaneto
- Bump agp to 3.6.2 ([#336](https://github.com/getsentry/sentry-android/pull/336)) @marandaneto
- Fix racey ANR integration ([#332](https://github.com/getsentry/sentry-android/pull/332)) @marandaneto
- Logging envelopes path when possible instead of nullable id ([#331](https://github.com/getsentry/sentry-android/pull/331)) @marandaneto
- Renaming transport gate method ([#330](https://github.com/getsentry/sentry-android/pull/330)) @marandaneto

Packages were released on [`bintray`](https://dl.bintray.com/getsentry/sentry-android/io/sentry/sentry-android/), [`jcenter`](https://jcenter.bintray.com/io/sentry/sentry-android/) and [`mavenCentral`](https://repo.maven.apache.org/maven2/io/sentry/sentry-android/)

We'd love to get feedback.

## 2.1.0-alpha.1

Release of Sentry's new SDK for Android.

## What’s Changed

### Features

- Release health @marandaneto @bruno-garcia
- ANR report should have 'was active=yes' on the dashboard ([#299](https://github.com/getsentry/sentry-android/pull/299)) @marandaneto
- NDK events apply scoped data ([#322](https://github.com/getsentry/sentry-android/pull/322)) @marandaneto
- Add a StdoutTransport ([#310](https://github.com/getsentry/sentry-android/pull/310)) @mike-burns
- Implementing new retry after protocol ([#306](https://github.com/getsentry/sentry-android/pull/306)) @marandaneto

### Fixes

- Bump sentry-native to 0.2.2 ([#305](https://github.com/getsentry/sentry-android/pull/305)) @Swatinem
- Missing App's info ([#315](https://github.com/getsentry/sentry-android/pull/315)) @marandaneto
- Buffered writers/readers - otimizations ([#311](https://github.com/getsentry/sentry-android/pull/311)) @marandaneto
- Boot time should be UTC ([#309](https://github.com/getsentry/sentry-android/pull/309)) @marandaneto
- Make transport result public ([#300](https://github.com/getsentry/sentry-android/pull/300)) @marandaneto

Packages were released on [`bintray`](https://dl.bintray.com/getsentry/sentry-android/io/sentry/sentry-android/), [`jcenter`](https://jcenter.bintray.com/io/sentry/sentry-android/) and [`mavenCentral`](https://repo.maven.apache.org/maven2/io/sentry/sentry-android/)

We'd love to get feedback.

## 2.0.2

Release of Sentry's new SDK for Android.

### Features

- MavenCentral support ([#284](https://github.com/getsentry/sentry-android/pull/284)) @marandaneto

### Fixes

- Bump AGP to 3.6.1 ([#285](https://github.com/getsentry/sentry-android/pull/285)) @marandaneto

Packages were released on [`bintray`](https://dl.bintray.com/getsentry/sentry-android/io/sentry/sentry-android/), [`jcenter`](https://jcenter.bintray.com/io/sentry/sentry-android/) and [`mavenCentral`](https://repo.maven.apache.org/maven2/io/sentry/sentry-android/)

We'd love to get feedback.

## 2.0.1

Release of Sentry's new SDK for Android.

## What’s Changed

### Features

- Attach threads/stacktraces ([#267](https://github.com/getsentry/sentry-android/pull/267)) @marandaneto
- Add the default serverName to SentryOptions and use it in MainEventProcessor ([#279](https://github.com/getsentry/sentry-android/pull/279)) @metlos

### Fixes

- set current threadId when there's no mechanism set ([#277](https://github.com/getsentry/sentry-android/pull/277)) @marandaneto
- Preview package manager ([#269](https://github.com/getsentry/sentry-android/pull/269)) @bruno-garcia

Packages were released on [`bintray`](https://dl.bintray.com/getsentry/sentry-android/io/sentry/), [`jcenter`](https://jcenter.bintray.com/io/sentry/sentry-android/)

We'd love to get feedback.

## 2.0.0

Release of Sentry's new SDK for Android.

New features not offered by (1.7.x):

- NDK support
  - Captures crashes caused by native code
  - Access to the [`sentry-native` SDK](https://github.com/getsentry/sentry-native/) API by your native (C/C++/Rust code/..).
- Automatic init (just add your `DSN` to the manifest)
   - Proguard rules are added automatically
   - Permission (Internet) is added automatically
- Uncaught Exceptions might be captured even before the app restarts
- Sentry's Unified API.
- More context/device information
- Packaged as `aar`
- Frames from the app automatically marked as `InApp=true` (stack traces in Sentry highlights them by default).
- Complete Sentry Protocol available.
- All threads and their stack traces are captured.
- Sample project in this repo to test many features (segfault, uncaught exception, ANR...)

Features from the current SDK like `ANR` are also available (by default triggered after 4 seconds).

Packages were released on [`bintray`](https://dl.bintray.com/getsentry/sentry-android/io/sentry/), [`jcenter`](https://jcenter.bintray.com/io/sentry/sentry-android/)

We'd love to get feedback.

## 2.0.0-rc04

Release of Sentry's new SDK for Android.

### Features

- Take sampleRate from metadata ([#262](https://github.com/getsentry/sentry-android/pull/262)) @bruno-garcia
- Support mills timestamp format ([#263](https://github.com/getsentry/sentry-android/pull/263)) @marandaneto
- Adding logs to installed integrations ([#265](https://github.com/getsentry/sentry-android/pull/265)) @marandaneto

### Fixes

- Breacrumb.data to string,object, Add LOG level ([#264](https://github.com/getsentry/sentry-android/pull/264)) @HazAT
- Read release conf. on manifest ([#266](https://github.com/getsentry/sentry-android/pull/266)) @marandaneto

Packages were released on [`bintray`](https://dl.bintray.com/getsentry/sentry-android/io/sentry/), [`jcenter`](https://jcenter.bintray.com/io/sentry/sentry-android/)

We'd love to get feedback and we'll work in getting the GA `2.0.0` out soon.
Until then, the [stable SDK offered by Sentry is at version 1.7.30](https://github.com/getsentry/sentry-java/releases/tag/v1.7.30)

## 2.0.0-rc03

Release of Sentry's new SDK for Android.

### Fixes

- fixes ([#259](https://github.com/getsentry/sentry-android/issues/259)) - NPE check on getExternalFilesDirs items. ([#260](https://github.com/getsentry/sentry-android/pull/260)) @marandaneto
- strictMode typo ([#258](https://github.com/getsentry/sentry-android/pull/258)) @marandaneto

Packages were released on [`bintray`](https://dl.bintray.com/getsentry/sentry-android/io/sentry/), [`jcenter`](https://jcenter.bintray.com/io/sentry/sentry-android/)

We'd love to get feedback and we'll work in getting the GA `2.0.0` out soon.
Until then, the [stable SDK offered by Sentry is at version 1.7.30](https://github.com/getsentry/sentry-java/releases/tag/v1.7.30)

## 2.0.0-rc02

Release of Sentry's new SDK for Android.

### Features

- Hub mode configurable ([#247](https://github.com/getsentry/sentry-android/pull/247)) @bruno-garcia
- Added remove methods (tags/extras) to the sentry static class ([#243](https://github.com/getsentry/sentry-android/pull/243)) @marandaneto

### Fixes


- Update ndk for new sentry-native version ([#235](https://github.com/getsentry/sentry-android/pull/235)) @Swatinem @marandaneto
- Make integrations public ([#256](https://github.com/getsentry/sentry-android/pull/256)) @marandaneto
- Bump build-tools ([#255](https://github.com/getsentry/sentry-android/pull/255)) @marandaneto
- Added javadocs to scope and its dependencies ([#253](https://github.com/getsentry/sentry-android/pull/253)) @marandaneto
- Build all ABIs ([#254](https://github.com/getsentry/sentry-android/pull/254)) @marandaneto
- Moving back ANR timeout from long to int param. ([#252](https://github.com/getsentry/sentry-android/pull/252)) @marandaneto
- Added HubAdapter to call Sentry static methods from Integrations ([#250](https://github.com/getsentry/sentry-android/pull/250)) @marandaneto
- New Release format ([#242](https://github.com/getsentry/sentry-android/pull/242)) @marandaneto
- Javadocs for SentryOptions ([#246](https://github.com/getsentry/sentry-android/pull/246)) @marandaneto
- non-app is already inApp excluded by default. ([#244](https://github.com/getsentry/sentry-android/pull/244)) @marandaneto
- Fix if symlink exists for sentry-native ([#241](https://github.com/getsentry/sentry-android/pull/241)) @marandaneto
- Clone method - race condition free ([#226](https://github.com/getsentry/sentry-android/pull/226)) @marandaneto
- Refactoring breadcrumbs callback ([#239](https://github.com/getsentry/sentry-android/pull/239)) @marandaneto

Packages were released on [`bintray`](https://dl.bintray.com/getsentry/sentry-android/io/sentry/), [`jcenter`](https://jcenter.bintray.com/io/sentry/sentry-android/)

We'd love to get feedback and we'll work in getting the GA `2.0.0` out soon.
Until then, the [stable SDK offered by Sentry is at version 1.7.30](https://github.com/getsentry/sentry-java/releases/tag/v1.7.30)

## 2.0.0-rc01

Release of Sentry's new SDK for Android.

## What’s Changed

### Features

- Added remove methods for Scope data ([#237](https://github.com/getsentry/sentry-android/pull/237)) @marandaneto
- More device context (deviceId, connectionType and language) ([#229](https://github.com/getsentry/sentry-android/pull/229)) @marandaneto
- Added a few java docs (Sentry, Hub and SentryClient) ([#223](https://github.com/getsentry/sentry-android/pull/223)) @marandaneto
- Implemented diagnostic logger ([#218](https://github.com/getsentry/sentry-android/pull/218)) @marandaneto
- Added event processors to scope ([#209](https://github.com/getsentry/sentry-android/pull/209)) @marandaneto
- Added android transport gate ([#206](https://github.com/getsentry/sentry-android/pull/206)) @marandaneto
- Added executor for caching values out of the main thread ([#201](https://github.com/getsentry/sentry-android/pull/201)) @marandaneto

### Fixes


- Honor RetryAfter ([#236](https://github.com/getsentry/sentry-android/pull/236)) @marandaneto
- Add tests for SentryValues ([#238](https://github.com/getsentry/sentry-android/pull/238)) @philipphofmann
- Do not set frames if there's none ([#234](https://github.com/getsentry/sentry-android/pull/234)) @marandaneto
- Always call interrupt after InterruptedException ([#232](https://github.com/getsentry/sentry-android/pull/232)) @marandaneto
- Mark as current thread if its the main thread ([#228](https://github.com/getsentry/sentry-android/pull/228)) @marandaneto
- Fix lgtm alerts ([#219](https://github.com/getsentry/sentry-android/pull/219)) @marandaneto
- Written unit tests to ANR integration ([#215](https://github.com/getsentry/sentry-android/pull/215)) @marandaneto
- Added blog posts to README ([#214](https://github.com/getsentry/sentry-android/pull/214)) @marandaneto
- Raise code coverage for Dsn to 100% ([#212](https://github.com/getsentry/sentry-android/pull/212)) @philipphofmann
- Remove redundant times(1) for Mockito.verify ([#211](https://github.com/getsentry/sentry-android/pull/211)) @philipphofmann
- Transport may be set on options ([#203](https://github.com/getsentry/sentry-android/pull/203)) @marandaneto
- dist may be set on options ([#204](https://github.com/getsentry/sentry-android/pull/204)) @marandaneto
- Throw an exception if DSN is not set ([#200](https://github.com/getsentry/sentry-android/pull/200)) @marandaneto
- Migration guide markdown ([#197](https://github.com/getsentry/sentry-android/pull/197)) @marandaneto

Packages were released on [`bintray`](https://dl.bintray.com/getsentry/sentry-android/io/sentry/), [`jcenter`](https://jcenter.bintray.com/io/sentry/sentry-android/)

We'd love to get feedback and we'll work in getting the GA `2.0.0` out soon.
Until then, the [stable SDK offered by Sentry is at version 1.7.29](https://github.com/getsentry/sentry-java/releases/tag/v1.7.29)

## 2.0.0-beta02

Release of Sentry's new SDK for Android.

### Features

- addBreadcrumb overloads ([#196](https://github.com/getsentry/sentry-android/pull/196)) and ([#198](https://github.com/getsentry/sentry-android/pull/198))

### Fixes

- fix Android bug on API 24 and 25 about getting current threads and stack traces ([#194](https://github.com/getsentry/sentry-android/pull/194))

Packages were released on [`bintray`](https://dl.bintray.com/getsentry/sentry-android/io/sentry/), [`jcenter`](https://jcenter.bintray.com/io/sentry/sentry-android/)

We'd love to get feedback and we'll work in getting the GA `2.0.0` out soon.
Until then, the [stable SDK offered by Sentry is at version 1.7.28](https://github.com/getsentry/sentry-java/releases/tag/v1.7.28)

## 2.0.0-beta01

Release of Sentry's new SDK for Android.

### Fixes

- ref: ANR doesn't set handled flag ([#186](https://github.com/getsentry/sentry-android/pull/186))
- SDK final review ([#183](https://github.com/getsentry/sentry-android/pull/183))
- ref: Drop errored in favor of crashed ([#187](https://github.com/getsentry/sentry-android/pull/187))
- Workaround android_id ([#185](https://github.com/getsentry/sentry-android/pull/185))
- Renamed sampleRate ([#191](https://github.com/getsentry/sentry-android/pull/191))
- Making timestamp package-private or test-only ([#190](https://github.com/getsentry/sentry-android/pull/190))
- Split event processor in Device/App data ([#180](https://github.com/getsentry/sentry-android/pull/180))

Packages were released on [`bintray`](https://dl.bintray.com/getsentry/sentry-android/io/sentry/), [`jcenter`](https://jcenter.bintray.com/io/sentry/sentry-android/)

We'd love to get feedback and we'll work in getting the GA `2.0.0` out soon.
Until then, the [stable SDK offered by Sentry is at version 1.7.28](https://github.com/getsentry/sentry-java/releases/tag/v1.7.28)

## 2.0.0-alpha09

Release of Sentry's new SDK for Android.

### Features

- Adding nativeBundle plugin ([#161](https://github.com/getsentry/sentry-android/pull/161))
- Adding scope methods to sentry static class ([#179](https://github.com/getsentry/sentry-android/pull/179))

### Fixes

- fix: DSN parsing ([#165](https://github.com/getsentry/sentry-android/pull/165))
- Don't avoid exception type minification ([#166](https://github.com/getsentry/sentry-android/pull/166))
- make Gson retro compatible with older versions of AGP ([#177](https://github.com/getsentry/sentry-android/pull/177))
- Bump sentry-native with message object instead of a string ([#172](https://github.com/getsentry/sentry-android/pull/172))

Packages were released on [`bintray`](https://dl.bintray.com/getsentry/sentry-android/io/sentry/), [`jcenter`](https://jcenter.bintray.com/io/sentry/sentry-android/)

We'd love to get feedback and we'll work in getting the GA `2.0.0` out soon.
Until then, the [stable SDK offered by Sentry is at version 1.7.28](https://github.com/getsentry/sentry-java/releases/tag/v1.7.28)

## 2.0.0-alpha08

Release of Sentry's new SDK for Android.

### Fixes

- DebugId endianness ([#162](https://github.com/getsentry/sentry-android/pull/162))
- Executed beforeBreadcrumb also for scope ([#160](https://github.com/getsentry/sentry-android/pull/160))
- Benefit of manifest merging when minSdk ([#159](https://github.com/getsentry/sentry-android/pull/159))
- Add method to captureMessage with level ([#157](https://github.com/getsentry/sentry-android/pull/157))
- Listing assets file on the wrong dir ([#156](https://github.com/getsentry/sentry-android/pull/156))

Packages were released on [`bintray`](https://dl.bintray.com/getsentry/sentry-android/io/sentry/), [`jcenter`](https://jcenter.bintray.com/io/sentry/sentry-android/)

We'd love to get feedback and we'll work in getting the GA `2.0.0` out soon.
Until then, the [stable SDK offered by Sentry is at version 1.7.28](https://github.com/getsentry/sentry-java/releases/tag/v1.7.28)

## 2.0.0-alpha07

Third release of Sentry's new SDK for Android.

### Fixes

-  Fixed release for jcenter and bintray

Packages were released on [`bintray`](https://dl.bintray.com/getsentry/sentry-android/io/sentry/), [`jcenter`](https://jcenter.bintray.com/io/sentry/sentry-android/)

We'd love to get feedback and we'll work in getting the GA `2.0.0` out soon.
Until then, the [stable SDK offered by Sentry is at version 1.7.28](https://github.com/getsentry/sentry-java/releases/tag/v1.7.28)

## 2.0.0-alpha06

Second release of Sentry's new SDK for Android.

### Fixes

- Fixed a typo on pom generation.

Packages were released on [`bintray`](https://dl.bintray.com/getsentry/sentry-android/io/sentry/), [`jcenter`](https://jcenter.bintray.com/io/sentry/sentry-android/)

We'd love to get feedback and we'll work in getting the GA `2.0.0` out soon.
Until then, the [stable SDK offered by Sentry is at version 1.7.28](https://github.com/getsentry/sentry-java/releases/tag/v1.7.28)

## 2.0.0-alpha05

First release of Sentry's new SDK for Android.

New features not offered by our current (1.7.x), stable SDK are:

- NDK support
  - Captures crashes caused by native code
  - Access to the [`sentry-native` SDK](https://github.com/getsentry/sentry-native/) API by your native (C/C++/Rust code/..).
- Automatic init (just add your `DSN` to the manifest)
   - Proguard rules are added automatically
   - Permission (Internet) is added automatically
- Uncaught Exceptions might be captured even before the app restarts
- Unified API which include scopes etc.
- More context/device information
- Packaged as `aar`
- Frames from the app automatically marked as `InApp=true` (stack traces in Sentry highlights them by default).
- Complete Sentry Protocol available.
- All threads and their stack traces are captured.
- Sample project in this repo to test many features (segfault, uncaught exception, scope)

Features from the current SDK like `ANR` are also available (by default triggered after 4 seconds).

Packages were released on [`bintray`](https://dl.bintray.com/getsentry/sentry-android/io/sentry/), [`jcenter`](https://jcenter.bintray.com/io/sentry/sentry-android/)

We'd love to get feedback and we'll work in getting the GA `2.0.0` out soon.
Until then, the [stable SDK offered by Sentry is at version 1.7.28](https://github.com/getsentry/sentry-java/releases/tag/v1.7.28)<|MERGE_RESOLUTION|>--- conflicted
+++ resolved
@@ -4,14 +4,11 @@
 
 ### Features
 
-<<<<<<< HEAD
-- Improve possible date precision to 10 μs ([#2451](https://github.com/getsentry/sentry-java/pull/2451))
-=======
 - Improve ANR implementation: ([#2475](https://github.com/getsentry/sentry-java/pull/2475))
   - Add `abnormal_mechanism` to sessions for ANR rate calculation
   - Always attach thread dump to ANR events
   - Distinguish between foreground and background ANRs
->>>>>>> b0f62c09
+- Improve possible date precision to 10 μs ([#2451](https://github.com/getsentry/sentry-java/pull/2451))
 
 ## 6.12.1
 
