--- conflicted
+++ resolved
@@ -9,9 +9,6 @@
 ### Fixes
 
 - Avoid stopping appStartProfiler after application creation ([#3630](https://github.com/getsentry/sentry-java/pull/3630))
-<<<<<<< HEAD
-- Fix ensure Application Context is used even when SDK is initialized via Activity Context ([#3669](https://github.com/getsentry/sentry-java/pull/3669))
-=======
 - Session Replay: Correctly detect dominant color for `TextView`s with Spans ([#3682](https://github.com/getsentry/sentry-java/pull/3682))
 - Session Replay: Add options to selectively redact/ignore views from being captured. The following options are available: ([#3689](https://github.com/getsentry/sentry-java/pull/3689))
   - `android:tag="sentry-redact|sentry-ignore"` in XML or `view.setTag("sentry-redact|sentry-ignore")` in code tags
@@ -20,7 +17,7 @@
   - redact/ignore `View`s of a certain type by adding fully-qualified classname to one of the lists `options.experimental.sessionReplay.addRedactViewClass()` or `options.experimental.sessionReplay.addIgnoreViewClass()`. Note, that all of the view subclasses/subtypes will be redacted/ignored as well
     - For example, (this is already a default behavior) to redact all `TextView`s and their subclasses (`RadioButton`, `EditText`, etc.): `options.experimental.sessionReplay.addRedactViewClass("android.widget.TextView")`
     - If you're using code obfuscation, adjust your proguard-rules accordingly, so your custom view class name is not minified
->>>>>>> 6c8acb80
+- Fix ensure Application Context is used even when SDK is initialized via Activity Context ([#3669](https://github.com/getsentry/sentry-java/pull/3669))
 
 *Breaking changes*:
 
