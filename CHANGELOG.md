# Changelog

## 6.0.0-beta.2

<<<<<<< HEAD
* Tests: added Android UI tests (#2013)

* Fix: Profiling rate decreased from 300hz to 100hz (#1997)
=======
>>>>>>> 4781d524
* Fix: Android profiling initializes on first profile start (#2009)

## 6.0.0-beta.1

* Fix: Profiling rate decreased from 300hz to 100hz (#1997)
* Fix: Allow disabling sending of client reports via Android Manifest and external options (#2007)
* Ref: Upgrade Spring Boot dependency to 2.5.13 (#2011)

### Sentry Self-hosted Compatibility

- Starting with version `6.6.0` of `sentry`, [Sentry's version >= v21.9.0](https://github.com/getsentry/self-hosted/releases) is required or you have to manually disable sending client reports via the `sendClientReports` option. This only applies to self-hosted Sentry. If you are using [sentry.io](https://sentry.io), no action is needed.

## 6.0.0-alpha.6

* Feat: Add sentry-servlet-jakarta module (#1987)
* Ref: Make options.printUncaughtStackTrace primitive type (#1995)
* Feat: Add client reports (#1982)

## 6.0.0-alpha.5

* Feat: Screenshot is taken when there is an error (#1967)
* Feat: Add Android profiling traces (#1897) (#1959) and its tests (#1949)

## 6.0.0-alpha.4

* Ref: Remove not needed interface abstractions on Android (#1953)

## 6.0.0-alpha.3

* Ref: Make hints Map<String, Object> instead of only Object (#1929)
* Feat: Enable enableScopeSync by default for Android (#1928)

## 6.0.0-alpha.2

* Ref: Simplify DateUtils with ISO8601Utils (#1837)

Breaking changes:

* Ref: Remove deprecated and scheduled fields (#1875)
* Ref: Add shutdownTimeoutMillis in favor of shutdownTimeout (#1873)
* Feat: Relax TransactionNameProvider (#1861)
* Ref: Remove Attachment ContentType since the Server infers it (#1874)

## 6.0.0-alpha.1

* Feat: Use float instead of Date for protocol types for higher precision (#1737)
* Ref: Bind external properties to a dedicated class. (#1750)
* Ref: Debug log serializable objects (#1795)
* Ref: catch Throwable instead of Exception to suppress internal SDK errors (#1812)

Breaking changes:

* `SentryOptions` can merge properties from `ExternalOptions` instead of another instance of `SentryOptions`
* Following boolean properties from `SentryOptions` that allowed `null` values are now not nullable - `debug`, `enableUncaughtExceptionHandler`, `enableDeduplication`
* `SentryOptions` cannot be created anymore using `PropertiesProvider` with `SentryOptions#from` method. Use `ExternalOptions#from` instead and merge created object with `SentryOptions#merge`
* Feat: Vendor JSON (#1554)
    * Introduce `JsonSerializable` and `JsonDeserializer` interfaces for manual json
      serialization/deserialization.
    * Introduce `JsonUnknwon` interface to preserve unknown properties when deserializing/serializing
      SDK classes.
    * When passing custom objects, for example in `Contexts`, these are supported for serialization:
        * `JsonSerializable`
        * `Map`, `Collection`, `Array`, `String` and all primitive types.
        * Objects with the help of refection.
            * `Map`, `Collection`, `Array`, `String` and all primitive types.
            * Call `toString()` on objects that have a cyclic reference to a ancestor object.
            * Call `toString()` where object graphs exceed max depth.
    * Remove `gson` dependency.
    * Remove `IUnknownPropertiesConsumer`
* Bump: Kotlin to 1.5 and compatibility to 1.4 for sentry-android-timber (#1815)

## 5.7.3

* Fix: Sentry Timber integration throws an exception when using args (#1986)

## 5.7.2

* Fix: bring back support for `Timber.tag` ([#1974](https://github.com/getsentry/sentry-java/pull/1974))

## 5.7.1

* Fix: Sentry Timber integration does not submit msg.formatted breadcrumbs (#1957)
* Fix: ANR WatchDog won't crash on SecurityException ([#1962](https://github.com/getsentry/sentry-java/pull/1962))
* Feat: Pass MDC tags as Sentry tags (#1954)

## 5.7.0

* Feat: Automatically enable `Timber` and `Fragment` integrations if they are present on the classpath (#1936)

## 5.6.3

* Fix: If transaction or span is finished, do not allow to mutate (#1940)
* Fix: Keep used AndroidX classes from obfuscation (Fixes UI breadcrumbs and Slow/Frozen frames) (#1942)

## 5.6.2

* Ref: Make ActivityFramesTracker public to be used by Hybrid SDKs (#1931)
* Bump: AGP to 7.1.2 (#1930)
* Fix: NPE while adding "response_body_size" breadcrumb, when response body length is unknown (#1908)
* Fix: Do not include stacktrace frames into Timber message (#1898)
* Fix: Potential memory leaks (#1909)

Breaking changes:
`Timber.tag` is no longer supported by our [Timber integration](https://docs.sentry.io/platforms/android/configuration/integrations/timber/) and will not appear on Sentry for error events. 
Please vote on this [issue](https://github.com/getsentry/sentry-java/issues/1900), if you'd like us to provide support for that.

## 5.6.2-beta.3

* Ref: Make ActivityFramesTracker public to be used by Hybrid SDKs (#1931)
* Bump: AGP to 7.1.2 (#1930)

## 5.6.2-beta.2

* Fix: NPE while adding "response_body_size" breadcrumb, when response body length is unknown (#1908)

## 5.6.2-beta.1

* Fix: Do not include stacktrace frames into Timber message (#1898)
* Fix: Potential memory leaks (#1909)

Breaking changes:
`Timber.tag` is no longer supported by our [Timber integration](https://docs.sentry.io/platforms/android/configuration/integrations/timber/) and will not appear on Sentry for error events.
Please vote on this [issue](https://github.com/getsentry/sentry-java/issues/1900), if you'd like us to provide support for that.

## 5.6.1

* Fix: NPE while adding "response_body_size" breadcrumb, when response body is null (#1884)
* Bump: AGP to 7.1.0 (#1892)
* Feat: Add options.printUncaughtStackTrace to print uncaught exceptions (#1890)

## 5.6.0

* Fix: Change scope of servlet-api to compileOnly (#1880)
* Feat: Add breadcrumbs support for UI events (automatically captured) (#1876)

## 5.5.3

* Fix: Do not create SentryExceptionResolver bean when Spring MVC is not on the classpath (#1865)

## 5.5.2

* Fix: Detect App Cold start correctly for Hybrid SDKs (#1855)
* Bump: log4j to 2.17.0 (#1852)
* Bump: logback to 1.2.9 (#1853)

## 5.5.1

* Bump: log4j to 2.16.0 (#1845)
* Fix: Make App start cold/warm visible to Hybrid SDKs (#1848)

## 5.5.0

* Bump: log4j to 2.15.0 (#1839)
* Ref: Rename Fragment span operation from `ui.fragment.load` to `ui.load` (#1824)
* Feat: Add locale to device context and deprecate language (#1832)
* Ref: change `java.util.Random` to `java.security.SecureRandom` for possible security reasons (#1831)
* Feat: Add `SentryFileInputStream` and `SentryFileOutputStream` for File I/O performance instrumentation (#1826)
* Feat: Add `SentryFileReader` and `SentryFileWriter` for File I/O instrumentation (#1843)

## 5.4.3

* Fix: Only report App start measurement for full launch on Android (#1821)

## 5.4.2

* Ref: catch Throwable instead of Exception to suppress internal SDK errors (#1812)

## 5.4.1

* Feat: Refactor OkHttp and Apollo to Kotlin functional interfaces (#1797)
* Feat: Add secondary constructor to SentryInstrumentation (#1804)
* Fix: Do not start fragment span if not added to the Activity (#1813)

## 5.4.0

* Feat: Add `graphql-java` instrumentation (#1777)
* Fix: Do not crash when event processors throw a lower level Throwable class (#1800)
* Fix: ActivityFramesTracker does not throw if Activity has no observers (#1799)

## 5.3.0

* Feat: Add datasource tracing with P6Spy (#1784)
* Fix: ActivityFramesTracker does not throw if Activity has not been added (#1782)
* Fix: PerformanceAndroidEventProcessor uses up to date isTracingEnabled set on Configuration callback (#1786)

## 5.2.4

* Fix: Window.FEATURE_NO_TITLE does not work when using activity traces (#1769)
* Fix: unregister UncaughtExceptionHandler on close (#1770)

## 5.2.3

* Fix: Make ActivityFramesTracker operations thread-safe (#1762)
* Fix: Clone Scope Contexts (#1763)
* Bump: AGP to 7.0.3 (#1765)

## 5.2.2

* Fix: Close HostnameCache#executorService on SentryClient#close (#1757)

## 5.2.1

* Feat: Add isCrashedLastRun support (#1739)
* Fix: Handle exception if Context.registerReceiver throws (#1747)
* Feat: Attach Java vendor and version to events and transactions (#1703)

## 5.2.0

* Feat: Allow setting proguard via Options and/or external resources (#1728)
* Feat: Add breadcrumbs for the Apollo integration (#1726)
* Fix: Don't set lastEventId for transactions (#1727)
* Fix: ActivityLifecycleIntegration#appStartSpan memory leak (#1732)

## 5.2.0-beta.3

* Fix: Check at runtime if AndroidX.Core is available (#1718)
* Feat: Add "data" to spans (#1717)
* Fix: Should not capture unfinished transaction (#1719)

## 5.2.0-beta.2

* Bump AGP to 7.0.2 (#1650)
* Fix: drop spans in BeforeSpanCallback. (#1713)

## 5.2.0-beta.1

* Feat: Add tracestate HTTP header support (#1683)
* Feat: Add option to filter which origins receive tracing headers (#1698)
* Feat: Include unfinished spans in transaction (#1699)
* Fix: Move tags from transaction.contexts.trace.tags to transaction.tags (#1700)
* Feat: Add static helpers for creating breadcrumbs (#1702)
* Feat: Performance support for Android Apollo (#1705)

Breaking changes:

* Updated proguard keep rule for enums, which affects consumer application code (#1694)

## 5.1.2

* Fix: Servlet 3.1 compatibility issue (#1681)
* Fix: Do not drop Contexts key if Collection, Array or Char (#1680)

## 5.1.1

* Fix: Remove onActivityPreCreated call in favor of onActivityCreated (#1661)
* Fix: Do not crash if SENSOR_SERVICE throws (#1655)
* Feat: Add support for async methods in Spring MVC (#1652)
* Feat: Add secondary constructor taking IHub to SentryOkHttpInterceptor (#1657)
* Feat: Merge external map properties (#1656)
* Fix: Make sure scope is popped when processing request results in exception (#1665)

## 5.1.0

* Feat: Spring WebClient integration (#1621)
* Feat: OpenFeign integration (#1632)
* Feat: Add more convenient way to pass BeforeSpanCallback in OpenFeign integration (#1637)
* Bump: sentry-native to 0.4.12 (#1651)

## 5.1.0-beta.9

- No documented changes.

## 5.1.0-beta.8

* Feat: Generate Sentry BOM (#1486)

## 5.1.0-beta.7

* Feat: Slow/Frozen frames metrics (#1609)

## 5.1.0-beta.6

* Fix: set min sdk version of sentry-android-fragment to API 14 (#1608)
* Fix: Ser/Deser of the UserFeedback from cached envelope (#1611)
* Feat: Add request body extraction for Spring MVC integration (#1595)

## 5.1.0-beta.5

* Make SentryAppender non-final for Log4j2 and Logback (#1603) 
* Fix: Do not throw IAE when tracing header contain invalid trace id (#1605)

## 5.1.0-beta.4

* Update sentry-native to 0.4.11 (#1591)

## 5.1.0-beta.3

* Feat: Spring Webflux integration (#1529)

## 5.1.0-beta.2

* Fix: Handling missing Spring Security on classpath on Java 8 (#1552)
* Feat: Support transaction waiting for children to finish. (#1535) 
* Feat: Capture logged marker in log4j2 and logback appenders (#1551)
* Feat: Allow clearing of attachments in the scope (#1562)
* Fix: Use a different method to get strings from JNI, and avoid excessive Stack Space usage. (#1214)
* Fix: Add data field to SentrySpan (#1555)
* Fix: Clock drift issue when calling DateUtils#getDateTimeWithMillisPrecision (#1557)
* Feat: Set mechanism type in SentryExceptionResolver (#1556)
* Feat: Perf. for fragments (#1528)
* Ref: Prefer snake case for HTTP integration data keys (#1559)
* Fix: Assign lastEventId only if event was queued for submission (#1565)

## 5.1.0-beta.1

* Feat: Measure app start time (#1487)
* Feat: Automatic breadcrumbs logging for fragment lifecycle (#1522) 

## 5.0.1

* Fix: Sources and Javadoc artifacts were mixed up (#1515)

## 5.0.0

This release brings many improvements but also new features:

* OkHttp Interceptor for Android (#1330)
* GraalVM Native Image Compatibility (#1329)
* Add option to ignore exceptions by type (#1352)
* Enrich transactions with device contexts (#1430) (#1469)
* Better interoperability with Kotlin null-safety (#1439) and (#1462)
* Add coroutines support (#1479)
* OkHttp callback for Customising the Span (#1478)
* Add breadcrumb in Spring RestTemplate integration (#1481)

Breaking changes:

* Migration Guide for [Java](https://docs.sentry.io/platforms/java/migration/)
* Migration Guide for [Android](https://docs.sentry.io/platforms/android/migration/)

Other fixes:

* Fix: Add attachmentType to envelope ser/deser. (#1504)

Thank you:

* @maciejwalkowiak for coding most of it.

## 5.0.0-beta.7

* Ref: Deprecate SentryBaseEvent#getOriginThrowable and add SentryBaseEvent#getThrowableMechanism (#1502)
* Fix: Graceful Shutdown flushes event instead of Closing SDK (#1500)
* Fix: Do not append threads that come from the EnvelopeFileObserver (#1501)
* Ref: Deprecate cacheDirSize and add maxCacheItems (#1499)
* Fix: Append all threads if Hint is Cached but attachThreads is enabled (#1503)

## 5.0.0-beta.6

* Feat: Add secondary constructor to SentryOkHttpInterceptor (#1491)
* Feat: Add option to enable debug mode in Log4j2 integration (#1492)
* Ref: Replace clone() with copy constructor (#1496)

## 5.0.0-beta.5

* Feat: OkHttp callback for Customising the Span (#1478)
* Feat: Add breadcrumb in Spring RestTemplate integration (#1481)
* Fix: Cloning Stack (#1483)
* Feat: Add coroutines support (#1479)

## 5.0.0-beta.4

* Fix: Enrich Transactions with Context Data (#1469)
* Bump: Apache HttpClient to 5.0.4 (#1476)

## 5.0.0-beta.3

* Fix: handling immutable collections on SentryEvent and protocol objects (#1468)
* Fix: associate event with transaction when thrown exception is not a direct cause (#1463)
* Ref: nullability annotations to Sentry module (#1439) and (#1462)
* Fix: NPE when adding Context Data with null values for log4j2 (#1465)

## 5.0.0-beta.2

* Fix: sentry-android-timber package sets sentry.java.android.timber as SDK name (#1456)
* Fix: When AppLifecycleIntegration is closed, it should remove observer using UI thread (#1459)
* Bump: AGP to 4.2.0 (#1460)

Breaking Changes:

* Remove: Settings.Secure.ANDROID_ID in favor of generated installationId (#1455)
* Rename: enableSessionTracking to enableAutoSessionTracking (#1457)

## 5.0.0-beta.1

* Fix: Activity tracing auto instrumentation for Android API < 29 (#1402)
* Fix: use connection and read timeouts in ApacheHttpClient based transport (#1397)
* Ref: Refactor converting HttpServletRequest to Sentry Request in Spring integration (#1387)
* Fix: set correct transaction status for unhandled exceptions in SentryTracingFilter (#1406)
* Fix: handle network errors in SentrySpanClientHttpRequestInterceptor (#1407)
* Fix: set scope on transaction (#1409)
* Fix: set status and associate events with transactions (#1426)
* Fix: Do not set free memory and is low memory fields when it's a NDK hard crash (#1399)
* Fix: Apply user from the scope to transaction (#1424)
* Fix: Pass maxBreadcrumbs config. to sentry-native (#1425)
* Fix: Run event processors and enrich transactions with contexts (#1430)
* Bump: sentry-native to 0.4.9 (#1431)
* Fix: Set Span status for OkHttp integration (#1447)
* Fix: Set user on transaction in Spring & Spring Boot integrations (#1443)

## 4.4.0-alpha.2

* Feat: Add option to ignore exceptions by type (#1352)
* Fix: NPE when MDC contains null values (sentry-logback) (#1364)
* Fix: Avoid NPE when MDC contains null values (sentry-jul) (#1385)
* Feat: Sentry closes Android NDK and ShutdownHook integrations (#1358)
* Enhancement: Allow inheritance of SentryHandler class in sentry-jul package(#1367)
* Fix: Accept only non null value maps (#1368)
* Bump: Upgrade Apache HttpComponents Core to 5.0.3 (#1375)
* Enhancement: Make NoOpHub public (#1379)
* Fix: Do not bind transactions to scope by default. (#1376)
* Fix: Hub thread safety (#1388)
* Fix: SentryTransactionAdvice should operate on the new scope (#1389)
* Feat: configure max spans per transaction (#1394)

## 4.4.0-alpha.1

* Bump: sentry-native to 0.4.8
* Feat: Add an overload for `startTransaction` that sets the created transaction to the Scope #1313
* Ref: Separate user facing and protocol classes in the Performance feature (#1304)
* Feat: Set SDK version on Transactions (#1307)
* Fix: Use logger set on SentryOptions in GsonSerializer (#1308)
* Fix: Use the bindToScope correctly
* Feat: GraalVM Native Image Compatibility (#1329)
* Fix: Allow 0.0 to be set on tracesSampleRate (#1328)
* Fix: set "java" platform to transactions #1332
* Feat: Add OkHttp client application interceptor (#1330)
* Fix: Allow disabling tracing through SentryOptions (#1337)

## 4.3.0

* Fix: setting in-app-includes from external properties (#1291)
* Fix: Initialize Sentry in Logback appender when DSN is not set in XML config (#1296)
* Fix: JUL integration SDK name (#1293)
* Feat: Activity tracing auto instrumentation

## 4.2.0

* Fix: Remove experimental annotation for Attachment #1257
* Fix: Mark stacktrace as snapshot if captured at arbitrary moment #1231
* Enchancement: Improve EventProcessor nullability annotations (#1229).
* Bump: sentry-native to 0.4.7
* Enchancement: Add ability to flush events synchronously.
* Fix: Disable Gson HTML escaping
* Enchancement: Support @SentrySpan and @SentryTransaction on classes and interfaces. (#1243)
* Enchancement: Do not serialize empty collections and maps (#1245)
* Ref: Optimize DuplicateEventDetectionEventProcessor performance (#1247).
* Ref: Prefix sdk.package names with io.sentry (#1249)
* Fix: Make the ANR Atomic flags immutable
* Enchancement: Integration interface better compatibility with Kotlin null-safety
* Enchancement: Simplify Sentry configuration in Spring integration (#1259)
* Enchancement: Simplify configuring Logback integration when environment variable with the DSN is not set (#1271)
* Fix: Prevent NoOpHub from creating heavy SentryOptions objects (#1272)
* Enchancement: Add Request to the Scope. #1270
* Fix: SentryTransaction#getStatus NPE (#1273)
* Enchancement: Optimize SentryTracingFilter when hub is disabled.
* Fix: Discard unfinished Spans before sending them over to Sentry (#1279)
* Fix: Interrupt the thread in QueuedThreadPoolExecutor (#1276)
* Fix: SentryTransaction#finish should not clear another transaction from the scope (#1278)

Breaking Changes:
* Enchancement: SentryExceptionResolver should not send handled errors by default (#1248).
* Ref: Simplify RestTemplate instrumentation (#1246)
* Enchancement: Add overloads for startTransaction taking op and description (#1244)

## 4.1.0

* Improve Kotlin compatibility for SdkVersion (#1213)
* Feat: Support logging via JUL (#1211)
* Fix: returning Sentry trace header from Span (#1217)
* Fix: Remove misleading error logs (#1222)

## 4.0.0

This release brings the Sentry Performance feature to Java SDK, Spring, Spring Boot, and Android integrations. Read more in the reference documentation:

- [Performance for Java](https://docs.sentry.io/platforms/java/performance/)
- [Performance for Spring](https://docs.sentry.io/platforms/java/guides/spring/)
- [Performance for Spring Boot](https://docs.sentry.io/platforms/java/guides/spring-boot/)
- [Performance for Android](https://docs.sentry.io/platforms/android/performance/)

### Other improvements:

#### Core:

- Improved loading external configuration:
  - Load `sentry.properties` from the application's current working directory (#1046)
  - Resolve `in-app-includes`, `in-app-excludes`, `tags`, `debug`, `uncaught.handler.enabled` parameters from the external configuration
- Set global tags on SentryOptions and load them from external configuration (#1066)
- Add support for attachments (#1082)
- Resolve `servername` from the localhost address
- Simplified transport configuration through setting `TransportFactory` instead of `ITransport` on SentryOptions (#1124)

#### Spring Boot:
- Add the ability to register multiple `OptionsConfiguration` beans (#1093)
- Initialize Logback after context refreshes (#1129)

#### Android:
- Add `isSideLoaded` and `installerStore` tags automatically (Where your App. was installed from eg Google Play, Amazon Store, downloaded APK, etc...)
- Bump: sentry-native to 0.4.6
- Bump: Gradle to 6.8.1 and AGP to 4.1.2

## 4.0.0-beta.1

* Feat: Add addToTransactions to Attachment (#1191)
* Enhancement: Support SENTRY_TRACES_SAMPLE_RATE conf. via env variables (#1171)
* Enhancement: Pass request to CustomSamplingContext in Spring integration (#1172)
* Ref: Set SpanContext on SentryTransaction to avoid potential NPE (#1173)
* Fix: Free Local Refs manually due to Android local ref. count limits
* Enhancement: Move `SentrySpanClientHttpRequestInterceptor` to Spring module (#1181)
* Enhancement: Add overload for `transaction/span.finish(SpanStatus)` (#1182)
* Fix: Bring back support for setting transaction name without ongoing transaction (#1183)
* Enhancement: Simplify registering traces sample callback in Spring integration (#1184)
* Enhancement: Polish Performance API (#1165)
* Enhancement: Set "debug" through external properties (#1186)
* Enhancement: Simplify Spring integration (#1188)
* Enhancement: Init overload with dsn (#1195)
* Enhancement: Enable Kotlin map-like access on CustomSamplingContext (#1192)
* Enhancement: Auto register custom ITransportFactory in Spring integration (#1194)
* Enhancement: Improve Kotlin property access in Performance API (#1193)
* Enhancement: Copy options tags to transactions (#1198)
* Enhancement: Add convenient method for accessing event's throwable (1202)

## 4.0.0-alpha.3

* Feat: Add maxAttachmentSize to SentryOptions (#1138)
* Feat: Drop invalid attachments (#1134)
* Ref: Make Attachment immutable (#1120)
* Fix inheriting sampling decision from parent (#1100)
* Fixes and Tests: Session serialization and deserialization
* Ref: using Calendar to generate Dates
* Fix: Exception only sets a stack trace if there are frames
* Feat: set isSideLoaded info tags
* Enhancement: Read tracesSampleRate from AndroidManifest
* Fix: Initialize Logback after context refreshes (#1129)
* Ref: Return NoOpTransaction instead of null (#1126)
* Fix: Do not crash when passing null values to @Nullable methods, eg User and Scope
* Ref: `ITransport` implementations are now responsible for executing request in asynchronous or synchronous way (#1118)
* Ref: Add option to set `TransportFactory` instead of `ITransport` on `SentryOptions` (#1124)
* Ref: Simplify ITransport creation in ITransportFactory (#1135) 
* Feat: Add non blocking Apache HttpClient 5 based Transport (#1136)
* Enhancement: Autoconfigure Apache HttpClient 5 based Transport in Spring Boot integration (#1143)
* Enhancement: Send user.ip_address = {{auto}} when sendDefaultPii is true (#1015)
* Fix: Resolving dashed properties from external configuration
* Feat: Read `uncaught.handler.enabled` property from the external configuration 
* Feat: Resolve servername from the localhost address
* Fix: Consider {{ auto }} as a default ip address (#1015) 
* Fix: Set release and environment on Transactions (#1152)
* Fix: Do not set transaction on the scope automatically   
* Enhancement: Automatically assign span context to captured events (#1156)
* Feat: OutboxSender supports all envelope item types #1158
* Enhancement: Improve ITransaction and ISpan null-safety compatibility (#1161)

## 4.0.0-alpha.2

* Feat: Add basic support for attachments (#1082)
* Fix: Remove method reference in SentryEnvelopeItem (#1091)
* Enhancement: Set transaction name on events and transactions sent using Spring integration (#1067)
* Fix: Set current thread only if there are no exceptions
* Enhancement: Set global tags on SentryOptions and load them from external configuration (#1066)
* Ref: Refactor resolving SpanContext for Throwable (#1068)
* Enhancement: Add API validator and remove deprecated methods
* Enhancement: Add more convenient method to start a child span (#1073)
* Enhancement: Autoconfigure traces callback in Spring Boot integration (#1074)
* Enhancement: Resolve in-app-includes and in-app-excludes parameters from the external configuration
* Enhancement: Make InAppIncludesResolver public (#1084)
* Ref: Change "op" to "operation" in @SentrySpan and @SentryTransaction
* Fix: SentryOptions creates GsonSerializer by default
* Enhancement: Add the ability to register multiple OptionsConfiguration beans (#1093)
* Fix: Append DebugImage list if event already has it
* Fix: Sort breadcrumbs by Date if there are breadcrumbs already in the event
* Feat: Database query tracing with datasource-proxy (#1095)

## 4.0.0-alpha.1

* Enhancement: Load `sentry.properties` from the application's current working directory (#1046)
* Ref: Refactor JSON deserialization (#1047)
* Feat: Performance monitoring (#971)
* Feat: Performance monitoring for Spring Boot applications (#971)

## 3.2.1

* Fix: Set current thread only if theres no exceptions (#1064)
* Fix: Append DebugImage list if event already has it (#1092)
* Fix: Sort breadcrumbs by Date if there are breadcrumbs already in the event (#1094)
* Fix: Free Local Refs manually due to Android local ref. count limits  (#1179)

## 3.2.0

* Bump: AGP 4.1.1 (#1040)
* Fix: use neutral Locale for String operations #1033
* Update to sentry-native 0.4.4 and fix shared library builds (#1039)
* Feat: Expose a Module (Debug images) Loader for Android thru sentry-native #1043
* Enhancement: Added java doc to protocol classes based on sentry-data-schemes project (#1045)
* Enhancement: Make SentryExceptionResolver Order configurable to not send handled web exceptions (#1008)
* Enhancement: Resolve HTTP Proxy parameters from the external configuration (#1028)
* Enhancement: Sentry NDK integration is compiled against default NDK version based on AGP's version #1048
* Fix: Clean up JNI code and properly free strings #1050
* Fix: set userId for hard-crashes if no user is set #1049

## 3.1.3

* Fix broken NDK integration on 3.1.2 (release failed on packaging a .so file)
* Increase max cached events to 30 (#1029)
* Normalize DSN URI (#1030)

## 3.1.2

* feat: Manually capturing User Feedback
* Enhancement: Set environment to "production" by default.
* Enhancement: Make public the Breadcrumb constructor that accepts a Date #1012
* ref: Validate event id on user feedback submission
 
## 3.1.1

* fix: Prevent Logback and Log4j2 integrations from re-initializing Sentry when Sentry is already initialized
* Enhancement: Bind logging related SentryProperties to Slf4j Level instead of Logback to improve Log4j2 compatibility
* fix: Make sure HttpServletRequestSentryUserProvider runs by default before custom SentryUserProvider beans
* fix: fix setting up Sentry in Spring Webflux annotation by changing the scope of Spring WebMvc related dependencies

## 3.1.0

* fix: Don't require `sentry.dsn` to be set when using `io.sentry:sentry-spring-boot-starter` and `io.sentry:sentry-logback` together #965
* Auto-Configure `inAppIncludes` in Spring Boot integration #966
* Enhancement: make getThrowable public and improve set contexts #967
* Bump: Android Gradle Plugin 4.0.2 #968
* Enhancement: accepted quoted values in properties from external configuration #972
* fix: remove chunked streaming mode #974
* fix: Android 11 + targetSdkVersion 30 crashes Sentry on start #977

## 3.0.0

## Java + Android

This release marks the re-unification of Java and Android SDK code bases.
It's based on the Android 2.0 SDK, which implements [Sentry's unified API](https://develop.sentry.dev/sdk/unified-api/).

Considerable changes were done, which include a lot of improvements. More are covered below, but the highlights are:

* Improved `log4j2` integration
  * Capture breadcrumbs for level INFO and higher
  * Raises event for ERROR and higher.
  * Minimum levels are configurable.
  * Optionally initializes the SDK via appender.xml
* Dropped support to `log4j`.
* Improved `logback` integration
  * Capture breadcrumbs for level INFO and higher
  * Raises event for ERROR and higher. 
  * Minimum levels are configurable.
  * Optionally initializes the SDK via appender.xml
  * Configurable via Spring integration if both are enabled
* Spring
  * No more duplicate events with Spring and logback
  * Auto initalizes if DSN is available
  * Configuration options available with auto complete
* Google App Engine support dropped

## What’s Changed

* Callback to validate SSL certificate (#944) 
* Attach stack traces enabled by default

### Android specific

* Release health enabled by default for Android
* Sync of Scopes for Java -> Native (NDK)
* Bump Sentry-Native v0.4.2
* Android 11 Support

[Android migration docs](https://docs.sentry.io/platforms/android/migration/#migrating-from-sentry-android-2x-to-sentry-android-3x)

### Java specific

* Unified API for Java SDK and integrations (Spring, Spring boot starter, Servlet, Logback, Log4j2)

New Java [docs](https://docs.sentry.io/platforms/java/) are live and being improved.

## Acquisition

Packages were released on [`bintray sentry-java`](https://dl.bintray.com/getsentry/sentry-java/io/sentry/), [`bintray sentry-android`](https://dl.bintray.com/getsentry/sentry-android/io/sentry/), [`jcenter`](https://jcenter.bintray.com/io/sentry/) and [`mavenCentral`](https://repo.maven.apache.org/maven2/io/sentry/)

## Where is the Java 1.7 code base?

The previous Java releases, are all available in this repository through the tagged releases.
## 3.0.0-beta.1

## What’s Changed

* feat: ssl support (#944) @ninekaw9 @marandaneto 
* feat: sync Java to C (#937) @bruno-garcia @marandaneto
* feat: Auto-configure Logback appender in Spring Boot integration. (#938) @maciejwalkowiak
* feat: Add Servlet integration. (#935) @maciejwalkowiak
* fix: Pop scope at the end of the request in Spring integration. (#936) @maciejwalkowiak
* bump: Upgrade Spring Boot to 2.3.4. (#932) @maciejwalkowiak
* fix: Do not set cookies when send pii is set to false. (#931) @maciejwalkowiak

Packages were released on [`bintray sentry-java`](https://dl.bintray.com/getsentry/sentry-java/io/sentry/), [`bintray sentry-android`](https://dl.bintray.com/getsentry/sentry-android/io/sentry/), [`jcenter`](https://jcenter.bintray.com/io/sentry/) and [`mavenCentral`](https://repo.maven.apache.org/maven2/io/sentry/)

We'd love to get feedback.

## 3.0.0-alpha.3

## What’s Changed

* Bump sentry-native to 0.4.2 (#926) @marandaneto
* feat: enable attach stack traces and disable attach threads by default (#921) @marandaneto
* fix: read sample rate correctly from manifest meta data (#923) @marandaneto
* ref: remove log level as RN do not use it anymore (#924) @marandaneto

Packages were released on [`bintray sentry-android`](https://dl.bintray.com/getsentry/sentry-android/io/sentry/) and [`bintray sentry-java`](https://dl.bintray.com/getsentry/sentry-java/io/sentry/)

We'd love to get feedback.

## 3.0.0-alpha.2

TBD

Packages were released on [bintray](https://dl.bintray.com/getsentry/maven/io/sentry/)

> Note: This release marks the unification of the Java and Android Sentry codebases based on the core of the Android SDK (version 2.x).
Previous releases for the Android SDK (version 2.x) can be found on the now archived: https://github.com/getsentry/sentry-android/

## 3.0.0-alpha.1

## New releases will happen on a different repository:

https://github.com/getsentry/sentry-java

## What’s Changed

* feat: enable release health by default

Packages were released on [`bintray`](https://dl.bintray.com/getsentry/sentry-android/io/sentry/sentry-android/), [`jcenter`](https://jcenter.bintray.com/io/sentry/sentry-android/) and [`mavenCentral`](https://repo.maven.apache.org/maven2/io/sentry/sentry-android/)

We'd love to get feedback.

## 2.3.1

## What’s Changed

* fix: add main thread checker for the app lifecycle integration (#525) @marandaneto
* Set correct migration link (#523) @fupduck
* Warn about Sentry re-initialization. (#521) @maciejwalkowiak
* Set SDK version in `MainEventProcessor`. (#513) @maciejwalkowiak
* Bump sentry-native to 0.4.0 (#512) @marandaneto
* Bump Gradle to 6.6 and fix linting issues (#510) @marandaneto
* fix(sentry-java): Contexts belong on the Scope (#504) @maciejwalkowiak
* Add tests for verifying scope changes thread isolation (#508) @maciejwalkowiak
* Set `SdkVersion` in default `SentryOptions` created in sentry-core module (#506) @maciejwalkowiak

Packages were released on [`bintray`](https://dl.bintray.com/getsentry/sentry-android/io/sentry/sentry-android/), [`jcenter`](https://jcenter.bintray.com/io/sentry/sentry-android/) and [`mavenCentral`](https://repo.maven.apache.org/maven2/io/sentry/sentry-android/)

We'd love to get feedback.

## 2.3.0

## What’s Changed

* fix: converting UTC and ISO timestamp when missing Locale/TimeZone do not error (#505) @marandaneto
* Add console application sample. (#502) @maciejwalkowiak
* Log stacktraces in SystemOutLogger (#498) @maciejwalkowiak
* Add method to add breadcrumb with string parameter. (#501) @maciejwalkowiak
* Call `Sentry#close` on JVM shutdown. (#497) @maciejwalkowiak
* ref: sentry-core changes for console app (#473) @marandaneto

Obs: If you are using its own instance of `Hub`/`SentryClient` and reflection to set up the SDK to be usable within Libraries, this change may break your code, please fix the renamed classes.

Packages were released on [`bintray`](https://dl.bintray.com/getsentry/sentry-android/io/sentry/sentry-android/), [`jcenter`](https://jcenter.bintray.com/io/sentry/sentry-android/) and [`mavenCentral`](https://repo.maven.apache.org/maven2/io/sentry/sentry-android/)

We'd love to get feedback.

## 2.2.2

## What’s Changed

* feat: add sdk to envelope header (#488) @marandaneto
* Bump plugin versions (#487) @marandaneto
* Bump: AGP 4.0.1 (#486) @marandaneto
* feat: log request if response code is not 200 (#484) @marandaneto

Packages were released on [`bintray`](https://dl.bintray.com/getsentry/sentry-android/io/sentry/sentry-android/), [`jcenter`](https://jcenter.bintray.com/io/sentry/sentry-android/) and [`mavenCentral`](https://repo.maven.apache.org/maven2/io/sentry/sentry-android/)

We'd love to get feedback.

## 2.2.1

## What’s Changed

* fix: Timber adds breadcrumb even if event level is < minEventLevel (#480) @marandaneto
* enhancement: Bump Gradle 6.5.1 (#479) @marandaneto
* fix: contexts serializer avoids reflection and fixes desugaring issue (#478) @marandaneto
* fix: clone session before sending to the transport (#474) @marandaneto

Packages were released on [`bintray`](https://dl.bintray.com/getsentry/sentry-android/io/sentry/sentry-android/), [`jcenter`](https://jcenter.bintray.com/io/sentry/sentry-android/) and [`mavenCentral`](https://repo.maven.apache.org/maven2/io/sentry/sentry-android/)

We'd love to get feedback.

## 2.2.0

## What’s Changed

* fix: negative session sequence if the date is before java date epoch (#471) @marandaneto
* fix: deserialise unmapped contexts values from envelope (#470) @marandaneto
* Bump: sentry-native 0.3.4 (#468) @marandaneto

* feat: timber integration (#464) @marandaneto

1) To add integrations it requires a [manual initialization](https://docs.sentry.io/platforms/android/#manual-initialization) of the Android SDK.

2) Add the `sentry-android-timber` dependency:

```groovy
implementation 'io.sentry:sentry-android-timber:{version}' // version >= 2.2.0
```

3) Initialize and add the `SentryTimberIntegration`:

```java
SentryAndroid.init(this, options -> {
    // default values:
    // minEventLevel = ERROR
    // minBreadcrumbLevel = INFO
    options.addIntegration(new SentryTimberIntegration());

    // custom values for minEventLevel and minBreadcrumbLevel
    // options.addIntegration(new SentryTimberIntegration(SentryLevel.WARNING, SentryLevel.ERROR));
});
```

4) Use the Timber integration:

```java
try {
    int x = 1 / 0;
} catch (Exception e) {
    Timber.e(e);
}
```

Packages were released on [`bintray`](https://dl.bintray.com/getsentry/sentry-android/io/sentry/sentry-android/), [`jcenter`](https://jcenter.bintray.com/io/sentry/sentry-android/) and [`mavenCentral`](https://repo.maven.apache.org/maven2/io/sentry/sentry-android/)

We'd love to get feedback.

## 2.1.7

## What’s Changed

* fix: init native libs if available on SDK init (#461) @marandaneto
* Make JVM target explicit in sentry-core (#462) @dilbernd
* fix: timestamp with millis from react-native should be in UTC format (#456) @marandaneto
* Bump Gradle to 6.5 (#454) @marandaneto

Packages were released on [`bintray`](https://dl.bintray.com/getsentry/sentry-android/io/sentry/sentry-android/), [`jcenter`](https://jcenter.bintray.com/io/sentry/sentry-android/) and [`mavenCentral`](https://repo.maven.apache.org/maven2/io/sentry/sentry-android/)

We'd love to get feedback.

## 2.1.6

## What’s Changed

* fix: do not lookup sentry-debug-meta but instead load it directly (#445) @marandaneto
* fix: regression on v2.1.5 which can cause a crash on SDK init

Packages were released on [`bintray`](https://dl.bintray.com/getsentry/sentry-android/io/sentry/sentry-android/), [`jcenter`](https://jcenter.bintray.com/io/sentry/sentry-android/) and [`mavenCentral`](https://repo.maven.apache.org/maven2/io/sentry/sentry-android/)

We'd love to get feedback.

## 2.1.5

This version has a severe bug and can cause a crash on SDK init

Please upgrade to https://github.com/getsentry/sentry-android/releases/tag/2.1.6

## 2.1.4

## What’s Changed

* bump: sentry-native to 0.3.1 (#440) @marandaneto
* fix: update last session timestamp (#437) @marandaneto
* feat: make gzip as default content encoding type (#433) @marandaneto
* enhancement: use AGP 4 features (#366) @marandaneto
* enhancement: Create GH Actions CI for Ubuntu/macOS (#403) @marandaneto
* enhancement: make root checker better and minimize false positive (#417) @marandaneto
* fix: filter trim memory breadcrumbs (#431) @marandaneto

Packages were released on [`bintray`](https://dl.bintray.com/getsentry/sentry-android/io/sentry/sentry-android/), [`jcenter`](https://jcenter.bintray.com/io/sentry/sentry-android/) and [`mavenCentral`](https://repo.maven.apache.org/maven2/io/sentry/sentry-android/)

We'd love to get feedback.

## 2.1.3

## What’s Changed

This fixes several critical bugs in sentry-android 2.0 and 2.1

* fix: Sentry.init register integrations after creating the main Hub instead of doing it in the main Hub ctor (#427) @marandaneto
* fix: make NoOpLogger public (#425) @marandaneto
* fix: ConnectivityChecker returns connection status and events are not trying to be sent if no connection. (#420) @marandaneto
* ref: thread pool executor is a single thread executor instead of scheduled thread executor (#422) @marandaneto
* fix: Add Abnormal to the Session.State enum as its part of the protocol (#424) @marandaneto
* Bump: Gradle to 6.4.1 (#419) @marandaneto

We recommend that you use sentry-android 2.1.3 over the initial release of sentry-android 2.0 and 2.1.

Packages were released on [`bintray`](https://dl.bintray.com/getsentry/sentry-android/io/sentry/sentry-android/), [`jcenter`](https://jcenter.bintray.com/io/sentry/sentry-android/) and [`mavenCentral`](https://repo.maven.apache.org/maven2/io/sentry/sentry-android/)

We'd love to get feedback.

## 2.1.2

## What’s Changed

* fix: Phone state breadcrumbs require read_phone_state on older OS versions (#415) @marandaneto @bsergean
* fix: before raising ANR events, we check ProcessErrorStateInfo if available (#412) @marandaneto
* fix: send cached events to use a single thread executor (#405) @marandaneto
* enha: added options to configure http transport (#411) @marandaneto
* fix: initing SDK on AttachBaseContext (#409) @marandaneto
* fix: sessions can't be abnormal, but exited if not ended properly (#410) @marandaneto

Packages were released on [`bintray`](https://dl.bintray.com/getsentry/sentry-android/io/sentry/sentry-android/), [`jcenter`](https://jcenter.bintray.com/io/sentry/sentry-android/) and [`mavenCentral`](https://repo.maven.apache.org/maven2/io/sentry/sentry-android/)

We'd love to get feedback.

## 2.1.1

## What’s Changed

* fix: set missing release, environment and dist to sentry-native options (#404) @marandaneto
* fix: do not add automatic and empty sensor breadcrumbs (#401) @marandaneto
* enha: added missing getters on Breadcrumb and SentryEvent (#397) @marandaneto
* enha: bump sentry-native to 0.2.6 (#396) @marandaneto
* feat: add trim memory breadcrumbs (#395) @marandaneto
* enha: only set breadcrumb extras if not empty (#394) @marandaneto
* ref: removed Thread.sleep from LifecycleWatcher tests, using awaitility and DateProvider (#392) @marandaneto
* ref: added a DateTimeProvider for making retry after testable (#391) @marandaneto
* enha: BUMP Gradle to 6.4 (#390) @marandaneto
* enha: added samples of how to disable automatic breadcrumbs (#389) @marandaneto

Packages were released on [`bintray`](https://dl.bintray.com/getsentry/sentry-android/io/sentry/sentry-android/), [`jcenter`](https://jcenter.bintray.com/io/sentry/sentry-android/) and [`mavenCentral`](https://repo.maven.apache.org/maven2/io/sentry/sentry-android/)

We'd love to get feedback.

## 2.1.0

## What’s Changed

* Includes all the changes of 2.1.0 alpha, beta and RC
* fix when PhoneStateListener is not ready for use (#387) @marandaneto
* make ANR 5s by default (#388) @marandaneto
* fix: rate limiting by categories (#381) @marandaneto
* BUMP NDK to latest stable version 21.1.6352462 (#386) @marandaneto

Packages were released on [`bintray`](https://dl.bintray.com/getsentry/sentry-android/io/sentry/sentry-android/), [`jcenter`](https://jcenter.bintray.com/io/sentry/sentry-android/) and [`mavenCentral`](https://repo.maven.apache.org/maven2/io/sentry/sentry-android/)

We'd love to get feedback.

## 2.0.3

## What’s Changed

* patch from 2.1.0-alpha.2 - avoid crash if NDK throws UnsatisfiedLinkError (#344) @marandaneto

Packages were released on [`bintray`](https://dl.bintray.com/getsentry/sentry-android/io/sentry/sentry-android/), [`jcenter`](https://jcenter.bintray.com/io/sentry/sentry-android/) and [`mavenCentral`](https://repo.maven.apache.org/maven2/io/sentry/sentry-android/)

We'd love to get feedback.
## 2.1.0-RC.1

## What’s Changed

* feat: Options for uncaught exception and make SentryOptions list Thread-Safe (#384) @marandaneto
* feat: automatic breadcrumbs for app, activity and sessions lifecycles and system events (#348) @marandaneto
* fix: if retry after header has empty categories, apply retry after to all of them (#377) @marandaneto
* fix: discard events and envelopes if cached and retry after (#378) @marandaneto
* add ScheduledForRemoval annotation to deprecated methods (#375) @marandaneto
* fix: Merge loadLibrary calls for sentry-native and clean up CMake files (#373) @Swatinem
* enha: make capture session and envelope internal (#372) @marandaneto
* fix: exceptions should be sorted oldest to newest (#370) @marandaneto
* fix: check external storage size even if its read only (#368) @marandaneto
* fix: wrong check for cellular network capability (#369) @marandaneto
* bump NDK to 21.0.6113669 (#367) @marandaneto
* bump AGP and add new make cmd to check for updates (#365) @marandaneto

Packages were released on [`bintray`](https://dl.bintray.com/getsentry/sentry-android/io/sentry/sentry-android/), [`jcenter`](https://jcenter.bintray.com/io/sentry/sentry-android/) and [`mavenCentral`](https://repo.maven.apache.org/maven2/io/sentry/sentry-android/)

We'd love to get feedback.

## 2.1.0-beta.2

## What’s Changed

* bump sentry-native to 0.2.4 (#364) @marandaneto
* update current session on session start after deleting previous session (#362) @marandaneto

Packages were released on [`bintray`](https://dl.bintray.com/getsentry/sentry-android/io/sentry/sentry-android/), [`jcenter`](https://jcenter.bintray.com/io/sentry/sentry-android/) and [`mavenCentral`](https://repo.maven.apache.org/maven2/io/sentry/sentry-android/)

We'd love to get feedback.

## 2.1.0-beta.1

## What’s Changed

* BUMP sentry-native to 0.2.3 (#357) @marandaneto
* check for androidx availability on runtime (#356) @marandaneto
* if theres a left over session file and its crashed, we should not overwrite its state (#354) @marandaneto
* session should be exited state if state was ok (#352) @marandaneto
* envelope has dedicated endpoint (#353) @marandaneto

Packages were released on [`bintray`](https://dl.bintray.com/getsentry/sentry-android/io/sentry/sentry-android/), [`jcenter`](https://jcenter.bintray.com/io/sentry/sentry-android/) and [`mavenCentral`](https://repo.maven.apache.org/maven2/io/sentry/sentry-android/)

We'd love to get feedback.

## 2.1.0-alpha.2

## What’s Changed

* change integration order for cached outbox events (#347) @marandaneto
* avoid crash if NDK throws UnsatisfiedLinkError (#344) @marandaneto
* Avoid getting a threadlocal twice. (#339) @metlos
* removing session tracking guard on hub and client (#338) @marandaneto
* bump agp to 3.6.2 (#336) @marandaneto
* fix racey ANR integration (#332) @marandaneto
* logging envelopes path when possible instead of nullable id (#331) @marandaneto
* renaming transport gate method (#330) @marandaneto

Packages were released on [`bintray`](https://dl.bintray.com/getsentry/sentry-android/io/sentry/sentry-android/), [`jcenter`](https://jcenter.bintray.com/io/sentry/sentry-android/) and [`mavenCentral`](https://repo.maven.apache.org/maven2/io/sentry/sentry-android/)

We'd love to get feedback.

## 2.1.0-alpha.1

Release of Sentry's new SDK for Android.

## What’s Changed

* BUMP sentry-native to 0.2.2 (#305) @Swatinem
* ANR report should have 'was active=yes' on the dashboard (#299) @marandaneto
* NDK events apply scoped data (#322) @marandaneto
* fix missing App's info (#315) @marandaneto
* buffered writers/readers - otimizations (#311) @marandaneto
* Add a StdoutTransport (#310) @mike-burns
* boot time should be UTC (#309) @marandaneto
* implementing new retry after protocol (#306) @marandaneto
* make transport result public (#300) @marandaneto
* release health @marandaneto @bruno-garcia 

Packages were released on [`bintray`](https://dl.bintray.com/getsentry/sentry-android/io/sentry/sentry-android/), [`jcenter`](https://jcenter.bintray.com/io/sentry/sentry-android/) and [`mavenCentral`](https://repo.maven.apache.org/maven2/io/sentry/sentry-android/)

We'd love to get feedback.

## 2.0.2

Release of Sentry's new SDK for Android.

## What’s Changed

* BUMP AGP to 3.6.1 (#285) @marandaneto
* MavenCentral support (#284) @marandaneto

Packages were released on [`bintray`](https://dl.bintray.com/getsentry/sentry-android/io/sentry/sentry-android/), [`jcenter`](https://jcenter.bintray.com/io/sentry/sentry-android/) and [`mavenCentral`](https://repo.maven.apache.org/maven2/io/sentry/sentry-android/)

We'd love to get feedback.

## 2.0.1

Release of Sentry's new SDK for Android.

## What’s Changed

* Add the default serverName to SentryOptions and use it in MainEventProcessor (#279) @metlos
* set current threadId when there's no mechanism set (#277) @marandaneto
* feat: attach threads/stacktraces (#267) @marandaneto
* fix: preview package manager (#269) @bruno-garcia

Packages were released on [`bintray`](https://dl.bintray.com/getsentry/sentry-android/io/sentry/), [`jcenter`](https://jcenter.bintray.com/io/sentry/sentry-android/)

We'd love to get feedback.

## 2.0.0

Release of Sentry's new SDK for Android.

New features not offered by (1.7.x):

* NDK support
  * Captures crashes caused by native code
  * Access to the [`sentry-native` SDK](https://github.com/getsentry/sentry-native/) API by your native (C/C++/Rust code/..).
* Automatic init (just add your `DSN` to the manifest)
   * Proguard rules are added automatically
   * Permission (Internet) is added automatically
* Uncaught Exceptions might be captured even before the app restarts
* Sentry's Unified API.
* More context/device information
* Packaged as `aar`
* Frames from the app automatically marked as `InApp=true` (stack traces in Sentry highlights them by default).
* Complete Sentry Protocol available.
* All threads and their stack traces are captured.
* Sample project in this repo to test many features (segfault, uncaught exception, ANR...)

Features from the current SDK like `ANR` are also available (by default triggered after 4 seconds).

Packages were released on [`bintray`](https://dl.bintray.com/getsentry/sentry-android/io/sentry/), [`jcenter`](https://jcenter.bintray.com/io/sentry/sentry-android/)

We'd love to get feedback.

## 2.0.0-rc04

Release of Sentry's new SDK for Android.

## What’s Changed

* fix: breacrumb.data to string,object, Add LOG level (#264) @HazAT
* read release conf. on manifest (#266) @marandaneto
* Support mills timestamp format (#263) @marandaneto
* adding logs to installed integrations (#265) @marandaneto
* feat: Take sampleRate from metadata (#262) @bruno-garcia

Packages were released on [`bintray`](https://dl.bintray.com/getsentry/sentry-android/io/sentry/), [`jcenter`](https://jcenter.bintray.com/io/sentry/sentry-android/)

We'd love to get feedback and we'll work in getting the GA `2.0.0` out soon.
Until then, the [stable SDK offered by Sentry is at version 1.7.30](https://github.com/getsentry/sentry-java/releases/tag/v1.7.30)
## 2.0.0-rc03

Release of Sentry's new SDK for Android.

## What’s Changed

* fixes #259 - NPE check on getExternalFilesDirs items. (#260) @marandaneto
* fix strictMode typo (#258) @marandaneto

Packages were released on [`bintray`](https://dl.bintray.com/getsentry/sentry-android/io/sentry/), [`jcenter`](https://jcenter.bintray.com/io/sentry/sentry-android/)

We'd love to get feedback and we'll work in getting the GA `2.0.0` out soon.
Until then, the [stable SDK offered by Sentry is at version 1.7.30](https://github.com/getsentry/sentry-java/releases/tag/v1.7.30)
## 2.0.0-rc02

Release of Sentry's new SDK for Android.

## What’s Changed

* update ndk for new sentry-native version (#235) @Swatinem @marandaneto
* make integrations public (#256) @marandaneto
* BUMP build-tools (#255) @marandaneto
* added javadocs to scope and its dependencies (#253) @marandaneto
* build all ABIs (#254) @marandaneto
* moving back ANR timeout from long to int param. (#252) @marandaneto
* feat: Hub mode configurable (#247) @bruno-garcia
* Added HubAdapter to call Sentry static methods from Integrations (#250) @marandaneto
* new Release format (#242) @marandaneto
* Javadocs for SentryOptions (#246) @marandaneto
* non-app is already inApp excluded by default. (#244) @marandaneto
* added remove methods (tags/extras) to the sentry static class (#243) @marandaneto
* fix if symlink exists for sentry-native (#241) @marandaneto
* clone method - race condition free (#226) @marandaneto
* refactoring breadcrumbs callback (#239) @marandaneto

Packages were released on [`bintray`](https://dl.bintray.com/getsentry/sentry-android/io/sentry/), [`jcenter`](https://jcenter.bintray.com/io/sentry/sentry-android/)

We'd love to get feedback and we'll work in getting the GA `2.0.0` out soon.
Until then, the [stable SDK offered by Sentry is at version 1.7.30](https://github.com/getsentry/sentry-java/releases/tag/v1.7.30)

## 2.0.0-rc01

Release of Sentry's new SDK for Android.

## What’s Changed

* Honor RetryAfter (#236) @marandaneto
* Add tests for SentryValues (#238) @philipphofmann
* added remove methods for Scope data (#237) @marandaneto
* do not set frames if there's none (#234) @marandaneto
* always call interrupt after InterruptedException (#232) @marandaneto
* more device context (deviceId, connectionType and language) (#229) @marandaneto
* mark as current thread if its the main thread (#228) @marandaneto
* added a few java docs (Sentry, Hub and SentryClient) (#223) @marandaneto
* implemented diagnostic logger (#218) @marandaneto
* fix lgtm alerts (#219) @marandaneto
* written unit tests to ANR integration (#215) @marandaneto
* added blog posts to README (#214) @marandaneto
* added event processors to scope (#209) @marandaneto
* Raise code coverage for Dsn to 100% (#212) @philipphofmann
* Remove redundant times(1) for Mockito.verify (#211) @philipphofmann
* added android transport gate (#206) @marandaneto
* transport may be set on options (#203) @marandaneto
* dist may be set on options (#204) @marandaneto
* added executor for caching values out of the main thread (#201) @marandaneto
* throw an exception if DSN is not set (#200) @marandaneto
* migration guide markdown (#197) @marandaneto

Packages were released on [`bintray`](https://dl.bintray.com/getsentry/sentry-android/io/sentry/), [`jcenter`](https://jcenter.bintray.com/io/sentry/sentry-android/)

We'd love to get feedback and we'll work in getting the GA `2.0.0` out soon.
Until then, the [stable SDK offered by Sentry is at version 1.7.29](https://github.com/getsentry/sentry-java/releases/tag/v1.7.29)

## 2.0.0-beta02

Release of Sentry's new SDK for Android.

* fix Android bug on API 24 and 25 about getting current threads and stack traces (#194)
* addBreadcrumb overloads #196 and #198

Packages were released on [`bintray`](https://dl.bintray.com/getsentry/sentry-android/io/sentry/), [`jcenter`](https://jcenter.bintray.com/io/sentry/sentry-android/)

We'd love to get feedback and we'll work in getting the GA `2.0.0` out soon.
Until then, the [stable SDK offered by Sentry is at version 1.7.28](https://github.com/getsentry/sentry-java/releases/tag/v1.7.28)
## 2.0.0-beta01

Release of Sentry's new SDK for Android.

* ref: ANR doesn't set handled flag #186
* SDK final review (#183)
* ref: Drop errored in favor of crashed (#187)
* workaround android_id (#185)
* renamed sampleRate (#191)
* making timestamp package-private or test-only (#190)
* Split event processor in Device/App data (#180)

Packages were released on [`bintray`](https://dl.bintray.com/getsentry/sentry-android/io/sentry/), [`jcenter`](https://jcenter.bintray.com/io/sentry/sentry-android/)

We'd love to get feedback and we'll work in getting the GA `2.0.0` out soon.
Until then, the [stable SDK offered by Sentry is at version 1.7.28](https://github.com/getsentry/sentry-java/releases/tag/v1.7.28)

## 2.0.0-alpha09

Release of Sentry's new SDK for Android.

* fix: DSN parsing (#165)
* BUMP: sentry-native with message object instead of a string (#172)
* Don't avoid exception type minification (#166)
* make Gson retro compatible with older versions of AGP (#177)
* adding nativeBundle plugin (#161)
* adding scope methods to sentry static class (#179)

Packages were released on [`bintray`](https://dl.bintray.com/getsentry/sentry-android/io/sentry/), [`jcenter`](https://jcenter.bintray.com/io/sentry/sentry-android/)

We'd love to get feedback and we'll work in getting the GA `2.0.0` out soon.
Until then, the [stable SDK offered by Sentry is at version 1.7.28](https://github.com/getsentry/sentry-java/releases/tag/v1.7.28)

## 2.0.0-alpha08

Release of Sentry's new SDK for Android.

* DebugId endianness (#162)
* executed beforeBreadcrumb also for scope (#160)
* benefit of manifest merging when minSdk (#159)
* add method to captureMessage with level (#157)
* listing assets file on the wrong dir (#156)

Packages were released on [`bintray`](https://dl.bintray.com/getsentry/sentry-android/io/sentry/), [`jcenter`](https://jcenter.bintray.com/io/sentry/sentry-android/)

We'd love to get feedback and we'll work in getting the GA `2.0.0` out soon.
Until then, the [stable SDK offered by Sentry is at version 1.7.28](https://github.com/getsentry/sentry-java/releases/tag/v1.7.28)

## 2.0.0-alpha07

Third release of Sentry's new SDK for Android.

*  Fixed release for jcenter and bintray

Packages were released on [`bintray`](https://dl.bintray.com/getsentry/sentry-android/io/sentry/), [`jcenter`](https://jcenter.bintray.com/io/sentry/sentry-android/)

We'd love to get feedback and we'll work in getting the GA `2.0.0` out soon.
Until then, the [stable SDK offered by Sentry is at version 1.7.28](https://github.com/getsentry/sentry-java/releases/tag/v1.7.28)

## 2.0.0-alpha06

Second release of Sentry's new SDK for Android.

* Fixed a typo on pom generation.

Packages were released on [`bintray`](https://dl.bintray.com/getsentry/sentry-android/io/sentry/), [`jcenter`](https://jcenter.bintray.com/io/sentry/sentry-android/)

We'd love to get feedback and we'll work in getting the GA `2.0.0` out soon.
Until then, the [stable SDK offered by Sentry is at version 1.7.28](https://github.com/getsentry/sentry-java/releases/tag/v1.7.28)

## 2.0.0-alpha05

First release of Sentry's new SDK for Android.

New features not offered by our current (1.7.x), stable SDK are:

* NDK support
  * Captures crashes caused by native code
  * Access to the [`sentry-native` SDK](https://github.com/getsentry/sentry-native/) API by your native (C/C++/Rust code/..).
* Automatic init (just add your `DSN` to the manifest)
   * Proguard rules are added automatically
   * Permission (Internet) is added automatically
* Uncaught Exceptions might be captured even before the app restarts
* Unified API which include scopes etc.
* More context/device information
* Packaged as `aar`
* Frames from the app automatically marked as `InApp=true` (stack traces in Sentry highlights them by default).
* Complete Sentry Protocol available.
* All threads and their stack traces are captured.
* Sample project in this repo to test many features (segfault, uncaught exception, scope)

Features from the current SDK like `ANR` are also available (by default triggered after 4 seconds).

Packages were released on [`bintray`](https://dl.bintray.com/getsentry/sentry-android/io/sentry/), [`jcenter`](https://jcenter.bintray.com/io/sentry/sentry-android/)

We'd love to get feedback and we'll work in getting the GA `2.0.0` out soon.
Until then, the [stable SDK offered by Sentry is at version 1.7.28](https://github.com/getsentry/sentry-java/releases/tag/v1.7.28)<|MERGE_RESOLUTION|>--- conflicted
+++ resolved
@@ -1,13 +1,11 @@
 # Changelog
 
+## Unreleased
+
+* Tests: added Android UI tests (#2013)
+
 ## 6.0.0-beta.2
 
-<<<<<<< HEAD
-* Tests: added Android UI tests (#2013)
-
-* Fix: Profiling rate decreased from 300hz to 100hz (#1997)
-=======
->>>>>>> 4781d524
 * Fix: Android profiling initializes on first profile start (#2009)
 
 ## 6.0.0-beta.1
