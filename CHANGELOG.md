# Changelog

## Unreleased

### Features

<<<<<<< HEAD
- Attach MDC properties to logs as attributes ([#4786](https://github.com/getsentry/sentry-java/pull/4786))
  - MDC properties set using supported logging frameworks (Logback, Log4j2, java.util.Logging) are now attached to structured logs as attributes.
  - This means that you will be able to filter/aggregate logs in the product based on these properties.
  - Only properties with keys matching the configured `contextTags` are sent as log attributes.
    - You can configure which properties are sent using `options.setContextTags` if initalizing manually, or by specifying a comma-separated list of keys with a `context-tags` entry in `sentry.properties` or `sentry.contex-tags` in `application.properties`.
    - Note that keys containing spaces are not supported.
=======
- Add experimental Sentry Android Distribution module for integrating with Sentry Build Distribution to check for and install updates ([#4804](https://github.com/getsentry/sentry-java/pull/4804))
>>>>>>> e881baeb

### Fixes

- Use logger from options for JVM profiler ([#4771](https://github.com/getsentry/sentry-java/pull/4771))
- Session Replay: Avoid deadlock when pausing replay if no connection ([#4788](https://github.com/getsentry/sentry-java/pull/4788))

### Miscellaneous

- Mark SentryClient(SentryOptions) constructor as not internal ([#4787](https://github.com/getsentry/sentry-java/pull/4787))

### Dependencies

- Bump Native SDK from v0.10.1 to v0.11.2 ([#4775](https://github.com/getsentry/sentry-java/pull/4775))
  - [changelog](https://github.com/getsentry/sentry-native/blob/master/CHANGELOG.md#0112)
  - [diff](https://github.com/getsentry/sentry-native/compare/0.10.1...0.11.2)

## 8.23.0

### Features

- Add session replay id to Sentry Logs ([#4740](https://github.com/getsentry/sentry-java/pull/4740))
- Add support for continuous profiling of JVM applications on macOS and Linux ([#4556](https://github.com/getsentry/sentry-java/pull/4556))
  - [Sentry continuous profiling](https://docs.sentry.io/product/explore/profiling/) on the JVM is using async-profiler under the hood.
  - By default this feature is disabled. Set a profile sample rate and chose a lifecycle (see below) to enable it.
  - Add the `sentry-async-profiler` dependency to your project
  - Set a sample rate for profiles, e.g. `1.0` to send all of them. You may use `options.setProfileSessionSampleRate(1.0)` in code or `profile-session-sample-rate=1.0` in `sentry.properties`
  - Set a profile lifecycle via `options.setProfileLifecycle(ProfileLifecycle.TRACE)` in code or `profile-lifecycle=TRACE` in `sentry.properties`
    - By default the lifecycle is set to `MANUAL`, meaning you have to explicitly call `Sentry.startProfiler()` and `Sentry.stopProfiler()`
    - You may change it to `TRACE` which will create a profile for each transaction
  - To automatically upload Profiles for each transaction in a Spring Boot application
    - set `sentry.profile-session-sample-rate=1.0` and `sentry.profile-lifecycle=TRACE` in `application.properties`
    - or set `sentry.profile-session-sample-rate: 1.0` and `sentry.profile-lifecycle: TRACE` in `application.yml`
  - Profiling can also be combined with our OpenTelemetry integration

### Fixes

- Start performance collection on AppStart continuous profiling ([#4752](https://github.com/getsentry/sentry-java/pull/4752))
- Preserve modifiers in `SentryTraced` ([#4757](https://github.com/getsentry/sentry-java/pull/4757))

### Improvements

- Handle `RejectedExecutionException` everywhere ([#4747](https://github.com/getsentry/sentry-java/pull/4747))
- Mark `SentryEnvelope` as not internal ([#4748](https://github.com/getsentry/sentry-java/pull/4748))

## 8.22.0

### Features

- Move SentryLogs out of experimental ([#4710](https://github.com/getsentry/sentry-java/pull/4710))
- Add support for w3c traceparent header ([#4671](https://github.com/getsentry/sentry-java/pull/4671))
  - This feature is disabled by default. If enabled, outgoing requests will include the w3c `traceparent` header.
  - See https://develop.sentry.dev/sdk/telemetry/traces/distributed-tracing/#w3c-trace-context-header for more details.
  ```kotlin
  Sentry(Android).init(context) { options ->
    // ...
    options.isPropagateTraceparent = true
  }
  ```
- Sentry now supports Spring Boot 4 M3 pre-release ([#4739](https://github.com/getsentry/sentry-java/pull/4739))

### Improvements

- Remove internal API status from get/setDistinctId ([#4708](https://github.com/getsentry/sentry-java/pull/4708))
- Remove ApiStatus.Experimental annotation from check-in API ([#4721](https://github.com/getsentry/sentry-java/pull/4721))

### Fixes

- Session Replay: Fix `NoSuchElementException` in `BufferCaptureStrategy` ([#4717](https://github.com/getsentry/sentry-java/pull/4717))
- Session Replay: Fix continue recording in Session mode after Buffer is triggered ([#4719](https://github.com/getsentry/sentry-java/pull/4719))

### Dependencies

- Bump Native SDK from v0.10.0 to v0.10.1 ([#4695](https://github.com/getsentry/sentry-java/pull/4695))
  - [changelog](https://github.com/getsentry/sentry-native/blob/master/CHANGELOG.md#0101)
  - [diff](https://github.com/getsentry/sentry-native/compare/0.10.0...0.10.1)

## 8.21.1

### Fixes

- Use Kotlin stdlib 1.9.24 dependency instead of 2.2.0 for all Android modules ([#4707](https://github.com/getsentry/sentry-java/pull/4707))
  - This fixes compile time issues if your app is using Kotlin < 2.x

## 8.21.0

### Fixes

- Only set log template for logging integrations if formatted message differs from template ([#4682](https://github.com/getsentry/sentry-java/pull/4682))

### Features

- Add support for Spring Boot 4 and Spring 7 ([#4601](https://github.com/getsentry/sentry-java/pull/4601))
  - NOTE: Our `sentry-opentelemetry-agentless-spring` is not working yet for Spring Boot 4. Please use `sentry-opentelemetry-agent` until OpenTelemetry has support for Spring Boot 4.
- Replace `UUIDGenerator` implementation with Apache licensed code ([#4662](https://github.com/getsentry/sentry-java/pull/4662))
- Replace `Random` implementation with MIT licensed code ([#4664](https://github.com/getsentry/sentry-java/pull/4664))
- Add support for `vars` attribute in `SentryStackFrame` ([#4686](https://github.com/getsentry/sentry-java/pull/4686))
  - **Breaking change**: The type of the `vars` attribute has been changed from `Map<String, String>` to `Map<String, Object>`.

## 8.20.0

### Fixes

- Do not use named capturing groups for regular expressions ([#4652](https://github.com/getsentry/sentry-java/pull/4652))
  - This fixes a crash on Android versions below 8.0 (API level 26)

### Features

- Add onDiscard to enable users to track the type and amount of data discarded before reaching Sentry ([#4612](https://github.com/getsentry/sentry-java/pull/4612))
  - Stub for setting the callback on `Sentry.init`:
     ```java
     Sentry.init(options -> {
       ...
       options.setOnDiscard(
        (reason, category, number) -> {
          // Your logic to process discarded data
        });
     });
     ```

## 8.19.1

> [!Warning]
> Android: This release is incompatible with API levels below 26. We recommend using SDK version 8.20.0 or higher instead.

### Fixes

- Do not store No-Op scopes onto OpenTelemetry Context when wrapping ([#4631](https://github.com/getsentry/sentry-java/pull/4631))
  - In 8.18.0 and 8.19.0 the SDK could break when initialized too late.

## 8.19.0

> [!Warning]
> Android: This release is incompatible with API levels below 26. We recommend using SDK version 8.20.0 or higher instead.

### Features

- Add a `isEnableSystemEventBreadcrumbsExtras` option to disable reporting system events extras for breadcrumbs ([#4625](https://github.com/getsentry/sentry-java/pull/4625))

### Improvements

- Session Replay: Use main thread looper to schedule replay capture ([#4542](https://github.com/getsentry/sentry-java/pull/4542))
- Use single `LifecycleObserver` and multi-cast it to the integrations interested in lifecycle states ([#4567](https://github.com/getsentry/sentry-java/pull/4567))
- Add `sentry.origin` attribute to logs ([#4618](https://github.com/getsentry/sentry-java/pull/4618))
  - This helps identify which integration captured a log event
- Prewarm `SentryExecutorService` for better performance at runtime ([#4606](https://github.com/getsentry/sentry-java/pull/4606))

### Fixes

- Cache network capabilities and status to reduce IPC calls ([#4560](https://github.com/getsentry/sentry-java/pull/4560))
- Deduplicate battery breadcrumbs ([#4561](https://github.com/getsentry/sentry-java/pull/4561))
- Remove unused method in ManifestMetadataReader ([#4585](https://github.com/getsentry/sentry-java/pull/4585))
- Have single `NetworkCallback` registered at a time to reduce IPC calls ([#4562](https://github.com/getsentry/sentry-java/pull/4562))
- Do not register for SystemEvents and NetworkCallbacks immediately when launched with non-foreground importance ([#4579](https://github.com/getsentry/sentry-java/pull/4579))
- Limit ProGuard keep rules for native methods within `sentry-android-ndk` to the `io.sentry.**` namespace. ([#4427](https://github.com/getsentry/sentry-java/pull/4427))
  - If you relied on the Sentry SDK to keep native method names for JNI compatibility within your namespace, please review your ProGuard rules and ensure the configuration still works. Especially when you're not consuming any of the default Android proguard rules (`proguard-android.txt` or `proguard-android-optimize.txt`) the following config should be present:
  ```
  -keepclasseswithmembernames class * {
    native <methods>;
  }
  ```
- Fix abstract method error in `SentrySupportSQLiteDatabase` ([#4597](https://github.com/getsentry/sentry-java/pull/4597))
- Ensure frame metrics listeners are registered/unregistered on the main thread ([#4582](https://github.com/getsentry/sentry-java/pull/4582))
- Do not report cached events as lost ([#4575](https://github.com/getsentry/sentry-java/pull/4575))
  - Previously events were recorded as lost early despite being retried later through the cache
- Move and flush unfinished previous session on init ([#4624](https://github.com/getsentry/sentry-java/pull/4624))
  - This removes the need for unnecessary blocking our background queue for 15 seconds in the case of a background app start
- Switch to compileOnly dependency for compose-ui-material ([#4630](https://github.com/getsentry/sentry-java/pull/4630))
  - This fixes `StackOverflowError` when using OSS Licenses plugin 

### Dependencies

- Bump Native SDK from v0.8.4 to v0.10.0 ([#4623](https://github.com/getsentry/sentry-java/pull/4623))
  - [changelog](https://github.com/getsentry/sentry-native/blob/master/CHANGELOG.md#0100)
  - [diff](https://github.com/getsentry/sentry-native/compare/0.8.4...0.10.0)

## 8.18.0

### Features

- Add `SentryUserFeedbackButton` Composable ([#4559](https://github.com/getsentry/sentry-java/pull/4559))
  - Also added `Sentry.showUserFeedbackDialog` static method
- Add deadlineTimeout option ([#4555](https://github.com/getsentry/sentry-java/pull/4555))
- Add Ktor client integration ([#4527](https://github.com/getsentry/sentry-java/pull/4527))
  - To use the integration, add a dependency on `io.sentry:sentry-ktor-client`, then install the `SentryKtorClientPlugin` on your `HttpClient`,
    e.g.:
    ```kotlin
    val client =
      HttpClient(Java) {
        install(io.sentry.ktorClient.SentryKtorClientPlugin) {
          captureFailedRequests = true
          failedRequestTargets = listOf(".*")
          failedRequestStatusCodes = listOf(HttpStatusCodeRange(500, 599))
        }
      }
    ```

### Fixes

- Allow multiple UncaughtExceptionHandlerIntegrations to be active at the same time ([#4462](https://github.com/getsentry/sentry-java/pull/4462))
- Prevent repeated scroll target determination during a single scroll gesture ([#4557](https://github.com/getsentry/sentry-java/pull/4557))
  - This should reduce the number of ANRs seen in `SentryGestureListener`
- Do not use Sentry logging API in JUL if logs are disabled ([#4574](https://github.com/getsentry/sentry-java/pull/4574))
  - This was causing Sentry SDK to log warnings: "Sentry Log is disabled and this 'logger' call is a no-op."
- Do not use Sentry logging API in Log4j2 if logs are disabled ([#4573](https://github.com/getsentry/sentry-java/pull/4573))
  - This was causing Sentry SDK to log warnings: "Sentry Log is disabled and this 'logger' call is a no-op."
- SDKs send queue is no longer shutdown immediately on re-init ([#4564](https://github.com/getsentry/sentry-java/pull/4564))
  - This means we're no longer losing events that have been enqueued right before SDK re-init.
- Reduce scope forking when using OpenTelemetry ([#4565](https://github.com/getsentry/sentry-java/pull/4565))
  - `Sentry.withScope` now has the correct current scope passed to the callback. Previously our OpenTelemetry integration forked scopes an additional.
  - Overall the SDK is now forking scopes a bit less often.

## 8.17.0

### Features

- Send Timber logs through Sentry Logs ([#4490](https://github.com/getsentry/sentry-java/pull/4490))
  - Enable the Logs feature in your `SentryOptions` or with the `io.sentry.logs.enabled` manifest option and the SDK will automatically send Timber logs to Sentry, if the TimberIntegration is enabled.
  - The SDK will automatically detect Timber and use it to send logs to Sentry.
- Send logcat through Sentry Logs ([#4487](https://github.com/getsentry/sentry-java/pull/4487))
  - Enable the Logs feature in your `SentryOptions` or with the `io.sentry.logs.enabled` manifest option and the SDK will automatically send logcat logs to Sentry, if the Sentry Android Gradle plugin is applied.
  - To set the logcat level check the [Logcat integration documentation](https://docs.sentry.io/platforms/android/integrations/logcat/#configure).
- Read build tool info from `sentry-debug-meta.properties` and attach it to events ([#4314](https://github.com/getsentry/sentry-java/pull/4314))

### Dependencies

- Bump OpenTelemetry ([#4532](https://github.com/getsentry/sentry-java/pull/4532))
  - `opentelemetry-sdk` to `1.51.0`
  - `opentelemetry-instrumentation` to `2.17.0`
  - `opentelemetry-javaagent` to `2.17.0`
  - `opentelemetry-semconv` to `1.34.0`
  - We are now configuring OpenTelemetry to still behave the same way it did before for span names it generates in GraphQL auto instrumentation ([#4537](https://github.com/getsentry/sentry-java/pull/4537))
- Bump Gradle from v8.14.2 to v8.14.3 ([#4540](https://github.com/getsentry/sentry-java/pull/4540))
  - [changelog](https://github.com/gradle/gradle/blob/master/CHANGELOG.md#v8143)
  - [diff](https://github.com/gradle/gradle/compare/v8.14.2...v8.14.3)

### Fixes

- Use Spring Boot Starter 3 in `sentry-spring-boot-starter-jakarta` ([#4545](https://github.com/getsentry/sentry-java/pull/4545))
  - While refactoring our dependency management, we accidentally added Spring Boot 2 and Spring Boot Starter 2 as dependencies of `sentry-spring-boot-starter-jakarta`, which is intended for Spring Boot 3.
  - Now, the correct dependencies (Spring Boot 3 and Spring Boot Starter 3) are being added.

## 8.16.1-alpha.2

### Fixes

- Optimize scope when maxBreadcrumb is 0 ([#4504](https://github.com/getsentry/sentry-java/pull/4504))
- Fix javadoc on TransportResult ([#4528](https://github.com/getsentry/sentry-java/pull/4528))
- Session Replay: Fix `IllegalArgumentException` when `Bitmap` is initialized with non-positive values ([#4536](https://github.com/getsentry/sentry-java/pull/4536))
- Set thread information on transaction from OpenTelemetry attributes ([#4478](https://github.com/getsentry/sentry-java/pull/4478))

### Internal

- Flattened PerformanceCollectionData ([#4505](https://github.com/getsentry/sentry-java/pull/4505))

## 8.16.0

### Features

- Send JUL logs to Sentry as logs ([#4518](https://github.com/getsentry/sentry-java/pull/4518))
  - You need to enable the logs feature, either in `sentry.properties`:
    ```properties
    logs.enabled=true
    ```
  - Or, if you manually initialize Sentry, you may also enable logs on `Sentry.init`:
    ```java
    Sentry.init(options -> {
      ...
      options.getLogs().setEnabled(true);
    });
    ```
  - It is also possible to set the `minimumLevel` in `logging.properties`, meaning any log message >= the configured level will be sent to Sentry and show up under Logs:
    ```properties
    io.sentry.jul.SentryHandler.minimumLevel=CONFIG
    ```
- Send Log4j2 logs to Sentry as logs ([#4517](https://github.com/getsentry/sentry-java/pull/4517))
  - You need to enable the logs feature either in `sentry.properties`:
    ```properties
    logs.enabled=true
    ```
  - If you manually initialize Sentry, you may also enable logs on `Sentry.init`:
    ```java
    Sentry.init(options -> {
      ...
      options.getLogs().setEnabled(true);
    });
    ```
  - It is also possible to set the `minimumLevel` in `log4j2.xml`, meaning any log message >= the configured level will be sent to Sentry and show up under Logs:
    ```xml
    <Sentry name="Sentry"
        dsn="your DSN"
        minimumBreadcrumbLevel="DEBUG"
        minimumEventLevel="WARN"
        minimumLevel="DEBUG"
    />
    ```

## 8.15.1

### Fixes

- Enabling Sentry Logs through Logback in Spring Boot config did not work in 3.15.0 ([#4523](https://github.com/getsentry/sentry-java/pull/4523))

## 8.15.0

### Features

- Add chipset to device context ([#4512](https://github.com/getsentry/sentry-java/pull/4512))

### Fixes

- No longer send out empty log envelopes ([#4497](https://github.com/getsentry/sentry-java/pull/4497))
- Session Replay: Expand fix for crash on devices to all Unisoc/Spreadtrum chipsets ([#4510](https://github.com/getsentry/sentry-java/pull/4510))
- Log parameter objects are now turned into `String` via `toString` ([#4515](https://github.com/getsentry/sentry-java/pull/4515))
  - One of the two `SentryLogEventAttributeValue` constructors did not convert the value previously.
- Logs are now flushed on shutdown ([#4503](https://github.com/getsentry/sentry-java/pull/4503))
- User Feedback: Do not redefine system attributes for `SentryUserFeedbackButton`, but reference them instead ([#4519](https://github.com/getsentry/sentry-java/pull/4519))

### Features

- Send Logback logs to Sentry as logs ([#4502](https://github.com/getsentry/sentry-java/pull/4502))
  - You need to enable the logs feature and can also set the `minimumLevel` for log events:
    ```xml
    <appender name="sentry" class="io.sentry.logback.SentryAppender">
      <options>
        <!-- NOTE: Replace the test DSN below with YOUR OWN DSN to see the events from this app in your Sentry project/dashboard -->
        <dsn>https://502f25099c204a2fbf4cb16edc5975d1@o447951.ingest.sentry.io/5428563</dsn>
        <logs>
          <enabled>true</enabled>
        </logs>
      </options>
      <!-- Demonstrates how to modify the minimum values -->
      <!-- Default for Events is ERROR -->
      <minimumEventLevel>WARN</minimumEventLevel>
      <!-- Default for Breadcrumbs is INFO -->
      <minimumBreadcrumbLevel>DEBUG</minimumBreadcrumbLevel>
      <!-- Default for Log Events is INFO -->
      <minimumLevel>INFO</minimumLevel>
    </appender>
    ```
  - For Spring Boot you may also enable it in `application.properties` / `application.yml`:
    ```properties
    sentry.logs.enabled=true
    sentry.logging.minimum-level=error
    ```
  - If you manually initialize Sentry, you may also enable logs on `Sentry.init`:
    ```java
    Sentry.init(options -> {
      ...
      options.getLogs().setEnabled(true);
    });
    ```
  - Enabling via `sentry.properties` is also possible:
    ```properties
    logs.enabled=true
    ```
- Automatically use `SentryOptions.Logs.BeforeSendLogCallback` Spring beans ([#4509](https://github.com/getsentry/sentry-java/pull/4509))

### Dependencies

- Bump Gradle from v8.14.1 to v8.14.2 ([#4473](https://github.com/getsentry/sentry-java/pull/4473))
  - [changelog](https://github.com/gradle/gradle/blob/master/CHANGELOG.md#v8142)
  - [diff](https://github.com/gradle/gradle/compare/v8.14.1...v8.14.2)

## 8.14.0

### Fixes

- Fix Session Replay masking for newer versions of Jetpack Compose (1.8+) ([#4485](https://github.com/getsentry/sentry-java/pull/4485))

### Features

- Add New User Feedback Widget ([#4450](https://github.com/getsentry/sentry-java/pull/4450))
    - This widget is a custom button that can be used to show the user feedback form
- Add New User Feedback form ([#4384](https://github.com/getsentry/sentry-java/pull/4384))
    - We now introduce SentryUserFeedbackDialog, which extends AlertDialog, inheriting the show() and cancel() methods, among others.
      To use it, just instantiate it and call show() on the instance (Sentry must be previously initialized).
      For customization options, please check the [User Feedback documentation](https://docs.sentry.io/platforms/android/user-feedback/configuration/).
      ```java
      import io.sentry.android.core.SentryUserFeedbackDialog;
      
      new SentryUserFeedbackDialog.Builder(context).create().show();
      ```
      ```kotlin
      import io.sentry.android.core.SentryUserFeedbackDialog
    
      SentryUserFeedbackDialog.Builder(context).create().show()
      ```
- Add `user.id`, `user.name` and `user.email` to log attributes ([#4486](https://github.com/getsentry/sentry-java/pull/4486))
- User `name` attribute has been deprecated, please use `username` instead ([#4486](https://github.com/getsentry/sentry-java/pull/4486))
- Add device (`device.brand`, `device.model` and `device.family`) and OS (`os.name` and `os.version`) attributes to logs ([#4493](https://github.com/getsentry/sentry-java/pull/4493))
- Serialize `preContext` and `postContext` in `SentryStackFrame` ([#4482](https://github.com/getsentry/sentry-java/pull/4482))

### Internal

- User Feedback now uses SentryUser.username instead of SentryUser.name ([#4494](https://github.com/getsentry/sentry-java/pull/4494))

## 8.13.3

### Fixes

- Send UI Profiling app start chunk when it finishes ([#4423](https://github.com/getsentry/sentry-java/pull/4423))
- Republish Javadoc [#4457](https://github.com/getsentry/sentry-java/pull/4457)
- Finalize `OkHttpEvent` even if no active span in `SentryOkHttpInterceptor` [#4469](https://github.com/getsentry/sentry-java/pull/4469)
- Session Replay: Do not capture current replay for cached events from the past ([#4474](https://github.com/getsentry/sentry-java/pull/4474))
- Session Replay: Correctly capture Dialogs and non full-sized windows ([#4354](https://github.com/getsentry/sentry-java/pull/4354))
- Session Replay: Fix inconsistent `segment_id` ([#4471](https://github.com/getsentry/sentry-java/pull/4471))
- Session Replay: Fix crash on devices with the Unisoc/Spreadtrum T606 chipset ([#4477](https://github.com/getsentry/sentry-java/pull/4477))

## 8.13.2

### Fixes

- Don't apply Spring Boot plugin in `sentry-spring-boot-jakarta` ([#4456](https://github.com/getsentry/sentry-java/pull/4456))
  - The jar for `io.sentry:sentry-spring-boot-jakarta` is now correctly being built and published to Maven Central.

## 8.13.1

### Fixes

- Fix `SentryAndroid.init` crash if SDK is initialized from a background thread while an `Activity` is in resumed state ([#4449](https://github.com/getsentry/sentry-java/pull/4449))

### Dependencies

- Bump Gradle from v8.14 to v8.14.1 ([#4437](https://github.com/getsentry/sentry-java/pull/4437))
  - [changelog](https://github.com/gradle/gradle/blob/master/CHANGELOG.md#v8141)
  - [diff](https://github.com/gradle/gradle/compare/v8.14...v8.14.1)

## 8.13.0

### Features

- Add debug mode for Session Replay masking ([#4357](https://github.com/getsentry/sentry-java/pull/4357))
    - Use `Sentry.replay().enableDebugMaskingOverlay()` to overlay the screen with the Session Replay masks.
    - The masks will be invalidated at most once per `frameRate` (default 1 fps).
- Extend Logs API to allow passing in `attributes` ([#4402](https://github.com/getsentry/sentry-java/pull/4402))
  - `Sentry.logger.log` now takes a `SentryLogParameters`
  - Use `SentryLogParameters.create(SentryAttributes.of(...))` to pass attributes
    - Attribute values may be of type `string`, `boolean`, `integer` or `double`.
    - Other types will be converted to `string`. Currently we simply call `toString()` but we might offer more in the future.
    - You may manually flatten complex types into multiple separate attributes of simple types.
      - e.g. intead of `SentryAttribute.named("point", Point(10, 20))` you may store it as `SentryAttribute.integerAttribute("point.x", point.x)` and `SentryAttribute.integerAttribute("point.y", point.y)`
    - `SentryAttribute.named()` will automatically infer the type or fall back to `string`.
    - `SentryAttribute.booleanAttribute()` takes a `Boolean` value
    - `SentryAttribute.integerAttribute()` takes a `Integer` value
    - `SentryAttribute.doubleAttribute()` takes a `Double` value
    - `SentryAttribute.stringAttribute()` takes a `String` value
  - We opted for handling parameters via `SentryLogParameters` to avoid creating tons of overloads that are ambiguous.

### Fixes

- Isolation scope is now forked in `OtelSentrySpanProcessor` instead of `OtelSentryPropagator` ([#4434](https://github.com/getsentry/sentry-java/pull/4434))
  - Since propagator may never be invoked we moved the location where isolation scope is forked.
  - Not invoking `OtelSentryPropagator.extract` or having a `sentry-trace` header that failed to parse would cause isolation scope not to be forked.
  - This in turn caused data to bleed between scopes, e.g. from one request into another

### Dependencies

- Bump Spring Boot to `3.5.0` ([#4111](https://github.com/getsentry/sentry-java/pull/4111))

## 8.12.0

### Features

- Add new User Feedback API ([#4286](https://github.com/getsentry/sentry-java/pull/4286))
    - We now introduced Sentry.captureFeedback, which supersedes Sentry.captureUserFeedback
- Add Sentry Log Feature ([#4372](https://github.com/getsentry/sentry-java/pull/4372))
    - The feature is disabled by default and needs to be enabled by:
        - `options.getLogs().setEnabled(true)` in `Sentry.init` / `SentryAndroid.init`
        - `<meta-data android:name="io.sentry.logs.enabled" android:value="true" />` in `AndroidManifest.xml`
        - `logs.enabled=true` in `sentry.properties`
        - `sentry.logs.enabled=true` in `application.properties`
        - `sentry.logs.enabled: true` in `application.yml`
    - Logs can be captured using `Sentry.logger().info()` and similar methods.
    - Logs also take a format string and arguments which we then send through `String.format`.
    - Please use `options.getLogs().setBeforeSend()` to filter outgoing logs

### Fixes

- Hook User Interaction integration into running Activity in case of deferred SDK init ([#4337](https://github.com/getsentry/sentry-java/pull/4337))

### Dependencies

- Bump Gradle from v8.13 to v8.14.0 ([#4360](https://github.com/getsentry/sentry-java/pull/4360))
  - [changelog](https://github.com/gradle/gradle/blob/master/CHANGELOG.md#v8140)
  - [diff](https://github.com/gradle/gradle/compare/v8.13...v8.14.0)

## 8.11.1

### Fixes

- Fix Android profile chunk envelope type for UI Profiling ([#4366](https://github.com/getsentry/sentry-java/pull/4366))

## 8.11.0

### Features

- Make `RequestDetailsResolver` public ([#4326](https://github.com/getsentry/sentry-java/pull/4326))
  - `RequestDetailsResolver` is now public and has an additional constructor, making it easier to use a custom `TransportFactory`

### Fixes

- Session Replay: Fix masking of non-styled `Text` Composables ([#4361](https://github.com/getsentry/sentry-java/pull/4361))
- Session Replay: Fix masking read-only `TextField` Composables ([#4362](https://github.com/getsentry/sentry-java/pull/4362))

## 8.10.0

### Features

- Wrap configured OpenTelemetry `ContextStorageProvider` if available ([#4359](https://github.com/getsentry/sentry-java/pull/4359))
  - This is only relevant if you see `java.lang.IllegalStateException: Found multiple ContextStorageProvider. Set the io.opentelemetry.context.ContextStorageProvider property to the fully qualified class name of the provider to use. Falling back to default ContextStorage. Found providers: ...` 
  - Set `-Dio.opentelemetry.context.contextStorageProvider=io.sentry.opentelemetry.SentryContextStorageProvider` on your `java` command
  - Sentry will then wrap the other `ContextStorageProvider` that has been configured by loading it through SPI
  - If no other `ContextStorageProvider` is available or there are problems loading it, we fall back to using `SentryOtelThreadLocalStorage`
    
### Fixes

- Update profile chunk rate limit and client report ([#4353](https://github.com/getsentry/sentry-java/pull/4353))

### Dependencies

- Bump Native SDK from v0.8.3 to v0.8.4 ([#4343](https://github.com/getsentry/sentry-java/pull/4343))
  - [changelog](https://github.com/getsentry/sentry-native/blob/master/CHANGELOG.md#084)
  - [diff](https://github.com/getsentry/sentry-native/compare/0.8.3...0.8.4)

## 8.9.0

### Features

- Add `SentryWrapper.wrapRunnable` to wrap `Runnable` for use with Sentry ([#4332](https://github.com/getsentry/sentry-java/pull/4332))

### Fixes

- Fix TTFD measurement when API called too early ([#4297](https://github.com/getsentry/sentry-java/pull/4297))
- Tag sockets traffic originating from Sentry's HttpConnection ([#4340](https://github.com/getsentry/sentry-java/pull/4340))
  - This should suppress the StrictMode's `UntaggedSocketViolation`
- Reduce debug logs verbosity ([#4341](https://github.com/getsentry/sentry-java/pull/4341))
- Fix unregister `SystemEventsBroadcastReceiver` when entering background ([#4338](https://github.com/getsentry/sentry-java/pull/4338))
  - This should reduce ANRs seen with this class in the stack trace for Android 14 and above

### Improvements

- Make user interaction tracing faster and do fewer allocations ([#4347](https://github.com/getsentry/sentry-java/pull/4347))
- Pre-load modules on a background thread upon SDK init ([#4348](https://github.com/getsentry/sentry-java/pull/4348))

## 8.8.0

### Features

- Add `CoroutineExceptionHandler` for reporting uncaught exceptions in coroutines to Sentry ([#4259](https://github.com/getsentry/sentry-java/pull/4259))
  - This is now part of `sentry-kotlin-extensions` and can be used together with `SentryContext` when launching a coroutine
  - Any exceptions thrown in a coroutine when using the handler will be captured (not rethrown!) and reported to Sentry
  - It's also possible to extend `CoroutineExceptionHandler` to implement custom behavior in addition to the one we provide by default

### Fixes

- Use thread context classloader when available ([#4320](https://github.com/getsentry/sentry-java/pull/4320))
  - This ensures correct resource loading in environments like Spring Boot where the thread context classloader is used for resource loading.
- Improve low memory breadcrumb capturing ([#4325](https://github.com/getsentry/sentry-java/pull/4325))
- Fix do not initialize SDK for Jetpack Compose Preview builds ([#4324](https://github.com/getsentry/sentry-java/pull/4324))
- Fix Synchronize Baggage values ([#4327](https://github.com/getsentry/sentry-java/pull/4327))

### Improvements

- Make `SystemEventsBreadcrumbsIntegration` faster ([#4330](https://github.com/getsentry/sentry-java/pull/4330))

## 8.7.0

### Features

- UI Profiling GA

  Continuous Profiling is now GA, named UI Profiling. To enable it you can use one of the following options. More info can be found at https://docs.sentry.io/platforms/android/profiling/.
    Note: Both `options.profilesSampler` and `options.profilesSampleRate` must **not** be set to enable UI Profiling.
    To keep the same transaction-based behaviour, without the 30 seconds limitation, you can use the `trace` lifecycle mode.
  
  ```xml
  <application>
    <!-- Enable UI profiling, adjust in production env. This is evaluated only once per session -->
    <meta-data android:name="io.sentry.traces.profiling.session-sample-rate" android:value="1.0" />
    <!-- Set profiling lifecycle, can be `manual` (controlled through `Sentry.startProfiler()` and `Sentry.stopProfiler()`) or `trace` (automatically starts and stop a profile whenever a sampled trace starts and finishes) -->
    <meta-data android:name="io.sentry.traces.profiling.lifecycle" android:value="trace" />
    <!-- Enable profiling on app start. The app start profile will be stopped automatically when the app start root span finishes -->
    <meta-data android:name="io.sentry.traces.profiling.start-on-app-start" android:value="true" />
  </application>
  ```
  ```java
  import io.sentry.ProfileLifecycle;
  import io.sentry.android.core.SentryAndroid;
  
  SentryAndroid.init(context, options -> {
      // Enable UI profiling, adjust in production env. This is evaluated only once per session
      options.setProfileSessionSampleRate(1.0);
      // Set profiling lifecycle, can be `manual` (controlled through `Sentry.startProfiler()` and `Sentry.stopProfiler()`) or `trace` (automatically starts and stop a profile whenever a sampled trace starts and finishes)
      options.setProfileLifecycle(ProfileLifecycle.TRACE);
      // Enable profiling on app start. The app start profile will be stopped automatically when the app start root span finishes
      options.setStartProfilerOnAppStart(true);
    });
  ```
  ```kotlin
  import io.sentry.ProfileLifecycle
  import io.sentry.android.core.SentryAndroid

  SentryAndroid.init(context, { options ->
    // Enable UI profiling, adjust in production env. This is evaluated only once per session
    options.profileSessionSampleRate = 1.0
    // Set profiling lifecycle, can be `manual` (controlled through `Sentry.startProfiler()` and `Sentry.stopProfiler()`) or `trace` (automatically starts and stop a profile whenever a sampled trace starts and finishes)
    options.profileLifecycle = ProfileLifecycle.TRACE
    // Enable profiling on app start. The app start profile will be stopped automatically when the app start root span finishes
    options.isStartProfilerOnAppStart = true
    })
  ```

  - Continuous Profiling - Stop when app goes in background ([#4311](https://github.com/getsentry/sentry-java/pull/4311))
  - Continuous Profiling - Add delayed stop ([#4293](https://github.com/getsentry/sentry-java/pull/4293))
  - Continuous Profiling - Out of Experimental ([#4310](https://github.com/getsentry/sentry-java/pull/4310))

### Fixes

- Compress Screenshots on a background thread ([#4295](https://github.com/getsentry/sentry-java/pull/4295))

## 8.6.0

### Behavioral Changes

- The Sentry SDK will now crash on startup if mixed versions have been detected ([#4277](https://github.com/getsentry/sentry-java/pull/4277))
  - On `Sentry.init` / `SentryAndroid.init` the SDK now checks if all Sentry Java / Android SDK dependencies have the same version.
  - While this may seem like a bad idea at first glance, mixing versions of dependencies has a very high chance of causing a crash later. We opted for a controlled crash that's hard to miss.
  - Note: This detection only works for new versions of the SDK, so please take this as a reminder to check your SDK version alignment manually when upgrading the SDK to this version and then you should be good.
  - The SDK will also print log messages if mixed versions have been detected at a later point. ([#4270](https://github.com/getsentry/sentry-java/pull/4270))
    - This takes care of cases missed by the startup check above due to older versions.

### Features

- Increase http timeouts from 5s to 30s to have a better chance of events being delivered without retry ([#4276](https://github.com/getsentry/sentry-java/pull/4276))
- Add `MANIFEST.MF` to Sentry JARs ([#4272](https://github.com/getsentry/sentry-java/pull/4272))
- Retain baggage sample rate/rand values as doubles ([#4279](https://github.com/getsentry/sentry-java/pull/4279))
- Introduce fatal SDK logger ([#4288](https://github.com/getsentry/sentry-java/pull/4288))
  - We use this to print out messages when there is a problem that prevents the SDK from working correctly.
  - One example for this is when the SDK has been configured with mixed dependency versions where we print out details, which module and version are affected.

### Fixes

- Do not override user-defined `SentryOptions` ([#4262](https://github.com/getsentry/sentry-java/pull/4262))
- Session Replay: Change bitmap config to `ARGB_8888` for screenshots ([#4282](https://github.com/getsentry/sentry-java/pull/4282))
- The `MANIFEST.MF` of `sentry-opentelemetry-agent` now has `Implementation-Version` set to the raw version ([#4291](https://github.com/getsentry/sentry-java/pull/4291))
  - An example value would be `8.6.0`
  - The value of the `Sentry-Version-Name` attribute looks like `sentry-8.5.0-otel-2.10.0`
- Fix tags missing for compose view hierarchies ([#4275](https://github.com/getsentry/sentry-java/pull/4275))
- Do not leak SentryFileInputStream/SentryFileOutputStream descriptors and channels ([#4296](https://github.com/getsentry/sentry-java/pull/4296))
- Remove "not yet implemented" from `Sentry.flush` comment ([#4305](https://github.com/getsentry/sentry-java/pull/4305))

### Internal

- Added `platform` to SentryEnvelopeItemHeader ([#4287](https://github.com/getsentry/sentry-java/pull/4287))
  - Set `android` platform to ProfileChunk envelope item header

### Dependencies

- Bump Native SDK from v0.8.1 to v0.8.3 ([#4267](https://github.com/getsentry/sentry-java/pull/4267), [#4298](https://github.com/getsentry/sentry-java/pull/4298))
  - [changelog](https://github.com/getsentry/sentry-native/blob/master/CHANGELOG.md#083)
  - [diff](https://github.com/getsentry/sentry-native/compare/0.8.1...0.8.3)
- Bump Spring Boot from 2.7.5 to 2.7.18 ([#3496](https://github.com/getsentry/sentry-java/pull/3496))

## 8.5.0

### Features

- Add native stack frame address information and debug image metadata to ANR events ([#4061](https://github.com/getsentry/sentry-java/pull/4061))
    - This enables symbolication for stripped native code in ANRs
- Add Continuous Profiling Support ([#3710](https://github.com/getsentry/sentry-java/pull/3710))

  To enable Continuous Profiling use the `Sentry.startProfiler` and `Sentry.stopProfiler` experimental APIs. Sampling rate can be set through `options.profileSessionSampleRate`, which defaults to null (disabled).   
  Note: Both `options.profilesSampler` and `options.profilesSampleRate` must **not** be set to enable Continuous Profiling.

  ```java
  import io.sentry.ProfileLifecycle;
  import io.sentry.android.core.SentryAndroid;

  SentryAndroid.init(context) { options ->
   
    // Currently under experimental options:
    options.getExperimental().setProfileSessionSampleRate(1.0);
    // In manual mode, you need to start and stop the profiler manually using Sentry.startProfiler and Sentry.stopProfiler
    // In trace mode, the profiler will start and stop automatically whenever a sampled trace starts and finishes
    options.getExperimental().setProfileLifecycle(ProfileLifecycle.MANUAL);
  }
  // Start profiling
  Sentry.startProfiler();
  
  // After all profiling is done, stop the profiler. Profiles can last indefinitely if not stopped.
  Sentry.stopProfiler();
  ```
  ```kotlin
  import io.sentry.ProfileLifecycle
  import io.sentry.android.core.SentryAndroid

  SentryAndroid.init(context) { options ->
   
    // Currently under experimental options:
    options.experimental.profileSessionSampleRate = 1.0
    // In manual mode, you need to start and stop the profiler manually using Sentry.startProfiler and Sentry.stopProfiler
    // In trace mode, the profiler will start and stop automatically whenever a sampled trace starts and finishes
    options.experimental.profileLifecycle = ProfileLifecycle.MANUAL
  }
  // Start profiling
  Sentry.startProfiler()
  
  // After all profiling is done, stop the profiler. Profiles can last indefinitely if not stopped.
  Sentry.stopProfiler()
  ```

  To learn more visit [Sentry's Continuous Profiling](https://docs.sentry.io/product/explore/profiling/transaction-vs-continuous-profiling/#continuous-profiling-mode) documentation page.

### Fixes

- Reduce excessive CPU usage when serializing breadcrumbs to disk for ANRs ([#4181](https://github.com/getsentry/sentry-java/pull/4181))
- Ensure app start type is set, even when ActivityLifecycleIntegration is not running ([#4250](https://github.com/getsentry/sentry-java/pull/4250))
- Use `SpringServletTransactionNameProvider` as fallback for Spring WebMVC ([#4263](https://github.com/getsentry/sentry-java/pull/4263))
  - In certain cases the SDK was not able to provide a transaction name automatically and thus did not finish the transaction for the request.
  - We now first try `SpringMvcTransactionNameProvider` which would provide the route as transaction name.
  - If that does not return anything, we try `SpringServletTransactionNameProvider` next, which returns the URL of the request.

### Behavioral Changes

- The user's `device.name` is not reported anymore via the device context, even if `options.isSendDefaultPii` is enabled ([#4179](https://github.com/getsentry/sentry-java/pull/4179))

### Dependencies

- Bump Gradle from v8.12.1 to v8.13.0 ([#4209](https://github.com/getsentry/sentry-java/pull/4209))
  - [changelog](https://github.com/gradle/gradle/blob/master/CHANGELOG.md#v8130)
  - [diff](https://github.com/gradle/gradle/compare/v8.12.1...v8.13.0)

## 8.4.0

### Fixes

- The SDK now handles `null` on many APIs instead of expecting a non `null` value ([#4245](https://github.com/getsentry/sentry-java/pull/4245))
  - Certain APIs like `setTag`, `setData`, `setExtra`, `setContext` previously caused a `NullPointerException` when invoked with either `null` key or value.
  - The SDK now tries to have a sane fallback when `null` is passed and no longer throws `NullPointerException`
  - If `null` is passed, the SDK will
    - do nothing if a `null` key is passed, returning `null` for non void methods
    - remove any previous value if the new value is set to `null`
- Add support for setting in-app-includes/in-app-excludes via AndroidManifest.xml ([#4240](https://github.com/getsentry/sentry-java/pull/4240))
- Modifications to OkHttp requests are now properly propagated to the affected span / breadcrumbs ([#4238](https://github.com/getsentry/sentry-java/pull/4238))
  - Please ensure the SentryOkHttpInterceptor is added last to your OkHttpClient, as otherwise changes to the `Request`  by subsequent interceptors won't be considered
- Fix "class ch.qos.logback.classic.spi.ThrowableProxyVO cannot be cast to class ch.qos.logback.classic.spi.ThrowableProxy" ([#4206](https://github.com/getsentry/sentry-java/pull/4206))
  - In this case we cannot report the `Throwable` to Sentry as it's not available
  - If you are using OpenTelemetry v1 `OpenTelemetryAppender`, please consider upgrading to v2
- Pass OpenTelemetry span attributes into TracesSampler callback ([#4253](https://github.com/getsentry/sentry-java/pull/4253))
  - `SamplingContext` now has a `getAttribute` method that grants access to OpenTelemetry span attributes via their String key (e.g. `http.request.method`)
- Fix AbstractMethodError when using SentryTraced for Jetpack Compose ([#4255](https://github.com/getsentry/sentry-java/pull/4255))
- Assume `http.client` for span `op` if not a root span ([#4257](https://github.com/getsentry/sentry-java/pull/4257))
- Avoid unnecessary copies when using `CopyOnWriteArrayList` ([#4247](https://github.com/getsentry/sentry-java/pull/4247))
  - This affects in particular `SentryTracer.getLatestActiveSpan` which would have previously copied all child span references. This may have caused `OutOfMemoryError` on certain devices due to high frequency of calling the method.

### Features

- The SDK now automatically propagates the trace-context to the native layer. This allows to connect errors on different layers of the application. ([#4137](https://github.com/getsentry/sentry-java/pull/4137))
- Capture OpenTelemetry span events ([#3564](https://github.com/getsentry/sentry-java/pull/3564))
  - OpenTelemetry spans may have exceptions attached to them (`openTelemetrySpan.recordException`). We can now send those to Sentry as errors.
  - Set `capture-open-telemetry-events=true` in `sentry.properties` to enable it
  - Set `sentry.capture-open-telemetry-events=true` in Springs `application.properties` to enable it
  - Set `sentry.captureOpenTelemetryEvents: true` in Springs `application.yml` to enable it

### Behavioural Changes

- Use `java.net.URI` for parsing URLs in `UrlUtils` ([#4210](https://github.com/getsentry/sentry-java/pull/4210))
  - This could affect grouping for issues with messages containing URLs that fall in known corner cases that were handled incorrectly previously (e.g. email in URL path)

### Internal

- Also use port when checking if a request is made to Sentry DSN ([#4231](https://github.com/getsentry/sentry-java/pull/4231))
  - For our OpenTelemetry integration we check if a span is for a request to Sentry
  - We now also consider the port when performing this check

### Dependencies

- Bump Native SDK from v0.7.20 to v0.8.1 ([#4137](https://github.com/getsentry/sentry-java/pull/4137))
  - [changelog](https://github.com/getsentry/sentry-native/blob/master/CHANGELOG.md#0810)
  - [diff](https://github.com/getsentry/sentry-native/compare/v0.7.20...0.8.1)

## 8.3.0

### Features

- Add HTTP server request headers from OpenTelemetry span attributes to sentry `request` in payload ([#4102](https://github.com/getsentry/sentry-java/pull/4102))
  - You have to explicitly enable each header by adding it to the [OpenTelemetry config](https://opentelemetry.io/docs/zero-code/java/agent/instrumentation/http/#capturing-http-request-and-response-headers)
  - Please only enable headers you actually want to send to Sentry. Some may contain sensitive data like PII, cookies, tokens etc.
  - We are no longer adding request/response headers to `contexts/otel/attributes` of the event.
- The `ignoredErrors` option is now configurable via the manifest property `io.sentry.traces.ignored-errors` ([#4178](https://github.com/getsentry/sentry-java/pull/4178))
- A list of active Spring profiles is attached to payloads sent to Sentry (errors, traces, etc.) and displayed in the UI when using our Spring or Spring Boot integrations ([#4147](https://github.com/getsentry/sentry-java/pull/4147))
  - This consists of an empty list when only the default profile is active
- Added `enableTraceIdGeneration` to the AndroidOptions. This allows Hybrid SDKs to "freeze" and control the trace and connect errors on different layers of the application ([4188](https://github.com/getsentry/sentry-java/pull/4188))
- Move to a single NetworkCallback listener to reduce number of IPC calls on Android ([#4164](https://github.com/getsentry/sentry-java/pull/4164))
- Add GraphQL Apollo Kotlin 4 integration ([#4166](https://github.com/getsentry/sentry-java/pull/4166))
- Add support for async dispatch requests to Spring Boot 2 and 3 ([#3983](https://github.com/getsentry/sentry-java/pull/3983))
  - To enable it, please set `sentry.keep-transactions-open-for-async-responses=true` in `application.properties` or `sentry.keepTransactionsOpenForAsyncResponses: true` in `application.yml`
- Add constructor to JUL `SentryHandler` for disabling external config ([#4208](https://github.com/getsentry/sentry-java/pull/4208))

### Fixes

- Filter strings that cannot be parsed as Regex no longer cause an SDK crash ([#4213](https://github.com/getsentry/sentry-java/pull/4213))
  - This was the case e.g. for `ignoredErrors`, `ignoredTransactions` and `ignoredCheckIns`
  - We now simply don't use such strings for Regex matching and only use them for String comparison
- `SentryOptions.setTracePropagationTargets` is no longer marked internal ([#4170](https://github.com/getsentry/sentry-java/pull/4170))
- Session Replay: Fix crash when a navigation breadcrumb does not have "to" destination ([#4185](https://github.com/getsentry/sentry-java/pull/4185))
- Session Replay: Cap video segment duration to maximum 5 minutes to prevent endless video encoding in background ([#4185](https://github.com/getsentry/sentry-java/pull/4185))
- Check `tracePropagationTargets` in OpenTelemetry propagator ([#4191](https://github.com/getsentry/sentry-java/pull/4191))
  - If a URL can be retrieved from OpenTelemetry span attributes, we check it against `tracePropagationTargets` before attaching `sentry-trace` and `baggage` headers to outgoing requests
  - If no URL can be retrieved we always attach the headers
- Fix `ignoredErrors`, `ignoredTransactions` and `ignoredCheckIns` being unset by external options like `sentry.properties` or ENV vars ([#4207](https://github.com/getsentry/sentry-java/pull/4207))
  - Whenever parsing of external options was enabled (`enableExternalConfiguration`), which is the default for many integrations, the values set on `SentryOptions` passed to `Sentry.init` would be lost
  - Even if the value was not set in any external configuration it would still be set to an empty list

### Behavioural Changes

- The class `io.sentry.spring.jakarta.webflux.ReactorUtils` is now deprecated, please use `io.sentry.reactor.SentryReactorUtils` in the new `sentry-reactor` module instead ([#4155](https://github.com/getsentry/sentry-java/pull/4155))
  - The new module will be exposed as an `api` dependency when using `sentry-spring-boot-jakarta` (Spring Boot 3) or `sentry-spring-jakarta` (Spring 6). 
    Therefore, if you're using one of those modules, changing your imports will suffice.

## 8.2.0

### Breaking Changes

- The Kotlin Language version is now set to 1.6 ([#3936](https://github.com/getsentry/sentry-java/pull/3936))

### Features

- Create onCreate and onStart spans for all Activities ([#4025](https://github.com/getsentry/sentry-java/pull/4025))
- Add split apks info to the `App` context ([#3193](https://github.com/getsentry/sentry-java/pull/3193))
- Expose new `withSentryObservableEffect` method overload that accepts `SentryNavigationListener` as a parameter ([#4143](https://github.com/getsentry/sentry-java/pull/4143))
  - This allows sharing the same `SentryNavigationListener` instance across fragments and composables to preserve the trace 
- (Internal) Add API to filter native debug images based on stacktrace addresses ([#4089](https://github.com/getsentry/sentry-java/pull/4089))
- Propagate sampling random value ([#4153](https://github.com/getsentry/sentry-java/pull/4153))
  - The random value used for sampling traces is now sent to Sentry and attached to the `baggage` header on outgoing requests
- Update `sampleRate` that is sent to Sentry and attached to the `baggage` header on outgoing requests ([#4158](https://github.com/getsentry/sentry-java/pull/4158))
  - If the SDK uses its `sampleRate` or `tracesSampler` callback, it now updates the `sampleRate` in Dynamic Sampling Context.

### Fixes

- Log a warning when envelope or items are dropped due to rate limiting ([#4148](https://github.com/getsentry/sentry-java/pull/4148))
- Do not log if `OtelContextScopesStorage` cannot be found ([#4127](https://github.com/getsentry/sentry-java/pull/4127))
  - Previously `java.lang.ClassNotFoundException: io.sentry.opentelemetry.OtelContextScopesStorage` was shown in the log if the class could not be found.
  - This is just a lookup the SDK performs to configure itself. The SDK also works without OpenTelemetry.
- Session Replay: Fix various crashes and issues ([#4135](https://github.com/getsentry/sentry-java/pull/4135))
  - Fix `FileNotFoundException` when trying to read/write `.ongoing_segment` file
  - Fix `IllegalStateException` when registering `onDrawListener`
  - Fix SIGABRT native crashes on Motorola devices when encoding a video
- Mention javadoc and sources for published artifacts in Gradle `.module` metadata ([#3936](https://github.com/getsentry/sentry-java/pull/3936))
- (Jetpack Compose) Modifier.sentryTag now uses Modifier.Node ([#4029](https://github.com/getsentry/sentry-java/pull/4029))
  - This allows Composables that use this modifier to be skippable

### Dependencies

- Bump Native SDK from v0.7.19 to v0.7.20 ([#4128](https://github.com/getsentry/sentry-java/pull/4128))
  - [changelog](https://github.com/getsentry/sentry-native/blob/master/CHANGELOG.md#0720)
  - [diff](https://github.com/getsentry/sentry-native/compare/v0.7.19...0.7.20)
- Bump Gradle from v8.9.0 to v8.12.1 ([#4106](https://github.com/getsentry/sentry-java/pull/4106))
  - [changelog](https://github.com/gradle/gradle/blob/master/CHANGELOG.md#v8121)
  - [diff](https://github.com/gradle/gradle/compare/v8.9.0...v8.12.1)

## 8.1.0

### Features

- Add `options.ignoredErrors` to filter out errors that match a certain String or Regex ([#4083](https://github.com/getsentry/sentry-java/pull/4083))
  - The matching is attempted on `event.message`, `event.formatted`, and `{event.throwable.class.name}: {event.throwable.message}`
  - Can be set in `sentry.properties`, e.g. `ignored-errors=Some error,Another .*`
  - Can be set in environment variables, e.g. `SENTRY_IGNORED_ERRORS=Some error,Another .*`
  - For Spring Boot, it can be set in `application.properties`, e.g. `sentry.ignored-errors=Some error,Another .*`
- Log OpenTelemetry related Sentry config ([#4122](https://github.com/getsentry/sentry-java/pull/4122))

### Fixes

- Avoid logging an error when a float is passed in the manifest ([#4031](https://github.com/getsentry/sentry-java/pull/4031))
- Add `request` details to transactions created through OpenTelemetry ([#4098](https://github.com/getsentry/sentry-java/pull/4098))
  - We now add HTTP request method and URL where Sentry expects it to display it in Sentry UI
- Remove `java.lang.ClassNotFoundException` debug logs when searching for OpenTelemetry marker classes ([#4091](https://github.com/getsentry/sentry-java/pull/4091))
  - There was up to three of these, one for `io.sentry.opentelemetry.agent.AgentMarker`, `io.sentry.opentelemetry.agent.AgentlessMarker` and `io.sentry.opentelemetry.agent.AgentlessSpringMarker`.
  - These were not indicators of something being wrong but rather the SDK looking at what is available at runtime to configure itself accordingly.
- Do not instrument File I/O operations if tracing is disabled ([#4051](https://github.com/getsentry/sentry-java/pull/4051))
- Do not instrument User Interaction multiple times ([#4051](https://github.com/getsentry/sentry-java/pull/4051))
- Speed up view traversal to find touched target in `UserInteractionIntegration` ([#4051](https://github.com/getsentry/sentry-java/pull/4051))
- Reduce IPC/Binder calls performed by the SDK ([#4058](https://github.com/getsentry/sentry-java/pull/4058))

### Behavioural Changes

- Reduce the number of broadcasts the SDK is subscribed for ([#4052](https://github.com/getsentry/sentry-java/pull/4052))
  - Drop `TempSensorBreadcrumbsIntegration`
  - Drop `PhoneStateBreadcrumbsIntegration`
  - Reduce number of broadcasts in `SystemEventsBreadcrumbsIntegration`

Current list of the broadcast events can be found [here](https://github.com/getsentry/sentry-java/blob/9b8dc0a844d10b55ddeddf55d278c0ab0f86421c/sentry-android-core/src/main/java/io/sentry/android/core/SystemEventsBreadcrumbsIntegration.java#L131-L153). If you'd like to subscribe for more events, consider overriding the `SystemEventsBreadcrumbsIntegration` as follows:

```kotlin
SentryAndroid.init(context) { options ->
    options.integrations.removeAll { it is SystemEventsBreadcrumbsIntegration }
    options.integrations.add(SystemEventsBreadcrumbsIntegration(context, SystemEventsBreadcrumbsIntegration.getDefaultActions() + listOf(/* your custom actions */)))
}
```

If you would like to keep some of the default broadcast events as breadcrumbs, consider opening a [GitHub issue](https://github.com/getsentry/sentry-java/issues/new).
- Set mechanism `type` to `suppressed` for suppressed exceptions ([#4125](https://github.com/getsentry/sentry-java/pull/4125))
  - This helps to distinguish an exceptions cause from any suppressed exceptions in the Sentry UI

### Dependencies

- Bump Spring Boot to `3.4.2` ([#4081](https://github.com/getsentry/sentry-java/pull/4081))
- Bump Native SDK from v0.7.14 to v0.7.19 ([#4076](https://github.com/getsentry/sentry-java/pull/4076))
  - [changelog](https://github.com/getsentry/sentry-native/blob/master/CHANGELOG.md#0719)
  - [diff](https://github.com/getsentry/sentry-native/compare/v0.7.14...0.7.19)

## 8.0.0

### Summary

Version 8 of the Sentry Android/Java SDK brings a variety of features and fixes. The most notable changes are:

- `Hub` has been replaced by `Scopes`
- New `Scope` types have been introduced, see "Behavioural Changes" for more details.
- Lifecycle tokens have been introduced to manage `Scope` lifecycle, see "Behavioural Changes" for more details.
- Bumping `minSdk` level to 21 (Android 5.0)
- Our `sentry-opentelemetry-agent` has been improved and now works in combination with the rest of Sentry. You may now combine OpenTelemetry and Sentry for instrumenting your application.
    - You may now use both OpenTelemetry SDK and Sentry SDK to capture transactions and spans. They can also be mixed and end up on the same transaction.
    - OpenTelemetry extends the Sentry SDK by adding spans for numerous integrations, like Ktor, Vert.x and MongoDB. Please check [the OpenTelemetry GitHub repository](https://github.com/open-telemetry/opentelemetry-java-instrumentation/tree/main/instrumentation) for a full list.
    - OpenTelemetry allows propagating trace information from and to additional libraries, that Sentry did not support before, for example gRPC.
    - OpenTelemetry also has broader support for propagating the Sentry `Scopes` through reactive libraries like RxJava.
- The SDK is now compatible with Spring Boot 3.4
- We now support GraphQL v22 (`sentry-graphql-22`)
- Metrics have been removed

Please take a look at [our migration guide in docs](https://docs.sentry.io/platforms/java/migration/7.x-to-8.0).

### Sentry Self-hosted Compatibility

This SDK version is compatible with a self-hosted version of Sentry `22.12.0` or higher. If you are using an older version of [self-hosted Sentry](https://develop.sentry.dev/self-hosted/) (aka onpremise), you will need to [upgrade](https://develop.sentry.dev/self-hosted/releases/). If you're using `sentry.io` no action is required.

### Breaking Changes

- The Android minSdk level for all Android modules is now 21 ([#3852](https://github.com/getsentry/sentry-java/pull/3852))
- The minSdk level for sentry-android-ndk changed from 19 to 21 ([#3851](https://github.com/getsentry/sentry-java/pull/3851))
- Throw IllegalArgumentException when calling Sentry.init on Android ([#3596](https://github.com/getsentry/sentry-java/pull/3596))
- Metrics have been removed from the SDK ([#3774](https://github.com/getsentry/sentry-java/pull/3774))
    - Metrics will return but we don't know in what exact form yet
- `enableTracing` option (a.k.a `enable-tracing`) has been removed from the SDK ([#3776](https://github.com/getsentry/sentry-java/pull/3776))
    - Please set `tracesSampleRate` to a value >= 0.0 for enabling performance instead. The default value is `null` which means performance is disabled.
- Replace `synchronized` methods and blocks with `ReentrantLock` (`AutoClosableReentrantLock`) ([#3715](https://github.com/getsentry/sentry-java/pull/3715))
    - If you are subclassing any Sentry classes, please check if the parent class used `synchronized` before. Please make sure to use the same lock object as the parent class in that case.
- `traceOrigins` option (`io.sentry.traces.tracing-origins` in manifest) has been removed, please use `tracePropagationTargets` (`io.sentry.traces.trace-propagation-targets` in manifest`) instead ([#3780](https://github.com/getsentry/sentry-java/pull/3780))
- `profilingEnabled` option (`io.sentry.traces.profiling.enable` in manifest) has been removed, please use `profilesSampleRate` (`io.sentry.traces.profiling.sample-rate` instead) instead ([#3780](https://github.com/getsentry/sentry-java/pull/3780))
- `shutdownTimeout` option has been removed, please use `shutdownTimeoutMillis` instead ([#3780](https://github.com/getsentry/sentry-java/pull/3780))
- `profilingTracesIntervalMillis` option for Android has been removed ([#3780](https://github.com/getsentry/sentry-java/pull/3780))
- `io.sentry.session-tracking.enable` manifest option has been removed ([#3780](https://github.com/getsentry/sentry-java/pull/3780))
- `Sentry.traceHeaders()` method has been removed, please use `Sentry.getTraceparent()` instead ([#3718](https://github.com/getsentry/sentry-java/pull/3718))
- `Sentry.reportFullDisplayed()` method has been removed, please use `Sentry.reportFullyDisplayed()` instead ([#3717](https://github.com/getsentry/sentry-java/pull/3717))
- `User.other` has been removed, please use `data` instead ([#3780](https://github.com/getsentry/sentry-java/pull/3780))
- `SdkVersion.getIntegrations()` has been removed, please use `getIntegrationSet` instead ([#3780](https://github.com/getsentry/sentry-java/pull/3780))
- `SdkVersion.getPackages()` has been removed, please use `getPackageSet()` instead ([#3780](https://github.com/getsentry/sentry-java/pull/3780))
- `Device.language` has been removed, please use `locale` instead ([#3780](https://github.com/getsentry/sentry-java/pull/3780))
- `TraceContext.user` and `TraceContextUser` class have been removed, please use `userId` on `TraceContext` instead ([#3780](https://github.com/getsentry/sentry-java/pull/3780))
- `TransactionContext.fromSentryTrace()` has been removed, please use `Sentry.continueTrace()` instead ([#3780](https://github.com/getsentry/sentry-java/pull/3780))
- `SentryDataFetcherExceptionHandler` has been removed, please use `SentryGenericDataFetcherExceptionHandler` in combination with `SentryInstrumentation` instead ([#3780](https://github.com/getsentry/sentry-java/pull/3780))
- `sentry-android-okhttp` has been removed in favor of `sentry-okhttp`, removing android dependency from the module ([#3510](https://github.com/getsentry/sentry-java/pull/3510))
- `Contexts` no longer extends `ConcurrentHashMap`, instead we offer a selected set of methods.
- User segment has been removed ([#3512](https://github.com/getsentry/sentry-java/pull/3512))
- One of the `AndroidTransactionProfiler` constructors has been removed, please use a different one ([#3780](https://github.com/getsentry/sentry-java/pull/3780))
- Use String instead of UUID for SessionId ([#3834](https://github.com/getsentry/sentry-java/pull/3834))
    - The `Session` constructor now takes a `String` instead of a `UUID` for the `sessionId` parameter.
    - `Session.getSessionId()` now returns a `String` instead of a `UUID`.
- All status codes below 400 are now mapped to `SpanStatus.OK` ([#3869](https://github.com/getsentry/sentry-java/pull/3869))
- Change OkHttp sub-spans to span attributes ([#3556](https://github.com/getsentry/sentry-java/pull/3556))
    - This will reduce the number of spans created by the SDK
- `instrumenter` option should no longer be needed as our new OpenTelemetry integration now works in combination with the rest of Sentry

### Behavioural Changes

- We're introducing some new `Scope` types in the SDK, allowing for better control over what data is attached where. Previously there was a stack of scopes that was pushed and popped. Instead we now fork scopes for a given lifecycle and then restore the previous scopes. Since `Hub` is gone, it is also never cloned anymore. Separation of data now happens through the different scope types while making it easier to manipulate exactly what you need without having to attach data at the right time to have it apply where wanted.
    - Global scope is attached to all events created by the SDK. It can also be modified before `Sentry.init` has been called. It can be manipulated using `Sentry.configureScope(ScopeType.GLOBAL, (scope) -> { ... })`.
    - Isolation scope can be used e.g. to attach data to all events that come up while handling an incoming request. It can also be used for other isolation purposes. It can be manipulated using `Sentry.configureScope(ScopeType.ISOLATION, (scope) -> { ... })`. The SDK automatically forks isolation scope in certain cases like incoming requests, CRON jobs, Spring `@Async` and more.
    - Current scope is forked often and data added to it is only added to events that are created while this scope is active. Data is also passed on to newly forked child scopes but not to parents. It can be manipulated using `Sentry.configureScope(ScopeType.CURRENT, (scope) -> { ... })`.
- `Sentry.popScope` has been deprecated, please call `.close()` on the token returned by `Sentry.pushScope` instead or use it in a way described in more detail in [our migration guide](https://docs.sentry.io/platforms/java/migration/7.x-to-8.0).
- We have chosen a default scope that is used for `Sentry.configureScope()` as well as API like `Sentry.setTag()`
    - For Android the type defaults to `CURRENT` scope
    - For Backend and other JVM applicatons it defaults to `ISOLATION` scope
- Event processors on `Scope` can now be ordered by overriding the `getOrder` method on implementations of `EventProcessor`. NOTE: This order only applies to event processors on `Scope` but not `SentryOptions` at the moment. Feel free to request this if you need it.
- `Hub` is deprecated in favor of `Scopes`, alongside some `Hub` relevant APIs. More details can be found in [our migration guide](https://docs.sentry.io/platforms/java/migration/7.x-to-8.0).
- Send file name and path only if `isSendDefaultPii` is `true` ([#3919](https://github.com/getsentry/sentry-java/pull/3919))
- (Android) Enable Performance V2 by default ([#3824](https://github.com/getsentry/sentry-java/pull/3824))
    - With this change cold app start spans will include spans for ContentProviders, Application and Activity load.
- (Android) Replace thread id with kernel thread id in span data ([#3706](https://github.com/getsentry/sentry-java/pull/3706))
- (Android) The JNI layer for sentry-native has now been moved from sentry-java to sentry-native ([#3189](https://github.com/getsentry/sentry-java/pull/3189))
    - This now includes prefab support for sentry-native, allowing you to link and access the sentry-native API within your native app code
    - Checkout the `sentry-samples/sentry-samples-android` example on how to configure CMake and consume `sentry.h`
- The user ip-address is now only set to `"{{auto}}"` if `sendDefaultPii` is enabled ([#4072](https://github.com/getsentry/sentry-java/pull/4072))
  - This change gives you control over IP address collection directly on the client

### Features

- The SDK is now compatible with Spring Boot 3.4 ([#3939](https://github.com/getsentry/sentry-java/pull/3939))
- Our `sentry-opentelemetry-agent` has been completely reworked and now plays nicely with the rest of the Java SDK
    - You may also want to give this new agent a try even if you haven't used OpenTelemetry (with Sentry) before. It offers support for [many more libraries and frameworks](https://github.com/open-telemetry/opentelemetry-java-instrumentation/blob/main/docs/supported-libraries.md), improving on our trace propagation, `Scopes` (used to be `Hub`) propagation as well as performance instrumentation (i.e. more spans).
    - If you are using a framework we did not support before and currently resort to manual instrumentation, please give the agent a try. See [here for a list of supported libraries, frameworks and application servers](https://github.com/open-telemetry/opentelemetry-java-instrumentation/blob/main/docs/supported-libraries.md).
    - Please see [Java SDK docs](https://docs.sentry.io/platforms/java/tracing/instrumentation/opentelemetry/) for more details on how to set up the agent. Please make sure to select the correct SDK from the dropdown on the left side of the docs.
    - What's new about the Agent
        - When the OpenTelemetry Agent is used, Sentry API creates OpenTelemetry spans under the hood, handing back a wrapper object which bridges the gap between traditional Sentry API and OpenTelemetry. We might be replacing some of the Sentry performance API in the future.
            - This is achieved by configuring the SDK to use `OtelSpanFactory` instead of `DefaultSpanFactory` which is done automatically by the auto init of the Java Agent.
        - OpenTelemetry spans are now only turned into Sentry spans when they are finished so they can be sent to the Sentry server.
        - Now registers an OpenTelemetry `Sampler` which uses Sentry sampling configuration
        - Other Performance integrations automatically stop creating spans to avoid duplicate spans
        - The Sentry SDK now makes use of OpenTelemetry `Context` for storing Sentry `Scopes` (which is similar to what used to be called `Hub`) and thus relies on OpenTelemetry for `Context` propagation.
        - Classes used for the previous version of our OpenTelemetry support have been deprecated but can still be used manually. We're not planning to keep the old agent around in favor of less complexity in the SDK.
- Add `sentry-opentelemetry-agentless-spring` module ([#4000](https://github.com/getsentry/sentry-java/pull/4000))
    - This module can be added as a dependency when using Sentry with OpenTelemetry and Spring Boot but don't want to use our Agent. It takes care of configuring OpenTelemetry for use with Sentry.
    - You may want to set `OTEL_LOGS_EXPORTER=none;OTEL_METRICS_EXPORTER=none;OTEL_TRACES_EXPORTER=none` env vars to not have the log flooded with error messages regarding OpenTelemetry features we don't use.
- Add `sentry-opentelemetry-agentless` module ([#3961](https://github.com/getsentry/sentry-java/pull/3961))
    - This module can be added as a dependency when using Sentry with OpenTelemetry but don't want to use our Agent. It takes care of configuring OpenTelemetry for use with Sentry.
    - To enable the auto configuration of it, please set `-Dotel.java.global-autoconfigure.enabled=true` on the `java` command, when starting your application.
    - You may also want to set `OTEL_LOGS_EXPORTER=none;OTEL_METRICS_EXPORTER=none;OTEL_TRACES_EXPORTER=none` env vars to not have the log flooded with error messages regarding OpenTelemetry features we don't use.
- `OpenTelemetryUtil.applyOpenTelemetryOptions` now takes an enum instead of a boolean for its mode
- Add `openTelemetryMode` option ([#3994](https://github.com/getsentry/sentry-java/pull/3994))
    - It defaults to `AUTO` meaning the SDK will figure out how to best configure itself for use with OpenTelemetry
    - Use of OpenTelemetry can also be disabled completely by setting it to `OFF` ([#3995](https://github.com/getsentry/sentry-java/pull/3995))
        - In this case even if OpenTelemetry is present, the Sentry SDK will not use it
    - Use `AGENT` when using `sentry-opentelemetry-agent`
    - Use `AGENTLESS` when using `sentry-opentelemetry-agentless`
    - Use `AGENTLESS_SPRING` when using `sentry-opentelemetry-agentless-spring`
- Add `ignoredTransactions` option to filter out transactions by name ([#3871](https://github.com/getsentry/sentry-java/pull/3871))
    - can be used via ENV vars, e.g. `SENTRY_IGNORED_TRANSACTIONS=POST /person/,GET /pers.*`
    - can also be set in options directly, e.g. `options.setIgnoredTransactions(...)`
    - can also be set in `sentry.properties`, e.g. `ignored-transactions=POST /person/,GET /pers.*`
    - can also be set in Spring config `application.properties`, e.g. `sentry.ignored-transactions=POST /person/,GET /pers.*`
- Add `scopeBindingMode` to `SpanOptions` ([#4004](https://github.com/getsentry/sentry-java/pull/4004))
    - This setting only affects the SDK when used with OpenTelemetry.
    - Defaults to `AUTO` meaning the SDK will decide whether the span should be bound to the current scope. It will not bind transactions to scope using `AUTO`, it will only bind spans where the parent span is on the current scope.
    - `ON` sets the new span on the current scope.
    - `OFF` does not set the new span on the scope.
- Add `ignoredSpanOrigins` option for ignoring spans coming from certain integrations
    - We pre-configure this to ignore Performance instrumentation for Spring and other integrations when using our OpenTelemetry Agent to avoid duplicate spans
- Support `graphql-java` v22 via a new module `sentry-graphql-22` ([#3740](https://github.com/getsentry/sentry-java/pull/3740))
    - If you are using `graphql-java` v21 or earlier, you can use the `sentry-graphql` module
    - For `graphql-java` v22 and newer please use the `sentry-graphql-22` module
- We now provide a `SentryInstrumenter` bean directly for Spring (Boot) if there is none yet instead of using `GraphQlSourceBuilderCustomizer` to add the instrumentation ([#3744](https://github.com/getsentry/sentry-java/pull/3744))
    - It is now also possible to provide a bean of type `SentryGraphqlInstrumentation.BeforeSpanCallback` which is then used by `SentryInstrumenter`
- Add data fetching environment hint to breadcrumb for GraphQL (#3413) ([#3431](https://github.com/getsentry/sentry-java/pull/3431))
- Report exceptions returned by Throwable.getSuppressed() to Sentry as exception groups ([#3396] https://github.com/getsentry/sentry-java/pull/3396)
  - Any suppressed exceptions are added to the issue details page in Sentry, the same way any cause is.
  - We are planning to improve how we visualize suppressed exceptions. See https://github.com/getsentry/sentry-java/issues/4059
- Enable `ThreadLocalAccessor` for Spring Boot 3 WebFlux by default ([#4023](https://github.com/getsentry/sentry-java/pull/4023))
- Allow passing `environment` to `CheckinUtils.withCheckIn` ([3889](https://github.com/getsentry/sentry-java/pull/3889))
- Add `globalHubMode` to options ([#3805](https://github.com/getsentry/sentry-java/pull/3805))
    - `globalHubMode` used to only be a param on `Sentry.init`. To make it easier to be used in e.g. Desktop environments, we now additionally added it as an option on SentryOptions that can also be set via `sentry.properties`.
    - If both the param on `Sentry.init` and the option are set, the option will win. By default the option is set to `null` meaning whatever is passed to `Sentry.init` takes effect.
- Lazy uuid generation for SentryId and SpanId ([#3770](https://github.com/getsentry/sentry-java/pull/3770))
- Faster generation of Sentry and Span IDs ([#3818](https://github.com/getsentry/sentry-java/pull/3818))
    - Uses faster implementation to convert UUID to SentryID String
    - Uses faster Random implementation to generate UUIDs
- Android 15: Add support for 16KB page sizes ([#3851](https://github.com/getsentry/sentry-java/pull/3851))
    - See https://developer.android.com/guide/practices/page-sizes for more details
- Add init priority settings ([#3674](https://github.com/getsentry/sentry-java/pull/3674))
    - You may now set `forceInit=true` (`force-init` for `.properties` files) to ensure a call to Sentry.init / SentryAndroid.init takes effect
- Add force init option to Android Manifest ([#3675](https://github.com/getsentry/sentry-java/pull/3675))
    - Use `<meta-data android:name="io.sentry.force-init" android:value="true" />` to ensure Sentry Android auto init is not easily overwritten
- Attach request body for `application/x-www-form-urlencoded` requests in Spring ([#3731](https://github.com/getsentry/sentry-java/pull/3731))
    - Previously request body was only attached for `application/json` requests
- Set breadcrumb level based on http status ([#3771](https://github.com/getsentry/sentry-java/pull/3771))
- Emit transaction.data inside contexts.trace.data ([#3735](https://github.com/getsentry/sentry-java/pull/3735))
    - Also does not emit `transaction.data` in `extras` anymore
- Add a sample for showcasing Sentry with OpenTelemetry for Spring Boot 3 with our Java agent (`sentry-samples-spring-boot-jakarta-opentelemetry`) ([#3856](https://github.com/getsentry/sentry-java/pull/3828))
- Add a sample for showcasing Sentry with OpenTelemetry for Spring Boot 3 without our Java agent (`sentry-samples-spring-boot-jakarta-opentelemetry-noagent`) ([#3856](https://github.com/getsentry/sentry-java/pull/3856))
- Add a sample for showcasing Sentry with OpenTelemetry (`sentry-samples-console-opentelemetry-noagent`) ([#3856](https://github.com/getsentry/sentry-java/pull/3862))

### Fixes

- Fix incoming defer sampling decision `sentry-trace` header ([#3942](https://github.com/getsentry/sentry-java/pull/3942))
    - A `sentry-trace` header that only contains trace ID and span ID but no sampled flag (`-1`, `-0` suffix) means the receiving system can make its own sampling decision
    - When generating `sentry-trace` header from `PropagationContext` we now copy the `sampled` flag.
    - In `TransactionContext.fromPropagationContext` when there is no parent sampling decision, keep the decision `null` so a new sampling decision is made instead of defaulting to `false`
- Fix order of calling `close` on previous Sentry instance when re-initializing ([#3750](https://github.com/getsentry/sentry-java/pull/3750))
    - Previously some parts of Sentry were immediately closed after re-init that should have stayed open and some parts of the previous init were never closed
- All status codes below 400 are now mapped to `SpanStatus.OK` ([#3869](https://github.com/getsentry/sentry-java/pull/3869))
- Improve ignored check performance ([#3992](https://github.com/getsentry/sentry-java/pull/3992))
    - Checking if a span origin, a transaction or a checkIn should be ignored is now faster
- Cache requests for Spring using Springs `ContentCachingRequestWrapper` instead of our own Wrapper to also cache parameters ([#3641](https://github.com/getsentry/sentry-java/pull/3641))
    - Previously only the body was cached which could lead to problems in the FilterChain as Request parameters were not available
- Close backpressure monitor on SDK shutdown ([#3998](https://github.com/getsentry/sentry-java/pull/3998))
    - Due to the backpressure monitor rescheduling a task to run every 10s, it very likely caused shutdown to wait the full `shutdownTimeoutMillis` (defaulting to 2s) instead of being able to terminate immediately
- Let OpenTelemetry auto instrumentation handle extracting and injecting tracing information if present ([#3953](https://github.com/getsentry/sentry-java/pull/3953))
    - Our integrations no longer call `.continueTrace` and also do not inject tracing headers if the integration has been added to `ignoredSpanOrigins`
- Fix testTag not working for Jetpack Compose user interaction tracking ([#3878](https://github.com/getsentry/sentry-java/pull/3878))
- Mark `DiskFlushNotification` hint flushed when rate limited ([#3892](https://github.com/getsentry/sentry-java/pull/3892))
    - Our `UncaughtExceptionHandlerIntegration` waited for the full flush timeout duration (default 15s) when rate limited.
- Do not replace `op` with auto generated content for OpenTelemetry spans with span kind `INTERNAL` ([#3906](https://github.com/getsentry/sentry-java/pull/3906))
- Add `enable-spotlight` and `spotlight-connection-url` to external options and check if spotlight is enabled when deciding whether to inspect an OpenTelemetry span for connecting to splotlight ([#3709](https://github.com/getsentry/sentry-java/pull/3709))
- Trace context on `Contexts.setTrace` has been marked `@NotNull` ([#3721](https://github.com/getsentry/sentry-java/pull/3721))
    - Setting it to `null` would cause an exception.
    - Transactions are dropped if trace context is missing
- Remove internal annotation on `SpanOptions` ([#3722](https://github.com/getsentry/sentry-java/pull/3722))
- `SentryLogbackInitializer` is now public ([#3723](https://github.com/getsentry/sentry-java/pull/3723))
- Parse and use `send-default-pii` and `max-request-body-size` from `sentry.properties` ([#3534](https://github.com/getsentry/sentry-java/pull/3534))
- `TracesSampler` is now only created once in `SentryOptions` instead of creating a new one for every `Hub` (which is now `Scopes`). This means we're now creating fewer `SecureRandom` instances.

### Internal

- Make `SentryClient` constructor public ([#4045](https://github.com/getsentry/sentry-java/pull/4045))
- Warm starts cleanup ([#3954](https://github.com/getsentry/sentry-java/pull/3954))

### Changes in pre-releases

These changes have been made during development of `8.0.0`. You may skip this section. We just put it here for sake of completeness.

- Extract OpenTelemetry `URL_PATH` span attribute into description ([#3933](https://github.com/getsentry/sentry-java/pull/3933))
- Replace OpenTelemetry `ContextStorage` wrapper with `ContextStorageProvider` ([#3938](https://github.com/getsentry/sentry-java/pull/3938))
    - The wrapper had to be put in place before any call to `Context` whereas `ContextStorageProvider` is automatically invoked at the correct time.
- Send `otel.kind` to Sentry ([#3907](https://github.com/getsentry/sentry-java/pull/3907))
- Spring Boot now automatically detects if OpenTelemetry is available and makes use of it ([#3846](https://github.com/getsentry/sentry-java/pull/3846))
    - This is only enabled if there is no OpenTelemetry agent available
    - We prefer to use the OpenTelemetry agent as it offers more auto instrumentation
    - In some cases the OpenTelemetry agent cannot be used, please see https://opentelemetry.io/docs/zero-code/java/spring-boot-starter/ for more details on when to prefer the Agent and when the Spring Boot starter makes more sense.
    - In this mode the SDK makes use of the `OpenTelemetry` bean that is created by `opentelemetry-spring-boot-starter` instead of `GlobalOpenTelemetry`
- Spring Boot now automatically detects our OpenTelemetry agent if its auto init is disabled ([#3848](https://github.com/getsentry/sentry-java/pull/3848))
    - This means Spring Boot config mechanisms can now be combined with our OpenTelemetry agent
    - The `sentry-opentelemetry-extra` module has been removed again, most classes have been moved to `sentry-opentelemetry-bootstrap` which is loaded into the bootstrap classloader (i.e. `null`) when our Java agent is used. The rest has been moved into `sentry-opentelemetry-agentcustomization` and is loaded into the agent classloader when our Java agent is used.
    - The `sentry-opentelemetry-bootstrap` and `sentry-opentelemetry-agentcustomization` modules can be used without the agent as well, in which case all classes are loaded into the application classloader. Check out our `sentry-samples-spring-boot-jakarta-opentelemetry-noagent` sample.
    - In this mode the SDK makes use of `GlobalOpenTelemetry`
- Automatically set span factory based on presence of OpenTelemetry ([#3858](https://github.com/getsentry/sentry-java/pull/3858))
    - `SentrySpanFactoryHolder` has been removed as it is no longer required.

- Replace deprecated `SimpleInstrumentation` with `SimplePerformantInstrumentation` for graphql 22 ([#3974](https://github.com/getsentry/sentry-java/pull/3974))
- We now hold a strong reference to the underlying OpenTelemetry span when it is created through Sentry API ([#3997](https://github.com/getsentry/sentry-java/pull/3997))
    - This keeps it from being garbage collected too early
- Defer sampling decision by setting `sampled` to `null` in `PropagationContext` when using OpenTelemetry in case of an incoming defer sampling `sentry-trace` header. ([#3945](https://github.com/getsentry/sentry-java/pull/3945))
- Build `PropagationContext` from `SamplingDecision` made by `SentrySampler` instead of parsing headers and potentially ignoring a sampling decision in case a `sentry-trace` header comes in with deferred sampling decision. ([#3947](https://github.com/getsentry/sentry-java/pull/3947))
- The Sentry OpenTelemetry Java agent now makes sure Sentry `Scopes` storage is initialized even if the agents auto init is disabled ([#3848](https://github.com/getsentry/sentry-java/pull/3848))
    - This is required for all integrations to work together with our OpenTelemetry Java agent if its auto init has been disabled and the SDKs init should be used instead.
- Fix `startChild` for span that is not in current OpenTelemetry `Context` ([#3862](https://github.com/getsentry/sentry-java/pull/3862))
    - Starting a child span from a transaction that wasn't in the current `Context` lead to multiple transactions being created (one for the transaction and another per span created).
- Add `auto.graphql.graphql22` to ignored span origins when using OpenTelemetry ([#3828](https://github.com/getsentry/sentry-java/pull/3828))
- Use OpenTelemetry span name as fallback for transaction name ([#3557](https://github.com/getsentry/sentry-java/pull/3557))
    - In certain cases we were sending transactions as "<unlabeled transaction>" when using OpenTelemetry
- Add OpenTelemetry span data to Sentry span ([#3593](https://github.com/getsentry/sentry-java/pull/3593))
- No longer selectively copy OpenTelemetry attributes to Sentry spans / transactions `data` ([#3663](https://github.com/getsentry/sentry-java/pull/3663))
- Remove `PROCESS_COMMAND_ARGS` (`process.command_args`) OpenTelemetry span attribute as it can be very large ([#3664](https://github.com/getsentry/sentry-java/pull/3664))
- Use RECORD_ONLY sampling decision if performance is disabled ([#3659](https://github.com/getsentry/sentry-java/pull/3659))
    - Also fix check whether Performance is enabled when making a sampling decision in the OpenTelemetry sampler
- Sentry OpenTelemetry Java Agent now sets Instrumenter to SENTRY (used to be OTEL) ([#3697](https://github.com/getsentry/sentry-java/pull/3697))
- Set span origin in `ActivityLifecycleIntegration` on span options instead of after creating the span / transaction ([#3702](https://github.com/getsentry/sentry-java/pull/3702))
    - This allows spans to be filtered by span origin on creation
- Honor ignored span origins in `SentryTracer.startChild` ([#3704](https://github.com/getsentry/sentry-java/pull/3704))
- Use span id of remote parent ([#3548](https://github.com/getsentry/sentry-java/pull/3548))
    - Traces were broken because on an incoming request, OtelSentrySpanProcessor did not set the parentSpanId on the span correctly. Traces were not referencing the actual parent span but some other (random) span ID which the server doesn't know.
- Attach active span to scope when using OpenTelemetry ([#3549](https://github.com/getsentry/sentry-java/pull/3549))
    - Errors weren't linked to traces correctly due to parts of the SDK not knowing the current span
- Record dropped spans in client report when sampling out OpenTelemetry spans ([#3552](https://github.com/getsentry/sentry-java/pull/3552))
- Retrieve the correct current span from `Scope`/`Scopes` when using OpenTelemetry ([#3554](https://github.com/getsentry/sentry-java/pull/3554))
- Support spans that are split into multiple batches ([#3539](https://github.com/getsentry/sentry-java/pull/3539))
    - When spans belonging to a single transaction were split into multiple batches for SpanExporter, we did not add all spans because the isSpanTooOld check wasn't inverted.
- Partially fix bootstrap class loading ([#3543](https://github.com/getsentry/sentry-java/pull/3543))
    - There was a problem with two separate Sentry `Scopes` being active inside each OpenTelemetry `Context` due to using context keys from more than one class loader.
- The Spring Boot 3 WebFlux sample now uses our GraphQL v22 integration ([#3828](https://github.com/getsentry/sentry-java/pull/3828))
- Do not ignore certain span origins for OpenTelemetry without agent ([#3856](https://github.com/getsentry/sentry-java/pull/3856))
- `span.startChild` now uses `.makeCurrent()` by default ([#3544](https://github.com/getsentry/sentry-java/pull/3544))
    - This caused an issue where the span tree wasn't correct because some spans were not added to their direct parent
- Do not set the exception group marker when there is a suppressed exception ([#4056](https://github.com/getsentry/sentry-java/pull/4056))
    - Due to how grouping works in Sentry currently sometimes the suppressed exception is treated as the main exception. This change ensures we keep using the main exception and not change how grouping works.
    - As a consequence the list of exceptions in the group on top of an issue is no longer shown in Sentry UI.
    - We are planning to improve this in the future but opted for this fix first.

### Dependencies

- Bump Native SDK from v0.7.0 to v0.7.17 ([#3441](https://github.com/getsentry/sentry-java/pull/3189)) ([#3851](https://github.com/getsentry/sentry-java/pull/3851)) ([#3914](https://github.com/getsentry/sentry-java/pull/3914)) ([#4003](https://github.com/getsentry/sentry-java/pull/4003))
    - [changelog](https://github.com/getsentry/sentry-native/blob/master/CHANGELOG.md#0717)
    - [diff](https://github.com/getsentry/sentry-native/compare/0.7.0...0.7.17)
- Bump OpenTelemetry to 1.44.1, OpenTelemetry Java Agent to 2.10.0 and Semantic Conventions to 1.28.0 ([#3668](https://github.com/getsentry/sentry-java/pull/3668)) ([#3935](https://github.com/getsentry/sentry-java/pull/3935))

### Migration Guide / Deprecations

Please take a look at [our migration guide in docs](https://docs.sentry.io/platforms/java/migration/7.x-to-8.0).

- `Hub` has been deprecated, we're replacing the following:
    - `IHub` has been replaced by `IScopes`, however you should be able to simply pass `IHub` instances to code expecting `IScopes`, allowing for an easier migration.
    - `HubAdapter.getInstance()` has been replaced by `ScopesAdapter.getInstance()`
    - The `.clone()` method on `IHub`/`IScopes` has been deprecated, please use `.pushScope()` or `.pushIsolationScope()` instead
    - Some internal methods like `.getCurrentHub()` and `.setCurrentHub()` have also been replaced.
- `Sentry.popScope` has been replaced by calling `.close()` on the token returned by `Sentry.pushScope()` and `Sentry.pushIsolationScope()`. The token can also be used in a `try` block like this:

```
try (final @NotNull ISentryLifecycleToken ignored = Sentry.pushScope()) {
  // this block has its separate current scope
}
```

as well as:


```
try (final @NotNull ISentryLifecycleToken ignored = Sentry.pushIsolationScope()) {
  // this block has its separate isolation scope
}
```
- Classes used by our previous OpenTelemetry integration have been deprecated (`SentrySpanProcessor`, `SentryPropagator`, `OpenTelemetryLinkErrorEventProcessor`). Please take a look at [docs](https://docs.sentry.io/platforms/java/tracing/instrumentation/opentelemetry/) on how to setup OpenTelemetry in v8.

You may also use `LifecycleHelper.close(token)`, e.g. in case you need to pass the token around for closing later.


### Changes from `rc.4`

If you have been using `8.0.0-rc.4` of the Java SDK, here's the new changes that have been included in the `8.0.0` release:

- Make `SentryClient` constructor public ([#4045](https://github.com/getsentry/sentry-java/pull/4045))
- The user ip-address is now only set to `"{{auto}}"` if sendDefaultPii is enabled ([#4072](https://github.com/getsentry/sentry-java/pull/4072))
    - This change gives you control over IP address collection directly on the client
- Do not set the exception group marker when there is a suppressed exception ([#4056](https://github.com/getsentry/sentry-java/pull/4056))
    - Due to how grouping works in Sentry currently sometimes the suppressed exception is treated as the main exception. This change ensures we keep using the main exception and not change how grouping works.
    - As a consequence the list of exceptions in the group on top of an issue is no longer shown in Sentry UI.
    - We are planning to improve this in the future but opted for this fix first.
- Fix swallow NDK loadLibrary errors ([#4082](https://github.com/getsentry/sentry-java/pull/4082))

## 7.22.6

### Fixes

- Compress Screenshots on a background thread ([#4295](https://github.com/getsentry/sentry-java/pull/4295))
- Improve low memory breadcrumb capturing ([#4325](https://github.com/getsentry/sentry-java/pull/4325))
- Make `SystemEventsBreadcrumbsIntegration` faster ([#4330](https://github.com/getsentry/sentry-java/pull/4330))
- Fix unregister `SystemEventsBroadcastReceiver` when entering background ([#4338](https://github.com/getsentry/sentry-java/pull/4338))
    - This should reduce ANRs seen with this class in the stack trace for Android 14 and above
- Pre-load modules on a background thread upon SDK init ([#4348](https://github.com/getsentry/sentry-java/pull/4348))
- Session Replay: Fix inconsistent `segment_id` ([#4471](https://github.com/getsentry/sentry-java/pull/4471))
- Session Replay: Do not capture current replay for cached events from the past ([#4474](https://github.com/getsentry/sentry-java/pull/4474))
- Session Replay: Fix crash on devices with the Unisoc/Spreadtrum T606 chipset ([#4477](https://github.com/getsentry/sentry-java/pull/4477))
- Session Replay: Fix masking of non-styled `Text` Composables ([#4361](https://github.com/getsentry/sentry-java/pull/4361))
- Session Replay: Fix masking read-only `TextField` Composables ([#4362](https://github.com/getsentry/sentry-java/pull/4362))
- Fix Session Replay masking for newer versions of Jetpack Compose (1.8+) ([#4485](https://github.com/getsentry/sentry-java/pull/4485))
- Session Replay: Expand fix for crash on devices to all Unisoc/Spreadtrum chipsets ([#4510](https://github.com/getsentry/sentry-java/pull/4510))

## 7.22.5

### Fixes

- Session Replay: Change bitmap config to `ARGB_8888` for screenshots ([#4282](https://github.com/getsentry/sentry-java/pull/4282))

## 7.22.4

### Fixes

- Session Replay: Fix crash when a navigation breadcrumb does not have "to" destination ([#4185](https://github.com/getsentry/sentry-java/pull/4185))
- Session Replay: Cap video segment duration to maximum 5 minutes to prevent endless video encoding in background ([#4185](https://github.com/getsentry/sentry-java/pull/4185))
- Avoid logging an error when a float is passed in the manifest ([#4266](https://github.com/getsentry/sentry-java/pull/4266))

## 7.22.3

### Fixes

- Reduce excessive CPU usage when serializing breadcrumbs to disk for ANRs ([#4181](https://github.com/getsentry/sentry-java/pull/4181))

## 7.22.2

### Fixes

- Fix AbstractMethodError when using SentryTraced for Jetpack Compose ([#4256](https://github.com/getsentry/sentry-java/pull/4256))

## 7.22.1

### Fixes

- Fix Ensure app start type is set, even when ActivityLifecycleIntegration is not running ([#4216](https://github.com/getsentry/sentry-java/pull/4216))
- Fix properly reset application/content-provider timespans for warm app starts ([#4244](https://github.com/getsentry/sentry-java/pull/4244))

## 7.22.0

### Fixes

- Session Replay: Fix various crashes and issues ([#4135](https://github.com/getsentry/sentry-java/pull/4135))
    - Fix `FileNotFoundException` when trying to read/write `.ongoing_segment` file
    - Fix `IllegalStateException` when registering `onDrawListener`
    - Fix SIGABRT native crashes on Motorola devices when encoding a video
- (Jetpack Compose) Modifier.sentryTag now uses Modifier.Node ([#4029](https://github.com/getsentry/sentry-java/pull/4029))
    - This allows Composables that use this modifier to be skippable

## 7.21.0

### Fixes

- Do not instrument File I/O operations if tracing is disabled ([#4051](https://github.com/getsentry/sentry-java/pull/4051))
- Do not instrument User Interaction multiple times ([#4051](https://github.com/getsentry/sentry-java/pull/4051))
- Speed up view traversal to find touched target in `UserInteractionIntegration` ([#4051](https://github.com/getsentry/sentry-java/pull/4051))
- Reduce IPC/Binder calls performed by the SDK ([#4058](https://github.com/getsentry/sentry-java/pull/4058))

### Behavioural Changes

- (changed in [7.20.1](https://github.com/getsentry/sentry-java/releases/tag/7.20.1)) The user ip-address is now only set to `"{{auto}}"` if sendDefaultPii is enabled ([#4071](https://github.com/getsentry/sentry-java/pull/4071))
    - This change gives you control over IP address collection directly on the client
- Reduce the number of broadcasts the SDK is subscribed for ([#4052](https://github.com/getsentry/sentry-java/pull/4052))
  - Drop `TempSensorBreadcrumbsIntegration`
  - Drop `PhoneStateBreadcrumbsIntegration`
  - Reduce number of broadcasts in `SystemEventsBreadcrumbsIntegration`

Current list of the broadcast events can be found [here](https://github.com/getsentry/sentry-java/blob/9b8dc0a844d10b55ddeddf55d278c0ab0f86421c/sentry-android-core/src/main/java/io/sentry/android/core/SystemEventsBreadcrumbsIntegration.java#L131-L153). If you'd like to subscribe for more events, consider overriding the `SystemEventsBreadcrumbsIntegration` as follows:

```kotlin
SentryAndroid.init(context) { options ->
    options.integrations.removeAll { it is SystemEventsBreadcrumbsIntegration }
    options.integrations.add(SystemEventsBreadcrumbsIntegration(context, SystemEventsBreadcrumbsIntegration.getDefaultActions() + listOf(/* your custom actions */)))
}
```

If you would like to keep some of the default broadcast events as breadcrumbs, consider opening a [GitHub issue](https://github.com/getsentry/sentry-java/issues/new).

## 7.21.0-beta.1

### Fixes

- Do not instrument File I/O operations if tracing is disabled ([#4051](https://github.com/getsentry/sentry-java/pull/4051))
- Do not instrument User Interaction multiple times ([#4051](https://github.com/getsentry/sentry-java/pull/4051))
- Speed up view traversal to find touched target in `UserInteractionIntegration` ([#4051](https://github.com/getsentry/sentry-java/pull/4051))
- Reduce IPC/Binder calls performed by the SDK ([#4058](https://github.com/getsentry/sentry-java/pull/4058))

### Behavioural Changes

- Reduce the number of broadcasts the SDK is subscribed for ([#4052](https://github.com/getsentry/sentry-java/pull/4052))
  - Drop `TempSensorBreadcrumbsIntegration`
  - Drop `PhoneStateBreadcrumbsIntegration`
  - Reduce number of broadcasts in `SystemEventsBreadcrumbsIntegration`

Current list of the broadcast events can be found [here](https://github.com/getsentry/sentry-java/blob/9b8dc0a844d10b55ddeddf55d278c0ab0f86421c/sentry-android-core/src/main/java/io/sentry/android/core/SystemEventsBreadcrumbsIntegration.java#L131-L153). If you'd like to subscribe for more events, consider overriding the `SystemEventsBreadcrumbsIntegration` as follows:

```kotlin
SentryAndroid.init(context) { options ->
    options.integrations.removeAll { it is SystemEventsBreadcrumbsIntegration }
    options.integrations.add(SystemEventsBreadcrumbsIntegration(context, SystemEventsBreadcrumbsIntegration.getDefaultActions() + listOf(/* your custom actions */)))
}
```

If you would like to keep some of the default broadcast events as breadcrumbs, consider opening a [GitHub issue](https://github.com/getsentry/sentry-java/issues/new).

## 7.20.1

### Behavioural Changes

- The user ip-address is now only set to `"{{auto}}"` if sendDefaultPii is enabled ([#4071](https://github.com/getsentry/sentry-java/pull/4071))
    - This change gives you control over IP address collection directly on the client

## 7.20.0

### Features

- Session Replay GA ([#4017](https://github.com/getsentry/sentry-java/pull/4017))

To enable Replay use the `sessionReplay.sessionSampleRate` or `sessionReplay.onErrorSampleRate` options.

  ```kotlin
  import io.sentry.SentryReplayOptions
  import io.sentry.android.core.SentryAndroid

  SentryAndroid.init(context) { options ->
   
    options.sessionReplay.sessionSampleRate = 1.0
    options.sessionReplay.onErrorSampleRate = 1.0
  
    // To change default redaction behavior (defaults to true)
    options.sessionReplay.redactAllImages = true
    options.sessionReplay.redactAllText = true
  
    // To change quality of the recording (defaults to MEDIUM)
    options.sessionReplay.quality = SentryReplayOptions.SentryReplayQuality.MEDIUM // (LOW|MEDIUM|HIGH)
  }
  ```

### Fixes

- Fix warm start detection ([#3937](https://github.com/getsentry/sentry-java/pull/3937))
- Session Replay: Reduce memory allocations, disk space consumption, and payload size ([#4016](https://github.com/getsentry/sentry-java/pull/4016))
- Session Replay: Do not try to encode corrupted frames multiple times ([#4016](https://github.com/getsentry/sentry-java/pull/4016))

### Internal

- Session Replay: Allow overriding `SdkVersion` for replay events ([#4014](https://github.com/getsentry/sentry-java/pull/4014))
- Session Replay: Send replay options as tags ([#4015](https://github.com/getsentry/sentry-java/pull/4015))

### Breaking changes

- Session Replay options were moved from under `experimental` to the main `options` object ([#4017](https://github.com/getsentry/sentry-java/pull/4017))

## 7.19.1

### Fixes

- Change TTFD timeout to 25 seconds ([#3984](https://github.com/getsentry/sentry-java/pull/3984))
- Session Replay: Fix memory leak when masking Compose screens ([#3985](https://github.com/getsentry/sentry-java/pull/3985))
- Session Replay: Fix potential ANRs in `GestureRecorder` ([#4001](https://github.com/getsentry/sentry-java/pull/4001))

### Internal

- Session Replay: Flutter improvements ([#4007](https://github.com/getsentry/sentry-java/pull/4007))

## 7.19.0

### Fixes

- Session Replay: fix various crashes and issues ([#3970](https://github.com/getsentry/sentry-java/pull/3970))
    - Fix `IndexOutOfBoundsException` when tracking window changes
    - Fix `IllegalStateException` when adding/removing draw listener for a dead view
    - Fix `ConcurrentModificationException` when registering window listeners and stopping `WindowRecorder`/`GestureRecorder`
- Add support for setting sentry-native handler_strategy ([#3671](https://github.com/getsentry/sentry-java/pull/3671))

### Dependencies

- Bump Native SDK from v0.7.8 to v0.7.16 ([#3671](https://github.com/getsentry/sentry-java/pull/3671))
    - [changelog](https://github.com/getsentry/sentry-native/blob/master/CHANGELOG.md#0716)
    - [diff](https://github.com/getsentry/sentry-native/compare/0.7.8...0.7.16)

## 7.18.1

### Fixes

- Fix testTag not working for Jetpack Compose user interaction tracking ([#3878](https://github.com/getsentry/sentry-java/pull/3878))

## 7.18.0

### Features

- Android 15: Add support for 16KB page sizes ([#3620](https://github.com/getsentry/sentry-java/pull/3620))
    - See https://developer.android.com/guide/practices/page-sizes for more details
- Session Replay: Add `beforeSendReplay` callback ([#3855](https://github.com/getsentry/sentry-java/pull/3855))
- Session Replay: Add support for masking/unmasking view containers ([#3881](https://github.com/getsentry/sentry-java/pull/3881))

### Fixes

- Avoid collecting normal frames ([#3782](https://github.com/getsentry/sentry-java/pull/3782))
- Ensure android initialization process continues even if options configuration block throws an exception ([#3887](https://github.com/getsentry/sentry-java/pull/3887))
- Do not report parsing ANR error when there are no threads ([#3888](https://github.com/getsentry/sentry-java/pull/3888))
    - This should significantly reduce the number of events with message "Sentry Android SDK failed to parse system thread dump..." reported
- Session Replay: Disable replay in session mode when rate limit is active ([#3854](https://github.com/getsentry/sentry-java/pull/3854))

### Dependencies

- Bump Native SDK from v0.7.2 to v0.7.8 ([#3620](https://github.com/getsentry/sentry-java/pull/3620))
    - [changelog](https://github.com/getsentry/sentry-native/blob/master/CHANGELOG.md#078)
    - [diff](https://github.com/getsentry/sentry-native/compare/0.7.2...0.7.8)

## 7.17.0

### Features

- Add meta option to set the maximum amount of breadcrumbs to be logged. ([#3836](https://github.com/getsentry/sentry-java/pull/3836))
- Use a separate `Random` instance per thread to improve SDK performance ([#3835](https://github.com/getsentry/sentry-java/pull/3835))

### Fixes

- Using MaxBreadcrumb with value 0 no longer crashes. ([#3836](https://github.com/getsentry/sentry-java/pull/3836))
- Accept manifest integer values when requiring floating values ([#3823](https://github.com/getsentry/sentry-java/pull/3823))
- Fix standalone tomcat jndi issue ([#3873](https://github.com/getsentry/sentry-java/pull/3873))
    - Using Sentry Spring Boot on a standalone tomcat caused the following error:
        - Failed to bind properties under 'sentry.parsed-dsn' to io.sentry.Dsn

## 7.16.0

### Features

- Add meta option to attach ANR thread dumps ([#3791](https://github.com/getsentry/sentry-java/pull/3791))

### Fixes

- Cache parsed Dsn ([#3796](https://github.com/getsentry/sentry-java/pull/3796))
- fix invalid profiles when the transaction name is empty ([#3747](https://github.com/getsentry/sentry-java/pull/3747))
- Deprecate `enableTracing` option ([#3777](https://github.com/getsentry/sentry-java/pull/3777))
- Vendor `java.util.Random` and replace `java.security.SecureRandom` usages ([#3783](https://github.com/getsentry/sentry-java/pull/3783))
- Fix potential ANRs due to NDK scope sync ([#3754](https://github.com/getsentry/sentry-java/pull/3754))
- Fix potential ANRs due to NDK System.loadLibrary calls ([#3670](https://github.com/getsentry/sentry-java/pull/3670))
- Fix slow `Log` calls on app startup ([#3793](https://github.com/getsentry/sentry-java/pull/3793))
- Fix slow Integration name parsing ([#3794](https://github.com/getsentry/sentry-java/pull/3794))
- Session Replay: Reduce startup and capture overhead ([#3799](https://github.com/getsentry/sentry-java/pull/3799))
- Load lazy fields on init in the background ([#3803](https://github.com/getsentry/sentry-java/pull/3803))
- Replace setOf with HashSet.add ([#3801](https://github.com/getsentry/sentry-java/pull/3801))

### Breaking changes

- The method `addIntegrationToSdkVersion(Ljava/lang/Class;)V` has been removed from the core (`io.sentry:sentry`) package. Please make sure all of the packages (e.g. `io.sentry:sentry-android-core`, `io.sentry:sentry-android-fragment`, `io.sentry:sentry-okhttp`  and others) are all aligned and using the same version to prevent the `NoSuchMethodError` exception.

## 7.16.0-alpha.1

### Features

- Add meta option to attach ANR thread dumps ([#3791](https://github.com/getsentry/sentry-java/pull/3791))

### Fixes

- Cache parsed Dsn ([#3796](https://github.com/getsentry/sentry-java/pull/3796))
- fix invalid profiles when the transaction name is empty ([#3747](https://github.com/getsentry/sentry-java/pull/3747))
- Deprecate `enableTracing` option ([#3777](https://github.com/getsentry/sentry-java/pull/3777))
- Vendor `java.util.Random` and replace `java.security.SecureRandom` usages ([#3783](https://github.com/getsentry/sentry-java/pull/3783))
- Fix potential ANRs due to NDK scope sync ([#3754](https://github.com/getsentry/sentry-java/pull/3754))
- Fix potential ANRs due to NDK System.loadLibrary calls ([#3670](https://github.com/getsentry/sentry-java/pull/3670))
- Fix slow `Log` calls on app startup ([#3793](https://github.com/getsentry/sentry-java/pull/3793))
- Fix slow Integration name parsing ([#3794](https://github.com/getsentry/sentry-java/pull/3794))
- Session Replay: Reduce startup and capture overhead ([#3799](https://github.com/getsentry/sentry-java/pull/3799))

## 7.15.0

### Features

- Add support for `feedback` envelope header item type ([#3687](https://github.com/getsentry/sentry-java/pull/3687))
- Add breadcrumb.origin field ([#3727](https://github.com/getsentry/sentry-java/pull/3727))
- Session Replay: Add options to selectively mask/unmask views captured in replay. The following options are available: ([#3689](https://github.com/getsentry/sentry-java/pull/3689))
    - `android:tag="sentry-mask|sentry-unmask"` in XML or `view.setTag("sentry-mask|sentry-unmask")` in code tags
        - if you already have a tag set for a view, you can set a tag by id: `<tag android:id="@id/sentry_privacy" android:value="mask|unmask"/>` in XML or `view.setTag(io.sentry.android.replay.R.id.sentry_privacy, "mask|unmask")` in code
    - `view.sentryReplayMask()` or `view.sentryReplayUnmask()` extension functions
    - mask/unmask `View`s of a certain type by adding fully-qualified classname to one of the lists `options.experimental.sessionReplay.addMaskViewClass()` or `options.experimental.sessionReplay.addUnmaskViewClass()`. Note, that all of the view subclasses/subtypes will be masked/unmasked as well
        - For example, (this is already a default behavior) to mask all `TextView`s and their subclasses (`RadioButton`, `EditText`, etc.): `options.experimental.sessionReplay.addMaskViewClass("android.widget.TextView")`
        - If you're using code obfuscation, adjust your proguard-rules accordingly, so your custom view class name is not minified
- Session Replay: Support Jetpack Compose masking ([#3739](https://github.com/getsentry/sentry-java/pull/3739))
  - To selectively mask/unmask @Composables, use `Modifier.sentryReplayMask()` and `Modifier.sentryReplayUnmask()` modifiers
- Session Replay: Mask `WebView`, `VideoView` and `androidx.media3.ui.PlayerView` by default ([#3775](https://github.com/getsentry/sentry-java/pull/3775))

### Fixes

- Avoid stopping appStartProfiler after application creation ([#3630](https://github.com/getsentry/sentry-java/pull/3630))
- Session Replay: Correctly detect dominant color for `TextView`s with Spans ([#3682](https://github.com/getsentry/sentry-java/pull/3682))
- Fix ensure Application Context is used even when SDK is initialized via Activity Context ([#3669](https://github.com/getsentry/sentry-java/pull/3669))
- Fix potential ANRs due to `Calendar.getInstance` usage in Breadcrumbs constructor ([#3736](https://github.com/getsentry/sentry-java/pull/3736))
- Fix potential ANRs due to default integrations ([#3778](https://github.com/getsentry/sentry-java/pull/3778))
- Lazily initialize heavy `SentryOptions` members to avoid ANRs on app start ([#3749](https://github.com/getsentry/sentry-java/pull/3749))

*Breaking changes*:

- `options.experimental.sessionReplay.errorSampleRate` was renamed to `options.experimental.sessionReplay.onErrorSampleRate` ([#3637](https://github.com/getsentry/sentry-java/pull/3637))
- Manifest option `io.sentry.session-replay.error-sample-rate` was renamed to `io.sentry.session-replay.on-error-sample-rate` ([#3637](https://github.com/getsentry/sentry-java/pull/3637))
- Change `redactAllText` and `redactAllImages` to `maskAllText` and `maskAllImages` ([#3741](https://github.com/getsentry/sentry-java/pull/3741))

## 7.14.0

### Features

- Session Replay: Gesture/touch support for Flutter ([#3623](https://github.com/getsentry/sentry-java/pull/3623))

### Fixes

- Fix app start spans missing from Pixel devices ([#3634](https://github.com/getsentry/sentry-java/pull/3634))
- Avoid ArrayIndexOutOfBoundsException on Android cpu data collection ([#3598](https://github.com/getsentry/sentry-java/pull/3598))
- Fix lazy select queries instrumentation ([#3604](https://github.com/getsentry/sentry-java/pull/3604))
- Session Replay: buffer mode improvements ([#3622](https://github.com/getsentry/sentry-java/pull/3622))
  - Align next segment timestamp with the end of the buffered segment when converting from buffer mode to session mode
  - Persist `buffer` replay type for the entire replay when converting from buffer mode to session mode
  - Properly store screen names for `buffer` mode
- Session Replay: fix various crashes and issues ([#3628](https://github.com/getsentry/sentry-java/pull/3628))
  - Fix video not being encoded on Pixel devices
  - Fix SIGABRT native crashes on Xiaomi devices when encoding a video
  - Fix `RejectedExecutionException` when redacting a screenshot
  - Fix `FileNotFoundException` when persisting segment values

### Chores

- Introduce `ReplayShadowMediaCodec` and refactor tests using custom encoder ([#3612](https://github.com/getsentry/sentry-java/pull/3612))

## 7.13.0

### Features

- Session Replay: ([#3565](https://github.com/getsentry/sentry-java/pull/3565)) ([#3609](https://github.com/getsentry/sentry-java/pull/3609))
  - Capture remaining replay segment for ANRs on next app launch
  - Capture remaining replay segment for unhandled crashes on next app launch

### Fixes

- Session Replay: ([#3565](https://github.com/getsentry/sentry-java/pull/3565)) ([#3609](https://github.com/getsentry/sentry-java/pull/3609))
  - Fix stopping replay in `session` mode at 1 hour deadline
  - Never encode full frames for a video segment, only do partial updates. This further reduces size of the replay segment
  - Use propagation context when no active transaction for ANRs

### Dependencies

- Bump Spring Boot to 3.3.2 ([#3541](https://github.com/getsentry/sentry-java/pull/3541))

## 7.12.1

### Fixes

- Check app start spans time and ignore background app starts ([#3550](https://github.com/getsentry/sentry-java/pull/3550))
  - This should eliminate long-lasting App Start transactions

## 7.12.0

### Features

- Session Replay Public Beta ([#3339](https://github.com/getsentry/sentry-java/pull/3339))

  To enable Replay use the `sessionReplay.sessionSampleRate` or `sessionReplay.errorSampleRate` experimental options.

  ```kotlin
  import io.sentry.SentryReplayOptions
  import io.sentry.android.core.SentryAndroid

  SentryAndroid.init(context) { options ->
   
    // Currently under experimental options:
    options.experimental.sessionReplay.sessionSampleRate = 1.0
    options.experimental.sessionReplay.errorSampleRate = 1.0
  
    // To change default redaction behavior (defaults to true)
    options.experimental.sessionReplay.redactAllImages = true
    options.experimental.sessionReplay.redactAllText = true
  
    // To change quality of the recording (defaults to MEDIUM)
    options.experimental.sessionReplay.quality = SentryReplayOptions.SentryReplayQuality.MEDIUM // (LOW|MEDIUM|HIGH)
  }
  ```

  To learn more visit [Sentry's Mobile Session Replay](https://docs.sentry.io/product/explore/session-replay/mobile/) documentation page.

## 7.11.0

### Features

- Report dropped spans ([#3528](https://github.com/getsentry/sentry-java/pull/3528))

### Fixes

- Fix duplicate session start for React Native ([#3504](https://github.com/getsentry/sentry-java/pull/3504))
- Move onFinishCallback before span or transaction is finished ([#3459](https://github.com/getsentry/sentry-java/pull/3459))
- Add timestamp when a profile starts ([#3442](https://github.com/getsentry/sentry-java/pull/3442))
- Move fragment auto span finish to onFragmentStarted ([#3424](https://github.com/getsentry/sentry-java/pull/3424))
- Remove profiling timeout logic and disable profiling on API 21 ([#3478](https://github.com/getsentry/sentry-java/pull/3478))
- Properly reset metric flush flag on metric emission ([#3493](https://github.com/getsentry/sentry-java/pull/3493))
- Use SecureRandom in favor of Random for Metrics ([#3495](https://github.com/getsentry/sentry-java/pull/3495))
- Fix UncaughtExceptionHandlerIntegration Memory Leak ([#3398](https://github.com/getsentry/sentry-java/pull/3398))
- Deprecated `User.segment`. Use a custom tag or context instead. ([#3511](https://github.com/getsentry/sentry-java/pull/3511))
- Fix duplicated http spans ([#3526](https://github.com/getsentry/sentry-java/pull/3526))
- When capturing unhandled hybrid exception session should be ended and new start if need ([#3480](https://github.com/getsentry/sentry-java/pull/3480))

### Dependencies

- Bump Native SDK from v0.7.0 to v0.7.2 ([#3314](https://github.com/getsentry/sentry-java/pull/3314))
  - [changelog](https://github.com/getsentry/sentry-native/blob/master/CHANGELOG.md#072)
  - [diff](https://github.com/getsentry/sentry-native/compare/0.7.0...0.7.2)

## 7.10.0

### Features

- Publish Gradle module metadata ([#3422](https://github.com/getsentry/sentry-java/pull/3422))

### Fixes

- Fix faulty `span.frame_delay` calculation for early app start spans ([#3427](https://github.com/getsentry/sentry-java/pull/3427))
- Fix crash when installing `ShutdownHookIntegration` and the VM is shutting down ([#3456](https://github.com/getsentry/sentry-java/pull/3456))

## 7.9.0

### Features

- Add start_type to app context ([#3379](https://github.com/getsentry/sentry-java/pull/3379))
- Add ttid/ttfd contribution flags ([#3386](https://github.com/getsentry/sentry-java/pull/3386))

### Fixes

- (Internal) Metrics code cleanup ([#3403](https://github.com/getsentry/sentry-java/pull/3403))
- Fix Frame measurements in app start transactions ([#3382](https://github.com/getsentry/sentry-java/pull/3382))
- Fix timing metric value different from span duration ([#3368](https://github.com/getsentry/sentry-java/pull/3368))
- Do not always write startup crash marker ([#3409](https://github.com/getsentry/sentry-java/pull/3409))
  - This may have been causing the SDK init logic to block the main thread

## 7.8.0

### Features

- Add description to OkHttp spans ([#3320](https://github.com/getsentry/sentry-java/pull/3320))
- Enable backpressure management by default ([#3284](https://github.com/getsentry/sentry-java/pull/3284))

### Fixes

- Add rate limit to Metrics ([#3334](https://github.com/getsentry/sentry-java/pull/3334))
- Fix java.lang.ClassNotFoundException: org.springframework.web.servlet.HandlerMapping in Spring Boot Servlet mode without WebMVC ([#3336](https://github.com/getsentry/sentry-java/pull/3336))
- Fix normalization of metrics keys, tags and values ([#3332](https://github.com/getsentry/sentry-java/pull/3332))

## 7.7.0

### Features

- Add support for Spring Rest Client ([#3199](https://github.com/getsentry/sentry-java/pull/3199))
- Extend Proxy options with proxy type ([#3326](https://github.com/getsentry/sentry-java/pull/3326))

### Fixes

- Fixed default deadline timeout to 30s instead of 300s ([#3322](https://github.com/getsentry/sentry-java/pull/3322))
- Fixed `Fix java.lang.ClassNotFoundException: org.springframework.web.servlet.HandlerExceptionResolver` in Spring Boot Servlet mode without WebMVC ([#3333](https://github.com/getsentry/sentry-java/pull/3333))

## 7.6.0

### Features

- Experimental: Add support for Sentry Developer Metrics ([#3205](https://github.com/getsentry/sentry-java/pull/3205), [#3238](https://github.com/getsentry/sentry-java/pull/3238), [#3248](https://github.com/getsentry/sentry-java/pull/3248), [#3250](https://github.com/getsentry/sentry-java/pull/3250))  
  Use the Metrics API to track processing time, download sizes, user signups, and conversion rates and correlate them back to tracing data in order to get deeper insights and solve issues faster. Our API supports counters, distributions, sets, gauges and timers, and it's easy to get started:
  ```kotlin
  Sentry.metrics()
    .increment(
        "button_login_click", // key
        1.0,                  // value
        null,                 // unit
        mapOf(                // tags
            "provider" to "e-mail"
        )
    )
  ```
  To learn more about Sentry Developer Metrics, head over to our [Java](https://docs.sentry.io/platforms/java/metrics/) and [Android](https://docs.sentry.io//platforms/android/metrics/) docs page.

## 7.5.0

### Features

- Add support for measurements at span level ([#3219](https://github.com/getsentry/sentry-java/pull/3219))
- Add `enableScopePersistence` option to disable `PersistingScopeObserver` used for ANR reporting which may increase performance overhead. Defaults to `true` ([#3218](https://github.com/getsentry/sentry-java/pull/3218))
  - When disabled, the SDK will not enrich ANRv2 events with scope data (e.g. breadcrumbs, user, tags, etc.)
- Configurable defaults for Cron - MonitorConfig ([#3195](https://github.com/getsentry/sentry-java/pull/3195))
- We now display a warning on startup if an incompatible version of Spring Boot is detected ([#3233](https://github.com/getsentry/sentry-java/pull/3233))
  - This should help notice a mismatching Sentry dependency, especially when upgrading a Spring Boot application
- Experimental: Add Metrics API ([#3205](https://github.com/getsentry/sentry-java/pull/3205))

### Fixes

- Ensure performance measurement collection is not taken too frequently ([#3221](https://github.com/getsentry/sentry-java/pull/3221))
- Fix old profiles deletion on SDK init ([#3216](https://github.com/getsentry/sentry-java/pull/3216))
- Fix hub restore point in wrappers: SentryWrapper, SentryTaskDecorator and SentryScheduleHook ([#3225](https://github.com/getsentry/sentry-java/pull/3225))
  - We now reset the hub to its previous value on the thread where the `Runnable`/`Callable`/`Supplier` is executed instead of setting it to the hub that was used on the thread where the `Runnable`/`Callable`/`Supplier` was created.
- Fix add missing thread name/id to app start spans ([#3226](https://github.com/getsentry/sentry-java/pull/3226))

## 7.4.0

### Features

- Add new threshold parameters to monitor config ([#3181](https://github.com/getsentry/sentry-java/pull/3181))
- Report process init time as a span for app start performance ([#3159](https://github.com/getsentry/sentry-java/pull/3159))
- (perf-v2): Calculate frame delay on a span level ([#3197](https://github.com/getsentry/sentry-java/pull/3197))
- Resolve spring properties in @SentryCheckIn annotation ([#3194](https://github.com/getsentry/sentry-java/pull/3194))
- Experimental: Add Spotlight integration ([#3166](https://github.com/getsentry/sentry-java/pull/3166))
    - For more details about Spotlight head over to https://spotlightjs.com/
    - Set `options.isEnableSpotlight = true` to enable Spotlight

### Fixes

- Don't wait on main thread when SDK restarts ([#3200](https://github.com/getsentry/sentry-java/pull/3200))
- Fix Jetpack Compose widgets are not being correctly identified for user interaction tracing ([#3209](https://github.com/getsentry/sentry-java/pull/3209))
- Fix issue title on Android when a wrapping `RuntimeException` is thrown by the system ([#3212](https://github.com/getsentry/sentry-java/pull/3212))
  - This will change grouping of the issues that were previously titled `RuntimeInit$MethodAndArgsCaller` to have them split up properly by the original root cause exception

## 7.3.0

### Features

- Added App Start profiling
    - This depends on the new option `io.sentry.profiling.enable-app-start`, other than the already existing `io.sentry.traces.profiling.sample-rate`.
    - Sampler functions can check the new `isForNextAppStart` flag, to adjust startup profiling sampling programmatically.
      Relevant PRs:
    - Decouple Profiler from Transaction ([#3101](https://github.com/getsentry/sentry-java/pull/3101))
    - Add options and sampling logic ([#3121](https://github.com/getsentry/sentry-java/pull/3121))
    - Add ContentProvider and start profile ([#3128](https://github.com/getsentry/sentry-java/pull/3128))
- Extend internal performance collector APIs ([#3102](https://github.com/getsentry/sentry-java/pull/3102))
- Collect slow and frozen frames for spans using `OnFrameMetricsAvailableListener` ([#3111](https://github.com/getsentry/sentry-java/pull/3111))
- Interpolate total frame count to match span duration ([#3158](https://github.com/getsentry/sentry-java/pull/3158))

### Fixes

- Avoid multiple breadcrumbs from OkHttpEventListener ([#3175](https://github.com/getsentry/sentry-java/pull/3175))
- Apply OkHttp listener auto finish timestamp to all running spans ([#3167](https://github.com/getsentry/sentry-java/pull/3167))
- Fix not eligible for auto proxying warnings ([#3154](https://github.com/getsentry/sentry-java/pull/3154))
- Set default fingerprint for ANRv2 events to correctly group background and foreground ANRs ([#3164](https://github.com/getsentry/sentry-java/pull/3164))
  - This will improve grouping of ANRs that have similar stacktraces but differ in background vs foreground state. Only affects newly-ingested ANR events with `mechanism:AppExitInfo`
- Fix UserFeedback disk cache name conflicts with linked events ([#3116](https://github.com/getsentry/sentry-java/pull/3116))

### Breaking changes

- Remove `HostnameVerifier` option as it's flagged by security tools of some app stores ([#3150](https://github.com/getsentry/sentry-java/pull/3150))
  - If you were using this option, you have 3 possible paths going forward:
    - Provide a custom `ITransportFactory` through `SentryOptions.setTransportFactory()`, where you can copy over most of the parts like `HttpConnection` and `AsyncHttpTransport` from the SDK with necessary modifications
    - Get a certificate for your server through e.g. [Let's Encrypt](https://letsencrypt.org/)
    - Fork the SDK and add the hostname verifier back

### Dependencies

- Bump Native SDK from v0.6.7 to v0.7.0 ([#3133](https://github.com/getsentry/sentry-java/pull/3133))
  - [changelog](https://github.com/getsentry/sentry-native/blob/master/CHANGELOG.md#070)
  - [diff](https://github.com/getsentry/sentry-native/compare/0.6.7...0.7.0)

## 7.2.0

### Features

- Handle `monitor`/`check_in` in client reports and rate limiter ([#3096](https://github.com/getsentry/sentry-java/pull/3096))
- Add support for `graphql-java` version 21 ([#3090](https://github.com/getsentry/sentry-java/pull/3090))

### Fixes

- Avoid concurrency in AndroidProfiler performance data collection ([#3130](https://github.com/getsentry/sentry-java/pull/3130))
- Improve thresholds for network changes breadcrumbs ([#3083](https://github.com/getsentry/sentry-java/pull/3083))
- SchedulerFactoryBeanCustomizer now runs first so user customization is not overridden ([#3095](https://github.com/getsentry/sentry-java/pull/3095))
  - If you are setting global job listeners please also add `SentryJobListener`
- Ensure serialVersionUID of Exception classes are unique ([#3115](https://github.com/getsentry/sentry-java/pull/3115))
- Get rid of "is not eligible for getting processed by all BeanPostProcessors" warnings in Spring Boot ([#3108](https://github.com/getsentry/sentry-java/pull/3108))
- Fix missing `release` and other fields for ANRs reported with `mechanism:AppExitInfo` ([#3074](https://github.com/getsentry/sentry-java/pull/3074))

### Dependencies

- Bump `opentelemetry-sdk` to `1.33.0` and `opentelemetry-javaagent` to `1.32.0` ([#3112](https://github.com/getsentry/sentry-java/pull/3112))

## 7.1.0

### Features

- Support multiple debug-metadata.properties ([#3024](https://github.com/getsentry/sentry-java/pull/3024))
- Automatically downsample transactions when the system is under load ([#3072](https://github.com/getsentry/sentry-java/pull/3072))
  - You can opt into this behaviour by setting `enable-backpressure-handling=true`.
  - We're happy to receive feedback, e.g. [in this GitHub issue](https://github.com/getsentry/sentry-java/issues/2829)
  - When the system is under load we start reducing the `tracesSampleRate` automatically.
  - Once the system goes back to healthy, we reset the `tracesSampleRate` to its original value.
- (Android) Experimental: Provide more detailed cold app start information ([#3057](https://github.com/getsentry/sentry-java/pull/3057))
  - Attaches spans for Application, ContentProvider, and Activities to app-start timings
  - Application and ContentProvider timings are added using bytecode instrumentation, which requires sentry-android-gradle-plugin version `4.1.0` or newer
  - Uses Process.startUptimeMillis to calculate app-start timings
  - To enable this feature set `options.isEnablePerformanceV2 = true`
- Move slow+frozen frame calculation, as well as frame delay inside SentryFrameMetricsCollector ([#3100](https://github.com/getsentry/sentry-java/pull/3100))
- Extract Activity Breadcrumbs generation into own Integration ([#3064](https://github.com/getsentry/sentry-java/pull/3064))

### Fixes

- Send breadcrumbs and client error in `SentryOkHttpEventListener` even without transactions ([#3087](https://github.com/getsentry/sentry-java/pull/3087))
- Keep `io.sentry.exception.SentryHttpClientException` from obfuscation to display proper issue title on Sentry ([#3093](https://github.com/getsentry/sentry-java/pull/3093))
- (Android) Fix wrong activity transaction duration in case SDK init is deferred ([#3092](https://github.com/getsentry/sentry-java/pull/3092))

### Dependencies

- Bump Gradle from v8.4.0 to v8.5.0 ([#3070](https://github.com/getsentry/sentry-java/pull/3070))
  - [changelog](https://github.com/gradle/gradle/blob/master/CHANGELOG.md#v850)
  - [diff](https://github.com/gradle/gradle/compare/v8.4.0...v8.5.0)

## 7.0.0

Version 7 of the Sentry Android/Java SDK brings a variety of features and fixes. The most notable changes are:
- Bumping `minSdk` level to 19 (Android 4.4)
- The SDK will now listen to connectivity changes and try to re-upload cached events when internet connection is re-established additionally to uploading events on app restart 
- `Sentry.getSpan` now returns the root transaction, which should improve the span hierarchy and make it leaner
- Multiple improvements to reduce probability of the SDK causing ANRs
- New `sentry-okhttp` artifact is unbundled from Android and can be used in pure JVM-only apps

## Sentry Self-hosted Compatibility

This SDK version is compatible with a self-hosted version of Sentry `22.12.0` or higher. If you are using an older version of [self-hosted Sentry](https://develop.sentry.dev/self-hosted/) (aka onpremise), you will need to [upgrade](https://develop.sentry.dev/self-hosted/releases/). If you're using `sentry.io` no action is required.

## Sentry Integrations Version Compatibility (Android)

Make sure to align _all_ Sentry dependencies to the same version when bumping the SDK to 7.+, otherwise it will crash at runtime due to binary incompatibility. (E.g. if you're using `-timber`, `-okhttp` or other packages)

For example, if you're using the [Sentry Android Gradle plugin](https://github.com/getsentry/sentry-android-gradle-plugin) with the `autoInstallation` [feature](https://docs.sentry.io/platforms/android/configuration/gradle/#auto-installation) (enabled by default), make sure to use version 4.+ of the gradle plugin together with version 7.+ of the SDK. If you can't do that for some reason, you can specify sentry version via the plugin config block:

```kotlin
sentry {
  autoInstallation {
    sentryVersion.set("7.0.0")
  }
}
```

Similarly, if you have a Sentry SDK (e.g. `sentry-android-core`) dependency on one of your Gradle modules and you're updating it to 7.+, make sure the Gradle plugin is at 4.+ or specify the SDK version as shown in the snippet above.

## Breaking Changes

- Bump min API to 19 ([#2883](https://github.com/getsentry/sentry-java/pull/2883))
- If you're using `sentry-kotlin-extensions`, it requires `kotlinx-coroutines-core` version `1.6.1` or higher now ([#2838](https://github.com/getsentry/sentry-java/pull/2838))
- Move enableNdk from SentryOptions to SentryAndroidOptions ([#2793](https://github.com/getsentry/sentry-java/pull/2793))
- Apollo v2 BeforeSpanCallback now allows returning null ([#2890](https://github.com/getsentry/sentry-java/pull/2890))
- `SentryOkHttpUtils` was removed from public API as it's been exposed by mistake ([#3005](https://github.com/getsentry/sentry-java/pull/3005))
- `Scope` now implements the `IScope` interface, therefore some methods like `ScopeCallback.run` accept `IScope` now ([#3066](https://github.com/getsentry/sentry-java/pull/3066))
- Cleanup `startTransaction` overloads ([#2964](https://github.com/getsentry/sentry-java/pull/2964))
    - We have reduced the number of overloads by allowing to pass in a `TransactionOptions` object instead of having separate parameters for certain options
    - `TransactionOptions` has defaults set and can be customized, for example:

```kotlin
// old
val transaction = Sentry.startTransaction("name", "op", bindToScope = true)
// new
val transaction = Sentry.startTransaction("name", "op", TransactionOptions().apply { isBindToScope = true })
```

## Behavioural Changes

- Android only: `Sentry.getSpan()` returns the root span/transaction instead of the latest span ([#2855](https://github.com/getsentry/sentry-java/pull/2855))
- Capture failed HTTP and GraphQL (Apollo) requests by default ([#2794](https://github.com/getsentry/sentry-java/pull/2794))
    - This can increase your event consumption and may affect your quota, because we will report failed network requests as Sentry events by default, if you're using the `sentry-android-okhttp` or `sentry-apollo-3` integrations. You can customize what errors you want/don't want to have reported for [OkHttp](https://docs.sentry.io/platforms/android/integrations/okhttp#http-client-errors) and [Apollo3](https://docs.sentry.io/platforms/android/integrations/apollo3#graphql-client-errors) respectively.
- Measure AppStart time till First Draw instead of `onResume` ([#2851](https://github.com/getsentry/sentry-java/pull/2851))
- Automatic user interaction tracking: every click now starts a new automatic transaction ([#2891](https://github.com/getsentry/sentry-java/pull/2891))
    - Previously performing a click on the same UI widget twice would keep the existing transaction running, the new behavior now better aligns with other SDKs
- Add deadline timeout for automatic transactions ([#2865](https://github.com/getsentry/sentry-java/pull/2865))
    - This affects all automatically generated transactions on Android (UI, clicks), the default timeout is 30s, meaning the automatic transaction will be force-finished with status `deadline_exceeded` when reaching the deadline 
- Set ip_address to {{auto}} by default, even if sendDefaultPII is disabled ([#2860](https://github.com/getsentry/sentry-java/pull/2860))
    - Instead use the "Prevent Storing of IP Addresses" option in the "Security & Privacy" project settings on sentry.io
- Raw logback message and parameters are now guarded by `sendDefaultPii` if an `encoder` has been configured ([#2976](https://github.com/getsentry/sentry-java/pull/2976))
- The `maxSpans` setting (defaults to 1000) is enforced for nested child spans which means a single transaction can have `maxSpans` number of children (nested or not) at most ([#3065](https://github.com/getsentry/sentry-java/pull/3065))
- The `ScopeCallback` in `withScope` is now always executed ([#3066](https://github.com/getsentry/sentry-java/pull/3066))

## Deprecations

- `sentry-android-okhttp` was deprecated in favour of the new `sentry-okhttp` module. Make sure to replace `io.sentry.android.okhttp` package name with `io.sentry.okhttp` before the next major, where the classes will be removed ([#3005](https://github.com/getsentry/sentry-java/pull/3005))

## Other Changes

### Features

- Observe network state to upload any unsent envelopes ([#2910](https://github.com/getsentry/sentry-java/pull/2910))
    - Android: it works out-of-the-box as part of the default `SendCachedEnvelopeIntegration`
    - JVM: you'd have to install `SendCachedEnvelopeFireAndForgetIntegration` as mentioned in https://docs.sentry.io/platforms/java/configuration/#configuring-offline-caching and provide your own implementation of `IConnectionStatusProvider` via `SentryOptions`
- Add `sentry-okhttp` module to support instrumenting OkHttp in non-Android projects ([#3005](https://github.com/getsentry/sentry-java/pull/3005))
- Do not filter out Sentry SDK frames in case of uncaught exceptions ([#3021](https://github.com/getsentry/sentry-java/pull/3021))
- Do not try to send and drop cached envelopes when rate-limiting is active ([#2937](https://github.com/getsentry/sentry-java/pull/2937))

### Fixes

- Use `getMyMemoryState()` instead of `getRunningAppProcesses()` to retrieve process importance ([#3004](https://github.com/getsentry/sentry-java/pull/3004))
    - This should prevent some app stores from flagging apps as violating their privacy
- Reduce flush timeout to 4s on Android to avoid ANRs ([#2858](https://github.com/getsentry/sentry-java/pull/2858))
- Reduce timeout of AsyncHttpTransport to avoid ANR ([#2879](https://github.com/getsentry/sentry-java/pull/2879))
- Do not overwrite UI transaction status if set by the user ([#2852](https://github.com/getsentry/sentry-java/pull/2852))
- Capture unfinished transaction on Scope with status `aborted` in case a crash happens ([#2938](https://github.com/getsentry/sentry-java/pull/2938))
    - This will fix the link between transactions and corresponding crashes, you'll be able to see them in a single trace
- Fix Coroutine Context Propagation using CopyableThreadContextElement ([#2838](https://github.com/getsentry/sentry-java/pull/2838))
- Fix don't overwrite the span status of unfinished spans ([#2859](https://github.com/getsentry/sentry-java/pull/2859))
- Migrate from `default` interface methods to proper implementations in each interface implementor ([#2847](https://github.com/getsentry/sentry-java/pull/2847))
    - This prevents issues when using the SDK on older AGP versions (< 4.x.x)
- Reduce main thread work on init ([#3036](https://github.com/getsentry/sentry-java/pull/3036))
- Move Integrations registration to background on init ([#3043](https://github.com/getsentry/sentry-java/pull/3043))
- Fix `SentryOkHttpInterceptor.BeforeSpanCallback` was not finishing span when it was dropped ([#2958](https://github.com/getsentry/sentry-java/pull/2958))

## 6.34.0

### Features

- Add current activity name to app context ([#2999](https://github.com/getsentry/sentry-java/pull/2999))
- Add `MonitorConfig` param to `CheckInUtils.withCheckIn` ([#3038](https://github.com/getsentry/sentry-java/pull/3038))
  - This makes it easier to automatically create or update (upsert) monitors.
- (Internal) Extract Android Profiler and Measurements for Hybrid SDKs ([#3016](https://github.com/getsentry/sentry-java/pull/3016))
- (Internal) Remove SentryOptions dependency from AndroidProfiler ([#3051](https://github.com/getsentry/sentry-java/pull/3051))
- (Internal) Add `readBytesFromFile` for use in Hybrid SDKs ([#3052](https://github.com/getsentry/sentry-java/pull/3052))
- (Internal) Add `getProguardUuid` for use in Hybrid SDKs ([#3054](https://github.com/getsentry/sentry-java/pull/3054))

### Fixes

-  Fix SIGSEV, SIGABRT and SIGBUS crashes happening after/around the August Google Play System update, see [#2955](https://github.com/getsentry/sentry-java/issues/2955) for more details (fix provided by Native SDK bump)
- Ensure DSN uses http/https protocol ([#3044](https://github.com/getsentry/sentry-java/pull/3044))

### Dependencies

- Bump Native SDK from v0.6.6 to v0.6.7 ([#3048](https://github.com/getsentry/sentry-java/pull/3048))
  - [changelog](https://github.com/getsentry/sentry-native/blob/master/CHANGELOG.md#067)
  - [diff](https://github.com/getsentry/sentry-native/compare/0.6.6...0.6.7)

## 6.33.2-beta.1

### Fixes

-  Fix SIGSEV, SIGABRT and SIGBUS crashes happening after/around the August Google Play System update, see [#2955](https://github.com/getsentry/sentry-java/issues/2955) for more details (fix provided by Native SDK bump)

### Dependencies

- Bump Native SDK from v0.6.6 to v0.6.7 ([#3048](https://github.com/getsentry/sentry-java/pull/3048))
  - [changelog](https://github.com/getsentry/sentry-native/blob/master/CHANGELOG.md#067)
  - [diff](https://github.com/getsentry/sentry-native/compare/0.6.6...0.6.7)

## 6.33.1

### Fixes

- Do not register `sentrySpringFilter` in ServletContext for Spring Boot ([#3027](https://github.com/getsentry/sentry-java/pull/3027))

## 6.33.0

### Features

- Add thread information to spans ([#2998](https://github.com/getsentry/sentry-java/pull/2998))
- Use PixelCopy API for capturing screenshots on API level 24+ ([#3008](https://github.com/getsentry/sentry-java/pull/3008))

### Fixes

- Fix crash when HTTP connection error message contains formatting symbols ([#3002](https://github.com/getsentry/sentry-java/pull/3002))
- Cap max number of stack frames to 100 to not exceed payload size limit ([#3009](https://github.com/getsentry/sentry-java/pull/3009))
  - This will ensure we report errors with a big number of frames such as `StackOverflowError`
- Fix user interaction tracking not working for Jetpack Compose 1.5+ ([#3010](https://github.com/getsentry/sentry-java/pull/3010))
- Make sure to close all Closeable resources ([#3000](https://github.com/getsentry/sentry-java/pull/3000))

## 6.32.0

### Features

- Make `DebugImagesLoader` public ([#2993](https://github.com/getsentry/sentry-java/pull/2993))

### Fixes

- Make `SystemEventsBroadcastReceiver` exported on API 33+ ([#2990](https://github.com/getsentry/sentry-java/pull/2990))
  - This will fix the `SystemEventsBreadcrumbsIntegration` crashes that you might have encountered on Play Console

## 6.31.0

### Features

- Improve default debouncing mechanism ([#2945](https://github.com/getsentry/sentry-java/pull/2945))
- Add `CheckInUtils.withCheckIn` which abstracts away some of the manual check-ins complexity ([#2959](https://github.com/getsentry/sentry-java/pull/2959))
- Add `@SentryCaptureExceptionParameter` annotation which captures exceptions passed into an annotated method ([#2764](https://github.com/getsentry/sentry-java/pull/2764))
  - This can be used to replace `Sentry.captureException` calls in `@ExceptionHandler` of a `@ControllerAdvice`
- Add `ServerWebExchange` to `Hint` for WebFlux as `WEBFLUX_EXCEPTION_HANDLER_EXCHANGE` ([#2977](https://github.com/getsentry/sentry-java/pull/2977))
- Allow filtering GraphQL errors ([#2967](https://github.com/getsentry/sentry-java/pull/2967))
  - This list can be set directly when calling the constructor of `SentryInstrumentation`
  - For Spring Boot it can also be set in `application.properties` as `sentry.graphql.ignored-error-types=SOME_ERROR,ANOTHER_ERROR`

### Fixes

- Add OkHttp span auto-close when response body is not read ([#2923](https://github.com/getsentry/sentry-java/pull/2923))
- Fix json parsing of nullable/empty fields for Hybrid SDKs ([#2968](https://github.com/getsentry/sentry-java/pull/2968))
  - (Internal) Rename `nextList` to `nextListOrNull` to actually match what the method does
  - (Hybrid) Check if there's any object in a collection before trying to parse it (which prevents the "Failed to deserilize object in list" log message)
  - (Hybrid) If a date can't be parsed as an ISO timestamp, attempts to parse it as millis silently, without printing a log message
  - (Hybrid) If `op` is not defined as part of `SpanContext`, fallback to an empty string, because the filed is optional in the spec
- Always attach OkHttp errors and Http Client Errors only to call root span ([#2961](https://github.com/getsentry/sentry-java/pull/2961))
- Fixed crash accessing Choreographer instance ([#2970](https://github.com/getsentry/sentry-java/pull/2970))

### Dependencies

- Bump Native SDK from v0.6.5 to v0.6.6 ([#2975](https://github.com/getsentry/sentry-java/pull/2975))
  - [changelog](https://github.com/getsentry/sentry-native/blob/master/CHANGELOG.md#066)
  - [diff](https://github.com/getsentry/sentry-native/compare/0.6.5...0.6.6)
- Bump Gradle from v8.3.0 to v8.4.0 ([#2966](https://github.com/getsentry/sentry-java/pull/2966))
  - [changelog](https://github.com/gradle/gradle/blob/master/CHANGELOG.md#v840)
  - [diff](https://github.com/gradle/gradle/compare/v8.3.0...v8.4.0)

## 6.30.0

### Features

- Add `sendModules` option for disable sending modules ([#2926](https://github.com/getsentry/sentry-java/pull/2926))
- Send `db.system` and `db.name` in span data for androidx.sqlite spans ([#2928](https://github.com/getsentry/sentry-java/pull/2928))
- Check-ins (CRONS) support ([#2952](https://github.com/getsentry/sentry-java/pull/2952))
  - Add API for sending check-ins (CRONS) manually ([#2935](https://github.com/getsentry/sentry-java/pull/2935))
  - Support check-ins (CRONS) for Quartz ([#2940](https://github.com/getsentry/sentry-java/pull/2940))
  - `@SentryCheckIn` annotation and advice config for Spring ([#2946](https://github.com/getsentry/sentry-java/pull/2946))
  - Add option for ignoring certain monitor slugs ([#2943](https://github.com/getsentry/sentry-java/pull/2943))

### Fixes

- Always send memory stats for transactions ([#2936](https://github.com/getsentry/sentry-java/pull/2936))
  - This makes it possible to query transactions by the `device.class` tag on Sentry
- Add `sentry.enable-aot-compatibility` property to SpringBoot Jakarta `SentryAutoConfiguration` to enable building for GraalVM ([#2915](https://github.com/getsentry/sentry-java/pull/2915))

### Dependencies

- Bump Gradle from v8.2.1 to v8.3.0 ([#2900](https://github.com/getsentry/sentry-java/pull/2900))
  - [changelog](https://github.com/gradle/gradle/blob/master release-test/CHANGELOG.md#v830)
  - [diff](https://github.com/gradle/gradle/compare/v8.2.1...v8.3.0)

## 6.29.0

### Features

- Send `db.system` and `db.name` in span data ([#2894](https://github.com/getsentry/sentry-java/pull/2894))
- Send `http.request.method` in span data ([#2896](https://github.com/getsentry/sentry-java/pull/2896))
- Add `enablePrettySerializationOutput` option for opting out of pretty print ([#2871](https://github.com/getsentry/sentry-java/pull/2871))

## 6.28.0

### Features

- Add HTTP response code to Spring WebFlux transactions ([#2870](https://github.com/getsentry/sentry-java/pull/2870))
- Add `sampled` to Dynamic Sampling Context ([#2869](https://github.com/getsentry/sentry-java/pull/2869))
- Improve server side GraphQL support for spring-graphql and Nextflix DGS ([#2856](https://github.com/getsentry/sentry-java/pull/2856))
    - If you have already been using `SentryDataFetcherExceptionHandler` that still works but has been deprecated. Please use `SentryGenericDataFetcherExceptionHandler` combined with `SentryInstrumentation` instead for better error reporting.
    - More exceptions and errors caught and reported to Sentry by also looking at the `ExecutionResult` (more specifically its `errors`)
        - You may want to filter out certain errors, please see [docs on filtering](https://docs.sentry.io/platforms/java/configuration/filtering/)
    - More details for Sentry events: query, variables and response (where possible)
    - Breadcrumbs for operation (query, mutation, subscription), data fetchers and data loaders (Spring only)
    - Better hub propagation by using `GraphQLContext`
- Add autoconfigure modules for Spring Boot called `sentry-spring-boot` and `sentry-spring-boot-jakarta` ([#2880](https://github.com/getsentry/sentry-java/pull/2880))
  - The autoconfigure modules `sentry-spring-boot` and `sentry-spring-boot-jakarta` have a `compileOnly` dependency on `spring-boot-starter` which is needed for our auto installation in [sentry-android-gradle-plugin](https://github.com/getsentry/sentry-android-gradle-plugin)
  - The starter modules  `sentry-spring-boot-starter` and `sentry-spring-boot-starter-jakarta` now bring `spring-boot-starter` as a dependency
- You can now disable Sentry by setting the `enabled` option to `false` ([#2840](https://github.com/getsentry/sentry-java/pull/2840))

### Fixes

- Propagate OkHttp status to parent spans ([#2872](https://github.com/getsentry/sentry-java/pull/2872))

## 6.27.0

### Features

- Add TraceOrigin to Transactions and Spans ([#2803](https://github.com/getsentry/sentry-java/pull/2803))

### Fixes

- Deduplicate events happening in multiple threads simultaneously (e.g. `OutOfMemoryError`) ([#2845](https://github.com/getsentry/sentry-java/pull/2845))
  - This will improve Crash-Free Session Rate as we no longer will send multiple Session updates with `Crashed` status, but only the one that is relevant
- Ensure no Java 8 method reference sugar is used for Android ([#2857](https://github.com/getsentry/sentry-java/pull/2857))
- Do not send session updates for terminated sessions ([#2849](https://github.com/getsentry/sentry-java/pull/2849))

## 6.26.0

### Features
- (Internal) Extend APIs for hybrid SDKs ([#2814](https://github.com/getsentry/sentry-java/pull/2814), [#2846](https://github.com/getsentry/sentry-java/pull/2846))

### Fixes

- Fix ANRv2 thread dump parsing for native-only threads ([#2839](https://github.com/getsentry/sentry-java/pull/2839))
- Derive `TracingContext` values from event for ANRv2 events ([#2839](https://github.com/getsentry/sentry-java/pull/2839))

## 6.25.2

### Fixes

- Change Spring Boot, Apollo, Apollo 3, JUL, Logback, Log4j2, OpenFeign, GraphQL and Kotlin coroutines core dependencies to compileOnly ([#2837](https://github.com/getsentry/sentry-java/pull/2837))

## 6.25.1

### Fixes

- Allow removing integrations in SentryAndroid.init ([#2826](https://github.com/getsentry/sentry-java/pull/2826))
- Fix concurrent access to frameMetrics listener ([#2823](https://github.com/getsentry/sentry-java/pull/2823))

### Dependencies

- Bump Native SDK from v0.6.4 to v0.6.5 ([#2822](https://github.com/getsentry/sentry-java/pull/2822))
  - [changelog](https://github.com/getsentry/sentry-native/blob/master/CHANGELOG.md#065)
  - [diff](https://github.com/getsentry/sentry-native/compare/0.6.4...0.6.5)
- Bump Gradle from v8.2.0 to v8.2.1 ([#2830](https://github.com/getsentry/sentry-java/pull/2830))
  - [changelog](https://github.com/gradle/gradle/blob/master/CHANGELOG.md#v821)
  - [diff](https://github.com/gradle/gradle/compare/v8.2.0...v8.2.1)

## 6.25.0

### Features

- Add manifest `AutoInit` to integrations list ([#2795](https://github.com/getsentry/sentry-java/pull/2795))
- Tracing headers (`sentry-trace` and `baggage`) are now attached and passed through even if performance is disabled ([#2788](https://github.com/getsentry/sentry-java/pull/2788))

### Fixes

- Set `environment` from `SentryOptions` if none persisted in ANRv2 ([#2809](https://github.com/getsentry/sentry-java/pull/2809))
- Remove code that set `tracesSampleRate` to `0.0` for Spring Boot if not set ([#2800](https://github.com/getsentry/sentry-java/pull/2800))
  - This used to enable performance but not send any transactions by default.
  - Performance is now disabled by default.
- Fix slow/frozen frames were not reported with transactions ([#2811](https://github.com/getsentry/sentry-java/pull/2811))

### Dependencies

- Bump Native SDK from v0.6.3 to v0.6.4 ([#2796](https://github.com/getsentry/sentry-java/pull/2796))
  - [changelog](https://github.com/getsentry/sentry-native/blob/master/CHANGELOG.md#064)
  - [diff](https://github.com/getsentry/sentry-native/compare/0.6.3...0.6.4)
- Bump Gradle from v8.1.1 to v8.2.0 ([#2810](https://github.com/getsentry/sentry-java/pull/2810))
  - [changelog](https://github.com/gradle/gradle/blob/master/CHANGELOG.md#v820)
  - [diff](https://github.com/gradle/gradle/compare/v8.1.1...v8.2.0)

## 6.24.0

### Features

- Add debouncing mechanism and before-capture callbacks for screenshots and view hierarchies ([#2773](https://github.com/getsentry/sentry-java/pull/2773))
- Improve ANRv2 implementation ([#2792](https://github.com/getsentry/sentry-java/pull/2792))
  - Add a proguard rule to keep `ApplicationNotResponding` class from obfuscation
  - Add a new option `setReportHistoricalAnrs`; when enabled, it will report all of the ANRs from the [getHistoricalExitReasons](https://developer.android.com/reference/android/app/ActivityManager?hl=en#getHistoricalProcessExitReasons(java.lang.String,%20int,%20int)) list. 
  By default, the SDK only reports and enriches the latest ANR and only this one counts towards ANR rate. 
  Worth noting that this option is mainly useful when updating the SDK to the version where ANRv2 has been introduced, to report all ANRs happened prior to the SDK update. After that, the SDK will always pick up the latest ANR from the historical exit reasons list on next app restart, so there should be no historical ANRs to report.
  These ANRs are reported with the `HistoricalAppExitInfo` mechanism.
  - Add a new option `setAttachAnrThreadDump` to send ANR thread dump from the system as an attachment. 
  This is only useful as additional information, because the SDK attempts to parse the thread dump into proper threads with stacktraces by default.
  - If [ApplicationExitInfo#getTraceInputStream](https://developer.android.com/reference/android/app/ApplicationExitInfo#getTraceInputStream()) returns null, the SDK no longer reports an ANR event, as these events are not very useful without it.
  - Enhance regex patterns for native stackframes

## 6.23.0

### Features

- Add profile rate limiting ([#2782](https://github.com/getsentry/sentry-java/pull/2782))
- Support for automatically capturing Failed GraphQL (Apollo 3) Client errors ([#2781](https://github.com/getsentry/sentry-java/pull/2781))

```kotlin
import com.apollographql.apollo3.ApolloClient
import io.sentry.apollo3.sentryTracing

val apolloClient = ApolloClient.Builder()
    .serverUrl("https://example.com/graphql")
    .sentryTracing(captureFailedRequests = true)    
    .build()
```

### Dependencies

- Bump Native SDK from v0.6.2 to v0.6.3 ([#2746](https://github.com/getsentry/sentry-java/pull/2746))
  - [changelog](https://github.com/getsentry/sentry-native/blob/master/CHANGELOG.md#063)
  - [diff](https://github.com/getsentry/sentry-native/compare/0.6.2...0.6.3)

### Fixes

- Align http.status with [span data conventions](https://develop.sentry.dev/sdk/performance/span-data-conventions/) ([#2786](https://github.com/getsentry/sentry-java/pull/2786))

## 6.22.0

### Features

- Add `lock` attribute to the `SentryStackFrame` protocol to better highlight offending frames in the UI ([#2761](https://github.com/getsentry/sentry-java/pull/2761))
- Enrich database spans with blocked main thread info ([#2760](https://github.com/getsentry/sentry-java/pull/2760))
- Add `api_target` to `Request` and `data` to `Response` Protocols ([#2775](https://github.com/getsentry/sentry-java/pull/2775))

### Fixes

- No longer use `String.join` in `Baggage` as it requires API level 26 ([#2778](https://github.com/getsentry/sentry-java/pull/2778))

## 6.21.0

### Features

- Introduce new `sentry-android-sqlite` integration ([#2722](https://github.com/getsentry/sentry-java/pull/2722))
    - This integration replaces the old `androidx.sqlite` database instrumentation in the Sentry Android Gradle plugin
    - A new capability to manually instrument your `androidx.sqlite` databases. 
      - You can wrap your custom `SupportSQLiteOpenHelper` instance into `SentrySupportSQLiteOpenHelper(myHelper)` if you're not using the Sentry Android Gradle plugin and still benefit from performance auto-instrumentation.
- Add SentryWrapper for Callable and Supplier Interface ([#2720](https://github.com/getsentry/sentry-java/pull/2720))
- Load sentry-debug-meta.properties ([#2734](https://github.com/getsentry/sentry-java/pull/2734))
  - This enables source context for Java
  - For more information on how to enable source context, please refer to [#633](https://github.com/getsentry/sentry-java/issues/633#issuecomment-1465599120)

### Fixes

- Finish WebFlux transaction before popping scope ([#2724](https://github.com/getsentry/sentry-java/pull/2724))
- Use daemon threads for SentryExecutorService ([#2747](https://github.com/getsentry/sentry-java/pull/2747))
  - We started using `SentryExecutorService` in `6.19.0` which caused the application to hang on shutdown unless `Sentry.close()` was called. By using daemon threads we no longer block shutdown.
- Use Base64.NO_WRAP to avoid unexpected char errors in Apollo ([#2745](https://github.com/getsentry/sentry-java/pull/2745))
- Don't warn R8 on missing `ComposeViewHierarchyExporter` class ([#2743](https://github.com/getsentry/sentry-java/pull/2743))

## 6.20.0

### Features

- Add support for Sentry Kotlin Compiler Plugin ([#2695](https://github.com/getsentry/sentry-java/pull/2695))
  - In conjunction with our sentry-kotlin-compiler-plugin we improved Jetpack Compose support for
    - [View Hierarchy](https://docs.sentry.io/platforms/android/enriching-events/viewhierarchy/) support for Jetpack Compose screens
    - Automatic breadcrumbs for [user interactions](https://docs.sentry.io/platforms/android/performance/instrumentation/automatic-instrumentation/#user-interaction-instrumentation)
- More granular http requests instrumentation with a new SentryOkHttpEventListener ([#2659](https://github.com/getsentry/sentry-java/pull/2659))
    - Create spans for time spent on:
        - Proxy selection
        - DNS resolution
        - HTTPS setup
        - Connection
        - Requesting headers
        - Receiving response
    - You can attach the event listener to your OkHttpClient through `client.eventListener(new SentryOkHttpEventListener()).addInterceptor(new SentryOkHttpInterceptor()).build();`
    - In case you already have an event listener you can use the SentryOkHttpEventListener as well through `client.eventListener(new SentryOkHttpEventListener(myListener)).addInterceptor(new SentryOkHttpInterceptor()).build();`
- Add a new option to disable `RootChecker` ([#2735](https://github.com/getsentry/sentry-java/pull/2735))

### Fixes

- Base64 encode internal Apollo3 Headers ([#2707](https://github.com/getsentry/sentry-java/pull/2707))
- Fix `SentryTracer` crash when scheduling auto-finish of a transaction, but the timer has already been cancelled ([#2731](https://github.com/getsentry/sentry-java/pull/2731))
- Fix `AndroidTransactionProfiler` crash when finishing a profile that happened due to race condition ([#2731](https://github.com/getsentry/sentry-java/pull/2731))

## 6.19.1

### Fixes

- Ensure screenshots and view hierarchies are captured on the main thread ([#2712](https://github.com/getsentry/sentry-java/pull/2712))

## 6.19.0

### Features

- Add Screenshot and ViewHierarchy to integrations list ([#2698](https://github.com/getsentry/sentry-java/pull/2698))
- New ANR detection based on [ApplicationExitInfo API](https://developer.android.com/reference/android/app/ApplicationExitInfo) ([#2697](https://github.com/getsentry/sentry-java/pull/2697))
    - This implementation completely replaces the old one (based on a watchdog) on devices running Android 11 and above:
      - New implementation provides more precise ANR events/ANR rate detection as well as system thread dump information. The new implementation reports ANRs exactly as Google Play Console, without producing false positives or missing important background ANR events.
      - New implementation reports ANR events with a new mechanism `mechanism:AppExitInfo`.
      - However, despite producing many false positives, the old implementation is capable of better enriching ANR errors (which is not available with the new implementation), for example:
        - Capturing screenshots at the time of ANR event;
        - Capturing transactions and profiling data corresponding to the ANR event;
        - Auxiliary information (such as current memory load) at the time of ANR event.
      - If you would like us to provide support for the old approach working alongside the new one on Android 11 and above (e.g. for raising events for slow code on main thread), consider upvoting [this issue](https://github.com/getsentry/sentry-java/issues/2693).
    - The old watchdog implementation will continue working for older API versions (Android < 11):
        - The old implementation reports ANR events with the existing mechanism `mechanism:ANR`.
- Open up `TransactionOptions`, `ITransaction` and `IHub` methods allowing consumers modify start/end timestamp of transactions and spans ([#2701](https://github.com/getsentry/sentry-java/pull/2701))
- Send source bundle IDs to Sentry to enable source context ([#2663](https://github.com/getsentry/sentry-java/pull/2663))
  - For more information on how to enable source context, please refer to [#633](https://github.com/getsentry/sentry-java/issues/633#issuecomment-1465599120)

### Fixes

- Android Profiler on calling thread ([#2691](https://github.com/getsentry/sentry-java/pull/2691))
- Use `configureScope` instead of `withScope` in `Hub.close()`. This ensures that the main scope releases the in-memory data when closing a hub instance. ([#2688](https://github.com/getsentry/sentry-java/pull/2688))
- Remove null keys/values before creating concurrent hashmap in order to avoid NPE ([#2708](https://github.com/getsentry/sentry-java/pull/2708))
- Exclude SentryOptions from R8/ProGuard obfuscation ([#2699](https://github.com/getsentry/sentry-java/pull/2699))
  - This fixes AGP 8.+ incompatibility, where full R8 mode is enforced

### Dependencies

- Bump Gradle from v8.1.0 to v8.1.1 ([#2666](https://github.com/getsentry/sentry-java/pull/2666))
  - [changelog](https://github.com/gradle/gradle/blob/master release-test/CHANGELOG.md#v811)
  - [diff](https://github.com/gradle/gradle/compare/v8.1.0...v8.1.1)
- Bump Native SDK from v0.6.1 to v0.6.2 ([#2689](https://github.com/getsentry/sentry-java/pull/2689))
  - [changelog](https://github.com/getsentry/sentry-native/blob/master/CHANGELOG.md#062)
  - [diff](https://github.com/getsentry/sentry-native/compare/0.6.1...0.6.2)

## 6.18.1

### Fixes

- Fix crash when Sentry SDK is initialized more than once ([#2679](https://github.com/getsentry/sentry-java/pull/2679))
- Track a ttfd span per Activity ([#2673](https://github.com/getsentry/sentry-java/pull/2673))

## 6.18.0

### Features

- Attach Trace Context when an ANR is detected (ANRv1) ([#2583](https://github.com/getsentry/sentry-java/pull/2583))
- Make log4j2 integration compatible with log4j 3.0 ([#2634](https://github.com/getsentry/sentry-java/pull/2634))
    - Instead of relying on package scanning, we now use an annotation processor to generate `Log4j2Plugins.dat`
- Create `User` and `Breadcrumb` from map ([#2614](https://github.com/getsentry/sentry-java/pull/2614))
- Add `sent_at` to envelope header item ([#2638](https://github.com/getsentry/sentry-java/pull/2638))

### Fixes

- Fix timestamp intervals of PerformanceCollectionData in profiles ([#2648](https://github.com/getsentry/sentry-java/pull/2648))
- Fix timestamps of PerformanceCollectionData in profiles ([#2632](https://github.com/getsentry/sentry-java/pull/2632))
- Fix missing propagateMinConstraints flag for SentryTraced ([#2637](https://github.com/getsentry/sentry-java/pull/2637))
- Fix potential SecurityException thrown by ConnectivityManager on Android 11 ([#2653](https://github.com/getsentry/sentry-java/pull/2653))
- Fix aar artifacts publishing for Maven ([#2641](https://github.com/getsentry/sentry-java/pull/2641))

### Dependencies
- Bump Kotlin compile version from v1.6.10 to 1.8.0 ([#2563](https://github.com/getsentry/sentry-java/pull/2563))
- Bump Compose compile version from v1.1.1 to v1.3.0 ([#2563](https://github.com/getsentry/sentry-java/pull/2563))
- Bump AGP version from v7.3.0 to v7.4.2 ([#2574](https://github.com/getsentry/sentry-java/pull/2574))
- Bump Gradle from v7.6.0 to v8.0.2 ([#2563](https://github.com/getsentry/sentry-java/pull/2563))
    - [changelog](https://github.com/gradle/gradle/blob/master/CHANGELOG.md#v802)
    - [diff](https://github.com/gradle/gradle/compare/v7.6.0...v8.0.2)
- Bump Gradle from v8.0.2 to v8.1.0 ([#2650](https://github.com/getsentry/sentry-java/pull/2650))
  - [changelog](https://github.com/gradle/gradle/blob/master/CHANGELOG.md#v810)
  - [diff](https://github.com/gradle/gradle/compare/v8.0.2...v8.1.0)

## 6.17.0

### Features

- Add `name` and `geo` to `User` ([#2556](https://github.com/getsentry/sentry-java/pull/2556)) 
- Add breadcrumbs on network changes ([#2608](https://github.com/getsentry/sentry-java/pull/2608))
- Add time-to-initial-display and time-to-full-display measurements to Activity transactions ([#2611](https://github.com/getsentry/sentry-java/pull/2611))
- Read integration list written by sentry gradle plugin from manifest ([#2598](https://github.com/getsentry/sentry-java/pull/2598))
- Add Logcat adapter ([#2620](https://github.com/getsentry/sentry-java/pull/2620))
- Provide CPU count/frequency data as device context ([#2622](https://github.com/getsentry/sentry-java/pull/2622))

### Fixes

- Trim time-to-full-display span if reportFullyDisplayed API is never called ([#2631](https://github.com/getsentry/sentry-java/pull/2631))
- Fix Automatic UI transactions having wrong durations ([#2623](https://github.com/getsentry/sentry-java/pull/2623))
- Fix wrong default environment in Session ([#2610](https://github.com/getsentry/sentry-java/pull/2610))
- Pass through unknown sentry baggage keys into SentryEnvelopeHeader ([#2618](https://github.com/getsentry/sentry-java/pull/2618))
- Fix missing null check when removing lifecycle observer ([#2625](https://github.com/getsentry/sentry-java/pull/2625))

### Dependencies

- Bump Native SDK from v0.6.0 to v0.6.1 ([#2629](https://github.com/getsentry/sentry-java/pull/2629))
  - [changelog](https://github.com/getsentry/sentry-native/blob/master/CHANGELOG.md#061)
  - [diff](https://github.com/getsentry/sentry-native/compare/0.6.0...0.6.1)

## 6.16.0

### Features

- Improve versatility of exception resolver component for Spring with more flexible API for consumers. ([#2577](https://github.com/getsentry/sentry-java/pull/2577))
- Automatic performance instrumentation for WebFlux ([#2597](https://github.com/getsentry/sentry-java/pull/2597))
  - You can enable it by adding `sentry.enable-tracing=true` to your `application.properties`
- The Spring Boot integration can now be configured to add the `SentryAppender` to specific loggers instead of the `ROOT` logger ([#2173](https://github.com/getsentry/sentry-java/pull/2173))
  - You can specify the loggers using `"sentry.logging.loggers[0]=foo.bar` and `"sentry.logging.loggers[1]=baz` in your `application.properties`
- Add capabilities to track Jetpack Compose composition/rendering time ([#2507](https://github.com/getsentry/sentry-java/pull/2507))
- Adapt span op and description for graphql to fit spec ([#2607](https://github.com/getsentry/sentry-java/pull/2607))

### Fixes

- Fix timestamps of slow and frozen frames for profiles ([#2584](https://github.com/getsentry/sentry-java/pull/2584))
- Deprecate reportFullDisplayed in favor of reportFullyDisplayed ([#2585](https://github.com/getsentry/sentry-java/pull/2585))
- Add mechanism for logging integrations and update spring mechanism types ([#2595](https://github.com/getsentry/sentry-java/pull/2595))
	- NOTE: If you're using these mechanism types (`HandlerExceptionResolver`, `SentryWebExceptionHandler`) in your dashboards please update them to use the new types.
- Filter out session cookies sent by Spring and Spring Boot integrations ([#2593](https://github.com/getsentry/sentry-java/pull/2593))
  - We filter out some common cookies like JSESSIONID
  - We also read the value from `server.servlet.session.cookie.name` and filter it out
- No longer send event / transaction to Sentry if `beforeSend` / `beforeSendTransaction` throws ([#2591](https://github.com/getsentry/sentry-java/pull/2591))
- Add version to sentryClientName used in auth header ([#2596](https://github.com/getsentry/sentry-java/pull/2596))
- Keep integration names from being obfuscated ([#2599](https://github.com/getsentry/sentry-java/pull/2599))
- Change log level from INFO to WARN for error message indicating a failed Log4j2 Sentry.init ([#2606](https://github.com/getsentry/sentry-java/pull/2606))
  - The log message was often not visible as our docs suggest a minimum log level of WARN
- Fix session tracking on Android ([#2609](https://github.com/getsentry/sentry-java/pull/2609))
  - Incorrect number of session has been sent. In addition, some of the sessions were not properly ended, messing up Session Health Metrics.

### Dependencies

- Bump `opentelemetry-sdk` to `1.23.1` and `opentelemetry-javaagent` to `1.23.0` ([#2590](https://github.com/getsentry/sentry-java/pull/2590))
- Bump Native SDK from v0.5.4 to v0.6.0 ([#2545](https://github.com/getsentry/sentry-java/pull/2545))
  - [changelog](https://github.com/getsentry/sentry-native/blob/master/CHANGELOG.md#060)
  - [diff](https://github.com/getsentry/sentry-native/compare/0.5.4...0.6.0)

## 6.15.0

### Features

- Adjust time-to-full-display span if reportFullDisplayed is called too early ([#2550](https://github.com/getsentry/sentry-java/pull/2550))
- Add `enableTracing` option ([#2530](https://github.com/getsentry/sentry-java/pull/2530))
    - This change is backwards compatible. The default is `null` meaning existing behaviour remains unchanged (setting either `tracesSampleRate` or `tracesSampler` enables performance).
    - If set to `true`, performance is enabled, even if no `tracesSampleRate` or `tracesSampler` have been configured.
    - If set to `false` performance is disabled, regardless of `tracesSampleRate` and `tracesSampler` options.
- Detect dependencies by listing MANIFEST.MF files at runtime ([#2538](https://github.com/getsentry/sentry-java/pull/2538))
- Report integrations in use, report packages in use more consistently ([#2179](https://github.com/getsentry/sentry-java/pull/2179))
- Implement `ThreadLocalAccessor` for propagating Sentry hub with reactor / WebFlux ([#2570](https://github.com/getsentry/sentry-java/pull/2570))
  - Requires `io.micrometer:context-propagation:1.0.2+` as well as Spring Boot 3.0.3+
  - Enable the feature by setting `sentry.reactive.thread-local-accessor-enabled=true`
  - This is still considered experimental. Once we have enough feedback we may turn this on by default.
  - Checkout the sample here: https://github.com/getsentry/sentry-java/tree/main/sentry-samples/sentry-samples-spring-boot-webflux-jakarta
  - A new hub is now cloned from the main hub for every request

### Fixes

- Leave `inApp` flag for stack frames undecided in SDK if unsure and let ingestion decide instead ([#2547](https://github.com/getsentry/sentry-java/pull/2547))
- Allow `0.0` error sample rate ([#2573](https://github.com/getsentry/sentry-java/pull/2573))
- Fix memory leak in WebFlux related to an ever growing stack ([#2580](https://github.com/getsentry/sentry-java/pull/2580))
- Use the same hub in WebFlux exception handler as we do in WebFilter ([#2566](https://github.com/getsentry/sentry-java/pull/2566))
- Switch upstream Jetpack Compose dependencies to `compileOnly` in `sentry-compose-android` ([#2578](https://github.com/getsentry/sentry-java/pull/2578))
  - NOTE: If you're using Compose Navigation/User Interaction integrations, make sure to have the following dependencies on the classpath as we do not bring them in transitively anymore:
    - `androidx.navigation:navigation-compose:`
    - `androidx.compose.runtime:runtime:`
    - `androidx.compose.ui:ui:`

## 6.14.0

### Features

- Add time-to-full-display span to Activity auto-instrumentation ([#2432](https://github.com/getsentry/sentry-java/pull/2432))
- Add `main` flag to threads and `in_foreground` flag for app contexts  ([#2516](https://github.com/getsentry/sentry-java/pull/2516))

### Fixes

- Ignore Shutdown in progress when closing ShutdownHookIntegration ([#2521](https://github.com/getsentry/sentry-java/pull/2521))
- Fix app start span end-time is wrong if SDK init is deferred ([#2519](https://github.com/getsentry/sentry-java/pull/2519))
- Fix invalid session creation when app is launched in background ([#2543](https://github.com/getsentry/sentry-java/pull/2543))

## 6.13.1

### Fixes

- Fix transaction performance collector oom ([#2505](https://github.com/getsentry/sentry-java/pull/2505))
- Remove authority from URLs sent to Sentry ([#2366](https://github.com/getsentry/sentry-java/pull/2366))
- Fix `sentry-bom` containing incorrect artifacts ([#2504](https://github.com/getsentry/sentry-java/pull/2504))

### Dependencies

- Bump Native SDK from v0.5.3 to v0.5.4 ([#2500](https://github.com/getsentry/sentry-java/pull/2500))
  - [changelog](https://github.com/getsentry/sentry-native/blob/master/CHANGELOG.md#054)
  - [diff](https://github.com/getsentry/sentry-native/compare/0.5.3...0.5.4)

## 6.13.0

### Features

- Send cpu usage percentage in profile payload ([#2469](https://github.com/getsentry/sentry-java/pull/2469))
- Send transaction memory stats in profile payload ([#2447](https://github.com/getsentry/sentry-java/pull/2447))
- Add cpu usage collection ([#2462](https://github.com/getsentry/sentry-java/pull/2462))
- Improve ANR implementation: ([#2475](https://github.com/getsentry/sentry-java/pull/2475))
  - Add `abnormal_mechanism` to sessions for ANR rate calculation
  - Always attach thread dump to ANR events
  - Distinguish between foreground and background ANRs
- Improve possible date precision to 10 μs ([#2451](https://github.com/getsentry/sentry-java/pull/2451))

### Fixes

- Fix performance collector setup called in main thread ([#2499](https://github.com/getsentry/sentry-java/pull/2499))
- Expand guard against CVE-2018-9492 "Privilege Escalation via Content Provider" ([#2482](https://github.com/getsentry/sentry-java/pull/2482))
- Prevent OOM by disabling TransactionPerformanceCollector for now ([#2498](https://github.com/getsentry/sentry-java/pull/2498))

## 6.12.1

### Fixes

- Create timer in `TransactionPerformanceCollector` lazily ([#2478](https://github.com/getsentry/sentry-java/pull/2478))

## 6.12.0

### Features

- Attach View Hierarchy to the errored/crashed events ([#2440](https://github.com/getsentry/sentry-java/pull/2440))
- Collect memory usage in transactions ([#2445](https://github.com/getsentry/sentry-java/pull/2445))
- Add `traceOptionsRequests` option to disable tracing of OPTIONS requests ([#2453](https://github.com/getsentry/sentry-java/pull/2453))
- Extend list of HTTP headers considered sensitive ([#2455](https://github.com/getsentry/sentry-java/pull/2455))

### Fixes

- Use a single TransactionPerfomanceCollector ([#2464](https://github.com/getsentry/sentry-java/pull/2464))
- Don't override sdk name with Timber ([#2450](https://github.com/getsentry/sentry-java/pull/2450))
- Set transactionNameSource to CUSTOM when setting transaction name ([#2405](https://github.com/getsentry/sentry-java/pull/2405))
- Guard against CVE-2018-9492 "Privilege Escalation via Content Provider" ([#2466](https://github.com/getsentry/sentry-java/pull/2466))

## 6.11.0

### Features

- Disable Android concurrent profiling ([#2434](https://github.com/getsentry/sentry-java/pull/2434))
- Add logging for OpenTelemetry integration ([#2425](https://github.com/getsentry/sentry-java/pull/2425))
- Auto add `OpenTelemetryLinkErrorEventProcessor` for Spring Boot ([#2429](https://github.com/getsentry/sentry-java/pull/2429))

### Fixes

- Use minSdk compatible `Objects` class ([#2436](https://github.com/getsentry/sentry-java/pull/2436))
- Prevent R8 from warning on missing classes, as we check for their presence at runtime ([#2439](https://github.com/getsentry/sentry-java/pull/2439))

### Dependencies

- Bump Gradle from v7.5.1 to v7.6.0 ([#2438](https://github.com/getsentry/sentry-java/pull/2438))
  - [changelog](https://github.com/gradle/gradle/blob/master/CHANGELOG.md#v760)
  - [diff](https://github.com/gradle/gradle/compare/v7.5.1...v7.6.0)

## 6.10.0

### Features

- Add time-to-initial-display span to Activity transactions ([#2369](https://github.com/getsentry/sentry-java/pull/2369))
- Start a session after init if AutoSessionTracking is enabled ([#2356](https://github.com/getsentry/sentry-java/pull/2356))
- Provide automatic breadcrumbs and transactions for click/scroll events for Compose ([#2390](https://github.com/getsentry/sentry-java/pull/2390))
- Add `blocked_main_thread` and `call_stack` to File I/O spans to detect performance issues ([#2382](https://github.com/getsentry/sentry-java/pull/2382))

### Dependencies

- Bump Native SDK from v0.5.2 to v0.5.3 ([#2423](https://github.com/getsentry/sentry-java/pull/2423))
  - [changelog](https://github.com/getsentry/sentry-native/blob/master/CHANGELOG.md#053)
  - [diff](https://github.com/getsentry/sentry-native/compare/0.5.2...0.5.3)

## 6.9.2

### Fixes

- Updated ProfileMeasurementValue types ([#2412](https://github.com/getsentry/sentry-java/pull/2412))
- Clear window reference only on activity stop in profileMeasurements collector ([#2407](https://github.com/getsentry/sentry-java/pull/2407))
- No longer disable OpenTelemetry exporters in default Java Agent config ([#2408](https://github.com/getsentry/sentry-java/pull/2408))
- Fix `ClassNotFoundException` for `io.sentry.spring.SentrySpringServletContainerInitializer` in `sentry-spring-jakarta` ([#2411](https://github.com/getsentry/sentry-java/issues/2411))
- Fix `sentry-samples-spring-jakarta` ([#2411](https://github.com/getsentry/sentry-java/issues/2411))

### Features

- Add SENTRY_AUTO_INIT environment variable to control OpenTelemetry Agent init ([#2410](https://github.com/getsentry/sentry-java/pull/2410))
- Add OpenTelemetryLinkErrorEventProcessor for linking errors to traces created via OpenTelemetry ([#2418](https://github.com/getsentry/sentry-java/pull/2418))

### Dependencies

- Bump OpenTelemetry to 1.20.1 and OpenTelemetry Java Agent to 1.20.2 ([#2420](https://github.com/getsentry/sentry-java/pull/2420))

## 6.9.1

### Fixes

- OpenTelemetry modules were missing in `6.9.0` so we released the same code again as `6.9.1` including OpenTelemetry modules

## 6.9.0

### Fixes

- Use `canonicalName` in Fragment Integration for better de-obfuscation ([#2379](https://github.com/getsentry/sentry-java/pull/2379))
- Fix Timber and Fragment integrations auto-installation for obfuscated builds ([#2379](https://github.com/getsentry/sentry-java/pull/2379))
- Don't attach screenshots to events from Hybrid SDKs ([#2360](https://github.com/getsentry/sentry-java/pull/2360))
- Ensure Hints do not cause memory leaks ([#2387](https://github.com/getsentry/sentry-java/pull/2387))
- Do not attach empty `sentry-trace` and `baggage` headers ([#2385](https://github.com/getsentry/sentry-java/pull/2385))

### Features

- Add beforeSendTransaction which allows users to filter and change transactions ([#2388](https://github.com/getsentry/sentry-java/pull/2388))
- Add experimental support for OpenTelemetry ([README](sentry-opentelemetry/README.md))([#2344](https://github.com/getsentry/sentry-java/pull/2344))

### Dependencies

- Update Spring Boot Jakarta to Spring Boot 3.0.0 ([#2389](https://github.com/getsentry/sentry-java/pull/2389))
- Bump Spring Boot to 2.7.5 ([#2383](https://github.com/getsentry/sentry-java/pull/2383))

## 6.8.0

### Features

- Add FrameMetrics to Android profiling data ([#2342](https://github.com/getsentry/sentry-java/pull/2342))

### Fixes

- Remove profiler main thread io ([#2348](https://github.com/getsentry/sentry-java/pull/2348))
- Fix ensure all options are processed before integrations are loaded ([#2377](https://github.com/getsentry/sentry-java/pull/2377))

## 6.7.1

### Fixes

- Fix `Gpu.vendorId` should be a String ([#2343](https://github.com/getsentry/sentry-java/pull/2343))
- Don't set device name on Android if `sendDefaultPii` is disabled ([#2354](https://github.com/getsentry/sentry-java/pull/2354))
- Fix corrupted UUID on Motorola devices ([#2363](https://github.com/getsentry/sentry-java/pull/2363))
- Fix ANR on dropped uncaught exception events ([#2368](https://github.com/getsentry/sentry-java/pull/2368))

### Features

- Update Spring Boot Jakarta to Spring Boot 3.0.0-RC2 ([#2347](https://github.com/getsentry/sentry-java/pull/2347))

## 6.7.0

### Fixes

- Use correct set-cookie for the HTTP Client response object ([#2326](https://github.com/getsentry/sentry-java/pull/2326))
- Fix NoSuchElementException in CircularFifoQueue when cloning a Scope ([#2328](https://github.com/getsentry/sentry-java/pull/2328))

### Features

- Customizable fragment lifecycle breadcrumbs ([#2299](https://github.com/getsentry/sentry-java/pull/2299))
- Provide hook for Jetpack Compose navigation instrumentation ([#2320](https://github.com/getsentry/sentry-java/pull/2320))
- Populate `event.modules` with dependencies metadata ([#2324](https://github.com/getsentry/sentry-java/pull/2324))
- Support Spring 6 and Spring Boot 3 ([#2289](https://github.com/getsentry/sentry-java/pull/2289))

### Dependencies

- Bump Native SDK from v0.5.1 to v0.5.2 ([#2315](https://github.com/getsentry/sentry-java/pull/2315))
  - [changelog](https://github.com/getsentry/sentry-native/blob/master/CHANGELOG.md#052)
  - [diff](https://github.com/getsentry/sentry-native/compare/0.5.1...0.5.2)

## 6.6.0

### Fixes

- Ensure potential callback exceptions are caught #2123 ([#2291](https://github.com/getsentry/sentry-java/pull/2291))
- Remove verbose FrameMetricsAggregator failure logging ([#2293](https://github.com/getsentry/sentry-java/pull/2293))
- Ignore broken regex for tracePropagationTarget ([#2288](https://github.com/getsentry/sentry-java/pull/2288))
- No longer serialize static fields; use toString as fallback ([#2309](https://github.com/getsentry/sentry-java/pull/2309))
- Fix `SentryFileWriter`/`SentryFileOutputStream` append overwrites file contents ([#2304](https://github.com/getsentry/sentry-java/pull/2304))
- Respect incoming parent sampled decision when continuing a trace ([#2311](https://github.com/getsentry/sentry-java/pull/2311))

### Features

- Profile envelopes are sent directly from profiler ([#2298](https://github.com/getsentry/sentry-java/pull/2298))
- Add support for using Encoder with logback.SentryAppender ([#2246](https://github.com/getsentry/sentry-java/pull/2246))
- Report Startup Crashes ([#2277](https://github.com/getsentry/sentry-java/pull/2277))
- HTTP Client errors for OkHttp ([#2287](https://github.com/getsentry/sentry-java/pull/2287))
- Add option to enable or disable Frame Tracking ([#2314](https://github.com/getsentry/sentry-java/pull/2314))

### Dependencies

- Bump Native SDK from v0.5.0 to v0.5.1 ([#2306](https://github.com/getsentry/sentry-java/pull/2306))
  - [changelog](https://github.com/getsentry/sentry-native/blob/master/CHANGELOG.md#051)
  - [diff](https://github.com/getsentry/sentry-native/compare/0.5.0...0.5.1)

## 6.5.0

### Fixes

- Improve public facing API for creating Baggage from header ([#2284](https://github.com/getsentry/sentry-java/pull/2284))

## 6.5.0-beta.3

### Features

- Provide API for attaching custom measurements to transactions ([#2260](https://github.com/getsentry/sentry-java/pull/2260))
- Bump spring to 2.7.4 ([#2279](https://github.com/getsentry/sentry-java/pull/2279))

## 6.5.0-beta.2

### Features

- Make user segment a top level property ([#2257](https://github.com/getsentry/sentry-java/pull/2257))
- Replace user `other` with `data` ([#2258](https://github.com/getsentry/sentry-java/pull/2258))
- `isTraceSampling` is now on by default. `tracingOrigins` has been replaced by `tracePropagationTargets` ([#2255](https://github.com/getsentry/sentry-java/pull/2255))

## 6.5.0-beta.1

### Features

- Server-Side Dynamic Sampling Context support  ([#2226](https://github.com/getsentry/sentry-java/pull/2226))

## 6.4.4

### Fixes

- Fix ConcurrentModificationException due to FrameMetricsAggregator manipulation ([#2282](https://github.com/getsentry/sentry-java/pull/2282))

## 6.4.3

- Fix slow and frozen frames tracking ([#2271](https://github.com/getsentry/sentry-java/pull/2271))

## 6.4.2

### Fixes

- Fixed AbstractMethodError when getting Lifecycle ([#2228](https://github.com/getsentry/sentry-java/pull/2228))
- Missing unit fields for Android measurements ([#2204](https://github.com/getsentry/sentry-java/pull/2204))
- Avoid sending empty profiles ([#2232](https://github.com/getsentry/sentry-java/pull/2232))
- Fix file descriptor leak in FileIO instrumentation ([#2248](https://github.com/getsentry/sentry-java/pull/2248))

## 6.4.1

### Fixes

- Fix memory leak caused by throwableToSpan ([#2227](https://github.com/getsentry/sentry-java/pull/2227))

## 6.4.0

### Fixes

- make profiling rate defaults to 101 hz ([#2211](https://github.com/getsentry/sentry-java/pull/2211))
- SentryOptions.setProfilingTracesIntervalMillis has been deprecated
- Added cpu architecture and default environment in profiles envelope ([#2207](https://github.com/getsentry/sentry-java/pull/2207))
- SentryOptions.setProfilingEnabled has been deprecated in favor of setProfilesSampleRate
- Use toString for enum serialization ([#2220](https://github.com/getsentry/sentry-java/pull/2220))

### Features

- Concurrent profiling 3 - added truncation reason ([#2247](https://github.com/getsentry/sentry-java/pull/2247))
- Concurrent profiling 2 - added list of transactions ([#2218](https://github.com/getsentry/sentry-java/pull/2218))
- Concurrent profiling 1 - added envelope payload data format ([#2216](https://github.com/getsentry/sentry-java/pull/2216))
- Send source for transactions ([#2180](https://github.com/getsentry/sentry-java/pull/2180))
- Add profilesSampleRate and profileSampler options for Android sdk ([#2184](https://github.com/getsentry/sentry-java/pull/2184))
- Add baggage header to RestTemplate ([#2206](https://github.com/getsentry/sentry-java/pull/2206))
- Bump Native SDK from v0.4.18 to v0.5.0 ([#2199](https://github.com/getsentry/sentry-java/pull/2199))
  - [changelog](https://github.com/getsentry/sentry-native/blob/master/CHANGELOG.md#050)
  - [diff](https://github.com/getsentry/sentry-native/compare/0.4.18...0.5.0)
- Bump Gradle from v7.5.0 to v7.5.1 ([#2212](https://github.com/getsentry/sentry-java/pull/2212))
  - [changelog](https://github.com/gradle/gradle/blob/master/CHANGELOG.md#v751)
  - [diff](https://github.com/gradle/gradle/compare/v7.5.0...v7.5.1)

## 6.3.1

### Fixes

- Prevent NPE by checking SentryTracer.timer for null again inside synchronized ([#2200](https://github.com/getsentry/sentry-java/pull/2200))
- Weakly reference Activity for transaction finished callback ([#2203](https://github.com/getsentry/sentry-java/pull/2203))
- `attach-screenshot` set on Manual init. didn't work ([#2186](https://github.com/getsentry/sentry-java/pull/2186))
- Remove extra space from `spring.factories` causing issues in old versions of Spring Boot ([#2181](https://github.com/getsentry/sentry-java/pull/2181))


### Features

- Bump Native SDK to v0.4.18 ([#2154](https://github.com/getsentry/sentry-java/pull/2154))
  - [changelog](https://github.com/getsentry/sentry-native/blob/master/CHANGELOG.md#0418)
  - [diff](https://github.com/getsentry/sentry-native/compare/0.4.17...0.4.18)
- Bump Gradle to v7.5.0 ([#2174](https://github.com/getsentry/sentry-java/pull/2174), [#2191](https://github.com/getsentry/sentry-java/pull/2191))
  - [changelog](https://github.com/gradle/gradle/blob/master/CHANGELOG.md#v750)
  - [diff](https://github.com/gradle/gradle/compare/v7.4.2...v7.5.0)

## 6.3.0

### Features

- Switch upstream dependencies to `compileOnly` in integrations ([#2175](https://github.com/getsentry/sentry-java/pull/2175))

### Fixes

- Lazily retrieve HostnameCache in MainEventProcessor ([#2170](https://github.com/getsentry/sentry-java/pull/2170))

## 6.2.1

### Fixes

- Only send userid in Dynamic Sampling Context if sendDefaultPii is true ([#2147](https://github.com/getsentry/sentry-java/pull/2147))
- Remove userId from baggage due to PII ([#2157](https://github.com/getsentry/sentry-java/pull/2157))

### Features

- Add integration for Apollo-Kotlin 3 ([#2109](https://github.com/getsentry/sentry-java/pull/2109))
- New package `sentry-android-navigation` for AndroidX Navigation support ([#2136](https://github.com/getsentry/sentry-java/pull/2136))
- New package `sentry-compose` for Jetpack Compose support (Navigation) ([#2136](https://github.com/getsentry/sentry-java/pull/2136))
- Add sample rate to baggage as well as trace in envelope header and flatten user ([#2135](https://github.com/getsentry/sentry-java/pull/2135))

Breaking Changes:
- The boolean parameter `samplingDecision` in the `TransactionContext` constructor has been replaced with a `TracesSamplingDecision` object. Feel free to ignore the `@ApiStatus.Internal` in this case.

## 6.1.4

### Fixes

- Filter out app starts with more than 60s ([#2127](https://github.com/getsentry/sentry-java/pull/2127))

## 6.1.3

### Fixes

- Fix thread leak due to Timer being created and never cancelled ([#2131](https://github.com/getsentry/sentry-java/pull/2131))

## 6.1.2

### Fixes

- Swallow error when reading ActivityManager#getProcessesInErrorState instead of crashing ([#2114](https://github.com/getsentry/sentry-java/pull/2114))
- Use charset string directly as StandardCharsets is not available on earlier Android versions ([#2111](https://github.com/getsentry/sentry-java/pull/2111))

## 6.1.1

### Features

- Replace `tracestate` header with `baggage` header ([#2078](https://github.com/getsentry/sentry-java/pull/2078))
- Allow opting out of device info collection that requires Inter-Process Communication (IPC) ([#2100](https://github.com/getsentry/sentry-java/pull/2100))

## 6.1.0

### Features

- Implement local scope by adding overloads to the capture methods that accept a ScopeCallback ([#2084](https://github.com/getsentry/sentry-java/pull/2084))
- SentryOptions#merge is now public and can be used to load ExternalOptions ([#2088](https://github.com/getsentry/sentry-java/pull/2088))

### Fixes

- Fix proguard rules to work R8 [issue](https://issuetracker.google.com/issues/235733922) around on AGP 7.3.0-betaX and 7.4.0-alphaX ([#2094](https://github.com/getsentry/sentry-java/pull/2094))
- Fix GraalVM Native Image compatibility ([#2172](https://github.com/getsentry/sentry-java/pull/2172))

## 6.0.0

### Sentry Self-hosted Compatibility

- Starting with version `6.0.0` of the `sentry` package, [Sentry's self hosted version >= v21.9.0](https://github.com/getsentry/self-hosted/releases) is required or you have to manually disable sending client reports via the `sendClientReports` option. This only applies to self-hosted Sentry. If you are using [sentry.io](https://sentry.io), no action is needed.

### Features

- Allow optimization and obfuscation of the SDK by reducing proguard rules ([#2031](https://github.com/getsentry/sentry-java/pull/2031))
- Relax TransactionNameProvider ([#1861](https://github.com/getsentry/sentry-java/pull/1861))
- Use float instead of Date for protocol types for higher precision ([#1737](https://github.com/getsentry/sentry-java/pull/1737))
- Allow setting SDK info (name & version) in manifest ([#2016](https://github.com/getsentry/sentry-java/pull/2016))
- Allow setting native Android SDK name during build ([#2035](https://github.com/getsentry/sentry-java/pull/2035))
- Include application permissions in Android events ([#2018](https://github.com/getsentry/sentry-java/pull/2018))
- Automatically create transactions for UI events ([#1975](https://github.com/getsentry/sentry-java/pull/1975))
- Hints are now used via a Hint object and passed into beforeSend and EventProcessor as @NotNull Hint object ([#2045](https://github.com/getsentry/sentry-java/pull/2045))
- Attachments can be manipulated via hint ([#2046](https://github.com/getsentry/sentry-java/pull/2046))
- Add sentry-servlet-jakarta module ([#1987](https://github.com/getsentry/sentry-java/pull/1987))
- Add client reports ([#1982](https://github.com/getsentry/sentry-java/pull/1982))
- Screenshot is taken when there is an error ([#1967](https://github.com/getsentry/sentry-java/pull/1967))
- Add Android profiling traces ([#1897](https://github.com/getsentry/sentry-java/pull/1897)) ([#1959](https://github.com/getsentry/sentry-java/pull/1959)) and its tests ([#1949](https://github.com/getsentry/sentry-java/pull/1949))
- Enable enableScopeSync by default for Android ([#1928](https://github.com/getsentry/sentry-java/pull/1928))
- Feat: Vendor JSON ([#1554](https://github.com/getsentry/sentry-java/pull/1554))
    - Introduce `JsonSerializable` and `JsonDeserializer` interfaces for manual json
      serialization/deserialization.
    - Introduce `JsonUnknwon` interface to preserve unknown properties when deserializing/serializing
      SDK classes.
    - When passing custom objects, for example in `Contexts`, these are supported for serialization:
        - `JsonSerializable`
        - `Map`, `Collection`, `Array`, `String` and all primitive types.
        - Objects with the help of refection.
            - `Map`, `Collection`, `Array`, `String` and all primitive types.
            - Call `toString()` on objects that have a cyclic reference to a ancestor object.
            - Call `toString()` where object graphs exceed max depth.
    - Remove `gson` dependency.
    - Remove `IUnknownPropertiesConsumer`
- Pass MDC tags as Sentry tags ([#1954](https://github.com/getsentry/sentry-java/pull/1954))

### Fixes

- Calling Sentry.init and specifying contextTags now has an effect on the Logback SentryAppender ([#2052](https://github.com/getsentry/sentry-java/pull/2052))
- Calling Sentry.init and specifying contextTags now has an effect on the Log4j SentryAppender ([#2054](https://github.com/getsentry/sentry-java/pull/2054))
- Calling Sentry.init and specifying contextTags now has an effect on the jul SentryAppender ([#2057](https://github.com/getsentry/sentry-java/pull/2057))
- Update Spring Boot dependency to 2.6.8 and fix the CVE-2022-22970 ([#2068](https://github.com/getsentry/sentry-java/pull/2068))
- Sentry can now self heal after a Thread had its currentHub set to a NoOpHub ([#2076](https://github.com/getsentry/sentry-java/pull/2076))
- No longer close OutputStream that is passed into JsonSerializer ([#2029](https://github.com/getsentry/sentry-java/pull/2029))
- Fix setting context tags on events captured by Spring ([#2060](https://github.com/getsentry/sentry-java/pull/2060))
- Isolate cached events with hashed DSN subfolder ([#2038](https://github.com/getsentry/sentry-java/pull/2038))
- SentryThread.current flag will not be overridden by DefaultAndroidEventProcessor if already set ([#2050](https://github.com/getsentry/sentry-java/pull/2050))
- Fix serialization of Long inside of Request.data ([#2051](https://github.com/getsentry/sentry-java/pull/2051))
- Update sentry-native to 0.4.17 ([#2033](https://github.com/getsentry/sentry-java/pull/2033))
- Update Gradle to 7.4.2 and AGP to 7.2 ([#2042](https://github.com/getsentry/sentry-java/pull/2042))
- Change order of event filtering mechanisms ([#2001](https://github.com/getsentry/sentry-java/pull/2001))
- Only send session update for dropped events if state changed ([#2002](https://github.com/getsentry/sentry-java/pull/2002))
- Android profiling initializes on first profile start ([#2009](https://github.com/getsentry/sentry-java/pull/2009))
- Profiling rate decreased from 300hz to 100hz ([#1997](https://github.com/getsentry/sentry-java/pull/1997))
- Allow disabling sending of client reports via Android Manifest and external options ([#2007](https://github.com/getsentry/sentry-java/pull/2007))
- Ref: Upgrade Spring Boot dependency to 2.5.13 ([#2011](https://github.com/getsentry/sentry-java/pull/2011))
- Ref: Make options.printUncaughtStackTrace primitive type ([#1995](https://github.com/getsentry/sentry-java/pull/1995))
- Ref: Remove not needed interface abstractions on Android ([#1953](https://github.com/getsentry/sentry-java/pull/1953))
- Ref: Make hints Map<String, Object> instead of only Object ([#1929](https://github.com/getsentry/sentry-java/pull/1929))
- Ref: Simplify DateUtils with ISO8601Utils ([#1837](https://github.com/getsentry/sentry-java/pull/1837))
- Ref: Remove deprecated and scheduled fields ([#1875](https://github.com/getsentry/sentry-java/pull/1875))
- Ref: Add shutdownTimeoutMillis in favor of shutdownTimeout ([#1873](https://github.com/getsentry/sentry-java/pull/1873))
- Ref: Remove Attachment ContentType since the Server infers it ([#1874](https://github.com/getsentry/sentry-java/pull/1874))
- Ref: Bind external properties to a dedicated class. ([#1750](https://github.com/getsentry/sentry-java/pull/1750))
- Ref: Debug log serializable objects ([#1795](https://github.com/getsentry/sentry-java/pull/1795))
- Ref: catch Throwable instead of Exception to suppress internal SDK errors ([#1812](https://github.com/getsentry/sentry-java/pull/1812))
- `SentryOptions` can merge properties from `ExternalOptions` instead of another instance of `SentryOptions`
- Following boolean properties from `SentryOptions` that allowed `null` values are now not nullable - `debug`, `enableUncaughtExceptionHandler`, `enableDeduplication`
- `SentryOptions` cannot be created anymore using `PropertiesProvider` with `SentryOptions#from` method. Use `ExternalOptions#from` instead and merge created object with `SentryOptions#merge`
- Bump: Kotlin to 1.5 and compatibility to 1.4 for sentry-android-timber ([#1815](https://github.com/getsentry/sentry-java/pull/1815))

## 5.7.4

### Fixes

* Change order of event filtering mechanisms and only send session update for dropped events if session state changed (#2028)

## 5.7.3

### Fixes

- Sentry Timber integration throws an exception when using args ([#1986](https://github.com/getsentry/sentry-java/pull/1986))

## 5.7.2

### Fixes

- Bring back support for `Timber.tag` ([#1974](https://github.com/getsentry/sentry-java/pull/1974))

## 5.7.1

### Fixes

- Sentry Timber integration does not submit msg.formatted breadcrumbs ([#1957](https://github.com/getsentry/sentry-java/pull/1957))
- ANR WatchDog won't crash on SecurityException ([#1962](https://github.com/getsentry/sentry-java/pull/1962))

## 5.7.0

### Features

- Automatically enable `Timber` and `Fragment` integrations if they are present on the classpath ([#1936](https://github.com/getsentry/sentry-java/pull/1936))

## 5.6.3

### Fixes

- If transaction or span is finished, do not allow to mutate ([#1940](https://github.com/getsentry/sentry-java/pull/1940))
- Keep used AndroidX classes from obfuscation (Fixes UI breadcrumbs and Slow/Frozen frames) ([#1942](https://github.com/getsentry/sentry-java/pull/1942))

## 5.6.2

### Fixes

- Ref: Make ActivityFramesTracker public to be used by Hybrid SDKs ([#1931](https://github.com/getsentry/sentry-java/pull/1931))
- Bump: AGP to 7.1.2 ([#1930](https://github.com/getsentry/sentry-java/pull/1930))
- NPE while adding "response_body_size" breadcrumb, when response body length is unknown ([#1908](https://github.com/getsentry/sentry-java/pull/1908))
- Do not include stacktrace frames into Timber message ([#1898](https://github.com/getsentry/sentry-java/pull/1898))
- Potential memory leaks ([#1909](https://github.com/getsentry/sentry-java/pull/1909))

Breaking changes:
`Timber.tag` is no longer supported by our [Timber integration](https://docs.sentry.io/platforms/android/configuration/integrations/timber/) and will not appear on Sentry for error events.
Please vote on this [issue](https://github.com/getsentry/sentry-java/issues/1900), if you'd like us to provide support for that.

## 5.6.2-beta.3

### Fixes

- Ref: Make ActivityFramesTracker public to be used by Hybrid SDKs ([#1931](https://github.com/getsentry/sentry-java/pull/1931))
- Bump: AGP to 7.1.2 ([#1930](https://github.com/getsentry/sentry-java/pull/1930))

## 5.6.2-beta.2

### Fixes

- NPE while adding "response_body_size" breadcrumb, when response body length is unknown ([#1908](https://github.com/getsentry/sentry-java/pull/1908))

## 5.6.2-beta.1

### Fixes

- Do not include stacktrace frames into Timber message ([#1898](https://github.com/getsentry/sentry-java/pull/1898))
- Potential memory leaks ([#1909](https://github.com/getsentry/sentry-java/pull/1909))

Breaking changes:
`Timber.tag` is no longer supported by our [Timber integration](https://docs.sentry.io/platforms/android/configuration/integrations/timber/) and will not appear on Sentry for error events.
Please vote on this [issue](https://github.com/getsentry/sentry-java/issues/1900), if you'd like us to provide support for that.

## 5.6.1

### Features

- Add options.printUncaughtStackTrace to print uncaught exceptions ([#1890](https://github.com/getsentry/sentry-java/pull/1890))

### Fixes

- NPE while adding "response_body_size" breadcrumb, when response body is null ([#1884](https://github.com/getsentry/sentry-java/pull/1884))
- Bump: AGP to 7.1.0 ([#1892](https://github.com/getsentry/sentry-java/pull/1892))

## 5.6.0

### Features

- Add breadcrumbs support for UI events (automatically captured) ([#1876](https://github.com/getsentry/sentry-java/pull/1876))

### Fixes

- Change scope of servlet-api to compileOnly ([#1880](https://github.com/getsentry/sentry-java/pull/1880))

## 5.5.3

### Fixes

- Do not create SentryExceptionResolver bean when Spring MVC is not on the classpath ([#1865](https://github.com/getsentry/sentry-java/pull/1865))

## 5.5.2

### Fixes

- Detect App Cold start correctly for Hybrid SDKs ([#1855](https://github.com/getsentry/sentry-java/pull/1855))
- Bump: log4j to 2.17.0 ([#1852](https://github.com/getsentry/sentry-java/pull/1852))
- Bump: logback to 1.2.9 ([#1853](https://github.com/getsentry/sentry-java/pull/1853))

## 5.5.1

### Fixes

- Bump: log4j to 2.16.0 ([#1845](https://github.com/getsentry/sentry-java/pull/1845))
- Make App start cold/warm visible to Hybrid SDKs ([#1848](https://github.com/getsentry/sentry-java/pull/1848))

## 5.5.0

### Features

- Add locale to device context and deprecate language ([#1832](https://github.com/getsentry/sentry-java/pull/1832))
- Add `SentryFileInputStream` and `SentryFileOutputStream` for File I/O performance instrumentation ([#1826](https://github.com/getsentry/sentry-java/pull/1826))
- Add `SentryFileReader` and `SentryFileWriter` for File I/O instrumentation ([#1843](https://github.com/getsentry/sentry-java/pull/1843))

### Fixes

- Bump: log4j to 2.15.0 ([#1839](https://github.com/getsentry/sentry-java/pull/1839))
- Ref: Rename Fragment span operation from `ui.fragment.load` to `ui.load` ([#1824](https://github.com/getsentry/sentry-java/pull/1824))
- Ref: change `java.util.Random` to `java.security.SecureRandom` for possible security reasons ([#1831](https://github.com/getsentry/sentry-java/pull/1831))

## 5.4.3

### Fixes

- Only report App start measurement for full launch on Android ([#1821](https://github.com/getsentry/sentry-java/pull/1821))

## 5.4.2

### Fixes

- Ref: catch Throwable instead of Exception to suppress internal SDK errors ([#1812](https://github.com/getsentry/sentry-java/pull/1812))

## 5.4.1

### Features

- Refactor OkHttp and Apollo to Kotlin functional interfaces ([#1797](https://github.com/getsentry/sentry-java/pull/1797))
- Add secondary constructor to SentryInstrumentation ([#1804](https://github.com/getsentry/sentry-java/pull/1804))

### Fixes

- Do not start fragment span if not added to the Activity ([#1813](https://github.com/getsentry/sentry-java/pull/1813))

## 5.4.0

### Features

- Add `graphql-java` instrumentation ([#1777](https://github.com/getsentry/sentry-java/pull/1777))

### Fixes

- Do not crash when event processors throw a lower level Throwable class ([#1800](https://github.com/getsentry/sentry-java/pull/1800))
- ActivityFramesTracker does not throw if Activity has no observers ([#1799](https://github.com/getsentry/sentry-java/pull/1799))

## 5.3.0

### Features

- Add datasource tracing with P6Spy ([#1784](https://github.com/getsentry/sentry-java/pull/1784))

### Fixes

- ActivityFramesTracker does not throw if Activity has not been added ([#1782](https://github.com/getsentry/sentry-java/pull/1782))
- PerformanceAndroidEventProcessor uses up to date isTracingEnabled set on Configuration callback ([#1786](https://github.com/getsentry/sentry-java/pull/1786))

## 5.2.4

### Fixes

- Window.FEATURE_NO_TITLE does not work when using activity traces ([#1769](https://github.com/getsentry/sentry-java/pull/1769))
- unregister UncaughtExceptionHandler on close ([#1770](https://github.com/getsentry/sentry-java/pull/1770))

## 5.2.3

### Fixes

- Make ActivityFramesTracker operations thread-safe ([#1762](https://github.com/getsentry/sentry-java/pull/1762))
- Clone Scope Contexts ([#1763](https://github.com/getsentry/sentry-java/pull/1763))
- Bump: AGP to 7.0.3 ([#1765](https://github.com/getsentry/sentry-java/pull/1765))

## 5.2.2

### Fixes

- Close HostnameCache#executorService on SentryClient#close ([#1757](https://github.com/getsentry/sentry-java/pull/1757))

## 5.2.1

### Features

- Add isCrashedLastRun support ([#1739](https://github.com/getsentry/sentry-java/pull/1739))
- Attach Java vendor and version to events and transactions ([#1703](https://github.com/getsentry/sentry-java/pull/1703))

### Fixes

- Handle exception if Context.registerReceiver throws ([#1747](https://github.com/getsentry/sentry-java/pull/1747))

## 5.2.0

### Features

- Allow setting proguard via Options and/or external resources ([#1728](https://github.com/getsentry/sentry-java/pull/1728))
- Add breadcrumbs for the Apollo integration ([#1726](https://github.com/getsentry/sentry-java/pull/1726))

### Fixes

- Don't set lastEventId for transactions ([#1727](https://github.com/getsentry/sentry-java/pull/1727))
- ActivityLifecycleIntegration#appStartSpan memory leak ([#1732](https://github.com/getsentry/sentry-java/pull/1732))

## 5.2.0-beta.3

### Features

- Add "data" to spans ([#1717](https://github.com/getsentry/sentry-java/pull/1717))

### Fixes

- Check at runtime if AndroidX.Core is available ([#1718](https://github.com/getsentry/sentry-java/pull/1718))
- Should not capture unfinished transaction ([#1719](https://github.com/getsentry/sentry-java/pull/1719))

## 5.2.0-beta.2

### Fixes

- Bump AGP to 7.0.2 ([#1650](https://github.com/getsentry/sentry-java/pull/1650))
- Drop spans in BeforeSpanCallback. ([#1713](https://github.com/getsentry/sentry-java/pull/1713))

## 5.2.0-beta.1

### Features

- Add tracestate HTTP header support ([#1683](https://github.com/getsentry/sentry-java/pull/1683))
- Add option to filter which origins receive tracing headers ([#1698](https://github.com/getsentry/sentry-java/pull/1698))
- Include unfinished spans in transaction ([#1699](https://github.com/getsentry/sentry-java/pull/1699))
- Add static helpers for creating breadcrumbs ([#1702](https://github.com/getsentry/sentry-java/pull/1702))
- Performance support for Android Apollo ([#1705](https://github.com/getsentry/sentry-java/pull/1705))

### Fixes

- Move tags from transaction.contexts.trace.tags to transaction.tags ([#1700](https://github.com/getsentry/sentry-java/pull/1700))

Breaking changes:

- Updated proguard keep rule for enums, which affects consumer application code ([#1694](https://github.com/getsentry/sentry-java/pull/1694))

## 5.1.2

### Fixes

- Servlet 3.1 compatibility issue ([#1681](https://github.com/getsentry/sentry-java/pull/1681))
- Do not drop Contexts key if Collection, Array or Char ([#1680](https://github.com/getsentry/sentry-java/pull/1680))

## 5.1.1

### Features

- Add support for async methods in Spring MVC ([#1652](https://github.com/getsentry/sentry-java/pull/1652))
- Add secondary constructor taking IHub to SentryOkHttpInterceptor ([#1657](https://github.com/getsentry/sentry-java/pull/1657))
- Merge external map properties ([#1656](https://github.com/getsentry/sentry-java/pull/1656))

### Fixes

- Remove onActivityPreCreated call in favor of onActivityCreated ([#1661](https://github.com/getsentry/sentry-java/pull/1661))
- Do not crash if SENSOR_SERVICE throws ([#1655](https://github.com/getsentry/sentry-java/pull/1655))
- Make sure scope is popped when processing request results in exception ([#1665](https://github.com/getsentry/sentry-java/pull/1665))

## 5.1.0

### Features

- Spring WebClient integration ([#1621](https://github.com/getsentry/sentry-java/pull/1621))
- OpenFeign integration ([#1632](https://github.com/getsentry/sentry-java/pull/1632))
- Add more convenient way to pass BeforeSpanCallback in OpenFeign integration ([#1637](https://github.com/getsentry/sentry-java/pull/1637))

### Fixes

- Bump: sentry-native to 0.4.12 ([#1651](https://github.com/getsentry/sentry-java/pull/1651))

## 5.1.0-beta.9

- No documented changes.

## 5.1.0-beta.8

### Features

- Generate Sentry BOM ([#1486](https://github.com/getsentry/sentry-java/pull/1486))

## 5.1.0-beta.7

### Features

- Slow/Frozen frames metrics ([#1609](https://github.com/getsentry/sentry-java/pull/1609))

## 5.1.0-beta.6

### Features

- Add request body extraction for Spring MVC integration ([#1595](https://github.com/getsentry/sentry-java/pull/1595))

### Fixes

- set min sdk version of sentry-android-fragment to API 14 ([#1608](https://github.com/getsentry/sentry-java/pull/1608))
- Ser/Deser of the UserFeedback from cached envelope ([#1611](https://github.com/getsentry/sentry-java/pull/1611))

## 5.1.0-beta.5

### Fixes

- Make SentryAppender non-final for Log4j2 and Logback ([#1603](https://github.com/getsentry/sentry-java/pull/1603))
- Do not throw IAE when tracing header contain invalid trace id ([#1605](https://github.com/getsentry/sentry-java/pull/1605))

## 5.1.0-beta.4

### Fixes

- Update sentry-native to 0.4.11 ([#1591](https://github.com/getsentry/sentry-java/pull/1591))

## 5.1.0-beta.3

### Features

- Spring Webflux integration ([#1529](https://github.com/getsentry/sentry-java/pull/1529))

## 5.1.0-beta.2

### Features

- Support transaction waiting for children to finish. ([#1535](https://github.com/getsentry/sentry-java/pull/1535))
- Capture logged marker in log4j2 and logback appenders ([#1551](https://github.com/getsentry/sentry-java/pull/1551))
- Allow clearing of attachments in the scope ([#1562](https://github.com/getsentry/sentry-java/pull/1562))
- Set mechanism type in SentryExceptionResolver ([#1556](https://github.com/getsentry/sentry-java/pull/1556))
- Perf. for fragments ([#1528](https://github.com/getsentry/sentry-java/pull/1528))

### Fixes

- Handling missing Spring Security on classpath on Java 8 ([#1552](https://github.com/getsentry/sentry-java/pull/1552))
- Use a different method to get strings from JNI, and avoid excessive Stack Space usage. ([#1214](https://github.com/getsentry/sentry-java/pull/1214))
- Add data field to SentrySpan ([#1555](https://github.com/getsentry/sentry-java/pull/1555))
- Clock drift issue when calling DateUtils#getDateTimeWithMillisPrecision ([#1557](https://github.com/getsentry/sentry-java/pull/1557))
- Prefer snake case for HTTP integration data keys ([#1559](https://github.com/getsentry/sentry-java/pull/1559))
- Assign lastEventId only if event was queued for submission ([#1565](https://github.com/getsentry/sentry-java/pull/1565))

## 5.1.0-beta.1

### Features

- Measure app start time ([#1487](https://github.com/getsentry/sentry-java/pull/1487))
- Automatic breadcrumbs logging for fragment lifecycle ([#1522](https://github.com/getsentry/sentry-java/pull/1522))

## 5.0.1

### Fixes

- Sources and Javadoc artifacts were mixed up ([#1515](https://github.com/getsentry/sentry-java/pull/1515))

## 5.0.0

This release brings many improvements but also new features:

- OkHttp Interceptor for Android ([#1330](https://github.com/getsentry/sentry-java/pull/1330))
- GraalVM Native Image Compatibility ([#1329](https://github.com/getsentry/sentry-java/pull/1329))
- Add option to ignore exceptions by type ([#1352](https://github.com/getsentry/sentry-java/pull/1352))
- Enrich transactions with device contexts ([#1430](https://github.com/getsentry/sentry-java/pull/1430)) ([#1469](https://github.com/getsentry/sentry-java/pull/1469))
- Better interoperability with Kotlin null-safety ([#1439](https://github.com/getsentry/sentry-java/pull/1439)) and ([#1462](https://github.com/getsentry/sentry-java/pull/1462))
- Add coroutines support ([#1479](https://github.com/getsentry/sentry-java/pull/1479))
- OkHttp callback for Customising the Span ([#1478](https://github.com/getsentry/sentry-java/pull/1478))
- Add breadcrumb in Spring RestTemplate integration ([#1481](https://github.com/getsentry/sentry-java/pull/1481))

Breaking changes:

- Migration Guide for [Java](https://docs.sentry.io/platforms/java/migration/)
- Migration Guide for [Android](https://docs.sentry.io/platforms/android/migration/)

Other fixes:

- Fix: Add attachmentType to envelope ser/deser. ([#1504](https://github.com/getsentry/sentry-java/pull/1504))

Thank you:

- @maciejwalkowiak for coding most of it.

## 5.0.0-beta.7

### Fixes


- Ref: Deprecate SentryBaseEvent#getOriginThrowable and add SentryBaseEvent#getThrowableMechanism ([#1502](https://github.com/getsentry/sentry-java/pull/1502))
- Graceful Shutdown flushes event instead of Closing SDK ([#1500](https://github.com/getsentry/sentry-java/pull/1500))
- Do not append threads that come from the EnvelopeFileObserver ([#1501](https://github.com/getsentry/sentry-java/pull/1501))
- Ref: Deprecate cacheDirSize and add maxCacheItems ([#1499](https://github.com/getsentry/sentry-java/pull/1499))
- Append all threads if Hint is Cached but attachThreads is enabled ([#1503](https://github.com/getsentry/sentry-java/pull/1503))

## 5.0.0-beta.6

### Features

- Add secondary constructor to SentryOkHttpInterceptor ([#1491](https://github.com/getsentry/sentry-java/pull/1491))
- Add option to enable debug mode in Log4j2 integration ([#1492](https://github.com/getsentry/sentry-java/pull/1492))

### Fixes

- Ref: Replace clone() with copy constructor ([#1496](https://github.com/getsentry/sentry-java/pull/1496))

## 5.0.0-beta.5

### Features

- OkHttp callback for Customising the Span ([#1478](https://github.com/getsentry/sentry-java/pull/1478))
- Add breadcrumb in Spring RestTemplate integration ([#1481](https://github.com/getsentry/sentry-java/pull/1481))
- Add coroutines support ([#1479](https://github.com/getsentry/sentry-java/pull/1479))

### Fixes

- Cloning Stack ([#1483](https://github.com/getsentry/sentry-java/pull/1483))

## 5.0.0-beta.4

### Fixes

- Enrich Transactions with Context Data ([#1469](https://github.com/getsentry/sentry-java/pull/1469))
- Bump: Apache HttpClient to 5.0.4 ([#1476](https://github.com/getsentry/sentry-java/pull/1476))

## 5.0.0-beta.3

### Fixes

- Handling immutable collections on SentryEvent and protocol objects ([#1468](https://github.com/getsentry/sentry-java/pull/1468))
- Associate event with transaction when thrown exception is not a direct cause ([#1463](https://github.com/getsentry/sentry-java/pull/1463))
- Ref: nullability annotations to Sentry module ([#1439](https://github.com/getsentry/sentry-java/pull/1439)) and ([#1462](https://github.com/getsentry/sentry-java/pull/1462))
- NPE when adding Context Data with null values for log4j2 ([#1465](https://github.com/getsentry/sentry-java/pull/1465))

## 5.0.0-beta.2

### Fixes

- sentry-android-timber package sets sentry.java.android.timber as SDK name ([#1456](https://github.com/getsentry/sentry-java/pull/1456))
- When AppLifecycleIntegration is closed, it should remove observer using UI thread ([#1459](https://github.com/getsentry/sentry-java/pull/1459))
- Bump: AGP to 4.2.0 ([#1460](https://github.com/getsentry/sentry-java/pull/1460))

Breaking Changes:

- Remove: Settings.Secure.ANDROID_ID in favor of generated installationId ([#1455](https://github.com/getsentry/sentry-java/pull/1455))
- Rename: enableSessionTracking to enableAutoSessionTracking ([#1457](https://github.com/getsentry/sentry-java/pull/1457))

## 5.0.0-beta.1

### Fixes

- Ref: Refactor converting HttpServletRequest to Sentry Request in Spring integration ([#1387](https://github.com/getsentry/sentry-java/pull/1387))
- Bump: sentry-native to 0.4.9 ([#1431](https://github.com/getsentry/sentry-java/pull/1431))
- Activity tracing auto instrumentation for Android API < 29 ([#1402](https://github.com/getsentry/sentry-java/pull/1402))
- use connection and read timeouts in ApacheHttpClient based transport ([#1397](https://github.com/getsentry/sentry-java/pull/1397))
- set correct transaction status for unhandled exceptions in SentryTracingFilter ([#1406](https://github.com/getsentry/sentry-java/pull/1406))
- handle network errors in SentrySpanClientHttpRequestInterceptor ([#1407](https://github.com/getsentry/sentry-java/pull/1407))
- set scope on transaction ([#1409](https://github.com/getsentry/sentry-java/pull/1409))
- set status and associate events with transactions ([#1426](https://github.com/getsentry/sentry-java/pull/1426))
- Do not set free memory and is low memory fields when it's a NDK hard crash ([#1399](https://github.com/getsentry/sentry-java/pull/1399))
- Apply user from the scope to transaction ([#1424](https://github.com/getsentry/sentry-java/pull/1424))
- Pass maxBreadcrumbs config. to sentry-native ([#1425](https://github.com/getsentry/sentry-java/pull/1425))
- Run event processors and enrich transactions with contexts ([#1430](https://github.com/getsentry/sentry-java/pull/1430))
- Set Span status for OkHttp integration ([#1447](https://github.com/getsentry/sentry-java/pull/1447))
- Set user on transaction in Spring & Spring Boot integrations ([#1443](https://github.com/getsentry/sentry-java/pull/1443))

## 4.4.0-alpha.2

### Features

- Add option to ignore exceptions by type ([#1352](https://github.com/getsentry/sentry-java/pull/1352))
- Sentry closes Android NDK and ShutdownHook integrations ([#1358](https://github.com/getsentry/sentry-java/pull/1358))
- Allow inheritance of SentryHandler class in sentry-jul package([#1367](https://github.com/getsentry/sentry-java/pull/1367))
- Make NoOpHub public ([#1379](https://github.com/getsentry/sentry-java/pull/1379))
- Configure max spans per transaction ([#1394](https://github.com/getsentry/sentry-java/pull/1394))

### Fixes

- Bump: Upgrade Apache HttpComponents Core to 5.0.3 ([#1375](https://github.com/getsentry/sentry-java/pull/1375))
- NPE when MDC contains null values (sentry-logback) ([#1364](https://github.com/getsentry/sentry-java/pull/1364))
- Avoid NPE when MDC contains null values (sentry-jul) ([#1385](https://github.com/getsentry/sentry-java/pull/1385))
- Accept only non null value maps ([#1368](https://github.com/getsentry/sentry-java/pull/1368))
- Do not bind transactions to scope by default. ([#1376](https://github.com/getsentry/sentry-java/pull/1376))
- Hub thread safety ([#1388](https://github.com/getsentry/sentry-java/pull/1388))
- SentryTransactionAdvice should operate on the new scope ([#1389](https://github.com/getsentry/sentry-java/pull/1389))

## 4.4.0-alpha.1

### Features

- Add an overload for `startTransaction` that sets the created transaction to the Scope ([#1313](https://github.com/getsentry/sentry-java/pull/1313))
- Set SDK version on Transactions ([#1307](https://github.com/getsentry/sentry-java/pull/1307))
- GraalVM Native Image Compatibility ([#1329](https://github.com/getsentry/sentry-java/pull/1329))
- Add OkHttp client application interceptor ([#1330](https://github.com/getsentry/sentry-java/pull/1330))

### Fixes

- Bump: sentry-native to 0.4.8
- Ref: Separate user facing and protocol classes in the Performance feature ([#1304](https://github.com/getsentry/sentry-java/pull/1304))
- Use logger set on SentryOptions in GsonSerializer ([#1308](https://github.com/getsentry/sentry-java/pull/1308))
- Use the bindToScope correctly
- Allow 0.0 to be set on tracesSampleRate ([#1328](https://github.com/getsentry/sentry-java/pull/1328))
- set "java" platform to transactions ([#1332](https://github.com/getsentry/sentry-java/pull/1332))
- Allow disabling tracing through SentryOptions ([#1337](https://github.com/getsentry/sentry-java/pull/1337))

## 4.3.0

### Features

- Activity tracing auto instrumentation

### Fixes

- Aetting in-app-includes from external properties ([#1291](https://github.com/getsentry/sentry-java/pull/1291))
- Initialize Sentry in Logback appender when DSN is not set in XML config ([#1296](https://github.com/getsentry/sentry-java/pull/1296))
- JUL integration SDK name ([#1293](https://github.com/getsentry/sentry-java/pull/1293))

## 4.2.0

### Features

- Improve EventProcessor nullability annotations ([#1229](https://github.com/getsentry/sentry-java/pull/1229)).
- Add ability to flush events synchronously.
- Support @SentrySpan and @SentryTransaction on classes and interfaces. ([#1243](https://github.com/getsentry/sentry-java/pull/1243))
- Do not serialize empty collections and maps ([#1245](https://github.com/getsentry/sentry-java/pull/1245))
- Integration interface better compatibility with Kotlin null-safety
- Simplify Sentry configuration in Spring integration ([#1259](https://github.com/getsentry/sentry-java/pull/1259))
- Simplify configuring Logback integration when environment variable with the DSN is not set ([#1271](https://github.com/getsentry/sentry-java/pull/1271))
- Add Request to the Scope. [#1270](https://github.com/getsentry/sentry-java/pull/1270))
- Optimize SentryTracingFilter when hub is disabled.

### Fixes

- Bump: sentry-native to 0.4.7
- Optimize DuplicateEventDetectionEventProcessor performance ([#1247](https://github.com/getsentry/sentry-java/pull/1247)).
- Prefix sdk.package names with io.sentry ([#1249](https://github.com/getsentry/sentry-java/pull/1249))
- Remove experimental annotation for Attachment ([#1257](https://github.com/getsentry/sentry-java/pull/1257))
- Mark stacktrace as snapshot if captured at arbitrary moment ([#1231](https://github.com/getsentry/sentry-java/pull/1231))
- Disable Gson HTML escaping
- Make the ANR Atomic flags immutable
- Prevent NoOpHub from creating heavy SentryOptions objects ([#1272](https://github.com/getsentry/sentry-java/pull/1272))
- SentryTransaction#getStatus NPE ([#1273](https://github.com/getsentry/sentry-java/pull/1273))
- Discard unfinished Spans before sending them over to Sentry ([#1279](https://github.com/getsentry/sentry-java/pull/1279))
- Interrupt the thread in QueuedThreadPoolExecutor ([#1276](https://github.com/getsentry/sentry-java/pull/1276))
- SentryTransaction#finish should not clear another transaction from the scope ([#1278](https://github.com/getsentry/sentry-java/pull/1278))

Breaking Changes:
- Enchancement: SentryExceptionResolver should not send handled errors by default ([#1248](https://github.com/getsentry/sentry-java/pull/1248)).
- Ref: Simplify RestTemplate instrumentation ([#1246](https://github.com/getsentry/sentry-java/pull/1246))
- Enchancement: Add overloads for startTransaction taking op and description ([#1244](https://github.com/getsentry/sentry-java/pull/1244))

## 4.1.0

### Features

- Improve Kotlin compatibility for SdkVersion ([#1213](https://github.com/getsentry/sentry-java/pull/1213))
- Support logging via JUL ([#1211](https://github.com/getsentry/sentry-java/pull/1211))

### Fixes

- Returning Sentry trace header from Span ([#1217](https://github.com/getsentry/sentry-java/pull/1217))
- Remove misleading error logs ([#1222](https://github.com/getsentry/sentry-java/pull/1222))

## 4.0.0

This release brings the Sentry Performance feature to Java SDK, Spring, Spring Boot, and Android integrations. Read more in the reference documentation:

- [Performance for Java](https://docs.sentry.io/platforms/java/performance/)
- [Performance for Spring](https://docs.sentry.io/platforms/java/guides/spring/)
- [Performance for Spring Boot](https://docs.sentry.io/platforms/java/guides/spring-boot/)
- [Performance for Android](https://docs.sentry.io/platforms/android/performance/)

### Other improvements:

#### Core:

- Improved loading external configuration:
  - Load `sentry.properties` from the application's current working directory ([#1046](https://github.com/getsentry/sentry-java/pull/1046))
  - Resolve `in-app-includes`, `in-app-excludes`, `tags`, `debug`, `uncaught.handler.enabled` parameters from the external configuration
- Set global tags on SentryOptions and load them from external configuration ([#1066](https://github.com/getsentry/sentry-java/pull/1066))
- Add support for attachments ([#1082](https://github.com/getsentry/sentry-java/pull/1082))
- Resolve `servername` from the localhost address
- Simplified transport configuration through setting `TransportFactory` instead of `ITransport` on SentryOptions ([#1124](https://github.com/getsentry/sentry-java/pull/1124))

#### Spring Boot:

- Add the ability to register multiple `OptionsConfiguration` beans ([#1093](https://github.com/getsentry/sentry-java/pull/1093))
- Initialize Logback after context refreshes ([#1129](https://github.com/getsentry/sentry-java/pull/1129))

#### Android:

- Add `isSideLoaded` and `installerStore` tags automatically (Where your App. was installed from eg Google Play, Amazon Store, downloaded APK, etc...)
- Bump: sentry-native to 0.4.6
- Bump: Gradle to 6.8.1 and AGP to 4.1.2

## 4.0.0-beta.1

### Features

- Add addToTransactions to Attachment ([#1191](https://github.com/getsentry/sentry-java/pull/1191))
- Support SENTRY_TRACES_SAMPLE_RATE conf. via env variables ([#1171](https://github.com/getsentry/sentry-java/pull/1171))
- Pass request to CustomSamplingContext in Spring integration ([#1172](https://github.com/getsentry/sentry-java/pull/1172))
- Move `SentrySpanClientHttpRequestInterceptor` to Spring module ([#1181](https://github.com/getsentry/sentry-java/pull/1181))
- Add overload for `transaction/span.finish(SpanStatus)` ([#1182](https://github.com/getsentry/sentry-java/pull/1182))
- Simplify registering traces sample callback in Spring integration ([#1184](https://github.com/getsentry/sentry-java/pull/1184))
- Polish Performance API ([#1165](https://github.com/getsentry/sentry-java/pull/1165))
- Set "debug" through external properties ([#1186](https://github.com/getsentry/sentry-java/pull/1186))
- Simplify Spring integration ([#1188](https://github.com/getsentry/sentry-java/pull/1188))
- Init overload with dsn ([#1195](https://github.com/getsentry/sentry-java/pull/1195))
- Enable Kotlin map-like access on CustomSamplingContext ([#1192](https://github.com/getsentry/sentry-java/pull/1192))
- Auto register custom ITransportFactory in Spring integration ([#1194](https://github.com/getsentry/sentry-java/pull/1194))
- Improve Kotlin property access in Performance API ([#1193](https://github.com/getsentry/sentry-java/pull/1193))
- Copy options tags to transactions ([#1198](https://github.com/getsentry/sentry-java/pull/1198))
- Add convenient method for accessing event's throwable ([#1202](https://github.com/getsentry/sentry-java/pull/1202))

### Fixes

- Ref: Set SpanContext on SentryTransaction to avoid potential NPE ([#1173](https://github.com/getsentry/sentry-java/pull/1173))
- Free Local Refs manually due to Android local ref. count limits
- Bring back support for setting transaction name without ongoing transaction ([#1183](https://github.com/getsentry/sentry-java/pull/1183))

## 4.0.0-alpha.3

### Features

- Improve ITransaction and ISpan null-safety compatibility ([#1161](https://github.com/getsentry/sentry-java/pull/1161))
- Automatically assign span context to captured events ([#1156](https://github.com/getsentry/sentry-java/pull/1156))
- Autoconfigure Apache HttpClient 5 based Transport in Spring Boot integration ([#1143](https://github.com/getsentry/sentry-java/pull/1143))
- Send user.ip_address = {{auto}} when sendDefaultPii is true ([#1015](https://github.com/getsentry/sentry-java/pull/1015))
- Read tracesSampleRate from AndroidManifest
- OutboxSender supports all envelope item types ([#1158](https://github.com/getsentry/sentry-java/pull/1158))
- Read `uncaught.handler.enabled` property from the external configuration
- Resolve servername from the localhost address
- Add maxAttachmentSize to SentryOptions ([#1138](https://github.com/getsentry/sentry-java/pull/1138))
- Drop invalid attachments ([#1134](https://github.com/getsentry/sentry-java/pull/1134))
- Set isSideLoaded info tags
- Add non blocking Apache HttpClient 5 based Transport ([#1136](https://github.com/getsentry/sentry-java/pull/1136))

### Fixes

- Ref: Make Attachment immutable ([#1120](https://github.com/getsentry/sentry-java/pull/1120))
- Ref: using Calendar to generate Dates
- Ref: Return NoOpTransaction instead of null ([#1126](https://github.com/getsentry/sentry-java/pull/1126))
- Ref: `ITransport` implementations are now responsible for executing request in asynchronous or synchronous way ([#1118](https://github.com/getsentry/sentry-java/pull/1118))
- Ref: Add option to set `TransportFactory` instead of `ITransport` on `SentryOptions` ([#1124](https://github.com/getsentry/sentry-java/pull/1124))
- Ref: Simplify ITransport creation in ITransportFactory ([#1135](https://github.com/getsentry/sentry-java/pull/1135))
- Fixes and Tests: Session serialization and deserialization
- Inheriting sampling decision from parent ([#1100](https://github.com/getsentry/sentry-java/pull/1100))
- Exception only sets a stack trace if there are frames
- Initialize Logback after context refreshes ([#1129](https://github.com/getsentry/sentry-java/pull/1129))
- Do not crash when passing null values to @Nullable methods, eg User and Scope
- Resolving dashed properties from external configuration
- Consider {{ auto }} as a default ip address ([#1015](https://github.com/getsentry/sentry-java/pull/1015))
- Set release and environment on Transactions ([#1152](https://github.com/getsentry/sentry-java/pull/1152))
- Do not set transaction on the scope automatically

## 4.0.0-alpha.2

### Features

- Add basic support for attachments ([#1082](https://github.com/getsentry/sentry-java/pull/1082))
- Set transaction name on events and transactions sent using Spring integration ([#1067](https://github.com/getsentry/sentry-java/pull/1067))
- Set global tags on SentryOptions and load them from external configuration ([#1066](https://github.com/getsentry/sentry-java/pull/1066))
- Add API validator and remove deprecated methods
- Add more convenient method to start a child span ([#1073](https://github.com/getsentry/sentry-java/pull/1073))
- Autoconfigure traces callback in Spring Boot integration ([#1074](https://github.com/getsentry/sentry-java/pull/1074))
- Resolve in-app-includes and in-app-excludes parameters from the external configuration
- Make InAppIncludesResolver public ([#1084](https://github.com/getsentry/sentry-java/pull/1084))
- Add the ability to register multiple OptionsConfiguration beans ([#1093](https://github.com/getsentry/sentry-java/pull/1093))
- Database query tracing with datasource-proxy ([#1095](https://github.com/getsentry/sentry-java/pull/1095))

### Fixes

- Ref: Refactor resolving SpanContext for Throwable ([#1068](https://github.com/getsentry/sentry-java/pull/1068))
- Ref: Change "op" to "operation" in @SentrySpan and @SentryTransaction
- Remove method reference in SentryEnvelopeItem ([#1091](https://github.com/getsentry/sentry-java/pull/1091))
- Set current thread only if there are no exceptions
- SentryOptions creates GsonSerializer by default
- Append DebugImage list if event already has it
- Sort breadcrumbs by Date if there are breadcrumbs already in the event

## 4.0.0-alpha.1

### Features

- Load `sentry.properties` from the application's current working directory ([#1046](https://github.com/getsentry/sentry-java/pull/1046))
- Performance monitoring ([#971](https://github.com/getsentry/sentry-java/pull/971))
- Performance monitoring for Spring Boot applications ([#971](https://github.com/getsentry/sentry-java/pull/971))

### Fixes

- Ref: Refactor JSON deserialization ([#1047](https://github.com/getsentry/sentry-java/pull/1047))

## 3.2.1

### Fixes

- Set current thread only if theres no exceptions ([#1064](https://github.com/getsentry/sentry-java/pull/1064))
- Append DebugImage list if event already has it ([#1092](https://github.com/getsentry/sentry-java/pull/1092))
- Sort breadcrumbs by Date if there are breadcrumbs already in the event ([#1094](https://github.com/getsentry/sentry-java/pull/1094))
- Free Local Refs manually due to Android local ref. count limits  ([#1179](https://github.com/getsentry/sentry-java/pull/1179))

## 3.2.0

### Features

- Expose a Module (Debug images) Loader for Android thru sentry-native ([#1043](https://github.com/getsentry/sentry-java/pull/1043))
- Added java doc to protocol classes based on sentry-data-schemes project ([#1045](https://github.com/getsentry/sentry-java/pull/1045))
- Make SentryExceptionResolver Order configurable to not send handled web exceptions ([#1008](https://github.com/getsentry/sentry-java/pull/1008))
- Resolve HTTP Proxy parameters from the external configuration ([#1028](https://github.com/getsentry/sentry-java/pull/1028))
- Sentry NDK integration is compiled against default NDK version based on AGP's version ([#1048](https://github.com/getsentry/sentry-java/pull/1048))

### Fixes

- Bump: AGP 4.1.1 ([#1040](https://github.com/getsentry/sentry-java/pull/1040))
- Update to sentry-native 0.4.4 and fix shared library builds ([#1039](https://github.com/getsentry/sentry-java/pull/1039))
- use neutral Locale for String operations ([#1033](https://github.com/getsentry/sentry-java/pull/1033))
- Clean up JNI code and properly free strings ([#1050](https://github.com/getsentry/sentry-java/pull/1050))
- set userId for hard-crashes if no user is set ([#1049](https://github.com/getsentry/sentry-java/pull/1049))

## 3.1.3

### Fixes

- Fix broken NDK integration on 3.1.2 (release failed on packaging a .so file)
- Increase max cached events to 30 ([#1029](https://github.com/getsentry/sentry-java/pull/1029))
- Normalize DSN URI ([#1030](https://github.com/getsentry/sentry-java/pull/1030))

## 3.1.2

### Features

- Manually capturing User Feedback
- Set environment to "production" by default.
- Make public the Breadcrumb constructor that accepts a Date ([#1012](https://github.com/getsentry/sentry-java/pull/1012))

### Fixes

- ref: Validate event id on user feedback submission

## 3.1.1

### Features

- Bind logging related SentryProperties to Slf4j Level instead of Logback to improve Log4j2 compatibility

### Fixes

- Prevent Logback and Log4j2 integrations from re-initializing Sentry when Sentry is already initialized
- Make sure HttpServletRequestSentryUserProvider runs by default before custom SentryUserProvider beans
- Fix setting up Sentry in Spring Webflux annotation by changing the scope of Spring WebMvc related dependencies

## 3.1.0

### Features

- Make getThrowable public and improve set contexts ([#967](https://github.com/getsentry/sentry-java/pull/967))
- Accepted quoted values in properties from external configuration ([#972](https://github.com/getsentry/sentry-java/pull/972))

### Fixes

- Auto-Configure `inAppIncludes` in Spring Boot integration ([#966](https://github.com/getsentry/sentry-java/pull/966))
- Bump: Android Gradle Plugin 4.0.2 ([#968](https://github.com/getsentry/sentry-java/pull/968))
- Don't require `sentry.dsn` to be set when using `io.sentry:sentry-spring-boot-starter` and `io.sentry:sentry-logback` together ([#965](https://github.com/getsentry/sentry-java/pull/965))
- Remove chunked streaming mode ([#974](https://github.com/getsentry/sentry-java/pull/974))
- Android 11 + targetSdkVersion 30 crashes Sentry on start ([#977](https://github.com/getsentry/sentry-java/pull/977))

## 3.0.0

## Java + Android

This release marks the re-unification of Java and Android SDK code bases.
It's based on the Android 2.0 SDK, which implements [Sentry's unified API](https://develop.sentry.dev/sdk/unified-api/).

Considerable changes were done, which include a lot of improvements. More are covered below, but the highlights are:

- Improved `log4j2` integration
  - Capture breadcrumbs for level INFO and higher
  - Raises event for ERROR and higher.
  - Minimum levels are configurable.
  - Optionally initializes the SDK via appender.xml
- Dropped support to `log4j`.
- Improved `logback` integration
  - Capture breadcrumbs for level INFO and higher
  - Raises event for ERROR and higher.
  - Minimum levels are configurable.
  - Optionally initializes the SDK via appender.xml
  - Configurable via Spring integration if both are enabled
- Spring
  - No more duplicate events with Spring and logback
  - Auto initalizes if DSN is available
  - Configuration options available with auto complete
- Google App Engine support dropped

## What’s Changed

- Callback to validate SSL certificate ([#944](https://github.com/getsentry/sentry-java/pull/944))
- Attach stack traces enabled by default

### Android specific

- Release health enabled by default for Android
- Sync of Scopes for Java -> Native (NDK)
- Bump Sentry-Native v0.4.2
- Android 11 Support

[Android migration docs](https://docs.sentry.io/platforms/android/migration/#migrating-from-sentry-android-2x-to-sentry-android-3x)

### Java specific

- Unified API for Java SDK and integrations (Spring, Spring boot starter, Servlet, Logback, Log4j2)

New Java [docs](https://docs.sentry.io/platforms/java/) are live and being improved.

## Acquisition

Packages were released on [`bintray sentry-java`](https://dl.bintray.com/getsentry/sentry-java/io/sentry/), [`bintray sentry-android`](https://dl.bintray.com/getsentry/sentry-android/io/sentry/), [`jcenter`](https://jcenter.bintray.com/io/sentry/) and [`mavenCentral`](https://repo.maven.apache.org/maven2/io/sentry/)

## Where is the Java 1.7 code base?

The previous Java releases, are all available in this repository through the tagged releases.
## 3.0.0-beta.1

## What’s Changed

- feat: ssl support ([#944](https://github.com/getsentry/sentry-java/pull/944)) @ninekaw9 @marandaneto
- feat: sync Java to C ([#937](https://github.com/getsentry/sentry-java/pull/937)) @bruno-garcia @marandaneto
- feat: Auto-configure Logback appender in Spring Boot integration. ([#938](https://github.com/getsentry/sentry-java/pull/938)) @maciejwalkowiak
- feat: Add Servlet integration. ([#935](https://github.com/getsentry/sentry-java/pull/935)) @maciejwalkowiak
- fix: Pop scope at the end of the request in Spring integration. ([#936](https://github.com/getsentry/sentry-java/pull/936)) @maciejwalkowiak
- bump: Upgrade Spring Boot to 2.3.4. ([#932](https://github.com/getsentry/sentry-java/pull/932)) @maciejwalkowiak
- fix: Do not set cookies when send pii is set to false. ([#931](https://github.com/getsentry/sentry-java/pull/931)) @maciejwalkowiak

Packages were released on [`bintray sentry-java`](https://dl.bintray.com/getsentry/sentry-java/io/sentry/), [`bintray sentry-android`](https://dl.bintray.com/getsentry/sentry-android/io/sentry/), [`jcenter`](https://jcenter.bintray.com/io/sentry/) and [`mavenCentral`](https://repo.maven.apache.org/maven2/io/sentry/)

We'd love to get feedback.

## 3.0.0-alpha.3

### Features

- Enable attach stack traces and disable attach threads by default ([#921](https://github.com/getsentry/sentry-java/pull/921)) @marandaneto

### Fixes

- Bump sentry-native to 0.4.2 ([#926](https://github.com/getsentry/sentry-java/pull/926)) @marandaneto
- ref: remove log level as RN do not use it anymore ([#924](https://github.com/getsentry/sentry-java/pull/924)) @marandaneto
- Read sample rate correctly from manifest meta data ([#923](https://github.com/getsentry/sentry-java/pull/923)) @marandaneto

Packages were released on [`bintray sentry-android`](https://dl.bintray.com/getsentry/sentry-android/io/sentry/) and [`bintray sentry-java`](https://dl.bintray.com/getsentry/sentry-java/io/sentry/)

We'd love to get feedback.

## 3.0.0-alpha.2

TBD

Packages were released on [bintray](https://dl.bintray.com/getsentry/maven/io/sentry/)

> Note: This release marks the unification of the Java and Android Sentry codebases based on the core of the Android SDK (version 2.x).
Previous releases for the Android SDK (version 2.x) can be found on the now archived: https://github.com/getsentry/sentry-android/

## 3.0.0-alpha.1

### Features

### Fixes


## New releases will happen on a different repository:

https://github.com/getsentry/sentry-java

## What’s Changed

### Features

### Fixes


- feat: enable release health by default

Packages were released on [`bintray`](https://dl.bintray.com/getsentry/sentry-android/io/sentry/sentry-android/), [`jcenter`](https://jcenter.bintray.com/io/sentry/sentry-android/) and [`mavenCentral`](https://repo.maven.apache.org/maven2/io/sentry/sentry-android/)

We'd love to get feedback.

## 2.3.1

### Fixes

- Add main thread checker for the app lifecycle integration ([#525](https://github.com/getsentry/sentry-android/pull/525)) @marandaneto
- Set correct migration link ([#523](https://github.com/getsentry/sentry-android/pull/523)) @fupduck
- Warn about Sentry re-initialization. ([#521](https://github.com/getsentry/sentry-android/pull/521)) @maciejwalkowiak
- Set SDK version in `MainEventProcessor`. ([#513](https://github.com/getsentry/sentry-android/pull/513)) @maciejwalkowiak
- Bump sentry-native to 0.4.0 ([#512](https://github.com/getsentry/sentry-android/pull/512)) @marandaneto
- Bump Gradle to 6.6 and fix linting issues ([#510](https://github.com/getsentry/sentry-android/pull/510)) @marandaneto
- fix(sentry-java): Contexts belong on the Scope ([#504](https://github.com/getsentry/sentry-android/pull/504)) @maciejwalkowiak
- Add tests for verifying scope changes thread isolation ([#508](https://github.com/getsentry/sentry-android/pull/508)) @maciejwalkowiak
- Set `SdkVersion` in default `SentryOptions` created in sentry-core module ([#506](https://github.com/getsentry/sentry-android/pull/506)) @maciejwalkowiak

Packages were released on [`bintray`](https://dl.bintray.com/getsentry/sentry-android/io/sentry/sentry-android/), [`jcenter`](https://jcenter.bintray.com/io/sentry/sentry-android/) and [`mavenCentral`](https://repo.maven.apache.org/maven2/io/sentry/sentry-android/)

We'd love to get feedback.

## 2.3.0

### Features

- Add console application sample. ([#502](https://github.com/getsentry/sentry-android/pull/502)) @maciejwalkowiak
- Log stacktraces in SystemOutLogger ([#498](https://github.com/getsentry/sentry-android/pull/498)) @maciejwalkowiak
- Add method to add breadcrumb with string parameter. ([#501](https://github.com/getsentry/sentry-android/pull/501)) @maciejwalkowiak

### Fixes

- Converting UTC and ISO timestamp when missing Locale/TimeZone do not error ([#505](https://github.com/getsentry/sentry-android/pull/505)) @marandaneto
- Call `Sentry#close` on JVM shutdown. ([#497](https://github.com/getsentry/sentry-android/pull/497)) @maciejwalkowiak
- ref: sentry-core changes for console app ([#473](https://github.com/getsentry/sentry-android/pull/473)) @marandaneto

Obs: If you are using its own instance of `Hub`/`SentryClient` and reflection to set up the SDK to be usable within Libraries, this change may break your code, please fix the renamed classes.

Packages were released on [`bintray`](https://dl.bintray.com/getsentry/sentry-android/io/sentry/sentry-android/), [`jcenter`](https://jcenter.bintray.com/io/sentry/sentry-android/) and [`mavenCentral`](https://repo.maven.apache.org/maven2/io/sentry/sentry-android/)

We'd love to get feedback.

## 2.2.2

### Features

- Add sdk to envelope header ([#488](https://github.com/getsentry/sentry-android/pull/488)) @marandaneto
- Log request if response code is not 200 ([#484](https://github.com/getsentry/sentry-android/pull/484)) @marandaneto

### Fixes

- Bump plugin versions ([#487](https://github.com/getsentry/sentry-android/pull/487)) @marandaneto
- Bump: AGP 4.0.1 ([#486](https://github.com/getsentry/sentry-android/pull/486)) @marandaneto

Packages were released on [`bintray`](https://dl.bintray.com/getsentry/sentry-android/io/sentry/sentry-android/), [`jcenter`](https://jcenter.bintray.com/io/sentry/sentry-android/) and [`mavenCentral`](https://repo.maven.apache.org/maven2/io/sentry/sentry-android/)

We'd love to get feedback.

## 2.2.1

### Fixes

- Timber adds breadcrumb even if event level is < minEventLevel ([#480](https://github.com/getsentry/sentry-android/pull/480)) @marandaneto
- Contexts serializer avoids reflection and fixes desugaring issue ([#478](https://github.com/getsentry/sentry-android/pull/478)) @marandaneto
- clone session before sending to the transport ([#474](https://github.com/getsentry/sentry-android/pull/474)) @marandaneto
- Bump Gradle 6.5.1 ([#479](https://github.com/getsentry/sentry-android/pull/479)) @marandaneto

Packages were released on [`bintray`](https://dl.bintray.com/getsentry/sentry-android/io/sentry/sentry-android/), [`jcenter`](https://jcenter.bintray.com/io/sentry/sentry-android/) and [`mavenCentral`](https://repo.maven.apache.org/maven2/io/sentry/sentry-android/)

We'd love to get feedback.

## 2.2.0

### Fixes

- Negative session sequence if the date is before java date epoch ([#471](https://github.com/getsentry/sentry-android/pull/471)) @marandaneto
- Deserialise unmapped contexts values from envelope ([#470](https://github.com/getsentry/sentry-android/pull/470)) @marandaneto
- Bump: sentry-native 0.3.4 ([#468](https://github.com/getsentry/sentry-android/pull/468)) @marandaneto

- feat: timber integration ([#464](https://github.com/getsentry/sentry-android/pull/464)) @marandaneto

1) To add integrations it requires a [manual initialization](https://docs.sentry.io/platforms/android/#manual-initialization) of the Android SDK.

2) Add the `sentry-android-timber` dependency:

```groovy
implementation 'io.sentry:sentry-android-timber:{version}' // version >= 2.2.0
```

3) Initialize and add the `SentryTimberIntegration`:

```java
SentryAndroid.init(this, options -> {
    // default values:
    // minEventLevel = ERROR
    // minBreadcrumbLevel = INFO
    options.addIntegration(new SentryTimberIntegration());

    // custom values for minEventLevel and minBreadcrumbLevel
    // options.addIntegration(new SentryTimberIntegration(SentryLevel.WARNING, SentryLevel.ERROR));
});
```

4) Use the Timber integration:

```java
try {
    int x = 1 / 0;
} catch (Exception e) {
    Timber.e(e);
}
```

Packages were released on [`bintray`](https://dl.bintray.com/getsentry/sentry-android/io/sentry/sentry-android/), [`jcenter`](https://jcenter.bintray.com/io/sentry/sentry-android/) and [`mavenCentral`](https://repo.maven.apache.org/maven2/io/sentry/sentry-android/)

We'd love to get feedback.

## 2.1.7

### Fixes

- Init native libs if available on SDK init ([#461](https://github.com/getsentry/sentry-android/pull/461)) @marandaneto
- Make JVM target explicit in sentry-core ([#462](https://github.com/getsentry/sentry-android/pull/462)) @dilbernd
- Timestamp with millis from react-native should be in UTC format ([#456](https://github.com/getsentry/sentry-android/pull/456)) @marandaneto
- Bump Gradle to 6.5 ([#454](https://github.com/getsentry/sentry-android/pull/454)) @marandaneto

Packages were released on [`bintray`](https://dl.bintray.com/getsentry/sentry-android/io/sentry/sentry-android/), [`jcenter`](https://jcenter.bintray.com/io/sentry/sentry-android/) and [`mavenCentral`](https://repo.maven.apache.org/maven2/io/sentry/sentry-android/)

We'd love to get feedback.

## 2.1.6

### Fixes

- Do not lookup sentry-debug-meta but instead load it directly ([#445](https://github.com/getsentry/sentry-android/pull/445)) @marandaneto
- Regression on v2.1.5 which can cause a crash on SDK init

Packages were released on [`bintray`](https://dl.bintray.com/getsentry/sentry-android/io/sentry/sentry-android/), [`jcenter`](https://jcenter.bintray.com/io/sentry/sentry-android/) and [`mavenCentral`](https://repo.maven.apache.org/maven2/io/sentry/sentry-android/)

We'd love to get feedback.

## 2.1.5

### Fixes

This version has a severe bug and can cause a crash on SDK init

Please upgrade to https://github.com/getsentry/sentry-android/releases/tag/2.1.6

## 2.1.4

### Features

- Make gzip as default content encoding type ([#433](https://github.com/getsentry/sentry-android/pull/433)) @marandaneto
- Use AGP 4 features ([#366](https://github.com/getsentry/sentry-android/pull/366)) @marandaneto
- Create GH Actions CI for Ubuntu/macOS ([#403](https://github.com/getsentry/sentry-android/pull/403)) @marandaneto
- Make root checker better and minimize false positive ([#417](https://github.com/getsentry/sentry-android/pull/417)) @marandaneto

### Fixes

- bump: sentry-native to 0.3.1 ([#440](https://github.com/getsentry/sentry-android/pull/440)) @marandaneto
- Update last session timestamp ([#437](https://github.com/getsentry/sentry-android/pull/437)) @marandaneto
- Filter trim memory breadcrumbs ([#431](https://github.com/getsentry/sentry-android/pull/431)) @marandaneto

Packages were released on [`bintray`](https://dl.bintray.com/getsentry/sentry-android/io/sentry/sentry-android/), [`jcenter`](https://jcenter.bintray.com/io/sentry/sentry-android/) and [`mavenCentral`](https://repo.maven.apache.org/maven2/io/sentry/sentry-android/)

We'd love to get feedback.

## 2.1.3

### Fixes

This fixes several critical bugs in sentry-android 2.0 and 2.1

- Sentry.init register integrations after creating the main Hub instead of doing it in the main Hub ctor ([#427](https://github.com/getsentry/sentry-android/pull/427)) @marandaneto
- make NoOpLogger public ([#425](https://github.com/getsentry/sentry-android/pull/425)) @marandaneto
- ConnectivityChecker returns connection status and events are not trying to be sent if no connection. ([#420](https://github.com/getsentry/sentry-android/pull/420)) @marandaneto
- thread pool executor is a single thread executor instead of scheduled thread executor ([#422](https://github.com/getsentry/sentry-android/pull/422)) @marandaneto
- Add Abnormal to the Session.State enum as its part of the protocol ([#424](https://github.com/getsentry/sentry-android/pull/424)) @marandaneto
- Bump: Gradle to 6.4.1 ([#419](https://github.com/getsentry/sentry-android/pull/419)) @marandaneto

We recommend that you use sentry-android 2.1.3 over the initial release of sentry-android 2.0 and 2.1.

Packages were released on [`bintray`](https://dl.bintray.com/getsentry/sentry-android/io/sentry/sentry-android/), [`jcenter`](https://jcenter.bintray.com/io/sentry/sentry-android/) and [`mavenCentral`](https://repo.maven.apache.org/maven2/io/sentry/sentry-android/)

We'd love to get feedback.

## 2.1.2

### Features

- Added options to configure http transport ([#411](https://github.com/getsentry/sentry-android/pull/411)) @marandaneto

### Fixes

- Phone state breadcrumbs require read_phone_state on older OS versions ([#415](https://github.com/getsentry/sentry-android/pull/415)) @marandaneto @bsergean
- before raising ANR events, we check ProcessErrorStateInfo if available ([#412](https://github.com/getsentry/sentry-android/pull/412)) @marandaneto
- send cached events to use a single thread executor ([#405](https://github.com/getsentry/sentry-android/pull/405)) @marandaneto
- initing SDK on AttachBaseContext ([#409](https://github.com/getsentry/sentry-android/pull/409)) @marandaneto
- sessions can't be abnormal, but exited if not ended properly ([#410](https://github.com/getsentry/sentry-android/pull/410)) @marandaneto

Packages were released on [`bintray`](https://dl.bintray.com/getsentry/sentry-android/io/sentry/sentry-android/), [`jcenter`](https://jcenter.bintray.com/io/sentry/sentry-android/) and [`mavenCentral`](https://repo.maven.apache.org/maven2/io/sentry/sentry-android/)

We'd love to get feedback.

## 2.1.1

### Features

- Added missing getters on Breadcrumb and SentryEvent ([#397](https://github.com/getsentry/sentry-android/pull/397)) @marandaneto
- Add trim memory breadcrumbs ([#395](https://github.com/getsentry/sentry-android/pull/395)) @marandaneto
- Only set breadcrumb extras if not empty ([#394](https://github.com/getsentry/sentry-android/pull/394)) @marandaneto
- Added samples of how to disable automatic breadcrumbs ([#389](https://github.com/getsentry/sentry-android/pull/389)) @marandaneto

### Fixes

- Set missing release, environment and dist to sentry-native options ([#404](https://github.com/getsentry/sentry-android/pull/404)) @marandaneto
- Do not add automatic and empty sensor breadcrumbs ([#401](https://github.com/getsentry/sentry-android/pull/401)) @marandaneto
- ref: removed Thread.sleep from LifecycleWatcher tests, using awaitility and DateProvider ([#392](https://github.com/getsentry/sentry-android/pull/392)) @marandaneto
- ref: added a DateTimeProvider for making retry after testable ([#391](https://github.com/getsentry/sentry-android/pull/391)) @marandaneto
- Bump Gradle to 6.4 ([#390](https://github.com/getsentry/sentry-android/pull/390)) @marandaneto
- Bump sentry-native to 0.2.6 ([#396](https://github.com/getsentry/sentry-android/pull/396)) @marandaneto

Packages were released on [`bintray`](https://dl.bintray.com/getsentry/sentry-android/io/sentry/sentry-android/), [`jcenter`](https://jcenter.bintray.com/io/sentry/sentry-android/) and [`mavenCentral`](https://repo.maven.apache.org/maven2/io/sentry/sentry-android/)

We'd love to get feedback.

## 2.1.0

### Features

- Includes all the changes of 2.1.0 alpha, beta and RC

### Fixes

- fix when PhoneStateListener is not ready for use ([#387](https://github.com/getsentry/sentry-android/pull/387)) @marandaneto
- make ANR 5s by default ([#388](https://github.com/getsentry/sentry-android/pull/388)) @marandaneto
- rate limiting by categories ([#381](https://github.com/getsentry/sentry-android/pull/381)) @marandaneto
- Bump NDK to latest stable version 21.1.6352462 ([#386](https://github.com/getsentry/sentry-android/pull/386)) @marandaneto

Packages were released on [`bintray`](https://dl.bintray.com/getsentry/sentry-android/io/sentry/sentry-android/), [`jcenter`](https://jcenter.bintray.com/io/sentry/sentry-android/) and [`mavenCentral`](https://repo.maven.apache.org/maven2/io/sentry/sentry-android/)

We'd love to get feedback.

## 2.0.3

### Fixes

- patch from 2.1.0-alpha.2 - avoid crash if NDK throws UnsatisfiedLinkError ([#344](https://github.com/getsentry/sentry-android/pull/344)) @marandaneto

Packages were released on [`bintray`](https://dl.bintray.com/getsentry/sentry-android/io/sentry/sentry-android/), [`jcenter`](https://jcenter.bintray.com/io/sentry/sentry-android/) and [`mavenCentral`](https://repo.maven.apache.org/maven2/io/sentry/sentry-android/)

We'd love to get feedback.

## 2.1.0-RC.1

### Features

- Options for uncaught exception and make SentryOptions list Thread-Safe ([#384](https://github.com/getsentry/sentry-android/pull/384)) @marandaneto
- Automatic breadcrumbs for app, activity and sessions lifecycles and system events ([#348](https://github.com/getsentry/sentry-android/pull/348)) @marandaneto
- Make capture session and envelope internal ([#372](https://github.com/getsentry/sentry-android/pull/372)) @marandaneto

### Fixes

- If retry after header has empty categories, apply retry after to all of them ([#377](https://github.com/getsentry/sentry-android/pull/377)) @marandaneto
- Discard events and envelopes if cached and retry after ([#378](https://github.com/getsentry/sentry-android/pull/378)) @marandaneto
- Merge loadLibrary calls for sentry-native and clean up CMake files ([#373](https://github.com/getsentry/sentry-android/pull/373)) @Swatinem
- Exceptions should be sorted oldest to newest ([#370](https://github.com/getsentry/sentry-android/pull/370)) @marandaneto
- Check external storage size even if its read only ([#368](https://github.com/getsentry/sentry-android/pull/368)) @marandaneto
- Wrong check for cellular network capability ([#369](https://github.com/getsentry/sentry-android/pull/369)) @marandaneto
- add ScheduledForRemoval annotation to deprecated methods ([#375](https://github.com/getsentry/sentry-android/pull/375)) @marandaneto
- Bump NDK to 21.0.6113669 ([#367](https://github.com/getsentry/sentry-android/pull/367)) @marandaneto
- Bump AGP and add new make cmd to check for updates ([#365](https://github.com/getsentry/sentry-android/pull/365)) @marandaneto

Packages were released on [`bintray`](https://dl.bintray.com/getsentry/sentry-android/io/sentry/sentry-android/), [`jcenter`](https://jcenter.bintray.com/io/sentry/sentry-android/) and [`mavenCentral`](https://repo.maven.apache.org/maven2/io/sentry/sentry-android/)

We'd love to get feedback.

## 2.1.0-beta.2

### Fixes

- Bump sentry-native to 0.2.4 ([#364](https://github.com/getsentry/sentry-android/pull/364)) @marandaneto
- Update current session on session start after deleting previous session ([#362](https://github.com/getsentry/sentry-android/pull/362)) @marandaneto

Packages were released on [`bintray`](https://dl.bintray.com/getsentry/sentry-android/io/sentry/sentry-android/), [`jcenter`](https://jcenter.bintray.com/io/sentry/sentry-android/) and [`mavenCentral`](https://repo.maven.apache.org/maven2/io/sentry/sentry-android/)

We'd love to get feedback.

## 2.1.0-beta.1

### Fixes

- Bump sentry-native to 0.2.3 ([#357](https://github.com/getsentry/sentry-android/pull/357)) @marandaneto
- Check for androidx availability on runtime ([#356](https://github.com/getsentry/sentry-android/pull/356)) @marandaneto
- If theres a left over session file and its crashed, we should not overwrite its state ([#354](https://github.com/getsentry/sentry-android/pull/354)) @marandaneto
- Session should be exited state if state was ok ([#352](https://github.com/getsentry/sentry-android/pull/352)) @marandaneto
- Envelope has dedicated endpoint ([#353](https://github.com/getsentry/sentry-android/pull/353)) @marandaneto

Packages were released on [`bintray`](https://dl.bintray.com/getsentry/sentry-android/io/sentry/sentry-android/), [`jcenter`](https://jcenter.bintray.com/io/sentry/sentry-android/) and [`mavenCentral`](https://repo.maven.apache.org/maven2/io/sentry/sentry-android/)

We'd love to get feedback.

## 2.1.0-alpha.2

### Fixes

- Change integration order for cached outbox events ([#347](https://github.com/getsentry/sentry-android/pull/347)) @marandaneto
- Avoid crash if NDK throws UnsatisfiedLinkError ([#344](https://github.com/getsentry/sentry-android/pull/344)) @marandaneto
- Avoid getting a threadlocal twice. ([#339](https://github.com/getsentry/sentry-android/pull/339)) @metlos
- Removing session tracking guard on hub and client ([#338](https://github.com/getsentry/sentry-android/pull/338)) @marandaneto
- Bump agp to 3.6.2 ([#336](https://github.com/getsentry/sentry-android/pull/336)) @marandaneto
- Fix racey ANR integration ([#332](https://github.com/getsentry/sentry-android/pull/332)) @marandaneto
- Logging envelopes path when possible instead of nullable id ([#331](https://github.com/getsentry/sentry-android/pull/331)) @marandaneto
- Renaming transport gate method ([#330](https://github.com/getsentry/sentry-android/pull/330)) @marandaneto

Packages were released on [`bintray`](https://dl.bintray.com/getsentry/sentry-android/io/sentry/sentry-android/), [`jcenter`](https://jcenter.bintray.com/io/sentry/sentry-android/) and [`mavenCentral`](https://repo.maven.apache.org/maven2/io/sentry/sentry-android/)

We'd love to get feedback.

## 2.1.0-alpha.1

Release of Sentry's new SDK for Android.

## What’s Changed

### Features

- Release health @marandaneto @bruno-garcia
- ANR report should have 'was active=yes' on the dashboard ([#299](https://github.com/getsentry/sentry-android/pull/299)) @marandaneto
- NDK events apply scoped data ([#322](https://github.com/getsentry/sentry-android/pull/322)) @marandaneto
- Add a StdoutTransport ([#310](https://github.com/getsentry/sentry-android/pull/310)) @mike-burns
- Implementing new retry after protocol ([#306](https://github.com/getsentry/sentry-android/pull/306)) @marandaneto

### Fixes

- Bump sentry-native to 0.2.2 ([#305](https://github.com/getsentry/sentry-android/pull/305)) @Swatinem
- Missing App's info ([#315](https://github.com/getsentry/sentry-android/pull/315)) @marandaneto
- Buffered writers/readers - otimizations ([#311](https://github.com/getsentry/sentry-android/pull/311)) @marandaneto
- Boot time should be UTC ([#309](https://github.com/getsentry/sentry-android/pull/309)) @marandaneto
- Make transport result public ([#300](https://github.com/getsentry/sentry-android/pull/300)) @marandaneto

Packages were released on [`bintray`](https://dl.bintray.com/getsentry/sentry-android/io/sentry/sentry-android/), [`jcenter`](https://jcenter.bintray.com/io/sentry/sentry-android/) and [`mavenCentral`](https://repo.maven.apache.org/maven2/io/sentry/sentry-android/)

We'd love to get feedback.

## 2.0.2

Release of Sentry's new SDK for Android.

### Features

- MavenCentral support ([#284](https://github.com/getsentry/sentry-android/pull/284)) @marandaneto

### Fixes

- Bump AGP to 3.6.1 ([#285](https://github.com/getsentry/sentry-android/pull/285)) @marandaneto

Packages were released on [`bintray`](https://dl.bintray.com/getsentry/sentry-android/io/sentry/sentry-android/), [`jcenter`](https://jcenter.bintray.com/io/sentry/sentry-android/) and [`mavenCentral`](https://repo.maven.apache.org/maven2/io/sentry/sentry-android/)

We'd love to get feedback.

## 2.0.1

Release of Sentry's new SDK for Android.

## What’s Changed

### Features

- Attach threads/stacktraces ([#267](https://github.com/getsentry/sentry-android/pull/267)) @marandaneto
- Add the default serverName to SentryOptions and use it in MainEventProcessor ([#279](https://github.com/getsentry/sentry-android/pull/279)) @metlos

### Fixes

- set current threadId when there's no mechanism set ([#277](https://github.com/getsentry/sentry-android/pull/277)) @marandaneto
- Preview package manager ([#269](https://github.com/getsentry/sentry-android/pull/269)) @bruno-garcia

Packages were released on [`bintray`](https://dl.bintray.com/getsentry/sentry-android/io/sentry/), [`jcenter`](https://jcenter.bintray.com/io/sentry/sentry-android/)

We'd love to get feedback.

## 2.0.0

Release of Sentry's new SDK for Android.

New features not offered by (1.7.x):

- NDK support
  - Captures crashes caused by native code
  - Access to the [`sentry-native` SDK](https://github.com/getsentry/sentry-native/) API by your native (C/C++/Rust code/..).
- Automatic init (just add your `DSN` to the manifest)
   - Proguard rules are added automatically
   - Permission (Internet) is added automatically
- Uncaught Exceptions might be captured even before the app restarts
- Sentry's Unified API.
- More context/device information
- Packaged as `aar`
- Frames from the app automatically marked as `InApp=true` (stack traces in Sentry highlights them by default).
- Complete Sentry Protocol available.
- All threads and their stack traces are captured.
- Sample project in this repo to test many features (segfault, uncaught exception, ANR...)

Features from the current SDK like `ANR` are also available (by default triggered after 4 seconds).

Packages were released on [`bintray`](https://dl.bintray.com/getsentry/sentry-android/io/sentry/), [`jcenter`](https://jcenter.bintray.com/io/sentry/sentry-android/)

We'd love to get feedback.

## 2.0.0-rc04

Release of Sentry's new SDK for Android.

### Features

- Take sampleRate from metadata ([#262](https://github.com/getsentry/sentry-android/pull/262)) @bruno-garcia
- Support mills timestamp format ([#263](https://github.com/getsentry/sentry-android/pull/263)) @marandaneto
- Adding logs to installed integrations ([#265](https://github.com/getsentry/sentry-android/pull/265)) @marandaneto

### Fixes

- Breacrumb.data to string,object, Add LOG level ([#264](https://github.com/getsentry/sentry-android/pull/264)) @HazAT
- Read release conf. on manifest ([#266](https://github.com/getsentry/sentry-android/pull/266)) @marandaneto

Packages were released on [`bintray`](https://dl.bintray.com/getsentry/sentry-android/io/sentry/), [`jcenter`](https://jcenter.bintray.com/io/sentry/sentry-android/)

We'd love to get feedback and we'll work in getting the GA `2.0.0` out soon.
Until then, the [stable SDK offered by Sentry is at version 1.7.30](https://github.com/getsentry/sentry-java/releases/tag/v1.7.30)

## 2.0.0-rc03

Release of Sentry's new SDK for Android.

### Fixes

- fixes ([#259](https://github.com/getsentry/sentry-android/issues/259)) - NPE check on getExternalFilesDirs items. ([#260](https://github.com/getsentry/sentry-android/pull/260)) @marandaneto
- strictMode typo ([#258](https://github.com/getsentry/sentry-android/pull/258)) @marandaneto

Packages were released on [`bintray`](https://dl.bintray.com/getsentry/sentry-android/io/sentry/), [`jcenter`](https://jcenter.bintray.com/io/sentry/sentry-android/)

We'd love to get feedback and we'll work in getting the GA `2.0.0` out soon.
Until then, the [stable SDK offered by Sentry is at version 1.7.30](https://github.com/getsentry/sentry-java/releases/tag/v1.7.30)

## 2.0.0-rc02

Release of Sentry's new SDK for Android.

### Features

- Hub mode configurable ([#247](https://github.com/getsentry/sentry-android/pull/247)) @bruno-garcia
- Added remove methods (tags/extras) to the sentry static class ([#243](https://github.com/getsentry/sentry-android/pull/243)) @marandaneto

### Fixes


- Update ndk for new sentry-native version ([#235](https://github.com/getsentry/sentry-android/pull/235)) @Swatinem @marandaneto
- Make integrations public ([#256](https://github.com/getsentry/sentry-android/pull/256)) @marandaneto
- Bump build-tools ([#255](https://github.com/getsentry/sentry-android/pull/255)) @marandaneto
- Added javadocs to scope and its dependencies ([#253](https://github.com/getsentry/sentry-android/pull/253)) @marandaneto
- Build all ABIs ([#254](https://github.com/getsentry/sentry-android/pull/254)) @marandaneto
- Moving back ANR timeout from long to int param. ([#252](https://github.com/getsentry/sentry-android/pull/252)) @marandaneto
- Added HubAdapter to call Sentry static methods from Integrations ([#250](https://github.com/getsentry/sentry-android/pull/250)) @marandaneto
- New Release format ([#242](https://github.com/getsentry/sentry-android/pull/242)) @marandaneto
- Javadocs for SentryOptions ([#246](https://github.com/getsentry/sentry-android/pull/246)) @marandaneto
- non-app is already inApp excluded by default. ([#244](https://github.com/getsentry/sentry-android/pull/244)) @marandaneto
- Fix if symlink exists for sentry-native ([#241](https://github.com/getsentry/sentry-android/pull/241)) @marandaneto
- Clone method - race condition free ([#226](https://github.com/getsentry/sentry-android/pull/226)) @marandaneto
- Refactoring breadcrumbs callback ([#239](https://github.com/getsentry/sentry-android/pull/239)) @marandaneto

Packages were released on [`bintray`](https://dl.bintray.com/getsentry/sentry-android/io/sentry/), [`jcenter`](https://jcenter.bintray.com/io/sentry/sentry-android/)

We'd love to get feedback and we'll work in getting the GA `2.0.0` out soon.
Until then, the [stable SDK offered by Sentry is at version 1.7.30](https://github.com/getsentry/sentry-java/releases/tag/v1.7.30)

## 2.0.0-rc01

Release of Sentry's new SDK for Android.

## What’s Changed

### Features

- Added remove methods for Scope data ([#237](https://github.com/getsentry/sentry-android/pull/237)) @marandaneto
- More device context (deviceId, connectionType and language) ([#229](https://github.com/getsentry/sentry-android/pull/229)) @marandaneto
- Added a few java docs (Sentry, Hub and SentryClient) ([#223](https://github.com/getsentry/sentry-android/pull/223)) @marandaneto
- Implemented diagnostic logger ([#218](https://github.com/getsentry/sentry-android/pull/218)) @marandaneto
- Added event processors to scope ([#209](https://github.com/getsentry/sentry-android/pull/209)) @marandaneto
- Added android transport gate ([#206](https://github.com/getsentry/sentry-android/pull/206)) @marandaneto
- Added executor for caching values out of the main thread ([#201](https://github.com/getsentry/sentry-android/pull/201)) @marandaneto

### Fixes


- Honor RetryAfter ([#236](https://github.com/getsentry/sentry-android/pull/236)) @marandaneto
- Add tests for SentryValues ([#238](https://github.com/getsentry/sentry-android/pull/238)) @philipphofmann
- Do not set frames if there's none ([#234](https://github.com/getsentry/sentry-android/pull/234)) @marandaneto
- Always call interrupt after InterruptedException ([#232](https://github.com/getsentry/sentry-android/pull/232)) @marandaneto
- Mark as current thread if its the main thread ([#228](https://github.com/getsentry/sentry-android/pull/228)) @marandaneto
- Fix lgtm alerts ([#219](https://github.com/getsentry/sentry-android/pull/219)) @marandaneto
- Written unit tests to ANR integration ([#215](https://github.com/getsentry/sentry-android/pull/215)) @marandaneto
- Added blog posts to README ([#214](https://github.com/getsentry/sentry-android/pull/214)) @marandaneto
- Raise code coverage for Dsn to 100% ([#212](https://github.com/getsentry/sentry-android/pull/212)) @philipphofmann
- Remove redundant times(1) for Mockito.verify ([#211](https://github.com/getsentry/sentry-android/pull/211)) @philipphofmann
- Transport may be set on options ([#203](https://github.com/getsentry/sentry-android/pull/203)) @marandaneto
- dist may be set on options ([#204](https://github.com/getsentry/sentry-android/pull/204)) @marandaneto
- Throw an exception if DSN is not set ([#200](https://github.com/getsentry/sentry-android/pull/200)) @marandaneto
- Migration guide markdown ([#197](https://github.com/getsentry/sentry-android/pull/197)) @marandaneto

Packages were released on [`bintray`](https://dl.bintray.com/getsentry/sentry-android/io/sentry/), [`jcenter`](https://jcenter.bintray.com/io/sentry/sentry-android/)

We'd love to get feedback and we'll work in getting the GA `2.0.0` out soon.
Until then, the [stable SDK offered by Sentry is at version 1.7.29](https://github.com/getsentry/sentry-java/releases/tag/v1.7.29)

## 2.0.0-beta02

Release of Sentry's new SDK for Android.

### Features

- addBreadcrumb overloads ([#196](https://github.com/getsentry/sentry-android/pull/196)) and ([#198](https://github.com/getsentry/sentry-android/pull/198))

### Fixes

- fix Android bug on API 24 and 25 about getting current threads and stack traces ([#194](https://github.com/getsentry/sentry-android/pull/194))

Packages were released on [`bintray`](https://dl.bintray.com/getsentry/sentry-android/io/sentry/), [`jcenter`](https://jcenter.bintray.com/io/sentry/sentry-android/)

We'd love to get feedback and we'll work in getting the GA `2.0.0` out soon.
Until then, the [stable SDK offered by Sentry is at version 1.7.28](https://github.com/getsentry/sentry-java/releases/tag/v1.7.28)

## 2.0.0-beta01

Release of Sentry's new SDK for Android.

### Fixes

- ref: ANR doesn't set handled flag ([#186](https://github.com/getsentry/sentry-android/pull/186))
- SDK final review ([#183](https://github.com/getsentry/sentry-android/pull/183))
- ref: Drop errored in favor of crashed ([#187](https://github.com/getsentry/sentry-android/pull/187))
- Workaround android_id ([#185](https://github.com/getsentry/sentry-android/pull/185))
- Renamed sampleRate ([#191](https://github.com/getsentry/sentry-android/pull/191))
- Making timestamp package-private or test-only ([#190](https://github.com/getsentry/sentry-android/pull/190))
- Split event processor in Device/App data ([#180](https://github.com/getsentry/sentry-android/pull/180))

Packages were released on [`bintray`](https://dl.bintray.com/getsentry/sentry-android/io/sentry/), [`jcenter`](https://jcenter.bintray.com/io/sentry/sentry-android/)

We'd love to get feedback and we'll work in getting the GA `2.0.0` out soon.
Until then, the [stable SDK offered by Sentry is at version 1.7.28](https://github.com/getsentry/sentry-java/releases/tag/v1.7.28)

## 2.0.0-alpha09

Release of Sentry's new SDK for Android.

### Features

- Adding nativeBundle plugin ([#161](https://github.com/getsentry/sentry-android/pull/161))
- Adding scope methods to sentry static class ([#179](https://github.com/getsentry/sentry-android/pull/179))

### Fixes

- fix: DSN parsing ([#165](https://github.com/getsentry/sentry-android/pull/165))
- Don't avoid exception type minification ([#166](https://github.com/getsentry/sentry-android/pull/166))
- make Gson retro compatible with older versions of AGP ([#177](https://github.com/getsentry/sentry-android/pull/177))
- Bump sentry-native with message object instead of a string ([#172](https://github.com/getsentry/sentry-android/pull/172))

Packages were released on [`bintray`](https://dl.bintray.com/getsentry/sentry-android/io/sentry/), [`jcenter`](https://jcenter.bintray.com/io/sentry/sentry-android/)

We'd love to get feedback and we'll work in getting the GA `2.0.0` out soon.
Until then, the [stable SDK offered by Sentry is at version 1.7.28](https://github.com/getsentry/sentry-java/releases/tag/v1.7.28)

## 2.0.0-alpha08

Release of Sentry's new SDK for Android.

### Fixes

- DebugId endianness ([#162](https://github.com/getsentry/sentry-android/pull/162))
- Executed beforeBreadcrumb also for scope ([#160](https://github.com/getsentry/sentry-android/pull/160))
- Benefit of manifest merging when minSdk ([#159](https://github.com/getsentry/sentry-android/pull/159))
- Add method to captureMessage with level ([#157](https://github.com/getsentry/sentry-android/pull/157))
- Listing assets file on the wrong dir ([#156](https://github.com/getsentry/sentry-android/pull/156))

Packages were released on [`bintray`](https://dl.bintray.com/getsentry/sentry-android/io/sentry/), [`jcenter`](https://jcenter.bintray.com/io/sentry/sentry-android/)

We'd love to get feedback and we'll work in getting the GA `2.0.0` out soon.
Until then, the [stable SDK offered by Sentry is at version 1.7.28](https://github.com/getsentry/sentry-java/releases/tag/v1.7.28)

## 2.0.0-alpha07

Third release of Sentry's new SDK for Android.

### Fixes

-  Fixed release for jcenter and bintray

Packages were released on [`bintray`](https://dl.bintray.com/getsentry/sentry-android/io/sentry/), [`jcenter`](https://jcenter.bintray.com/io/sentry/sentry-android/)

We'd love to get feedback and we'll work in getting the GA `2.0.0` out soon.
Until then, the [stable SDK offered by Sentry is at version 1.7.28](https://github.com/getsentry/sentry-java/releases/tag/v1.7.28)

## 2.0.0-alpha06

Second release of Sentry's new SDK for Android.

### Fixes

- Fixed a typo on pom generation.

Packages were released on [`bintray`](https://dl.bintray.com/getsentry/sentry-android/io/sentry/), [`jcenter`](https://jcenter.bintray.com/io/sentry/sentry-android/)

We'd love to get feedback and we'll work in getting the GA `2.0.0` out soon.
Until then, the [stable SDK offered by Sentry is at version 1.7.28](https://github.com/getsentry/sentry-java/releases/tag/v1.7.28)

## 2.0.0-alpha05

First release of Sentry's new SDK for Android.

New features not offered by our current (1.7.x), stable SDK are:

- NDK support
  - Captures crashes caused by native code
  - Access to the [`sentry-native` SDK](https://github.com/getsentry/sentry-native/) API by your native (C/C++/Rust code/..).
- Automatic init (just add your `DSN` to the manifest)
   - Proguard rules are added automatically
   - Permission (Internet) is added automatically
- Uncaught Exceptions might be captured even before the app restarts
- Unified API which include scopes etc.
- More context/device information
- Packaged as `aar`
- Frames from the app automatically marked as `InApp=true` (stack traces in Sentry highlights them by default).
- Complete Sentry Protocol available.
- All threads and their stack traces are captured.
- Sample project in this repo to test many features (segfault, uncaught exception, scope)

Features from the current SDK like `ANR` are also available (by default triggered after 4 seconds).

Packages were released on [`bintray`](https://dl.bintray.com/getsentry/sentry-android/io/sentry/), [`jcenter`](https://jcenter.bintray.com/io/sentry/sentry-android/)

We'd love to get feedback and we'll work in getting the GA `2.0.0` out soon.
Until then, the [stable SDK offered by Sentry is at version 1.7.28](https://github.com/getsentry/sentry-java/releases/tag/v1.7.28)<|MERGE_RESOLUTION|>--- conflicted
+++ resolved
@@ -4,16 +4,13 @@
 
 ### Features
 
-<<<<<<< HEAD
 - Attach MDC properties to logs as attributes ([#4786](https://github.com/getsentry/sentry-java/pull/4786))
   - MDC properties set using supported logging frameworks (Logback, Log4j2, java.util.Logging) are now attached to structured logs as attributes.
   - This means that you will be able to filter/aggregate logs in the product based on these properties.
   - Only properties with keys matching the configured `contextTags` are sent as log attributes.
     - You can configure which properties are sent using `options.setContextTags` if initalizing manually, or by specifying a comma-separated list of keys with a `context-tags` entry in `sentry.properties` or `sentry.contex-tags` in `application.properties`.
     - Note that keys containing spaces are not supported.
-=======
 - Add experimental Sentry Android Distribution module for integrating with Sentry Build Distribution to check for and install updates ([#4804](https://github.com/getsentry/sentry-java/pull/4804))
->>>>>>> e881baeb
 
 ### Fixes
 
