--- conflicted
+++ resolved
@@ -2,11 +2,10 @@
 
 ## Unreleased
 
-<<<<<<< HEAD
-=======
+### Features
+
 * Feat: Allow setting SDK info (name & version) in manifest (#2016)
 
->>>>>>> 45504967
 ## 6.0.0-beta.3
 
 ### Fixes
@@ -959,15 +958,9 @@
 ## 3.0.0-alpha.3
 
 ### Features
-<<<<<<< HEAD
 
 - Enable attach stack traces and disable attach threads by default ([#921](https://github.com/getsentry/sentry-java/pull/921)) @marandaneto
 
-=======
-
-- Enable attach stack traces and disable attach threads by default ([#921](https://github.com/getsentry/sentry-java/pull/921)) @marandaneto
-
->>>>>>> 45504967
 ### Fixes
 
 - Bump sentry-native to 0.4.2 ([#926](https://github.com/getsentry/sentry-java/pull/926)) @marandaneto
@@ -1159,7 +1152,6 @@
 ## 2.1.4
 
 ### Features
-<<<<<<< HEAD
 
 - Make gzip as default content encoding type ([#433](https://github.com/getsentry/sentry-android/pull/433)) @marandaneto
 - Use AGP 4 features ([#366](https://github.com/getsentry/sentry-android/pull/366)) @marandaneto
@@ -1168,16 +1160,6 @@
 
 ### Fixes
 
-=======
-
-- Make gzip as default content encoding type ([#433](https://github.com/getsentry/sentry-android/pull/433)) @marandaneto
-- Use AGP 4 features ([#366](https://github.com/getsentry/sentry-android/pull/366)) @marandaneto
-- Create GH Actions CI for Ubuntu/macOS ([#403](https://github.com/getsentry/sentry-android/pull/403)) @marandaneto
-- Make root checker better and minimize false positive ([#417](https://github.com/getsentry/sentry-android/pull/417)) @marandaneto
-
-### Fixes
-
->>>>>>> 45504967
 - bump: sentry-native to 0.3.1 ([#440](https://github.com/getsentry/sentry-android/pull/440)) @marandaneto
 - Update last session timestamp ([#437](https://github.com/getsentry/sentry-android/pull/437)) @marandaneto
 - Filter trim memory breadcrumbs ([#431](https://github.com/getsentry/sentry-android/pull/431)) @marandaneto
@@ -1208,15 +1190,9 @@
 ## 2.1.2
 
 ### Features
-<<<<<<< HEAD
 
 - Added options to configure http transport ([#411](https://github.com/getsentry/sentry-android/pull/411)) @marandaneto
 
-=======
-
-- Added options to configure http transport ([#411](https://github.com/getsentry/sentry-android/pull/411)) @marandaneto
-
->>>>>>> 45504967
 ### Fixes
 
 - Phone state breadcrumbs require read_phone_state on older OS versions ([#415](https://github.com/getsentry/sentry-android/pull/415)) @marandaneto @bsergean
@@ -1375,15 +1351,9 @@
 Release of Sentry's new SDK for Android.
 
 ### Features
-<<<<<<< HEAD
 
 - MavenCentral support ([#284](https://github.com/getsentry/sentry-android/pull/284)) @marandaneto
 
-=======
-
-- MavenCentral support ([#284](https://github.com/getsentry/sentry-android/pull/284)) @marandaneto
-
->>>>>>> 45504967
 ### Fixes
 
 - Bump AGP to 3.6.1 ([#285](https://github.com/getsentry/sentry-android/pull/285)) @marandaneto
