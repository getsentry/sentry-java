--- conflicted
+++ resolved
@@ -2,11 +2,12 @@
 
 ## Unreleased
 
-<<<<<<< HEAD
 ### Features
 
 - (Internal, Experimental) Attach spans for Application, ContentProvider, and Activities to app-start ([#3057](https://github.com/getsentry/sentry-java/pull/3057))
-=======
+
+## Unreleased
+
 Version 7 of the Sentry Android/Java SDK brings a variety of features and fixes. The most notable changes are:
 - Bumping `minSdk` level to 19 (Android 4.4)
 - The SDK will now listen to connectivity changes and try to re-upload cached events when internet connection is re-established additionally to uploading events on app restart 
@@ -100,7 +101,6 @@
 - Reduce main thread work on init ([#3036](https://github.com/getsentry/sentry-java/pull/3036))
 - Move Integrations registration to background on init ([#3043](https://github.com/getsentry/sentry-java/pull/3043))
 - Fix `SentryOkHttpInterceptor.BeforeSpanCallback` was not finishing span when it was dropped ([#2958](https://github.com/getsentry/sentry-java/pull/2958))
->>>>>>> 8fd337bb
 
 ## 6.34.0
 
