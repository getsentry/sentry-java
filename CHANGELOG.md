# Unreleased

# 4.3.0

* Fix: Fix setting in-app-includes from external properties (#1291)
* Fix: Initialize Sentry in Logback appender when DSN is not set in XML config (#1296)
* Fix: Fix JUL integration SDK name (#1293)
* Feat: Activity tracing auto instrumentation
<<<<<<< HEAD
* Fix: Use logger set on SentryOptions in GsonSerializer (#1308)
=======
* Ref: Separate user facing and protocol classes in the Performance feature (#1304)
>>>>>>> 7c3f88ad

# 4.2.0

* Fix: Remove experimental annotation for Attachment #1257
* Fix: Mark stacktrace as snapshot if captured at arbitrary moment #1231
* Enchancement: Improve EventProcessor nullability annotations (#1229).
* Bump: sentry-native to 0.4.7
* Enchancement: Add ability to flush events synchronously.
* Fix: Disable Gson HTML escaping
* Enchancement: Support @SentrySpan and @SentryTransaction on classes and interfaces. (#1243)
* Enchancement: Do not serialize empty collections and maps (#1245)
* Ref: Optimize DuplicateEventDetectionEventProcessor performance (#1247).
* Ref: Prefix sdk.package names with io.sentry (#1249)
* Fix: Make the ANR Atomic flags immutable
* Enchancement: Integration interface better compatibility with Kotlin null-safety
* Enchancement: Simplify Sentry configuration in Spring integration (#1259)
* Enchancement: Simplify configuring Logback integration when environment variable with the DSN is not set (#1271)
* Fix: Prevent NoOpHub from creating heavy SentryOptions objects (#1272)
* Enchancement: Add Request to the Scope. #1270
* Fix: Fix SentryTransaction#getStatus NPE (#1273)
* Enchancement: Optimize SentryTracingFilter when hub is disabled.
* Fix: Discard unfinished Spans before sending them over to Sentry (#1279)
* Fix: Interrupt the thread in QueuedThreadPoolExecutor (#1276)
* Fix: SentryTransaction#finish should not clear another transaction from the scope (#1278)

Breaking Changes:
* Enchancement: SentryExceptionResolver should not send handled errors by default (#1248).
* Ref: Simplify RestTemplate instrumentation (#1246)
* Enchancement: Add overloads for startTransaction taking op and description (#1244)

# 4.1.0

* Improve Kotlin compatibility for SdkVersion (#1213)
* Feat: Support logging via JUL (#1211)
* Fix: Fix returning Sentry trace header from Span (#1217)
* Fix: Remove misleading error logs (#1222)

# 4.0.0

This release brings the Sentry Performance feature to Java SDK, Spring, Spring Boot, and Android integrations. Read more in the reference documentation:

- [Performance for Java](https://docs.sentry.io/platforms/java/performance/)
- [Performance for Spring](https://docs.sentry.io/platforms/java/guides/spring/)
- [Performance for Spring Boot](https://docs.sentry.io/platforms/java/guides/spring-boot/)
- [Performance for Android](https://docs.sentry.io/platforms/android/performance/)

### Other improvements:

#### Core:

- Improved loading external configuration:
  - Load `sentry.properties` from the application's current working directory (#1046)
  - Resolve `in-app-includes`, `in-app-excludes`, `tags`, `debug`, `uncaught.handler.enabled` parameters from the external configuration
- Set global tags on SentryOptions and load them from external configuration (#1066)
- Add support for attachments (#1082)
- Resolve `servername` from the localhost address
- Simplified transport configuration through setting `TransportFactory` instead of `ITransport` on SentryOptions (#1124)

#### Spring Boot:
- Add the ability to register multiple `OptionsConfiguration` beans (#1093)
- Initialize Logback after context refreshes (#1129)

#### Android:
- Add `isSideLoaded` and `installerStore` tags automatically (Where your App. was installed from eg Google Play, Amazon Store, downloaded APK, etc...)
- Bump: sentry-native to 0.4.6
- Bump: Gradle to 6.8.1 and AGP to 4.1.2

# 4.0.0-beta.1

* Feat: Add addToTransactions to Attachment (#1191)
* Enhancement: Support SENTRY_TRACES_SAMPLE_RATE conf. via env variables (#1171)
* Enhancement: Pass request to CustomSamplingContext in Spring integration (#1172)
* Ref: Set SpanContext on SentryTransaction to avoid potential NPE (#1173)
* Fix: Free Local Refs manually due to Android local ref. count limits
* Enhancement: Move `SentrySpanClientHttpRequestInterceptor` to Spring module (#1181)
* Enhancement: Add overload for `transaction/span.finish(SpanStatus)` (#1182)
* Fix: Bring back support for setting transaction name without ongoing transaction (#1183)
* Enhancement: Simplify registering traces sample callback in Spring integration (#1184)
* Enhancement: Polish Performance API (#1165)
* Enhancement: Set "debug" through external properties (#1186)
* Enhancement: Simplify Spring integration (#1188)
* Enhancement: Init overload with dsn (#1195)
* Enhancement: Enable Kotlin map-like access on CustomSamplingContext (#1192)
* Enhancement: Auto register custom ITransportFactory in Spring integration (#1194)
* Enhancement: Improve Kotlin property access in Performance API (#1193)
* Enhancement: Copy options tags to transactions (#1198)
* Enhancement: Add convenient method for accessing event's throwable (1202)

# 4.0.0-alpha.3

* Feat: Add maxAttachmentSize to SentryOptions (#1138)
* Feat: Drop invalid attachments (#1134)
* Ref: Make Attachment immutable (#1120)
* Fix inheriting sampling decision from parent (#1100)
* Fixes and Tests: Session serialization and deserialization
* Ref: using Calendar to generate Dates
* Fix: Exception only sets a stack trace if there are frames
* Feat: set isSideLoaded info tags
* Enhancement: Read tracesSampleRate from AndroidManifest
* Fix: Initialize Logback after context refreshes (#1129)
* Ref: Return NoOpTransaction instead of null (#1126)
* Fix: Do not crash when passing null values to @Nullable methods, eg User and Scope
* Ref: `ITransport` implementations are now responsible for executing request in asynchronous or synchronous way (#1118)
* Ref: Add option to set `TransportFactory` instead of `ITransport` on `SentryOptions` (#1124)
* Ref: Simplify ITransport creation in ITransportFactory (#1135) 
* Feat: Add non blocking Apache HttpClient 5 based Transport (#1136)
* Enhancement: Autoconfigure Apache HttpClient 5 based Transport in Spring Boot integration (#1143)
* Enhancement: Send user.ip_address = {{auto}} when sendDefaultPii is true (#1015)
* Fix: Resolving dashed properties from external configuration
* Feat: Read `uncaught.handler.enabled` property from the external configuration 
* Feat: Resolve servername from the localhost address
* Fix: Consider {{ auto }} as a default ip address (#1015) 
* Fix: Set release and environment on Transactions (#1152)
* Fix: Do not set transaction on the scope automatically   
* Enhancement: Automatically assign span context to captured events (#1156)
* Feat: OutboxSender supports all envelope item types #1158
* Enhancement: Improve ITransaction and ISpan null-safety compatibility (#1161)

# 4.0.0-alpha.2

* Feat: Add basic support for attachments (#1082)
* Fix: Remove method reference in SentryEnvelopeItem (#1091)
* Enhancement: Set transaction name on events and transactions sent using Spring integration (#1067)
* Fix: Set current thread only if there are no exceptions
* Enhancement: Set global tags on SentryOptions and load them from external configuration (#1066)
* Ref: Refactor resolving SpanContext for Throwable (#1068)
* Enhancement: Add API validator and remove deprecated methods
* Enhancement: Add more convenient method to start a child span (#1073)
* Enhancement: Autoconfigure traces callback in Spring Boot integration (#1074)
* Enhancement: Resolve in-app-includes and in-app-excludes parameters from the external configuration
* Enhancement: Make InAppIncludesResolver public (#1084)
* Ref: Change "op" to "operation" in @SentrySpan and @SentryTransaction
* Fix: SentryOptions creates GsonSerializer by default
* Enhancement: Add the ability to register multiple OptionsConfiguration beans (#1093)
* Fix: Append DebugImage list if event already has it
* Fix: Sort breadcrumbs by Date if there are breadcrumbs already in the event

# 4.0.0-alpha.1

* Enhancement: Load `sentry.properties` from the application's current working directory (#1046)
* Ref: Refactor JSON deserialization (#1047)
* Feat: Performance monitoring (#971)
* Feat: Performance monitoring for Spring Boot applications (#971)

# 3.2.1

* Fix: Set current thread only if theres no exceptions (#1064)
* Fix: Append DebugImage list if event already has it (#1092)
* Fix: Sort breadcrumbs by Date if there are breadcrumbs already in the event (#1094)
* Fix: Free Local Refs manually due to Android local ref. count limits  (#1179)

# 3.2.0

* Bump: AGP 4.1.1 (#1040)
* Fix: use neutral Locale for String operations #1033
* Update to sentry-native 0.4.4 and fix shared library builds (#1039)
* Feat: Expose a Module (Debug images) Loader for Android thru sentry-native #1043
* Enhancement: Added java doc to protocol classes based on sentry-data-schemes project (#1045)
* Enhancement: Make SentryExceptionResolver Order configurable to not send handled web exceptions (#1008)
* Enhancement: Resolve HTTP Proxy parameters from the external configuration (#1028)
* Enhancement: Sentry NDK integration is compiled against default NDK version based on AGP's version #1048
* Fix: Clean up JNI code and properly free strings #1050
* Fix: set userId for hard-crashes if no user is set #1049

# 3.1.3

* Fix broken NDK integration on 3.1.2 (release failed on packaging a .so file)
* Increase max cached events to 30 (#1029)
* Normalize DSN URI (#1030)

# 3.1.2

* feat: Manually capturing User Feedback
* Enhancement: Set environment to "production" by default.
* Enhancement: Make public the Breadcrumb constructor that accepts a Date #1012
* ref: Validate event id on user feedback submission
 
# 3.1.1

* fix: Prevent Logback and Log4j2 integrations from re-initializing Sentry when Sentry is already initialized
* Enhancement: Bind logging related SentryProperties to Slf4j Level instead of Logback to improve Log4j2 compatibility
* fix: Make sure HttpServletRequestSentryUserProvider runs by default before custom SentryUserProvider beans
* fix: fix setting up Sentry in Spring Webflux annotation by changing the scope of Spring WebMvc related dependencies

# 3.1.0

* fix: Don't require `sentry.dsn` to be set when using `io.sentry:sentry-spring-boot-starter` and `io.sentry:sentry-logback` together #965
* Auto-Configure `inAppIncludes` in Spring Boot integration #966
* Enhancement: make getThrowable public and improve set contexts #967
* Bump: Android Gradle Plugin 4.0.2 #968
* Enhancement: accepted quoted values in properties from external configuration #972
* fix: remove chunked streaming mode #974
* fix: Android 11 + targetSdkVersion 30 crashes Sentry on start #977

# 3.0.0

# Java + Android

This release marks the re-unification of Java and Android SDK code bases.
It's based on the Android 2.0 SDK, which implements [Sentry's unified API](https://develop.sentry.dev/sdk/unified-api/).

Considerable changes were done, which include a lot of improvements. More are covered below, but the highlights are:

* Improved `log4j2` integration
  * Capture breadcrumbs for level INFO and higher
  * Raises event for ERROR and higher.
  * Minimum levels are configurable.
  * Optionally initializes the SDK via appender.xml
* Dropped support to `log4j`.
* Improved `logback` integration
  * Capture breadcrumbs for level INFO and higher
  * Raises event for ERROR and higher. 
  * Minimum levels are configurable.
  * Optionally initializes the SDK via appender.xml
  * Configurable via Spring integration if both are enabled
* Spring
  * No more duplicate events with Spring and logback
  * Auto initalizes if DSN is available
  * Configuration options available with auto complete
* Google App Engine support dropped

## What’s Changed

* Callback to validate SSL certificate (#944) 
* Attach stack traces enabled by default

### Android specific

* Release health enabled by default for Android
* Sync of Scopes for Java -> Native (NDK)
* Bump Sentry-Native v0.4.2
* Android 11 Support

[Android migration docs](https://docs.sentry.io/platforms/android/migration/#migrating-from-sentry-android-2x-to-sentry-android-3x)

### Java specific

* Unified API for Java SDK and integrations (Spring, Spring boot starter, Servlet, Logback, Log4j2)

New Java [docs](https://docs.sentry.io/platforms/java/) are live and being improved.

# Acquisition

Packages were released on [`bintray sentry-java`](https://dl.bintray.com/getsentry/sentry-java/io/sentry/), [`bintray sentry-android`](https://dl.bintray.com/getsentry/sentry-android/io/sentry/), [`jcenter`](https://jcenter.bintray.com/io/sentry/) and [`mavenCentral`](https://repo.maven.apache.org/maven2/io/sentry/)

## Where is the Java 1.7 code base?

The previous Java releases, are all available in this repository through the tagged releases.
# 3.0.0-beta.1

## What’s Changed

* feat: ssl support (#944) @ninekaw9 @marandaneto 
* feat: sync Java to C (#937) @bruno-garcia @marandaneto
* feat: Auto-configure Logback appender in Spring Boot integration. (#938) @maciejwalkowiak
* feat: Add Servlet integration. (#935) @maciejwalkowiak
* fix: Pop scope at the end of the request in Spring integration. (#936) @maciejwalkowiak
* bump: Upgrade Spring Boot to 2.3.4. (#932) @maciejwalkowiak
* fix: Do not set cookies when send pii is set to false. (#931) @maciejwalkowiak

Packages were released on [`bintray sentry-java`](https://dl.bintray.com/getsentry/sentry-java/io/sentry/), [`bintray sentry-android`](https://dl.bintray.com/getsentry/sentry-android/io/sentry/), [`jcenter`](https://jcenter.bintray.com/io/sentry/) and [`mavenCentral`](https://repo.maven.apache.org/maven2/io/sentry/)

We'd love to get feedback.

# 3.0.0-alpha.3

## What’s Changed

* Bump sentry-native to 0.4.2 (#926) @marandaneto
* feat: enable attach stack traces and disable attach threads by default (#921) @marandaneto
* fix: read sample rate correctly from manifest meta data (#923) @marandaneto
* ref: remove log level as RN do not use it anymore (#924) @marandaneto

Packages were released on [`bintray sentry-android`](https://dl.bintray.com/getsentry/sentry-android/io/sentry/) and [`bintray sentry-java`](https://dl.bintray.com/getsentry/sentry-java/io/sentry/)

We'd love to get feedback.

# 3.0.0-alpha.2

TBD

Packages were released on [bintray](https://dl.bintray.com/getsentry/maven/io/sentry/)

> Note: This release marks the unification of the Java and Android Sentry codebases based on the core of the Android SDK (version 2.x).
Previous releases for the Android SDK (version 2.x) can be found on the now archived: https://github.com/getsentry/sentry-android/

# 3.0.0-alpha.1

# New releases will happen on a different repository:

https://github.com/getsentry/sentry-java

## What’s Changed

* feat: enable release health by default

Packages were released on [`bintray`](https://dl.bintray.com/getsentry/sentry-android/io/sentry/sentry-android/), [`jcenter`](https://jcenter.bintray.com/io/sentry/sentry-android/) and [`mavenCentral`](https://repo.maven.apache.org/maven2/io/sentry/sentry-android/)

We'd love to get feedback.

# 2.3.1

## What’s Changed

* fix: add main thread checker for the app lifecycle integration (#525) @marandaneto
* Set correct migration link (#523) @fupduck
* Warn about Sentry re-initialization. (#521) @maciejwalkowiak
* Set SDK version in `MainEventProcessor`. (#513) @maciejwalkowiak
* Bump sentry-native to 0.4.0 (#512) @marandaneto
* Bump Gradle to 6.6 and fix linting issues (#510) @marandaneto
* fix(sentry-java): Contexts belong on the Scope (#504) @maciejwalkowiak
* Add tests for verifying scope changes thread isolation (#508) @maciejwalkowiak
* Set `SdkVersion` in default `SentryOptions` created in sentry-core module (#506) @maciejwalkowiak

Packages were released on [`bintray`](https://dl.bintray.com/getsentry/sentry-android/io/sentry/sentry-android/), [`jcenter`](https://jcenter.bintray.com/io/sentry/sentry-android/) and [`mavenCentral`](https://repo.maven.apache.org/maven2/io/sentry/sentry-android/)

We'd love to get feedback.

# 2.3.0

## What’s Changed

* fix: converting UTC and ISO timestamp when missing Locale/TimeZone do not error (#505) @marandaneto
* Add console application sample. (#502) @maciejwalkowiak
* Log stacktraces in SystemOutLogger (#498) @maciejwalkowiak
* Add method to add breadcrumb with string parameter. (#501) @maciejwalkowiak
* Call `Sentry#close` on JVM shutdown. (#497) @maciejwalkowiak
* ref: sentry-core changes for console app (#473) @marandaneto

Obs: If you are using its own instance of `Hub`/`SentryClient` and reflection to set up the SDK to be usable within Libraries, this change may break your code, please fix the renamed classes.

Packages were released on [`bintray`](https://dl.bintray.com/getsentry/sentry-android/io/sentry/sentry-android/), [`jcenter`](https://jcenter.bintray.com/io/sentry/sentry-android/) and [`mavenCentral`](https://repo.maven.apache.org/maven2/io/sentry/sentry-android/)

We'd love to get feedback.

# 2.2.2

## What’s Changed

* feat: add sdk to envelope header (#488) @marandaneto
* Bump plugin versions (#487) @marandaneto
* Bump: AGP 4.0.1 (#486) @marandaneto
* feat: log request if response code is not 200 (#484) @marandaneto

Packages were released on [`bintray`](https://dl.bintray.com/getsentry/sentry-android/io/sentry/sentry-android/), [`jcenter`](https://jcenter.bintray.com/io/sentry/sentry-android/) and [`mavenCentral`](https://repo.maven.apache.org/maven2/io/sentry/sentry-android/)

We'd love to get feedback.

# 2.2.1

## What’s Changed

* fix: Timber adds breadcrumb even if event level is < minEventLevel (#480) @marandaneto
* enhancement: Bump Gradle 6.5.1 (#479) @marandaneto
* fix: contexts serializer avoids reflection and fixes desugaring issue (#478) @marandaneto
* fix: clone session before sending to the transport (#474) @marandaneto

Packages were released on [`bintray`](https://dl.bintray.com/getsentry/sentry-android/io/sentry/sentry-android/), [`jcenter`](https://jcenter.bintray.com/io/sentry/sentry-android/) and [`mavenCentral`](https://repo.maven.apache.org/maven2/io/sentry/sentry-android/)

We'd love to get feedback.

# 2.2.0

## What’s Changed

* fix: negative session sequence if the date is before java date epoch (#471) @marandaneto
* fix: deserialise unmapped contexts values from envelope (#470) @marandaneto
* Bump: sentry-native 0.3.4 (#468) @marandaneto

* feat: timber integration (#464) @marandaneto

1) To add integrations it requires a [manual initialization](https://docs.sentry.io/platforms/android/#manual-initialization) of the Android SDK.

2) Add the `sentry-android-timber` dependency:

```groovy
implementation 'io.sentry:sentry-android-timber:{version}' // version >= 2.2.0
```

3) Initialize and add the `SentryTimberIntegration`:

```java
SentryAndroid.init(this, options -> {
    // default values:
    // minEventLevel = ERROR
    // minBreadcrumbLevel = INFO
    options.addIntegration(new SentryTimberIntegration());

    // custom values for minEventLevel and minBreadcrumbLevel
    // options.addIntegration(new SentryTimberIntegration(SentryLevel.WARNING, SentryLevel.ERROR));
});
```

4) Use the Timber integration:

```java
try {
    int x = 1 / 0;
} catch (Exception e) {
    Timber.e(e);
}
```

Packages were released on [`bintray`](https://dl.bintray.com/getsentry/sentry-android/io/sentry/sentry-android/), [`jcenter`](https://jcenter.bintray.com/io/sentry/sentry-android/) and [`mavenCentral`](https://repo.maven.apache.org/maven2/io/sentry/sentry-android/)

We'd love to get feedback.

# 2.1.7

## What’s Changed

* fix: init native libs if available on SDK init (#461) @marandaneto
* Make JVM target explicit in sentry-core (#462) @dilbernd
* fix: timestamp with millis from react-native should be in UTC format (#456) @marandaneto
* Bump Gradle to 6.5 (#454) @marandaneto

Packages were released on [`bintray`](https://dl.bintray.com/getsentry/sentry-android/io/sentry/sentry-android/), [`jcenter`](https://jcenter.bintray.com/io/sentry/sentry-android/) and [`mavenCentral`](https://repo.maven.apache.org/maven2/io/sentry/sentry-android/)

We'd love to get feedback.

# 2.1.6

## What’s Changed

* fix: do not lookup sentry-debug-meta but instead load it directly (#445) @marandaneto
* fix: regression on v2.1.5 which can cause a crash on SDK init

Packages were released on [`bintray`](https://dl.bintray.com/getsentry/sentry-android/io/sentry/sentry-android/), [`jcenter`](https://jcenter.bintray.com/io/sentry/sentry-android/) and [`mavenCentral`](https://repo.maven.apache.org/maven2/io/sentry/sentry-android/)

We'd love to get feedback.

# 2.1.5

This version has a severe bug and can cause a crash on SDK init

Please upgrade to https://github.com/getsentry/sentry-android/releases/tag/2.1.6

# 2.1.4

## What’s Changed

* bump: sentry-native to 0.3.1 (#440) @marandaneto
* fix: update last session timestamp (#437) @marandaneto
* feat: make gzip as default content encoding type (#433) @marandaneto
* enhancement: use AGP 4 features (#366) @marandaneto
* enhancement: Create GH Actions CI for Ubuntu/macOS (#403) @marandaneto
* enhancement: make root checker better and minimize false positive (#417) @marandaneto
* fix: filter trim memory breadcrumbs (#431) @marandaneto

Packages were released on [`bintray`](https://dl.bintray.com/getsentry/sentry-android/io/sentry/sentry-android/), [`jcenter`](https://jcenter.bintray.com/io/sentry/sentry-android/) and [`mavenCentral`](https://repo.maven.apache.org/maven2/io/sentry/sentry-android/)

We'd love to get feedback.

# 2.1.3

## What’s Changed

This fixes several critical bugs in sentry-android 2.0 and 2.1

* fix: Sentry.init register integrations after creating the main Hub instead of doing it in the main Hub ctor (#427) @marandaneto
* fix: make NoOpLogger public (#425) @marandaneto
* fix: ConnectivityChecker returns connection status and events are not trying to be sent if no connection. (#420) @marandaneto
* ref: thread pool executor is a single thread executor instead of scheduled thread executor (#422) @marandaneto
* fix: Add Abnormal to the Session.State enum as its part of the protocol (#424) @marandaneto
* Bump: Gradle to 6.4.1 (#419) @marandaneto

We recommend that you use sentry-android 2.1.3 over the initial release of sentry-android 2.0 and 2.1.

Packages were released on [`bintray`](https://dl.bintray.com/getsentry/sentry-android/io/sentry/sentry-android/), [`jcenter`](https://jcenter.bintray.com/io/sentry/sentry-android/) and [`mavenCentral`](https://repo.maven.apache.org/maven2/io/sentry/sentry-android/)

We'd love to get feedback.

# 2.1.2

## What’s Changed

* fix: Phone state breadcrumbs require read_phone_state on older OS versions (#415) @marandaneto @bsergean
* fix: before raising ANR events, we check ProcessErrorStateInfo if available (#412) @marandaneto
* fix: send cached events to use a single thread executor (#405) @marandaneto
* enha: added options to configure http transport (#411) @marandaneto
* fix: initing SDK on AttachBaseContext (#409) @marandaneto
* fix: sessions can't be abnormal, but exited if not ended properly (#410) @marandaneto

Packages were released on [`bintray`](https://dl.bintray.com/getsentry/sentry-android/io/sentry/sentry-android/), [`jcenter`](https://jcenter.bintray.com/io/sentry/sentry-android/) and [`mavenCentral`](https://repo.maven.apache.org/maven2/io/sentry/sentry-android/)

We'd love to get feedback.

# 2.1.1

## What’s Changed

* fix: set missing release, environment and dist to sentry-native options (#404) @marandaneto
* fix: do not add automatic and empty sensor breadcrumbs (#401) @marandaneto
* enha: added missing getters on Breadcrumb and SentryEvent (#397) @marandaneto
* enha: bump sentry-native to 0.2.6 (#396) @marandaneto
* feat: add trim memory breadcrumbs (#395) @marandaneto
* enha: only set breadcrumb extras if not empty (#394) @marandaneto
* ref: removed Thread.sleep from LifecycleWatcher tests, using awaitility and DateProvider (#392) @marandaneto
* ref: added a DateTimeProvider for making retry after testable (#391) @marandaneto
* enha: BUMP Gradle to 6.4 (#390) @marandaneto
* enha: added samples of how to disable automatic breadcrumbs (#389) @marandaneto

Packages were released on [`bintray`](https://dl.bintray.com/getsentry/sentry-android/io/sentry/sentry-android/), [`jcenter`](https://jcenter.bintray.com/io/sentry/sentry-android/) and [`mavenCentral`](https://repo.maven.apache.org/maven2/io/sentry/sentry-android/)

We'd love to get feedback.

# 2.1.0

## What’s Changed

* Includes all the changes of 2.1.0 alpha, beta and RC
* fix when PhoneStateListener is not ready for use (#387) @marandaneto
* make ANR 5s by default (#388) @marandaneto
* fix: rate limiting by categories (#381) @marandaneto
* BUMP NDK to latest stable version 21.1.6352462 (#386) @marandaneto

Packages were released on [`bintray`](https://dl.bintray.com/getsentry/sentry-android/io/sentry/sentry-android/), [`jcenter`](https://jcenter.bintray.com/io/sentry/sentry-android/) and [`mavenCentral`](https://repo.maven.apache.org/maven2/io/sentry/sentry-android/)

We'd love to get feedback.

# 2.0.3

## What’s Changed

* patch from 2.1.0-alpha.2 - avoid crash if NDK throws UnsatisfiedLinkError (#344) @marandaneto

Packages were released on [`bintray`](https://dl.bintray.com/getsentry/sentry-android/io/sentry/sentry-android/), [`jcenter`](https://jcenter.bintray.com/io/sentry/sentry-android/) and [`mavenCentral`](https://repo.maven.apache.org/maven2/io/sentry/sentry-android/)

We'd love to get feedback.
# 2.1.0-RC.1

## What’s Changed

* feat: Options for uncaught exception and make SentryOptions list Thread-Safe (#384) @marandaneto
* feat: automatic breadcrumbs for app, activity and sessions lifecycles and system events (#348) @marandaneto
* fix: if retry after header has empty categories, apply retry after to all of them (#377) @marandaneto
* fix: discard events and envelopes if cached and retry after (#378) @marandaneto
* add ScheduledForRemoval annotation to deprecated methods (#375) @marandaneto
* fix: Merge loadLibrary calls for sentry-native and clean up CMake files (#373) @Swatinem
* enha: make capture session and envelope internal (#372) @marandaneto
* fix: exceptions should be sorted oldest to newest (#370) @marandaneto
* fix: check external storage size even if its read only (#368) @marandaneto
* fix: wrong check for cellular network capability (#369) @marandaneto
* bump NDK to 21.0.6113669 (#367) @marandaneto
* bump AGP and add new make cmd to check for updates (#365) @marandaneto

Packages were released on [`bintray`](https://dl.bintray.com/getsentry/sentry-android/io/sentry/sentry-android/), [`jcenter`](https://jcenter.bintray.com/io/sentry/sentry-android/) and [`mavenCentral`](https://repo.maven.apache.org/maven2/io/sentry/sentry-android/)

We'd love to get feedback.

# 2.1.0-beta.2

## What’s Changed

* bump sentry-native to 0.2.4 (#364) @marandaneto
* update current session on session start after deleting previous session (#362) @marandaneto

Packages were released on [`bintray`](https://dl.bintray.com/getsentry/sentry-android/io/sentry/sentry-android/), [`jcenter`](https://jcenter.bintray.com/io/sentry/sentry-android/) and [`mavenCentral`](https://repo.maven.apache.org/maven2/io/sentry/sentry-android/)

We'd love to get feedback.

# 2.1.0-beta.1

## What’s Changed

* BUMP sentry-native to 0.2.3 (#357) @marandaneto
* check for androidx availability on runtime (#356) @marandaneto
* if theres a left over session file and its crashed, we should not overwrite its state (#354) @marandaneto
* session should be exited state if state was ok (#352) @marandaneto
* envelope has dedicated endpoint (#353) @marandaneto

Packages were released on [`bintray`](https://dl.bintray.com/getsentry/sentry-android/io/sentry/sentry-android/), [`jcenter`](https://jcenter.bintray.com/io/sentry/sentry-android/) and [`mavenCentral`](https://repo.maven.apache.org/maven2/io/sentry/sentry-android/)

We'd love to get feedback.

# 2.1.0-alpha.2

## What’s Changed

* change integration order for cached outbox events (#347) @marandaneto
* avoid crash if NDK throws UnsatisfiedLinkError (#344) @marandaneto
* Avoid getting a threadlocal twice. (#339) @metlos
* removing session tracking guard on hub and client (#338) @marandaneto
* bump agp to 3.6.2 (#336) @marandaneto
* fix racey ANR integration (#332) @marandaneto
* logging envelopes path when possible instead of nullable id (#331) @marandaneto
* renaming transport gate method (#330) @marandaneto

Packages were released on [`bintray`](https://dl.bintray.com/getsentry/sentry-android/io/sentry/sentry-android/), [`jcenter`](https://jcenter.bintray.com/io/sentry/sentry-android/) and [`mavenCentral`](https://repo.maven.apache.org/maven2/io/sentry/sentry-android/)

We'd love to get feedback.

# 2.1.0-alpha.1

Release of Sentry's new SDK for Android.

## What’s Changed

* BUMP sentry-native to 0.2.2 (#305) @Swatinem
* ANR report should have 'was active=yes' on the dashboard (#299) @marandaneto
* NDK events apply scoped data (#322) @marandaneto
* fix missing App's info (#315) @marandaneto
* buffered writers/readers - otimizations (#311) @marandaneto
* Add a StdoutTransport (#310) @mike-burns
* boot time should be UTC (#309) @marandaneto
* implementing new retry after protocol (#306) @marandaneto
* make transport result public (#300) @marandaneto
* release health @marandaneto @bruno-garcia 

Packages were released on [`bintray`](https://dl.bintray.com/getsentry/sentry-android/io/sentry/sentry-android/), [`jcenter`](https://jcenter.bintray.com/io/sentry/sentry-android/) and [`mavenCentral`](https://repo.maven.apache.org/maven2/io/sentry/sentry-android/)

We'd love to get feedback.

# 2.0.2

Release of Sentry's new SDK for Android.

## What’s Changed

* BUMP AGP to 3.6.1 (#285) @marandaneto
* MavenCentral support (#284) @marandaneto

Packages were released on [`bintray`](https://dl.bintray.com/getsentry/sentry-android/io/sentry/sentry-android/), [`jcenter`](https://jcenter.bintray.com/io/sentry/sentry-android/) and [`mavenCentral`](https://repo.maven.apache.org/maven2/io/sentry/sentry-android/)

We'd love to get feedback.

# 2.0.1

Release of Sentry's new SDK for Android.

## What’s Changed

* Add the default serverName to SentryOptions and use it in MainEventProcessor (#279) @metlos
* set current threadId when there's no mechanism set (#277) @marandaneto
* feat: attach threads/stacktraces (#267) @marandaneto
* fix: preview package manager (#269) @bruno-garcia

Packages were released on [`bintray`](https://dl.bintray.com/getsentry/sentry-android/io/sentry/), [`jcenter`](https://jcenter.bintray.com/io/sentry/sentry-android/)

We'd love to get feedback.

# 2.0.0

Release of Sentry's new SDK for Android.

New features not offered by (1.7.x):

* NDK support
  * Captures crashes caused by native code
  * Access to the [`sentry-native` SDK](https://github.com/getsentry/sentry-native/) API by your native (C/C++/Rust code/..).
* Automatic init (just add your `DSN` to the manifest)
   * Proguard rules are added automatically
   * Permission (Internet) is added automatically
* Uncaught Exceptions might be captured even before the app restarts
* Sentry's Unified API.
* More context/device information
* Packaged as `aar`
* Frames from the app automatically marked as `InApp=true` (stack traces in Sentry highlights them by default).
* Complete Sentry Protocol available.
* All threads and their stack traces are captured.
* Sample project in this repo to test many features (segfault, uncaught exception, ANR...)

Features from the current SDK like `ANR` are also available (by default triggered after 4 seconds).

Packages were released on [`bintray`](https://dl.bintray.com/getsentry/sentry-android/io/sentry/), [`jcenter`](https://jcenter.bintray.com/io/sentry/sentry-android/)

We'd love to get feedback.

# 2.0.0-rc04

Release of Sentry's new SDK for Android.

## What’s Changed

* fix: breacrumb.data to string,object, Add LOG level (#264) @HazAT
* read release conf. on manifest (#266) @marandaneto
* Support mills timestamp format (#263) @marandaneto
* adding logs to installed integrations (#265) @marandaneto
* feat: Take sampleRate from metadata (#262) @bruno-garcia

Packages were released on [`bintray`](https://dl.bintray.com/getsentry/sentry-android/io/sentry/), [`jcenter`](https://jcenter.bintray.com/io/sentry/sentry-android/)

We'd love to get feedback and we'll work in getting the GA `2.0.0` out soon.
Until then, the [stable SDK offered by Sentry is at version 1.7.30](https://github.com/getsentry/sentry-java/releases/tag/v1.7.30)
# 2.0.0-rc03

Release of Sentry's new SDK for Android.

## What’s Changed

* fixes #259 - NPE check on getExternalFilesDirs items. (#260) @marandaneto
* fix strictMode typo (#258) @marandaneto

Packages were released on [`bintray`](https://dl.bintray.com/getsentry/sentry-android/io/sentry/), [`jcenter`](https://jcenter.bintray.com/io/sentry/sentry-android/)

We'd love to get feedback and we'll work in getting the GA `2.0.0` out soon.
Until then, the [stable SDK offered by Sentry is at version 1.7.30](https://github.com/getsentry/sentry-java/releases/tag/v1.7.30)
# 2.0.0-rc02

Release of Sentry's new SDK for Android.

## What’s Changed

* update ndk for new sentry-native version (#235) @Swatinem @marandaneto
* make integrations public (#256) @marandaneto
* BUMP build-tools (#255) @marandaneto
* added javadocs to scope and its dependencies (#253) @marandaneto
* build all ABIs (#254) @marandaneto
* moving back ANR timeout from long to int param. (#252) @marandaneto
* feat: Hub mode configurable (#247) @bruno-garcia
* Added HubAdapter to call Sentry static methods from Integrations (#250) @marandaneto
* new Release format (#242) @marandaneto
* Javadocs for SentryOptions (#246) @marandaneto
* non-app is already inApp excluded by default. (#244) @marandaneto
* added remove methods (tags/extras) to the sentry static class (#243) @marandaneto
* fix if symlink exists for sentry-native (#241) @marandaneto
* clone method - race condition free (#226) @marandaneto
* refactoring breadcrumbs callback (#239) @marandaneto

Packages were released on [`bintray`](https://dl.bintray.com/getsentry/sentry-android/io/sentry/), [`jcenter`](https://jcenter.bintray.com/io/sentry/sentry-android/)

We'd love to get feedback and we'll work in getting the GA `2.0.0` out soon.
Until then, the [stable SDK offered by Sentry is at version 1.7.30](https://github.com/getsentry/sentry-java/releases/tag/v1.7.30)

# 2.0.0-rc01

Release of Sentry's new SDK for Android.

## What’s Changed

* Honor RetryAfter (#236) @marandaneto
* Add tests for SentryValues (#238) @philipphofmann
* added remove methods for Scope data (#237) @marandaneto
* do not set frames if there's none (#234) @marandaneto
* always call interrupt after InterruptedException (#232) @marandaneto
* more device context (deviceId, connectionType and language) (#229) @marandaneto
* mark as current thread if its the main thread (#228) @marandaneto
* added a few java docs (Sentry, Hub and SentryClient) (#223) @marandaneto
* implemented diagnostic logger (#218) @marandaneto
* fix lgtm alerts (#219) @marandaneto
* written unit tests to ANR integration (#215) @marandaneto
* added blog posts to README (#214) @marandaneto
* added event processors to scope (#209) @marandaneto
* Raise code coverage for Dsn to 100% (#212) @philipphofmann
* Remove redundant times(1) for Mockito.verify (#211) @philipphofmann
* added android transport gate (#206) @marandaneto
* transport may be set on options (#203) @marandaneto
* dist may be set on options (#204) @marandaneto
* added executor for caching values out of the main thread (#201) @marandaneto
* throw an exception if DSN is not set (#200) @marandaneto
* migration guide markdown (#197) @marandaneto

Packages were released on [`bintray`](https://dl.bintray.com/getsentry/sentry-android/io/sentry/), [`jcenter`](https://jcenter.bintray.com/io/sentry/sentry-android/)

We'd love to get feedback and we'll work in getting the GA `2.0.0` out soon.
Until then, the [stable SDK offered by Sentry is at version 1.7.29](https://github.com/getsentry/sentry-java/releases/tag/v1.7.29)

# 2.0.0-beta02

Release of Sentry's new SDK for Android.

* fix Android bug on API 24 and 25 about getting current threads and stack traces (#194)
* addBreadcrumb overloads #196 and #198

Packages were released on [`bintray`](https://dl.bintray.com/getsentry/sentry-android/io/sentry/), [`jcenter`](https://jcenter.bintray.com/io/sentry/sentry-android/)

We'd love to get feedback and we'll work in getting the GA `2.0.0` out soon.
Until then, the [stable SDK offered by Sentry is at version 1.7.28](https://github.com/getsentry/sentry-java/releases/tag/v1.7.28)
# 2.0.0-beta01

Release of Sentry's new SDK for Android.

* ref: ANR doesn't set handled flag #186
* SDK final review (#183)
* ref: Drop errored in favor of crashed (#187)
* workaround android_id (#185)
* renamed sampleRate (#191)
* making timestamp package-private or test-only (#190)
* Split event processor in Device/App data (#180)

Packages were released on [`bintray`](https://dl.bintray.com/getsentry/sentry-android/io/sentry/), [`jcenter`](https://jcenter.bintray.com/io/sentry/sentry-android/)

We'd love to get feedback and we'll work in getting the GA `2.0.0` out soon.
Until then, the [stable SDK offered by Sentry is at version 1.7.28](https://github.com/getsentry/sentry-java/releases/tag/v1.7.28)

# 2.0.0-alpha09

Release of Sentry's new SDK for Android.

* fix: DSN parsing (#165)
* BUMP: sentry-native with message object instead of a string (#172)
* Don't avoid exception type minification (#166)
* make Gson retro compatible with older versions of AGP (#177)
* adding nativeBundle plugin (#161)
* adding scope methods to sentry static class (#179)

Packages were released on [`bintray`](https://dl.bintray.com/getsentry/sentry-android/io/sentry/), [`jcenter`](https://jcenter.bintray.com/io/sentry/sentry-android/)

We'd love to get feedback and we'll work in getting the GA `2.0.0` out soon.
Until then, the [stable SDK offered by Sentry is at version 1.7.28](https://github.com/getsentry/sentry-java/releases/tag/v1.7.28)

# 2.0.0-alpha08

Release of Sentry's new SDK for Android.

* DebugId endianness (#162)
* executed beforeBreadcrumb also for scope (#160)
* benefit of manifest merging when minSdk (#159)
* add method to captureMessage with level (#157)
* listing assets file on the wrong dir (#156)

Packages were released on [`bintray`](https://dl.bintray.com/getsentry/sentry-android/io/sentry/), [`jcenter`](https://jcenter.bintray.com/io/sentry/sentry-android/)

We'd love to get feedback and we'll work in getting the GA `2.0.0` out soon.
Until then, the [stable SDK offered by Sentry is at version 1.7.28](https://github.com/getsentry/sentry-java/releases/tag/v1.7.28)

# 2.0.0-alpha07

Third release of Sentry's new SDK for Android.

*  Fixed release for jcenter and bintray

Packages were released on [`bintray`](https://dl.bintray.com/getsentry/sentry-android/io/sentry/), [`jcenter`](https://jcenter.bintray.com/io/sentry/sentry-android/)

We'd love to get feedback and we'll work in getting the GA `2.0.0` out soon.
Until then, the [stable SDK offered by Sentry is at version 1.7.28](https://github.com/getsentry/sentry-java/releases/tag/v1.7.28)

# 2.0.0-alpha06

Second release of Sentry's new SDK for Android.

* Fixed a typo on pom generation.

Packages were released on [`bintray`](https://dl.bintray.com/getsentry/sentry-android/io/sentry/), [`jcenter`](https://jcenter.bintray.com/io/sentry/sentry-android/)

We'd love to get feedback and we'll work in getting the GA `2.0.0` out soon.
Until then, the [stable SDK offered by Sentry is at version 1.7.28](https://github.com/getsentry/sentry-java/releases/tag/v1.7.28)

# 2.0.0-alpha05

First release of Sentry's new SDK for Android.

New features not offered by our current (1.7.x), stable SDK are:

* NDK support
  * Captures crashes caused by native code
  * Access to the [`sentry-native` SDK](https://github.com/getsentry/sentry-native/) API by your native (C/C++/Rust code/..).
* Automatic init (just add your `DSN` to the manifest)
   * Proguard rules are added automatically
   * Permission (Internet) is added automatically
* Uncaught Exceptions might be captured even before the app restarts
* Unified API which include scopes etc.
* More context/device information
* Packaged as `aar`
* Frames from the app automatically marked as `InApp=true` (stack traces in Sentry highlights them by default).
* Complete Sentry Protocol available.
* All threads and their stack traces are captured.
* Sample project in this repo to test many features (segfault, uncaught exception, scope)

Features from the current SDK like `ANR` are also available (by default triggered after 4 seconds).

Packages were released on [`bintray`](https://dl.bintray.com/getsentry/sentry-android/io/sentry/), [`jcenter`](https://jcenter.bintray.com/io/sentry/sentry-android/)

We'd love to get feedback and we'll work in getting the GA `2.0.0` out soon.
Until then, the [stable SDK offered by Sentry is at version 1.7.28](https://github.com/getsentry/sentry-java/releases/tag/v1.7.28)<|MERGE_RESOLUTION|>--- conflicted
+++ resolved
@@ -1,4 +1,6 @@
 # Unreleased
+
+* Fix: Use logger set on SentryOptions in GsonSerializer (#1308)
 
 # 4.3.0
 
@@ -6,11 +8,7 @@
 * Fix: Initialize Sentry in Logback appender when DSN is not set in XML config (#1296)
 * Fix: Fix JUL integration SDK name (#1293)
 * Feat: Activity tracing auto instrumentation
-<<<<<<< HEAD
-* Fix: Use logger set on SentryOptions in GsonSerializer (#1308)
-=======
 * Ref: Separate user facing and protocol classes in the Performance feature (#1304)
->>>>>>> 7c3f88ad
 
 # 4.2.0
 
