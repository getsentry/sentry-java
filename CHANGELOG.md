--- conflicted
+++ resolved
@@ -2,18 +2,14 @@
 
 ## Unreleased
 
-<<<<<<< HEAD
-### Features
+### Fixes
+
+- Fix `Gpu.vendorId` should be a String ([#2343](https://github.com/getsentry/sentry-java/pull/2343))
+
+### Features
+
+- Update Spring Boot Jakarta to Spring Boot 3.0.0-RC2 ([#2347](https://github.com/getsentry/sentry-java/pull/2347))
 - Start a session after init if AutoSessionTracking is enabled ([#2356](https://github.com/getsentry/sentry-java/pull/2356))
-=======
-### Fixes
-
-- Fix `Gpu.vendorId` should be a String ([#2343](https://github.com/getsentry/sentry-java/pull/2343))
-
-### Features
-
-- Update Spring Boot Jakarta to Spring Boot 3.0.0-RC2 ([#2347](https://github.com/getsentry/sentry-java/pull/2347))
->>>>>>> 38e4f116
 
 ## 6.7.0
 
