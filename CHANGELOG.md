# Changelog

## 7.11.0

### Features

- Report dropped spans ([#3528](https://github.com/getsentry/sentry-java/pull/3528))

### Breaking Changes

- `sentry-android-okhttp` has been removed in favor of `sentry-okhttp`, removing android dependency from the module ([#3510](https://github.com/getsentry/sentry-java/pull/3510))

## 8.0.0-alpha.2

### Behavioural Changes

- (Android) The JNI layer for sentry-native has now been moved from sentry-java to sentry-native ([#3189](https://github.com/getsentry/sentry-java/pull/3189))
    - This now includes prefab support for sentry-native, allowing you to link and access the sentry-native API within your native app code
    - Checkout the `sentry-samples/sentry-samples-android` example on how to configure CMake and consume `sentry.h`

### Features

- Our `sentry-opentelemetry-agent` has been completely reworked and now plays nicely with the rest of the Java SDK
  - You may also want to give this new agent a try even if you haven't used OpenTelemetry (with Sentry) before. It offers support for [many more libraries and frameworks](https://github.com/open-telemetry/opentelemetry-java-instrumentation/blob/main/docs/supported-libraries.md), improving on our trace propagation, `Scopes` (used to be `Hub`) propagation as well as performance instrumentation (i.e. more spans).
  - If you are using a framework we did not support before and currently resort to manual instrumentation, please give the agent a try. See [here for a list of supported libraries, frameworks and application servers](https://github.com/open-telemetry/opentelemetry-java-instrumentation/blob/main/docs/supported-libraries.md). 
  - NOTE: Not all features have been implemented yet for the OpenTelemetry agent. Features of note that are not working yet:
    - Metrics
    - Measurements
    - `forceFinish` on transaction
    - `scheduleFinish` on transaction
    - see [#3436](https://github.com/getsentry/sentry-java/issues/3436) for a more up-to-date list of features we have (not) implemented
  - Please see "Installing `sentry-opentelemetry-agent`" for more details on how to set up the agent.
  - What's new about the Agent
    - When the OpenTelemetry Agent is used, Sentry API creates OpenTelemetry spans under the hood, handing back a wrapper object which bridges the gap between traditional Sentry API and OpenTelemetry. We might be replacing some of the Sentry performance API in the future.
      - This is achieved by configuring the SDK to use `OtelSpanFactory` instead of `DefaultSpanFactory` which is done automatically by the auto init of the Java Agent. 
    - OpenTelemetry spans are now only turned into Sentry spans when they are finished so they can be sent to the Sentry server.
    - Now registers an OpenTelemetry `Sampler` which uses Sentry sampling configuration
    - Other Performance integrations automatically stop creating spans to avoid duplicate spans
    - The Sentry SDK now makes use of OpenTelemetry `Context` for storing Sentry `Scopes` (which is similar to what used to be called `Hub`) and thus relies on OpenTelemetry for `Context` propagation.
    - Classes used for the previous version of our OpenTelemetry support have been deprecated but can still be used manually. We're not planning to keep the old agent around in favor of less complexity in the SDK.
- Add `ignoredSpanOrigins` option for ignoring spans coming from certain integrations
  - We pre-configure this to ignore Performance instrumentation for Spring and other integrations when using our OpenTelemetry Agent to avoid duplicate spans
- Add data fetching environment hint to breadcrumb for GraphQL (#3413) ([#3431](https://github.com/getsentry/sentry-java/pull/3431))

### Fixes

<<<<<<< HEAD
- `TracesSampler` is now only created once in `SentryOptions` instead of creating a new one for every `Hub` (which is now `Scopes`). This means we're now creating fewer `SecureRandom` instances.
=======
- Fix duplicate session start for React Native ([#3504](https://github.com/getsentry/sentry-java/pull/3504))
>>>>>>> f203afac
- Move onFinishCallback before span or transaction is finished ([#3459](https://github.com/getsentry/sentry-java/pull/3459))
- Add timestamp when a profile starts ([#3442](https://github.com/getsentry/sentry-java/pull/3442))
- Move fragment auto span finish to onFragmentStarted ([#3424](https://github.com/getsentry/sentry-java/pull/3424))
- Remove profiling timeout logic and disable profiling on API 21 ([#3478](https://github.com/getsentry/sentry-java/pull/3478))
- Properly reset metric flush flag on metric emission ([#3493](https://github.com/getsentry/sentry-java/pull/3493))
- Use SecureRandom in favor of Random for Metrics ([#3495](https://github.com/getsentry/sentry-java/pull/3495))
- Fix UncaughtExceptionHandlerIntegration Memory Leak ([#3398](https://github.com/getsentry/sentry-java/pull/3398))
- Deprecated `User.segment`. Use a custom tag or context instead. ([#3511](https://github.com/getsentry/sentry-java/pull/3511))
- Fix duplicated http spans ([#3526](https://github.com/getsentry/sentry-java/pull/3526))
- When capturing unhandled hybrid exception session should be ended and new start if need ([#3480](https://github.com/getsentry/sentry-java/pull/3480))

### Dependencies

- Bump Native SDK from v0.7.0 to v0.7.2 ([#3314](https://github.com/getsentry/sentry-java/pull/3314))
  - [changelog](https://github.com/getsentry/sentry-native/blob/master/CHANGELOG.md#072)
  - [diff](https://github.com/getsentry/sentry-native/compare/0.7.0...0.7.2)

### Migration Guide / Deprecations

- Classes used for the previous version of the Sentry OpenTelemetry Java Agent have been deprecated (`SentrySpanProcessor`, `SentryPropagator`, `OpenTelemetryLinkErrorEventProcessor`)
- Sentry OpenTelemetry Java Agent has been reworked and now allows you to manually create spans using Sentry API as well.
- Please see "Installing `sentry-opentelemetry-agent`" for more details on how to set up the agent. 

### Installing `sentry-opentelemetry-agent` 

#### Upgrading from a previous agent
If you've been using the previous version of `sentry-opentelemetry-agent`, simply replace the agent JAR with the [latest release](https://central.sonatype.com/artifact/io.sentry/sentry-opentelemetry-agent?smo=true) and start your application. That should be it.

#### New to the agent
If you've not been using OpenTelemetry before, you can add `sentry-opentelemetry-agent` to your setup by downloading the latest release and using it when starting up your application
    - `SENTRY_PROPERTIES_FILE=sentry.properties java -javaagent:sentry-opentelemetry-agent-x.x.x.jar -jar your-application.jar`
    - Please use `sentry.properties` or environment variables to configure the SDK as the agent is now in charge of initializing the SDK and options coming from things like logging integrations or our Spring Boot integration will not take effect.
    - You may find the [docs page](https://docs.sentry.io/platforms/java/tracing/instrumentation/opentelemetry/#using-sentry-opentelemetry-agent-with-auto-initialization) useful. While we haven't updated it yet to reflect the changes described here, the section about using the agent with auto init should still be valid.

If you want to skip auto initialization of the SDK performed by the agent, please follow the steps above and set the environment variable `SENTRY_AUTO_INIT` to `false` then add the following to your `Sentry.init`:

```
Sentry.init(options -> {
  options.setDsn("https://3d2ac63d6e1a4c6e9214443678f119a3@o87286.ingest.us.sentry.io/1801383");
  OpenTelemetryUtil.applyOpenTelemetryOptions(options);
  ...
});
```

If you're using our Spring (Boot) integration with auto init, use the following:
```
@Bean
Sentry.OptionsConfiguration<SentryOptions> optionsConfiguration() {
  return (options) -> {
    OpenTelemetryUtil.applyOpenTelemetryOptions(options);
  };
}
```

### Dependencies

- Bump Native SDK from v0.7.0 to v0.7.5 ([#3441](https://github.com/getsentry/sentry-java/pull/3189))
  - [changelog](https://github.com/getsentry/sentry-native/blob/master/CHANGELOG.md#075)
  - [diff](https://github.com/getsentry/sentry-native/compare/0.7.0...0.7.5)

## 8.0.0-alpha.1

Version 8 of the Sentry Android/Java SDK brings a variety of features and fixes. The most notable changes are:

- New `Scope` types have been introduced, see "Behavioural Changes" for more details.
- Lifecycle tokens have been introduced to manage `Scope` lifecycle, see "Behavioural Changes" for more details.
- `Hub` has been replaced by `Scopes`

### Behavioural Changes

- We're introducing some new `Scope` types in the SDK, allowing for better control over what data is attached where. Previously there was a stack of scopes that was pushed and popped. Instead we now fork scopes for a given lifecycle and then restore the previous scopes. Since `Hub` is gone, it is also never cloned anymore. Separation of data now happens through the different scope types while making it easier to manipulate exactly what you need without having to attach data at the right time to have it apply where wanted.
    - Global scope is attached to all events created by the SDK. It can also be modified before `Sentry.init` has been called. It can be manipulated using `Sentry.configureScope(ScopeType.GLOBAL, (scope) -> { ... })`.
    - Isolation scope can be used e.g. to attach data to all events that come up while handling an incoming request. It can also be used for other isolation purposes. It can be manipulated using `Sentry.configureScope(ScopeType.ISOLATION, (scope) -> { ... })`. The SDK automatically forks isolation scope in certain cases like incoming requests, CRON jobs, Spring `@Async` and more.
    - Current scope is forked often and data added to it is only added to events that are created while this scope is active. Data is also passed on to newly forked child scopes but not to parents.
- `Sentry.popScope` has been deprecated, please call `.close()` on the token returned by `Sentry.pushScope` instead or use it in a way described in more detail in "Migration Guide".
- We have chosen a default scope that is used for `Sentry.configureScope()` as well as API like `Sentry.setTag()`
    - For Android the type defaults to `CURRENT` scope
    - For Backend and other JVM applicatons it defaults to `ISOLATION` scope
- Event processors on `Scope` can now be ordered by overriding the `getOrder` method on implementations of `EventProcessor`. NOTE: This order only applies to event processors on `Scope` but not `SentryOptions` at the moment. Feel free to request this if you need it.
- `Hub` is deprecated in favor of `Scopes`, alongside some `Hub` relevant APIs. More details can be found in the "Migration Guide" section.

### Breaking Changes

- `Contexts` no longer extends `ConcurrentHashMap`, instead we offer a selected set of methods.

### Migration Guide / Deprecations

- `Hub` has been deprecated, we're replacing the following:
    - `IHub` has been replaced by `IScopes`, however you should be able to simply pass `IHub` instances to code expecting `IScopes`, allowing for an easier migration.
    - `HubAdapter.getInstance()` has been replaced by `ScopesAdapter.getInstance()`
    - The `.clone()` method on `IHub`/`IScopes` has been deprecated, please use `.pushScope()` or `.pushIsolationScope()` instead
    - Some internal methods like `.getCurrentHub()` and `.setCurrentHub()` have also been replaced.
- `Sentry.popScope` has been replaced by calling `.close()` on the token returned by `Sentry.pushScope()` and `Sentry.pushIsolationScope()`. The token can also be used in a `try` block like this:

```
try (final @NotNull ISentryLifecycleToken ignored = Sentry.pushScope()) {
  // this block has its separate current scope
}
```

as well as:


```
try (final @NotNull ISentryLifecycleToken ignored = Sentry.pushIsolationScope()) {
  // this block has its separate isolation scope
}
```

You may also use `LifecycleHelper.close(token)`, e.g. in case you need to pass the token around for closing later.

### Features

- Report exceptions returned by Throwable.getSuppressed() to Sentry as exception groups ([#3396] https://github.com/getsentry/sentry-java/pull/3396)

## 7.10.0

### Features

- Publish Gradle module metadata ([#3422](https://github.com/getsentry/sentry-java/pull/3422))

### Fixes

- Fix faulty `span.frame_delay` calculation for early app start spans ([#3427](https://github.com/getsentry/sentry-java/pull/3427))
- Fix crash when installing `ShutdownHookIntegration` and the VM is shutting down ([#3456](https://github.com/getsentry/sentry-java/pull/3456))

## 7.9.0

### Features

- Add start_type to app context ([#3379](https://github.com/getsentry/sentry-java/pull/3379))
- Add ttid/ttfd contribution flags ([#3386](https://github.com/getsentry/sentry-java/pull/3386))

### Fixes

- (Internal) Metrics code cleanup ([#3403](https://github.com/getsentry/sentry-java/pull/3403))
- Fix Frame measurements in app start transactions ([#3382](https://github.com/getsentry/sentry-java/pull/3382))
- Fix timing metric value different from span duration ([#3368](https://github.com/getsentry/sentry-java/pull/3368))
- Do not always write startup crash marker ([#3409](https://github.com/getsentry/sentry-java/pull/3409))
  - This may have been causing the SDK init logic to block the main thread

## 7.8.0

### Features

- Add description to OkHttp spans ([#3320](https://github.com/getsentry/sentry-java/pull/3320))
- Enable backpressure management by default ([#3284](https://github.com/getsentry/sentry-java/pull/3284))

### Fixes

- Add rate limit to Metrics ([#3334](https://github.com/getsentry/sentry-java/pull/3334))
- Fix java.lang.ClassNotFoundException: org.springframework.web.servlet.HandlerMapping in Spring Boot Servlet mode without WebMVC ([#3336](https://github.com/getsentry/sentry-java/pull/3336))
- Fix normalization of metrics keys, tags and values ([#3332](https://github.com/getsentry/sentry-java/pull/3332))

## 7.7.0

### Features

- Add support for Spring Rest Client ([#3199](https://github.com/getsentry/sentry-java/pull/3199))
- Extend Proxy options with proxy type ([#3326](https://github.com/getsentry/sentry-java/pull/3326))

### Fixes

- Fixed default deadline timeout to 30s instead of 300s ([#3322](https://github.com/getsentry/sentry-java/pull/3322))
- Fixed `Fix java.lang.ClassNotFoundException: org.springframework.web.servlet.HandlerExceptionResolver` in Spring Boot Servlet mode without WebMVC ([#3333](https://github.com/getsentry/sentry-java/pull/3333))

## 7.6.0

### Features

- Experimental: Add support for Sentry Developer Metrics ([#3205](https://github.com/getsentry/sentry-java/pull/3205), [#3238](https://github.com/getsentry/sentry-java/pull/3238), [#3248](https://github.com/getsentry/sentry-java/pull/3248), [#3250](https://github.com/getsentry/sentry-java/pull/3250))  
  Use the Metrics API to track processing time, download sizes, user signups, and conversion rates and correlate them back to tracing data in order to get deeper insights and solve issues faster. Our API supports counters, distributions, sets, gauges and timers, and it's easy to get started:
  ```kotlin
  Sentry.metrics()
    .increment(
        "button_login_click", // key
        1.0,                  // value
        null,                 // unit
        mapOf(                // tags
            "provider" to "e-mail"
        )
    )
  ```
  To learn more about Sentry Developer Metrics, head over to our [Java](https://docs.sentry.io/platforms/java/metrics/) and [Android](https://docs.sentry.io//platforms/android/metrics/) docs page.

## 7.5.0

### Features

- Add support for measurements at span level ([#3219](https://github.com/getsentry/sentry-java/pull/3219))
- Add `enableScopePersistence` option to disable `PersistingScopeObserver` used for ANR reporting which may increase performance overhead. Defaults to `true` ([#3218](https://github.com/getsentry/sentry-java/pull/3218))
  - When disabled, the SDK will not enrich ANRv2 events with scope data (e.g. breadcrumbs, user, tags, etc.)
- Configurable defaults for Cron - MonitorConfig ([#3195](https://github.com/getsentry/sentry-java/pull/3195))
- We now display a warning on startup if an incompatible version of Spring Boot is detected ([#3233](https://github.com/getsentry/sentry-java/pull/3233))
  - This should help notice a mismatching Sentry dependency, especially when upgrading a Spring Boot application
- Experimental: Add Metrics API ([#3205](https://github.com/getsentry/sentry-java/pull/3205))

### Fixes

- Ensure performance measurement collection is not taken too frequently ([#3221](https://github.com/getsentry/sentry-java/pull/3221))
- Fix old profiles deletion on SDK init ([#3216](https://github.com/getsentry/sentry-java/pull/3216))
- Fix hub restore point in wrappers: SentryWrapper, SentryTaskDecorator and SentryScheduleHook ([#3225](https://github.com/getsentry/sentry-java/pull/3225))
  - We now reset the hub to its previous value on the thread where the `Runnable`/`Callable`/`Supplier` is executed instead of setting it to the hub that was used on the thread where the `Runnable`/`Callable`/`Supplier` was created.
- Fix add missing thread name/id to app start spans ([#3226](https://github.com/getsentry/sentry-java/pull/3226))

## 7.4.0

### Features

- Add new threshold parameters to monitor config ([#3181](https://github.com/getsentry/sentry-java/pull/3181))
- Report process init time as a span for app start performance ([#3159](https://github.com/getsentry/sentry-java/pull/3159))
- (perf-v2): Calculate frame delay on a span level ([#3197](https://github.com/getsentry/sentry-java/pull/3197))
- Resolve spring properties in @SentryCheckIn annotation ([#3194](https://github.com/getsentry/sentry-java/pull/3194))
- Experimental: Add Spotlight integration ([#3166](https://github.com/getsentry/sentry-java/pull/3166))
    - For more details about Spotlight head over to https://spotlightjs.com/
    - Set `options.isEnableSpotlight = true` to enable Spotlight

### Fixes

- Don't wait on main thread when SDK restarts ([#3200](https://github.com/getsentry/sentry-java/pull/3200))
- Fix Jetpack Compose widgets are not being correctly identified for user interaction tracing ([#3209](https://github.com/getsentry/sentry-java/pull/3209))
- Fix issue title on Android when a wrapping `RuntimeException` is thrown by the system ([#3212](https://github.com/getsentry/sentry-java/pull/3212))
  - This will change grouping of the issues that were previously titled `RuntimeInit$MethodAndArgsCaller` to have them split up properly by the original root cause exception

## 7.3.0

### Features

- Added App Start profiling
    - This depends on the new option `io.sentry.profiling.enable-app-start`, other than the already existing `io.sentry.traces.profiling.sample-rate`.
    - Sampler functions can check the new `isForNextAppStart` flag, to adjust startup profiling sampling programmatically.
      Relevant PRs:
    - Decouple Profiler from Transaction ([#3101](https://github.com/getsentry/sentry-java/pull/3101))
    - Add options and sampling logic ([#3121](https://github.com/getsentry/sentry-java/pull/3121))
    - Add ContentProvider and start profile ([#3128](https://github.com/getsentry/sentry-java/pull/3128))
- Extend internal performance collector APIs ([#3102](https://github.com/getsentry/sentry-java/pull/3102))
- Collect slow and frozen frames for spans using `OnFrameMetricsAvailableListener` ([#3111](https://github.com/getsentry/sentry-java/pull/3111))
- Interpolate total frame count to match span duration ([#3158](https://github.com/getsentry/sentry-java/pull/3158))

### Fixes

- Avoid multiple breadcrumbs from OkHttpEventListener ([#3175](https://github.com/getsentry/sentry-java/pull/3175))
- Apply OkHttp listener auto finish timestamp to all running spans ([#3167](https://github.com/getsentry/sentry-java/pull/3167))
- Fix not eligible for auto proxying warnings ([#3154](https://github.com/getsentry/sentry-java/pull/3154))
- Set default fingerprint for ANRv2 events to correctly group background and foreground ANRs ([#3164](https://github.com/getsentry/sentry-java/pull/3164))
  - This will improve grouping of ANRs that have similar stacktraces but differ in background vs foreground state. Only affects newly-ingested ANR events with `mechanism:AppExitInfo`
- Fix UserFeedback disk cache name conflicts with linked events ([#3116](https://github.com/getsentry/sentry-java/pull/3116))

### Breaking changes

- Remove `HostnameVerifier` option as it's flagged by security tools of some app stores ([#3150](https://github.com/getsentry/sentry-java/pull/3150))
  - If you were using this option, you have 3 possible paths going forward:
    - Provide a custom `ITransportFactory` through `SentryOptions.setTransportFactory()`, where you can copy over most of the parts like `HttpConnection` and `AsyncHttpTransport` from the SDK with necessary modifications
    - Get a certificate for your server through e.g. [Let's Encrypt](https://letsencrypt.org/)
    - Fork the SDK and add the hostname verifier back

### Dependencies

- Bump Native SDK from v0.6.7 to v0.7.0 ([#3133](https://github.com/getsentry/sentry-java/pull/3133))
  - [changelog](https://github.com/getsentry/sentry-native/blob/master/CHANGELOG.md#070)
  - [diff](https://github.com/getsentry/sentry-native/compare/0.6.7...0.7.0)

## 7.2.0

### Features

- Handle `monitor`/`check_in` in client reports and rate limiter ([#3096](https://github.com/getsentry/sentry-java/pull/3096))
- Add support for `graphql-java` version 21 ([#3090](https://github.com/getsentry/sentry-java/pull/3090))

### Fixes

- Avoid concurrency in AndroidProfiler performance data collection ([#3130](https://github.com/getsentry/sentry-java/pull/3130))
- Improve thresholds for network changes breadcrumbs ([#3083](https://github.com/getsentry/sentry-java/pull/3083))
- SchedulerFactoryBeanCustomizer now runs first so user customization is not overridden ([#3095](https://github.com/getsentry/sentry-java/pull/3095))
  - If you are setting global job listeners please also add `SentryJobListener`
- Ensure serialVersionUID of Exception classes are unique ([#3115](https://github.com/getsentry/sentry-java/pull/3115))
- Get rid of "is not eligible for getting processed by all BeanPostProcessors" warnings in Spring Boot ([#3108](https://github.com/getsentry/sentry-java/pull/3108))
- Fix missing `release` and other fields for ANRs reported with `mechanism:AppExitInfo` ([#3074](https://github.com/getsentry/sentry-java/pull/3074))

### Dependencies

- Bump `opentelemetry-sdk` to `1.33.0` and `opentelemetry-javaagent` to `1.32.0` ([#3112](https://github.com/getsentry/sentry-java/pull/3112))

## 7.1.0

### Features

- Support multiple debug-metadata.properties ([#3024](https://github.com/getsentry/sentry-java/pull/3024))
- Automatically downsample transactions when the system is under load ([#3072](https://github.com/getsentry/sentry-java/pull/3072))
  - You can opt into this behaviour by setting `enable-backpressure-handling=true`.
  - We're happy to receive feedback, e.g. [in this GitHub issue](https://github.com/getsentry/sentry-java/issues/2829)
  - When the system is under load we start reducing the `tracesSampleRate` automatically.
  - Once the system goes back to healthy, we reset the `tracesSampleRate` to its original value.
- (Android) Experimental: Provide more detailed cold app start information ([#3057](https://github.com/getsentry/sentry-java/pull/3057))
  - Attaches spans for Application, ContentProvider, and Activities to app-start timings
  - Application and ContentProvider timings are added using bytecode instrumentation, which requires sentry-android-gradle-plugin version `4.1.0` or newer
  - Uses Process.startUptimeMillis to calculate app-start timings
  - To enable this feature set `options.isEnablePerformanceV2 = true`
- Move slow+frozen frame calculation, as well as frame delay inside SentryFrameMetricsCollector ([#3100](https://github.com/getsentry/sentry-java/pull/3100))
- Extract Activity Breadcrumbs generation into own Integration ([#3064](https://github.com/getsentry/sentry-java/pull/3064))

### Fixes

- Send breadcrumbs and client error in `SentryOkHttpEventListener` even without transactions ([#3087](https://github.com/getsentry/sentry-java/pull/3087))
- Keep `io.sentry.exception.SentryHttpClientException` from obfuscation to display proper issue title on Sentry ([#3093](https://github.com/getsentry/sentry-java/pull/3093))
- (Android) Fix wrong activity transaction duration in case SDK init is deferred ([#3092](https://github.com/getsentry/sentry-java/pull/3092))

### Dependencies

- Bump Gradle from v8.4.0 to v8.5.0 ([#3070](https://github.com/getsentry/sentry-java/pull/3070))
  - [changelog](https://github.com/gradle/gradle/blob/master/CHANGELOG.md#v850)
  - [diff](https://github.com/gradle/gradle/compare/v8.4.0...v8.5.0)

## 7.0.0

Version 7 of the Sentry Android/Java SDK brings a variety of features and fixes. The most notable changes are:
- Bumping `minSdk` level to 19 (Android 4.4)
- The SDK will now listen to connectivity changes and try to re-upload cached events when internet connection is re-established additionally to uploading events on app restart 
- `Sentry.getSpan` now returns the root transaction, which should improve the span hierarchy and make it leaner
- Multiple improvements to reduce probability of the SDK causing ANRs
- New `sentry-okhttp` artifact is unbundled from Android and can be used in pure JVM-only apps

## Sentry Self-hosted Compatibility

This SDK version is compatible with a self-hosted version of Sentry `22.12.0` or higher. If you are using an older version of [self-hosted Sentry](https://develop.sentry.dev/self-hosted/) (aka onpremise), you will need to [upgrade](https://develop.sentry.dev/self-hosted/releases/). If you're using `sentry.io` no action is required.

## Sentry Integrations Version Compatibility (Android)

Make sure to align _all_ Sentry dependencies to the same version when bumping the SDK to 7.+, otherwise it will crash at runtime due to binary incompatibility. (E.g. if you're using `-timber`, `-okhttp` or other packages)

For example, if you're using the [Sentry Android Gradle plugin](https://github.com/getsentry/sentry-android-gradle-plugin) with the `autoInstallation` [feature](https://docs.sentry.io/platforms/android/configuration/gradle/#auto-installation) (enabled by default), make sure to use version 4.+ of the gradle plugin together with version 7.+ of the SDK. If you can't do that for some reason, you can specify sentry version via the plugin config block:

```kotlin
sentry {
  autoInstallation {
    sentryVersion.set("7.0.0")
  }
}
```

Similarly, if you have a Sentry SDK (e.g. `sentry-android-core`) dependency on one of your Gradle modules and you're updating it to 7.+, make sure the Gradle plugin is at 4.+ or specify the SDK version as shown in the snippet above.

## Breaking Changes

- Bump min API to 19 ([#2883](https://github.com/getsentry/sentry-java/pull/2883))
- If you're using `sentry-kotlin-extensions`, it requires `kotlinx-coroutines-core` version `1.6.1` or higher now ([#2838](https://github.com/getsentry/sentry-java/pull/2838))
- Move enableNdk from SentryOptions to SentryAndroidOptions ([#2793](https://github.com/getsentry/sentry-java/pull/2793))
- Apollo v2 BeforeSpanCallback now allows returning null ([#2890](https://github.com/getsentry/sentry-java/pull/2890))
- `SentryOkHttpUtils` was removed from public API as it's been exposed by mistake ([#3005](https://github.com/getsentry/sentry-java/pull/3005))
- `Scope` now implements the `IScope` interface, therefore some methods like `ScopeCallback.run` accept `IScope` now ([#3066](https://github.com/getsentry/sentry-java/pull/3066))
- Cleanup `startTransaction` overloads ([#2964](https://github.com/getsentry/sentry-java/pull/2964))
    - We have reduced the number of overloads by allowing to pass in a `TransactionOptions` object instead of having separate parameters for certain options
    - `TransactionOptions` has defaults set and can be customized, for example:

```kotlin
// old
val transaction = Sentry.startTransaction("name", "op", bindToScope = true)
// new
val transaction = Sentry.startTransaction("name", "op", TransactionOptions().apply { isBindToScope = true })
```

## Behavioural Changes

- Android only: `Sentry.getSpan()` returns the root span/transaction instead of the latest span ([#2855](https://github.com/getsentry/sentry-java/pull/2855))
- Capture failed HTTP and GraphQL (Apollo) requests by default ([#2794](https://github.com/getsentry/sentry-java/pull/2794))
    - This can increase your event consumption and may affect your quota, because we will report failed network requests as Sentry events by default, if you're using the `sentry-android-okhttp` or `sentry-apollo-3` integrations. You can customize what errors you want/don't want to have reported for [OkHttp](https://docs.sentry.io/platforms/android/integrations/okhttp#http-client-errors) and [Apollo3](https://docs.sentry.io/platforms/android/integrations/apollo3#graphql-client-errors) respectively.
- Measure AppStart time till First Draw instead of `onResume` ([#2851](https://github.com/getsentry/sentry-java/pull/2851))
- Automatic user interaction tracking: every click now starts a new automatic transaction ([#2891](https://github.com/getsentry/sentry-java/pull/2891))
    - Previously performing a click on the same UI widget twice would keep the existing transaction running, the new behavior now better aligns with other SDKs
- Add deadline timeout for automatic transactions ([#2865](https://github.com/getsentry/sentry-java/pull/2865))
    - This affects all automatically generated transactions on Android (UI, clicks), the default timeout is 30s, meaning the automatic transaction will be force-finished with status `deadline_exceeded` when reaching the deadline 
- Set ip_address to {{auto}} by default, even if sendDefaultPII is disabled ([#2860](https://github.com/getsentry/sentry-java/pull/2860))
    - Instead use the "Prevent Storing of IP Addresses" option in the "Security & Privacy" project settings on sentry.io
- Raw logback message and parameters are now guarded by `sendDefaultPii` if an `encoder` has been configured ([#2976](https://github.com/getsentry/sentry-java/pull/2976))
- The `maxSpans` setting (defaults to 1000) is enforced for nested child spans which means a single transaction can have `maxSpans` number of children (nested or not) at most ([#3065](https://github.com/getsentry/sentry-java/pull/3065))
- The `ScopeCallback` in `withScope` is now always executed ([#3066](https://github.com/getsentry/sentry-java/pull/3066))

## Deprecations

- `sentry-android-okhttp` was deprecated in favour of the new `sentry-okhttp` module. Make sure to replace `io.sentry.android.okhttp` package name with `io.sentry.okhttp` before the next major, where the classes will be removed ([#3005](https://github.com/getsentry/sentry-java/pull/3005))

## Other Changes

### Features

- Observe network state to upload any unsent envelopes ([#2910](https://github.com/getsentry/sentry-java/pull/2910))
    - Android: it works out-of-the-box as part of the default `SendCachedEnvelopeIntegration`
    - JVM: you'd have to install `SendCachedEnvelopeFireAndForgetIntegration` as mentioned in https://docs.sentry.io/platforms/java/configuration/#configuring-offline-caching and provide your own implementation of `IConnectionStatusProvider` via `SentryOptions`
- Add `sentry-okhttp` module to support instrumenting OkHttp in non-Android projects ([#3005](https://github.com/getsentry/sentry-java/pull/3005))
- Do not filter out Sentry SDK frames in case of uncaught exceptions ([#3021](https://github.com/getsentry/sentry-java/pull/3021))
- Do not try to send and drop cached envelopes when rate-limiting is active ([#2937](https://github.com/getsentry/sentry-java/pull/2937))

### Fixes

- Use `getMyMemoryState()` instead of `getRunningAppProcesses()` to retrieve process importance ([#3004](https://github.com/getsentry/sentry-java/pull/3004))
    - This should prevent some app stores from flagging apps as violating their privacy
- Reduce flush timeout to 4s on Android to avoid ANRs ([#2858](https://github.com/getsentry/sentry-java/pull/2858))
- Reduce timeout of AsyncHttpTransport to avoid ANR ([#2879](https://github.com/getsentry/sentry-java/pull/2879))
- Do not overwrite UI transaction status if set by the user ([#2852](https://github.com/getsentry/sentry-java/pull/2852))
- Capture unfinished transaction on Scope with status `aborted` in case a crash happens ([#2938](https://github.com/getsentry/sentry-java/pull/2938))
    - This will fix the link between transactions and corresponding crashes, you'll be able to see them in a single trace
- Fix Coroutine Context Propagation using CopyableThreadContextElement ([#2838](https://github.com/getsentry/sentry-java/pull/2838))
- Fix don't overwrite the span status of unfinished spans ([#2859](https://github.com/getsentry/sentry-java/pull/2859))
- Migrate from `default` interface methods to proper implementations in each interface implementor ([#2847](https://github.com/getsentry/sentry-java/pull/2847))
    - This prevents issues when using the SDK on older AGP versions (< 4.x.x)
- Reduce main thread work on init ([#3036](https://github.com/getsentry/sentry-java/pull/3036))
- Move Integrations registration to background on init ([#3043](https://github.com/getsentry/sentry-java/pull/3043))
- Fix `SentryOkHttpInterceptor.BeforeSpanCallback` was not finishing span when it was dropped ([#2958](https://github.com/getsentry/sentry-java/pull/2958))

## 6.34.0

### Features

- Add current activity name to app context ([#2999](https://github.com/getsentry/sentry-java/pull/2999))
- Add `MonitorConfig` param to `CheckInUtils.withCheckIn` ([#3038](https://github.com/getsentry/sentry-java/pull/3038))
  - This makes it easier to automatically create or update (upsert) monitors.
- (Internal) Extract Android Profiler and Measurements for Hybrid SDKs ([#3016](https://github.com/getsentry/sentry-java/pull/3016))
- (Internal) Remove SentryOptions dependency from AndroidProfiler ([#3051](https://github.com/getsentry/sentry-java/pull/3051))
- (Internal) Add `readBytesFromFile` for use in Hybrid SDKs ([#3052](https://github.com/getsentry/sentry-java/pull/3052))
- (Internal) Add `getProguardUuid` for use in Hybrid SDKs ([#3054](https://github.com/getsentry/sentry-java/pull/3054))

### Fixes

-  Fix SIGSEV, SIGABRT and SIGBUS crashes happening after/around the August Google Play System update, see [#2955](https://github.com/getsentry/sentry-java/issues/2955) for more details (fix provided by Native SDK bump)
- Ensure DSN uses http/https protocol ([#3044](https://github.com/getsentry/sentry-java/pull/3044))

### Dependencies

- Bump Native SDK from v0.6.6 to v0.6.7 ([#3048](https://github.com/getsentry/sentry-java/pull/3048))
  - [changelog](https://github.com/getsentry/sentry-native/blob/master/CHANGELOG.md#067)
  - [diff](https://github.com/getsentry/sentry-native/compare/0.6.6...0.6.7)

## 6.33.2-beta.1

### Fixes

-  Fix SIGSEV, SIGABRT and SIGBUS crashes happening after/around the August Google Play System update, see [#2955](https://github.com/getsentry/sentry-java/issues/2955) for more details (fix provided by Native SDK bump)

### Dependencies

- Bump Native SDK from v0.6.6 to v0.6.7 ([#3048](https://github.com/getsentry/sentry-java/pull/3048))
  - [changelog](https://github.com/getsentry/sentry-native/blob/master/CHANGELOG.md#067)
  - [diff](https://github.com/getsentry/sentry-native/compare/0.6.6...0.6.7)

## 6.33.1

### Fixes

- Do not register `sentrySpringFilter` in ServletContext for Spring Boot ([#3027](https://github.com/getsentry/sentry-java/pull/3027))

## 6.33.0

### Features

- Add thread information to spans ([#2998](https://github.com/getsentry/sentry-java/pull/2998))
- Use PixelCopy API for capturing screenshots on API level 24+ ([#3008](https://github.com/getsentry/sentry-java/pull/3008))

### Fixes

- Fix crash when HTTP connection error message contains formatting symbols ([#3002](https://github.com/getsentry/sentry-java/pull/3002))
- Cap max number of stack frames to 100 to not exceed payload size limit ([#3009](https://github.com/getsentry/sentry-java/pull/3009))
  - This will ensure we report errors with a big number of frames such as `StackOverflowError`
- Fix user interaction tracking not working for Jetpack Compose 1.5+ ([#3010](https://github.com/getsentry/sentry-java/pull/3010))
- Make sure to close all Closeable resources ([#3000](https://github.com/getsentry/sentry-java/pull/3000))

## 6.32.0

### Features

- Make `DebugImagesLoader` public ([#2993](https://github.com/getsentry/sentry-java/pull/2993))

### Fixes

- Make `SystemEventsBroadcastReceiver` exported on API 33+ ([#2990](https://github.com/getsentry/sentry-java/pull/2990))
  - This will fix the `SystemEventsBreadcrumbsIntegration` crashes that you might have encountered on Play Console

## 6.31.0

### Features

- Improve default debouncing mechanism ([#2945](https://github.com/getsentry/sentry-java/pull/2945))
- Add `CheckInUtils.withCheckIn` which abstracts away some of the manual check-ins complexity ([#2959](https://github.com/getsentry/sentry-java/pull/2959))
- Add `@SentryCaptureExceptionParameter` annotation which captures exceptions passed into an annotated method ([#2764](https://github.com/getsentry/sentry-java/pull/2764))
  - This can be used to replace `Sentry.captureException` calls in `@ExceptionHandler` of a `@ControllerAdvice`
- Add `ServerWebExchange` to `Hint` for WebFlux as `WEBFLUX_EXCEPTION_HANDLER_EXCHANGE` ([#2977](https://github.com/getsentry/sentry-java/pull/2977))
- Allow filtering GraphQL errors ([#2967](https://github.com/getsentry/sentry-java/pull/2967))
  - This list can be set directly when calling the constructor of `SentryInstrumentation`
  - For Spring Boot it can also be set in `application.properties` as `sentry.graphql.ignored-error-types=SOME_ERROR,ANOTHER_ERROR`

### Fixes

- Add OkHttp span auto-close when response body is not read ([#2923](https://github.com/getsentry/sentry-java/pull/2923))
- Fix json parsing of nullable/empty fields for Hybrid SDKs ([#2968](https://github.com/getsentry/sentry-java/pull/2968))
  - (Internal) Rename `nextList` to `nextListOrNull` to actually match what the method does
  - (Hybrid) Check if there's any object in a collection before trying to parse it (which prevents the "Failed to deserilize object in list" log message)
  - (Hybrid) If a date can't be parsed as an ISO timestamp, attempts to parse it as millis silently, without printing a log message
  - (Hybrid) If `op` is not defined as part of `SpanContext`, fallback to an empty string, because the filed is optional in the spec
- Always attach OkHttp errors and Http Client Errors only to call root span ([#2961](https://github.com/getsentry/sentry-java/pull/2961))
- Fixed crash accessing Choreographer instance ([#2970](https://github.com/getsentry/sentry-java/pull/2970))

### Dependencies

- Bump Native SDK from v0.6.5 to v0.6.6 ([#2975](https://github.com/getsentry/sentry-java/pull/2975))
  - [changelog](https://github.com/getsentry/sentry-native/blob/master/CHANGELOG.md#066)
  - [diff](https://github.com/getsentry/sentry-native/compare/0.6.5...0.6.6)
- Bump Gradle from v8.3.0 to v8.4.0 ([#2966](https://github.com/getsentry/sentry-java/pull/2966))
  - [changelog](https://github.com/gradle/gradle/blob/master/CHANGELOG.md#v840)
  - [diff](https://github.com/gradle/gradle/compare/v8.3.0...v8.4.0)

## 6.30.0

### Features

- Add `sendModules` option for disable sending modules ([#2926](https://github.com/getsentry/sentry-java/pull/2926))
- Send `db.system` and `db.name` in span data for androidx.sqlite spans ([#2928](https://github.com/getsentry/sentry-java/pull/2928))
- Check-ins (CRONS) support ([#2952](https://github.com/getsentry/sentry-java/pull/2952))
  - Add API for sending check-ins (CRONS) manually ([#2935](https://github.com/getsentry/sentry-java/pull/2935))
  - Support check-ins (CRONS) for Quartz ([#2940](https://github.com/getsentry/sentry-java/pull/2940))
  - `@SentryCheckIn` annotation and advice config for Spring ([#2946](https://github.com/getsentry/sentry-java/pull/2946))
  - Add option for ignoring certain monitor slugs ([#2943](https://github.com/getsentry/sentry-java/pull/2943))

### Fixes

- Always send memory stats for transactions ([#2936](https://github.com/getsentry/sentry-java/pull/2936))
  - This makes it possible to query transactions by the `device.class` tag on Sentry
- Add `sentry.enable-aot-compatibility` property to SpringBoot Jakarta `SentryAutoConfiguration` to enable building for GraalVM ([#2915](https://github.com/getsentry/sentry-java/pull/2915))

### Dependencies

- Bump Gradle from v8.2.1 to v8.3.0 ([#2900](https://github.com/getsentry/sentry-java/pull/2900))
  - [changelog](https://github.com/gradle/gradle/blob/master release-test/CHANGELOG.md#v830)
  - [diff](https://github.com/gradle/gradle/compare/v8.2.1...v8.3.0)

## 6.29.0

### Features

- Send `db.system` and `db.name` in span data ([#2894](https://github.com/getsentry/sentry-java/pull/2894))
- Send `http.request.method` in span data ([#2896](https://github.com/getsentry/sentry-java/pull/2896))
- Add `enablePrettySerializationOutput` option for opting out of pretty print ([#2871](https://github.com/getsentry/sentry-java/pull/2871))

## 6.28.0

### Features

- Add HTTP response code to Spring WebFlux transactions ([#2870](https://github.com/getsentry/sentry-java/pull/2870))
- Add `sampled` to Dynamic Sampling Context ([#2869](https://github.com/getsentry/sentry-java/pull/2869))
- Improve server side GraphQL support for spring-graphql and Nextflix DGS ([#2856](https://github.com/getsentry/sentry-java/pull/2856))
    - If you have already been using `SentryDataFetcherExceptionHandler` that still works but has been deprecated. Please use `SentryGenericDataFetcherExceptionHandler` combined with `SentryInstrumentation` instead for better error reporting.
    - More exceptions and errors caught and reported to Sentry by also looking at the `ExecutionResult` (more specifically its `errors`)
        - You may want to filter out certain errors, please see [docs on filtering](https://docs.sentry.io/platforms/java/configuration/filtering/)
    - More details for Sentry events: query, variables and response (where possible)
    - Breadcrumbs for operation (query, mutation, subscription), data fetchers and data loaders (Spring only)
    - Better hub propagation by using `GraphQLContext`
- Add autoconfigure modules for Spring Boot called `sentry-spring-boot` and `sentry-spring-boot-jakarta` ([#2880](https://github.com/getsentry/sentry-java/pull/2880))
  - The autoconfigure modules `sentry-spring-boot` and `sentry-spring-boot-jakarta` have a `compileOnly` dependency on `spring-boot-starter` which is needed for our auto installation in [sentry-android-gradle-plugin](https://github.com/getsentry/sentry-android-gradle-plugin)
  - The starter modules  `sentry-spring-boot-starter` and `sentry-spring-boot-starter-jakarta` now bring `spring-boot-starter` as a dependency
- You can now disable Sentry by setting the `enabled` option to `false` ([#2840](https://github.com/getsentry/sentry-java/pull/2840))

### Fixes

- Propagate OkHttp status to parent spans ([#2872](https://github.com/getsentry/sentry-java/pull/2872))

## 6.27.0

### Features

- Add TraceOrigin to Transactions and Spans ([#2803](https://github.com/getsentry/sentry-java/pull/2803))

### Fixes

- Deduplicate events happening in multiple threads simultaneously (e.g. `OutOfMemoryError`) ([#2845](https://github.com/getsentry/sentry-java/pull/2845))
  - This will improve Crash-Free Session Rate as we no longer will send multiple Session updates with `Crashed` status, but only the one that is relevant
- Ensure no Java 8 method reference sugar is used for Android ([#2857](https://github.com/getsentry/sentry-java/pull/2857))
- Do not send session updates for terminated sessions ([#2849](https://github.com/getsentry/sentry-java/pull/2849))

## 6.26.0

### Features
- (Internal) Extend APIs for hybrid SDKs ([#2814](https://github.com/getsentry/sentry-java/pull/2814), [#2846](https://github.com/getsentry/sentry-java/pull/2846))

### Fixes

- Fix ANRv2 thread dump parsing for native-only threads ([#2839](https://github.com/getsentry/sentry-java/pull/2839))
- Derive `TracingContext` values from event for ANRv2 events ([#2839](https://github.com/getsentry/sentry-java/pull/2839))

## 6.25.2

### Fixes

- Change Spring Boot, Apollo, Apollo 3, JUL, Logback, Log4j2, OpenFeign, GraphQL and Kotlin coroutines core dependencies to compileOnly ([#2837](https://github.com/getsentry/sentry-java/pull/2837))

## 6.25.1

### Fixes

- Allow removing integrations in SentryAndroid.init ([#2826](https://github.com/getsentry/sentry-java/pull/2826))
- Fix concurrent access to frameMetrics listener ([#2823](https://github.com/getsentry/sentry-java/pull/2823))

### Dependencies

- Bump Native SDK from v0.6.4 to v0.6.5 ([#2822](https://github.com/getsentry/sentry-java/pull/2822))
  - [changelog](https://github.com/getsentry/sentry-native/blob/master/CHANGELOG.md#065)
  - [diff](https://github.com/getsentry/sentry-native/compare/0.6.4...0.6.5)
- Bump Gradle from v8.2.0 to v8.2.1 ([#2830](https://github.com/getsentry/sentry-java/pull/2830))
  - [changelog](https://github.com/gradle/gradle/blob/master/CHANGELOG.md#v821)
  - [diff](https://github.com/gradle/gradle/compare/v8.2.0...v8.2.1)

## 6.25.0

### Features

- Add manifest `AutoInit` to integrations list ([#2795](https://github.com/getsentry/sentry-java/pull/2795))
- Tracing headers (`sentry-trace` and `baggage`) are now attached and passed through even if performance is disabled ([#2788](https://github.com/getsentry/sentry-java/pull/2788))

### Fixes

- Set `environment` from `SentryOptions` if none persisted in ANRv2 ([#2809](https://github.com/getsentry/sentry-java/pull/2809))
- Remove code that set `tracesSampleRate` to `0.0` for Spring Boot if not set ([#2800](https://github.com/getsentry/sentry-java/pull/2800))
  - This used to enable performance but not send any transactions by default.
  - Performance is now disabled by default.
- Fix slow/frozen frames were not reported with transactions ([#2811](https://github.com/getsentry/sentry-java/pull/2811))

### Dependencies

- Bump Native SDK from v0.6.3 to v0.6.4 ([#2796](https://github.com/getsentry/sentry-java/pull/2796))
  - [changelog](https://github.com/getsentry/sentry-native/blob/master/CHANGELOG.md#064)
  - [diff](https://github.com/getsentry/sentry-native/compare/0.6.3...0.6.4)
- Bump Gradle from v8.1.1 to v8.2.0 ([#2810](https://github.com/getsentry/sentry-java/pull/2810))
  - [changelog](https://github.com/gradle/gradle/blob/master/CHANGELOG.md#v820)
  - [diff](https://github.com/gradle/gradle/compare/v8.1.1...v8.2.0)

## 6.24.0

### Features

- Add debouncing mechanism and before-capture callbacks for screenshots and view hierarchies ([#2773](https://github.com/getsentry/sentry-java/pull/2773))
- Improve ANRv2 implementation ([#2792](https://github.com/getsentry/sentry-java/pull/2792))
  - Add a proguard rule to keep `ApplicationNotResponding` class from obfuscation
  - Add a new option `setReportHistoricalAnrs`; when enabled, it will report all of the ANRs from the [getHistoricalExitReasons](https://developer.android.com/reference/android/app/ActivityManager?hl=en#getHistoricalProcessExitReasons(java.lang.String,%20int,%20int)) list. 
  By default, the SDK only reports and enriches the latest ANR and only this one counts towards ANR rate. 
  Worth noting that this option is mainly useful when updating the SDK to the version where ANRv2 has been introduced, to report all ANRs happened prior to the SDK update. After that, the SDK will always pick up the latest ANR from the historical exit reasons list on next app restart, so there should be no historical ANRs to report.
  These ANRs are reported with the `HistoricalAppExitInfo` mechanism.
  - Add a new option `setAttachAnrThreadDump` to send ANR thread dump from the system as an attachment. 
  This is only useful as additional information, because the SDK attempts to parse the thread dump into proper threads with stacktraces by default.
  - If [ApplicationExitInfo#getTraceInputStream](https://developer.android.com/reference/android/app/ApplicationExitInfo#getTraceInputStream()) returns null, the SDK no longer reports an ANR event, as these events are not very useful without it.
  - Enhance regex patterns for native stackframes

## 6.23.0

### Features

- Add profile rate limiting ([#2782](https://github.com/getsentry/sentry-java/pull/2782))
- Support for automatically capturing Failed GraphQL (Apollo 3) Client errors ([#2781](https://github.com/getsentry/sentry-java/pull/2781))

```kotlin
import com.apollographql.apollo3.ApolloClient
import io.sentry.apollo3.sentryTracing

val apolloClient = ApolloClient.Builder()
    .serverUrl("https://example.com/graphql")
    .sentryTracing(captureFailedRequests = true)    
    .build()
```

### Dependencies

- Bump Native SDK from v0.6.2 to v0.6.3 ([#2746](https://github.com/getsentry/sentry-java/pull/2746))
  - [changelog](https://github.com/getsentry/sentry-native/blob/master/CHANGELOG.md#063)
  - [diff](https://github.com/getsentry/sentry-native/compare/0.6.2...0.6.3)

### Fixes

- Align http.status with [span data conventions](https://develop.sentry.dev/sdk/performance/span-data-conventions/) ([#2786](https://github.com/getsentry/sentry-java/pull/2786))

## 6.22.0

### Features

- Add `lock` attribute to the `SentryStackFrame` protocol to better highlight offending frames in the UI ([#2761](https://github.com/getsentry/sentry-java/pull/2761))
- Enrich database spans with blocked main thread info ([#2760](https://github.com/getsentry/sentry-java/pull/2760))
- Add `api_target` to `Request` and `data` to `Response` Protocols ([#2775](https://github.com/getsentry/sentry-java/pull/2775))

### Fixes

- No longer use `String.join` in `Baggage` as it requires API level 26 ([#2778](https://github.com/getsentry/sentry-java/pull/2778))

## 6.21.0

### Features

- Introduce new `sentry-android-sqlite` integration ([#2722](https://github.com/getsentry/sentry-java/pull/2722))
    - This integration replaces the old `androidx.sqlite` database instrumentation in the Sentry Android Gradle plugin
    - A new capability to manually instrument your `androidx.sqlite` databases. 
      - You can wrap your custom `SupportSQLiteOpenHelper` instance into `SentrySupportSQLiteOpenHelper(myHelper)` if you're not using the Sentry Android Gradle plugin and still benefit from performance auto-instrumentation.
- Add SentryWrapper for Callable and Supplier Interface ([#2720](https://github.com/getsentry/sentry-java/pull/2720))
- Load sentry-debug-meta.properties ([#2734](https://github.com/getsentry/sentry-java/pull/2734))
  - This enables source context for Java
  - For more information on how to enable source context, please refer to [#633](https://github.com/getsentry/sentry-java/issues/633#issuecomment-1465599120)

### Fixes

- Finish WebFlux transaction before popping scope ([#2724](https://github.com/getsentry/sentry-java/pull/2724))
- Use daemon threads for SentryExecutorService ([#2747](https://github.com/getsentry/sentry-java/pull/2747))
  - We started using `SentryExecutorService` in `6.19.0` which caused the application to hang on shutdown unless `Sentry.close()` was called. By using daemon threads we no longer block shutdown.
- Use Base64.NO_WRAP to avoid unexpected char errors in Apollo ([#2745](https://github.com/getsentry/sentry-java/pull/2745))
- Don't warn R8 on missing `ComposeViewHierarchyExporter` class ([#2743](https://github.com/getsentry/sentry-java/pull/2743))

## 6.20.0

### Features

- Add support for Sentry Kotlin Compiler Plugin ([#2695](https://github.com/getsentry/sentry-java/pull/2695))
  - In conjunction with our sentry-kotlin-compiler-plugin we improved Jetpack Compose support for
    - [View Hierarchy](https://docs.sentry.io/platforms/android/enriching-events/viewhierarchy/) support for Jetpack Compose screens
    - Automatic breadcrumbs for [user interactions](https://docs.sentry.io/platforms/android/performance/instrumentation/automatic-instrumentation/#user-interaction-instrumentation)
- More granular http requests instrumentation with a new SentryOkHttpEventListener ([#2659](https://github.com/getsentry/sentry-java/pull/2659))
    - Create spans for time spent on:
        - Proxy selection
        - DNS resolution
        - HTTPS setup
        - Connection
        - Requesting headers
        - Receiving response
    - You can attach the event listener to your OkHttpClient through `client.eventListener(new SentryOkHttpEventListener()).addInterceptor(new SentryOkHttpInterceptor()).build();`
    - In case you already have an event listener you can use the SentryOkHttpEventListener as well through `client.eventListener(new SentryOkHttpEventListener(myListener)).addInterceptor(new SentryOkHttpInterceptor()).build();`
- Add a new option to disable `RootChecker` ([#2735](https://github.com/getsentry/sentry-java/pull/2735))

### Fixes

- Base64 encode internal Apollo3 Headers ([#2707](https://github.com/getsentry/sentry-java/pull/2707))
- Fix `SentryTracer` crash when scheduling auto-finish of a transaction, but the timer has already been cancelled ([#2731](https://github.com/getsentry/sentry-java/pull/2731))
- Fix `AndroidTransactionProfiler` crash when finishing a profile that happened due to race condition ([#2731](https://github.com/getsentry/sentry-java/pull/2731))

## 6.19.1

### Fixes

- Ensure screenshots and view hierarchies are captured on the main thread ([#2712](https://github.com/getsentry/sentry-java/pull/2712))

## 6.19.0

### Features

- Add Screenshot and ViewHierarchy to integrations list ([#2698](https://github.com/getsentry/sentry-java/pull/2698))
- New ANR detection based on [ApplicationExitInfo API](https://developer.android.com/reference/android/app/ApplicationExitInfo) ([#2697](https://github.com/getsentry/sentry-java/pull/2697))
    - This implementation completely replaces the old one (based on a watchdog) on devices running Android 11 and above:
      - New implementation provides more precise ANR events/ANR rate detection as well as system thread dump information. The new implementation reports ANRs exactly as Google Play Console, without producing false positives or missing important background ANR events.
      - New implementation reports ANR events with a new mechanism `mechanism:AppExitInfo`.
      - However, despite producing many false positives, the old implementation is capable of better enriching ANR errors (which is not available with the new implementation), for example:
        - Capturing screenshots at the time of ANR event;
        - Capturing transactions and profiling data corresponding to the ANR event;
        - Auxiliary information (such as current memory load) at the time of ANR event.
      - If you would like us to provide support for the old approach working alongside the new one on Android 11 and above (e.g. for raising events for slow code on main thread), consider upvoting [this issue](https://github.com/getsentry/sentry-java/issues/2693).
    - The old watchdog implementation will continue working for older API versions (Android < 11):
        - The old implementation reports ANR events with the existing mechanism `mechanism:ANR`.
- Open up `TransactionOptions`, `ITransaction` and `IHub` methods allowing consumers modify start/end timestamp of transactions and spans ([#2701](https://github.com/getsentry/sentry-java/pull/2701))
- Send source bundle IDs to Sentry to enable source context ([#2663](https://github.com/getsentry/sentry-java/pull/2663))
  - For more information on how to enable source context, please refer to [#633](https://github.com/getsentry/sentry-java/issues/633#issuecomment-1465599120)

### Fixes

- Android Profiler on calling thread ([#2691](https://github.com/getsentry/sentry-java/pull/2691))
- Use `configureScope` instead of `withScope` in `Hub.close()`. This ensures that the main scope releases the in-memory data when closing a hub instance. ([#2688](https://github.com/getsentry/sentry-java/pull/2688))
- Remove null keys/values before creating concurrent hashmap in order to avoid NPE ([#2708](https://github.com/getsentry/sentry-java/pull/2708))
- Exclude SentryOptions from R8/ProGuard obfuscation ([#2699](https://github.com/getsentry/sentry-java/pull/2699))
  - This fixes AGP 8.+ incompatibility, where full R8 mode is enforced

### Dependencies

- Bump Gradle from v8.1.0 to v8.1.1 ([#2666](https://github.com/getsentry/sentry-java/pull/2666))
  - [changelog](https://github.com/gradle/gradle/blob/master release-test/CHANGELOG.md#v811)
  - [diff](https://github.com/gradle/gradle/compare/v8.1.0...v8.1.1)
- Bump Native SDK from v0.6.1 to v0.6.2 ([#2689](https://github.com/getsentry/sentry-java/pull/2689))
  - [changelog](https://github.com/getsentry/sentry-native/blob/master/CHANGELOG.md#062)
  - [diff](https://github.com/getsentry/sentry-native/compare/0.6.1...0.6.2)

## 6.18.1

### Fixes

- Fix crash when Sentry SDK is initialized more than once ([#2679](https://github.com/getsentry/sentry-java/pull/2679))
- Track a ttfd span per Activity ([#2673](https://github.com/getsentry/sentry-java/pull/2673))

## 6.18.0

### Features

- Attach Trace Context when an ANR is detected (ANRv1) ([#2583](https://github.com/getsentry/sentry-java/pull/2583))
- Make log4j2 integration compatible with log4j 3.0 ([#2634](https://github.com/getsentry/sentry-java/pull/2634))
    - Instead of relying on package scanning, we now use an annotation processor to generate `Log4j2Plugins.dat`
- Create `User` and `Breadcrumb` from map ([#2614](https://github.com/getsentry/sentry-java/pull/2614))
- Add `sent_at` to envelope header item ([#2638](https://github.com/getsentry/sentry-java/pull/2638))

### Fixes

- Fix timestamp intervals of PerformanceCollectionData in profiles ([#2648](https://github.com/getsentry/sentry-java/pull/2648))
- Fix timestamps of PerformanceCollectionData in profiles ([#2632](https://github.com/getsentry/sentry-java/pull/2632))
- Fix missing propagateMinConstraints flag for SentryTraced ([#2637](https://github.com/getsentry/sentry-java/pull/2637))
- Fix potential SecurityException thrown by ConnectivityManager on Android 11 ([#2653](https://github.com/getsentry/sentry-java/pull/2653))
- Fix aar artifacts publishing for Maven ([#2641](https://github.com/getsentry/sentry-java/pull/2641))

### Dependencies
- Bump Kotlin compile version from v1.6.10 to 1.8.0 ([#2563](https://github.com/getsentry/sentry-java/pull/2563))
- Bump Compose compile version from v1.1.1 to v1.3.0 ([#2563](https://github.com/getsentry/sentry-java/pull/2563))
- Bump AGP version from v7.3.0 to v7.4.2 ([#2574](https://github.com/getsentry/sentry-java/pull/2574))
- Bump Gradle from v7.6.0 to v8.0.2 ([#2563](https://github.com/getsentry/sentry-java/pull/2563))
    - [changelog](https://github.com/gradle/gradle/blob/master/CHANGELOG.md#v802)
    - [diff](https://github.com/gradle/gradle/compare/v7.6.0...v8.0.2)
- Bump Gradle from v8.0.2 to v8.1.0 ([#2650](https://github.com/getsentry/sentry-java/pull/2650))
  - [changelog](https://github.com/gradle/gradle/blob/master/CHANGELOG.md#v810)
  - [diff](https://github.com/gradle/gradle/compare/v8.0.2...v8.1.0)

## 6.17.0

### Features

- Add `name` and `geo` to `User` ([#2556](https://github.com/getsentry/sentry-java/pull/2556)) 
- Add breadcrumbs on network changes ([#2608](https://github.com/getsentry/sentry-java/pull/2608))
- Add time-to-initial-display and time-to-full-display measurements to Activity transactions ([#2611](https://github.com/getsentry/sentry-java/pull/2611))
- Read integration list written by sentry gradle plugin from manifest ([#2598](https://github.com/getsentry/sentry-java/pull/2598))
- Add Logcat adapter ([#2620](https://github.com/getsentry/sentry-java/pull/2620))
- Provide CPU count/frequency data as device context ([#2622](https://github.com/getsentry/sentry-java/pull/2622))

### Fixes

- Trim time-to-full-display span if reportFullyDisplayed API is never called ([#2631](https://github.com/getsentry/sentry-java/pull/2631))
- Fix Automatic UI transactions having wrong durations ([#2623](https://github.com/getsentry/sentry-java/pull/2623))
- Fix wrong default environment in Session ([#2610](https://github.com/getsentry/sentry-java/pull/2610))
- Pass through unknown sentry baggage keys into SentryEnvelopeHeader ([#2618](https://github.com/getsentry/sentry-java/pull/2618))
- Fix missing null check when removing lifecycle observer ([#2625](https://github.com/getsentry/sentry-java/pull/2625))

### Dependencies

- Bump Native SDK from v0.6.0 to v0.6.1 ([#2629](https://github.com/getsentry/sentry-java/pull/2629))
  - [changelog](https://github.com/getsentry/sentry-native/blob/master/CHANGELOG.md#061)
  - [diff](https://github.com/getsentry/sentry-native/compare/0.6.0...0.6.1)

## 6.16.0

### Features

- Improve versatility of exception resolver component for Spring with more flexible API for consumers. ([#2577](https://github.com/getsentry/sentry-java/pull/2577))
- Automatic performance instrumentation for WebFlux ([#2597](https://github.com/getsentry/sentry-java/pull/2597))
  - You can enable it by adding `sentry.enable-tracing=true` to your `application.properties`
- The Spring Boot integration can now be configured to add the `SentryAppender` to specific loggers instead of the `ROOT` logger ([#2173](https://github.com/getsentry/sentry-java/pull/2173))
  - You can specify the loggers using `"sentry.logging.loggers[0]=foo.bar` and `"sentry.logging.loggers[1]=baz` in your `application.properties`
- Add capabilities to track Jetpack Compose composition/rendering time ([#2507](https://github.com/getsentry/sentry-java/pull/2507))
- Adapt span op and description for graphql to fit spec ([#2607](https://github.com/getsentry/sentry-java/pull/2607))

### Fixes

- Fix timestamps of slow and frozen frames for profiles ([#2584](https://github.com/getsentry/sentry-java/pull/2584))
- Deprecate reportFullDisplayed in favor of reportFullyDisplayed ([#2585](https://github.com/getsentry/sentry-java/pull/2585))
- Add mechanism for logging integrations and update spring mechanism types ([#2595](https://github.com/getsentry/sentry-java/pull/2595))
	- NOTE: If you're using these mechanism types (`HandlerExceptionResolver`, `SentryWebExceptionHandler`) in your dashboards please update them to use the new types.
- Filter out session cookies sent by Spring and Spring Boot integrations ([#2593](https://github.com/getsentry/sentry-java/pull/2593))
  - We filter out some common cookies like JSESSIONID
  - We also read the value from `server.servlet.session.cookie.name` and filter it out
- No longer send event / transaction to Sentry if `beforeSend` / `beforeSendTransaction` throws ([#2591](https://github.com/getsentry/sentry-java/pull/2591))
- Add version to sentryClientName used in auth header ([#2596](https://github.com/getsentry/sentry-java/pull/2596))
- Keep integration names from being obfuscated ([#2599](https://github.com/getsentry/sentry-java/pull/2599))
- Change log level from INFO to WARN for error message indicating a failed Log4j2 Sentry.init ([#2606](https://github.com/getsentry/sentry-java/pull/2606))
  - The log message was often not visible as our docs suggest a minimum log level of WARN
- Fix session tracking on Android ([#2609](https://github.com/getsentry/sentry-java/pull/2609))
  - Incorrect number of session has been sent. In addition, some of the sessions were not properly ended, messing up Session Health Metrics.

### Dependencies

- Bump `opentelemetry-sdk` to `1.23.1` and `opentelemetry-javaagent` to `1.23.0` ([#2590](https://github.com/getsentry/sentry-java/pull/2590))
- Bump Native SDK from v0.5.4 to v0.6.0 ([#2545](https://github.com/getsentry/sentry-java/pull/2545))
  - [changelog](https://github.com/getsentry/sentry-native/blob/master/CHANGELOG.md#060)
  - [diff](https://github.com/getsentry/sentry-native/compare/0.5.4...0.6.0)

## 6.15.0

### Features

- Adjust time-to-full-display span if reportFullDisplayed is called too early ([#2550](https://github.com/getsentry/sentry-java/pull/2550))
- Add `enableTracing` option ([#2530](https://github.com/getsentry/sentry-java/pull/2530))
    - This change is backwards compatible. The default is `null` meaning existing behaviour remains unchanged (setting either `tracesSampleRate` or `tracesSampler` enables performance).
    - If set to `true`, performance is enabled, even if no `tracesSampleRate` or `tracesSampler` have been configured.
    - If set to `false` performance is disabled, regardless of `tracesSampleRate` and `tracesSampler` options.
- Detect dependencies by listing MANIFEST.MF files at runtime ([#2538](https://github.com/getsentry/sentry-java/pull/2538))
- Report integrations in use, report packages in use more consistently ([#2179](https://github.com/getsentry/sentry-java/pull/2179))
- Implement `ThreadLocalAccessor` for propagating Sentry hub with reactor / WebFlux ([#2570](https://github.com/getsentry/sentry-java/pull/2570))
  - Requires `io.micrometer:context-propagation:1.0.2+` as well as Spring Boot 3.0.3+
  - Enable the feature by setting `sentry.reactive.thread-local-accessor-enabled=true`
  - This is still considered experimental. Once we have enough feedback we may turn this on by default.
  - Checkout the sample here: https://github.com/getsentry/sentry-java/tree/main/sentry-samples/sentry-samples-spring-boot-webflux-jakarta
  - A new hub is now cloned from the main hub for every request

### Fixes

- Leave `inApp` flag for stack frames undecided in SDK if unsure and let ingestion decide instead ([#2547](https://github.com/getsentry/sentry-java/pull/2547))
- Allow `0.0` error sample rate ([#2573](https://github.com/getsentry/sentry-java/pull/2573))
- Fix memory leak in WebFlux related to an ever growing stack ([#2580](https://github.com/getsentry/sentry-java/pull/2580))
- Use the same hub in WebFlux exception handler as we do in WebFilter ([#2566](https://github.com/getsentry/sentry-java/pull/2566))
- Switch upstream Jetpack Compose dependencies to `compileOnly` in `sentry-compose-android` ([#2578](https://github.com/getsentry/sentry-java/pull/2578))
  - NOTE: If you're using Compose Navigation/User Interaction integrations, make sure to have the following dependencies on the classpath as we do not bring them in transitively anymore:
    - `androidx.navigation:navigation-compose:`
    - `androidx.compose.runtime:runtime:`
    - `androidx.compose.ui:ui:`

## 6.14.0

### Features

- Add time-to-full-display span to Activity auto-instrumentation ([#2432](https://github.com/getsentry/sentry-java/pull/2432))
- Add `main` flag to threads and `in_foreground` flag for app contexts  ([#2516](https://github.com/getsentry/sentry-java/pull/2516))

### Fixes

- Ignore Shutdown in progress when closing ShutdownHookIntegration ([#2521](https://github.com/getsentry/sentry-java/pull/2521))
- Fix app start span end-time is wrong if SDK init is deferred ([#2519](https://github.com/getsentry/sentry-java/pull/2519))
- Fix invalid session creation when app is launched in background ([#2543](https://github.com/getsentry/sentry-java/pull/2543))

## 6.13.1

### Fixes

- Fix transaction performance collector oom ([#2505](https://github.com/getsentry/sentry-java/pull/2505))
- Remove authority from URLs sent to Sentry ([#2366](https://github.com/getsentry/sentry-java/pull/2366))
- Fix `sentry-bom` containing incorrect artifacts ([#2504](https://github.com/getsentry/sentry-java/pull/2504))

### Dependencies

- Bump Native SDK from v0.5.3 to v0.5.4 ([#2500](https://github.com/getsentry/sentry-java/pull/2500))
  - [changelog](https://github.com/getsentry/sentry-native/blob/master/CHANGELOG.md#054)
  - [diff](https://github.com/getsentry/sentry-native/compare/0.5.3...0.5.4)

## 6.13.0

### Features

- Send cpu usage percentage in profile payload ([#2469](https://github.com/getsentry/sentry-java/pull/2469))
- Send transaction memory stats in profile payload ([#2447](https://github.com/getsentry/sentry-java/pull/2447))
- Add cpu usage collection ([#2462](https://github.com/getsentry/sentry-java/pull/2462))
- Improve ANR implementation: ([#2475](https://github.com/getsentry/sentry-java/pull/2475))
  - Add `abnormal_mechanism` to sessions for ANR rate calculation
  - Always attach thread dump to ANR events
  - Distinguish between foreground and background ANRs
- Improve possible date precision to 10 μs ([#2451](https://github.com/getsentry/sentry-java/pull/2451))

### Fixes

- Fix performance collector setup called in main thread ([#2499](https://github.com/getsentry/sentry-java/pull/2499))
- Expand guard against CVE-2018-9492 "Privilege Escalation via Content Provider" ([#2482](https://github.com/getsentry/sentry-java/pull/2482))
- Prevent OOM by disabling TransactionPerformanceCollector for now ([#2498](https://github.com/getsentry/sentry-java/pull/2498))

## 6.12.1

### Fixes

- Create timer in `TransactionPerformanceCollector` lazily ([#2478](https://github.com/getsentry/sentry-java/pull/2478))

## 6.12.0

### Features

- Attach View Hierarchy to the errored/crashed events ([#2440](https://github.com/getsentry/sentry-java/pull/2440))
- Collect memory usage in transactions ([#2445](https://github.com/getsentry/sentry-java/pull/2445))
- Add `traceOptionsRequests` option to disable tracing of OPTIONS requests ([#2453](https://github.com/getsentry/sentry-java/pull/2453))
- Extend list of HTTP headers considered sensitive ([#2455](https://github.com/getsentry/sentry-java/pull/2455))

### Fixes

- Use a single TransactionPerfomanceCollector ([#2464](https://github.com/getsentry/sentry-java/pull/2464))
- Don't override sdk name with Timber ([#2450](https://github.com/getsentry/sentry-java/pull/2450))
- Set transactionNameSource to CUSTOM when setting transaction name ([#2405](https://github.com/getsentry/sentry-java/pull/2405))
- Guard against CVE-2018-9492 "Privilege Escalation via Content Provider" ([#2466](https://github.com/getsentry/sentry-java/pull/2466))

## 6.11.0

### Features

- Disable Android concurrent profiling ([#2434](https://github.com/getsentry/sentry-java/pull/2434))
- Add logging for OpenTelemetry integration ([#2425](https://github.com/getsentry/sentry-java/pull/2425))
- Auto add `OpenTelemetryLinkErrorEventProcessor` for Spring Boot ([#2429](https://github.com/getsentry/sentry-java/pull/2429))

### Fixes

- Use minSdk compatible `Objects` class ([#2436](https://github.com/getsentry/sentry-java/pull/2436))
- Prevent R8 from warning on missing classes, as we check for their presence at runtime ([#2439](https://github.com/getsentry/sentry-java/pull/2439))

### Dependencies

- Bump Gradle from v7.5.1 to v7.6.0 ([#2438](https://github.com/getsentry/sentry-java/pull/2438))
  - [changelog](https://github.com/gradle/gradle/blob/master/CHANGELOG.md#v760)
  - [diff](https://github.com/gradle/gradle/compare/v7.5.1...v7.6.0)

## 6.10.0

### Features

- Add time-to-initial-display span to Activity transactions ([#2369](https://github.com/getsentry/sentry-java/pull/2369))
- Start a session after init if AutoSessionTracking is enabled ([#2356](https://github.com/getsentry/sentry-java/pull/2356))
- Provide automatic breadcrumbs and transactions for click/scroll events for Compose ([#2390](https://github.com/getsentry/sentry-java/pull/2390))
- Add `blocked_main_thread` and `call_stack` to File I/O spans to detect performance issues ([#2382](https://github.com/getsentry/sentry-java/pull/2382))

### Dependencies

- Bump Native SDK from v0.5.2 to v0.5.3 ([#2423](https://github.com/getsentry/sentry-java/pull/2423))
  - [changelog](https://github.com/getsentry/sentry-native/blob/master/CHANGELOG.md#053)
  - [diff](https://github.com/getsentry/sentry-native/compare/0.5.2...0.5.3)

## 6.9.2

### Fixes

- Updated ProfileMeasurementValue types ([#2412](https://github.com/getsentry/sentry-java/pull/2412))
- Clear window reference only on activity stop in profileMeasurements collector ([#2407](https://github.com/getsentry/sentry-java/pull/2407))
- No longer disable OpenTelemetry exporters in default Java Agent config ([#2408](https://github.com/getsentry/sentry-java/pull/2408))
- Fix `ClassNotFoundException` for `io.sentry.spring.SentrySpringServletContainerInitializer` in `sentry-spring-jakarta` ([#2411](https://github.com/getsentry/sentry-java/issues/2411))
- Fix `sentry-samples-spring-jakarta` ([#2411](https://github.com/getsentry/sentry-java/issues/2411))

### Features

- Add SENTRY_AUTO_INIT environment variable to control OpenTelemetry Agent init ([#2410](https://github.com/getsentry/sentry-java/pull/2410))
- Add OpenTelemetryLinkErrorEventProcessor for linking errors to traces created via OpenTelemetry ([#2418](https://github.com/getsentry/sentry-java/pull/2418))

### Dependencies

- Bump OpenTelemetry to 1.20.1 and OpenTelemetry Java Agent to 1.20.2 ([#2420](https://github.com/getsentry/sentry-java/pull/2420))

## 6.9.1

### Fixes

- OpenTelemetry modules were missing in `6.9.0` so we released the same code again as `6.9.1` including OpenTelemetry modules

## 6.9.0

### Fixes

- Use `canonicalName` in Fragment Integration for better de-obfuscation ([#2379](https://github.com/getsentry/sentry-java/pull/2379))
- Fix Timber and Fragment integrations auto-installation for obfuscated builds ([#2379](https://github.com/getsentry/sentry-java/pull/2379))
- Don't attach screenshots to events from Hybrid SDKs ([#2360](https://github.com/getsentry/sentry-java/pull/2360))
- Ensure Hints do not cause memory leaks ([#2387](https://github.com/getsentry/sentry-java/pull/2387))
- Do not attach empty `sentry-trace` and `baggage` headers ([#2385](https://github.com/getsentry/sentry-java/pull/2385))

### Features

- Add beforeSendTransaction which allows users to filter and change transactions ([#2388](https://github.com/getsentry/sentry-java/pull/2388))
- Add experimental support for OpenTelemetry ([README](sentry-opentelemetry/README.md))([#2344](https://github.com/getsentry/sentry-java/pull/2344))

### Dependencies

- Update Spring Boot Jakarta to Spring Boot 3.0.0 ([#2389](https://github.com/getsentry/sentry-java/pull/2389))
- Bump Spring Boot to 2.7.5 ([#2383](https://github.com/getsentry/sentry-java/pull/2383))

## 6.8.0

### Features

- Add FrameMetrics to Android profiling data ([#2342](https://github.com/getsentry/sentry-java/pull/2342))

### Fixes

- Remove profiler main thread io ([#2348](https://github.com/getsentry/sentry-java/pull/2348))
- Fix ensure all options are processed before integrations are loaded ([#2377](https://github.com/getsentry/sentry-java/pull/2377))

## 6.7.1

### Fixes

- Fix `Gpu.vendorId` should be a String ([#2343](https://github.com/getsentry/sentry-java/pull/2343))
- Don't set device name on Android if `sendDefaultPii` is disabled ([#2354](https://github.com/getsentry/sentry-java/pull/2354))
- Fix corrupted UUID on Motorola devices ([#2363](https://github.com/getsentry/sentry-java/pull/2363))
- Fix ANR on dropped uncaught exception events ([#2368](https://github.com/getsentry/sentry-java/pull/2368))

### Features

- Update Spring Boot Jakarta to Spring Boot 3.0.0-RC2 ([#2347](https://github.com/getsentry/sentry-java/pull/2347))

## 6.7.0

### Fixes

- Use correct set-cookie for the HTTP Client response object ([#2326](https://github.com/getsentry/sentry-java/pull/2326))
- Fix NoSuchElementException in CircularFifoQueue when cloning a Scope ([#2328](https://github.com/getsentry/sentry-java/pull/2328))

### Features

- Customizable fragment lifecycle breadcrumbs ([#2299](https://github.com/getsentry/sentry-java/pull/2299))
- Provide hook for Jetpack Compose navigation instrumentation ([#2320](https://github.com/getsentry/sentry-java/pull/2320))
- Populate `event.modules` with dependencies metadata ([#2324](https://github.com/getsentry/sentry-java/pull/2324))
- Support Spring 6 and Spring Boot 3 ([#2289](https://github.com/getsentry/sentry-java/pull/2289))

### Dependencies

- Bump Native SDK from v0.5.1 to v0.5.2 ([#2315](https://github.com/getsentry/sentry-java/pull/2315))
  - [changelog](https://github.com/getsentry/sentry-native/blob/master/CHANGELOG.md#052)
  - [diff](https://github.com/getsentry/sentry-native/compare/0.5.1...0.5.2)

## 6.6.0

### Fixes

- Ensure potential callback exceptions are caught #2123 ([#2291](https://github.com/getsentry/sentry-java/pull/2291))
- Remove verbose FrameMetricsAggregator failure logging ([#2293](https://github.com/getsentry/sentry-java/pull/2293))
- Ignore broken regex for tracePropagationTarget ([#2288](https://github.com/getsentry/sentry-java/pull/2288))
- No longer serialize static fields; use toString as fallback ([#2309](https://github.com/getsentry/sentry-java/pull/2309))
- Fix `SentryFileWriter`/`SentryFileOutputStream` append overwrites file contents ([#2304](https://github.com/getsentry/sentry-java/pull/2304))
- Respect incoming parent sampled decision when continuing a trace ([#2311](https://github.com/getsentry/sentry-java/pull/2311))

### Features

- Profile envelopes are sent directly from profiler ([#2298](https://github.com/getsentry/sentry-java/pull/2298))
- Add support for using Encoder with logback.SentryAppender ([#2246](https://github.com/getsentry/sentry-java/pull/2246))
- Report Startup Crashes ([#2277](https://github.com/getsentry/sentry-java/pull/2277))
- HTTP Client errors for OkHttp ([#2287](https://github.com/getsentry/sentry-java/pull/2287))
- Add option to enable or disable Frame Tracking ([#2314](https://github.com/getsentry/sentry-java/pull/2314))

### Dependencies

- Bump Native SDK from v0.5.0 to v0.5.1 ([#2306](https://github.com/getsentry/sentry-java/pull/2306))
  - [changelog](https://github.com/getsentry/sentry-native/blob/master/CHANGELOG.md#051)
  - [diff](https://github.com/getsentry/sentry-native/compare/0.5.0...0.5.1)

## 6.5.0

### Fixes

- Improve public facing API for creating Baggage from header ([#2284](https://github.com/getsentry/sentry-java/pull/2284))

## 6.5.0-beta.3

### Features

- Provide API for attaching custom measurements to transactions ([#2260](https://github.com/getsentry/sentry-java/pull/2260))
- Bump spring to 2.7.4 ([#2279](https://github.com/getsentry/sentry-java/pull/2279))

## 6.5.0-beta.2

### Features

- Make user segment a top level property ([#2257](https://github.com/getsentry/sentry-java/pull/2257))
- Replace user `other` with `data` ([#2258](https://github.com/getsentry/sentry-java/pull/2258))
- `isTraceSampling` is now on by default. `tracingOrigins` has been replaced by `tracePropagationTargets` ([#2255](https://github.com/getsentry/sentry-java/pull/2255))

## 6.5.0-beta.1

### Features

- Server-Side Dynamic Sampling Context support  ([#2226](https://github.com/getsentry/sentry-java/pull/2226))

## 6.4.4

### Fixes

- Fix ConcurrentModificationException due to FrameMetricsAggregator manipulation ([#2282](https://github.com/getsentry/sentry-java/pull/2282))

## 6.4.3

- Fix slow and frozen frames tracking ([#2271](https://github.com/getsentry/sentry-java/pull/2271))

## 6.4.2

### Fixes

- Fixed AbstractMethodError when getting Lifecycle ([#2228](https://github.com/getsentry/sentry-java/pull/2228))
- Missing unit fields for Android measurements ([#2204](https://github.com/getsentry/sentry-java/pull/2204))
- Avoid sending empty profiles ([#2232](https://github.com/getsentry/sentry-java/pull/2232))
- Fix file descriptor leak in FileIO instrumentation ([#2248](https://github.com/getsentry/sentry-java/pull/2248))

## 6.4.1

### Fixes

- Fix memory leak caused by throwableToSpan ([#2227](https://github.com/getsentry/sentry-java/pull/2227))

## 6.4.0

### Fixes

- make profiling rate defaults to 101 hz ([#2211](https://github.com/getsentry/sentry-java/pull/2211))
- SentryOptions.setProfilingTracesIntervalMillis has been deprecated
- Added cpu architecture and default environment in profiles envelope ([#2207](https://github.com/getsentry/sentry-java/pull/2207))
- SentryOptions.setProfilingEnabled has been deprecated in favor of setProfilesSampleRate
- Use toString for enum serialization ([#2220](https://github.com/getsentry/sentry-java/pull/2220))

### Features

- Concurrent profiling 3 - added truncation reason ([#2247](https://github.com/getsentry/sentry-java/pull/2247))
- Concurrent profiling 2 - added list of transactions ([#2218](https://github.com/getsentry/sentry-java/pull/2218))
- Concurrent profiling 1 - added envelope payload data format ([#2216](https://github.com/getsentry/sentry-java/pull/2216))
- Send source for transactions ([#2180](https://github.com/getsentry/sentry-java/pull/2180))
- Add profilesSampleRate and profileSampler options for Android sdk ([#2184](https://github.com/getsentry/sentry-java/pull/2184))
- Add baggage header to RestTemplate ([#2206](https://github.com/getsentry/sentry-java/pull/2206))
- Bump Native SDK from v0.4.18 to v0.5.0 ([#2199](https://github.com/getsentry/sentry-java/pull/2199))
  - [changelog](https://github.com/getsentry/sentry-native/blob/master/CHANGELOG.md#050)
  - [diff](https://github.com/getsentry/sentry-native/compare/0.4.18...0.5.0)
- Bump Gradle from v7.5.0 to v7.5.1 ([#2212](https://github.com/getsentry/sentry-java/pull/2212))
  - [changelog](https://github.com/gradle/gradle/blob/master/CHANGELOG.md#v751)
  - [diff](https://github.com/gradle/gradle/compare/v7.5.0...v7.5.1)

## 6.3.1

### Fixes

- Prevent NPE by checking SentryTracer.timer for null again inside synchronized ([#2200](https://github.com/getsentry/sentry-java/pull/2200))
- Weakly reference Activity for transaction finished callback ([#2203](https://github.com/getsentry/sentry-java/pull/2203))
- `attach-screenshot` set on Manual init. didn't work ([#2186](https://github.com/getsentry/sentry-java/pull/2186))
- Remove extra space from `spring.factories` causing issues in old versions of Spring Boot ([#2181](https://github.com/getsentry/sentry-java/pull/2181))


### Features

- Bump Native SDK to v0.4.18 ([#2154](https://github.com/getsentry/sentry-java/pull/2154))
  - [changelog](https://github.com/getsentry/sentry-native/blob/master/CHANGELOG.md#0418)
  - [diff](https://github.com/getsentry/sentry-native/compare/0.4.17...0.4.18)
- Bump Gradle to v7.5.0 ([#2174](https://github.com/getsentry/sentry-java/pull/2174), [#2191](https://github.com/getsentry/sentry-java/pull/2191))
  - [changelog](https://github.com/gradle/gradle/blob/master/CHANGELOG.md#v750)
  - [diff](https://github.com/gradle/gradle/compare/v7.4.2...v7.5.0)

## 6.3.0

### Features

- Switch upstream dependencies to `compileOnly` in integrations ([#2175](https://github.com/getsentry/sentry-java/pull/2175))

### Fixes

- Lazily retrieve HostnameCache in MainEventProcessor ([#2170](https://github.com/getsentry/sentry-java/pull/2170))

## 6.2.1

### Fixes

- Only send userid in Dynamic Sampling Context if sendDefaultPii is true ([#2147](https://github.com/getsentry/sentry-java/pull/2147))
- Remove userId from baggage due to PII ([#2157](https://github.com/getsentry/sentry-java/pull/2157))

### Features

- Add integration for Apollo-Kotlin 3 ([#2109](https://github.com/getsentry/sentry-java/pull/2109))
- New package `sentry-android-navigation` for AndroidX Navigation support ([#2136](https://github.com/getsentry/sentry-java/pull/2136))
- New package `sentry-compose` for Jetpack Compose support (Navigation) ([#2136](https://github.com/getsentry/sentry-java/pull/2136))
- Add sample rate to baggage as well as trace in envelope header and flatten user ([#2135](https://github.com/getsentry/sentry-java/pull/2135))

Breaking Changes:
- The boolean parameter `samplingDecision` in the `TransactionContext` constructor has been replaced with a `TracesSamplingDecision` object. Feel free to ignore the `@ApiStatus.Internal` in this case.

## 6.1.4

### Fixes

- Filter out app starts with more than 60s ([#2127](https://github.com/getsentry/sentry-java/pull/2127))

## 6.1.3

### Fixes

- Fix thread leak due to Timer being created and never cancelled ([#2131](https://github.com/getsentry/sentry-java/pull/2131))

## 6.1.2

### Fixes

- Swallow error when reading ActivityManager#getProcessesInErrorState instead of crashing ([#2114](https://github.com/getsentry/sentry-java/pull/2114))
- Use charset string directly as StandardCharsets is not available on earlier Android versions ([#2111](https://github.com/getsentry/sentry-java/pull/2111))

## 6.1.1

### Features

- Replace `tracestate` header with `baggage` header ([#2078](https://github.com/getsentry/sentry-java/pull/2078))
- Allow opting out of device info collection that requires Inter-Process Communication (IPC) ([#2100](https://github.com/getsentry/sentry-java/pull/2100))

## 6.1.0

### Features

- Implement local scope by adding overloads to the capture methods that accept a ScopeCallback ([#2084](https://github.com/getsentry/sentry-java/pull/2084))
- SentryOptions#merge is now public and can be used to load ExternalOptions ([#2088](https://github.com/getsentry/sentry-java/pull/2088))

### Fixes

- Fix proguard rules to work R8 [issue](https://issuetracker.google.com/issues/235733922) around on AGP 7.3.0-betaX and 7.4.0-alphaX ([#2094](https://github.com/getsentry/sentry-java/pull/2094))
- Fix GraalVM Native Image compatibility ([#2172](https://github.com/getsentry/sentry-java/pull/2172))

## 6.0.0

### Sentry Self-hosted Compatibility

- Starting with version `6.0.0` of the `sentry` package, [Sentry's self hosted version >= v21.9.0](https://github.com/getsentry/self-hosted/releases) is required or you have to manually disable sending client reports via the `sendClientReports` option. This only applies to self-hosted Sentry. If you are using [sentry.io](https://sentry.io), no action is needed.

### Features

- Allow optimization and obfuscation of the SDK by reducing proguard rules ([#2031](https://github.com/getsentry/sentry-java/pull/2031))
- Relax TransactionNameProvider ([#1861](https://github.com/getsentry/sentry-java/pull/1861))
- Use float instead of Date for protocol types for higher precision ([#1737](https://github.com/getsentry/sentry-java/pull/1737))
- Allow setting SDK info (name & version) in manifest ([#2016](https://github.com/getsentry/sentry-java/pull/2016))
- Allow setting native Android SDK name during build ([#2035](https://github.com/getsentry/sentry-java/pull/2035))
- Include application permissions in Android events ([#2018](https://github.com/getsentry/sentry-java/pull/2018))
- Automatically create transactions for UI events ([#1975](https://github.com/getsentry/sentry-java/pull/1975))
- Hints are now used via a Hint object and passed into beforeSend and EventProcessor as @NotNull Hint object ([#2045](https://github.com/getsentry/sentry-java/pull/2045))
- Attachments can be manipulated via hint ([#2046](https://github.com/getsentry/sentry-java/pull/2046))
- Add sentry-servlet-jakarta module ([#1987](https://github.com/getsentry/sentry-java/pull/1987))
- Add client reports ([#1982](https://github.com/getsentry/sentry-java/pull/1982))
- Screenshot is taken when there is an error ([#1967](https://github.com/getsentry/sentry-java/pull/1967))
- Add Android profiling traces ([#1897](https://github.com/getsentry/sentry-java/pull/1897)) ([#1959](https://github.com/getsentry/sentry-java/pull/1959)) and its tests ([#1949](https://github.com/getsentry/sentry-java/pull/1949))
- Enable enableScopeSync by default for Android ([#1928](https://github.com/getsentry/sentry-java/pull/1928))
- Feat: Vendor JSON ([#1554](https://github.com/getsentry/sentry-java/pull/1554))
    - Introduce `JsonSerializable` and `JsonDeserializer` interfaces for manual json
      serialization/deserialization.
    - Introduce `JsonUnknwon` interface to preserve unknown properties when deserializing/serializing
      SDK classes.
    - When passing custom objects, for example in `Contexts`, these are supported for serialization:
        - `JsonSerializable`
        - `Map`, `Collection`, `Array`, `String` and all primitive types.
        - Objects with the help of refection.
            - `Map`, `Collection`, `Array`, `String` and all primitive types.
            - Call `toString()` on objects that have a cyclic reference to a ancestor object.
            - Call `toString()` where object graphs exceed max depth.
    - Remove `gson` dependency.
    - Remove `IUnknownPropertiesConsumer`
- Pass MDC tags as Sentry tags ([#1954](https://github.com/getsentry/sentry-java/pull/1954))

### Fixes

- Calling Sentry.init and specifying contextTags now has an effect on the Logback SentryAppender ([#2052](https://github.com/getsentry/sentry-java/pull/2052))
- Calling Sentry.init and specifying contextTags now has an effect on the Log4j SentryAppender ([#2054](https://github.com/getsentry/sentry-java/pull/2054))
- Calling Sentry.init and specifying contextTags now has an effect on the jul SentryAppender ([#2057](https://github.com/getsentry/sentry-java/pull/2057))
- Update Spring Boot dependency to 2.6.8 and fix the CVE-2022-22970 ([#2068](https://github.com/getsentry/sentry-java/pull/2068))
- Sentry can now self heal after a Thread had its currentHub set to a NoOpHub ([#2076](https://github.com/getsentry/sentry-java/pull/2076))
- No longer close OutputStream that is passed into JsonSerializer ([#2029](https://github.com/getsentry/sentry-java/pull/2029))
- Fix setting context tags on events captured by Spring ([#2060](https://github.com/getsentry/sentry-java/pull/2060))
- Isolate cached events with hashed DSN subfolder ([#2038](https://github.com/getsentry/sentry-java/pull/2038))
- SentryThread.current flag will not be overridden by DefaultAndroidEventProcessor if already set ([#2050](https://github.com/getsentry/sentry-java/pull/2050))
- Fix serialization of Long inside of Request.data ([#2051](https://github.com/getsentry/sentry-java/pull/2051))
- Update sentry-native to 0.4.17 ([#2033](https://github.com/getsentry/sentry-java/pull/2033))
- Update Gradle to 7.4.2 and AGP to 7.2 ([#2042](https://github.com/getsentry/sentry-java/pull/2042))
- Change order of event filtering mechanisms ([#2001](https://github.com/getsentry/sentry-java/pull/2001))
- Only send session update for dropped events if state changed ([#2002](https://github.com/getsentry/sentry-java/pull/2002))
- Android profiling initializes on first profile start ([#2009](https://github.com/getsentry/sentry-java/pull/2009))
- Profiling rate decreased from 300hz to 100hz ([#1997](https://github.com/getsentry/sentry-java/pull/1997))
- Allow disabling sending of client reports via Android Manifest and external options ([#2007](https://github.com/getsentry/sentry-java/pull/2007))
- Ref: Upgrade Spring Boot dependency to 2.5.13 ([#2011](https://github.com/getsentry/sentry-java/pull/2011))
- Ref: Make options.printUncaughtStackTrace primitive type ([#1995](https://github.com/getsentry/sentry-java/pull/1995))
- Ref: Remove not needed interface abstractions on Android ([#1953](https://github.com/getsentry/sentry-java/pull/1953))
- Ref: Make hints Map<String, Object> instead of only Object ([#1929](https://github.com/getsentry/sentry-java/pull/1929))
- Ref: Simplify DateUtils with ISO8601Utils ([#1837](https://github.com/getsentry/sentry-java/pull/1837))
- Ref: Remove deprecated and scheduled fields ([#1875](https://github.com/getsentry/sentry-java/pull/1875))
- Ref: Add shutdownTimeoutMillis in favor of shutdownTimeout ([#1873](https://github.com/getsentry/sentry-java/pull/1873))
- Ref: Remove Attachment ContentType since the Server infers it ([#1874](https://github.com/getsentry/sentry-java/pull/1874))
- Ref: Bind external properties to a dedicated class. ([#1750](https://github.com/getsentry/sentry-java/pull/1750))
- Ref: Debug log serializable objects ([#1795](https://github.com/getsentry/sentry-java/pull/1795))
- Ref: catch Throwable instead of Exception to suppress internal SDK errors ([#1812](https://github.com/getsentry/sentry-java/pull/1812))
- `SentryOptions` can merge properties from `ExternalOptions` instead of another instance of `SentryOptions`
- Following boolean properties from `SentryOptions` that allowed `null` values are now not nullable - `debug`, `enableUncaughtExceptionHandler`, `enableDeduplication`
- `SentryOptions` cannot be created anymore using `PropertiesProvider` with `SentryOptions#from` method. Use `ExternalOptions#from` instead and merge created object with `SentryOptions#merge`
- Bump: Kotlin to 1.5 and compatibility to 1.4 for sentry-android-timber ([#1815](https://github.com/getsentry/sentry-java/pull/1815))

## 5.7.4

### Fixes

* Change order of event filtering mechanisms and only send session update for dropped events if session state changed (#2028)

## 5.7.3

### Fixes

- Sentry Timber integration throws an exception when using args ([#1986](https://github.com/getsentry/sentry-java/pull/1986))

## 5.7.2

### Fixes

- Bring back support for `Timber.tag` ([#1974](https://github.com/getsentry/sentry-java/pull/1974))

## 5.7.1

### Fixes

- Sentry Timber integration does not submit msg.formatted breadcrumbs ([#1957](https://github.com/getsentry/sentry-java/pull/1957))
- ANR WatchDog won't crash on SecurityException ([#1962](https://github.com/getsentry/sentry-java/pull/1962))

## 5.7.0

### Features

- Automatically enable `Timber` and `Fragment` integrations if they are present on the classpath ([#1936](https://github.com/getsentry/sentry-java/pull/1936))

## 5.6.3

### Fixes

- If transaction or span is finished, do not allow to mutate ([#1940](https://github.com/getsentry/sentry-java/pull/1940))
- Keep used AndroidX classes from obfuscation (Fixes UI breadcrumbs and Slow/Frozen frames) ([#1942](https://github.com/getsentry/sentry-java/pull/1942))

## 5.6.2

### Fixes

- Ref: Make ActivityFramesTracker public to be used by Hybrid SDKs ([#1931](https://github.com/getsentry/sentry-java/pull/1931))
- Bump: AGP to 7.1.2 ([#1930](https://github.com/getsentry/sentry-java/pull/1930))
- NPE while adding "response_body_size" breadcrumb, when response body length is unknown ([#1908](https://github.com/getsentry/sentry-java/pull/1908))
- Do not include stacktrace frames into Timber message ([#1898](https://github.com/getsentry/sentry-java/pull/1898))
- Potential memory leaks ([#1909](https://github.com/getsentry/sentry-java/pull/1909))

Breaking changes:
`Timber.tag` is no longer supported by our [Timber integration](https://docs.sentry.io/platforms/android/configuration/integrations/timber/) and will not appear on Sentry for error events.
Please vote on this [issue](https://github.com/getsentry/sentry-java/issues/1900), if you'd like us to provide support for that.

## 5.6.2-beta.3

### Fixes

- Ref: Make ActivityFramesTracker public to be used by Hybrid SDKs ([#1931](https://github.com/getsentry/sentry-java/pull/1931))
- Bump: AGP to 7.1.2 ([#1930](https://github.com/getsentry/sentry-java/pull/1930))

## 5.6.2-beta.2

### Fixes

- NPE while adding "response_body_size" breadcrumb, when response body length is unknown ([#1908](https://github.com/getsentry/sentry-java/pull/1908))

## 5.6.2-beta.1

### Fixes

- Do not include stacktrace frames into Timber message ([#1898](https://github.com/getsentry/sentry-java/pull/1898))
- Potential memory leaks ([#1909](https://github.com/getsentry/sentry-java/pull/1909))

Breaking changes:
`Timber.tag` is no longer supported by our [Timber integration](https://docs.sentry.io/platforms/android/configuration/integrations/timber/) and will not appear on Sentry for error events.
Please vote on this [issue](https://github.com/getsentry/sentry-java/issues/1900), if you'd like us to provide support for that.

## 5.6.1

### Features

- Add options.printUncaughtStackTrace to print uncaught exceptions ([#1890](https://github.com/getsentry/sentry-java/pull/1890))

### Fixes

- NPE while adding "response_body_size" breadcrumb, when response body is null ([#1884](https://github.com/getsentry/sentry-java/pull/1884))
- Bump: AGP to 7.1.0 ([#1892](https://github.com/getsentry/sentry-java/pull/1892))

## 5.6.0

### Features

- Add breadcrumbs support for UI events (automatically captured) ([#1876](https://github.com/getsentry/sentry-java/pull/1876))

### Fixes

- Change scope of servlet-api to compileOnly ([#1880](https://github.com/getsentry/sentry-java/pull/1880))

## 5.5.3

### Fixes

- Do not create SentryExceptionResolver bean when Spring MVC is not on the classpath ([#1865](https://github.com/getsentry/sentry-java/pull/1865))

## 5.5.2

### Fixes

- Detect App Cold start correctly for Hybrid SDKs ([#1855](https://github.com/getsentry/sentry-java/pull/1855))
- Bump: log4j to 2.17.0 ([#1852](https://github.com/getsentry/sentry-java/pull/1852))
- Bump: logback to 1.2.9 ([#1853](https://github.com/getsentry/sentry-java/pull/1853))

## 5.5.1

### Fixes

- Bump: log4j to 2.16.0 ([#1845](https://github.com/getsentry/sentry-java/pull/1845))
- Make App start cold/warm visible to Hybrid SDKs ([#1848](https://github.com/getsentry/sentry-java/pull/1848))

## 5.5.0

### Features

- Add locale to device context and deprecate language ([#1832](https://github.com/getsentry/sentry-java/pull/1832))
- Add `SentryFileInputStream` and `SentryFileOutputStream` for File I/O performance instrumentation ([#1826](https://github.com/getsentry/sentry-java/pull/1826))
- Add `SentryFileReader` and `SentryFileWriter` for File I/O instrumentation ([#1843](https://github.com/getsentry/sentry-java/pull/1843))

### Fixes

- Bump: log4j to 2.15.0 ([#1839](https://github.com/getsentry/sentry-java/pull/1839))
- Ref: Rename Fragment span operation from `ui.fragment.load` to `ui.load` ([#1824](https://github.com/getsentry/sentry-java/pull/1824))
- Ref: change `java.util.Random` to `java.security.SecureRandom` for possible security reasons ([#1831](https://github.com/getsentry/sentry-java/pull/1831))

## 5.4.3

### Fixes

- Only report App start measurement for full launch on Android ([#1821](https://github.com/getsentry/sentry-java/pull/1821))

## 5.4.2

### Fixes

- Ref: catch Throwable instead of Exception to suppress internal SDK errors ([#1812](https://github.com/getsentry/sentry-java/pull/1812))

## 5.4.1

### Features

- Refactor OkHttp and Apollo to Kotlin functional interfaces ([#1797](https://github.com/getsentry/sentry-java/pull/1797))
- Add secondary constructor to SentryInstrumentation ([#1804](https://github.com/getsentry/sentry-java/pull/1804))

### Fixes

- Do not start fragment span if not added to the Activity ([#1813](https://github.com/getsentry/sentry-java/pull/1813))

## 5.4.0

### Features

- Add `graphql-java` instrumentation ([#1777](https://github.com/getsentry/sentry-java/pull/1777))

### Fixes

- Do not crash when event processors throw a lower level Throwable class ([#1800](https://github.com/getsentry/sentry-java/pull/1800))
- ActivityFramesTracker does not throw if Activity has no observers ([#1799](https://github.com/getsentry/sentry-java/pull/1799))

## 5.3.0

### Features

- Add datasource tracing with P6Spy ([#1784](https://github.com/getsentry/sentry-java/pull/1784))

### Fixes

- ActivityFramesTracker does not throw if Activity has not been added ([#1782](https://github.com/getsentry/sentry-java/pull/1782))
- PerformanceAndroidEventProcessor uses up to date isTracingEnabled set on Configuration callback ([#1786](https://github.com/getsentry/sentry-java/pull/1786))

## 5.2.4

### Fixes

- Window.FEATURE_NO_TITLE does not work when using activity traces ([#1769](https://github.com/getsentry/sentry-java/pull/1769))
- unregister UncaughtExceptionHandler on close ([#1770](https://github.com/getsentry/sentry-java/pull/1770))

## 5.2.3

### Fixes

- Make ActivityFramesTracker operations thread-safe ([#1762](https://github.com/getsentry/sentry-java/pull/1762))
- Clone Scope Contexts ([#1763](https://github.com/getsentry/sentry-java/pull/1763))
- Bump: AGP to 7.0.3 ([#1765](https://github.com/getsentry/sentry-java/pull/1765))

## 5.2.2

### Fixes

- Close HostnameCache#executorService on SentryClient#close ([#1757](https://github.com/getsentry/sentry-java/pull/1757))

## 5.2.1

### Features

- Add isCrashedLastRun support ([#1739](https://github.com/getsentry/sentry-java/pull/1739))
- Attach Java vendor and version to events and transactions ([#1703](https://github.com/getsentry/sentry-java/pull/1703))

### Fixes

- Handle exception if Context.registerReceiver throws ([#1747](https://github.com/getsentry/sentry-java/pull/1747))

## 5.2.0

### Features

- Allow setting proguard via Options and/or external resources ([#1728](https://github.com/getsentry/sentry-java/pull/1728))
- Add breadcrumbs for the Apollo integration ([#1726](https://github.com/getsentry/sentry-java/pull/1726))

### Fixes

- Don't set lastEventId for transactions ([#1727](https://github.com/getsentry/sentry-java/pull/1727))
- ActivityLifecycleIntegration#appStartSpan memory leak ([#1732](https://github.com/getsentry/sentry-java/pull/1732))

## 5.2.0-beta.3

### Features

- Add "data" to spans ([#1717](https://github.com/getsentry/sentry-java/pull/1717))

### Fixes

- Check at runtime if AndroidX.Core is available ([#1718](https://github.com/getsentry/sentry-java/pull/1718))
- Should not capture unfinished transaction ([#1719](https://github.com/getsentry/sentry-java/pull/1719))

## 5.2.0-beta.2

### Fixes

- Bump AGP to 7.0.2 ([#1650](https://github.com/getsentry/sentry-java/pull/1650))
- Drop spans in BeforeSpanCallback. ([#1713](https://github.com/getsentry/sentry-java/pull/1713))

## 5.2.0-beta.1

### Features

- Add tracestate HTTP header support ([#1683](https://github.com/getsentry/sentry-java/pull/1683))
- Add option to filter which origins receive tracing headers ([#1698](https://github.com/getsentry/sentry-java/pull/1698))
- Include unfinished spans in transaction ([#1699](https://github.com/getsentry/sentry-java/pull/1699))
- Add static helpers for creating breadcrumbs ([#1702](https://github.com/getsentry/sentry-java/pull/1702))
- Performance support for Android Apollo ([#1705](https://github.com/getsentry/sentry-java/pull/1705))

### Fixes

- Move tags from transaction.contexts.trace.tags to transaction.tags ([#1700](https://github.com/getsentry/sentry-java/pull/1700))

Breaking changes:

- Updated proguard keep rule for enums, which affects consumer application code ([#1694](https://github.com/getsentry/sentry-java/pull/1694))

## 5.1.2

### Fixes

- Servlet 3.1 compatibility issue ([#1681](https://github.com/getsentry/sentry-java/pull/1681))
- Do not drop Contexts key if Collection, Array or Char ([#1680](https://github.com/getsentry/sentry-java/pull/1680))

## 5.1.1

### Features

- Add support for async methods in Spring MVC ([#1652](https://github.com/getsentry/sentry-java/pull/1652))
- Add secondary constructor taking IHub to SentryOkHttpInterceptor ([#1657](https://github.com/getsentry/sentry-java/pull/1657))
- Merge external map properties ([#1656](https://github.com/getsentry/sentry-java/pull/1656))

### Fixes

- Remove onActivityPreCreated call in favor of onActivityCreated ([#1661](https://github.com/getsentry/sentry-java/pull/1661))
- Do not crash if SENSOR_SERVICE throws ([#1655](https://github.com/getsentry/sentry-java/pull/1655))
- Make sure scope is popped when processing request results in exception ([#1665](https://github.com/getsentry/sentry-java/pull/1665))

## 5.1.0

### Features

- Spring WebClient integration ([#1621](https://github.com/getsentry/sentry-java/pull/1621))
- OpenFeign integration ([#1632](https://github.com/getsentry/sentry-java/pull/1632))
- Add more convenient way to pass BeforeSpanCallback in OpenFeign integration ([#1637](https://github.com/getsentry/sentry-java/pull/1637))

### Fixes

- Bump: sentry-native to 0.4.12 ([#1651](https://github.com/getsentry/sentry-java/pull/1651))

## 5.1.0-beta.9

- No documented changes.

## 5.1.0-beta.8

### Features

- Generate Sentry BOM ([#1486](https://github.com/getsentry/sentry-java/pull/1486))

## 5.1.0-beta.7

### Features

- Slow/Frozen frames metrics ([#1609](https://github.com/getsentry/sentry-java/pull/1609))

## 5.1.0-beta.6

### Features

- Add request body extraction for Spring MVC integration ([#1595](https://github.com/getsentry/sentry-java/pull/1595))

### Fixes

- set min sdk version of sentry-android-fragment to API 14 ([#1608](https://github.com/getsentry/sentry-java/pull/1608))
- Ser/Deser of the UserFeedback from cached envelope ([#1611](https://github.com/getsentry/sentry-java/pull/1611))

## 5.1.0-beta.5

### Fixes

- Make SentryAppender non-final for Log4j2 and Logback ([#1603](https://github.com/getsentry/sentry-java/pull/1603))
- Do not throw IAE when tracing header contain invalid trace id ([#1605](https://github.com/getsentry/sentry-java/pull/1605))

## 5.1.0-beta.4

### Fixes

- Update sentry-native to 0.4.11 ([#1591](https://github.com/getsentry/sentry-java/pull/1591))

## 5.1.0-beta.3

### Features

- Spring Webflux integration ([#1529](https://github.com/getsentry/sentry-java/pull/1529))

## 5.1.0-beta.2

### Features

- Support transaction waiting for children to finish. ([#1535](https://github.com/getsentry/sentry-java/pull/1535))
- Capture logged marker in log4j2 and logback appenders ([#1551](https://github.com/getsentry/sentry-java/pull/1551))
- Allow clearing of attachments in the scope ([#1562](https://github.com/getsentry/sentry-java/pull/1562))
- Set mechanism type in SentryExceptionResolver ([#1556](https://github.com/getsentry/sentry-java/pull/1556))
- Perf. for fragments ([#1528](https://github.com/getsentry/sentry-java/pull/1528))

### Fixes

- Handling missing Spring Security on classpath on Java 8 ([#1552](https://github.com/getsentry/sentry-java/pull/1552))
- Use a different method to get strings from JNI, and avoid excessive Stack Space usage. ([#1214](https://github.com/getsentry/sentry-java/pull/1214))
- Add data field to SentrySpan ([#1555](https://github.com/getsentry/sentry-java/pull/1555))
- Clock drift issue when calling DateUtils#getDateTimeWithMillisPrecision ([#1557](https://github.com/getsentry/sentry-java/pull/1557))
- Prefer snake case for HTTP integration data keys ([#1559](https://github.com/getsentry/sentry-java/pull/1559))
- Assign lastEventId only if event was queued for submission ([#1565](https://github.com/getsentry/sentry-java/pull/1565))

## 5.1.0-beta.1

### Features

- Measure app start time ([#1487](https://github.com/getsentry/sentry-java/pull/1487))
- Automatic breadcrumbs logging for fragment lifecycle ([#1522](https://github.com/getsentry/sentry-java/pull/1522))

## 5.0.1

### Fixes

- Sources and Javadoc artifacts were mixed up ([#1515](https://github.com/getsentry/sentry-java/pull/1515))

## 5.0.0

This release brings many improvements but also new features:

- OkHttp Interceptor for Android ([#1330](https://github.com/getsentry/sentry-java/pull/1330))
- GraalVM Native Image Compatibility ([#1329](https://github.com/getsentry/sentry-java/pull/1329))
- Add option to ignore exceptions by type ([#1352](https://github.com/getsentry/sentry-java/pull/1352))
- Enrich transactions with device contexts ([#1430](https://github.com/getsentry/sentry-java/pull/1430)) ([#1469](https://github.com/getsentry/sentry-java/pull/1469))
- Better interoperability with Kotlin null-safety ([#1439](https://github.com/getsentry/sentry-java/pull/1439)) and ([#1462](https://github.com/getsentry/sentry-java/pull/1462))
- Add coroutines support ([#1479](https://github.com/getsentry/sentry-java/pull/1479))
- OkHttp callback for Customising the Span ([#1478](https://github.com/getsentry/sentry-java/pull/1478))
- Add breadcrumb in Spring RestTemplate integration ([#1481](https://github.com/getsentry/sentry-java/pull/1481))

Breaking changes:

- Migration Guide for [Java](https://docs.sentry.io/platforms/java/migration/)
- Migration Guide for [Android](https://docs.sentry.io/platforms/android/migration/)

Other fixes:

- Fix: Add attachmentType to envelope ser/deser. ([#1504](https://github.com/getsentry/sentry-java/pull/1504))

Thank you:

- @maciejwalkowiak for coding most of it.

## 5.0.0-beta.7

### Fixes


- Ref: Deprecate SentryBaseEvent#getOriginThrowable and add SentryBaseEvent#getThrowableMechanism ([#1502](https://github.com/getsentry/sentry-java/pull/1502))
- Graceful Shutdown flushes event instead of Closing SDK ([#1500](https://github.com/getsentry/sentry-java/pull/1500))
- Do not append threads that come from the EnvelopeFileObserver ([#1501](https://github.com/getsentry/sentry-java/pull/1501))
- Ref: Deprecate cacheDirSize and add maxCacheItems ([#1499](https://github.com/getsentry/sentry-java/pull/1499))
- Append all threads if Hint is Cached but attachThreads is enabled ([#1503](https://github.com/getsentry/sentry-java/pull/1503))

## 5.0.0-beta.6

### Features

- Add secondary constructor to SentryOkHttpInterceptor ([#1491](https://github.com/getsentry/sentry-java/pull/1491))
- Add option to enable debug mode in Log4j2 integration ([#1492](https://github.com/getsentry/sentry-java/pull/1492))

### Fixes

- Ref: Replace clone() with copy constructor ([#1496](https://github.com/getsentry/sentry-java/pull/1496))

## 5.0.0-beta.5

### Features

- OkHttp callback for Customising the Span ([#1478](https://github.com/getsentry/sentry-java/pull/1478))
- Add breadcrumb in Spring RestTemplate integration ([#1481](https://github.com/getsentry/sentry-java/pull/1481))
- Add coroutines support ([#1479](https://github.com/getsentry/sentry-java/pull/1479))

### Fixes

- Cloning Stack ([#1483](https://github.com/getsentry/sentry-java/pull/1483))

## 5.0.0-beta.4

### Fixes

- Enrich Transactions with Context Data ([#1469](https://github.com/getsentry/sentry-java/pull/1469))
- Bump: Apache HttpClient to 5.0.4 ([#1476](https://github.com/getsentry/sentry-java/pull/1476))

## 5.0.0-beta.3

### Fixes

- Handling immutable collections on SentryEvent and protocol objects ([#1468](https://github.com/getsentry/sentry-java/pull/1468))
- Associate event with transaction when thrown exception is not a direct cause ([#1463](https://github.com/getsentry/sentry-java/pull/1463))
- Ref: nullability annotations to Sentry module ([#1439](https://github.com/getsentry/sentry-java/pull/1439)) and ([#1462](https://github.com/getsentry/sentry-java/pull/1462))
- NPE when adding Context Data with null values for log4j2 ([#1465](https://github.com/getsentry/sentry-java/pull/1465))

## 5.0.0-beta.2

### Fixes

- sentry-android-timber package sets sentry.java.android.timber as SDK name ([#1456](https://github.com/getsentry/sentry-java/pull/1456))
- When AppLifecycleIntegration is closed, it should remove observer using UI thread ([#1459](https://github.com/getsentry/sentry-java/pull/1459))
- Bump: AGP to 4.2.0 ([#1460](https://github.com/getsentry/sentry-java/pull/1460))

Breaking Changes:

- Remove: Settings.Secure.ANDROID_ID in favor of generated installationId ([#1455](https://github.com/getsentry/sentry-java/pull/1455))
- Rename: enableSessionTracking to enableAutoSessionTracking ([#1457](https://github.com/getsentry/sentry-java/pull/1457))

## 5.0.0-beta.1

### Fixes

- Ref: Refactor converting HttpServletRequest to Sentry Request in Spring integration ([#1387](https://github.com/getsentry/sentry-java/pull/1387))
- Bump: sentry-native to 0.4.9 ([#1431](https://github.com/getsentry/sentry-java/pull/1431))
- Activity tracing auto instrumentation for Android API < 29 ([#1402](https://github.com/getsentry/sentry-java/pull/1402))
- use connection and read timeouts in ApacheHttpClient based transport ([#1397](https://github.com/getsentry/sentry-java/pull/1397))
- set correct transaction status for unhandled exceptions in SentryTracingFilter ([#1406](https://github.com/getsentry/sentry-java/pull/1406))
- handle network errors in SentrySpanClientHttpRequestInterceptor ([#1407](https://github.com/getsentry/sentry-java/pull/1407))
- set scope on transaction ([#1409](https://github.com/getsentry/sentry-java/pull/1409))
- set status and associate events with transactions ([#1426](https://github.com/getsentry/sentry-java/pull/1426))
- Do not set free memory and is low memory fields when it's a NDK hard crash ([#1399](https://github.com/getsentry/sentry-java/pull/1399))
- Apply user from the scope to transaction ([#1424](https://github.com/getsentry/sentry-java/pull/1424))
- Pass maxBreadcrumbs config. to sentry-native ([#1425](https://github.com/getsentry/sentry-java/pull/1425))
- Run event processors and enrich transactions with contexts ([#1430](https://github.com/getsentry/sentry-java/pull/1430))
- Set Span status for OkHttp integration ([#1447](https://github.com/getsentry/sentry-java/pull/1447))
- Set user on transaction in Spring & Spring Boot integrations ([#1443](https://github.com/getsentry/sentry-java/pull/1443))

## 4.4.0-alpha.2

### Features

- Add option to ignore exceptions by type ([#1352](https://github.com/getsentry/sentry-java/pull/1352))
- Sentry closes Android NDK and ShutdownHook integrations ([#1358](https://github.com/getsentry/sentry-java/pull/1358))
- Allow inheritance of SentryHandler class in sentry-jul package([#1367](https://github.com/getsentry/sentry-java/pull/1367))
- Make NoOpHub public ([#1379](https://github.com/getsentry/sentry-java/pull/1379))
- Configure max spans per transaction ([#1394](https://github.com/getsentry/sentry-java/pull/1394))

### Fixes

- Bump: Upgrade Apache HttpComponents Core to 5.0.3 ([#1375](https://github.com/getsentry/sentry-java/pull/1375))
- NPE when MDC contains null values (sentry-logback) ([#1364](https://github.com/getsentry/sentry-java/pull/1364))
- Avoid NPE when MDC contains null values (sentry-jul) ([#1385](https://github.com/getsentry/sentry-java/pull/1385))
- Accept only non null value maps ([#1368](https://github.com/getsentry/sentry-java/pull/1368))
- Do not bind transactions to scope by default. ([#1376](https://github.com/getsentry/sentry-java/pull/1376))
- Hub thread safety ([#1388](https://github.com/getsentry/sentry-java/pull/1388))
- SentryTransactionAdvice should operate on the new scope ([#1389](https://github.com/getsentry/sentry-java/pull/1389))

## 4.4.0-alpha.1

### Features

- Add an overload for `startTransaction` that sets the created transaction to the Scope ([#1313](https://github.com/getsentry/sentry-java/pull/1313))
- Set SDK version on Transactions ([#1307](https://github.com/getsentry/sentry-java/pull/1307))
- GraalVM Native Image Compatibility ([#1329](https://github.com/getsentry/sentry-java/pull/1329))
- Add OkHttp client application interceptor ([#1330](https://github.com/getsentry/sentry-java/pull/1330))

### Fixes

- Bump: sentry-native to 0.4.8
- Ref: Separate user facing and protocol classes in the Performance feature ([#1304](https://github.com/getsentry/sentry-java/pull/1304))
- Use logger set on SentryOptions in GsonSerializer ([#1308](https://github.com/getsentry/sentry-java/pull/1308))
- Use the bindToScope correctly
- Allow 0.0 to be set on tracesSampleRate ([#1328](https://github.com/getsentry/sentry-java/pull/1328))
- set "java" platform to transactions ([#1332](https://github.com/getsentry/sentry-java/pull/1332))
- Allow disabling tracing through SentryOptions ([#1337](https://github.com/getsentry/sentry-java/pull/1337))

## 4.3.0

### Features

- Activity tracing auto instrumentation

### Fixes

- Aetting in-app-includes from external properties ([#1291](https://github.com/getsentry/sentry-java/pull/1291))
- Initialize Sentry in Logback appender when DSN is not set in XML config ([#1296](https://github.com/getsentry/sentry-java/pull/1296))
- JUL integration SDK name ([#1293](https://github.com/getsentry/sentry-java/pull/1293))

## 4.2.0

### Features

- Improve EventProcessor nullability annotations ([#1229](https://github.com/getsentry/sentry-java/pull/1229)).
- Add ability to flush events synchronously.
- Support @SentrySpan and @SentryTransaction on classes and interfaces. ([#1243](https://github.com/getsentry/sentry-java/pull/1243))
- Do not serialize empty collections and maps ([#1245](https://github.com/getsentry/sentry-java/pull/1245))
- Integration interface better compatibility with Kotlin null-safety
- Simplify Sentry configuration in Spring integration ([#1259](https://github.com/getsentry/sentry-java/pull/1259))
- Simplify configuring Logback integration when environment variable with the DSN is not set ([#1271](https://github.com/getsentry/sentry-java/pull/1271))
- Add Request to the Scope. [#1270](https://github.com/getsentry/sentry-java/pull/1270))
- Optimize SentryTracingFilter when hub is disabled.

### Fixes

- Bump: sentry-native to 0.4.7
- Optimize DuplicateEventDetectionEventProcessor performance ([#1247](https://github.com/getsentry/sentry-java/pull/1247)).
- Prefix sdk.package names with io.sentry ([#1249](https://github.com/getsentry/sentry-java/pull/1249))
- Remove experimental annotation for Attachment ([#1257](https://github.com/getsentry/sentry-java/pull/1257))
- Mark stacktrace as snapshot if captured at arbitrary moment ([#1231](https://github.com/getsentry/sentry-java/pull/1231))
- Disable Gson HTML escaping
- Make the ANR Atomic flags immutable
- Prevent NoOpHub from creating heavy SentryOptions objects ([#1272](https://github.com/getsentry/sentry-java/pull/1272))
- SentryTransaction#getStatus NPE ([#1273](https://github.com/getsentry/sentry-java/pull/1273))
- Discard unfinished Spans before sending them over to Sentry ([#1279](https://github.com/getsentry/sentry-java/pull/1279))
- Interrupt the thread in QueuedThreadPoolExecutor ([#1276](https://github.com/getsentry/sentry-java/pull/1276))
- SentryTransaction#finish should not clear another transaction from the scope ([#1278](https://github.com/getsentry/sentry-java/pull/1278))

Breaking Changes:
- Enchancement: SentryExceptionResolver should not send handled errors by default ([#1248](https://github.com/getsentry/sentry-java/pull/1248)).
- Ref: Simplify RestTemplate instrumentation ([#1246](https://github.com/getsentry/sentry-java/pull/1246))
- Enchancement: Add overloads for startTransaction taking op and description ([#1244](https://github.com/getsentry/sentry-java/pull/1244))

## 4.1.0

### Features

- Improve Kotlin compatibility for SdkVersion ([#1213](https://github.com/getsentry/sentry-java/pull/1213))
- Support logging via JUL ([#1211](https://github.com/getsentry/sentry-java/pull/1211))

### Fixes

- Returning Sentry trace header from Span ([#1217](https://github.com/getsentry/sentry-java/pull/1217))
- Remove misleading error logs ([#1222](https://github.com/getsentry/sentry-java/pull/1222))

## 4.0.0

This release brings the Sentry Performance feature to Java SDK, Spring, Spring Boot, and Android integrations. Read more in the reference documentation:

- [Performance for Java](https://docs.sentry.io/platforms/java/performance/)
- [Performance for Spring](https://docs.sentry.io/platforms/java/guides/spring/)
- [Performance for Spring Boot](https://docs.sentry.io/platforms/java/guides/spring-boot/)
- [Performance for Android](https://docs.sentry.io/platforms/android/performance/)

### Other improvements:

#### Core:

- Improved loading external configuration:
  - Load `sentry.properties` from the application's current working directory ([#1046](https://github.com/getsentry/sentry-java/pull/1046))
  - Resolve `in-app-includes`, `in-app-excludes`, `tags`, `debug`, `uncaught.handler.enabled` parameters from the external configuration
- Set global tags on SentryOptions and load them from external configuration ([#1066](https://github.com/getsentry/sentry-java/pull/1066))
- Add support for attachments ([#1082](https://github.com/getsentry/sentry-java/pull/1082))
- Resolve `servername` from the localhost address
- Simplified transport configuration through setting `TransportFactory` instead of `ITransport` on SentryOptions ([#1124](https://github.com/getsentry/sentry-java/pull/1124))

#### Spring Boot:

- Add the ability to register multiple `OptionsConfiguration` beans ([#1093](https://github.com/getsentry/sentry-java/pull/1093))
- Initialize Logback after context refreshes ([#1129](https://github.com/getsentry/sentry-java/pull/1129))

#### Android:

- Add `isSideLoaded` and `installerStore` tags automatically (Where your App. was installed from eg Google Play, Amazon Store, downloaded APK, etc...)
- Bump: sentry-native to 0.4.6
- Bump: Gradle to 6.8.1 and AGP to 4.1.2

## 4.0.0-beta.1

### Features

- Add addToTransactions to Attachment ([#1191](https://github.com/getsentry/sentry-java/pull/1191))
- Support SENTRY_TRACES_SAMPLE_RATE conf. via env variables ([#1171](https://github.com/getsentry/sentry-java/pull/1171))
- Pass request to CustomSamplingContext in Spring integration ([#1172](https://github.com/getsentry/sentry-java/pull/1172))
- Move `SentrySpanClientHttpRequestInterceptor` to Spring module ([#1181](https://github.com/getsentry/sentry-java/pull/1181))
- Add overload for `transaction/span.finish(SpanStatus)` ([#1182](https://github.com/getsentry/sentry-java/pull/1182))
- Simplify registering traces sample callback in Spring integration ([#1184](https://github.com/getsentry/sentry-java/pull/1184))
- Polish Performance API ([#1165](https://github.com/getsentry/sentry-java/pull/1165))
- Set "debug" through external properties ([#1186](https://github.com/getsentry/sentry-java/pull/1186))
- Simplify Spring integration ([#1188](https://github.com/getsentry/sentry-java/pull/1188))
- Init overload with dsn ([#1195](https://github.com/getsentry/sentry-java/pull/1195))
- Enable Kotlin map-like access on CustomSamplingContext ([#1192](https://github.com/getsentry/sentry-java/pull/1192))
- Auto register custom ITransportFactory in Spring integration ([#1194](https://github.com/getsentry/sentry-java/pull/1194))
- Improve Kotlin property access in Performance API ([#1193](https://github.com/getsentry/sentry-java/pull/1193))
- Copy options tags to transactions ([#1198](https://github.com/getsentry/sentry-java/pull/1198))
- Add convenient method for accessing event's throwable ([#1202](https://github.com/getsentry/sentry-java/pull/1202))

### Fixes

- Ref: Set SpanContext on SentryTransaction to avoid potential NPE ([#1173](https://github.com/getsentry/sentry-java/pull/1173))
- Free Local Refs manually due to Android local ref. count limits
- Bring back support for setting transaction name without ongoing transaction ([#1183](https://github.com/getsentry/sentry-java/pull/1183))

## 4.0.0-alpha.3

### Features

- Improve ITransaction and ISpan null-safety compatibility ([#1161](https://github.com/getsentry/sentry-java/pull/1161))
- Automatically assign span context to captured events ([#1156](https://github.com/getsentry/sentry-java/pull/1156))
- Autoconfigure Apache HttpClient 5 based Transport in Spring Boot integration ([#1143](https://github.com/getsentry/sentry-java/pull/1143))
- Send user.ip_address = {{auto}} when sendDefaultPii is true ([#1015](https://github.com/getsentry/sentry-java/pull/1015))
- Read tracesSampleRate from AndroidManifest
- OutboxSender supports all envelope item types ([#1158](https://github.com/getsentry/sentry-java/pull/1158))
- Read `uncaught.handler.enabled` property from the external configuration
- Resolve servername from the localhost address
- Add maxAttachmentSize to SentryOptions ([#1138](https://github.com/getsentry/sentry-java/pull/1138))
- Drop invalid attachments ([#1134](https://github.com/getsentry/sentry-java/pull/1134))
- Set isSideLoaded info tags
- Add non blocking Apache HttpClient 5 based Transport ([#1136](https://github.com/getsentry/sentry-java/pull/1136))

### Fixes

- Ref: Make Attachment immutable ([#1120](https://github.com/getsentry/sentry-java/pull/1120))
- Ref: using Calendar to generate Dates
- Ref: Return NoOpTransaction instead of null ([#1126](https://github.com/getsentry/sentry-java/pull/1126))
- Ref: `ITransport` implementations are now responsible for executing request in asynchronous or synchronous way ([#1118](https://github.com/getsentry/sentry-java/pull/1118))
- Ref: Add option to set `TransportFactory` instead of `ITransport` on `SentryOptions` ([#1124](https://github.com/getsentry/sentry-java/pull/1124))
- Ref: Simplify ITransport creation in ITransportFactory ([#1135](https://github.com/getsentry/sentry-java/pull/1135))
- Fixes and Tests: Session serialization and deserialization
- Inheriting sampling decision from parent ([#1100](https://github.com/getsentry/sentry-java/pull/1100))
- Exception only sets a stack trace if there are frames
- Initialize Logback after context refreshes ([#1129](https://github.com/getsentry/sentry-java/pull/1129))
- Do not crash when passing null values to @Nullable methods, eg User and Scope
- Resolving dashed properties from external configuration
- Consider {{ auto }} as a default ip address ([#1015](https://github.com/getsentry/sentry-java/pull/1015))
- Set release and environment on Transactions ([#1152](https://github.com/getsentry/sentry-java/pull/1152))
- Do not set transaction on the scope automatically

## 4.0.0-alpha.2

### Features

- Add basic support for attachments ([#1082](https://github.com/getsentry/sentry-java/pull/1082))
- Set transaction name on events and transactions sent using Spring integration ([#1067](https://github.com/getsentry/sentry-java/pull/1067))
- Set global tags on SentryOptions and load them from external configuration ([#1066](https://github.com/getsentry/sentry-java/pull/1066))
- Add API validator and remove deprecated methods
- Add more convenient method to start a child span ([#1073](https://github.com/getsentry/sentry-java/pull/1073))
- Autoconfigure traces callback in Spring Boot integration ([#1074](https://github.com/getsentry/sentry-java/pull/1074))
- Resolve in-app-includes and in-app-excludes parameters from the external configuration
- Make InAppIncludesResolver public ([#1084](https://github.com/getsentry/sentry-java/pull/1084))
- Add the ability to register multiple OptionsConfiguration beans ([#1093](https://github.com/getsentry/sentry-java/pull/1093))
- Database query tracing with datasource-proxy ([#1095](https://github.com/getsentry/sentry-java/pull/1095))

### Fixes

- Ref: Refactor resolving SpanContext for Throwable ([#1068](https://github.com/getsentry/sentry-java/pull/1068))
- Ref: Change "op" to "operation" in @SentrySpan and @SentryTransaction
- Remove method reference in SentryEnvelopeItem ([#1091](https://github.com/getsentry/sentry-java/pull/1091))
- Set current thread only if there are no exceptions
- SentryOptions creates GsonSerializer by default
- Append DebugImage list if event already has it
- Sort breadcrumbs by Date if there are breadcrumbs already in the event

## 4.0.0-alpha.1

### Features

- Load `sentry.properties` from the application's current working directory ([#1046](https://github.com/getsentry/sentry-java/pull/1046))
- Performance monitoring ([#971](https://github.com/getsentry/sentry-java/pull/971))
- Performance monitoring for Spring Boot applications ([#971](https://github.com/getsentry/sentry-java/pull/971))

### Fixes

- Ref: Refactor JSON deserialization ([#1047](https://github.com/getsentry/sentry-java/pull/1047))

## 3.2.1

### Fixes

- Set current thread only if theres no exceptions ([#1064](https://github.com/getsentry/sentry-java/pull/1064))
- Append DebugImage list if event already has it ([#1092](https://github.com/getsentry/sentry-java/pull/1092))
- Sort breadcrumbs by Date if there are breadcrumbs already in the event ([#1094](https://github.com/getsentry/sentry-java/pull/1094))
- Free Local Refs manually due to Android local ref. count limits  ([#1179](https://github.com/getsentry/sentry-java/pull/1179))

## 3.2.0

### Features

- Expose a Module (Debug images) Loader for Android thru sentry-native ([#1043](https://github.com/getsentry/sentry-java/pull/1043))
- Added java doc to protocol classes based on sentry-data-schemes project ([#1045](https://github.com/getsentry/sentry-java/pull/1045))
- Make SentryExceptionResolver Order configurable to not send handled web exceptions ([#1008](https://github.com/getsentry/sentry-java/pull/1008))
- Resolve HTTP Proxy parameters from the external configuration ([#1028](https://github.com/getsentry/sentry-java/pull/1028))
- Sentry NDK integration is compiled against default NDK version based on AGP's version ([#1048](https://github.com/getsentry/sentry-java/pull/1048))

### Fixes

- Bump: AGP 4.1.1 ([#1040](https://github.com/getsentry/sentry-java/pull/1040))
- Update to sentry-native 0.4.4 and fix shared library builds ([#1039](https://github.com/getsentry/sentry-java/pull/1039))
- use neutral Locale for String operations ([#1033](https://github.com/getsentry/sentry-java/pull/1033))
- Clean up JNI code and properly free strings ([#1050](https://github.com/getsentry/sentry-java/pull/1050))
- set userId for hard-crashes if no user is set ([#1049](https://github.com/getsentry/sentry-java/pull/1049))

## 3.1.3

### Fixes

- Fix broken NDK integration on 3.1.2 (release failed on packaging a .so file)
- Increase max cached events to 30 ([#1029](https://github.com/getsentry/sentry-java/pull/1029))
- Normalize DSN URI ([#1030](https://github.com/getsentry/sentry-java/pull/1030))

## 3.1.2

### Features

- Manually capturing User Feedback
- Set environment to "production" by default.
- Make public the Breadcrumb constructor that accepts a Date ([#1012](https://github.com/getsentry/sentry-java/pull/1012))

### Fixes

- ref: Validate event id on user feedback submission

## 3.1.1

### Features

- Bind logging related SentryProperties to Slf4j Level instead of Logback to improve Log4j2 compatibility

### Fixes

- Prevent Logback and Log4j2 integrations from re-initializing Sentry when Sentry is already initialized
- Make sure HttpServletRequestSentryUserProvider runs by default before custom SentryUserProvider beans
- Fix setting up Sentry in Spring Webflux annotation by changing the scope of Spring WebMvc related dependencies

## 3.1.0

### Features

- Make getThrowable public and improve set contexts ([#967](https://github.com/getsentry/sentry-java/pull/967))
- Accepted quoted values in properties from external configuration ([#972](https://github.com/getsentry/sentry-java/pull/972))

### Fixes

- Auto-Configure `inAppIncludes` in Spring Boot integration ([#966](https://github.com/getsentry/sentry-java/pull/966))
- Bump: Android Gradle Plugin 4.0.2 ([#968](https://github.com/getsentry/sentry-java/pull/968))
- Don't require `sentry.dsn` to be set when using `io.sentry:sentry-spring-boot-starter` and `io.sentry:sentry-logback` together ([#965](https://github.com/getsentry/sentry-java/pull/965))
- Remove chunked streaming mode ([#974](https://github.com/getsentry/sentry-java/pull/974))
- Android 11 + targetSdkVersion 30 crashes Sentry on start ([#977](https://github.com/getsentry/sentry-java/pull/977))

## 3.0.0

## Java + Android

This release marks the re-unification of Java and Android SDK code bases.
It's based on the Android 2.0 SDK, which implements [Sentry's unified API](https://develop.sentry.dev/sdk/unified-api/).

Considerable changes were done, which include a lot of improvements. More are covered below, but the highlights are:

- Improved `log4j2` integration
  - Capture breadcrumbs for level INFO and higher
  - Raises event for ERROR and higher.
  - Minimum levels are configurable.
  - Optionally initializes the SDK via appender.xml
- Dropped support to `log4j`.
- Improved `logback` integration
  - Capture breadcrumbs for level INFO and higher
  - Raises event for ERROR and higher.
  - Minimum levels are configurable.
  - Optionally initializes the SDK via appender.xml
  - Configurable via Spring integration if both are enabled
- Spring
  - No more duplicate events with Spring and logback
  - Auto initalizes if DSN is available
  - Configuration options available with auto complete
- Google App Engine support dropped

## What’s Changed

- Callback to validate SSL certificate ([#944](https://github.com/getsentry/sentry-java/pull/944))
- Attach stack traces enabled by default

### Android specific

- Release health enabled by default for Android
- Sync of Scopes for Java -> Native (NDK)
- Bump Sentry-Native v0.4.2
- Android 11 Support

[Android migration docs](https://docs.sentry.io/platforms/android/migration/#migrating-from-sentry-android-2x-to-sentry-android-3x)

### Java specific

- Unified API for Java SDK and integrations (Spring, Spring boot starter, Servlet, Logback, Log4j2)

New Java [docs](https://docs.sentry.io/platforms/java/) are live and being improved.

## Acquisition

Packages were released on [`bintray sentry-java`](https://dl.bintray.com/getsentry/sentry-java/io/sentry/), [`bintray sentry-android`](https://dl.bintray.com/getsentry/sentry-android/io/sentry/), [`jcenter`](https://jcenter.bintray.com/io/sentry/) and [`mavenCentral`](https://repo.maven.apache.org/maven2/io/sentry/)

## Where is the Java 1.7 code base?

The previous Java releases, are all available in this repository through the tagged releases.
## 3.0.0-beta.1

## What’s Changed

- feat: ssl support ([#944](https://github.com/getsentry/sentry-java/pull/944)) @ninekaw9 @marandaneto
- feat: sync Java to C ([#937](https://github.com/getsentry/sentry-java/pull/937)) @bruno-garcia @marandaneto
- feat: Auto-configure Logback appender in Spring Boot integration. ([#938](https://github.com/getsentry/sentry-java/pull/938)) @maciejwalkowiak
- feat: Add Servlet integration. ([#935](https://github.com/getsentry/sentry-java/pull/935)) @maciejwalkowiak
- fix: Pop scope at the end of the request in Spring integration. ([#936](https://github.com/getsentry/sentry-java/pull/936)) @maciejwalkowiak
- bump: Upgrade Spring Boot to 2.3.4. ([#932](https://github.com/getsentry/sentry-java/pull/932)) @maciejwalkowiak
- fix: Do not set cookies when send pii is set to false. ([#931](https://github.com/getsentry/sentry-java/pull/931)) @maciejwalkowiak

Packages were released on [`bintray sentry-java`](https://dl.bintray.com/getsentry/sentry-java/io/sentry/), [`bintray sentry-android`](https://dl.bintray.com/getsentry/sentry-android/io/sentry/), [`jcenter`](https://jcenter.bintray.com/io/sentry/) and [`mavenCentral`](https://repo.maven.apache.org/maven2/io/sentry/)

We'd love to get feedback.

## 3.0.0-alpha.3

### Features

- Enable attach stack traces and disable attach threads by default ([#921](https://github.com/getsentry/sentry-java/pull/921)) @marandaneto

### Fixes

- Bump sentry-native to 0.4.2 ([#926](https://github.com/getsentry/sentry-java/pull/926)) @marandaneto
- ref: remove log level as RN do not use it anymore ([#924](https://github.com/getsentry/sentry-java/pull/924)) @marandaneto
- Read sample rate correctly from manifest meta data ([#923](https://github.com/getsentry/sentry-java/pull/923)) @marandaneto

Packages were released on [`bintray sentry-android`](https://dl.bintray.com/getsentry/sentry-android/io/sentry/) and [`bintray sentry-java`](https://dl.bintray.com/getsentry/sentry-java/io/sentry/)

We'd love to get feedback.

## 3.0.0-alpha.2

TBD

Packages were released on [bintray](https://dl.bintray.com/getsentry/maven/io/sentry/)

> Note: This release marks the unification of the Java and Android Sentry codebases based on the core of the Android SDK (version 2.x).
Previous releases for the Android SDK (version 2.x) can be found on the now archived: https://github.com/getsentry/sentry-android/

## 3.0.0-alpha.1

### Features

### Fixes


## New releases will happen on a different repository:

https://github.com/getsentry/sentry-java

## What’s Changed

### Features

### Fixes


- feat: enable release health by default

Packages were released on [`bintray`](https://dl.bintray.com/getsentry/sentry-android/io/sentry/sentry-android/), [`jcenter`](https://jcenter.bintray.com/io/sentry/sentry-android/) and [`mavenCentral`](https://repo.maven.apache.org/maven2/io/sentry/sentry-android/)

We'd love to get feedback.

## 2.3.1

### Fixes

- Add main thread checker for the app lifecycle integration ([#525](https://github.com/getsentry/sentry-android/pull/525)) @marandaneto
- Set correct migration link ([#523](https://github.com/getsentry/sentry-android/pull/523)) @fupduck
- Warn about Sentry re-initialization. ([#521](https://github.com/getsentry/sentry-android/pull/521)) @maciejwalkowiak
- Set SDK version in `MainEventProcessor`. ([#513](https://github.com/getsentry/sentry-android/pull/513)) @maciejwalkowiak
- Bump sentry-native to 0.4.0 ([#512](https://github.com/getsentry/sentry-android/pull/512)) @marandaneto
- Bump Gradle to 6.6 and fix linting issues ([#510](https://github.com/getsentry/sentry-android/pull/510)) @marandaneto
- fix(sentry-java): Contexts belong on the Scope ([#504](https://github.com/getsentry/sentry-android/pull/504)) @maciejwalkowiak
- Add tests for verifying scope changes thread isolation ([#508](https://github.com/getsentry/sentry-android/pull/508)) @maciejwalkowiak
- Set `SdkVersion` in default `SentryOptions` created in sentry-core module ([#506](https://github.com/getsentry/sentry-android/pull/506)) @maciejwalkowiak

Packages were released on [`bintray`](https://dl.bintray.com/getsentry/sentry-android/io/sentry/sentry-android/), [`jcenter`](https://jcenter.bintray.com/io/sentry/sentry-android/) and [`mavenCentral`](https://repo.maven.apache.org/maven2/io/sentry/sentry-android/)

We'd love to get feedback.

## 2.3.0

### Features

- Add console application sample. ([#502](https://github.com/getsentry/sentry-android/pull/502)) @maciejwalkowiak
- Log stacktraces in SystemOutLogger ([#498](https://github.com/getsentry/sentry-android/pull/498)) @maciejwalkowiak
- Add method to add breadcrumb with string parameter. ([#501](https://github.com/getsentry/sentry-android/pull/501)) @maciejwalkowiak

### Fixes

- Converting UTC and ISO timestamp when missing Locale/TimeZone do not error ([#505](https://github.com/getsentry/sentry-android/pull/505)) @marandaneto
- Call `Sentry#close` on JVM shutdown. ([#497](https://github.com/getsentry/sentry-android/pull/497)) @maciejwalkowiak
- ref: sentry-core changes for console app ([#473](https://github.com/getsentry/sentry-android/pull/473)) @marandaneto

Obs: If you are using its own instance of `Hub`/`SentryClient` and reflection to set up the SDK to be usable within Libraries, this change may break your code, please fix the renamed classes.

Packages were released on [`bintray`](https://dl.bintray.com/getsentry/sentry-android/io/sentry/sentry-android/), [`jcenter`](https://jcenter.bintray.com/io/sentry/sentry-android/) and [`mavenCentral`](https://repo.maven.apache.org/maven2/io/sentry/sentry-android/)

We'd love to get feedback.

## 2.2.2

### Features

- Add sdk to envelope header ([#488](https://github.com/getsentry/sentry-android/pull/488)) @marandaneto
- Log request if response code is not 200 ([#484](https://github.com/getsentry/sentry-android/pull/484)) @marandaneto

### Fixes

- Bump plugin versions ([#487](https://github.com/getsentry/sentry-android/pull/487)) @marandaneto
- Bump: AGP 4.0.1 ([#486](https://github.com/getsentry/sentry-android/pull/486)) @marandaneto

Packages were released on [`bintray`](https://dl.bintray.com/getsentry/sentry-android/io/sentry/sentry-android/), [`jcenter`](https://jcenter.bintray.com/io/sentry/sentry-android/) and [`mavenCentral`](https://repo.maven.apache.org/maven2/io/sentry/sentry-android/)

We'd love to get feedback.

## 2.2.1

### Fixes

- Timber adds breadcrumb even if event level is < minEventLevel ([#480](https://github.com/getsentry/sentry-android/pull/480)) @marandaneto
- Contexts serializer avoids reflection and fixes desugaring issue ([#478](https://github.com/getsentry/sentry-android/pull/478)) @marandaneto
- clone session before sending to the transport ([#474](https://github.com/getsentry/sentry-android/pull/474)) @marandaneto
- Bump Gradle 6.5.1 ([#479](https://github.com/getsentry/sentry-android/pull/479)) @marandaneto

Packages were released on [`bintray`](https://dl.bintray.com/getsentry/sentry-android/io/sentry/sentry-android/), [`jcenter`](https://jcenter.bintray.com/io/sentry/sentry-android/) and [`mavenCentral`](https://repo.maven.apache.org/maven2/io/sentry/sentry-android/)

We'd love to get feedback.

## 2.2.0

### Fixes

- Negative session sequence if the date is before java date epoch ([#471](https://github.com/getsentry/sentry-android/pull/471)) @marandaneto
- Deserialise unmapped contexts values from envelope ([#470](https://github.com/getsentry/sentry-android/pull/470)) @marandaneto
- Bump: sentry-native 0.3.4 ([#468](https://github.com/getsentry/sentry-android/pull/468)) @marandaneto

- feat: timber integration ([#464](https://github.com/getsentry/sentry-android/pull/464)) @marandaneto

1) To add integrations it requires a [manual initialization](https://docs.sentry.io/platforms/android/#manual-initialization) of the Android SDK.

2) Add the `sentry-android-timber` dependency:

```groovy
implementation 'io.sentry:sentry-android-timber:{version}' // version >= 2.2.0
```

3) Initialize and add the `SentryTimberIntegration`:

```java
SentryAndroid.init(this, options -> {
    // default values:
    // minEventLevel = ERROR
    // minBreadcrumbLevel = INFO
    options.addIntegration(new SentryTimberIntegration());

    // custom values for minEventLevel and minBreadcrumbLevel
    // options.addIntegration(new SentryTimberIntegration(SentryLevel.WARNING, SentryLevel.ERROR));
});
```

4) Use the Timber integration:

```java
try {
    int x = 1 / 0;
} catch (Exception e) {
    Timber.e(e);
}
```

Packages were released on [`bintray`](https://dl.bintray.com/getsentry/sentry-android/io/sentry/sentry-android/), [`jcenter`](https://jcenter.bintray.com/io/sentry/sentry-android/) and [`mavenCentral`](https://repo.maven.apache.org/maven2/io/sentry/sentry-android/)

We'd love to get feedback.

## 2.1.7

### Fixes

- Init native libs if available on SDK init ([#461](https://github.com/getsentry/sentry-android/pull/461)) @marandaneto
- Make JVM target explicit in sentry-core ([#462](https://github.com/getsentry/sentry-android/pull/462)) @dilbernd
- Timestamp with millis from react-native should be in UTC format ([#456](https://github.com/getsentry/sentry-android/pull/456)) @marandaneto
- Bump Gradle to 6.5 ([#454](https://github.com/getsentry/sentry-android/pull/454)) @marandaneto

Packages were released on [`bintray`](https://dl.bintray.com/getsentry/sentry-android/io/sentry/sentry-android/), [`jcenter`](https://jcenter.bintray.com/io/sentry/sentry-android/) and [`mavenCentral`](https://repo.maven.apache.org/maven2/io/sentry/sentry-android/)

We'd love to get feedback.

## 2.1.6

### Fixes

- Do not lookup sentry-debug-meta but instead load it directly ([#445](https://github.com/getsentry/sentry-android/pull/445)) @marandaneto
- Regression on v2.1.5 which can cause a crash on SDK init

Packages were released on [`bintray`](https://dl.bintray.com/getsentry/sentry-android/io/sentry/sentry-android/), [`jcenter`](https://jcenter.bintray.com/io/sentry/sentry-android/) and [`mavenCentral`](https://repo.maven.apache.org/maven2/io/sentry/sentry-android/)

We'd love to get feedback.

## 2.1.5

### Fixes

This version has a severe bug and can cause a crash on SDK init

Please upgrade to https://github.com/getsentry/sentry-android/releases/tag/2.1.6

## 2.1.4

### Features

- Make gzip as default content encoding type ([#433](https://github.com/getsentry/sentry-android/pull/433)) @marandaneto
- Use AGP 4 features ([#366](https://github.com/getsentry/sentry-android/pull/366)) @marandaneto
- Create GH Actions CI for Ubuntu/macOS ([#403](https://github.com/getsentry/sentry-android/pull/403)) @marandaneto
- Make root checker better and minimize false positive ([#417](https://github.com/getsentry/sentry-android/pull/417)) @marandaneto

### Fixes

- bump: sentry-native to 0.3.1 ([#440](https://github.com/getsentry/sentry-android/pull/440)) @marandaneto
- Update last session timestamp ([#437](https://github.com/getsentry/sentry-android/pull/437)) @marandaneto
- Filter trim memory breadcrumbs ([#431](https://github.com/getsentry/sentry-android/pull/431)) @marandaneto

Packages were released on [`bintray`](https://dl.bintray.com/getsentry/sentry-android/io/sentry/sentry-android/), [`jcenter`](https://jcenter.bintray.com/io/sentry/sentry-android/) and [`mavenCentral`](https://repo.maven.apache.org/maven2/io/sentry/sentry-android/)

We'd love to get feedback.

## 2.1.3

### Fixes

This fixes several critical bugs in sentry-android 2.0 and 2.1

- Sentry.init register integrations after creating the main Hub instead of doing it in the main Hub ctor ([#427](https://github.com/getsentry/sentry-android/pull/427)) @marandaneto
- make NoOpLogger public ([#425](https://github.com/getsentry/sentry-android/pull/425)) @marandaneto
- ConnectivityChecker returns connection status and events are not trying to be sent if no connection. ([#420](https://github.com/getsentry/sentry-android/pull/420)) @marandaneto
- thread pool executor is a single thread executor instead of scheduled thread executor ([#422](https://github.com/getsentry/sentry-android/pull/422)) @marandaneto
- Add Abnormal to the Session.State enum as its part of the protocol ([#424](https://github.com/getsentry/sentry-android/pull/424)) @marandaneto
- Bump: Gradle to 6.4.1 ([#419](https://github.com/getsentry/sentry-android/pull/419)) @marandaneto

We recommend that you use sentry-android 2.1.3 over the initial release of sentry-android 2.0 and 2.1.

Packages were released on [`bintray`](https://dl.bintray.com/getsentry/sentry-android/io/sentry/sentry-android/), [`jcenter`](https://jcenter.bintray.com/io/sentry/sentry-android/) and [`mavenCentral`](https://repo.maven.apache.org/maven2/io/sentry/sentry-android/)

We'd love to get feedback.

## 2.1.2

### Features

- Added options to configure http transport ([#411](https://github.com/getsentry/sentry-android/pull/411)) @marandaneto

### Fixes

- Phone state breadcrumbs require read_phone_state on older OS versions ([#415](https://github.com/getsentry/sentry-android/pull/415)) @marandaneto @bsergean
- before raising ANR events, we check ProcessErrorStateInfo if available ([#412](https://github.com/getsentry/sentry-android/pull/412)) @marandaneto
- send cached events to use a single thread executor ([#405](https://github.com/getsentry/sentry-android/pull/405)) @marandaneto
- initing SDK on AttachBaseContext ([#409](https://github.com/getsentry/sentry-android/pull/409)) @marandaneto
- sessions can't be abnormal, but exited if not ended properly ([#410](https://github.com/getsentry/sentry-android/pull/410)) @marandaneto

Packages were released on [`bintray`](https://dl.bintray.com/getsentry/sentry-android/io/sentry/sentry-android/), [`jcenter`](https://jcenter.bintray.com/io/sentry/sentry-android/) and [`mavenCentral`](https://repo.maven.apache.org/maven2/io/sentry/sentry-android/)

We'd love to get feedback.

## 2.1.1

### Features

- Added missing getters on Breadcrumb and SentryEvent ([#397](https://github.com/getsentry/sentry-android/pull/397)) @marandaneto
- Add trim memory breadcrumbs ([#395](https://github.com/getsentry/sentry-android/pull/395)) @marandaneto
- Only set breadcrumb extras if not empty ([#394](https://github.com/getsentry/sentry-android/pull/394)) @marandaneto
- Added samples of how to disable automatic breadcrumbs ([#389](https://github.com/getsentry/sentry-android/pull/389)) @marandaneto

### Fixes

- Set missing release, environment and dist to sentry-native options ([#404](https://github.com/getsentry/sentry-android/pull/404)) @marandaneto
- Do not add automatic and empty sensor breadcrumbs ([#401](https://github.com/getsentry/sentry-android/pull/401)) @marandaneto
- ref: removed Thread.sleep from LifecycleWatcher tests, using awaitility and DateProvider ([#392](https://github.com/getsentry/sentry-android/pull/392)) @marandaneto
- ref: added a DateTimeProvider for making retry after testable ([#391](https://github.com/getsentry/sentry-android/pull/391)) @marandaneto
- Bump Gradle to 6.4 ([#390](https://github.com/getsentry/sentry-android/pull/390)) @marandaneto
- Bump sentry-native to 0.2.6 ([#396](https://github.com/getsentry/sentry-android/pull/396)) @marandaneto

Packages were released on [`bintray`](https://dl.bintray.com/getsentry/sentry-android/io/sentry/sentry-android/), [`jcenter`](https://jcenter.bintray.com/io/sentry/sentry-android/) and [`mavenCentral`](https://repo.maven.apache.org/maven2/io/sentry/sentry-android/)

We'd love to get feedback.

## 2.1.0

### Features

- Includes all the changes of 2.1.0 alpha, beta and RC

### Fixes

- fix when PhoneStateListener is not ready for use ([#387](https://github.com/getsentry/sentry-android/pull/387)) @marandaneto
- make ANR 5s by default ([#388](https://github.com/getsentry/sentry-android/pull/388)) @marandaneto
- rate limiting by categories ([#381](https://github.com/getsentry/sentry-android/pull/381)) @marandaneto
- Bump NDK to latest stable version 21.1.6352462 ([#386](https://github.com/getsentry/sentry-android/pull/386)) @marandaneto

Packages were released on [`bintray`](https://dl.bintray.com/getsentry/sentry-android/io/sentry/sentry-android/), [`jcenter`](https://jcenter.bintray.com/io/sentry/sentry-android/) and [`mavenCentral`](https://repo.maven.apache.org/maven2/io/sentry/sentry-android/)

We'd love to get feedback.

## 2.0.3

### Fixes

- patch from 2.1.0-alpha.2 - avoid crash if NDK throws UnsatisfiedLinkError ([#344](https://github.com/getsentry/sentry-android/pull/344)) @marandaneto

Packages were released on [`bintray`](https://dl.bintray.com/getsentry/sentry-android/io/sentry/sentry-android/), [`jcenter`](https://jcenter.bintray.com/io/sentry/sentry-android/) and [`mavenCentral`](https://repo.maven.apache.org/maven2/io/sentry/sentry-android/)

We'd love to get feedback.

## 2.1.0-RC.1

### Features

- Options for uncaught exception and make SentryOptions list Thread-Safe ([#384](https://github.com/getsentry/sentry-android/pull/384)) @marandaneto
- Automatic breadcrumbs for app, activity and sessions lifecycles and system events ([#348](https://github.com/getsentry/sentry-android/pull/348)) @marandaneto
- Make capture session and envelope internal ([#372](https://github.com/getsentry/sentry-android/pull/372)) @marandaneto

### Fixes

- If retry after header has empty categories, apply retry after to all of them ([#377](https://github.com/getsentry/sentry-android/pull/377)) @marandaneto
- Discard events and envelopes if cached and retry after ([#378](https://github.com/getsentry/sentry-android/pull/378)) @marandaneto
- Merge loadLibrary calls for sentry-native and clean up CMake files ([#373](https://github.com/getsentry/sentry-android/pull/373)) @Swatinem
- Exceptions should be sorted oldest to newest ([#370](https://github.com/getsentry/sentry-android/pull/370)) @marandaneto
- Check external storage size even if its read only ([#368](https://github.com/getsentry/sentry-android/pull/368)) @marandaneto
- Wrong check for cellular network capability ([#369](https://github.com/getsentry/sentry-android/pull/369)) @marandaneto
- add ScheduledForRemoval annotation to deprecated methods ([#375](https://github.com/getsentry/sentry-android/pull/375)) @marandaneto
- Bump NDK to 21.0.6113669 ([#367](https://github.com/getsentry/sentry-android/pull/367)) @marandaneto
- Bump AGP and add new make cmd to check for updates ([#365](https://github.com/getsentry/sentry-android/pull/365)) @marandaneto

Packages were released on [`bintray`](https://dl.bintray.com/getsentry/sentry-android/io/sentry/sentry-android/), [`jcenter`](https://jcenter.bintray.com/io/sentry/sentry-android/) and [`mavenCentral`](https://repo.maven.apache.org/maven2/io/sentry/sentry-android/)

We'd love to get feedback.

## 2.1.0-beta.2

### Fixes

- Bump sentry-native to 0.2.4 ([#364](https://github.com/getsentry/sentry-android/pull/364)) @marandaneto
- Update current session on session start after deleting previous session ([#362](https://github.com/getsentry/sentry-android/pull/362)) @marandaneto

Packages were released on [`bintray`](https://dl.bintray.com/getsentry/sentry-android/io/sentry/sentry-android/), [`jcenter`](https://jcenter.bintray.com/io/sentry/sentry-android/) and [`mavenCentral`](https://repo.maven.apache.org/maven2/io/sentry/sentry-android/)

We'd love to get feedback.

## 2.1.0-beta.1

### Fixes

- Bump sentry-native to 0.2.3 ([#357](https://github.com/getsentry/sentry-android/pull/357)) @marandaneto
- Check for androidx availability on runtime ([#356](https://github.com/getsentry/sentry-android/pull/356)) @marandaneto
- If theres a left over session file and its crashed, we should not overwrite its state ([#354](https://github.com/getsentry/sentry-android/pull/354)) @marandaneto
- Session should be exited state if state was ok ([#352](https://github.com/getsentry/sentry-android/pull/352)) @marandaneto
- Envelope has dedicated endpoint ([#353](https://github.com/getsentry/sentry-android/pull/353)) @marandaneto

Packages were released on [`bintray`](https://dl.bintray.com/getsentry/sentry-android/io/sentry/sentry-android/), [`jcenter`](https://jcenter.bintray.com/io/sentry/sentry-android/) and [`mavenCentral`](https://repo.maven.apache.org/maven2/io/sentry/sentry-android/)

We'd love to get feedback.

## 2.1.0-alpha.2

### Fixes

- Change integration order for cached outbox events ([#347](https://github.com/getsentry/sentry-android/pull/347)) @marandaneto
- Avoid crash if NDK throws UnsatisfiedLinkError ([#344](https://github.com/getsentry/sentry-android/pull/344)) @marandaneto
- Avoid getting a threadlocal twice. ([#339](https://github.com/getsentry/sentry-android/pull/339)) @metlos
- Removing session tracking guard on hub and client ([#338](https://github.com/getsentry/sentry-android/pull/338)) @marandaneto
- Bump agp to 3.6.2 ([#336](https://github.com/getsentry/sentry-android/pull/336)) @marandaneto
- Fix racey ANR integration ([#332](https://github.com/getsentry/sentry-android/pull/332)) @marandaneto
- Logging envelopes path when possible instead of nullable id ([#331](https://github.com/getsentry/sentry-android/pull/331)) @marandaneto
- Renaming transport gate method ([#330](https://github.com/getsentry/sentry-android/pull/330)) @marandaneto

Packages were released on [`bintray`](https://dl.bintray.com/getsentry/sentry-android/io/sentry/sentry-android/), [`jcenter`](https://jcenter.bintray.com/io/sentry/sentry-android/) and [`mavenCentral`](https://repo.maven.apache.org/maven2/io/sentry/sentry-android/)

We'd love to get feedback.

## 2.1.0-alpha.1

Release of Sentry's new SDK for Android.

## What’s Changed

### Features

- Release health @marandaneto @bruno-garcia
- ANR report should have 'was active=yes' on the dashboard ([#299](https://github.com/getsentry/sentry-android/pull/299)) @marandaneto
- NDK events apply scoped data ([#322](https://github.com/getsentry/sentry-android/pull/322)) @marandaneto
- Add a StdoutTransport ([#310](https://github.com/getsentry/sentry-android/pull/310)) @mike-burns
- Implementing new retry after protocol ([#306](https://github.com/getsentry/sentry-android/pull/306)) @marandaneto

### Fixes

- Bump sentry-native to 0.2.2 ([#305](https://github.com/getsentry/sentry-android/pull/305)) @Swatinem
- Missing App's info ([#315](https://github.com/getsentry/sentry-android/pull/315)) @marandaneto
- Buffered writers/readers - otimizations ([#311](https://github.com/getsentry/sentry-android/pull/311)) @marandaneto
- Boot time should be UTC ([#309](https://github.com/getsentry/sentry-android/pull/309)) @marandaneto
- Make transport result public ([#300](https://github.com/getsentry/sentry-android/pull/300)) @marandaneto

Packages were released on [`bintray`](https://dl.bintray.com/getsentry/sentry-android/io/sentry/sentry-android/), [`jcenter`](https://jcenter.bintray.com/io/sentry/sentry-android/) and [`mavenCentral`](https://repo.maven.apache.org/maven2/io/sentry/sentry-android/)

We'd love to get feedback.

## 2.0.2

Release of Sentry's new SDK for Android.

### Features

- MavenCentral support ([#284](https://github.com/getsentry/sentry-android/pull/284)) @marandaneto

### Fixes

- Bump AGP to 3.6.1 ([#285](https://github.com/getsentry/sentry-android/pull/285)) @marandaneto

Packages were released on [`bintray`](https://dl.bintray.com/getsentry/sentry-android/io/sentry/sentry-android/), [`jcenter`](https://jcenter.bintray.com/io/sentry/sentry-android/) and [`mavenCentral`](https://repo.maven.apache.org/maven2/io/sentry/sentry-android/)

We'd love to get feedback.

## 2.0.1

Release of Sentry's new SDK for Android.

## What’s Changed

### Features

- Attach threads/stacktraces ([#267](https://github.com/getsentry/sentry-android/pull/267)) @marandaneto
- Add the default serverName to SentryOptions and use it in MainEventProcessor ([#279](https://github.com/getsentry/sentry-android/pull/279)) @metlos

### Fixes

- set current threadId when there's no mechanism set ([#277](https://github.com/getsentry/sentry-android/pull/277)) @marandaneto
- Preview package manager ([#269](https://github.com/getsentry/sentry-android/pull/269)) @bruno-garcia

Packages were released on [`bintray`](https://dl.bintray.com/getsentry/sentry-android/io/sentry/), [`jcenter`](https://jcenter.bintray.com/io/sentry/sentry-android/)

We'd love to get feedback.

## 2.0.0

Release of Sentry's new SDK for Android.

New features not offered by (1.7.x):

- NDK support
  - Captures crashes caused by native code
  - Access to the [`sentry-native` SDK](https://github.com/getsentry/sentry-native/) API by your native (C/C++/Rust code/..).
- Automatic init (just add your `DSN` to the manifest)
   - Proguard rules are added automatically
   - Permission (Internet) is added automatically
- Uncaught Exceptions might be captured even before the app restarts
- Sentry's Unified API.
- More context/device information
- Packaged as `aar`
- Frames from the app automatically marked as `InApp=true` (stack traces in Sentry highlights them by default).
- Complete Sentry Protocol available.
- All threads and their stack traces are captured.
- Sample project in this repo to test many features (segfault, uncaught exception, ANR...)

Features from the current SDK like `ANR` are also available (by default triggered after 4 seconds).

Packages were released on [`bintray`](https://dl.bintray.com/getsentry/sentry-android/io/sentry/), [`jcenter`](https://jcenter.bintray.com/io/sentry/sentry-android/)

We'd love to get feedback.

## 2.0.0-rc04

Release of Sentry's new SDK for Android.

### Features

- Take sampleRate from metadata ([#262](https://github.com/getsentry/sentry-android/pull/262)) @bruno-garcia
- Support mills timestamp format ([#263](https://github.com/getsentry/sentry-android/pull/263)) @marandaneto
- Adding logs to installed integrations ([#265](https://github.com/getsentry/sentry-android/pull/265)) @marandaneto

### Fixes

- Breacrumb.data to string,object, Add LOG level ([#264](https://github.com/getsentry/sentry-android/pull/264)) @HazAT
- Read release conf. on manifest ([#266](https://github.com/getsentry/sentry-android/pull/266)) @marandaneto

Packages were released on [`bintray`](https://dl.bintray.com/getsentry/sentry-android/io/sentry/), [`jcenter`](https://jcenter.bintray.com/io/sentry/sentry-android/)

We'd love to get feedback and we'll work in getting the GA `2.0.0` out soon.
Until then, the [stable SDK offered by Sentry is at version 1.7.30](https://github.com/getsentry/sentry-java/releases/tag/v1.7.30)

## 2.0.0-rc03

Release of Sentry's new SDK for Android.

### Fixes

- fixes ([#259](https://github.com/getsentry/sentry-android/issues/259)) - NPE check on getExternalFilesDirs items. ([#260](https://github.com/getsentry/sentry-android/pull/260)) @marandaneto
- strictMode typo ([#258](https://github.com/getsentry/sentry-android/pull/258)) @marandaneto

Packages were released on [`bintray`](https://dl.bintray.com/getsentry/sentry-android/io/sentry/), [`jcenter`](https://jcenter.bintray.com/io/sentry/sentry-android/)

We'd love to get feedback and we'll work in getting the GA `2.0.0` out soon.
Until then, the [stable SDK offered by Sentry is at version 1.7.30](https://github.com/getsentry/sentry-java/releases/tag/v1.7.30)

## 2.0.0-rc02

Release of Sentry's new SDK for Android.

### Features

- Hub mode configurable ([#247](https://github.com/getsentry/sentry-android/pull/247)) @bruno-garcia
- Added remove methods (tags/extras) to the sentry static class ([#243](https://github.com/getsentry/sentry-android/pull/243)) @marandaneto

### Fixes


- Update ndk for new sentry-native version ([#235](https://github.com/getsentry/sentry-android/pull/235)) @Swatinem @marandaneto
- Make integrations public ([#256](https://github.com/getsentry/sentry-android/pull/256)) @marandaneto
- Bump build-tools ([#255](https://github.com/getsentry/sentry-android/pull/255)) @marandaneto
- Added javadocs to scope and its dependencies ([#253](https://github.com/getsentry/sentry-android/pull/253)) @marandaneto
- Build all ABIs ([#254](https://github.com/getsentry/sentry-android/pull/254)) @marandaneto
- Moving back ANR timeout from long to int param. ([#252](https://github.com/getsentry/sentry-android/pull/252)) @marandaneto
- Added HubAdapter to call Sentry static methods from Integrations ([#250](https://github.com/getsentry/sentry-android/pull/250)) @marandaneto
- New Release format ([#242](https://github.com/getsentry/sentry-android/pull/242)) @marandaneto
- Javadocs for SentryOptions ([#246](https://github.com/getsentry/sentry-android/pull/246)) @marandaneto
- non-app is already inApp excluded by default. ([#244](https://github.com/getsentry/sentry-android/pull/244)) @marandaneto
- Fix if symlink exists for sentry-native ([#241](https://github.com/getsentry/sentry-android/pull/241)) @marandaneto
- Clone method - race condition free ([#226](https://github.com/getsentry/sentry-android/pull/226)) @marandaneto
- Refactoring breadcrumbs callback ([#239](https://github.com/getsentry/sentry-android/pull/239)) @marandaneto

Packages were released on [`bintray`](https://dl.bintray.com/getsentry/sentry-android/io/sentry/), [`jcenter`](https://jcenter.bintray.com/io/sentry/sentry-android/)

We'd love to get feedback and we'll work in getting the GA `2.0.0` out soon.
Until then, the [stable SDK offered by Sentry is at version 1.7.30](https://github.com/getsentry/sentry-java/releases/tag/v1.7.30)

## 2.0.0-rc01

Release of Sentry's new SDK for Android.

## What’s Changed

### Features

- Added remove methods for Scope data ([#237](https://github.com/getsentry/sentry-android/pull/237)) @marandaneto
- More device context (deviceId, connectionType and language) ([#229](https://github.com/getsentry/sentry-android/pull/229)) @marandaneto
- Added a few java docs (Sentry, Hub and SentryClient) ([#223](https://github.com/getsentry/sentry-android/pull/223)) @marandaneto
- Implemented diagnostic logger ([#218](https://github.com/getsentry/sentry-android/pull/218)) @marandaneto
- Added event processors to scope ([#209](https://github.com/getsentry/sentry-android/pull/209)) @marandaneto
- Added android transport gate ([#206](https://github.com/getsentry/sentry-android/pull/206)) @marandaneto
- Added executor for caching values out of the main thread ([#201](https://github.com/getsentry/sentry-android/pull/201)) @marandaneto

### Fixes


- Honor RetryAfter ([#236](https://github.com/getsentry/sentry-android/pull/236)) @marandaneto
- Add tests for SentryValues ([#238](https://github.com/getsentry/sentry-android/pull/238)) @philipphofmann
- Do not set frames if there's none ([#234](https://github.com/getsentry/sentry-android/pull/234)) @marandaneto
- Always call interrupt after InterruptedException ([#232](https://github.com/getsentry/sentry-android/pull/232)) @marandaneto
- Mark as current thread if its the main thread ([#228](https://github.com/getsentry/sentry-android/pull/228)) @marandaneto
- Fix lgtm alerts ([#219](https://github.com/getsentry/sentry-android/pull/219)) @marandaneto
- Written unit tests to ANR integration ([#215](https://github.com/getsentry/sentry-android/pull/215)) @marandaneto
- Added blog posts to README ([#214](https://github.com/getsentry/sentry-android/pull/214)) @marandaneto
- Raise code coverage for Dsn to 100% ([#212](https://github.com/getsentry/sentry-android/pull/212)) @philipphofmann
- Remove redundant times(1) for Mockito.verify ([#211](https://github.com/getsentry/sentry-android/pull/211)) @philipphofmann
- Transport may be set on options ([#203](https://github.com/getsentry/sentry-android/pull/203)) @marandaneto
- dist may be set on options ([#204](https://github.com/getsentry/sentry-android/pull/204)) @marandaneto
- Throw an exception if DSN is not set ([#200](https://github.com/getsentry/sentry-android/pull/200)) @marandaneto
- Migration guide markdown ([#197](https://github.com/getsentry/sentry-android/pull/197)) @marandaneto

Packages were released on [`bintray`](https://dl.bintray.com/getsentry/sentry-android/io/sentry/), [`jcenter`](https://jcenter.bintray.com/io/sentry/sentry-android/)

We'd love to get feedback and we'll work in getting the GA `2.0.0` out soon.
Until then, the [stable SDK offered by Sentry is at version 1.7.29](https://github.com/getsentry/sentry-java/releases/tag/v1.7.29)

## 2.0.0-beta02

Release of Sentry's new SDK for Android.

### Features

- addBreadcrumb overloads ([#196](https://github.com/getsentry/sentry-android/pull/196)) and ([#198](https://github.com/getsentry/sentry-android/pull/198))

### Fixes

- fix Android bug on API 24 and 25 about getting current threads and stack traces ([#194](https://github.com/getsentry/sentry-android/pull/194))

Packages were released on [`bintray`](https://dl.bintray.com/getsentry/sentry-android/io/sentry/), [`jcenter`](https://jcenter.bintray.com/io/sentry/sentry-android/)

We'd love to get feedback and we'll work in getting the GA `2.0.0` out soon.
Until then, the [stable SDK offered by Sentry is at version 1.7.28](https://github.com/getsentry/sentry-java/releases/tag/v1.7.28)

## 2.0.0-beta01

Release of Sentry's new SDK for Android.

### Fixes

- ref: ANR doesn't set handled flag ([#186](https://github.com/getsentry/sentry-android/pull/186))
- SDK final review ([#183](https://github.com/getsentry/sentry-android/pull/183))
- ref: Drop errored in favor of crashed ([#187](https://github.com/getsentry/sentry-android/pull/187))
- Workaround android_id ([#185](https://github.com/getsentry/sentry-android/pull/185))
- Renamed sampleRate ([#191](https://github.com/getsentry/sentry-android/pull/191))
- Making timestamp package-private or test-only ([#190](https://github.com/getsentry/sentry-android/pull/190))
- Split event processor in Device/App data ([#180](https://github.com/getsentry/sentry-android/pull/180))

Packages were released on [`bintray`](https://dl.bintray.com/getsentry/sentry-android/io/sentry/), [`jcenter`](https://jcenter.bintray.com/io/sentry/sentry-android/)

We'd love to get feedback and we'll work in getting the GA `2.0.0` out soon.
Until then, the [stable SDK offered by Sentry is at version 1.7.28](https://github.com/getsentry/sentry-java/releases/tag/v1.7.28)

## 2.0.0-alpha09

Release of Sentry's new SDK for Android.

### Features

- Adding nativeBundle plugin ([#161](https://github.com/getsentry/sentry-android/pull/161))
- Adding scope methods to sentry static class ([#179](https://github.com/getsentry/sentry-android/pull/179))

### Fixes

- fix: DSN parsing ([#165](https://github.com/getsentry/sentry-android/pull/165))
- Don't avoid exception type minification ([#166](https://github.com/getsentry/sentry-android/pull/166))
- make Gson retro compatible with older versions of AGP ([#177](https://github.com/getsentry/sentry-android/pull/177))
- Bump sentry-native with message object instead of a string ([#172](https://github.com/getsentry/sentry-android/pull/172))

Packages were released on [`bintray`](https://dl.bintray.com/getsentry/sentry-android/io/sentry/), [`jcenter`](https://jcenter.bintray.com/io/sentry/sentry-android/)

We'd love to get feedback and we'll work in getting the GA `2.0.0` out soon.
Until then, the [stable SDK offered by Sentry is at version 1.7.28](https://github.com/getsentry/sentry-java/releases/tag/v1.7.28)

## 2.0.0-alpha08

Release of Sentry's new SDK for Android.

### Fixes

- DebugId endianness ([#162](https://github.com/getsentry/sentry-android/pull/162))
- Executed beforeBreadcrumb also for scope ([#160](https://github.com/getsentry/sentry-android/pull/160))
- Benefit of manifest merging when minSdk ([#159](https://github.com/getsentry/sentry-android/pull/159))
- Add method to captureMessage with level ([#157](https://github.com/getsentry/sentry-android/pull/157))
- Listing assets file on the wrong dir ([#156](https://github.com/getsentry/sentry-android/pull/156))

Packages were released on [`bintray`](https://dl.bintray.com/getsentry/sentry-android/io/sentry/), [`jcenter`](https://jcenter.bintray.com/io/sentry/sentry-android/)

We'd love to get feedback and we'll work in getting the GA `2.0.0` out soon.
Until then, the [stable SDK offered by Sentry is at version 1.7.28](https://github.com/getsentry/sentry-java/releases/tag/v1.7.28)

## 2.0.0-alpha07

Third release of Sentry's new SDK for Android.

### Fixes

-  Fixed release for jcenter and bintray

Packages were released on [`bintray`](https://dl.bintray.com/getsentry/sentry-android/io/sentry/), [`jcenter`](https://jcenter.bintray.com/io/sentry/sentry-android/)

We'd love to get feedback and we'll work in getting the GA `2.0.0` out soon.
Until then, the [stable SDK offered by Sentry is at version 1.7.28](https://github.com/getsentry/sentry-java/releases/tag/v1.7.28)

## 2.0.0-alpha06

Second release of Sentry's new SDK for Android.

### Fixes

- Fixed a typo on pom generation.

Packages were released on [`bintray`](https://dl.bintray.com/getsentry/sentry-android/io/sentry/), [`jcenter`](https://jcenter.bintray.com/io/sentry/sentry-android/)

We'd love to get feedback and we'll work in getting the GA `2.0.0` out soon.
Until then, the [stable SDK offered by Sentry is at version 1.7.28](https://github.com/getsentry/sentry-java/releases/tag/v1.7.28)

## 2.0.0-alpha05

First release of Sentry's new SDK for Android.

New features not offered by our current (1.7.x), stable SDK are:

- NDK support
  - Captures crashes caused by native code
  - Access to the [`sentry-native` SDK](https://github.com/getsentry/sentry-native/) API by your native (C/C++/Rust code/..).
- Automatic init (just add your `DSN` to the manifest)
   - Proguard rules are added automatically
   - Permission (Internet) is added automatically
- Uncaught Exceptions might be captured even before the app restarts
- Unified API which include scopes etc.
- More context/device information
- Packaged as `aar`
- Frames from the app automatically marked as `InApp=true` (stack traces in Sentry highlights them by default).
- Complete Sentry Protocol available.
- All threads and their stack traces are captured.
- Sample project in this repo to test many features (segfault, uncaught exception, scope)

Features from the current SDK like `ANR` are also available (by default triggered after 4 seconds).

Packages were released on [`bintray`](https://dl.bintray.com/getsentry/sentry-android/io/sentry/), [`jcenter`](https://jcenter.bintray.com/io/sentry/sentry-android/)

We'd love to get feedback and we'll work in getting the GA `2.0.0` out soon.
Until then, the [stable SDK offered by Sentry is at version 1.7.28](https://github.com/getsentry/sentry-java/releases/tag/v1.7.28)<|MERGE_RESOLUTION|>--- conflicted
+++ resolved
@@ -1,10 +1,6 @@
 # Changelog
 
-## 7.11.0
-
-### Features
-
-- Report dropped spans ([#3528](https://github.com/getsentry/sentry-java/pull/3528))
+## Unreleased
 
 ### Breaking Changes
 
@@ -21,34 +17,143 @@
 ### Features
 
 - Our `sentry-opentelemetry-agent` has been completely reworked and now plays nicely with the rest of the Java SDK
-  - You may also want to give this new agent a try even if you haven't used OpenTelemetry (with Sentry) before. It offers support for [many more libraries and frameworks](https://github.com/open-telemetry/opentelemetry-java-instrumentation/blob/main/docs/supported-libraries.md), improving on our trace propagation, `Scopes` (used to be `Hub`) propagation as well as performance instrumentation (i.e. more spans).
-  - If you are using a framework we did not support before and currently resort to manual instrumentation, please give the agent a try. See [here for a list of supported libraries, frameworks and application servers](https://github.com/open-telemetry/opentelemetry-java-instrumentation/blob/main/docs/supported-libraries.md). 
-  - NOTE: Not all features have been implemented yet for the OpenTelemetry agent. Features of note that are not working yet:
-    - Metrics
-    - Measurements
-    - `forceFinish` on transaction
-    - `scheduleFinish` on transaction
-    - see [#3436](https://github.com/getsentry/sentry-java/issues/3436) for a more up-to-date list of features we have (not) implemented
-  - Please see "Installing `sentry-opentelemetry-agent`" for more details on how to set up the agent.
-  - What's new about the Agent
-    - When the OpenTelemetry Agent is used, Sentry API creates OpenTelemetry spans under the hood, handing back a wrapper object which bridges the gap between traditional Sentry API and OpenTelemetry. We might be replacing some of the Sentry performance API in the future.
-      - This is achieved by configuring the SDK to use `OtelSpanFactory` instead of `DefaultSpanFactory` which is done automatically by the auto init of the Java Agent. 
-    - OpenTelemetry spans are now only turned into Sentry spans when they are finished so they can be sent to the Sentry server.
-    - Now registers an OpenTelemetry `Sampler` which uses Sentry sampling configuration
-    - Other Performance integrations automatically stop creating spans to avoid duplicate spans
-    - The Sentry SDK now makes use of OpenTelemetry `Context` for storing Sentry `Scopes` (which is similar to what used to be called `Hub`) and thus relies on OpenTelemetry for `Context` propagation.
-    - Classes used for the previous version of our OpenTelemetry support have been deprecated but can still be used manually. We're not planning to keep the old agent around in favor of less complexity in the SDK.
+    - You may also want to give this new agent a try even if you haven't used OpenTelemetry (with Sentry) before. It offers support for [many more libraries and frameworks](https://github.com/open-telemetry/opentelemetry-java-instrumentation/blob/main/docs/supported-libraries.md), improving on our trace propagation, `Scopes` (used to be `Hub`) propagation as well as performance instrumentation (i.e. more spans).
+    - If you are using a framework we did not support before and currently resort to manual instrumentation, please give the agent a try. See [here for a list of supported libraries, frameworks and application servers](https://github.com/open-telemetry/opentelemetry-java-instrumentation/blob/main/docs/supported-libraries.md).
+    - NOTE: Not all features have been implemented yet for the OpenTelemetry agent. Features of note that are not working yet:
+        - Metrics
+        - Measurements
+        - `forceFinish` on transaction
+        - `scheduleFinish` on transaction
+        - see [#3436](https://github.com/getsentry/sentry-java/issues/3436) for a more up-to-date list of features we have (not) implemented
+    - Please see "Installing `sentry-opentelemetry-agent`" for more details on how to set up the agent.
+    - What's new about the Agent
+        - When the OpenTelemetry Agent is used, Sentry API creates OpenTelemetry spans under the hood, handing back a wrapper object which bridges the gap between traditional Sentry API and OpenTelemetry. We might be replacing some of the Sentry performance API in the future.
+            - This is achieved by configuring the SDK to use `OtelSpanFactory` instead of `DefaultSpanFactory` which is done automatically by the auto init of the Java Agent.
+        - OpenTelemetry spans are now only turned into Sentry spans when they are finished so they can be sent to the Sentry server.
+        - Now registers an OpenTelemetry `Sampler` which uses Sentry sampling configuration
+        - Other Performance integrations automatically stop creating spans to avoid duplicate spans
+        - The Sentry SDK now makes use of OpenTelemetry `Context` for storing Sentry `Scopes` (which is similar to what used to be called `Hub`) and thus relies on OpenTelemetry for `Context` propagation.
+        - Classes used for the previous version of our OpenTelemetry support have been deprecated but can still be used manually. We're not planning to keep the old agent around in favor of less complexity in the SDK.
 - Add `ignoredSpanOrigins` option for ignoring spans coming from certain integrations
-  - We pre-configure this to ignore Performance instrumentation for Spring and other integrations when using our OpenTelemetry Agent to avoid duplicate spans
+    - We pre-configure this to ignore Performance instrumentation for Spring and other integrations when using our OpenTelemetry Agent to avoid duplicate spans
 - Add data fetching environment hint to breadcrumb for GraphQL (#3413) ([#3431](https://github.com/getsentry/sentry-java/pull/3431))
 
 ### Fixes
 
-<<<<<<< HEAD
 - `TracesSampler` is now only created once in `SentryOptions` instead of creating a new one for every `Hub` (which is now `Scopes`). This means we're now creating fewer `SecureRandom` instances.
-=======
+- Move onFinishCallback before span or transaction is finished ([#3459](https://github.com/getsentry/sentry-java/pull/3459))
+- Add timestamp when a profile starts ([#3442](https://github.com/getsentry/sentry-java/pull/3442))
+- Move fragment auto span finish to onFragmentStarted ([#3424](https://github.com/getsentry/sentry-java/pull/3424))
+- Remove profiling timeout logic and disable profiling on API 21 ([#3478](https://github.com/getsentry/sentry-java/pull/3478))
+- Properly reset metric flush flag on metric emission ([#3493](https://github.com/getsentry/sentry-java/pull/3493))
+
+### Migration Guide / Deprecations
+
+- Classes used for the previous version of the Sentry OpenTelemetry Java Agent have been deprecated (`SentrySpanProcessor`, `SentryPropagator`, `OpenTelemetryLinkErrorEventProcessor`)
+- Sentry OpenTelemetry Java Agent has been reworked and now allows you to manually create spans using Sentry API as well.
+- Please see "Installing `sentry-opentelemetry-agent`" for more details on how to set up the agent.
+
+### Installing `sentry-opentelemetry-agent`
+
+#### Upgrading from a previous agent
+If you've been using the previous version of `sentry-opentelemetry-agent`, simply replace the agent JAR with the [latest release](https://central.sonatype.com/artifact/io.sentry/sentry-opentelemetry-agent?smo=true) and start your application. That should be it.
+
+#### New to the agent
+If you've not been using OpenTelemetry before, you can add `sentry-opentelemetry-agent` to your setup by downloading the latest release and using it when starting up your application
+- `SENTRY_PROPERTIES_FILE=sentry.properties java -javaagent:sentry-opentelemetry-agent-x.x.x.jar -jar your-application.jar`
+- Please use `sentry.properties` or environment variables to configure the SDK as the agent is now in charge of initializing the SDK and options coming from things like logging integrations or our Spring Boot integration will not take effect.
+- You may find the [docs page](https://docs.sentry.io/platforms/java/tracing/instrumentation/opentelemetry/#using-sentry-opentelemetry-agent-with-auto-initialization) useful. While we haven't updated it yet to reflect the changes described here, the section about using the agent with auto init should still be valid.
+
+If you want to skip auto initialization of the SDK performed by the agent, please follow the steps above and set the environment variable `SENTRY_AUTO_INIT` to `false` then add the following to your `Sentry.init`:
+
+```
+Sentry.init(options -> {
+  options.setDsn("https://3d2ac63d6e1a4c6e9214443678f119a3@o87286.ingest.us.sentry.io/1801383");
+  OpenTelemetryUtil.applyOpenTelemetryOptions(options);
+  ...
+});
+```
+
+If you're using our Spring (Boot) integration with auto init, use the following:
+```
+@Bean
+Sentry.OptionsConfiguration<SentryOptions> optionsConfiguration() {
+  return (options) -> {
+    OpenTelemetryUtil.applyOpenTelemetryOptions(options);
+  };
+}
+```
+
+### Dependencies
+
+- Bump Native SDK from v0.7.0 to v0.7.5 ([#3441](https://github.com/getsentry/sentry-java/pull/3189))
+    - [changelog](https://github.com/getsentry/sentry-native/blob/master/CHANGELOG.md#075)
+    - [diff](https://github.com/getsentry/sentry-native/compare/0.7.0...0.7.5)
+
+## 8.0.0-alpha.1
+
+Version 8 of the Sentry Android/Java SDK brings a variety of features and fixes. The most notable changes are:
+
+- New `Scope` types have been introduced, see "Behavioural Changes" for more details.
+- Lifecycle tokens have been introduced to manage `Scope` lifecycle, see "Behavioural Changes" for more details.
+- `Hub` has been replaced by `Scopes`
+
+### Behavioural Changes
+
+- We're introducing some new `Scope` types in the SDK, allowing for better control over what data is attached where. Previously there was a stack of scopes that was pushed and popped. Instead we now fork scopes for a given lifecycle and then restore the previous scopes. Since `Hub` is gone, it is also never cloned anymore. Separation of data now happens through the different scope types while making it easier to manipulate exactly what you need without having to attach data at the right time to have it apply where wanted.
+    - Global scope is attached to all events created by the SDK. It can also be modified before `Sentry.init` has been called. It can be manipulated using `Sentry.configureScope(ScopeType.GLOBAL, (scope) -> { ... })`.
+    - Isolation scope can be used e.g. to attach data to all events that come up while handling an incoming request. It can also be used for other isolation purposes. It can be manipulated using `Sentry.configureScope(ScopeType.ISOLATION, (scope) -> { ... })`. The SDK automatically forks isolation scope in certain cases like incoming requests, CRON jobs, Spring `@Async` and more.
+    - Current scope is forked often and data added to it is only added to events that are created while this scope is active. Data is also passed on to newly forked child scopes but not to parents.
+- `Sentry.popScope` has been deprecated, please call `.close()` on the token returned by `Sentry.pushScope` instead or use it in a way described in more detail in "Migration Guide".
+- We have chosen a default scope that is used for `Sentry.configureScope()` as well as API like `Sentry.setTag()`
+    - For Android the type defaults to `CURRENT` scope
+    - For Backend and other JVM applicatons it defaults to `ISOLATION` scope
+- Event processors on `Scope` can now be ordered by overriding the `getOrder` method on implementations of `EventProcessor`. NOTE: This order only applies to event processors on `Scope` but not `SentryOptions` at the moment. Feel free to request this if you need it.
+- `Hub` is deprecated in favor of `Scopes`, alongside some `Hub` relevant APIs. More details can be found in the "Migration Guide" section.
+
+### Breaking Changes
+
+- `Contexts` no longer extends `ConcurrentHashMap`, instead we offer a selected set of methods.
+
+### Migration Guide / Deprecations
+
+- `Hub` has been deprecated, we're replacing the following:
+    - `IHub` has been replaced by `IScopes`, however you should be able to simply pass `IHub` instances to code expecting `IScopes`, allowing for an easier migration.
+    - `HubAdapter.getInstance()` has been replaced by `ScopesAdapter.getInstance()`
+    - The `.clone()` method on `IHub`/`IScopes` has been deprecated, please use `.pushScope()` or `.pushIsolationScope()` instead
+    - Some internal methods like `.getCurrentHub()` and `.setCurrentHub()` have also been replaced.
+- `Sentry.popScope` has been replaced by calling `.close()` on the token returned by `Sentry.pushScope()` and `Sentry.pushIsolationScope()`. The token can also be used in a `try` block like this:
+
+```
+try (final @NotNull ISentryLifecycleToken ignored = Sentry.pushScope()) {
+  // this block has its separate current scope
+}
+```
+
+as well as:
+
+
+```
+try (final @NotNull ISentryLifecycleToken ignored = Sentry.pushIsolationScope()) {
+  // this block has its separate isolation scope
+}
+```
+
+You may also use `LifecycleHelper.close(token)`, e.g. in case you need to pass the token around for closing later.
+
+### Features
+
+- Report exceptions returned by Throwable.getSuppressed() to Sentry as exception groups ([#3396] https://github.com/getsentry/sentry-java/pull/3396)
+
+## 7.11.0
+
+### Features
+
+- Report dropped spans ([#3528](https://github.com/getsentry/sentry-java/pull/3528))
+
+### Fixes
+
 - Fix duplicate session start for React Native ([#3504](https://github.com/getsentry/sentry-java/pull/3504))
->>>>>>> f203afac
 - Move onFinishCallback before span or transaction is finished ([#3459](https://github.com/getsentry/sentry-java/pull/3459))
 - Add timestamp when a profile starts ([#3442](https://github.com/getsentry/sentry-java/pull/3442))
 - Move fragment auto span finish to onFragmentStarted ([#3424](https://github.com/getsentry/sentry-java/pull/3424))
@@ -65,104 +170,6 @@
 - Bump Native SDK from v0.7.0 to v0.7.2 ([#3314](https://github.com/getsentry/sentry-java/pull/3314))
   - [changelog](https://github.com/getsentry/sentry-native/blob/master/CHANGELOG.md#072)
   - [diff](https://github.com/getsentry/sentry-native/compare/0.7.0...0.7.2)
-
-### Migration Guide / Deprecations
-
-- Classes used for the previous version of the Sentry OpenTelemetry Java Agent have been deprecated (`SentrySpanProcessor`, `SentryPropagator`, `OpenTelemetryLinkErrorEventProcessor`)
-- Sentry OpenTelemetry Java Agent has been reworked and now allows you to manually create spans using Sentry API as well.
-- Please see "Installing `sentry-opentelemetry-agent`" for more details on how to set up the agent. 
-
-### Installing `sentry-opentelemetry-agent` 
-
-#### Upgrading from a previous agent
-If you've been using the previous version of `sentry-opentelemetry-agent`, simply replace the agent JAR with the [latest release](https://central.sonatype.com/artifact/io.sentry/sentry-opentelemetry-agent?smo=true) and start your application. That should be it.
-
-#### New to the agent
-If you've not been using OpenTelemetry before, you can add `sentry-opentelemetry-agent` to your setup by downloading the latest release and using it when starting up your application
-    - `SENTRY_PROPERTIES_FILE=sentry.properties java -javaagent:sentry-opentelemetry-agent-x.x.x.jar -jar your-application.jar`
-    - Please use `sentry.properties` or environment variables to configure the SDK as the agent is now in charge of initializing the SDK and options coming from things like logging integrations or our Spring Boot integration will not take effect.
-    - You may find the [docs page](https://docs.sentry.io/platforms/java/tracing/instrumentation/opentelemetry/#using-sentry-opentelemetry-agent-with-auto-initialization) useful. While we haven't updated it yet to reflect the changes described here, the section about using the agent with auto init should still be valid.
-
-If you want to skip auto initialization of the SDK performed by the agent, please follow the steps above and set the environment variable `SENTRY_AUTO_INIT` to `false` then add the following to your `Sentry.init`:
-
-```
-Sentry.init(options -> {
-  options.setDsn("https://3d2ac63d6e1a4c6e9214443678f119a3@o87286.ingest.us.sentry.io/1801383");
-  OpenTelemetryUtil.applyOpenTelemetryOptions(options);
-  ...
-});
-```
-
-If you're using our Spring (Boot) integration with auto init, use the following:
-```
-@Bean
-Sentry.OptionsConfiguration<SentryOptions> optionsConfiguration() {
-  return (options) -> {
-    OpenTelemetryUtil.applyOpenTelemetryOptions(options);
-  };
-}
-```
-
-### Dependencies
-
-- Bump Native SDK from v0.7.0 to v0.7.5 ([#3441](https://github.com/getsentry/sentry-java/pull/3189))
-  - [changelog](https://github.com/getsentry/sentry-native/blob/master/CHANGELOG.md#075)
-  - [diff](https://github.com/getsentry/sentry-native/compare/0.7.0...0.7.5)
-
-## 8.0.0-alpha.1
-
-Version 8 of the Sentry Android/Java SDK brings a variety of features and fixes. The most notable changes are:
-
-- New `Scope` types have been introduced, see "Behavioural Changes" for more details.
-- Lifecycle tokens have been introduced to manage `Scope` lifecycle, see "Behavioural Changes" for more details.
-- `Hub` has been replaced by `Scopes`
-
-### Behavioural Changes
-
-- We're introducing some new `Scope` types in the SDK, allowing for better control over what data is attached where. Previously there was a stack of scopes that was pushed and popped. Instead we now fork scopes for a given lifecycle and then restore the previous scopes. Since `Hub` is gone, it is also never cloned anymore. Separation of data now happens through the different scope types while making it easier to manipulate exactly what you need without having to attach data at the right time to have it apply where wanted.
-    - Global scope is attached to all events created by the SDK. It can also be modified before `Sentry.init` has been called. It can be manipulated using `Sentry.configureScope(ScopeType.GLOBAL, (scope) -> { ... })`.
-    - Isolation scope can be used e.g. to attach data to all events that come up while handling an incoming request. It can also be used for other isolation purposes. It can be manipulated using `Sentry.configureScope(ScopeType.ISOLATION, (scope) -> { ... })`. The SDK automatically forks isolation scope in certain cases like incoming requests, CRON jobs, Spring `@Async` and more.
-    - Current scope is forked often and data added to it is only added to events that are created while this scope is active. Data is also passed on to newly forked child scopes but not to parents.
-- `Sentry.popScope` has been deprecated, please call `.close()` on the token returned by `Sentry.pushScope` instead or use it in a way described in more detail in "Migration Guide".
-- We have chosen a default scope that is used for `Sentry.configureScope()` as well as API like `Sentry.setTag()`
-    - For Android the type defaults to `CURRENT` scope
-    - For Backend and other JVM applicatons it defaults to `ISOLATION` scope
-- Event processors on `Scope` can now be ordered by overriding the `getOrder` method on implementations of `EventProcessor`. NOTE: This order only applies to event processors on `Scope` but not `SentryOptions` at the moment. Feel free to request this if you need it.
-- `Hub` is deprecated in favor of `Scopes`, alongside some `Hub` relevant APIs. More details can be found in the "Migration Guide" section.
-
-### Breaking Changes
-
-- `Contexts` no longer extends `ConcurrentHashMap`, instead we offer a selected set of methods.
-
-### Migration Guide / Deprecations
-
-- `Hub` has been deprecated, we're replacing the following:
-    - `IHub` has been replaced by `IScopes`, however you should be able to simply pass `IHub` instances to code expecting `IScopes`, allowing for an easier migration.
-    - `HubAdapter.getInstance()` has been replaced by `ScopesAdapter.getInstance()`
-    - The `.clone()` method on `IHub`/`IScopes` has been deprecated, please use `.pushScope()` or `.pushIsolationScope()` instead
-    - Some internal methods like `.getCurrentHub()` and `.setCurrentHub()` have also been replaced.
-- `Sentry.popScope` has been replaced by calling `.close()` on the token returned by `Sentry.pushScope()` and `Sentry.pushIsolationScope()`. The token can also be used in a `try` block like this:
-
-```
-try (final @NotNull ISentryLifecycleToken ignored = Sentry.pushScope()) {
-  // this block has its separate current scope
-}
-```
-
-as well as:
-
-
-```
-try (final @NotNull ISentryLifecycleToken ignored = Sentry.pushIsolationScope()) {
-  // this block has its separate isolation scope
-}
-```
-
-You may also use `LifecycleHelper.close(token)`, e.g. in case you need to pass the token around for closing later.
-
-### Features
-
-- Report exceptions returned by Throwable.getSuppressed() to Sentry as exception groups ([#3396] https://github.com/getsentry/sentry-java/pull/3396)
 
 ## 7.10.0
 
