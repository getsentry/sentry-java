--- conflicted
+++ resolved
@@ -7,11 +7,8 @@
 * Fix: Exception only sets a stack trace if there are frames
 * Feat: set isSideLoaded info tags
 * Enhancement: Read tracesSampleRate from AndroidManifest
-<<<<<<< HEAD
 * Fix: Initialize Logback after context refreshes (#1129)
-=======
 * Ref: Return NoOpTransaction instead of null (#1126)
->>>>>>> 082b4b56
 
 # 4.0.0-alpha.2
 
