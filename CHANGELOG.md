--- conflicted
+++ resolved
@@ -2,7 +2,6 @@
 
 ## Unreleased
 
-<<<<<<< HEAD
 ### Behavioural Changes
 
 - (Android) The JNI layer for sentry-native has now been moved from sentry-java to sentry-native ([#3189](https://github.com/getsentry/sentry-java/pull/3189))
@@ -27,28 +26,17 @@
     - Classes used for the previous version of our OpenTelemetry support have been deprecated but can still be used manually. We're not planning to keep the old agent around in favor of less complexity in the SDK.
 - Add `ignoredSpanOrigins` option for ignoring spans coming from certain integrations
   - We pre-configure this to ignore Performance instrumentation for Spring and other integrations when using our OpenTelemetry Agent to avoid duplicate spans
-=======
-### Fixes
-
+- Add data fetching environment hint to breadcrumb for GraphQL (#3413) ([#3431](https://github.com/getsentry/sentry-java/pull/3431))
+
+### Fixes
+
+- `TracesSampler` is now only created once in `SentryOptions` instead of creating a new one for every `Hub` (which is now `Scopes`). This means we're now creating fewwer `SecureRandom` instances.
 - Move onFinishCallback before span or transaction is finished ([#3459](https://github.com/getsentry/sentry-java/pull/3459))
 - Add timestamp when a profile starts ([#3442](https://github.com/getsentry/sentry-java/pull/3442))
 - Move fragment auto span finish to onFragmentStarted ([#3424](https://github.com/getsentry/sentry-java/pull/3424))
 - Remove profiling timeout logic and disable profiling on API 21 ([#3478](https://github.com/getsentry/sentry-java/pull/3478))
 - Properly reset metric flush flag on metric emission ([#3493](https://github.com/getsentry/sentry-java/pull/3493))
 
-## 7.10.0
-
-### Features
-
->>>>>>> 2e90ac77
-- Publish Gradle module metadata ([#3422](https://github.com/getsentry/sentry-java/pull/3422))
-- Add data fetching environment hint to breadcrumb for GraphQL (#3413) ([#3431](https://github.com/getsentry/sentry-java/pull/3431))
-
-### Fixes
-
-- `TracesSampler` is now only created once in `SentryOptions` instead of creating a new one for every `Hub` (which is now `Scopes`). This means we're now creating fewwer `SecureRandom` instances.
-- Fix faulty `span.frame_delay` calculation for early app start spans ([#3427](https://github.com/getsentry/sentry-java/pull/3427))
-- Fix crash when installing `ShutdownHookIntegration` and the VM is shutting down ([#3456](https://github.com/getsentry/sentry-java/pull/3456))
 
 ### Dependencies
 
@@ -110,6 +98,17 @@
 ### Features
 
 - Report exceptions returned by Throwable.getSuppressed() to Sentry as exception groups ([#3396] https://github.com/getsentry/sentry-java/pull/3396)
+
+## 7.10.0
+
+### Features
+
+- Publish Gradle module metadata ([#3422](https://github.com/getsentry/sentry-java/pull/3422))
+
+### Fixes
+
+- Fix faulty `span.frame_delay` calculation for early app start spans ([#3427](https://github.com/getsentry/sentry-java/pull/3427))
+- Fix crash when installing `ShutdownHookIntegration` and the VM is shutting down ([#3456](https://github.com/getsentry/sentry-java/pull/3456))
 
 ## 7.9.0
 
