# Changelog

## Unreleased

### Fixes

- The SDK now handles `null` on many APIs instead of expecting a non `null` value ([#4245](https://github.com/getsentry/sentry-java/pull/4245))
  - Certain APIs like `setTag`, `setData`, `setExtra`, `setContext` previously caused a `NullPointerException` when invoked with either `null` key or value.
  - The SDK now tries to have a sane fallback when `null` is passed and no longer throws `NullPointerException`
  - If `null` is passed, the SDK will
    - do nothing if a `null` key is passed, returning `null` for non void methods
    - remove any previous value if the new value is set to `null`
- Add support for setting in-app-includes/in-app-excludes via AndroidManifest.xml ([#4240](https://github.com/getsentry/sentry-java/pull/4240))
- Modifications to OkHttp requests are now properly propagated to the affected span / breadcrumbs ([#4238](https://github.com/getsentry/sentry-java/pull/4238))
  - Please ensure the SentryOkHttpInterceptor is added last to your OkHttpClient, as otherwise changes to the `Request`  by subsequent interceptors won't be considered
<<<<<<< HEAD
- Fix AbstractMethodError when using SentryTraced for Jetpack Compose ([#4255](https://github.com/getsentry/sentry-java/pull/4255))
=======
- Fix "class ch.qos.logback.classic.spi.ThrowableProxyVO cannot be cast to class ch.qos.logback.classic.spi.ThrowableProxy" ([#4206](https://github.com/getsentry/sentry-java/pull/4206))
  - In this case we cannot report the `Throwable` to Sentry as it's not available
  - If you are using OpenTelemetry v1 `OpenTelemetryAppender`, please consider upgrading to v2
- Pass OpenTelemetry span attributes into TracesSampler callback ([#4253](https://github.com/getsentry/sentry-java/pull/4253))
  - `SamplingContext` now has a `getAttribute` method that grants access to OpenTelemetry span attributes via their String key (e.g. `http.request.method`)
>>>>>>> 96835663

### Features

- The SDK now automatically propagates the trace-context to the native layer. This allows to connect errors on different layers of the application. ([#4137](https://github.com/getsentry/sentry-java/pull/4137))
- Capture OpenTelemetry span events ([#3564](https://github.com/getsentry/sentry-java/pull/3564))
  - OpenTelemetry spans may have exceptions attached to them (`openTelemetrySpan.recordException`). We can now send those to Sentry as errors.
  - Set `capture-open-telemetry-events=true` in `sentry.properties` to enable it
  - Set `sentry.capture-open-telemetry-events=true` in Springs `application.properties` to enable it
  - Set `sentry.captureOpenTelemetryEvents: true` in Springs `application.yml` to enable it

### Behavioural Changes

- Use `java.net.URI` for parsing URLs in `UrlUtils` ([#4210](https://github.com/getsentry/sentry-java/pull/4210))
  - This could affect grouping for issues with messages containing URLs that fall in known corner cases that were handled incorrectly previously (e.g. email in URL path)

### Internal

- Also use port when checking if a request is made to Sentry DSN ([#4231](https://github.com/getsentry/sentry-java/pull/4231))
  - For our OpenTelemetry integration we check if a span is for a request to Sentry
  - We now also consider the port when performing this check

### Dependencies

- Bump Native SDK from v0.7.20 to v0.8.1 ([#4137](https://github.com/getsentry/sentry-java/pull/4137))
  - [changelog](https://github.com/getsentry/sentry-native/blob/master/CHANGELOG.md#0810)
  - [diff](https://github.com/getsentry/sentry-native/compare/v0.7.20...0.8.1)

## 8.3.0

### Features

- Add HTTP server request headers from OpenTelemetry span attributes to sentry `request` in payload ([#4102](https://github.com/getsentry/sentry-java/pull/4102))
  - You have to explicitly enable each header by adding it to the [OpenTelemetry config](https://opentelemetry.io/docs/zero-code/java/agent/instrumentation/http/#capturing-http-request-and-response-headers)
  - Please only enable headers you actually want to send to Sentry. Some may contain sensitive data like PII, cookies, tokens etc.
  - We are no longer adding request/response headers to `contexts/otel/attributes` of the event.
- The `ignoredErrors` option is now configurable via the manifest property `io.sentry.traces.ignored-errors` ([#4178](https://github.com/getsentry/sentry-java/pull/4178))
- A list of active Spring profiles is attached to payloads sent to Sentry (errors, traces, etc.) and displayed in the UI when using our Spring or Spring Boot integrations ([#4147](https://github.com/getsentry/sentry-java/pull/4147))
  - This consists of an empty list when only the default profile is active
- Added `enableTraceIdGeneration` to the AndroidOptions. This allows Hybrid SDKs to "freeze" and control the trace and connect errors on different layers of the application ([4188](https://github.com/getsentry/sentry-java/pull/4188))
- Move to a single NetworkCallback listener to reduce number of IPC calls on Android ([#4164](https://github.com/getsentry/sentry-java/pull/4164))
- Add GraphQL Apollo Kotlin 4 integration ([#4166](https://github.com/getsentry/sentry-java/pull/4166))
- Add support for async dispatch requests to Spring Boot 2 and 3 ([#3983](https://github.com/getsentry/sentry-java/pull/3983))
  - To enable it, please set `sentry.keep-transactions-open-for-async-responses=true` in `application.properties` or `sentry.keepTransactionsOpenForAsyncResponses: true` in `application.yml`
- Add constructor to JUL `SentryHandler` for disabling external config ([#4208](https://github.com/getsentry/sentry-java/pull/4208))

### Fixes

- Filter strings that cannot be parsed as Regex no longer cause an SDK crash ([#4213](https://github.com/getsentry/sentry-java/pull/4213))
  - This was the case e.g. for `ignoredErrors`, `ignoredTransactions` and `ignoredCheckIns`
  - We now simply don't use such strings for Regex matching and only use them for String comparison
- `SentryOptions.setTracePropagationTargets` is no longer marked internal ([#4170](https://github.com/getsentry/sentry-java/pull/4170))
- Session Replay: Fix crash when a navigation breadcrumb does not have "to" destination ([#4185](https://github.com/getsentry/sentry-java/pull/4185))
- Session Replay: Cap video segment duration to maximum 5 minutes to prevent endless video encoding in background ([#4185](https://github.com/getsentry/sentry-java/pull/4185))
- Check `tracePropagationTargets` in OpenTelemetry propagator ([#4191](https://github.com/getsentry/sentry-java/pull/4191))
  - If a URL can be retrieved from OpenTelemetry span attributes, we check it against `tracePropagationTargets` before attaching `sentry-trace` and `baggage` headers to outgoing requests
  - If no URL can be retrieved we always attach the headers
- Fix `ignoredErrors`, `ignoredTransactions` and `ignoredCheckIns` being unset by external options like `sentry.properties` or ENV vars ([#4207](https://github.com/getsentry/sentry-java/pull/4207))
  - Whenever parsing of external options was enabled (`enableExternalConfiguration`), which is the default for many integrations, the values set on `SentryOptions` passed to `Sentry.init` would be lost
  - Even if the value was not set in any external configuration it would still be set to an empty list

### Behavioural Changes

- The class `io.sentry.spring.jakarta.webflux.ReactorUtils` is now deprecated, please use `io.sentry.reactor.SentryReactorUtils` in the new `sentry-reactor` module instead ([#4155](https://github.com/getsentry/sentry-java/pull/4155))
  - The new module will be exposed as an `api` dependency when using `sentry-spring-boot-jakarta` (Spring Boot 3) or `sentry-spring-jakarta` (Spring 6). 
    Therefore, if you're using one of those modules, changing your imports will suffice.

## 8.2.0

### Breaking Changes

- The Kotlin Language version is now set to 1.6 ([#3936](https://github.com/getsentry/sentry-java/pull/3936))

### Features

- Create onCreate and onStart spans for all Activities ([#4025](https://github.com/getsentry/sentry-java/pull/4025))
- Add split apks info to the `App` context ([#3193](https://github.com/getsentry/sentry-java/pull/3193))
- Expose new `withSentryObservableEffect` method overload that accepts `SentryNavigationListener` as a parameter ([#4143](https://github.com/getsentry/sentry-java/pull/4143))
  - This allows sharing the same `SentryNavigationListener` instance across fragments and composables to preserve the trace 
- (Internal) Add API to filter native debug images based on stacktrace addresses ([#4089](https://github.com/getsentry/sentry-java/pull/4089))
- Propagate sampling random value ([#4153](https://github.com/getsentry/sentry-java/pull/4153))
  - The random value used for sampling traces is now sent to Sentry and attached to the `baggage` header on outgoing requests
- Update `sampleRate` that is sent to Sentry and attached to the `baggage` header on outgoing requests ([#4158](https://github.com/getsentry/sentry-java/pull/4158))
  - If the SDK uses its `sampleRate` or `tracesSampler` callback, it now updates the `sampleRate` in Dynamic Sampling Context.

### Fixes

- Log a warning when envelope or items are dropped due to rate limiting ([#4148](https://github.com/getsentry/sentry-java/pull/4148))
- Do not log if `OtelContextScopesStorage` cannot be found ([#4127](https://github.com/getsentry/sentry-java/pull/4127))
  - Previously `java.lang.ClassNotFoundException: io.sentry.opentelemetry.OtelContextScopesStorage` was shown in the log if the class could not be found.
  - This is just a lookup the SDK performs to configure itself. The SDK also works without OpenTelemetry.
- Session Replay: Fix various crashes and issues ([#4135](https://github.com/getsentry/sentry-java/pull/4135))
  - Fix `FileNotFoundException` when trying to read/write `.ongoing_segment` file
  - Fix `IllegalStateException` when registering `onDrawListener`
  - Fix SIGABRT native crashes on Motorola devices when encoding a video
- Mention javadoc and sources for published artifacts in Gradle `.module` metadata ([#3936](https://github.com/getsentry/sentry-java/pull/3936))
- (Jetpack Compose) Modifier.sentryTag now uses Modifier.Node ([#4029](https://github.com/getsentry/sentry-java/pull/4029))
  - This allows Composables that use this modifier to be skippable

### Dependencies

- Bump Native SDK from v0.7.19 to v0.7.20 ([#4128](https://github.com/getsentry/sentry-java/pull/4128))
  - [changelog](https://github.com/getsentry/sentry-native/blob/master/CHANGELOG.md#0720)
  - [diff](https://github.com/getsentry/sentry-native/compare/v0.7.19...0.7.20)
- Bump Gradle from v8.9.0 to v8.12.1 ([#4106](https://github.com/getsentry/sentry-java/pull/4106))
  - [changelog](https://github.com/gradle/gradle/blob/master/CHANGELOG.md#v8121)
  - [diff](https://github.com/gradle/gradle/compare/v8.9.0...v8.12.1)

## 8.1.0

### Features

- Add `options.ignoredErrors` to filter out errors that match a certain String or Regex ([#4083](https://github.com/getsentry/sentry-java/pull/4083))
  - The matching is attempted on `event.message`, `event.formatted`, and `{event.throwable.class.name}: {event.throwable.message}`
  - Can be set in `sentry.properties`, e.g. `ignored-errors=Some error,Another .*`
  - Can be set in environment variables, e.g. `SENTRY_IGNORED_ERRORS=Some error,Another .*`
  - For Spring Boot, it can be set in `application.properties`, e.g. `sentry.ignored-errors=Some error,Another .*`
- Log OpenTelemetry related Sentry config ([#4122](https://github.com/getsentry/sentry-java/pull/4122))

### Fixes

- Avoid logging an error when a float is passed in the manifest ([#4031](https://github.com/getsentry/sentry-java/pull/4031))
- Add `request` details to transactions created through OpenTelemetry ([#4098](https://github.com/getsentry/sentry-java/pull/4098))
  - We now add HTTP request method and URL where Sentry expects it to display it in Sentry UI
- Remove `java.lang.ClassNotFoundException` debug logs when searching for OpenTelemetry marker classes ([#4091](https://github.com/getsentry/sentry-java/pull/4091))
  - There was up to three of these, one for `io.sentry.opentelemetry.agent.AgentMarker`, `io.sentry.opentelemetry.agent.AgentlessMarker` and `io.sentry.opentelemetry.agent.AgentlessSpringMarker`.
  - These were not indicators of something being wrong but rather the SDK looking at what is available at runtime to configure itself accordingly.
- Do not instrument File I/O operations if tracing is disabled ([#4051](https://github.com/getsentry/sentry-java/pull/4051))
- Do not instrument User Interaction multiple times ([#4051](https://github.com/getsentry/sentry-java/pull/4051))
- Speed up view traversal to find touched target in `UserInteractionIntegration` ([#4051](https://github.com/getsentry/sentry-java/pull/4051))
- Reduce IPC/Binder calls performed by the SDK ([#4058](https://github.com/getsentry/sentry-java/pull/4058))

### Behavioural Changes

- Reduce the number of broadcasts the SDK is subscribed for ([#4052](https://github.com/getsentry/sentry-java/pull/4052))
  - Drop `TempSensorBreadcrumbsIntegration`
  - Drop `PhoneStateBreadcrumbsIntegration`
  - Reduce number of broadcasts in `SystemEventsBreadcrumbsIntegration`

Current list of the broadcast events can be found [here](https://github.com/getsentry/sentry-java/blob/9b8dc0a844d10b55ddeddf55d278c0ab0f86421c/sentry-android-core/src/main/java/io/sentry/android/core/SystemEventsBreadcrumbsIntegration.java#L131-L153). If you'd like to subscribe for more events, consider overriding the `SystemEventsBreadcrumbsIntegration` as follows:

```kotlin
SentryAndroid.init(context) { options ->
    options.integrations.removeAll { it is SystemEventsBreadcrumbsIntegration }
    options.integrations.add(SystemEventsBreadcrumbsIntegration(context, SystemEventsBreadcrumbsIntegration.getDefaultActions() + listOf(/* your custom actions */)))
}
```

If you would like to keep some of the default broadcast events as breadcrumbs, consider opening a [GitHub issue](https://github.com/getsentry/sentry-java/issues/new).
- Set mechanism `type` to `suppressed` for suppressed exceptions ([#4125](https://github.com/getsentry/sentry-java/pull/4125))
  - This helps to distinguish an exceptions cause from any suppressed exceptions in the Sentry UI

### Dependencies

- Bump Spring Boot to `3.4.2` ([#4081](https://github.com/getsentry/sentry-java/pull/4081))
- Bump Native SDK from v0.7.14 to v0.7.19 ([#4076](https://github.com/getsentry/sentry-java/pull/4076))
  - [changelog](https://github.com/getsentry/sentry-native/blob/master/CHANGELOG.md#0719)
  - [diff](https://github.com/getsentry/sentry-native/compare/v0.7.14...0.7.19)

## 8.0.0

### Summary

Version 8 of the Sentry Android/Java SDK brings a variety of features and fixes. The most notable changes are:

- `Hub` has been replaced by `Scopes`
- New `Scope` types have been introduced, see "Behavioural Changes" for more details.
- Lifecycle tokens have been introduced to manage `Scope` lifecycle, see "Behavioural Changes" for more details.
- Bumping `minSdk` level to 21 (Android 5.0)
- Our `sentry-opentelemetry-agent` has been improved and now works in combination with the rest of Sentry. You may now combine OpenTelemetry and Sentry for instrumenting your application.
    - You may now use both OpenTelemetry SDK and Sentry SDK to capture transactions and spans. They can also be mixed and end up on the same transaction.
    - OpenTelemetry extends the Sentry SDK by adding spans for numerous integrations, like Ktor, Vert.x and MongoDB. Please check [the OpenTelemetry GitHub repository](https://github.com/open-telemetry/opentelemetry-java-instrumentation/tree/main/instrumentation) for a full list.
    - OpenTelemetry allows propagating trace information from and to additional libraries, that Sentry did not support before, for example gRPC.
    - OpenTelemetry also has broader support for propagating the Sentry `Scopes` through reactive libraries like RxJava.
- The SDK is now compatible with Spring Boot 3.4
- We now support GraphQL v22 (`sentry-graphql-22`)
- Metrics have been removed

Please take a look at [our migration guide in docs](https://docs.sentry.io/platforms/java/migration/7.x-to-8.0).

### Sentry Self-hosted Compatibility

This SDK version is compatible with a self-hosted version of Sentry `22.12.0` or higher. If you are using an older version of [self-hosted Sentry](https://develop.sentry.dev/self-hosted/) (aka onpremise), you will need to [upgrade](https://develop.sentry.dev/self-hosted/releases/). If you're using `sentry.io` no action is required.

### Breaking Changes

- The Android minSdk level for all Android modules is now 21 ([#3852](https://github.com/getsentry/sentry-java/pull/3852))
- The minSdk level for sentry-android-ndk changed from 19 to 21 ([#3851](https://github.com/getsentry/sentry-java/pull/3851))
- Throw IllegalArgumentException when calling Sentry.init on Android ([#3596](https://github.com/getsentry/sentry-java/pull/3596))
- Metrics have been removed from the SDK ([#3774](https://github.com/getsentry/sentry-java/pull/3774))
    - Metrics will return but we don't know in what exact form yet
- `enableTracing` option (a.k.a `enable-tracing`) has been removed from the SDK ([#3776](https://github.com/getsentry/sentry-java/pull/3776))
    - Please set `tracesSampleRate` to a value >= 0.0 for enabling performance instead. The default value is `null` which means performance is disabled.
- Replace `synchronized` methods and blocks with `ReentrantLock` (`AutoClosableReentrantLock`) ([#3715](https://github.com/getsentry/sentry-java/pull/3715))
    - If you are subclassing any Sentry classes, please check if the parent class used `synchronized` before. Please make sure to use the same lock object as the parent class in that case.
- `traceOrigins` option (`io.sentry.traces.tracing-origins` in manifest) has been removed, please use `tracePropagationTargets` (`io.sentry.traces.trace-propagation-targets` in manifest`) instead ([#3780](https://github.com/getsentry/sentry-java/pull/3780))
- `profilingEnabled` option (`io.sentry.traces.profiling.enable` in manifest) has been removed, please use `profilesSampleRate` (`io.sentry.traces.profiling.sample-rate` instead) instead ([#3780](https://github.com/getsentry/sentry-java/pull/3780))
- `shutdownTimeout` option has been removed, please use `shutdownTimeoutMillis` instead ([#3780](https://github.com/getsentry/sentry-java/pull/3780))
- `profilingTracesIntervalMillis` option for Android has been removed ([#3780](https://github.com/getsentry/sentry-java/pull/3780))
- `io.sentry.session-tracking.enable` manifest option has been removed ([#3780](https://github.com/getsentry/sentry-java/pull/3780))
- `Sentry.traceHeaders()` method has been removed, please use `Sentry.getTraceparent()` instead ([#3718](https://github.com/getsentry/sentry-java/pull/3718))
- `Sentry.reportFullDisplayed()` method has been removed, please use `Sentry.reportFullyDisplayed()` instead ([#3717](https://github.com/getsentry/sentry-java/pull/3717))
- `User.other` has been removed, please use `data` instead ([#3780](https://github.com/getsentry/sentry-java/pull/3780))
- `SdkVersion.getIntegrations()` has been removed, please use `getIntegrationSet` instead ([#3780](https://github.com/getsentry/sentry-java/pull/3780))
- `SdkVersion.getPackages()` has been removed, please use `getPackageSet()` instead ([#3780](https://github.com/getsentry/sentry-java/pull/3780))
- `Device.language` has been removed, please use `locale` instead ([#3780](https://github.com/getsentry/sentry-java/pull/3780))
- `TraceContext.user` and `TraceContextUser` class have been removed, please use `userId` on `TraceContext` instead ([#3780](https://github.com/getsentry/sentry-java/pull/3780))
- `TransactionContext.fromSentryTrace()` has been removed, please use `Sentry.continueTrace()` instead ([#3780](https://github.com/getsentry/sentry-java/pull/3780))
- `SentryDataFetcherExceptionHandler` has been removed, please use `SentryGenericDataFetcherExceptionHandler` in combination with `SentryInstrumentation` instead ([#3780](https://github.com/getsentry/sentry-java/pull/3780))
- `sentry-android-okhttp` has been removed in favor of `sentry-okhttp`, removing android dependency from the module ([#3510](https://github.com/getsentry/sentry-java/pull/3510))
- `Contexts` no longer extends `ConcurrentHashMap`, instead we offer a selected set of methods.
- User segment has been removed ([#3512](https://github.com/getsentry/sentry-java/pull/3512))
- One of the `AndroidTransactionProfiler` constructors has been removed, please use a different one ([#3780](https://github.com/getsentry/sentry-java/pull/3780))
- Use String instead of UUID for SessionId ([#3834](https://github.com/getsentry/sentry-java/pull/3834))
    - The `Session` constructor now takes a `String` instead of a `UUID` for the `sessionId` parameter.
    - `Session.getSessionId()` now returns a `String` instead of a `UUID`.
- All status codes below 400 are now mapped to `SpanStatus.OK` ([#3869](https://github.com/getsentry/sentry-java/pull/3869))
- Change OkHttp sub-spans to span attributes ([#3556](https://github.com/getsentry/sentry-java/pull/3556))
    - This will reduce the number of spans created by the SDK
- `instrumenter` option should no longer be needed as our new OpenTelemetry integration now works in combination with the rest of Sentry

### Behavioural Changes

- We're introducing some new `Scope` types in the SDK, allowing for better control over what data is attached where. Previously there was a stack of scopes that was pushed and popped. Instead we now fork scopes for a given lifecycle and then restore the previous scopes. Since `Hub` is gone, it is also never cloned anymore. Separation of data now happens through the different scope types while making it easier to manipulate exactly what you need without having to attach data at the right time to have it apply where wanted.
    - Global scope is attached to all events created by the SDK. It can also be modified before `Sentry.init` has been called. It can be manipulated using `Sentry.configureScope(ScopeType.GLOBAL, (scope) -> { ... })`.
    - Isolation scope can be used e.g. to attach data to all events that come up while handling an incoming request. It can also be used for other isolation purposes. It can be manipulated using `Sentry.configureScope(ScopeType.ISOLATION, (scope) -> { ... })`. The SDK automatically forks isolation scope in certain cases like incoming requests, CRON jobs, Spring `@Async` and more.
    - Current scope is forked often and data added to it is only added to events that are created while this scope is active. Data is also passed on to newly forked child scopes but not to parents. It can be manipulated using `Sentry.configureScope(ScopeType.CURRENT, (scope) -> { ... })`.
- `Sentry.popScope` has been deprecated, please call `.close()` on the token returned by `Sentry.pushScope` instead or use it in a way described in more detail in [our migration guide](https://docs.sentry.io/platforms/java/migration/7.x-to-8.0).
- We have chosen a default scope that is used for `Sentry.configureScope()` as well as API like `Sentry.setTag()`
    - For Android the type defaults to `CURRENT` scope
    - For Backend and other JVM applicatons it defaults to `ISOLATION` scope
- Event processors on `Scope` can now be ordered by overriding the `getOrder` method on implementations of `EventProcessor`. NOTE: This order only applies to event processors on `Scope` but not `SentryOptions` at the moment. Feel free to request this if you need it.
- `Hub` is deprecated in favor of `Scopes`, alongside some `Hub` relevant APIs. More details can be found in [our migration guide](https://docs.sentry.io/platforms/java/migration/7.x-to-8.0).
- Send file name and path only if `isSendDefaultPii` is `true` ([#3919](https://github.com/getsentry/sentry-java/pull/3919))
- (Android) Enable Performance V2 by default ([#3824](https://github.com/getsentry/sentry-java/pull/3824))
    - With this change cold app start spans will include spans for ContentProviders, Application and Activity load.
- (Android) Replace thread id with kernel thread id in span data ([#3706](https://github.com/getsentry/sentry-java/pull/3706))
- (Android) The JNI layer for sentry-native has now been moved from sentry-java to sentry-native ([#3189](https://github.com/getsentry/sentry-java/pull/3189))
    - This now includes prefab support for sentry-native, allowing you to link and access the sentry-native API within your native app code
    - Checkout the `sentry-samples/sentry-samples-android` example on how to configure CMake and consume `sentry.h`
- The user ip-address is now only set to `"{{auto}}"` if `sendDefaultPii` is enabled ([#4072](https://github.com/getsentry/sentry-java/pull/4072))
  - This change gives you control over IP address collection directly on the client

### Features

- The SDK is now compatible with Spring Boot 3.4 ([#3939](https://github.com/getsentry/sentry-java/pull/3939))
- Our `sentry-opentelemetry-agent` has been completely reworked and now plays nicely with the rest of the Java SDK
    - You may also want to give this new agent a try even if you haven't used OpenTelemetry (with Sentry) before. It offers support for [many more libraries and frameworks](https://github.com/open-telemetry/opentelemetry-java-instrumentation/blob/main/docs/supported-libraries.md), improving on our trace propagation, `Scopes` (used to be `Hub`) propagation as well as performance instrumentation (i.e. more spans).
    - If you are using a framework we did not support before and currently resort to manual instrumentation, please give the agent a try. See [here for a list of supported libraries, frameworks and application servers](https://github.com/open-telemetry/opentelemetry-java-instrumentation/blob/main/docs/supported-libraries.md).
    - Please see [Java SDK docs](https://docs.sentry.io/platforms/java/tracing/instrumentation/opentelemetry/) for more details on how to set up the agent. Please make sure to select the correct SDK from the dropdown on the left side of the docs.
    - What's new about the Agent
        - When the OpenTelemetry Agent is used, Sentry API creates OpenTelemetry spans under the hood, handing back a wrapper object which bridges the gap between traditional Sentry API and OpenTelemetry. We might be replacing some of the Sentry performance API in the future.
            - This is achieved by configuring the SDK to use `OtelSpanFactory` instead of `DefaultSpanFactory` which is done automatically by the auto init of the Java Agent.
        - OpenTelemetry spans are now only turned into Sentry spans when they are finished so they can be sent to the Sentry server.
        - Now registers an OpenTelemetry `Sampler` which uses Sentry sampling configuration
        - Other Performance integrations automatically stop creating spans to avoid duplicate spans
        - The Sentry SDK now makes use of OpenTelemetry `Context` for storing Sentry `Scopes` (which is similar to what used to be called `Hub`) and thus relies on OpenTelemetry for `Context` propagation.
        - Classes used for the previous version of our OpenTelemetry support have been deprecated but can still be used manually. We're not planning to keep the old agent around in favor of less complexity in the SDK.
- Add `sentry-opentelemetry-agentless-spring` module ([#4000](https://github.com/getsentry/sentry-java/pull/4000))
    - This module can be added as a dependency when using Sentry with OpenTelemetry and Spring Boot but don't want to use our Agent. It takes care of configuring OpenTelemetry for use with Sentry.
    - You may want to set `OTEL_LOGS_EXPORTER=none;OTEL_METRICS_EXPORTER=none;OTEL_TRACES_EXPORTER=none` env vars to not have the log flooded with error messages regarding OpenTelemetry features we don't use.
- Add `sentry-opentelemetry-agentless` module ([#3961](https://github.com/getsentry/sentry-java/pull/3961))
    - This module can be added as a dependency when using Sentry with OpenTelemetry but don't want to use our Agent. It takes care of configuring OpenTelemetry for use with Sentry.
    - To enable the auto configuration of it, please set `-Dotel.java.global-autoconfigure.enabled=true` on the `java` command, when starting your application.
    - You may also want to set `OTEL_LOGS_EXPORTER=none;OTEL_METRICS_EXPORTER=none;OTEL_TRACES_EXPORTER=none` env vars to not have the log flooded with error messages regarding OpenTelemetry features we don't use.
- `OpenTelemetryUtil.applyOpenTelemetryOptions` now takes an enum instead of a boolean for its mode
- Add `openTelemetryMode` option ([#3994](https://github.com/getsentry/sentry-java/pull/3994))
    - It defaults to `AUTO` meaning the SDK will figure out how to best configure itself for use with OpenTelemetry
    - Use of OpenTelemetry can also be disabled completely by setting it to `OFF` ([#3995](https://github.com/getsentry/sentry-java/pull/3995))
        - In this case even if OpenTelemetry is present, the Sentry SDK will not use it
    - Use `AGENT` when using `sentry-opentelemetry-agent`
    - Use `AGENTLESS` when using `sentry-opentelemetry-agentless`
    - Use `AGENTLESS_SPRING` when using `sentry-opentelemetry-agentless-spring`
- Add `ignoredTransactions` option to filter out transactions by name ([#3871](https://github.com/getsentry/sentry-java/pull/3871))
    - can be used via ENV vars, e.g. `SENTRY_IGNORED_TRANSACTIONS=POST /person/,GET /pers.*`
    - can also be set in options directly, e.g. `options.setIgnoredTransactions(...)`
    - can also be set in `sentry.properties`, e.g. `ignored-transactions=POST /person/,GET /pers.*`
    - can also be set in Spring config `application.properties`, e.g. `sentry.ignored-transactions=POST /person/,GET /pers.*`
- Add `scopeBindingMode` to `SpanOptions` ([#4004](https://github.com/getsentry/sentry-java/pull/4004))
    - This setting only affects the SDK when used with OpenTelemetry.
    - Defaults to `AUTO` meaning the SDK will decide whether the span should be bound to the current scope. It will not bind transactions to scope using `AUTO`, it will only bind spans where the parent span is on the current scope.
    - `ON` sets the new span on the current scope.
    - `OFF` does not set the new span on the scope.
- Add `ignoredSpanOrigins` option for ignoring spans coming from certain integrations
    - We pre-configure this to ignore Performance instrumentation for Spring and other integrations when using our OpenTelemetry Agent to avoid duplicate spans
- Support `graphql-java` v22 via a new module `sentry-graphql-22` ([#3740](https://github.com/getsentry/sentry-java/pull/3740))
    - If you are using `graphql-java` v21 or earlier, you can use the `sentry-graphql` module
    - For `graphql-java` v22 and newer please use the `sentry-graphql-22` module
- We now provide a `SentryInstrumenter` bean directly for Spring (Boot) if there is none yet instead of using `GraphQlSourceBuilderCustomizer` to add the instrumentation ([#3744](https://github.com/getsentry/sentry-java/pull/3744))
    - It is now also possible to provide a bean of type `SentryGraphqlInstrumentation.BeforeSpanCallback` which is then used by `SentryInstrumenter`
- Add data fetching environment hint to breadcrumb for GraphQL (#3413) ([#3431](https://github.com/getsentry/sentry-java/pull/3431))
- Report exceptions returned by Throwable.getSuppressed() to Sentry as exception groups ([#3396] https://github.com/getsentry/sentry-java/pull/3396)
  - Any suppressed exceptions are added to the issue details page in Sentry, the same way any cause is.
  - We are planning to improve how we visualize suppressed exceptions. See https://github.com/getsentry/sentry-java/issues/4059
- Enable `ThreadLocalAccessor` for Spring Boot 3 WebFlux by default ([#4023](https://github.com/getsentry/sentry-java/pull/4023))
- Allow passing `environment` to `CheckinUtils.withCheckIn` ([3889](https://github.com/getsentry/sentry-java/pull/3889))
- Add `globalHubMode` to options ([#3805](https://github.com/getsentry/sentry-java/pull/3805))
    - `globalHubMode` used to only be a param on `Sentry.init`. To make it easier to be used in e.g. Desktop environments, we now additionally added it as an option on SentryOptions that can also be set via `sentry.properties`.
    - If both the param on `Sentry.init` and the option are set, the option will win. By default the option is set to `null` meaning whatever is passed to `Sentry.init` takes effect.
- Lazy uuid generation for SentryId and SpanId ([#3770](https://github.com/getsentry/sentry-java/pull/3770))
- Faster generation of Sentry and Span IDs ([#3818](https://github.com/getsentry/sentry-java/pull/3818))
    - Uses faster implementation to convert UUID to SentryID String
    - Uses faster Random implementation to generate UUIDs
- Android 15: Add support for 16KB page sizes ([#3851](https://github.com/getsentry/sentry-java/pull/3851))
    - See https://developer.android.com/guide/practices/page-sizes for more details
- Add init priority settings ([#3674](https://github.com/getsentry/sentry-java/pull/3674))
    - You may now set `forceInit=true` (`force-init` for `.properties` files) to ensure a call to Sentry.init / SentryAndroid.init takes effect
- Add force init option to Android Manifest ([#3675](https://github.com/getsentry/sentry-java/pull/3675))
    - Use `<meta-data android:name="io.sentry.force-init" android:value="true" />` to ensure Sentry Android auto init is not easily overwritten
- Attach request body for `application/x-www-form-urlencoded` requests in Spring ([#3731](https://github.com/getsentry/sentry-java/pull/3731))
    - Previously request body was only attached for `application/json` requests
- Set breadcrumb level based on http status ([#3771](https://github.com/getsentry/sentry-java/pull/3771))
- Emit transaction.data inside contexts.trace.data ([#3735](https://github.com/getsentry/sentry-java/pull/3735))
    - Also does not emit `transaction.data` in `extras` anymore
- Add a sample for showcasing Sentry with OpenTelemetry for Spring Boot 3 with our Java agent (`sentry-samples-spring-boot-jakarta-opentelemetry`) ([#3856](https://github.com/getsentry/sentry-java/pull/3828))
- Add a sample for showcasing Sentry with OpenTelemetry for Spring Boot 3 without our Java agent (`sentry-samples-spring-boot-jakarta-opentelemetry-noagent`) ([#3856](https://github.com/getsentry/sentry-java/pull/3856))
- Add a sample for showcasing Sentry with OpenTelemetry (`sentry-samples-console-opentelemetry-noagent`) ([#3856](https://github.com/getsentry/sentry-java/pull/3862))

### Fixes

- Fix incoming defer sampling decision `sentry-trace` header ([#3942](https://github.com/getsentry/sentry-java/pull/3942))
    - A `sentry-trace` header that only contains trace ID and span ID but no sampled flag (`-1`, `-0` suffix) means the receiving system can make its own sampling decision
    - When generating `sentry-trace` header from `PropagationContext` we now copy the `sampled` flag.
    - In `TransactionContext.fromPropagationContext` when there is no parent sampling decision, keep the decision `null` so a new sampling decision is made instead of defaulting to `false`
- Fix order of calling `close` on previous Sentry instance when re-initializing ([#3750](https://github.com/getsentry/sentry-java/pull/3750))
    - Previously some parts of Sentry were immediately closed after re-init that should have stayed open and some parts of the previous init were never closed
- All status codes below 400 are now mapped to `SpanStatus.OK` ([#3869](https://github.com/getsentry/sentry-java/pull/3869))
- Improve ignored check performance ([#3992](https://github.com/getsentry/sentry-java/pull/3992))
    - Checking if a span origin, a transaction or a checkIn should be ignored is now faster
- Cache requests for Spring using Springs `ContentCachingRequestWrapper` instead of our own Wrapper to also cache parameters ([#3641](https://github.com/getsentry/sentry-java/pull/3641))
    - Previously only the body was cached which could lead to problems in the FilterChain as Request parameters were not available
- Close backpressure monitor on SDK shutdown ([#3998](https://github.com/getsentry/sentry-java/pull/3998))
    - Due to the backpressure monitor rescheduling a task to run every 10s, it very likely caused shutdown to wait the full `shutdownTimeoutMillis` (defaulting to 2s) instead of being able to terminate immediately
- Let OpenTelemetry auto instrumentation handle extracting and injecting tracing information if present ([#3953](https://github.com/getsentry/sentry-java/pull/3953))
    - Our integrations no longer call `.continueTrace` and also do not inject tracing headers if the integration has been added to `ignoredSpanOrigins`
- Fix testTag not working for Jetpack Compose user interaction tracking ([#3878](https://github.com/getsentry/sentry-java/pull/3878))
- Mark `DiskFlushNotification` hint flushed when rate limited ([#3892](https://github.com/getsentry/sentry-java/pull/3892))
    - Our `UncaughtExceptionHandlerIntegration` waited for the full flush timeout duration (default 15s) when rate limited.
- Do not replace `op` with auto generated content for OpenTelemetry spans with span kind `INTERNAL` ([#3906](https://github.com/getsentry/sentry-java/pull/3906))
- Add `enable-spotlight` and `spotlight-connection-url` to external options and check if spotlight is enabled when deciding whether to inspect an OpenTelemetry span for connecting to splotlight ([#3709](https://github.com/getsentry/sentry-java/pull/3709))
- Trace context on `Contexts.setTrace` has been marked `@NotNull` ([#3721](https://github.com/getsentry/sentry-java/pull/3721))
    - Setting it to `null` would cause an exception.
    - Transactions are dropped if trace context is missing
- Remove internal annotation on `SpanOptions` ([#3722](https://github.com/getsentry/sentry-java/pull/3722))
- `SentryLogbackInitializer` is now public ([#3723](https://github.com/getsentry/sentry-java/pull/3723))
- Parse and use `send-default-pii` and `max-request-body-size` from `sentry.properties` ([#3534](https://github.com/getsentry/sentry-java/pull/3534))
- `TracesSampler` is now only created once in `SentryOptions` instead of creating a new one for every `Hub` (which is now `Scopes`). This means we're now creating fewer `SecureRandom` instances.

### Internal

- Make `SentryClient` constructor public ([#4045](https://github.com/getsentry/sentry-java/pull/4045))
- Warm starts cleanup ([#3954](https://github.com/getsentry/sentry-java/pull/3954))

### Changes in pre-releases

These changes have been made during development of `8.0.0`. You may skip this section. We just put it here for sake of completeness.

- Extract OpenTelemetry `URL_PATH` span attribute into description ([#3933](https://github.com/getsentry/sentry-java/pull/3933))
- Replace OpenTelemetry `ContextStorage` wrapper with `ContextStorageProvider` ([#3938](https://github.com/getsentry/sentry-java/pull/3938))
    - The wrapper had to be put in place before any call to `Context` whereas `ContextStorageProvider` is automatically invoked at the correct time.
- Send `otel.kind` to Sentry ([#3907](https://github.com/getsentry/sentry-java/pull/3907))
- Spring Boot now automatically detects if OpenTelemetry is available and makes use of it ([#3846](https://github.com/getsentry/sentry-java/pull/3846))
    - This is only enabled if there is no OpenTelemetry agent available
    - We prefer to use the OpenTelemetry agent as it offers more auto instrumentation
    - In some cases the OpenTelemetry agent cannot be used, please see https://opentelemetry.io/docs/zero-code/java/spring-boot-starter/ for more details on when to prefer the Agent and when the Spring Boot starter makes more sense.
    - In this mode the SDK makes use of the `OpenTelemetry` bean that is created by `opentelemetry-spring-boot-starter` instead of `GlobalOpenTelemetry`
- Spring Boot now automatically detects our OpenTelemetry agent if its auto init is disabled ([#3848](https://github.com/getsentry/sentry-java/pull/3848))
    - This means Spring Boot config mechanisms can now be combined with our OpenTelemetry agent
    - The `sentry-opentelemetry-extra` module has been removed again, most classes have been moved to `sentry-opentelemetry-bootstrap` which is loaded into the bootstrap classloader (i.e. `null`) when our Java agent is used. The rest has been moved into `sentry-opentelemetry-agentcustomization` and is loaded into the agent classloader when our Java agent is used.
    - The `sentry-opentelemetry-bootstrap` and `sentry-opentelemetry-agentcustomization` modules can be used without the agent as well, in which case all classes are loaded into the application classloader. Check out our `sentry-samples-spring-boot-jakarta-opentelemetry-noagent` sample.
    - In this mode the SDK makes use of `GlobalOpenTelemetry`
- Automatically set span factory based on presence of OpenTelemetry ([#3858](https://github.com/getsentry/sentry-java/pull/3858))
    - `SentrySpanFactoryHolder` has been removed as it is no longer required.

- Replace deprecated `SimpleInstrumentation` with `SimplePerformantInstrumentation` for graphql 22 ([#3974](https://github.com/getsentry/sentry-java/pull/3974))
- We now hold a strong reference to the underlying OpenTelemetry span when it is created through Sentry API ([#3997](https://github.com/getsentry/sentry-java/pull/3997))
    - This keeps it from being garbage collected too early
- Defer sampling decision by setting `sampled` to `null` in `PropagationContext` when using OpenTelemetry in case of an incoming defer sampling `sentry-trace` header. ([#3945](https://github.com/getsentry/sentry-java/pull/3945))
- Build `PropagationContext` from `SamplingDecision` made by `SentrySampler` instead of parsing headers and potentially ignoring a sampling decision in case a `sentry-trace` header comes in with deferred sampling decision. ([#3947](https://github.com/getsentry/sentry-java/pull/3947))
- The Sentry OpenTelemetry Java agent now makes sure Sentry `Scopes` storage is initialized even if the agents auto init is disabled ([#3848](https://github.com/getsentry/sentry-java/pull/3848))
    - This is required for all integrations to work together with our OpenTelemetry Java agent if its auto init has been disabled and the SDKs init should be used instead.
- Fix `startChild` for span that is not in current OpenTelemetry `Context` ([#3862](https://github.com/getsentry/sentry-java/pull/3862))
    - Starting a child span from a transaction that wasn't in the current `Context` lead to multiple transactions being created (one for the transaction and another per span created).
- Add `auto.graphql.graphql22` to ignored span origins when using OpenTelemetry ([#3828](https://github.com/getsentry/sentry-java/pull/3828))
- Use OpenTelemetry span name as fallback for transaction name ([#3557](https://github.com/getsentry/sentry-java/pull/3557))
    - In certain cases we were sending transactions as "<unlabeled transaction>" when using OpenTelemetry
- Add OpenTelemetry span data to Sentry span ([#3593](https://github.com/getsentry/sentry-java/pull/3593))
- No longer selectively copy OpenTelemetry attributes to Sentry spans / transactions `data` ([#3663](https://github.com/getsentry/sentry-java/pull/3663))
- Remove `PROCESS_COMMAND_ARGS` (`process.command_args`) OpenTelemetry span attribute as it can be very large ([#3664](https://github.com/getsentry/sentry-java/pull/3664))
- Use RECORD_ONLY sampling decision if performance is disabled ([#3659](https://github.com/getsentry/sentry-java/pull/3659))
    - Also fix check whether Performance is enabled when making a sampling decision in the OpenTelemetry sampler
- Sentry OpenTelemetry Java Agent now sets Instrumenter to SENTRY (used to be OTEL) ([#3697](https://github.com/getsentry/sentry-java/pull/3697))
- Set span origin in `ActivityLifecycleIntegration` on span options instead of after creating the span / transaction ([#3702](https://github.com/getsentry/sentry-java/pull/3702))
    - This allows spans to be filtered by span origin on creation
- Honor ignored span origins in `SentryTracer.startChild` ([#3704](https://github.com/getsentry/sentry-java/pull/3704))
- Use span id of remote parent ([#3548](https://github.com/getsentry/sentry-java/pull/3548))
    - Traces were broken because on an incoming request, OtelSentrySpanProcessor did not set the parentSpanId on the span correctly. Traces were not referencing the actual parent span but some other (random) span ID which the server doesn't know.
- Attach active span to scope when using OpenTelemetry ([#3549](https://github.com/getsentry/sentry-java/pull/3549))
    - Errors weren't linked to traces correctly due to parts of the SDK not knowing the current span
- Record dropped spans in client report when sampling out OpenTelemetry spans ([#3552](https://github.com/getsentry/sentry-java/pull/3552))
- Retrieve the correct current span from `Scope`/`Scopes` when using OpenTelemetry ([#3554](https://github.com/getsentry/sentry-java/pull/3554))
- Support spans that are split into multiple batches ([#3539](https://github.com/getsentry/sentry-java/pull/3539))
    - When spans belonging to a single transaction were split into multiple batches for SpanExporter, we did not add all spans because the isSpanTooOld check wasn't inverted.
- Partially fix bootstrap class loading ([#3543](https://github.com/getsentry/sentry-java/pull/3543))
    - There was a problem with two separate Sentry `Scopes` being active inside each OpenTelemetry `Context` due to using context keys from more than one class loader.
- The Spring Boot 3 WebFlux sample now uses our GraphQL v22 integration ([#3828](https://github.com/getsentry/sentry-java/pull/3828))
- Do not ignore certain span origins for OpenTelemetry without agent ([#3856](https://github.com/getsentry/sentry-java/pull/3856))
- `span.startChild` now uses `.makeCurrent()` by default ([#3544](https://github.com/getsentry/sentry-java/pull/3544))
    - This caused an issue where the span tree wasn't correct because some spans were not added to their direct parent
- Do not set the exception group marker when there is a suppressed exception ([#4056](https://github.com/getsentry/sentry-java/pull/4056))
    - Due to how grouping works in Sentry currently sometimes the suppressed exception is treated as the main exception. This change ensures we keep using the main exception and not change how grouping works.
    - As a consequence the list of exceptions in the group on top of an issue is no longer shown in Sentry UI.
    - We are planning to improve this in the future but opted for this fix first.

### Dependencies

- Bump Native SDK from v0.7.0 to v0.7.17 ([#3441](https://github.com/getsentry/sentry-java/pull/3189)) ([#3851](https://github.com/getsentry/sentry-java/pull/3851)) ([#3914](https://github.com/getsentry/sentry-java/pull/3914)) ([#4003](https://github.com/getsentry/sentry-java/pull/4003))
    - [changelog](https://github.com/getsentry/sentry-native/blob/master/CHANGELOG.md#0717)
    - [diff](https://github.com/getsentry/sentry-native/compare/0.7.0...0.7.17)
- Bump OpenTelemetry to 1.44.1, OpenTelemetry Java Agent to 2.10.0 and Semantic Conventions to 1.28.0 ([#3668](https://github.com/getsentry/sentry-java/pull/3668)) ([#3935](https://github.com/getsentry/sentry-java/pull/3935))

### Migration Guide / Deprecations

Please take a look at [our migration guide in docs](https://docs.sentry.io/platforms/java/migration/7.x-to-8.0).

- `Hub` has been deprecated, we're replacing the following:
    - `IHub` has been replaced by `IScopes`, however you should be able to simply pass `IHub` instances to code expecting `IScopes`, allowing for an easier migration.
    - `HubAdapter.getInstance()` has been replaced by `ScopesAdapter.getInstance()`
    - The `.clone()` method on `IHub`/`IScopes` has been deprecated, please use `.pushScope()` or `.pushIsolationScope()` instead
    - Some internal methods like `.getCurrentHub()` and `.setCurrentHub()` have also been replaced.
- `Sentry.popScope` has been replaced by calling `.close()` on the token returned by `Sentry.pushScope()` and `Sentry.pushIsolationScope()`. The token can also be used in a `try` block like this:

```
try (final @NotNull ISentryLifecycleToken ignored = Sentry.pushScope()) {
  // this block has its separate current scope
}
```

as well as:


```
try (final @NotNull ISentryLifecycleToken ignored = Sentry.pushIsolationScope()) {
  // this block has its separate isolation scope
}
```
- Classes used by our previous OpenTelemetry integration have been deprecated (`SentrySpanProcessor`, `SentryPropagator`, `OpenTelemetryLinkErrorEventProcessor`). Please take a look at [docs](https://docs.sentry.io/platforms/java/tracing/instrumentation/opentelemetry/) on how to setup OpenTelemetry in v8.

You may also use `LifecycleHelper.close(token)`, e.g. in case you need to pass the token around for closing later.


### Changes from `rc.4`

If you have been using `8.0.0-rc.4` of the Java SDK, here's the new changes that have been included in the `8.0.0` release:

- Make `SentryClient` constructor public ([#4045](https://github.com/getsentry/sentry-java/pull/4045))
- The user ip-address is now only set to `"{{auto}}"` if sendDefaultPii is enabled ([#4072](https://github.com/getsentry/sentry-java/pull/4072))
    - This change gives you control over IP address collection directly on the client
- Do not set the exception group marker when there is a suppressed exception ([#4056](https://github.com/getsentry/sentry-java/pull/4056))
    - Due to how grouping works in Sentry currently sometimes the suppressed exception is treated as the main exception. This change ensures we keep using the main exception and not change how grouping works.
    - As a consequence the list of exceptions in the group on top of an issue is no longer shown in Sentry UI.
    - We are planning to improve this in the future but opted for this fix first.
- Fix swallow NDK loadLibrary errors ([#4082](https://github.com/getsentry/sentry-java/pull/4082))

## 7.21.0

### Fixes

- Do not instrument File I/O operations if tracing is disabled ([#4051](https://github.com/getsentry/sentry-java/pull/4051))
- Do not instrument User Interaction multiple times ([#4051](https://github.com/getsentry/sentry-java/pull/4051))
- Speed up view traversal to find touched target in `UserInteractionIntegration` ([#4051](https://github.com/getsentry/sentry-java/pull/4051))
- Reduce IPC/Binder calls performed by the SDK ([#4058](https://github.com/getsentry/sentry-java/pull/4058))

### Behavioural Changes

- (changed in [7.20.1](https://github.com/getsentry/sentry-java/releases/tag/7.20.1)) The user ip-address is now only set to `"{{auto}}"` if sendDefaultPii is enabled ([#4071](https://github.com/getsentry/sentry-java/pull/4071))
    - This change gives you control over IP address collection directly on the client
- Reduce the number of broadcasts the SDK is subscribed for ([#4052](https://github.com/getsentry/sentry-java/pull/4052))
  - Drop `TempSensorBreadcrumbsIntegration`
  - Drop `PhoneStateBreadcrumbsIntegration`
  - Reduce number of broadcasts in `SystemEventsBreadcrumbsIntegration`

Current list of the broadcast events can be found [here](https://github.com/getsentry/sentry-java/blob/9b8dc0a844d10b55ddeddf55d278c0ab0f86421c/sentry-android-core/src/main/java/io/sentry/android/core/SystemEventsBreadcrumbsIntegration.java#L131-L153). If you'd like to subscribe for more events, consider overriding the `SystemEventsBreadcrumbsIntegration` as follows:

```kotlin
SentryAndroid.init(context) { options ->
    options.integrations.removeAll { it is SystemEventsBreadcrumbsIntegration }
    options.integrations.add(SystemEventsBreadcrumbsIntegration(context, SystemEventsBreadcrumbsIntegration.getDefaultActions() + listOf(/* your custom actions */)))
}
```

If you would like to keep some of the default broadcast events as breadcrumbs, consider opening a [GitHub issue](https://github.com/getsentry/sentry-java/issues/new).

## 7.21.0-beta.1

### Fixes

- Do not instrument File I/O operations if tracing is disabled ([#4051](https://github.com/getsentry/sentry-java/pull/4051))
- Do not instrument User Interaction multiple times ([#4051](https://github.com/getsentry/sentry-java/pull/4051))
- Speed up view traversal to find touched target in `UserInteractionIntegration` ([#4051](https://github.com/getsentry/sentry-java/pull/4051))
- Reduce IPC/Binder calls performed by the SDK ([#4058](https://github.com/getsentry/sentry-java/pull/4058))

### Behavioural Changes

- Reduce the number of broadcasts the SDK is subscribed for ([#4052](https://github.com/getsentry/sentry-java/pull/4052))
  - Drop `TempSensorBreadcrumbsIntegration`
  - Drop `PhoneStateBreadcrumbsIntegration`
  - Reduce number of broadcasts in `SystemEventsBreadcrumbsIntegration`

Current list of the broadcast events can be found [here](https://github.com/getsentry/sentry-java/blob/9b8dc0a844d10b55ddeddf55d278c0ab0f86421c/sentry-android-core/src/main/java/io/sentry/android/core/SystemEventsBreadcrumbsIntegration.java#L131-L153). If you'd like to subscribe for more events, consider overriding the `SystemEventsBreadcrumbsIntegration` as follows:

```kotlin
SentryAndroid.init(context) { options ->
    options.integrations.removeAll { it is SystemEventsBreadcrumbsIntegration }
    options.integrations.add(SystemEventsBreadcrumbsIntegration(context, SystemEventsBreadcrumbsIntegration.getDefaultActions() + listOf(/* your custom actions */)))
}
```

If you would like to keep some of the default broadcast events as breadcrumbs, consider opening a [GitHub issue](https://github.com/getsentry/sentry-java/issues/new).

## 7.20.1

### Behavioural Changes

- The user ip-address is now only set to `"{{auto}}"` if sendDefaultPii is enabled ([#4071](https://github.com/getsentry/sentry-java/pull/4071))
    - This change gives you control over IP address collection directly on the client

## 7.20.0

### Features

- Session Replay GA ([#4017](https://github.com/getsentry/sentry-java/pull/4017))

To enable Replay use the `sessionReplay.sessionSampleRate` or `sessionReplay.onErrorSampleRate` options.

  ```kotlin
  import io.sentry.SentryReplayOptions
  import io.sentry.android.core.SentryAndroid

  SentryAndroid.init(context) { options ->
   
    options.sessionReplay.sessionSampleRate = 1.0
    options.sessionReplay.onErrorSampleRate = 1.0
  
    // To change default redaction behavior (defaults to true)
    options.sessionReplay.redactAllImages = true
    options.sessionReplay.redactAllText = true
  
    // To change quality of the recording (defaults to MEDIUM)
    options.sessionReplay.quality = SentryReplayOptions.SentryReplayQuality.MEDIUM // (LOW|MEDIUM|HIGH)
  }
  ```

### Fixes

- Fix warm start detection ([#3937](https://github.com/getsentry/sentry-java/pull/3937))
- Session Replay: Reduce memory allocations, disk space consumption, and payload size ([#4016](https://github.com/getsentry/sentry-java/pull/4016))
- Session Replay: Do not try to encode corrupted frames multiple times ([#4016](https://github.com/getsentry/sentry-java/pull/4016))

### Internal

- Session Replay: Allow overriding `SdkVersion` for replay events ([#4014](https://github.com/getsentry/sentry-java/pull/4014))
- Session Replay: Send replay options as tags ([#4015](https://github.com/getsentry/sentry-java/pull/4015))

### Breaking changes

- Session Replay options were moved from under `experimental` to the main `options` object ([#4017](https://github.com/getsentry/sentry-java/pull/4017))

## 7.19.1

### Fixes

- Change TTFD timeout to 25 seconds ([#3984](https://github.com/getsentry/sentry-java/pull/3984))
- Session Replay: Fix memory leak when masking Compose screens ([#3985](https://github.com/getsentry/sentry-java/pull/3985))
- Session Replay: Fix potential ANRs in `GestureRecorder` ([#4001](https://github.com/getsentry/sentry-java/pull/4001))

### Internal

- Session Replay: Flutter improvements ([#4007](https://github.com/getsentry/sentry-java/pull/4007))

## 7.19.0

### Fixes

- Session Replay: fix various crashes and issues ([#3970](https://github.com/getsentry/sentry-java/pull/3970))
    - Fix `IndexOutOfBoundsException` when tracking window changes
    - Fix `IllegalStateException` when adding/removing draw listener for a dead view
    - Fix `ConcurrentModificationException` when registering window listeners and stopping `WindowRecorder`/`GestureRecorder`
- Add support for setting sentry-native handler_strategy ([#3671](https://github.com/getsentry/sentry-java/pull/3671))

### Dependencies

- Bump Native SDK from v0.7.8 to v0.7.16 ([#3671](https://github.com/getsentry/sentry-java/pull/3671))
    - [changelog](https://github.com/getsentry/sentry-native/blob/master/CHANGELOG.md#0716)
    - [diff](https://github.com/getsentry/sentry-native/compare/0.7.8...0.7.16)

## 7.18.1

### Fixes

- Fix testTag not working for Jetpack Compose user interaction tracking ([#3878](https://github.com/getsentry/sentry-java/pull/3878))

## 7.18.0

### Features

- Android 15: Add support for 16KB page sizes ([#3620](https://github.com/getsentry/sentry-java/pull/3620))
    - See https://developer.android.com/guide/practices/page-sizes for more details
- Session Replay: Add `beforeSendReplay` callback ([#3855](https://github.com/getsentry/sentry-java/pull/3855))
- Session Replay: Add support for masking/unmasking view containers ([#3881](https://github.com/getsentry/sentry-java/pull/3881))

### Fixes

- Avoid collecting normal frames ([#3782](https://github.com/getsentry/sentry-java/pull/3782))
- Ensure android initialization process continues even if options configuration block throws an exception ([#3887](https://github.com/getsentry/sentry-java/pull/3887))
- Do not report parsing ANR error when there are no threads ([#3888](https://github.com/getsentry/sentry-java/pull/3888))
    - This should significantly reduce the number of events with message "Sentry Android SDK failed to parse system thread dump..." reported
- Session Replay: Disable replay in session mode when rate limit is active ([#3854](https://github.com/getsentry/sentry-java/pull/3854))

### Dependencies

- Bump Native SDK from v0.7.2 to v0.7.8 ([#3620](https://github.com/getsentry/sentry-java/pull/3620))
    - [changelog](https://github.com/getsentry/sentry-native/blob/master/CHANGELOG.md#078)
    - [diff](https://github.com/getsentry/sentry-native/compare/0.7.2...0.7.8)

## 7.17.0

### Features

- Add meta option to set the maximum amount of breadcrumbs to be logged. ([#3836](https://github.com/getsentry/sentry-java/pull/3836))
- Use a separate `Random` instance per thread to improve SDK performance ([#3835](https://github.com/getsentry/sentry-java/pull/3835))

### Fixes

- Using MaxBreadcrumb with value 0 no longer crashes. ([#3836](https://github.com/getsentry/sentry-java/pull/3836))
- Accept manifest integer values when requiring floating values ([#3823](https://github.com/getsentry/sentry-java/pull/3823))
- Fix standalone tomcat jndi issue ([#3873](https://github.com/getsentry/sentry-java/pull/3873))
    - Using Sentry Spring Boot on a standalone tomcat caused the following error:
        - Failed to bind properties under 'sentry.parsed-dsn' to io.sentry.Dsn

## 7.16.0

### Features

- Add meta option to attach ANR thread dumps ([#3791](https://github.com/getsentry/sentry-java/pull/3791))

### Fixes

- Cache parsed Dsn ([#3796](https://github.com/getsentry/sentry-java/pull/3796))
- fix invalid profiles when the transaction name is empty ([#3747](https://github.com/getsentry/sentry-java/pull/3747))
- Deprecate `enableTracing` option ([#3777](https://github.com/getsentry/sentry-java/pull/3777))
- Vendor `java.util.Random` and replace `java.security.SecureRandom` usages ([#3783](https://github.com/getsentry/sentry-java/pull/3783))
- Fix potential ANRs due to NDK scope sync ([#3754](https://github.com/getsentry/sentry-java/pull/3754))
- Fix potential ANRs due to NDK System.loadLibrary calls ([#3670](https://github.com/getsentry/sentry-java/pull/3670))
- Fix slow `Log` calls on app startup ([#3793](https://github.com/getsentry/sentry-java/pull/3793))
- Fix slow Integration name parsing ([#3794](https://github.com/getsentry/sentry-java/pull/3794))
- Session Replay: Reduce startup and capture overhead ([#3799](https://github.com/getsentry/sentry-java/pull/3799))
- Load lazy fields on init in the background ([#3803](https://github.com/getsentry/sentry-java/pull/3803))
- Replace setOf with HashSet.add ([#3801](https://github.com/getsentry/sentry-java/pull/3801))

### Breaking changes

- The method `addIntegrationToSdkVersion(Ljava/lang/Class;)V` has been removed from the core (`io.sentry:sentry`) package. Please make sure all of the packages (e.g. `io.sentry:sentry-android-core`, `io.sentry:sentry-android-fragment`, `io.sentry:sentry-okhttp`  and others) are all aligned and using the same version to prevent the `NoSuchMethodError` exception.

## 7.16.0-alpha.1

### Features

- Add meta option to attach ANR thread dumps ([#3791](https://github.com/getsentry/sentry-java/pull/3791))

### Fixes

- Cache parsed Dsn ([#3796](https://github.com/getsentry/sentry-java/pull/3796))
- fix invalid profiles when the transaction name is empty ([#3747](https://github.com/getsentry/sentry-java/pull/3747))
- Deprecate `enableTracing` option ([#3777](https://github.com/getsentry/sentry-java/pull/3777))
- Vendor `java.util.Random` and replace `java.security.SecureRandom` usages ([#3783](https://github.com/getsentry/sentry-java/pull/3783))
- Fix potential ANRs due to NDK scope sync ([#3754](https://github.com/getsentry/sentry-java/pull/3754))
- Fix potential ANRs due to NDK System.loadLibrary calls ([#3670](https://github.com/getsentry/sentry-java/pull/3670))
- Fix slow `Log` calls on app startup ([#3793](https://github.com/getsentry/sentry-java/pull/3793))
- Fix slow Integration name parsing ([#3794](https://github.com/getsentry/sentry-java/pull/3794))
- Session Replay: Reduce startup and capture overhead ([#3799](https://github.com/getsentry/sentry-java/pull/3799))

## 7.15.0

### Features

- Add support for `feedback` envelope header item type ([#3687](https://github.com/getsentry/sentry-java/pull/3687))
- Add breadcrumb.origin field ([#3727](https://github.com/getsentry/sentry-java/pull/3727))
- Session Replay: Add options to selectively mask/unmask views captured in replay. The following options are available: ([#3689](https://github.com/getsentry/sentry-java/pull/3689))
    - `android:tag="sentry-mask|sentry-unmask"` in XML or `view.setTag("sentry-mask|sentry-unmask")` in code tags
        - if you already have a tag set for a view, you can set a tag by id: `<tag android:id="@id/sentry_privacy" android:value="mask|unmask"/>` in XML or `view.setTag(io.sentry.android.replay.R.id.sentry_privacy, "mask|unmask")` in code
    - `view.sentryReplayMask()` or `view.sentryReplayUnmask()` extension functions
    - mask/unmask `View`s of a certain type by adding fully-qualified classname to one of the lists `options.experimental.sessionReplay.addMaskViewClass()` or `options.experimental.sessionReplay.addUnmaskViewClass()`. Note, that all of the view subclasses/subtypes will be masked/unmasked as well
        - For example, (this is already a default behavior) to mask all `TextView`s and their subclasses (`RadioButton`, `EditText`, etc.): `options.experimental.sessionReplay.addMaskViewClass("android.widget.TextView")`
        - If you're using code obfuscation, adjust your proguard-rules accordingly, so your custom view class name is not minified
- Session Replay: Support Jetpack Compose masking ([#3739](https://github.com/getsentry/sentry-java/pull/3739))
  - To selectively mask/unmask @Composables, use `Modifier.sentryReplayMask()` and `Modifier.sentryReplayUnmask()` modifiers
- Session Replay: Mask `WebView`, `VideoView` and `androidx.media3.ui.PlayerView` by default ([#3775](https://github.com/getsentry/sentry-java/pull/3775))

### Fixes

- Avoid stopping appStartProfiler after application creation ([#3630](https://github.com/getsentry/sentry-java/pull/3630))
- Session Replay: Correctly detect dominant color for `TextView`s with Spans ([#3682](https://github.com/getsentry/sentry-java/pull/3682))
- Fix ensure Application Context is used even when SDK is initialized via Activity Context ([#3669](https://github.com/getsentry/sentry-java/pull/3669))
- Fix potential ANRs due to `Calendar.getInstance` usage in Breadcrumbs constructor ([#3736](https://github.com/getsentry/sentry-java/pull/3736))
- Fix potential ANRs due to default integrations ([#3778](https://github.com/getsentry/sentry-java/pull/3778))
- Lazily initialize heavy `SentryOptions` members to avoid ANRs on app start ([#3749](https://github.com/getsentry/sentry-java/pull/3749))

*Breaking changes*:

- `options.experimental.sessionReplay.errorSampleRate` was renamed to `options.experimental.sessionReplay.onErrorSampleRate` ([#3637](https://github.com/getsentry/sentry-java/pull/3637))
- Manifest option `io.sentry.session-replay.error-sample-rate` was renamed to `io.sentry.session-replay.on-error-sample-rate` ([#3637](https://github.com/getsentry/sentry-java/pull/3637))
- Change `redactAllText` and `redactAllImages` to `maskAllText` and `maskAllImages` ([#3741](https://github.com/getsentry/sentry-java/pull/3741))

## 7.14.0

### Features

- Session Replay: Gesture/touch support for Flutter ([#3623](https://github.com/getsentry/sentry-java/pull/3623))

### Fixes

- Fix app start spans missing from Pixel devices ([#3634](https://github.com/getsentry/sentry-java/pull/3634))
- Avoid ArrayIndexOutOfBoundsException on Android cpu data collection ([#3598](https://github.com/getsentry/sentry-java/pull/3598))
- Fix lazy select queries instrumentation ([#3604](https://github.com/getsentry/sentry-java/pull/3604))
- Session Replay: buffer mode improvements ([#3622](https://github.com/getsentry/sentry-java/pull/3622))
  - Align next segment timestamp with the end of the buffered segment when converting from buffer mode to session mode
  - Persist `buffer` replay type for the entire replay when converting from buffer mode to session mode
  - Properly store screen names for `buffer` mode
- Session Replay: fix various crashes and issues ([#3628](https://github.com/getsentry/sentry-java/pull/3628))
  - Fix video not being encoded on Pixel devices
  - Fix SIGABRT native crashes on Xiaomi devices when encoding a video
  - Fix `RejectedExecutionException` when redacting a screenshot
  - Fix `FileNotFoundException` when persisting segment values

### Chores

- Introduce `ReplayShadowMediaCodec` and refactor tests using custom encoder ([#3612](https://github.com/getsentry/sentry-java/pull/3612))

## 7.13.0

### Features

- Session Replay: ([#3565](https://github.com/getsentry/sentry-java/pull/3565)) ([#3609](https://github.com/getsentry/sentry-java/pull/3609))
  - Capture remaining replay segment for ANRs on next app launch
  - Capture remaining replay segment for unhandled crashes on next app launch

### Fixes

- Session Replay: ([#3565](https://github.com/getsentry/sentry-java/pull/3565)) ([#3609](https://github.com/getsentry/sentry-java/pull/3609))
  - Fix stopping replay in `session` mode at 1 hour deadline
  - Never encode full frames for a video segment, only do partial updates. This further reduces size of the replay segment
  - Use propagation context when no active transaction for ANRs

### Dependencies

- Bump Spring Boot to 3.3.2 ([#3541](https://github.com/getsentry/sentry-java/pull/3541))

## 7.12.1

### Fixes

- Check app start spans time and ignore background app starts ([#3550](https://github.com/getsentry/sentry-java/pull/3550))
  - This should eliminate long-lasting App Start transactions

## 7.12.0

### Features

- Session Replay Public Beta ([#3339](https://github.com/getsentry/sentry-java/pull/3339))

  To enable Replay use the `sessionReplay.sessionSampleRate` or `sessionReplay.errorSampleRate` experimental options.

  ```kotlin
  import io.sentry.SentryReplayOptions
  import io.sentry.android.core.SentryAndroid

  SentryAndroid.init(context) { options ->
   
    // Currently under experimental options:
    options.experimental.sessionReplay.sessionSampleRate = 1.0
    options.experimental.sessionReplay.errorSampleRate = 1.0
  
    // To change default redaction behavior (defaults to true)
    options.experimental.sessionReplay.redactAllImages = true
    options.experimental.sessionReplay.redactAllText = true
  
    // To change quality of the recording (defaults to MEDIUM)
    options.experimental.sessionReplay.quality = SentryReplayOptions.SentryReplayQuality.MEDIUM // (LOW|MEDIUM|HIGH)
  }
  ```

  To learn more visit [Sentry's Mobile Session Replay](https://docs.sentry.io/product/explore/session-replay/mobile/) documentation page.

## 7.11.0

### Features

- Report dropped spans ([#3528](https://github.com/getsentry/sentry-java/pull/3528))

### Fixes

- Fix duplicate session start for React Native ([#3504](https://github.com/getsentry/sentry-java/pull/3504))
- Move onFinishCallback before span or transaction is finished ([#3459](https://github.com/getsentry/sentry-java/pull/3459))
- Add timestamp when a profile starts ([#3442](https://github.com/getsentry/sentry-java/pull/3442))
- Move fragment auto span finish to onFragmentStarted ([#3424](https://github.com/getsentry/sentry-java/pull/3424))
- Remove profiling timeout logic and disable profiling on API 21 ([#3478](https://github.com/getsentry/sentry-java/pull/3478))
- Properly reset metric flush flag on metric emission ([#3493](https://github.com/getsentry/sentry-java/pull/3493))
- Use SecureRandom in favor of Random for Metrics ([#3495](https://github.com/getsentry/sentry-java/pull/3495))
- Fix UncaughtExceptionHandlerIntegration Memory Leak ([#3398](https://github.com/getsentry/sentry-java/pull/3398))
- Deprecated `User.segment`. Use a custom tag or context instead. ([#3511](https://github.com/getsentry/sentry-java/pull/3511))
- Fix duplicated http spans ([#3526](https://github.com/getsentry/sentry-java/pull/3526))
- When capturing unhandled hybrid exception session should be ended and new start if need ([#3480](https://github.com/getsentry/sentry-java/pull/3480))

### Dependencies

- Bump Native SDK from v0.7.0 to v0.7.2 ([#3314](https://github.com/getsentry/sentry-java/pull/3314))
  - [changelog](https://github.com/getsentry/sentry-native/blob/master/CHANGELOG.md#072)
  - [diff](https://github.com/getsentry/sentry-native/compare/0.7.0...0.7.2)

## 7.10.0

### Features

- Publish Gradle module metadata ([#3422](https://github.com/getsentry/sentry-java/pull/3422))

### Fixes

- Fix faulty `span.frame_delay` calculation for early app start spans ([#3427](https://github.com/getsentry/sentry-java/pull/3427))
- Fix crash when installing `ShutdownHookIntegration` and the VM is shutting down ([#3456](https://github.com/getsentry/sentry-java/pull/3456))

## 7.9.0

### Features

- Add start_type to app context ([#3379](https://github.com/getsentry/sentry-java/pull/3379))
- Add ttid/ttfd contribution flags ([#3386](https://github.com/getsentry/sentry-java/pull/3386))

### Fixes

- (Internal) Metrics code cleanup ([#3403](https://github.com/getsentry/sentry-java/pull/3403))
- Fix Frame measurements in app start transactions ([#3382](https://github.com/getsentry/sentry-java/pull/3382))
- Fix timing metric value different from span duration ([#3368](https://github.com/getsentry/sentry-java/pull/3368))
- Do not always write startup crash marker ([#3409](https://github.com/getsentry/sentry-java/pull/3409))
  - This may have been causing the SDK init logic to block the main thread

## 7.8.0

### Features

- Add description to OkHttp spans ([#3320](https://github.com/getsentry/sentry-java/pull/3320))
- Enable backpressure management by default ([#3284](https://github.com/getsentry/sentry-java/pull/3284))

### Fixes

- Add rate limit to Metrics ([#3334](https://github.com/getsentry/sentry-java/pull/3334))
- Fix java.lang.ClassNotFoundException: org.springframework.web.servlet.HandlerMapping in Spring Boot Servlet mode without WebMVC ([#3336](https://github.com/getsentry/sentry-java/pull/3336))
- Fix normalization of metrics keys, tags and values ([#3332](https://github.com/getsentry/sentry-java/pull/3332))

## 7.7.0

### Features

- Add support for Spring Rest Client ([#3199](https://github.com/getsentry/sentry-java/pull/3199))
- Extend Proxy options with proxy type ([#3326](https://github.com/getsentry/sentry-java/pull/3326))

### Fixes

- Fixed default deadline timeout to 30s instead of 300s ([#3322](https://github.com/getsentry/sentry-java/pull/3322))
- Fixed `Fix java.lang.ClassNotFoundException: org.springframework.web.servlet.HandlerExceptionResolver` in Spring Boot Servlet mode without WebMVC ([#3333](https://github.com/getsentry/sentry-java/pull/3333))

## 7.6.0

### Features

- Experimental: Add support for Sentry Developer Metrics ([#3205](https://github.com/getsentry/sentry-java/pull/3205), [#3238](https://github.com/getsentry/sentry-java/pull/3238), [#3248](https://github.com/getsentry/sentry-java/pull/3248), [#3250](https://github.com/getsentry/sentry-java/pull/3250))  
  Use the Metrics API to track processing time, download sizes, user signups, and conversion rates and correlate them back to tracing data in order to get deeper insights and solve issues faster. Our API supports counters, distributions, sets, gauges and timers, and it's easy to get started:
  ```kotlin
  Sentry.metrics()
    .increment(
        "button_login_click", // key
        1.0,                  // value
        null,                 // unit
        mapOf(                // tags
            "provider" to "e-mail"
        )
    )
  ```
  To learn more about Sentry Developer Metrics, head over to our [Java](https://docs.sentry.io/platforms/java/metrics/) and [Android](https://docs.sentry.io//platforms/android/metrics/) docs page.

## 7.5.0

### Features

- Add support for measurements at span level ([#3219](https://github.com/getsentry/sentry-java/pull/3219))
- Add `enableScopePersistence` option to disable `PersistingScopeObserver` used for ANR reporting which may increase performance overhead. Defaults to `true` ([#3218](https://github.com/getsentry/sentry-java/pull/3218))
  - When disabled, the SDK will not enrich ANRv2 events with scope data (e.g. breadcrumbs, user, tags, etc.)
- Configurable defaults for Cron - MonitorConfig ([#3195](https://github.com/getsentry/sentry-java/pull/3195))
- We now display a warning on startup if an incompatible version of Spring Boot is detected ([#3233](https://github.com/getsentry/sentry-java/pull/3233))
  - This should help notice a mismatching Sentry dependency, especially when upgrading a Spring Boot application
- Experimental: Add Metrics API ([#3205](https://github.com/getsentry/sentry-java/pull/3205))

### Fixes

- Ensure performance measurement collection is not taken too frequently ([#3221](https://github.com/getsentry/sentry-java/pull/3221))
- Fix old profiles deletion on SDK init ([#3216](https://github.com/getsentry/sentry-java/pull/3216))
- Fix hub restore point in wrappers: SentryWrapper, SentryTaskDecorator and SentryScheduleHook ([#3225](https://github.com/getsentry/sentry-java/pull/3225))
  - We now reset the hub to its previous value on the thread where the `Runnable`/`Callable`/`Supplier` is executed instead of setting it to the hub that was used on the thread where the `Runnable`/`Callable`/`Supplier` was created.
- Fix add missing thread name/id to app start spans ([#3226](https://github.com/getsentry/sentry-java/pull/3226))

## 7.4.0

### Features

- Add new threshold parameters to monitor config ([#3181](https://github.com/getsentry/sentry-java/pull/3181))
- Report process init time as a span for app start performance ([#3159](https://github.com/getsentry/sentry-java/pull/3159))
- (perf-v2): Calculate frame delay on a span level ([#3197](https://github.com/getsentry/sentry-java/pull/3197))
- Resolve spring properties in @SentryCheckIn annotation ([#3194](https://github.com/getsentry/sentry-java/pull/3194))
- Experimental: Add Spotlight integration ([#3166](https://github.com/getsentry/sentry-java/pull/3166))
    - For more details about Spotlight head over to https://spotlightjs.com/
    - Set `options.isEnableSpotlight = true` to enable Spotlight

### Fixes

- Don't wait on main thread when SDK restarts ([#3200](https://github.com/getsentry/sentry-java/pull/3200))
- Fix Jetpack Compose widgets are not being correctly identified for user interaction tracing ([#3209](https://github.com/getsentry/sentry-java/pull/3209))
- Fix issue title on Android when a wrapping `RuntimeException` is thrown by the system ([#3212](https://github.com/getsentry/sentry-java/pull/3212))
  - This will change grouping of the issues that were previously titled `RuntimeInit$MethodAndArgsCaller` to have them split up properly by the original root cause exception

## 7.3.0

### Features

- Added App Start profiling
    - This depends on the new option `io.sentry.profiling.enable-app-start`, other than the already existing `io.sentry.traces.profiling.sample-rate`.
    - Sampler functions can check the new `isForNextAppStart` flag, to adjust startup profiling sampling programmatically.
      Relevant PRs:
    - Decouple Profiler from Transaction ([#3101](https://github.com/getsentry/sentry-java/pull/3101))
    - Add options and sampling logic ([#3121](https://github.com/getsentry/sentry-java/pull/3121))
    - Add ContentProvider and start profile ([#3128](https://github.com/getsentry/sentry-java/pull/3128))
- Extend internal performance collector APIs ([#3102](https://github.com/getsentry/sentry-java/pull/3102))
- Collect slow and frozen frames for spans using `OnFrameMetricsAvailableListener` ([#3111](https://github.com/getsentry/sentry-java/pull/3111))
- Interpolate total frame count to match span duration ([#3158](https://github.com/getsentry/sentry-java/pull/3158))

### Fixes

- Avoid multiple breadcrumbs from OkHttpEventListener ([#3175](https://github.com/getsentry/sentry-java/pull/3175))
- Apply OkHttp listener auto finish timestamp to all running spans ([#3167](https://github.com/getsentry/sentry-java/pull/3167))
- Fix not eligible for auto proxying warnings ([#3154](https://github.com/getsentry/sentry-java/pull/3154))
- Set default fingerprint for ANRv2 events to correctly group background and foreground ANRs ([#3164](https://github.com/getsentry/sentry-java/pull/3164))
  - This will improve grouping of ANRs that have similar stacktraces but differ in background vs foreground state. Only affects newly-ingested ANR events with `mechanism:AppExitInfo`
- Fix UserFeedback disk cache name conflicts with linked events ([#3116](https://github.com/getsentry/sentry-java/pull/3116))

### Breaking changes

- Remove `HostnameVerifier` option as it's flagged by security tools of some app stores ([#3150](https://github.com/getsentry/sentry-java/pull/3150))
  - If you were using this option, you have 3 possible paths going forward:
    - Provide a custom `ITransportFactory` through `SentryOptions.setTransportFactory()`, where you can copy over most of the parts like `HttpConnection` and `AsyncHttpTransport` from the SDK with necessary modifications
    - Get a certificate for your server through e.g. [Let's Encrypt](https://letsencrypt.org/)
    - Fork the SDK and add the hostname verifier back

### Dependencies

- Bump Native SDK from v0.6.7 to v0.7.0 ([#3133](https://github.com/getsentry/sentry-java/pull/3133))
  - [changelog](https://github.com/getsentry/sentry-native/blob/master/CHANGELOG.md#070)
  - [diff](https://github.com/getsentry/sentry-native/compare/0.6.7...0.7.0)

## 7.2.0

### Features

- Handle `monitor`/`check_in` in client reports and rate limiter ([#3096](https://github.com/getsentry/sentry-java/pull/3096))
- Add support for `graphql-java` version 21 ([#3090](https://github.com/getsentry/sentry-java/pull/3090))

### Fixes

- Avoid concurrency in AndroidProfiler performance data collection ([#3130](https://github.com/getsentry/sentry-java/pull/3130))
- Improve thresholds for network changes breadcrumbs ([#3083](https://github.com/getsentry/sentry-java/pull/3083))
- SchedulerFactoryBeanCustomizer now runs first so user customization is not overridden ([#3095](https://github.com/getsentry/sentry-java/pull/3095))
  - If you are setting global job listeners please also add `SentryJobListener`
- Ensure serialVersionUID of Exception classes are unique ([#3115](https://github.com/getsentry/sentry-java/pull/3115))
- Get rid of "is not eligible for getting processed by all BeanPostProcessors" warnings in Spring Boot ([#3108](https://github.com/getsentry/sentry-java/pull/3108))
- Fix missing `release` and other fields for ANRs reported with `mechanism:AppExitInfo` ([#3074](https://github.com/getsentry/sentry-java/pull/3074))

### Dependencies

- Bump `opentelemetry-sdk` to `1.33.0` and `opentelemetry-javaagent` to `1.32.0` ([#3112](https://github.com/getsentry/sentry-java/pull/3112))

## 7.1.0

### Features

- Support multiple debug-metadata.properties ([#3024](https://github.com/getsentry/sentry-java/pull/3024))
- Automatically downsample transactions when the system is under load ([#3072](https://github.com/getsentry/sentry-java/pull/3072))
  - You can opt into this behaviour by setting `enable-backpressure-handling=true`.
  - We're happy to receive feedback, e.g. [in this GitHub issue](https://github.com/getsentry/sentry-java/issues/2829)
  - When the system is under load we start reducing the `tracesSampleRate` automatically.
  - Once the system goes back to healthy, we reset the `tracesSampleRate` to its original value.
- (Android) Experimental: Provide more detailed cold app start information ([#3057](https://github.com/getsentry/sentry-java/pull/3057))
  - Attaches spans for Application, ContentProvider, and Activities to app-start timings
  - Application and ContentProvider timings are added using bytecode instrumentation, which requires sentry-android-gradle-plugin version `4.1.0` or newer
  - Uses Process.startUptimeMillis to calculate app-start timings
  - To enable this feature set `options.isEnablePerformanceV2 = true`
- Move slow+frozen frame calculation, as well as frame delay inside SentryFrameMetricsCollector ([#3100](https://github.com/getsentry/sentry-java/pull/3100))
- Extract Activity Breadcrumbs generation into own Integration ([#3064](https://github.com/getsentry/sentry-java/pull/3064))

### Fixes

- Send breadcrumbs and client error in `SentryOkHttpEventListener` even without transactions ([#3087](https://github.com/getsentry/sentry-java/pull/3087))
- Keep `io.sentry.exception.SentryHttpClientException` from obfuscation to display proper issue title on Sentry ([#3093](https://github.com/getsentry/sentry-java/pull/3093))
- (Android) Fix wrong activity transaction duration in case SDK init is deferred ([#3092](https://github.com/getsentry/sentry-java/pull/3092))

### Dependencies

- Bump Gradle from v8.4.0 to v8.5.0 ([#3070](https://github.com/getsentry/sentry-java/pull/3070))
  - [changelog](https://github.com/gradle/gradle/blob/master/CHANGELOG.md#v850)
  - [diff](https://github.com/gradle/gradle/compare/v8.4.0...v8.5.0)

## 7.0.0

Version 7 of the Sentry Android/Java SDK brings a variety of features and fixes. The most notable changes are:
- Bumping `minSdk` level to 19 (Android 4.4)
- The SDK will now listen to connectivity changes and try to re-upload cached events when internet connection is re-established additionally to uploading events on app restart 
- `Sentry.getSpan` now returns the root transaction, which should improve the span hierarchy and make it leaner
- Multiple improvements to reduce probability of the SDK causing ANRs
- New `sentry-okhttp` artifact is unbundled from Android and can be used in pure JVM-only apps

## Sentry Self-hosted Compatibility

This SDK version is compatible with a self-hosted version of Sentry `22.12.0` or higher. If you are using an older version of [self-hosted Sentry](https://develop.sentry.dev/self-hosted/) (aka onpremise), you will need to [upgrade](https://develop.sentry.dev/self-hosted/releases/). If you're using `sentry.io` no action is required.

## Sentry Integrations Version Compatibility (Android)

Make sure to align _all_ Sentry dependencies to the same version when bumping the SDK to 7.+, otherwise it will crash at runtime due to binary incompatibility. (E.g. if you're using `-timber`, `-okhttp` or other packages)

For example, if you're using the [Sentry Android Gradle plugin](https://github.com/getsentry/sentry-android-gradle-plugin) with the `autoInstallation` [feature](https://docs.sentry.io/platforms/android/configuration/gradle/#auto-installation) (enabled by default), make sure to use version 4.+ of the gradle plugin together with version 7.+ of the SDK. If you can't do that for some reason, you can specify sentry version via the plugin config block:

```kotlin
sentry {
  autoInstallation {
    sentryVersion.set("7.0.0")
  }
}
```

Similarly, if you have a Sentry SDK (e.g. `sentry-android-core`) dependency on one of your Gradle modules and you're updating it to 7.+, make sure the Gradle plugin is at 4.+ or specify the SDK version as shown in the snippet above.

## Breaking Changes

- Bump min API to 19 ([#2883](https://github.com/getsentry/sentry-java/pull/2883))
- If you're using `sentry-kotlin-extensions`, it requires `kotlinx-coroutines-core` version `1.6.1` or higher now ([#2838](https://github.com/getsentry/sentry-java/pull/2838))
- Move enableNdk from SentryOptions to SentryAndroidOptions ([#2793](https://github.com/getsentry/sentry-java/pull/2793))
- Apollo v2 BeforeSpanCallback now allows returning null ([#2890](https://github.com/getsentry/sentry-java/pull/2890))
- `SentryOkHttpUtils` was removed from public API as it's been exposed by mistake ([#3005](https://github.com/getsentry/sentry-java/pull/3005))
- `Scope` now implements the `IScope` interface, therefore some methods like `ScopeCallback.run` accept `IScope` now ([#3066](https://github.com/getsentry/sentry-java/pull/3066))
- Cleanup `startTransaction` overloads ([#2964](https://github.com/getsentry/sentry-java/pull/2964))
    - We have reduced the number of overloads by allowing to pass in a `TransactionOptions` object instead of having separate parameters for certain options
    - `TransactionOptions` has defaults set and can be customized, for example:

```kotlin
// old
val transaction = Sentry.startTransaction("name", "op", bindToScope = true)
// new
val transaction = Sentry.startTransaction("name", "op", TransactionOptions().apply { isBindToScope = true })
```

## Behavioural Changes

- Android only: `Sentry.getSpan()` returns the root span/transaction instead of the latest span ([#2855](https://github.com/getsentry/sentry-java/pull/2855))
- Capture failed HTTP and GraphQL (Apollo) requests by default ([#2794](https://github.com/getsentry/sentry-java/pull/2794))
    - This can increase your event consumption and may affect your quota, because we will report failed network requests as Sentry events by default, if you're using the `sentry-android-okhttp` or `sentry-apollo-3` integrations. You can customize what errors you want/don't want to have reported for [OkHttp](https://docs.sentry.io/platforms/android/integrations/okhttp#http-client-errors) and [Apollo3](https://docs.sentry.io/platforms/android/integrations/apollo3#graphql-client-errors) respectively.
- Measure AppStart time till First Draw instead of `onResume` ([#2851](https://github.com/getsentry/sentry-java/pull/2851))
- Automatic user interaction tracking: every click now starts a new automatic transaction ([#2891](https://github.com/getsentry/sentry-java/pull/2891))
    - Previously performing a click on the same UI widget twice would keep the existing transaction running, the new behavior now better aligns with other SDKs
- Add deadline timeout for automatic transactions ([#2865](https://github.com/getsentry/sentry-java/pull/2865))
    - This affects all automatically generated transactions on Android (UI, clicks), the default timeout is 30s, meaning the automatic transaction will be force-finished with status `deadline_exceeded` when reaching the deadline 
- Set ip_address to {{auto}} by default, even if sendDefaultPII is disabled ([#2860](https://github.com/getsentry/sentry-java/pull/2860))
    - Instead use the "Prevent Storing of IP Addresses" option in the "Security & Privacy" project settings on sentry.io
- Raw logback message and parameters are now guarded by `sendDefaultPii` if an `encoder` has been configured ([#2976](https://github.com/getsentry/sentry-java/pull/2976))
- The `maxSpans` setting (defaults to 1000) is enforced for nested child spans which means a single transaction can have `maxSpans` number of children (nested or not) at most ([#3065](https://github.com/getsentry/sentry-java/pull/3065))
- The `ScopeCallback` in `withScope` is now always executed ([#3066](https://github.com/getsentry/sentry-java/pull/3066))

## Deprecations

- `sentry-android-okhttp` was deprecated in favour of the new `sentry-okhttp` module. Make sure to replace `io.sentry.android.okhttp` package name with `io.sentry.okhttp` before the next major, where the classes will be removed ([#3005](https://github.com/getsentry/sentry-java/pull/3005))

## Other Changes

### Features

- Observe network state to upload any unsent envelopes ([#2910](https://github.com/getsentry/sentry-java/pull/2910))
    - Android: it works out-of-the-box as part of the default `SendCachedEnvelopeIntegration`
    - JVM: you'd have to install `SendCachedEnvelopeFireAndForgetIntegration` as mentioned in https://docs.sentry.io/platforms/java/configuration/#configuring-offline-caching and provide your own implementation of `IConnectionStatusProvider` via `SentryOptions`
- Add `sentry-okhttp` module to support instrumenting OkHttp in non-Android projects ([#3005](https://github.com/getsentry/sentry-java/pull/3005))
- Do not filter out Sentry SDK frames in case of uncaught exceptions ([#3021](https://github.com/getsentry/sentry-java/pull/3021))
- Do not try to send and drop cached envelopes when rate-limiting is active ([#2937](https://github.com/getsentry/sentry-java/pull/2937))

### Fixes

- Use `getMyMemoryState()` instead of `getRunningAppProcesses()` to retrieve process importance ([#3004](https://github.com/getsentry/sentry-java/pull/3004))
    - This should prevent some app stores from flagging apps as violating their privacy
- Reduce flush timeout to 4s on Android to avoid ANRs ([#2858](https://github.com/getsentry/sentry-java/pull/2858))
- Reduce timeout of AsyncHttpTransport to avoid ANR ([#2879](https://github.com/getsentry/sentry-java/pull/2879))
- Do not overwrite UI transaction status if set by the user ([#2852](https://github.com/getsentry/sentry-java/pull/2852))
- Capture unfinished transaction on Scope with status `aborted` in case a crash happens ([#2938](https://github.com/getsentry/sentry-java/pull/2938))
    - This will fix the link between transactions and corresponding crashes, you'll be able to see them in a single trace
- Fix Coroutine Context Propagation using CopyableThreadContextElement ([#2838](https://github.com/getsentry/sentry-java/pull/2838))
- Fix don't overwrite the span status of unfinished spans ([#2859](https://github.com/getsentry/sentry-java/pull/2859))
- Migrate from `default` interface methods to proper implementations in each interface implementor ([#2847](https://github.com/getsentry/sentry-java/pull/2847))
    - This prevents issues when using the SDK on older AGP versions (< 4.x.x)
- Reduce main thread work on init ([#3036](https://github.com/getsentry/sentry-java/pull/3036))
- Move Integrations registration to background on init ([#3043](https://github.com/getsentry/sentry-java/pull/3043))
- Fix `SentryOkHttpInterceptor.BeforeSpanCallback` was not finishing span when it was dropped ([#2958](https://github.com/getsentry/sentry-java/pull/2958))

## 6.34.0

### Features

- Add current activity name to app context ([#2999](https://github.com/getsentry/sentry-java/pull/2999))
- Add `MonitorConfig` param to `CheckInUtils.withCheckIn` ([#3038](https://github.com/getsentry/sentry-java/pull/3038))
  - This makes it easier to automatically create or update (upsert) monitors.
- (Internal) Extract Android Profiler and Measurements for Hybrid SDKs ([#3016](https://github.com/getsentry/sentry-java/pull/3016))
- (Internal) Remove SentryOptions dependency from AndroidProfiler ([#3051](https://github.com/getsentry/sentry-java/pull/3051))
- (Internal) Add `readBytesFromFile` for use in Hybrid SDKs ([#3052](https://github.com/getsentry/sentry-java/pull/3052))
- (Internal) Add `getProguardUuid` for use in Hybrid SDKs ([#3054](https://github.com/getsentry/sentry-java/pull/3054))

### Fixes

-  Fix SIGSEV, SIGABRT and SIGBUS crashes happening after/around the August Google Play System update, see [#2955](https://github.com/getsentry/sentry-java/issues/2955) for more details (fix provided by Native SDK bump)
- Ensure DSN uses http/https protocol ([#3044](https://github.com/getsentry/sentry-java/pull/3044))

### Dependencies

- Bump Native SDK from v0.6.6 to v0.6.7 ([#3048](https://github.com/getsentry/sentry-java/pull/3048))
  - [changelog](https://github.com/getsentry/sentry-native/blob/master/CHANGELOG.md#067)
  - [diff](https://github.com/getsentry/sentry-native/compare/0.6.6...0.6.7)

## 6.33.2-beta.1

### Fixes

-  Fix SIGSEV, SIGABRT and SIGBUS crashes happening after/around the August Google Play System update, see [#2955](https://github.com/getsentry/sentry-java/issues/2955) for more details (fix provided by Native SDK bump)

### Dependencies

- Bump Native SDK from v0.6.6 to v0.6.7 ([#3048](https://github.com/getsentry/sentry-java/pull/3048))
  - [changelog](https://github.com/getsentry/sentry-native/blob/master/CHANGELOG.md#067)
  - [diff](https://github.com/getsentry/sentry-native/compare/0.6.6...0.6.7)

## 6.33.1

### Fixes

- Do not register `sentrySpringFilter` in ServletContext for Spring Boot ([#3027](https://github.com/getsentry/sentry-java/pull/3027))

## 6.33.0

### Features

- Add thread information to spans ([#2998](https://github.com/getsentry/sentry-java/pull/2998))
- Use PixelCopy API for capturing screenshots on API level 24+ ([#3008](https://github.com/getsentry/sentry-java/pull/3008))

### Fixes

- Fix crash when HTTP connection error message contains formatting symbols ([#3002](https://github.com/getsentry/sentry-java/pull/3002))
- Cap max number of stack frames to 100 to not exceed payload size limit ([#3009](https://github.com/getsentry/sentry-java/pull/3009))
  - This will ensure we report errors with a big number of frames such as `StackOverflowError`
- Fix user interaction tracking not working for Jetpack Compose 1.5+ ([#3010](https://github.com/getsentry/sentry-java/pull/3010))
- Make sure to close all Closeable resources ([#3000](https://github.com/getsentry/sentry-java/pull/3000))

## 6.32.0

### Features

- Make `DebugImagesLoader` public ([#2993](https://github.com/getsentry/sentry-java/pull/2993))

### Fixes

- Make `SystemEventsBroadcastReceiver` exported on API 33+ ([#2990](https://github.com/getsentry/sentry-java/pull/2990))
  - This will fix the `SystemEventsBreadcrumbsIntegration` crashes that you might have encountered on Play Console

## 6.31.0

### Features

- Improve default debouncing mechanism ([#2945](https://github.com/getsentry/sentry-java/pull/2945))
- Add `CheckInUtils.withCheckIn` which abstracts away some of the manual check-ins complexity ([#2959](https://github.com/getsentry/sentry-java/pull/2959))
- Add `@SentryCaptureExceptionParameter` annotation which captures exceptions passed into an annotated method ([#2764](https://github.com/getsentry/sentry-java/pull/2764))
  - This can be used to replace `Sentry.captureException` calls in `@ExceptionHandler` of a `@ControllerAdvice`
- Add `ServerWebExchange` to `Hint` for WebFlux as `WEBFLUX_EXCEPTION_HANDLER_EXCHANGE` ([#2977](https://github.com/getsentry/sentry-java/pull/2977))
- Allow filtering GraphQL errors ([#2967](https://github.com/getsentry/sentry-java/pull/2967))
  - This list can be set directly when calling the constructor of `SentryInstrumentation`
  - For Spring Boot it can also be set in `application.properties` as `sentry.graphql.ignored-error-types=SOME_ERROR,ANOTHER_ERROR`

### Fixes

- Add OkHttp span auto-close when response body is not read ([#2923](https://github.com/getsentry/sentry-java/pull/2923))
- Fix json parsing of nullable/empty fields for Hybrid SDKs ([#2968](https://github.com/getsentry/sentry-java/pull/2968))
  - (Internal) Rename `nextList` to `nextListOrNull` to actually match what the method does
  - (Hybrid) Check if there's any object in a collection before trying to parse it (which prevents the "Failed to deserilize object in list" log message)
  - (Hybrid) If a date can't be parsed as an ISO timestamp, attempts to parse it as millis silently, without printing a log message
  - (Hybrid) If `op` is not defined as part of `SpanContext`, fallback to an empty string, because the filed is optional in the spec
- Always attach OkHttp errors and Http Client Errors only to call root span ([#2961](https://github.com/getsentry/sentry-java/pull/2961))
- Fixed crash accessing Choreographer instance ([#2970](https://github.com/getsentry/sentry-java/pull/2970))

### Dependencies

- Bump Native SDK from v0.6.5 to v0.6.6 ([#2975](https://github.com/getsentry/sentry-java/pull/2975))
  - [changelog](https://github.com/getsentry/sentry-native/blob/master/CHANGELOG.md#066)
  - [diff](https://github.com/getsentry/sentry-native/compare/0.6.5...0.6.6)
- Bump Gradle from v8.3.0 to v8.4.0 ([#2966](https://github.com/getsentry/sentry-java/pull/2966))
  - [changelog](https://github.com/gradle/gradle/blob/master/CHANGELOG.md#v840)
  - [diff](https://github.com/gradle/gradle/compare/v8.3.0...v8.4.0)

## 6.30.0

### Features

- Add `sendModules` option for disable sending modules ([#2926](https://github.com/getsentry/sentry-java/pull/2926))
- Send `db.system` and `db.name` in span data for androidx.sqlite spans ([#2928](https://github.com/getsentry/sentry-java/pull/2928))
- Check-ins (CRONS) support ([#2952](https://github.com/getsentry/sentry-java/pull/2952))
  - Add API for sending check-ins (CRONS) manually ([#2935](https://github.com/getsentry/sentry-java/pull/2935))
  - Support check-ins (CRONS) for Quartz ([#2940](https://github.com/getsentry/sentry-java/pull/2940))
  - `@SentryCheckIn` annotation and advice config for Spring ([#2946](https://github.com/getsentry/sentry-java/pull/2946))
  - Add option for ignoring certain monitor slugs ([#2943](https://github.com/getsentry/sentry-java/pull/2943))

### Fixes

- Always send memory stats for transactions ([#2936](https://github.com/getsentry/sentry-java/pull/2936))
  - This makes it possible to query transactions by the `device.class` tag on Sentry
- Add `sentry.enable-aot-compatibility` property to SpringBoot Jakarta `SentryAutoConfiguration` to enable building for GraalVM ([#2915](https://github.com/getsentry/sentry-java/pull/2915))

### Dependencies

- Bump Gradle from v8.2.1 to v8.3.0 ([#2900](https://github.com/getsentry/sentry-java/pull/2900))
  - [changelog](https://github.com/gradle/gradle/blob/master release-test/CHANGELOG.md#v830)
  - [diff](https://github.com/gradle/gradle/compare/v8.2.1...v8.3.0)

## 6.29.0

### Features

- Send `db.system` and `db.name` in span data ([#2894](https://github.com/getsentry/sentry-java/pull/2894))
- Send `http.request.method` in span data ([#2896](https://github.com/getsentry/sentry-java/pull/2896))
- Add `enablePrettySerializationOutput` option for opting out of pretty print ([#2871](https://github.com/getsentry/sentry-java/pull/2871))

## 6.28.0

### Features

- Add HTTP response code to Spring WebFlux transactions ([#2870](https://github.com/getsentry/sentry-java/pull/2870))
- Add `sampled` to Dynamic Sampling Context ([#2869](https://github.com/getsentry/sentry-java/pull/2869))
- Improve server side GraphQL support for spring-graphql and Nextflix DGS ([#2856](https://github.com/getsentry/sentry-java/pull/2856))
    - If you have already been using `SentryDataFetcherExceptionHandler` that still works but has been deprecated. Please use `SentryGenericDataFetcherExceptionHandler` combined with `SentryInstrumentation` instead for better error reporting.
    - More exceptions and errors caught and reported to Sentry by also looking at the `ExecutionResult` (more specifically its `errors`)
        - You may want to filter out certain errors, please see [docs on filtering](https://docs.sentry.io/platforms/java/configuration/filtering/)
    - More details for Sentry events: query, variables and response (where possible)
    - Breadcrumbs for operation (query, mutation, subscription), data fetchers and data loaders (Spring only)
    - Better hub propagation by using `GraphQLContext`
- Add autoconfigure modules for Spring Boot called `sentry-spring-boot` and `sentry-spring-boot-jakarta` ([#2880](https://github.com/getsentry/sentry-java/pull/2880))
  - The autoconfigure modules `sentry-spring-boot` and `sentry-spring-boot-jakarta` have a `compileOnly` dependency on `spring-boot-starter` which is needed for our auto installation in [sentry-android-gradle-plugin](https://github.com/getsentry/sentry-android-gradle-plugin)
  - The starter modules  `sentry-spring-boot-starter` and `sentry-spring-boot-starter-jakarta` now bring `spring-boot-starter` as a dependency
- You can now disable Sentry by setting the `enabled` option to `false` ([#2840](https://github.com/getsentry/sentry-java/pull/2840))

### Fixes

- Propagate OkHttp status to parent spans ([#2872](https://github.com/getsentry/sentry-java/pull/2872))

## 6.27.0

### Features

- Add TraceOrigin to Transactions and Spans ([#2803](https://github.com/getsentry/sentry-java/pull/2803))

### Fixes

- Deduplicate events happening in multiple threads simultaneously (e.g. `OutOfMemoryError`) ([#2845](https://github.com/getsentry/sentry-java/pull/2845))
  - This will improve Crash-Free Session Rate as we no longer will send multiple Session updates with `Crashed` status, but only the one that is relevant
- Ensure no Java 8 method reference sugar is used for Android ([#2857](https://github.com/getsentry/sentry-java/pull/2857))
- Do not send session updates for terminated sessions ([#2849](https://github.com/getsentry/sentry-java/pull/2849))

## 6.26.0

### Features
- (Internal) Extend APIs for hybrid SDKs ([#2814](https://github.com/getsentry/sentry-java/pull/2814), [#2846](https://github.com/getsentry/sentry-java/pull/2846))

### Fixes

- Fix ANRv2 thread dump parsing for native-only threads ([#2839](https://github.com/getsentry/sentry-java/pull/2839))
- Derive `TracingContext` values from event for ANRv2 events ([#2839](https://github.com/getsentry/sentry-java/pull/2839))

## 6.25.2

### Fixes

- Change Spring Boot, Apollo, Apollo 3, JUL, Logback, Log4j2, OpenFeign, GraphQL and Kotlin coroutines core dependencies to compileOnly ([#2837](https://github.com/getsentry/sentry-java/pull/2837))

## 6.25.1

### Fixes

- Allow removing integrations in SentryAndroid.init ([#2826](https://github.com/getsentry/sentry-java/pull/2826))
- Fix concurrent access to frameMetrics listener ([#2823](https://github.com/getsentry/sentry-java/pull/2823))

### Dependencies

- Bump Native SDK from v0.6.4 to v0.6.5 ([#2822](https://github.com/getsentry/sentry-java/pull/2822))
  - [changelog](https://github.com/getsentry/sentry-native/blob/master/CHANGELOG.md#065)
  - [diff](https://github.com/getsentry/sentry-native/compare/0.6.4...0.6.5)
- Bump Gradle from v8.2.0 to v8.2.1 ([#2830](https://github.com/getsentry/sentry-java/pull/2830))
  - [changelog](https://github.com/gradle/gradle/blob/master/CHANGELOG.md#v821)
  - [diff](https://github.com/gradle/gradle/compare/v8.2.0...v8.2.1)

## 6.25.0

### Features

- Add manifest `AutoInit` to integrations list ([#2795](https://github.com/getsentry/sentry-java/pull/2795))
- Tracing headers (`sentry-trace` and `baggage`) are now attached and passed through even if performance is disabled ([#2788](https://github.com/getsentry/sentry-java/pull/2788))

### Fixes

- Set `environment` from `SentryOptions` if none persisted in ANRv2 ([#2809](https://github.com/getsentry/sentry-java/pull/2809))
- Remove code that set `tracesSampleRate` to `0.0` for Spring Boot if not set ([#2800](https://github.com/getsentry/sentry-java/pull/2800))
  - This used to enable performance but not send any transactions by default.
  - Performance is now disabled by default.
- Fix slow/frozen frames were not reported with transactions ([#2811](https://github.com/getsentry/sentry-java/pull/2811))

### Dependencies

- Bump Native SDK from v0.6.3 to v0.6.4 ([#2796](https://github.com/getsentry/sentry-java/pull/2796))
  - [changelog](https://github.com/getsentry/sentry-native/blob/master/CHANGELOG.md#064)
  - [diff](https://github.com/getsentry/sentry-native/compare/0.6.3...0.6.4)
- Bump Gradle from v8.1.1 to v8.2.0 ([#2810](https://github.com/getsentry/sentry-java/pull/2810))
  - [changelog](https://github.com/gradle/gradle/blob/master/CHANGELOG.md#v820)
  - [diff](https://github.com/gradle/gradle/compare/v8.1.1...v8.2.0)

## 6.24.0

### Features

- Add debouncing mechanism and before-capture callbacks for screenshots and view hierarchies ([#2773](https://github.com/getsentry/sentry-java/pull/2773))
- Improve ANRv2 implementation ([#2792](https://github.com/getsentry/sentry-java/pull/2792))
  - Add a proguard rule to keep `ApplicationNotResponding` class from obfuscation
  - Add a new option `setReportHistoricalAnrs`; when enabled, it will report all of the ANRs from the [getHistoricalExitReasons](https://developer.android.com/reference/android/app/ActivityManager?hl=en#getHistoricalProcessExitReasons(java.lang.String,%20int,%20int)) list. 
  By default, the SDK only reports and enriches the latest ANR and only this one counts towards ANR rate. 
  Worth noting that this option is mainly useful when updating the SDK to the version where ANRv2 has been introduced, to report all ANRs happened prior to the SDK update. After that, the SDK will always pick up the latest ANR from the historical exit reasons list on next app restart, so there should be no historical ANRs to report.
  These ANRs are reported with the `HistoricalAppExitInfo` mechanism.
  - Add a new option `setAttachAnrThreadDump` to send ANR thread dump from the system as an attachment. 
  This is only useful as additional information, because the SDK attempts to parse the thread dump into proper threads with stacktraces by default.
  - If [ApplicationExitInfo#getTraceInputStream](https://developer.android.com/reference/android/app/ApplicationExitInfo#getTraceInputStream()) returns null, the SDK no longer reports an ANR event, as these events are not very useful without it.
  - Enhance regex patterns for native stackframes

## 6.23.0

### Features

- Add profile rate limiting ([#2782](https://github.com/getsentry/sentry-java/pull/2782))
- Support for automatically capturing Failed GraphQL (Apollo 3) Client errors ([#2781](https://github.com/getsentry/sentry-java/pull/2781))

```kotlin
import com.apollographql.apollo3.ApolloClient
import io.sentry.apollo3.sentryTracing

val apolloClient = ApolloClient.Builder()
    .serverUrl("https://example.com/graphql")
    .sentryTracing(captureFailedRequests = true)    
    .build()
```

### Dependencies

- Bump Native SDK from v0.6.2 to v0.6.3 ([#2746](https://github.com/getsentry/sentry-java/pull/2746))
  - [changelog](https://github.com/getsentry/sentry-native/blob/master/CHANGELOG.md#063)
  - [diff](https://github.com/getsentry/sentry-native/compare/0.6.2...0.6.3)

### Fixes

- Align http.status with [span data conventions](https://develop.sentry.dev/sdk/performance/span-data-conventions/) ([#2786](https://github.com/getsentry/sentry-java/pull/2786))

## 6.22.0

### Features

- Add `lock` attribute to the `SentryStackFrame` protocol to better highlight offending frames in the UI ([#2761](https://github.com/getsentry/sentry-java/pull/2761))
- Enrich database spans with blocked main thread info ([#2760](https://github.com/getsentry/sentry-java/pull/2760))
- Add `api_target` to `Request` and `data` to `Response` Protocols ([#2775](https://github.com/getsentry/sentry-java/pull/2775))

### Fixes

- No longer use `String.join` in `Baggage` as it requires API level 26 ([#2778](https://github.com/getsentry/sentry-java/pull/2778))

## 6.21.0

### Features

- Introduce new `sentry-android-sqlite` integration ([#2722](https://github.com/getsentry/sentry-java/pull/2722))
    - This integration replaces the old `androidx.sqlite` database instrumentation in the Sentry Android Gradle plugin
    - A new capability to manually instrument your `androidx.sqlite` databases. 
      - You can wrap your custom `SupportSQLiteOpenHelper` instance into `SentrySupportSQLiteOpenHelper(myHelper)` if you're not using the Sentry Android Gradle plugin and still benefit from performance auto-instrumentation.
- Add SentryWrapper for Callable and Supplier Interface ([#2720](https://github.com/getsentry/sentry-java/pull/2720))
- Load sentry-debug-meta.properties ([#2734](https://github.com/getsentry/sentry-java/pull/2734))
  - This enables source context for Java
  - For more information on how to enable source context, please refer to [#633](https://github.com/getsentry/sentry-java/issues/633#issuecomment-1465599120)

### Fixes

- Finish WebFlux transaction before popping scope ([#2724](https://github.com/getsentry/sentry-java/pull/2724))
- Use daemon threads for SentryExecutorService ([#2747](https://github.com/getsentry/sentry-java/pull/2747))
  - We started using `SentryExecutorService` in `6.19.0` which caused the application to hang on shutdown unless `Sentry.close()` was called. By using daemon threads we no longer block shutdown.
- Use Base64.NO_WRAP to avoid unexpected char errors in Apollo ([#2745](https://github.com/getsentry/sentry-java/pull/2745))
- Don't warn R8 on missing `ComposeViewHierarchyExporter` class ([#2743](https://github.com/getsentry/sentry-java/pull/2743))

## 6.20.0

### Features

- Add support for Sentry Kotlin Compiler Plugin ([#2695](https://github.com/getsentry/sentry-java/pull/2695))
  - In conjunction with our sentry-kotlin-compiler-plugin we improved Jetpack Compose support for
    - [View Hierarchy](https://docs.sentry.io/platforms/android/enriching-events/viewhierarchy/) support for Jetpack Compose screens
    - Automatic breadcrumbs for [user interactions](https://docs.sentry.io/platforms/android/performance/instrumentation/automatic-instrumentation/#user-interaction-instrumentation)
- More granular http requests instrumentation with a new SentryOkHttpEventListener ([#2659](https://github.com/getsentry/sentry-java/pull/2659))
    - Create spans for time spent on:
        - Proxy selection
        - DNS resolution
        - HTTPS setup
        - Connection
        - Requesting headers
        - Receiving response
    - You can attach the event listener to your OkHttpClient through `client.eventListener(new SentryOkHttpEventListener()).addInterceptor(new SentryOkHttpInterceptor()).build();`
    - In case you already have an event listener you can use the SentryOkHttpEventListener as well through `client.eventListener(new SentryOkHttpEventListener(myListener)).addInterceptor(new SentryOkHttpInterceptor()).build();`
- Add a new option to disable `RootChecker` ([#2735](https://github.com/getsentry/sentry-java/pull/2735))

### Fixes

- Base64 encode internal Apollo3 Headers ([#2707](https://github.com/getsentry/sentry-java/pull/2707))
- Fix `SentryTracer` crash when scheduling auto-finish of a transaction, but the timer has already been cancelled ([#2731](https://github.com/getsentry/sentry-java/pull/2731))
- Fix `AndroidTransactionProfiler` crash when finishing a profile that happened due to race condition ([#2731](https://github.com/getsentry/sentry-java/pull/2731))

## 6.19.1

### Fixes

- Ensure screenshots and view hierarchies are captured on the main thread ([#2712](https://github.com/getsentry/sentry-java/pull/2712))

## 6.19.0

### Features

- Add Screenshot and ViewHierarchy to integrations list ([#2698](https://github.com/getsentry/sentry-java/pull/2698))
- New ANR detection based on [ApplicationExitInfo API](https://developer.android.com/reference/android/app/ApplicationExitInfo) ([#2697](https://github.com/getsentry/sentry-java/pull/2697))
    - This implementation completely replaces the old one (based on a watchdog) on devices running Android 11 and above:
      - New implementation provides more precise ANR events/ANR rate detection as well as system thread dump information. The new implementation reports ANRs exactly as Google Play Console, without producing false positives or missing important background ANR events.
      - New implementation reports ANR events with a new mechanism `mechanism:AppExitInfo`.
      - However, despite producing many false positives, the old implementation is capable of better enriching ANR errors (which is not available with the new implementation), for example:
        - Capturing screenshots at the time of ANR event;
        - Capturing transactions and profiling data corresponding to the ANR event;
        - Auxiliary information (such as current memory load) at the time of ANR event.
      - If you would like us to provide support for the old approach working alongside the new one on Android 11 and above (e.g. for raising events for slow code on main thread), consider upvoting [this issue](https://github.com/getsentry/sentry-java/issues/2693).
    - The old watchdog implementation will continue working for older API versions (Android < 11):
        - The old implementation reports ANR events with the existing mechanism `mechanism:ANR`.
- Open up `TransactionOptions`, `ITransaction` and `IHub` methods allowing consumers modify start/end timestamp of transactions and spans ([#2701](https://github.com/getsentry/sentry-java/pull/2701))
- Send source bundle IDs to Sentry to enable source context ([#2663](https://github.com/getsentry/sentry-java/pull/2663))
  - For more information on how to enable source context, please refer to [#633](https://github.com/getsentry/sentry-java/issues/633#issuecomment-1465599120)

### Fixes

- Android Profiler on calling thread ([#2691](https://github.com/getsentry/sentry-java/pull/2691))
- Use `configureScope` instead of `withScope` in `Hub.close()`. This ensures that the main scope releases the in-memory data when closing a hub instance. ([#2688](https://github.com/getsentry/sentry-java/pull/2688))
- Remove null keys/values before creating concurrent hashmap in order to avoid NPE ([#2708](https://github.com/getsentry/sentry-java/pull/2708))
- Exclude SentryOptions from R8/ProGuard obfuscation ([#2699](https://github.com/getsentry/sentry-java/pull/2699))
  - This fixes AGP 8.+ incompatibility, where full R8 mode is enforced

### Dependencies

- Bump Gradle from v8.1.0 to v8.1.1 ([#2666](https://github.com/getsentry/sentry-java/pull/2666))
  - [changelog](https://github.com/gradle/gradle/blob/master release-test/CHANGELOG.md#v811)
  - [diff](https://github.com/gradle/gradle/compare/v8.1.0...v8.1.1)
- Bump Native SDK from v0.6.1 to v0.6.2 ([#2689](https://github.com/getsentry/sentry-java/pull/2689))
  - [changelog](https://github.com/getsentry/sentry-native/blob/master/CHANGELOG.md#062)
  - [diff](https://github.com/getsentry/sentry-native/compare/0.6.1...0.6.2)

## 6.18.1

### Fixes

- Fix crash when Sentry SDK is initialized more than once ([#2679](https://github.com/getsentry/sentry-java/pull/2679))
- Track a ttfd span per Activity ([#2673](https://github.com/getsentry/sentry-java/pull/2673))

## 6.18.0

### Features

- Attach Trace Context when an ANR is detected (ANRv1) ([#2583](https://github.com/getsentry/sentry-java/pull/2583))
- Make log4j2 integration compatible with log4j 3.0 ([#2634](https://github.com/getsentry/sentry-java/pull/2634))
    - Instead of relying on package scanning, we now use an annotation processor to generate `Log4j2Plugins.dat`
- Create `User` and `Breadcrumb` from map ([#2614](https://github.com/getsentry/sentry-java/pull/2614))
- Add `sent_at` to envelope header item ([#2638](https://github.com/getsentry/sentry-java/pull/2638))

### Fixes

- Fix timestamp intervals of PerformanceCollectionData in profiles ([#2648](https://github.com/getsentry/sentry-java/pull/2648))
- Fix timestamps of PerformanceCollectionData in profiles ([#2632](https://github.com/getsentry/sentry-java/pull/2632))
- Fix missing propagateMinConstraints flag for SentryTraced ([#2637](https://github.com/getsentry/sentry-java/pull/2637))
- Fix potential SecurityException thrown by ConnectivityManager on Android 11 ([#2653](https://github.com/getsentry/sentry-java/pull/2653))
- Fix aar artifacts publishing for Maven ([#2641](https://github.com/getsentry/sentry-java/pull/2641))

### Dependencies
- Bump Kotlin compile version from v1.6.10 to 1.8.0 ([#2563](https://github.com/getsentry/sentry-java/pull/2563))
- Bump Compose compile version from v1.1.1 to v1.3.0 ([#2563](https://github.com/getsentry/sentry-java/pull/2563))
- Bump AGP version from v7.3.0 to v7.4.2 ([#2574](https://github.com/getsentry/sentry-java/pull/2574))
- Bump Gradle from v7.6.0 to v8.0.2 ([#2563](https://github.com/getsentry/sentry-java/pull/2563))
    - [changelog](https://github.com/gradle/gradle/blob/master/CHANGELOG.md#v802)
    - [diff](https://github.com/gradle/gradle/compare/v7.6.0...v8.0.2)
- Bump Gradle from v8.0.2 to v8.1.0 ([#2650](https://github.com/getsentry/sentry-java/pull/2650))
  - [changelog](https://github.com/gradle/gradle/blob/master/CHANGELOG.md#v810)
  - [diff](https://github.com/gradle/gradle/compare/v8.0.2...v8.1.0)

## 6.17.0

### Features

- Add `name` and `geo` to `User` ([#2556](https://github.com/getsentry/sentry-java/pull/2556)) 
- Add breadcrumbs on network changes ([#2608](https://github.com/getsentry/sentry-java/pull/2608))
- Add time-to-initial-display and time-to-full-display measurements to Activity transactions ([#2611](https://github.com/getsentry/sentry-java/pull/2611))
- Read integration list written by sentry gradle plugin from manifest ([#2598](https://github.com/getsentry/sentry-java/pull/2598))
- Add Logcat adapter ([#2620](https://github.com/getsentry/sentry-java/pull/2620))
- Provide CPU count/frequency data as device context ([#2622](https://github.com/getsentry/sentry-java/pull/2622))

### Fixes

- Trim time-to-full-display span if reportFullyDisplayed API is never called ([#2631](https://github.com/getsentry/sentry-java/pull/2631))
- Fix Automatic UI transactions having wrong durations ([#2623](https://github.com/getsentry/sentry-java/pull/2623))
- Fix wrong default environment in Session ([#2610](https://github.com/getsentry/sentry-java/pull/2610))
- Pass through unknown sentry baggage keys into SentryEnvelopeHeader ([#2618](https://github.com/getsentry/sentry-java/pull/2618))
- Fix missing null check when removing lifecycle observer ([#2625](https://github.com/getsentry/sentry-java/pull/2625))

### Dependencies

- Bump Native SDK from v0.6.0 to v0.6.1 ([#2629](https://github.com/getsentry/sentry-java/pull/2629))
  - [changelog](https://github.com/getsentry/sentry-native/blob/master/CHANGELOG.md#061)
  - [diff](https://github.com/getsentry/sentry-native/compare/0.6.0...0.6.1)

## 6.16.0

### Features

- Improve versatility of exception resolver component for Spring with more flexible API for consumers. ([#2577](https://github.com/getsentry/sentry-java/pull/2577))
- Automatic performance instrumentation for WebFlux ([#2597](https://github.com/getsentry/sentry-java/pull/2597))
  - You can enable it by adding `sentry.enable-tracing=true` to your `application.properties`
- The Spring Boot integration can now be configured to add the `SentryAppender` to specific loggers instead of the `ROOT` logger ([#2173](https://github.com/getsentry/sentry-java/pull/2173))
  - You can specify the loggers using `"sentry.logging.loggers[0]=foo.bar` and `"sentry.logging.loggers[1]=baz` in your `application.properties`
- Add capabilities to track Jetpack Compose composition/rendering time ([#2507](https://github.com/getsentry/sentry-java/pull/2507))
- Adapt span op and description for graphql to fit spec ([#2607](https://github.com/getsentry/sentry-java/pull/2607))

### Fixes

- Fix timestamps of slow and frozen frames for profiles ([#2584](https://github.com/getsentry/sentry-java/pull/2584))
- Deprecate reportFullDisplayed in favor of reportFullyDisplayed ([#2585](https://github.com/getsentry/sentry-java/pull/2585))
- Add mechanism for logging integrations and update spring mechanism types ([#2595](https://github.com/getsentry/sentry-java/pull/2595))
	- NOTE: If you're using these mechanism types (`HandlerExceptionResolver`, `SentryWebExceptionHandler`) in your dashboards please update them to use the new types.
- Filter out session cookies sent by Spring and Spring Boot integrations ([#2593](https://github.com/getsentry/sentry-java/pull/2593))
  - We filter out some common cookies like JSESSIONID
  - We also read the value from `server.servlet.session.cookie.name` and filter it out
- No longer send event / transaction to Sentry if `beforeSend` / `beforeSendTransaction` throws ([#2591](https://github.com/getsentry/sentry-java/pull/2591))
- Add version to sentryClientName used in auth header ([#2596](https://github.com/getsentry/sentry-java/pull/2596))
- Keep integration names from being obfuscated ([#2599](https://github.com/getsentry/sentry-java/pull/2599))
- Change log level from INFO to WARN for error message indicating a failed Log4j2 Sentry.init ([#2606](https://github.com/getsentry/sentry-java/pull/2606))
  - The log message was often not visible as our docs suggest a minimum log level of WARN
- Fix session tracking on Android ([#2609](https://github.com/getsentry/sentry-java/pull/2609))
  - Incorrect number of session has been sent. In addition, some of the sessions were not properly ended, messing up Session Health Metrics.

### Dependencies

- Bump `opentelemetry-sdk` to `1.23.1` and `opentelemetry-javaagent` to `1.23.0` ([#2590](https://github.com/getsentry/sentry-java/pull/2590))
- Bump Native SDK from v0.5.4 to v0.6.0 ([#2545](https://github.com/getsentry/sentry-java/pull/2545))
  - [changelog](https://github.com/getsentry/sentry-native/blob/master/CHANGELOG.md#060)
  - [diff](https://github.com/getsentry/sentry-native/compare/0.5.4...0.6.0)

## 6.15.0

### Features

- Adjust time-to-full-display span if reportFullDisplayed is called too early ([#2550](https://github.com/getsentry/sentry-java/pull/2550))
- Add `enableTracing` option ([#2530](https://github.com/getsentry/sentry-java/pull/2530))
    - This change is backwards compatible. The default is `null` meaning existing behaviour remains unchanged (setting either `tracesSampleRate` or `tracesSampler` enables performance).
    - If set to `true`, performance is enabled, even if no `tracesSampleRate` or `tracesSampler` have been configured.
    - If set to `false` performance is disabled, regardless of `tracesSampleRate` and `tracesSampler` options.
- Detect dependencies by listing MANIFEST.MF files at runtime ([#2538](https://github.com/getsentry/sentry-java/pull/2538))
- Report integrations in use, report packages in use more consistently ([#2179](https://github.com/getsentry/sentry-java/pull/2179))
- Implement `ThreadLocalAccessor` for propagating Sentry hub with reactor / WebFlux ([#2570](https://github.com/getsentry/sentry-java/pull/2570))
  - Requires `io.micrometer:context-propagation:1.0.2+` as well as Spring Boot 3.0.3+
  - Enable the feature by setting `sentry.reactive.thread-local-accessor-enabled=true`
  - This is still considered experimental. Once we have enough feedback we may turn this on by default.
  - Checkout the sample here: https://github.com/getsentry/sentry-java/tree/main/sentry-samples/sentry-samples-spring-boot-webflux-jakarta
  - A new hub is now cloned from the main hub for every request

### Fixes

- Leave `inApp` flag for stack frames undecided in SDK if unsure and let ingestion decide instead ([#2547](https://github.com/getsentry/sentry-java/pull/2547))
- Allow `0.0` error sample rate ([#2573](https://github.com/getsentry/sentry-java/pull/2573))
- Fix memory leak in WebFlux related to an ever growing stack ([#2580](https://github.com/getsentry/sentry-java/pull/2580))
- Use the same hub in WebFlux exception handler as we do in WebFilter ([#2566](https://github.com/getsentry/sentry-java/pull/2566))
- Switch upstream Jetpack Compose dependencies to `compileOnly` in `sentry-compose-android` ([#2578](https://github.com/getsentry/sentry-java/pull/2578))
  - NOTE: If you're using Compose Navigation/User Interaction integrations, make sure to have the following dependencies on the classpath as we do not bring them in transitively anymore:
    - `androidx.navigation:navigation-compose:`
    - `androidx.compose.runtime:runtime:`
    - `androidx.compose.ui:ui:`

## 6.14.0

### Features

- Add time-to-full-display span to Activity auto-instrumentation ([#2432](https://github.com/getsentry/sentry-java/pull/2432))
- Add `main` flag to threads and `in_foreground` flag for app contexts  ([#2516](https://github.com/getsentry/sentry-java/pull/2516))

### Fixes

- Ignore Shutdown in progress when closing ShutdownHookIntegration ([#2521](https://github.com/getsentry/sentry-java/pull/2521))
- Fix app start span end-time is wrong if SDK init is deferred ([#2519](https://github.com/getsentry/sentry-java/pull/2519))
- Fix invalid session creation when app is launched in background ([#2543](https://github.com/getsentry/sentry-java/pull/2543))

## 6.13.1

### Fixes

- Fix transaction performance collector oom ([#2505](https://github.com/getsentry/sentry-java/pull/2505))
- Remove authority from URLs sent to Sentry ([#2366](https://github.com/getsentry/sentry-java/pull/2366))
- Fix `sentry-bom` containing incorrect artifacts ([#2504](https://github.com/getsentry/sentry-java/pull/2504))

### Dependencies

- Bump Native SDK from v0.5.3 to v0.5.4 ([#2500](https://github.com/getsentry/sentry-java/pull/2500))
  - [changelog](https://github.com/getsentry/sentry-native/blob/master/CHANGELOG.md#054)
  - [diff](https://github.com/getsentry/sentry-native/compare/0.5.3...0.5.4)

## 6.13.0

### Features

- Send cpu usage percentage in profile payload ([#2469](https://github.com/getsentry/sentry-java/pull/2469))
- Send transaction memory stats in profile payload ([#2447](https://github.com/getsentry/sentry-java/pull/2447))
- Add cpu usage collection ([#2462](https://github.com/getsentry/sentry-java/pull/2462))
- Improve ANR implementation: ([#2475](https://github.com/getsentry/sentry-java/pull/2475))
  - Add `abnormal_mechanism` to sessions for ANR rate calculation
  - Always attach thread dump to ANR events
  - Distinguish between foreground and background ANRs
- Improve possible date precision to 10 μs ([#2451](https://github.com/getsentry/sentry-java/pull/2451))

### Fixes

- Fix performance collector setup called in main thread ([#2499](https://github.com/getsentry/sentry-java/pull/2499))
- Expand guard against CVE-2018-9492 "Privilege Escalation via Content Provider" ([#2482](https://github.com/getsentry/sentry-java/pull/2482))
- Prevent OOM by disabling TransactionPerformanceCollector for now ([#2498](https://github.com/getsentry/sentry-java/pull/2498))

## 6.12.1

### Fixes

- Create timer in `TransactionPerformanceCollector` lazily ([#2478](https://github.com/getsentry/sentry-java/pull/2478))

## 6.12.0

### Features

- Attach View Hierarchy to the errored/crashed events ([#2440](https://github.com/getsentry/sentry-java/pull/2440))
- Collect memory usage in transactions ([#2445](https://github.com/getsentry/sentry-java/pull/2445))
- Add `traceOptionsRequests` option to disable tracing of OPTIONS requests ([#2453](https://github.com/getsentry/sentry-java/pull/2453))
- Extend list of HTTP headers considered sensitive ([#2455](https://github.com/getsentry/sentry-java/pull/2455))

### Fixes

- Use a single TransactionPerfomanceCollector ([#2464](https://github.com/getsentry/sentry-java/pull/2464))
- Don't override sdk name with Timber ([#2450](https://github.com/getsentry/sentry-java/pull/2450))
- Set transactionNameSource to CUSTOM when setting transaction name ([#2405](https://github.com/getsentry/sentry-java/pull/2405))
- Guard against CVE-2018-9492 "Privilege Escalation via Content Provider" ([#2466](https://github.com/getsentry/sentry-java/pull/2466))

## 6.11.0

### Features

- Disable Android concurrent profiling ([#2434](https://github.com/getsentry/sentry-java/pull/2434))
- Add logging for OpenTelemetry integration ([#2425](https://github.com/getsentry/sentry-java/pull/2425))
- Auto add `OpenTelemetryLinkErrorEventProcessor` for Spring Boot ([#2429](https://github.com/getsentry/sentry-java/pull/2429))

### Fixes

- Use minSdk compatible `Objects` class ([#2436](https://github.com/getsentry/sentry-java/pull/2436))
- Prevent R8 from warning on missing classes, as we check for their presence at runtime ([#2439](https://github.com/getsentry/sentry-java/pull/2439))

### Dependencies

- Bump Gradle from v7.5.1 to v7.6.0 ([#2438](https://github.com/getsentry/sentry-java/pull/2438))
  - [changelog](https://github.com/gradle/gradle/blob/master/CHANGELOG.md#v760)
  - [diff](https://github.com/gradle/gradle/compare/v7.5.1...v7.6.0)

## 6.10.0

### Features

- Add time-to-initial-display span to Activity transactions ([#2369](https://github.com/getsentry/sentry-java/pull/2369))
- Start a session after init if AutoSessionTracking is enabled ([#2356](https://github.com/getsentry/sentry-java/pull/2356))
- Provide automatic breadcrumbs and transactions for click/scroll events for Compose ([#2390](https://github.com/getsentry/sentry-java/pull/2390))
- Add `blocked_main_thread` and `call_stack` to File I/O spans to detect performance issues ([#2382](https://github.com/getsentry/sentry-java/pull/2382))

### Dependencies

- Bump Native SDK from v0.5.2 to v0.5.3 ([#2423](https://github.com/getsentry/sentry-java/pull/2423))
  - [changelog](https://github.com/getsentry/sentry-native/blob/master/CHANGELOG.md#053)
  - [diff](https://github.com/getsentry/sentry-native/compare/0.5.2...0.5.3)

## 6.9.2

### Fixes

- Updated ProfileMeasurementValue types ([#2412](https://github.com/getsentry/sentry-java/pull/2412))
- Clear window reference only on activity stop in profileMeasurements collector ([#2407](https://github.com/getsentry/sentry-java/pull/2407))
- No longer disable OpenTelemetry exporters in default Java Agent config ([#2408](https://github.com/getsentry/sentry-java/pull/2408))
- Fix `ClassNotFoundException` for `io.sentry.spring.SentrySpringServletContainerInitializer` in `sentry-spring-jakarta` ([#2411](https://github.com/getsentry/sentry-java/issues/2411))
- Fix `sentry-samples-spring-jakarta` ([#2411](https://github.com/getsentry/sentry-java/issues/2411))

### Features

- Add SENTRY_AUTO_INIT environment variable to control OpenTelemetry Agent init ([#2410](https://github.com/getsentry/sentry-java/pull/2410))
- Add OpenTelemetryLinkErrorEventProcessor for linking errors to traces created via OpenTelemetry ([#2418](https://github.com/getsentry/sentry-java/pull/2418))

### Dependencies

- Bump OpenTelemetry to 1.20.1 and OpenTelemetry Java Agent to 1.20.2 ([#2420](https://github.com/getsentry/sentry-java/pull/2420))

## 6.9.1

### Fixes

- OpenTelemetry modules were missing in `6.9.0` so we released the same code again as `6.9.1` including OpenTelemetry modules

## 6.9.0

### Fixes

- Use `canonicalName` in Fragment Integration for better de-obfuscation ([#2379](https://github.com/getsentry/sentry-java/pull/2379))
- Fix Timber and Fragment integrations auto-installation for obfuscated builds ([#2379](https://github.com/getsentry/sentry-java/pull/2379))
- Don't attach screenshots to events from Hybrid SDKs ([#2360](https://github.com/getsentry/sentry-java/pull/2360))
- Ensure Hints do not cause memory leaks ([#2387](https://github.com/getsentry/sentry-java/pull/2387))
- Do not attach empty `sentry-trace` and `baggage` headers ([#2385](https://github.com/getsentry/sentry-java/pull/2385))

### Features

- Add beforeSendTransaction which allows users to filter and change transactions ([#2388](https://github.com/getsentry/sentry-java/pull/2388))
- Add experimental support for OpenTelemetry ([README](sentry-opentelemetry/README.md))([#2344](https://github.com/getsentry/sentry-java/pull/2344))

### Dependencies

- Update Spring Boot Jakarta to Spring Boot 3.0.0 ([#2389](https://github.com/getsentry/sentry-java/pull/2389))
- Bump Spring Boot to 2.7.5 ([#2383](https://github.com/getsentry/sentry-java/pull/2383))

## 6.8.0

### Features

- Add FrameMetrics to Android profiling data ([#2342](https://github.com/getsentry/sentry-java/pull/2342))

### Fixes

- Remove profiler main thread io ([#2348](https://github.com/getsentry/sentry-java/pull/2348))
- Fix ensure all options are processed before integrations are loaded ([#2377](https://github.com/getsentry/sentry-java/pull/2377))

## 6.7.1

### Fixes

- Fix `Gpu.vendorId` should be a String ([#2343](https://github.com/getsentry/sentry-java/pull/2343))
- Don't set device name on Android if `sendDefaultPii` is disabled ([#2354](https://github.com/getsentry/sentry-java/pull/2354))
- Fix corrupted UUID on Motorola devices ([#2363](https://github.com/getsentry/sentry-java/pull/2363))
- Fix ANR on dropped uncaught exception events ([#2368](https://github.com/getsentry/sentry-java/pull/2368))

### Features

- Update Spring Boot Jakarta to Spring Boot 3.0.0-RC2 ([#2347](https://github.com/getsentry/sentry-java/pull/2347))

## 6.7.0

### Fixes

- Use correct set-cookie for the HTTP Client response object ([#2326](https://github.com/getsentry/sentry-java/pull/2326))
- Fix NoSuchElementException in CircularFifoQueue when cloning a Scope ([#2328](https://github.com/getsentry/sentry-java/pull/2328))

### Features

- Customizable fragment lifecycle breadcrumbs ([#2299](https://github.com/getsentry/sentry-java/pull/2299))
- Provide hook for Jetpack Compose navigation instrumentation ([#2320](https://github.com/getsentry/sentry-java/pull/2320))
- Populate `event.modules` with dependencies metadata ([#2324](https://github.com/getsentry/sentry-java/pull/2324))
- Support Spring 6 and Spring Boot 3 ([#2289](https://github.com/getsentry/sentry-java/pull/2289))

### Dependencies

- Bump Native SDK from v0.5.1 to v0.5.2 ([#2315](https://github.com/getsentry/sentry-java/pull/2315))
  - [changelog](https://github.com/getsentry/sentry-native/blob/master/CHANGELOG.md#052)
  - [diff](https://github.com/getsentry/sentry-native/compare/0.5.1...0.5.2)

## 6.6.0

### Fixes

- Ensure potential callback exceptions are caught #2123 ([#2291](https://github.com/getsentry/sentry-java/pull/2291))
- Remove verbose FrameMetricsAggregator failure logging ([#2293](https://github.com/getsentry/sentry-java/pull/2293))
- Ignore broken regex for tracePropagationTarget ([#2288](https://github.com/getsentry/sentry-java/pull/2288))
- No longer serialize static fields; use toString as fallback ([#2309](https://github.com/getsentry/sentry-java/pull/2309))
- Fix `SentryFileWriter`/`SentryFileOutputStream` append overwrites file contents ([#2304](https://github.com/getsentry/sentry-java/pull/2304))
- Respect incoming parent sampled decision when continuing a trace ([#2311](https://github.com/getsentry/sentry-java/pull/2311))

### Features

- Profile envelopes are sent directly from profiler ([#2298](https://github.com/getsentry/sentry-java/pull/2298))
- Add support for using Encoder with logback.SentryAppender ([#2246](https://github.com/getsentry/sentry-java/pull/2246))
- Report Startup Crashes ([#2277](https://github.com/getsentry/sentry-java/pull/2277))
- HTTP Client errors for OkHttp ([#2287](https://github.com/getsentry/sentry-java/pull/2287))
- Add option to enable or disable Frame Tracking ([#2314](https://github.com/getsentry/sentry-java/pull/2314))

### Dependencies

- Bump Native SDK from v0.5.0 to v0.5.1 ([#2306](https://github.com/getsentry/sentry-java/pull/2306))
  - [changelog](https://github.com/getsentry/sentry-native/blob/master/CHANGELOG.md#051)
  - [diff](https://github.com/getsentry/sentry-native/compare/0.5.0...0.5.1)

## 6.5.0

### Fixes

- Improve public facing API for creating Baggage from header ([#2284](https://github.com/getsentry/sentry-java/pull/2284))

## 6.5.0-beta.3

### Features

- Provide API for attaching custom measurements to transactions ([#2260](https://github.com/getsentry/sentry-java/pull/2260))
- Bump spring to 2.7.4 ([#2279](https://github.com/getsentry/sentry-java/pull/2279))

## 6.5.0-beta.2

### Features

- Make user segment a top level property ([#2257](https://github.com/getsentry/sentry-java/pull/2257))
- Replace user `other` with `data` ([#2258](https://github.com/getsentry/sentry-java/pull/2258))
- `isTraceSampling` is now on by default. `tracingOrigins` has been replaced by `tracePropagationTargets` ([#2255](https://github.com/getsentry/sentry-java/pull/2255))

## 6.5.0-beta.1

### Features

- Server-Side Dynamic Sampling Context support  ([#2226](https://github.com/getsentry/sentry-java/pull/2226))

## 6.4.4

### Fixes

- Fix ConcurrentModificationException due to FrameMetricsAggregator manipulation ([#2282](https://github.com/getsentry/sentry-java/pull/2282))

## 6.4.3

- Fix slow and frozen frames tracking ([#2271](https://github.com/getsentry/sentry-java/pull/2271))

## 6.4.2

### Fixes

- Fixed AbstractMethodError when getting Lifecycle ([#2228](https://github.com/getsentry/sentry-java/pull/2228))
- Missing unit fields for Android measurements ([#2204](https://github.com/getsentry/sentry-java/pull/2204))
- Avoid sending empty profiles ([#2232](https://github.com/getsentry/sentry-java/pull/2232))
- Fix file descriptor leak in FileIO instrumentation ([#2248](https://github.com/getsentry/sentry-java/pull/2248))

## 6.4.1

### Fixes

- Fix memory leak caused by throwableToSpan ([#2227](https://github.com/getsentry/sentry-java/pull/2227))

## 6.4.0

### Fixes

- make profiling rate defaults to 101 hz ([#2211](https://github.com/getsentry/sentry-java/pull/2211))
- SentryOptions.setProfilingTracesIntervalMillis has been deprecated
- Added cpu architecture and default environment in profiles envelope ([#2207](https://github.com/getsentry/sentry-java/pull/2207))
- SentryOptions.setProfilingEnabled has been deprecated in favor of setProfilesSampleRate
- Use toString for enum serialization ([#2220](https://github.com/getsentry/sentry-java/pull/2220))

### Features

- Concurrent profiling 3 - added truncation reason ([#2247](https://github.com/getsentry/sentry-java/pull/2247))
- Concurrent profiling 2 - added list of transactions ([#2218](https://github.com/getsentry/sentry-java/pull/2218))
- Concurrent profiling 1 - added envelope payload data format ([#2216](https://github.com/getsentry/sentry-java/pull/2216))
- Send source for transactions ([#2180](https://github.com/getsentry/sentry-java/pull/2180))
- Add profilesSampleRate and profileSampler options for Android sdk ([#2184](https://github.com/getsentry/sentry-java/pull/2184))
- Add baggage header to RestTemplate ([#2206](https://github.com/getsentry/sentry-java/pull/2206))
- Bump Native SDK from v0.4.18 to v0.5.0 ([#2199](https://github.com/getsentry/sentry-java/pull/2199))
  - [changelog](https://github.com/getsentry/sentry-native/blob/master/CHANGELOG.md#050)
  - [diff](https://github.com/getsentry/sentry-native/compare/0.4.18...0.5.0)
- Bump Gradle from v7.5.0 to v7.5.1 ([#2212](https://github.com/getsentry/sentry-java/pull/2212))
  - [changelog](https://github.com/gradle/gradle/blob/master/CHANGELOG.md#v751)
  - [diff](https://github.com/gradle/gradle/compare/v7.5.0...v7.5.1)

## 6.3.1

### Fixes

- Prevent NPE by checking SentryTracer.timer for null again inside synchronized ([#2200](https://github.com/getsentry/sentry-java/pull/2200))
- Weakly reference Activity for transaction finished callback ([#2203](https://github.com/getsentry/sentry-java/pull/2203))
- `attach-screenshot` set on Manual init. didn't work ([#2186](https://github.com/getsentry/sentry-java/pull/2186))
- Remove extra space from `spring.factories` causing issues in old versions of Spring Boot ([#2181](https://github.com/getsentry/sentry-java/pull/2181))


### Features

- Bump Native SDK to v0.4.18 ([#2154](https://github.com/getsentry/sentry-java/pull/2154))
  - [changelog](https://github.com/getsentry/sentry-native/blob/master/CHANGELOG.md#0418)
  - [diff](https://github.com/getsentry/sentry-native/compare/0.4.17...0.4.18)
- Bump Gradle to v7.5.0 ([#2174](https://github.com/getsentry/sentry-java/pull/2174), [#2191](https://github.com/getsentry/sentry-java/pull/2191))
  - [changelog](https://github.com/gradle/gradle/blob/master/CHANGELOG.md#v750)
  - [diff](https://github.com/gradle/gradle/compare/v7.4.2...v7.5.0)

## 6.3.0

### Features

- Switch upstream dependencies to `compileOnly` in integrations ([#2175](https://github.com/getsentry/sentry-java/pull/2175))

### Fixes

- Lazily retrieve HostnameCache in MainEventProcessor ([#2170](https://github.com/getsentry/sentry-java/pull/2170))

## 6.2.1

### Fixes

- Only send userid in Dynamic Sampling Context if sendDefaultPii is true ([#2147](https://github.com/getsentry/sentry-java/pull/2147))
- Remove userId from baggage due to PII ([#2157](https://github.com/getsentry/sentry-java/pull/2157))

### Features

- Add integration for Apollo-Kotlin 3 ([#2109](https://github.com/getsentry/sentry-java/pull/2109))
- New package `sentry-android-navigation` for AndroidX Navigation support ([#2136](https://github.com/getsentry/sentry-java/pull/2136))
- New package `sentry-compose` for Jetpack Compose support (Navigation) ([#2136](https://github.com/getsentry/sentry-java/pull/2136))
- Add sample rate to baggage as well as trace in envelope header and flatten user ([#2135](https://github.com/getsentry/sentry-java/pull/2135))

Breaking Changes:
- The boolean parameter `samplingDecision` in the `TransactionContext` constructor has been replaced with a `TracesSamplingDecision` object. Feel free to ignore the `@ApiStatus.Internal` in this case.

## 6.1.4

### Fixes

- Filter out app starts with more than 60s ([#2127](https://github.com/getsentry/sentry-java/pull/2127))

## 6.1.3

### Fixes

- Fix thread leak due to Timer being created and never cancelled ([#2131](https://github.com/getsentry/sentry-java/pull/2131))

## 6.1.2

### Fixes

- Swallow error when reading ActivityManager#getProcessesInErrorState instead of crashing ([#2114](https://github.com/getsentry/sentry-java/pull/2114))
- Use charset string directly as StandardCharsets is not available on earlier Android versions ([#2111](https://github.com/getsentry/sentry-java/pull/2111))

## 6.1.1

### Features

- Replace `tracestate` header with `baggage` header ([#2078](https://github.com/getsentry/sentry-java/pull/2078))
- Allow opting out of device info collection that requires Inter-Process Communication (IPC) ([#2100](https://github.com/getsentry/sentry-java/pull/2100))

## 6.1.0

### Features

- Implement local scope by adding overloads to the capture methods that accept a ScopeCallback ([#2084](https://github.com/getsentry/sentry-java/pull/2084))
- SentryOptions#merge is now public and can be used to load ExternalOptions ([#2088](https://github.com/getsentry/sentry-java/pull/2088))

### Fixes

- Fix proguard rules to work R8 [issue](https://issuetracker.google.com/issues/235733922) around on AGP 7.3.0-betaX and 7.4.0-alphaX ([#2094](https://github.com/getsentry/sentry-java/pull/2094))
- Fix GraalVM Native Image compatibility ([#2172](https://github.com/getsentry/sentry-java/pull/2172))

## 6.0.0

### Sentry Self-hosted Compatibility

- Starting with version `6.0.0` of the `sentry` package, [Sentry's self hosted version >= v21.9.0](https://github.com/getsentry/self-hosted/releases) is required or you have to manually disable sending client reports via the `sendClientReports` option. This only applies to self-hosted Sentry. If you are using [sentry.io](https://sentry.io), no action is needed.

### Features

- Allow optimization and obfuscation of the SDK by reducing proguard rules ([#2031](https://github.com/getsentry/sentry-java/pull/2031))
- Relax TransactionNameProvider ([#1861](https://github.com/getsentry/sentry-java/pull/1861))
- Use float instead of Date for protocol types for higher precision ([#1737](https://github.com/getsentry/sentry-java/pull/1737))
- Allow setting SDK info (name & version) in manifest ([#2016](https://github.com/getsentry/sentry-java/pull/2016))
- Allow setting native Android SDK name during build ([#2035](https://github.com/getsentry/sentry-java/pull/2035))
- Include application permissions in Android events ([#2018](https://github.com/getsentry/sentry-java/pull/2018))
- Automatically create transactions for UI events ([#1975](https://github.com/getsentry/sentry-java/pull/1975))
- Hints are now used via a Hint object and passed into beforeSend and EventProcessor as @NotNull Hint object ([#2045](https://github.com/getsentry/sentry-java/pull/2045))
- Attachments can be manipulated via hint ([#2046](https://github.com/getsentry/sentry-java/pull/2046))
- Add sentry-servlet-jakarta module ([#1987](https://github.com/getsentry/sentry-java/pull/1987))
- Add client reports ([#1982](https://github.com/getsentry/sentry-java/pull/1982))
- Screenshot is taken when there is an error ([#1967](https://github.com/getsentry/sentry-java/pull/1967))
- Add Android profiling traces ([#1897](https://github.com/getsentry/sentry-java/pull/1897)) ([#1959](https://github.com/getsentry/sentry-java/pull/1959)) and its tests ([#1949](https://github.com/getsentry/sentry-java/pull/1949))
- Enable enableScopeSync by default for Android ([#1928](https://github.com/getsentry/sentry-java/pull/1928))
- Feat: Vendor JSON ([#1554](https://github.com/getsentry/sentry-java/pull/1554))
    - Introduce `JsonSerializable` and `JsonDeserializer` interfaces for manual json
      serialization/deserialization.
    - Introduce `JsonUnknwon` interface to preserve unknown properties when deserializing/serializing
      SDK classes.
    - When passing custom objects, for example in `Contexts`, these are supported for serialization:
        - `JsonSerializable`
        - `Map`, `Collection`, `Array`, `String` and all primitive types.
        - Objects with the help of refection.
            - `Map`, `Collection`, `Array`, `String` and all primitive types.
            - Call `toString()` on objects that have a cyclic reference to a ancestor object.
            - Call `toString()` where object graphs exceed max depth.
    - Remove `gson` dependency.
    - Remove `IUnknownPropertiesConsumer`
- Pass MDC tags as Sentry tags ([#1954](https://github.com/getsentry/sentry-java/pull/1954))

### Fixes

- Calling Sentry.init and specifying contextTags now has an effect on the Logback SentryAppender ([#2052](https://github.com/getsentry/sentry-java/pull/2052))
- Calling Sentry.init and specifying contextTags now has an effect on the Log4j SentryAppender ([#2054](https://github.com/getsentry/sentry-java/pull/2054))
- Calling Sentry.init and specifying contextTags now has an effect on the jul SentryAppender ([#2057](https://github.com/getsentry/sentry-java/pull/2057))
- Update Spring Boot dependency to 2.6.8 and fix the CVE-2022-22970 ([#2068](https://github.com/getsentry/sentry-java/pull/2068))
- Sentry can now self heal after a Thread had its currentHub set to a NoOpHub ([#2076](https://github.com/getsentry/sentry-java/pull/2076))
- No longer close OutputStream that is passed into JsonSerializer ([#2029](https://github.com/getsentry/sentry-java/pull/2029))
- Fix setting context tags on events captured by Spring ([#2060](https://github.com/getsentry/sentry-java/pull/2060))
- Isolate cached events with hashed DSN subfolder ([#2038](https://github.com/getsentry/sentry-java/pull/2038))
- SentryThread.current flag will not be overridden by DefaultAndroidEventProcessor if already set ([#2050](https://github.com/getsentry/sentry-java/pull/2050))
- Fix serialization of Long inside of Request.data ([#2051](https://github.com/getsentry/sentry-java/pull/2051))
- Update sentry-native to 0.4.17 ([#2033](https://github.com/getsentry/sentry-java/pull/2033))
- Update Gradle to 7.4.2 and AGP to 7.2 ([#2042](https://github.com/getsentry/sentry-java/pull/2042))
- Change order of event filtering mechanisms ([#2001](https://github.com/getsentry/sentry-java/pull/2001))
- Only send session update for dropped events if state changed ([#2002](https://github.com/getsentry/sentry-java/pull/2002))
- Android profiling initializes on first profile start ([#2009](https://github.com/getsentry/sentry-java/pull/2009))
- Profiling rate decreased from 300hz to 100hz ([#1997](https://github.com/getsentry/sentry-java/pull/1997))
- Allow disabling sending of client reports via Android Manifest and external options ([#2007](https://github.com/getsentry/sentry-java/pull/2007))
- Ref: Upgrade Spring Boot dependency to 2.5.13 ([#2011](https://github.com/getsentry/sentry-java/pull/2011))
- Ref: Make options.printUncaughtStackTrace primitive type ([#1995](https://github.com/getsentry/sentry-java/pull/1995))
- Ref: Remove not needed interface abstractions on Android ([#1953](https://github.com/getsentry/sentry-java/pull/1953))
- Ref: Make hints Map<String, Object> instead of only Object ([#1929](https://github.com/getsentry/sentry-java/pull/1929))
- Ref: Simplify DateUtils with ISO8601Utils ([#1837](https://github.com/getsentry/sentry-java/pull/1837))
- Ref: Remove deprecated and scheduled fields ([#1875](https://github.com/getsentry/sentry-java/pull/1875))
- Ref: Add shutdownTimeoutMillis in favor of shutdownTimeout ([#1873](https://github.com/getsentry/sentry-java/pull/1873))
- Ref: Remove Attachment ContentType since the Server infers it ([#1874](https://github.com/getsentry/sentry-java/pull/1874))
- Ref: Bind external properties to a dedicated class. ([#1750](https://github.com/getsentry/sentry-java/pull/1750))
- Ref: Debug log serializable objects ([#1795](https://github.com/getsentry/sentry-java/pull/1795))
- Ref: catch Throwable instead of Exception to suppress internal SDK errors ([#1812](https://github.com/getsentry/sentry-java/pull/1812))
- `SentryOptions` can merge properties from `ExternalOptions` instead of another instance of `SentryOptions`
- Following boolean properties from `SentryOptions` that allowed `null` values are now not nullable - `debug`, `enableUncaughtExceptionHandler`, `enableDeduplication`
- `SentryOptions` cannot be created anymore using `PropertiesProvider` with `SentryOptions#from` method. Use `ExternalOptions#from` instead and merge created object with `SentryOptions#merge`
- Bump: Kotlin to 1.5 and compatibility to 1.4 for sentry-android-timber ([#1815](https://github.com/getsentry/sentry-java/pull/1815))

## 5.7.4

### Fixes

* Change order of event filtering mechanisms and only send session update for dropped events if session state changed (#2028)

## 5.7.3

### Fixes

- Sentry Timber integration throws an exception when using args ([#1986](https://github.com/getsentry/sentry-java/pull/1986))

## 5.7.2

### Fixes

- Bring back support for `Timber.tag` ([#1974](https://github.com/getsentry/sentry-java/pull/1974))

## 5.7.1

### Fixes

- Sentry Timber integration does not submit msg.formatted breadcrumbs ([#1957](https://github.com/getsentry/sentry-java/pull/1957))
- ANR WatchDog won't crash on SecurityException ([#1962](https://github.com/getsentry/sentry-java/pull/1962))

## 5.7.0

### Features

- Automatically enable `Timber` and `Fragment` integrations if they are present on the classpath ([#1936](https://github.com/getsentry/sentry-java/pull/1936))

## 5.6.3

### Fixes

- If transaction or span is finished, do not allow to mutate ([#1940](https://github.com/getsentry/sentry-java/pull/1940))
- Keep used AndroidX classes from obfuscation (Fixes UI breadcrumbs and Slow/Frozen frames) ([#1942](https://github.com/getsentry/sentry-java/pull/1942))

## 5.6.2

### Fixes

- Ref: Make ActivityFramesTracker public to be used by Hybrid SDKs ([#1931](https://github.com/getsentry/sentry-java/pull/1931))
- Bump: AGP to 7.1.2 ([#1930](https://github.com/getsentry/sentry-java/pull/1930))
- NPE while adding "response_body_size" breadcrumb, when response body length is unknown ([#1908](https://github.com/getsentry/sentry-java/pull/1908))
- Do not include stacktrace frames into Timber message ([#1898](https://github.com/getsentry/sentry-java/pull/1898))
- Potential memory leaks ([#1909](https://github.com/getsentry/sentry-java/pull/1909))

Breaking changes:
`Timber.tag` is no longer supported by our [Timber integration](https://docs.sentry.io/platforms/android/configuration/integrations/timber/) and will not appear on Sentry for error events.
Please vote on this [issue](https://github.com/getsentry/sentry-java/issues/1900), if you'd like us to provide support for that.

## 5.6.2-beta.3

### Fixes

- Ref: Make ActivityFramesTracker public to be used by Hybrid SDKs ([#1931](https://github.com/getsentry/sentry-java/pull/1931))
- Bump: AGP to 7.1.2 ([#1930](https://github.com/getsentry/sentry-java/pull/1930))

## 5.6.2-beta.2

### Fixes

- NPE while adding "response_body_size" breadcrumb, when response body length is unknown ([#1908](https://github.com/getsentry/sentry-java/pull/1908))

## 5.6.2-beta.1

### Fixes

- Do not include stacktrace frames into Timber message ([#1898](https://github.com/getsentry/sentry-java/pull/1898))
- Potential memory leaks ([#1909](https://github.com/getsentry/sentry-java/pull/1909))

Breaking changes:
`Timber.tag` is no longer supported by our [Timber integration](https://docs.sentry.io/platforms/android/configuration/integrations/timber/) and will not appear on Sentry for error events.
Please vote on this [issue](https://github.com/getsentry/sentry-java/issues/1900), if you'd like us to provide support for that.

## 5.6.1

### Features

- Add options.printUncaughtStackTrace to print uncaught exceptions ([#1890](https://github.com/getsentry/sentry-java/pull/1890))

### Fixes

- NPE while adding "response_body_size" breadcrumb, when response body is null ([#1884](https://github.com/getsentry/sentry-java/pull/1884))
- Bump: AGP to 7.1.0 ([#1892](https://github.com/getsentry/sentry-java/pull/1892))

## 5.6.0

### Features

- Add breadcrumbs support for UI events (automatically captured) ([#1876](https://github.com/getsentry/sentry-java/pull/1876))

### Fixes

- Change scope of servlet-api to compileOnly ([#1880](https://github.com/getsentry/sentry-java/pull/1880))

## 5.5.3

### Fixes

- Do not create SentryExceptionResolver bean when Spring MVC is not on the classpath ([#1865](https://github.com/getsentry/sentry-java/pull/1865))

## 5.5.2

### Fixes

- Detect App Cold start correctly for Hybrid SDKs ([#1855](https://github.com/getsentry/sentry-java/pull/1855))
- Bump: log4j to 2.17.0 ([#1852](https://github.com/getsentry/sentry-java/pull/1852))
- Bump: logback to 1.2.9 ([#1853](https://github.com/getsentry/sentry-java/pull/1853))

## 5.5.1

### Fixes

- Bump: log4j to 2.16.0 ([#1845](https://github.com/getsentry/sentry-java/pull/1845))
- Make App start cold/warm visible to Hybrid SDKs ([#1848](https://github.com/getsentry/sentry-java/pull/1848))

## 5.5.0

### Features

- Add locale to device context and deprecate language ([#1832](https://github.com/getsentry/sentry-java/pull/1832))
- Add `SentryFileInputStream` and `SentryFileOutputStream` for File I/O performance instrumentation ([#1826](https://github.com/getsentry/sentry-java/pull/1826))
- Add `SentryFileReader` and `SentryFileWriter` for File I/O instrumentation ([#1843](https://github.com/getsentry/sentry-java/pull/1843))

### Fixes

- Bump: log4j to 2.15.0 ([#1839](https://github.com/getsentry/sentry-java/pull/1839))
- Ref: Rename Fragment span operation from `ui.fragment.load` to `ui.load` ([#1824](https://github.com/getsentry/sentry-java/pull/1824))
- Ref: change `java.util.Random` to `java.security.SecureRandom` for possible security reasons ([#1831](https://github.com/getsentry/sentry-java/pull/1831))

## 5.4.3

### Fixes

- Only report App start measurement for full launch on Android ([#1821](https://github.com/getsentry/sentry-java/pull/1821))

## 5.4.2

### Fixes

- Ref: catch Throwable instead of Exception to suppress internal SDK errors ([#1812](https://github.com/getsentry/sentry-java/pull/1812))

## 5.4.1

### Features

- Refactor OkHttp and Apollo to Kotlin functional interfaces ([#1797](https://github.com/getsentry/sentry-java/pull/1797))
- Add secondary constructor to SentryInstrumentation ([#1804](https://github.com/getsentry/sentry-java/pull/1804))

### Fixes

- Do not start fragment span if not added to the Activity ([#1813](https://github.com/getsentry/sentry-java/pull/1813))

## 5.4.0

### Features

- Add `graphql-java` instrumentation ([#1777](https://github.com/getsentry/sentry-java/pull/1777))

### Fixes

- Do not crash when event processors throw a lower level Throwable class ([#1800](https://github.com/getsentry/sentry-java/pull/1800))
- ActivityFramesTracker does not throw if Activity has no observers ([#1799](https://github.com/getsentry/sentry-java/pull/1799))

## 5.3.0

### Features

- Add datasource tracing with P6Spy ([#1784](https://github.com/getsentry/sentry-java/pull/1784))

### Fixes

- ActivityFramesTracker does not throw if Activity has not been added ([#1782](https://github.com/getsentry/sentry-java/pull/1782))
- PerformanceAndroidEventProcessor uses up to date isTracingEnabled set on Configuration callback ([#1786](https://github.com/getsentry/sentry-java/pull/1786))

## 5.2.4

### Fixes

- Window.FEATURE_NO_TITLE does not work when using activity traces ([#1769](https://github.com/getsentry/sentry-java/pull/1769))
- unregister UncaughtExceptionHandler on close ([#1770](https://github.com/getsentry/sentry-java/pull/1770))

## 5.2.3

### Fixes

- Make ActivityFramesTracker operations thread-safe ([#1762](https://github.com/getsentry/sentry-java/pull/1762))
- Clone Scope Contexts ([#1763](https://github.com/getsentry/sentry-java/pull/1763))
- Bump: AGP to 7.0.3 ([#1765](https://github.com/getsentry/sentry-java/pull/1765))

## 5.2.2

### Fixes

- Close HostnameCache#executorService on SentryClient#close ([#1757](https://github.com/getsentry/sentry-java/pull/1757))

## 5.2.1

### Features

- Add isCrashedLastRun support ([#1739](https://github.com/getsentry/sentry-java/pull/1739))
- Attach Java vendor and version to events and transactions ([#1703](https://github.com/getsentry/sentry-java/pull/1703))

### Fixes

- Handle exception if Context.registerReceiver throws ([#1747](https://github.com/getsentry/sentry-java/pull/1747))

## 5.2.0

### Features

- Allow setting proguard via Options and/or external resources ([#1728](https://github.com/getsentry/sentry-java/pull/1728))
- Add breadcrumbs for the Apollo integration ([#1726](https://github.com/getsentry/sentry-java/pull/1726))

### Fixes

- Don't set lastEventId for transactions ([#1727](https://github.com/getsentry/sentry-java/pull/1727))
- ActivityLifecycleIntegration#appStartSpan memory leak ([#1732](https://github.com/getsentry/sentry-java/pull/1732))

## 5.2.0-beta.3

### Features

- Add "data" to spans ([#1717](https://github.com/getsentry/sentry-java/pull/1717))

### Fixes

- Check at runtime if AndroidX.Core is available ([#1718](https://github.com/getsentry/sentry-java/pull/1718))
- Should not capture unfinished transaction ([#1719](https://github.com/getsentry/sentry-java/pull/1719))

## 5.2.0-beta.2

### Fixes

- Bump AGP to 7.0.2 ([#1650](https://github.com/getsentry/sentry-java/pull/1650))
- Drop spans in BeforeSpanCallback. ([#1713](https://github.com/getsentry/sentry-java/pull/1713))

## 5.2.0-beta.1

### Features

- Add tracestate HTTP header support ([#1683](https://github.com/getsentry/sentry-java/pull/1683))
- Add option to filter which origins receive tracing headers ([#1698](https://github.com/getsentry/sentry-java/pull/1698))
- Include unfinished spans in transaction ([#1699](https://github.com/getsentry/sentry-java/pull/1699))
- Add static helpers for creating breadcrumbs ([#1702](https://github.com/getsentry/sentry-java/pull/1702))
- Performance support for Android Apollo ([#1705](https://github.com/getsentry/sentry-java/pull/1705))

### Fixes

- Move tags from transaction.contexts.trace.tags to transaction.tags ([#1700](https://github.com/getsentry/sentry-java/pull/1700))

Breaking changes:

- Updated proguard keep rule for enums, which affects consumer application code ([#1694](https://github.com/getsentry/sentry-java/pull/1694))

## 5.1.2

### Fixes

- Servlet 3.1 compatibility issue ([#1681](https://github.com/getsentry/sentry-java/pull/1681))
- Do not drop Contexts key if Collection, Array or Char ([#1680](https://github.com/getsentry/sentry-java/pull/1680))

## 5.1.1

### Features

- Add support for async methods in Spring MVC ([#1652](https://github.com/getsentry/sentry-java/pull/1652))
- Add secondary constructor taking IHub to SentryOkHttpInterceptor ([#1657](https://github.com/getsentry/sentry-java/pull/1657))
- Merge external map properties ([#1656](https://github.com/getsentry/sentry-java/pull/1656))

### Fixes

- Remove onActivityPreCreated call in favor of onActivityCreated ([#1661](https://github.com/getsentry/sentry-java/pull/1661))
- Do not crash if SENSOR_SERVICE throws ([#1655](https://github.com/getsentry/sentry-java/pull/1655))
- Make sure scope is popped when processing request results in exception ([#1665](https://github.com/getsentry/sentry-java/pull/1665))

## 5.1.0

### Features

- Spring WebClient integration ([#1621](https://github.com/getsentry/sentry-java/pull/1621))
- OpenFeign integration ([#1632](https://github.com/getsentry/sentry-java/pull/1632))
- Add more convenient way to pass BeforeSpanCallback in OpenFeign integration ([#1637](https://github.com/getsentry/sentry-java/pull/1637))

### Fixes

- Bump: sentry-native to 0.4.12 ([#1651](https://github.com/getsentry/sentry-java/pull/1651))

## 5.1.0-beta.9

- No documented changes.

## 5.1.0-beta.8

### Features

- Generate Sentry BOM ([#1486](https://github.com/getsentry/sentry-java/pull/1486))

## 5.1.0-beta.7

### Features

- Slow/Frozen frames metrics ([#1609](https://github.com/getsentry/sentry-java/pull/1609))

## 5.1.0-beta.6

### Features

- Add request body extraction for Spring MVC integration ([#1595](https://github.com/getsentry/sentry-java/pull/1595))

### Fixes

- set min sdk version of sentry-android-fragment to API 14 ([#1608](https://github.com/getsentry/sentry-java/pull/1608))
- Ser/Deser of the UserFeedback from cached envelope ([#1611](https://github.com/getsentry/sentry-java/pull/1611))

## 5.1.0-beta.5

### Fixes

- Make SentryAppender non-final for Log4j2 and Logback ([#1603](https://github.com/getsentry/sentry-java/pull/1603))
- Do not throw IAE when tracing header contain invalid trace id ([#1605](https://github.com/getsentry/sentry-java/pull/1605))

## 5.1.0-beta.4

### Fixes

- Update sentry-native to 0.4.11 ([#1591](https://github.com/getsentry/sentry-java/pull/1591))

## 5.1.0-beta.3

### Features

- Spring Webflux integration ([#1529](https://github.com/getsentry/sentry-java/pull/1529))

## 5.1.0-beta.2

### Features

- Support transaction waiting for children to finish. ([#1535](https://github.com/getsentry/sentry-java/pull/1535))
- Capture logged marker in log4j2 and logback appenders ([#1551](https://github.com/getsentry/sentry-java/pull/1551))
- Allow clearing of attachments in the scope ([#1562](https://github.com/getsentry/sentry-java/pull/1562))
- Set mechanism type in SentryExceptionResolver ([#1556](https://github.com/getsentry/sentry-java/pull/1556))
- Perf. for fragments ([#1528](https://github.com/getsentry/sentry-java/pull/1528))

### Fixes

- Handling missing Spring Security on classpath on Java 8 ([#1552](https://github.com/getsentry/sentry-java/pull/1552))
- Use a different method to get strings from JNI, and avoid excessive Stack Space usage. ([#1214](https://github.com/getsentry/sentry-java/pull/1214))
- Add data field to SentrySpan ([#1555](https://github.com/getsentry/sentry-java/pull/1555))
- Clock drift issue when calling DateUtils#getDateTimeWithMillisPrecision ([#1557](https://github.com/getsentry/sentry-java/pull/1557))
- Prefer snake case for HTTP integration data keys ([#1559](https://github.com/getsentry/sentry-java/pull/1559))
- Assign lastEventId only if event was queued for submission ([#1565](https://github.com/getsentry/sentry-java/pull/1565))

## 5.1.0-beta.1

### Features

- Measure app start time ([#1487](https://github.com/getsentry/sentry-java/pull/1487))
- Automatic breadcrumbs logging for fragment lifecycle ([#1522](https://github.com/getsentry/sentry-java/pull/1522))

## 5.0.1

### Fixes

- Sources and Javadoc artifacts were mixed up ([#1515](https://github.com/getsentry/sentry-java/pull/1515))

## 5.0.0

This release brings many improvements but also new features:

- OkHttp Interceptor for Android ([#1330](https://github.com/getsentry/sentry-java/pull/1330))
- GraalVM Native Image Compatibility ([#1329](https://github.com/getsentry/sentry-java/pull/1329))
- Add option to ignore exceptions by type ([#1352](https://github.com/getsentry/sentry-java/pull/1352))
- Enrich transactions with device contexts ([#1430](https://github.com/getsentry/sentry-java/pull/1430)) ([#1469](https://github.com/getsentry/sentry-java/pull/1469))
- Better interoperability with Kotlin null-safety ([#1439](https://github.com/getsentry/sentry-java/pull/1439)) and ([#1462](https://github.com/getsentry/sentry-java/pull/1462))
- Add coroutines support ([#1479](https://github.com/getsentry/sentry-java/pull/1479))
- OkHttp callback for Customising the Span ([#1478](https://github.com/getsentry/sentry-java/pull/1478))
- Add breadcrumb in Spring RestTemplate integration ([#1481](https://github.com/getsentry/sentry-java/pull/1481))

Breaking changes:

- Migration Guide for [Java](https://docs.sentry.io/platforms/java/migration/)
- Migration Guide for [Android](https://docs.sentry.io/platforms/android/migration/)

Other fixes:

- Fix: Add attachmentType to envelope ser/deser. ([#1504](https://github.com/getsentry/sentry-java/pull/1504))

Thank you:

- @maciejwalkowiak for coding most of it.

## 5.0.0-beta.7

### Fixes


- Ref: Deprecate SentryBaseEvent#getOriginThrowable and add SentryBaseEvent#getThrowableMechanism ([#1502](https://github.com/getsentry/sentry-java/pull/1502))
- Graceful Shutdown flushes event instead of Closing SDK ([#1500](https://github.com/getsentry/sentry-java/pull/1500))
- Do not append threads that come from the EnvelopeFileObserver ([#1501](https://github.com/getsentry/sentry-java/pull/1501))
- Ref: Deprecate cacheDirSize and add maxCacheItems ([#1499](https://github.com/getsentry/sentry-java/pull/1499))
- Append all threads if Hint is Cached but attachThreads is enabled ([#1503](https://github.com/getsentry/sentry-java/pull/1503))

## 5.0.0-beta.6

### Features

- Add secondary constructor to SentryOkHttpInterceptor ([#1491](https://github.com/getsentry/sentry-java/pull/1491))
- Add option to enable debug mode in Log4j2 integration ([#1492](https://github.com/getsentry/sentry-java/pull/1492))

### Fixes

- Ref: Replace clone() with copy constructor ([#1496](https://github.com/getsentry/sentry-java/pull/1496))

## 5.0.0-beta.5

### Features

- OkHttp callback for Customising the Span ([#1478](https://github.com/getsentry/sentry-java/pull/1478))
- Add breadcrumb in Spring RestTemplate integration ([#1481](https://github.com/getsentry/sentry-java/pull/1481))
- Add coroutines support ([#1479](https://github.com/getsentry/sentry-java/pull/1479))

### Fixes

- Cloning Stack ([#1483](https://github.com/getsentry/sentry-java/pull/1483))

## 5.0.0-beta.4

### Fixes

- Enrich Transactions with Context Data ([#1469](https://github.com/getsentry/sentry-java/pull/1469))
- Bump: Apache HttpClient to 5.0.4 ([#1476](https://github.com/getsentry/sentry-java/pull/1476))

## 5.0.0-beta.3

### Fixes

- Handling immutable collections on SentryEvent and protocol objects ([#1468](https://github.com/getsentry/sentry-java/pull/1468))
- Associate event with transaction when thrown exception is not a direct cause ([#1463](https://github.com/getsentry/sentry-java/pull/1463))
- Ref: nullability annotations to Sentry module ([#1439](https://github.com/getsentry/sentry-java/pull/1439)) and ([#1462](https://github.com/getsentry/sentry-java/pull/1462))
- NPE when adding Context Data with null values for log4j2 ([#1465](https://github.com/getsentry/sentry-java/pull/1465))

## 5.0.0-beta.2

### Fixes

- sentry-android-timber package sets sentry.java.android.timber as SDK name ([#1456](https://github.com/getsentry/sentry-java/pull/1456))
- When AppLifecycleIntegration is closed, it should remove observer using UI thread ([#1459](https://github.com/getsentry/sentry-java/pull/1459))
- Bump: AGP to 4.2.0 ([#1460](https://github.com/getsentry/sentry-java/pull/1460))

Breaking Changes:

- Remove: Settings.Secure.ANDROID_ID in favor of generated installationId ([#1455](https://github.com/getsentry/sentry-java/pull/1455))
- Rename: enableSessionTracking to enableAutoSessionTracking ([#1457](https://github.com/getsentry/sentry-java/pull/1457))

## 5.0.0-beta.1

### Fixes

- Ref: Refactor converting HttpServletRequest to Sentry Request in Spring integration ([#1387](https://github.com/getsentry/sentry-java/pull/1387))
- Bump: sentry-native to 0.4.9 ([#1431](https://github.com/getsentry/sentry-java/pull/1431))
- Activity tracing auto instrumentation for Android API < 29 ([#1402](https://github.com/getsentry/sentry-java/pull/1402))
- use connection and read timeouts in ApacheHttpClient based transport ([#1397](https://github.com/getsentry/sentry-java/pull/1397))
- set correct transaction status for unhandled exceptions in SentryTracingFilter ([#1406](https://github.com/getsentry/sentry-java/pull/1406))
- handle network errors in SentrySpanClientHttpRequestInterceptor ([#1407](https://github.com/getsentry/sentry-java/pull/1407))
- set scope on transaction ([#1409](https://github.com/getsentry/sentry-java/pull/1409))
- set status and associate events with transactions ([#1426](https://github.com/getsentry/sentry-java/pull/1426))
- Do not set free memory and is low memory fields when it's a NDK hard crash ([#1399](https://github.com/getsentry/sentry-java/pull/1399))
- Apply user from the scope to transaction ([#1424](https://github.com/getsentry/sentry-java/pull/1424))
- Pass maxBreadcrumbs config. to sentry-native ([#1425](https://github.com/getsentry/sentry-java/pull/1425))
- Run event processors and enrich transactions with contexts ([#1430](https://github.com/getsentry/sentry-java/pull/1430))
- Set Span status for OkHttp integration ([#1447](https://github.com/getsentry/sentry-java/pull/1447))
- Set user on transaction in Spring & Spring Boot integrations ([#1443](https://github.com/getsentry/sentry-java/pull/1443))

## 4.4.0-alpha.2

### Features

- Add option to ignore exceptions by type ([#1352](https://github.com/getsentry/sentry-java/pull/1352))
- Sentry closes Android NDK and ShutdownHook integrations ([#1358](https://github.com/getsentry/sentry-java/pull/1358))
- Allow inheritance of SentryHandler class in sentry-jul package([#1367](https://github.com/getsentry/sentry-java/pull/1367))
- Make NoOpHub public ([#1379](https://github.com/getsentry/sentry-java/pull/1379))
- Configure max spans per transaction ([#1394](https://github.com/getsentry/sentry-java/pull/1394))

### Fixes

- Bump: Upgrade Apache HttpComponents Core to 5.0.3 ([#1375](https://github.com/getsentry/sentry-java/pull/1375))
- NPE when MDC contains null values (sentry-logback) ([#1364](https://github.com/getsentry/sentry-java/pull/1364))
- Avoid NPE when MDC contains null values (sentry-jul) ([#1385](https://github.com/getsentry/sentry-java/pull/1385))
- Accept only non null value maps ([#1368](https://github.com/getsentry/sentry-java/pull/1368))
- Do not bind transactions to scope by default. ([#1376](https://github.com/getsentry/sentry-java/pull/1376))
- Hub thread safety ([#1388](https://github.com/getsentry/sentry-java/pull/1388))
- SentryTransactionAdvice should operate on the new scope ([#1389](https://github.com/getsentry/sentry-java/pull/1389))

## 4.4.0-alpha.1

### Features

- Add an overload for `startTransaction` that sets the created transaction to the Scope ([#1313](https://github.com/getsentry/sentry-java/pull/1313))
- Set SDK version on Transactions ([#1307](https://github.com/getsentry/sentry-java/pull/1307))
- GraalVM Native Image Compatibility ([#1329](https://github.com/getsentry/sentry-java/pull/1329))
- Add OkHttp client application interceptor ([#1330](https://github.com/getsentry/sentry-java/pull/1330))

### Fixes

- Bump: sentry-native to 0.4.8
- Ref: Separate user facing and protocol classes in the Performance feature ([#1304](https://github.com/getsentry/sentry-java/pull/1304))
- Use logger set on SentryOptions in GsonSerializer ([#1308](https://github.com/getsentry/sentry-java/pull/1308))
- Use the bindToScope correctly
- Allow 0.0 to be set on tracesSampleRate ([#1328](https://github.com/getsentry/sentry-java/pull/1328))
- set "java" platform to transactions ([#1332](https://github.com/getsentry/sentry-java/pull/1332))
- Allow disabling tracing through SentryOptions ([#1337](https://github.com/getsentry/sentry-java/pull/1337))

## 4.3.0

### Features

- Activity tracing auto instrumentation

### Fixes

- Aetting in-app-includes from external properties ([#1291](https://github.com/getsentry/sentry-java/pull/1291))
- Initialize Sentry in Logback appender when DSN is not set in XML config ([#1296](https://github.com/getsentry/sentry-java/pull/1296))
- JUL integration SDK name ([#1293](https://github.com/getsentry/sentry-java/pull/1293))

## 4.2.0

### Features

- Improve EventProcessor nullability annotations ([#1229](https://github.com/getsentry/sentry-java/pull/1229)).
- Add ability to flush events synchronously.
- Support @SentrySpan and @SentryTransaction on classes and interfaces. ([#1243](https://github.com/getsentry/sentry-java/pull/1243))
- Do not serialize empty collections and maps ([#1245](https://github.com/getsentry/sentry-java/pull/1245))
- Integration interface better compatibility with Kotlin null-safety
- Simplify Sentry configuration in Spring integration ([#1259](https://github.com/getsentry/sentry-java/pull/1259))
- Simplify configuring Logback integration when environment variable with the DSN is not set ([#1271](https://github.com/getsentry/sentry-java/pull/1271))
- Add Request to the Scope. [#1270](https://github.com/getsentry/sentry-java/pull/1270))
- Optimize SentryTracingFilter when hub is disabled.

### Fixes

- Bump: sentry-native to 0.4.7
- Optimize DuplicateEventDetectionEventProcessor performance ([#1247](https://github.com/getsentry/sentry-java/pull/1247)).
- Prefix sdk.package names with io.sentry ([#1249](https://github.com/getsentry/sentry-java/pull/1249))
- Remove experimental annotation for Attachment ([#1257](https://github.com/getsentry/sentry-java/pull/1257))
- Mark stacktrace as snapshot if captured at arbitrary moment ([#1231](https://github.com/getsentry/sentry-java/pull/1231))
- Disable Gson HTML escaping
- Make the ANR Atomic flags immutable
- Prevent NoOpHub from creating heavy SentryOptions objects ([#1272](https://github.com/getsentry/sentry-java/pull/1272))
- SentryTransaction#getStatus NPE ([#1273](https://github.com/getsentry/sentry-java/pull/1273))
- Discard unfinished Spans before sending them over to Sentry ([#1279](https://github.com/getsentry/sentry-java/pull/1279))
- Interrupt the thread in QueuedThreadPoolExecutor ([#1276](https://github.com/getsentry/sentry-java/pull/1276))
- SentryTransaction#finish should not clear another transaction from the scope ([#1278](https://github.com/getsentry/sentry-java/pull/1278))

Breaking Changes:
- Enchancement: SentryExceptionResolver should not send handled errors by default ([#1248](https://github.com/getsentry/sentry-java/pull/1248)).
- Ref: Simplify RestTemplate instrumentation ([#1246](https://github.com/getsentry/sentry-java/pull/1246))
- Enchancement: Add overloads for startTransaction taking op and description ([#1244](https://github.com/getsentry/sentry-java/pull/1244))

## 4.1.0

### Features

- Improve Kotlin compatibility for SdkVersion ([#1213](https://github.com/getsentry/sentry-java/pull/1213))
- Support logging via JUL ([#1211](https://github.com/getsentry/sentry-java/pull/1211))

### Fixes

- Returning Sentry trace header from Span ([#1217](https://github.com/getsentry/sentry-java/pull/1217))
- Remove misleading error logs ([#1222](https://github.com/getsentry/sentry-java/pull/1222))

## 4.0.0

This release brings the Sentry Performance feature to Java SDK, Spring, Spring Boot, and Android integrations. Read more in the reference documentation:

- [Performance for Java](https://docs.sentry.io/platforms/java/performance/)
- [Performance for Spring](https://docs.sentry.io/platforms/java/guides/spring/)
- [Performance for Spring Boot](https://docs.sentry.io/platforms/java/guides/spring-boot/)
- [Performance for Android](https://docs.sentry.io/platforms/android/performance/)

### Other improvements:

#### Core:

- Improved loading external configuration:
  - Load `sentry.properties` from the application's current working directory ([#1046](https://github.com/getsentry/sentry-java/pull/1046))
  - Resolve `in-app-includes`, `in-app-excludes`, `tags`, `debug`, `uncaught.handler.enabled` parameters from the external configuration
- Set global tags on SentryOptions and load them from external configuration ([#1066](https://github.com/getsentry/sentry-java/pull/1066))
- Add support for attachments ([#1082](https://github.com/getsentry/sentry-java/pull/1082))
- Resolve `servername` from the localhost address
- Simplified transport configuration through setting `TransportFactory` instead of `ITransport` on SentryOptions ([#1124](https://github.com/getsentry/sentry-java/pull/1124))

#### Spring Boot:

- Add the ability to register multiple `OptionsConfiguration` beans ([#1093](https://github.com/getsentry/sentry-java/pull/1093))
- Initialize Logback after context refreshes ([#1129](https://github.com/getsentry/sentry-java/pull/1129))

#### Android:

- Add `isSideLoaded` and `installerStore` tags automatically (Where your App. was installed from eg Google Play, Amazon Store, downloaded APK, etc...)
- Bump: sentry-native to 0.4.6
- Bump: Gradle to 6.8.1 and AGP to 4.1.2

## 4.0.0-beta.1

### Features

- Add addToTransactions to Attachment ([#1191](https://github.com/getsentry/sentry-java/pull/1191))
- Support SENTRY_TRACES_SAMPLE_RATE conf. via env variables ([#1171](https://github.com/getsentry/sentry-java/pull/1171))
- Pass request to CustomSamplingContext in Spring integration ([#1172](https://github.com/getsentry/sentry-java/pull/1172))
- Move `SentrySpanClientHttpRequestInterceptor` to Spring module ([#1181](https://github.com/getsentry/sentry-java/pull/1181))
- Add overload for `transaction/span.finish(SpanStatus)` ([#1182](https://github.com/getsentry/sentry-java/pull/1182))
- Simplify registering traces sample callback in Spring integration ([#1184](https://github.com/getsentry/sentry-java/pull/1184))
- Polish Performance API ([#1165](https://github.com/getsentry/sentry-java/pull/1165))
- Set "debug" through external properties ([#1186](https://github.com/getsentry/sentry-java/pull/1186))
- Simplify Spring integration ([#1188](https://github.com/getsentry/sentry-java/pull/1188))
- Init overload with dsn ([#1195](https://github.com/getsentry/sentry-java/pull/1195))
- Enable Kotlin map-like access on CustomSamplingContext ([#1192](https://github.com/getsentry/sentry-java/pull/1192))
- Auto register custom ITransportFactory in Spring integration ([#1194](https://github.com/getsentry/sentry-java/pull/1194))
- Improve Kotlin property access in Performance API ([#1193](https://github.com/getsentry/sentry-java/pull/1193))
- Copy options tags to transactions ([#1198](https://github.com/getsentry/sentry-java/pull/1198))
- Add convenient method for accessing event's throwable ([#1202](https://github.com/getsentry/sentry-java/pull/1202))

### Fixes

- Ref: Set SpanContext on SentryTransaction to avoid potential NPE ([#1173](https://github.com/getsentry/sentry-java/pull/1173))
- Free Local Refs manually due to Android local ref. count limits
- Bring back support for setting transaction name without ongoing transaction ([#1183](https://github.com/getsentry/sentry-java/pull/1183))

## 4.0.0-alpha.3

### Features

- Improve ITransaction and ISpan null-safety compatibility ([#1161](https://github.com/getsentry/sentry-java/pull/1161))
- Automatically assign span context to captured events ([#1156](https://github.com/getsentry/sentry-java/pull/1156))
- Autoconfigure Apache HttpClient 5 based Transport in Spring Boot integration ([#1143](https://github.com/getsentry/sentry-java/pull/1143))
- Send user.ip_address = {{auto}} when sendDefaultPii is true ([#1015](https://github.com/getsentry/sentry-java/pull/1015))
- Read tracesSampleRate from AndroidManifest
- OutboxSender supports all envelope item types ([#1158](https://github.com/getsentry/sentry-java/pull/1158))
- Read `uncaught.handler.enabled` property from the external configuration
- Resolve servername from the localhost address
- Add maxAttachmentSize to SentryOptions ([#1138](https://github.com/getsentry/sentry-java/pull/1138))
- Drop invalid attachments ([#1134](https://github.com/getsentry/sentry-java/pull/1134))
- Set isSideLoaded info tags
- Add non blocking Apache HttpClient 5 based Transport ([#1136](https://github.com/getsentry/sentry-java/pull/1136))

### Fixes

- Ref: Make Attachment immutable ([#1120](https://github.com/getsentry/sentry-java/pull/1120))
- Ref: using Calendar to generate Dates
- Ref: Return NoOpTransaction instead of null ([#1126](https://github.com/getsentry/sentry-java/pull/1126))
- Ref: `ITransport` implementations are now responsible for executing request in asynchronous or synchronous way ([#1118](https://github.com/getsentry/sentry-java/pull/1118))
- Ref: Add option to set `TransportFactory` instead of `ITransport` on `SentryOptions` ([#1124](https://github.com/getsentry/sentry-java/pull/1124))
- Ref: Simplify ITransport creation in ITransportFactory ([#1135](https://github.com/getsentry/sentry-java/pull/1135))
- Fixes and Tests: Session serialization and deserialization
- Inheriting sampling decision from parent ([#1100](https://github.com/getsentry/sentry-java/pull/1100))
- Exception only sets a stack trace if there are frames
- Initialize Logback after context refreshes ([#1129](https://github.com/getsentry/sentry-java/pull/1129))
- Do not crash when passing null values to @Nullable methods, eg User and Scope
- Resolving dashed properties from external configuration
- Consider {{ auto }} as a default ip address ([#1015](https://github.com/getsentry/sentry-java/pull/1015))
- Set release and environment on Transactions ([#1152](https://github.com/getsentry/sentry-java/pull/1152))
- Do not set transaction on the scope automatically

## 4.0.0-alpha.2

### Features

- Add basic support for attachments ([#1082](https://github.com/getsentry/sentry-java/pull/1082))
- Set transaction name on events and transactions sent using Spring integration ([#1067](https://github.com/getsentry/sentry-java/pull/1067))
- Set global tags on SentryOptions and load them from external configuration ([#1066](https://github.com/getsentry/sentry-java/pull/1066))
- Add API validator and remove deprecated methods
- Add more convenient method to start a child span ([#1073](https://github.com/getsentry/sentry-java/pull/1073))
- Autoconfigure traces callback in Spring Boot integration ([#1074](https://github.com/getsentry/sentry-java/pull/1074))
- Resolve in-app-includes and in-app-excludes parameters from the external configuration
- Make InAppIncludesResolver public ([#1084](https://github.com/getsentry/sentry-java/pull/1084))
- Add the ability to register multiple OptionsConfiguration beans ([#1093](https://github.com/getsentry/sentry-java/pull/1093))
- Database query tracing with datasource-proxy ([#1095](https://github.com/getsentry/sentry-java/pull/1095))

### Fixes

- Ref: Refactor resolving SpanContext for Throwable ([#1068](https://github.com/getsentry/sentry-java/pull/1068))
- Ref: Change "op" to "operation" in @SentrySpan and @SentryTransaction
- Remove method reference in SentryEnvelopeItem ([#1091](https://github.com/getsentry/sentry-java/pull/1091))
- Set current thread only if there are no exceptions
- SentryOptions creates GsonSerializer by default
- Append DebugImage list if event already has it
- Sort breadcrumbs by Date if there are breadcrumbs already in the event

## 4.0.0-alpha.1

### Features

- Load `sentry.properties` from the application's current working directory ([#1046](https://github.com/getsentry/sentry-java/pull/1046))
- Performance monitoring ([#971](https://github.com/getsentry/sentry-java/pull/971))
- Performance monitoring for Spring Boot applications ([#971](https://github.com/getsentry/sentry-java/pull/971))

### Fixes

- Ref: Refactor JSON deserialization ([#1047](https://github.com/getsentry/sentry-java/pull/1047))

## 3.2.1

### Fixes

- Set current thread only if theres no exceptions ([#1064](https://github.com/getsentry/sentry-java/pull/1064))
- Append DebugImage list if event already has it ([#1092](https://github.com/getsentry/sentry-java/pull/1092))
- Sort breadcrumbs by Date if there are breadcrumbs already in the event ([#1094](https://github.com/getsentry/sentry-java/pull/1094))
- Free Local Refs manually due to Android local ref. count limits  ([#1179](https://github.com/getsentry/sentry-java/pull/1179))

## 3.2.0

### Features

- Expose a Module (Debug images) Loader for Android thru sentry-native ([#1043](https://github.com/getsentry/sentry-java/pull/1043))
- Added java doc to protocol classes based on sentry-data-schemes project ([#1045](https://github.com/getsentry/sentry-java/pull/1045))
- Make SentryExceptionResolver Order configurable to not send handled web exceptions ([#1008](https://github.com/getsentry/sentry-java/pull/1008))
- Resolve HTTP Proxy parameters from the external configuration ([#1028](https://github.com/getsentry/sentry-java/pull/1028))
- Sentry NDK integration is compiled against default NDK version based on AGP's version ([#1048](https://github.com/getsentry/sentry-java/pull/1048))

### Fixes

- Bump: AGP 4.1.1 ([#1040](https://github.com/getsentry/sentry-java/pull/1040))
- Update to sentry-native 0.4.4 and fix shared library builds ([#1039](https://github.com/getsentry/sentry-java/pull/1039))
- use neutral Locale for String operations ([#1033](https://github.com/getsentry/sentry-java/pull/1033))
- Clean up JNI code and properly free strings ([#1050](https://github.com/getsentry/sentry-java/pull/1050))
- set userId for hard-crashes if no user is set ([#1049](https://github.com/getsentry/sentry-java/pull/1049))

## 3.1.3

### Fixes

- Fix broken NDK integration on 3.1.2 (release failed on packaging a .so file)
- Increase max cached events to 30 ([#1029](https://github.com/getsentry/sentry-java/pull/1029))
- Normalize DSN URI ([#1030](https://github.com/getsentry/sentry-java/pull/1030))

## 3.1.2

### Features

- Manually capturing User Feedback
- Set environment to "production" by default.
- Make public the Breadcrumb constructor that accepts a Date ([#1012](https://github.com/getsentry/sentry-java/pull/1012))

### Fixes

- ref: Validate event id on user feedback submission

## 3.1.1

### Features

- Bind logging related SentryProperties to Slf4j Level instead of Logback to improve Log4j2 compatibility

### Fixes

- Prevent Logback and Log4j2 integrations from re-initializing Sentry when Sentry is already initialized
- Make sure HttpServletRequestSentryUserProvider runs by default before custom SentryUserProvider beans
- Fix setting up Sentry in Spring Webflux annotation by changing the scope of Spring WebMvc related dependencies

## 3.1.0

### Features

- Make getThrowable public and improve set contexts ([#967](https://github.com/getsentry/sentry-java/pull/967))
- Accepted quoted values in properties from external configuration ([#972](https://github.com/getsentry/sentry-java/pull/972))

### Fixes

- Auto-Configure `inAppIncludes` in Spring Boot integration ([#966](https://github.com/getsentry/sentry-java/pull/966))
- Bump: Android Gradle Plugin 4.0.2 ([#968](https://github.com/getsentry/sentry-java/pull/968))
- Don't require `sentry.dsn` to be set when using `io.sentry:sentry-spring-boot-starter` and `io.sentry:sentry-logback` together ([#965](https://github.com/getsentry/sentry-java/pull/965))
- Remove chunked streaming mode ([#974](https://github.com/getsentry/sentry-java/pull/974))
- Android 11 + targetSdkVersion 30 crashes Sentry on start ([#977](https://github.com/getsentry/sentry-java/pull/977))

## 3.0.0

## Java + Android

This release marks the re-unification of Java and Android SDK code bases.
It's based on the Android 2.0 SDK, which implements [Sentry's unified API](https://develop.sentry.dev/sdk/unified-api/).

Considerable changes were done, which include a lot of improvements. More are covered below, but the highlights are:

- Improved `log4j2` integration
  - Capture breadcrumbs for level INFO and higher
  - Raises event for ERROR and higher.
  - Minimum levels are configurable.
  - Optionally initializes the SDK via appender.xml
- Dropped support to `log4j`.
- Improved `logback` integration
  - Capture breadcrumbs for level INFO and higher
  - Raises event for ERROR and higher.
  - Minimum levels are configurable.
  - Optionally initializes the SDK via appender.xml
  - Configurable via Spring integration if both are enabled
- Spring
  - No more duplicate events with Spring and logback
  - Auto initalizes if DSN is available
  - Configuration options available with auto complete
- Google App Engine support dropped

## What’s Changed

- Callback to validate SSL certificate ([#944](https://github.com/getsentry/sentry-java/pull/944))
- Attach stack traces enabled by default

### Android specific

- Release health enabled by default for Android
- Sync of Scopes for Java -> Native (NDK)
- Bump Sentry-Native v0.4.2
- Android 11 Support

[Android migration docs](https://docs.sentry.io/platforms/android/migration/#migrating-from-sentry-android-2x-to-sentry-android-3x)

### Java specific

- Unified API for Java SDK and integrations (Spring, Spring boot starter, Servlet, Logback, Log4j2)

New Java [docs](https://docs.sentry.io/platforms/java/) are live and being improved.

## Acquisition

Packages were released on [`bintray sentry-java`](https://dl.bintray.com/getsentry/sentry-java/io/sentry/), [`bintray sentry-android`](https://dl.bintray.com/getsentry/sentry-android/io/sentry/), [`jcenter`](https://jcenter.bintray.com/io/sentry/) and [`mavenCentral`](https://repo.maven.apache.org/maven2/io/sentry/)

## Where is the Java 1.7 code base?

The previous Java releases, are all available in this repository through the tagged releases.
## 3.0.0-beta.1

## What’s Changed

- feat: ssl support ([#944](https://github.com/getsentry/sentry-java/pull/944)) @ninekaw9 @marandaneto
- feat: sync Java to C ([#937](https://github.com/getsentry/sentry-java/pull/937)) @bruno-garcia @marandaneto
- feat: Auto-configure Logback appender in Spring Boot integration. ([#938](https://github.com/getsentry/sentry-java/pull/938)) @maciejwalkowiak
- feat: Add Servlet integration. ([#935](https://github.com/getsentry/sentry-java/pull/935)) @maciejwalkowiak
- fix: Pop scope at the end of the request in Spring integration. ([#936](https://github.com/getsentry/sentry-java/pull/936)) @maciejwalkowiak
- bump: Upgrade Spring Boot to 2.3.4. ([#932](https://github.com/getsentry/sentry-java/pull/932)) @maciejwalkowiak
- fix: Do not set cookies when send pii is set to false. ([#931](https://github.com/getsentry/sentry-java/pull/931)) @maciejwalkowiak

Packages were released on [`bintray sentry-java`](https://dl.bintray.com/getsentry/sentry-java/io/sentry/), [`bintray sentry-android`](https://dl.bintray.com/getsentry/sentry-android/io/sentry/), [`jcenter`](https://jcenter.bintray.com/io/sentry/) and [`mavenCentral`](https://repo.maven.apache.org/maven2/io/sentry/)

We'd love to get feedback.

## 3.0.0-alpha.3

### Features

- Enable attach stack traces and disable attach threads by default ([#921](https://github.com/getsentry/sentry-java/pull/921)) @marandaneto

### Fixes

- Bump sentry-native to 0.4.2 ([#926](https://github.com/getsentry/sentry-java/pull/926)) @marandaneto
- ref: remove log level as RN do not use it anymore ([#924](https://github.com/getsentry/sentry-java/pull/924)) @marandaneto
- Read sample rate correctly from manifest meta data ([#923](https://github.com/getsentry/sentry-java/pull/923)) @marandaneto

Packages were released on [`bintray sentry-android`](https://dl.bintray.com/getsentry/sentry-android/io/sentry/) and [`bintray sentry-java`](https://dl.bintray.com/getsentry/sentry-java/io/sentry/)

We'd love to get feedback.

## 3.0.0-alpha.2

TBD

Packages were released on [bintray](https://dl.bintray.com/getsentry/maven/io/sentry/)

> Note: This release marks the unification of the Java and Android Sentry codebases based on the core of the Android SDK (version 2.x).
Previous releases for the Android SDK (version 2.x) can be found on the now archived: https://github.com/getsentry/sentry-android/

## 3.0.0-alpha.1

### Features

### Fixes


## New releases will happen on a different repository:

https://github.com/getsentry/sentry-java

## What’s Changed

### Features

### Fixes


- feat: enable release health by default

Packages were released on [`bintray`](https://dl.bintray.com/getsentry/sentry-android/io/sentry/sentry-android/), [`jcenter`](https://jcenter.bintray.com/io/sentry/sentry-android/) and [`mavenCentral`](https://repo.maven.apache.org/maven2/io/sentry/sentry-android/)

We'd love to get feedback.

## 2.3.1

### Fixes

- Add main thread checker for the app lifecycle integration ([#525](https://github.com/getsentry/sentry-android/pull/525)) @marandaneto
- Set correct migration link ([#523](https://github.com/getsentry/sentry-android/pull/523)) @fupduck
- Warn about Sentry re-initialization. ([#521](https://github.com/getsentry/sentry-android/pull/521)) @maciejwalkowiak
- Set SDK version in `MainEventProcessor`. ([#513](https://github.com/getsentry/sentry-android/pull/513)) @maciejwalkowiak
- Bump sentry-native to 0.4.0 ([#512](https://github.com/getsentry/sentry-android/pull/512)) @marandaneto
- Bump Gradle to 6.6 and fix linting issues ([#510](https://github.com/getsentry/sentry-android/pull/510)) @marandaneto
- fix(sentry-java): Contexts belong on the Scope ([#504](https://github.com/getsentry/sentry-android/pull/504)) @maciejwalkowiak
- Add tests for verifying scope changes thread isolation ([#508](https://github.com/getsentry/sentry-android/pull/508)) @maciejwalkowiak
- Set `SdkVersion` in default `SentryOptions` created in sentry-core module ([#506](https://github.com/getsentry/sentry-android/pull/506)) @maciejwalkowiak

Packages were released on [`bintray`](https://dl.bintray.com/getsentry/sentry-android/io/sentry/sentry-android/), [`jcenter`](https://jcenter.bintray.com/io/sentry/sentry-android/) and [`mavenCentral`](https://repo.maven.apache.org/maven2/io/sentry/sentry-android/)

We'd love to get feedback.

## 2.3.0

### Features

- Add console application sample. ([#502](https://github.com/getsentry/sentry-android/pull/502)) @maciejwalkowiak
- Log stacktraces in SystemOutLogger ([#498](https://github.com/getsentry/sentry-android/pull/498)) @maciejwalkowiak
- Add method to add breadcrumb with string parameter. ([#501](https://github.com/getsentry/sentry-android/pull/501)) @maciejwalkowiak

### Fixes

- Converting UTC and ISO timestamp when missing Locale/TimeZone do not error ([#505](https://github.com/getsentry/sentry-android/pull/505)) @marandaneto
- Call `Sentry#close` on JVM shutdown. ([#497](https://github.com/getsentry/sentry-android/pull/497)) @maciejwalkowiak
- ref: sentry-core changes for console app ([#473](https://github.com/getsentry/sentry-android/pull/473)) @marandaneto

Obs: If you are using its own instance of `Hub`/`SentryClient` and reflection to set up the SDK to be usable within Libraries, this change may break your code, please fix the renamed classes.

Packages were released on [`bintray`](https://dl.bintray.com/getsentry/sentry-android/io/sentry/sentry-android/), [`jcenter`](https://jcenter.bintray.com/io/sentry/sentry-android/) and [`mavenCentral`](https://repo.maven.apache.org/maven2/io/sentry/sentry-android/)

We'd love to get feedback.

## 2.2.2

### Features

- Add sdk to envelope header ([#488](https://github.com/getsentry/sentry-android/pull/488)) @marandaneto
- Log request if response code is not 200 ([#484](https://github.com/getsentry/sentry-android/pull/484)) @marandaneto

### Fixes

- Bump plugin versions ([#487](https://github.com/getsentry/sentry-android/pull/487)) @marandaneto
- Bump: AGP 4.0.1 ([#486](https://github.com/getsentry/sentry-android/pull/486)) @marandaneto

Packages were released on [`bintray`](https://dl.bintray.com/getsentry/sentry-android/io/sentry/sentry-android/), [`jcenter`](https://jcenter.bintray.com/io/sentry/sentry-android/) and [`mavenCentral`](https://repo.maven.apache.org/maven2/io/sentry/sentry-android/)

We'd love to get feedback.

## 2.2.1

### Fixes

- Timber adds breadcrumb even if event level is < minEventLevel ([#480](https://github.com/getsentry/sentry-android/pull/480)) @marandaneto
- Contexts serializer avoids reflection and fixes desugaring issue ([#478](https://github.com/getsentry/sentry-android/pull/478)) @marandaneto
- clone session before sending to the transport ([#474](https://github.com/getsentry/sentry-android/pull/474)) @marandaneto
- Bump Gradle 6.5.1 ([#479](https://github.com/getsentry/sentry-android/pull/479)) @marandaneto

Packages were released on [`bintray`](https://dl.bintray.com/getsentry/sentry-android/io/sentry/sentry-android/), [`jcenter`](https://jcenter.bintray.com/io/sentry/sentry-android/) and [`mavenCentral`](https://repo.maven.apache.org/maven2/io/sentry/sentry-android/)

We'd love to get feedback.

## 2.2.0

### Fixes

- Negative session sequence if the date is before java date epoch ([#471](https://github.com/getsentry/sentry-android/pull/471)) @marandaneto
- Deserialise unmapped contexts values from envelope ([#470](https://github.com/getsentry/sentry-android/pull/470)) @marandaneto
- Bump: sentry-native 0.3.4 ([#468](https://github.com/getsentry/sentry-android/pull/468)) @marandaneto

- feat: timber integration ([#464](https://github.com/getsentry/sentry-android/pull/464)) @marandaneto

1) To add integrations it requires a [manual initialization](https://docs.sentry.io/platforms/android/#manual-initialization) of the Android SDK.

2) Add the `sentry-android-timber` dependency:

```groovy
implementation 'io.sentry:sentry-android-timber:{version}' // version >= 2.2.0
```

3) Initialize and add the `SentryTimberIntegration`:

```java
SentryAndroid.init(this, options -> {
    // default values:
    // minEventLevel = ERROR
    // minBreadcrumbLevel = INFO
    options.addIntegration(new SentryTimberIntegration());

    // custom values for minEventLevel and minBreadcrumbLevel
    // options.addIntegration(new SentryTimberIntegration(SentryLevel.WARNING, SentryLevel.ERROR));
});
```

4) Use the Timber integration:

```java
try {
    int x = 1 / 0;
} catch (Exception e) {
    Timber.e(e);
}
```

Packages were released on [`bintray`](https://dl.bintray.com/getsentry/sentry-android/io/sentry/sentry-android/), [`jcenter`](https://jcenter.bintray.com/io/sentry/sentry-android/) and [`mavenCentral`](https://repo.maven.apache.org/maven2/io/sentry/sentry-android/)

We'd love to get feedback.

## 2.1.7

### Fixes

- Init native libs if available on SDK init ([#461](https://github.com/getsentry/sentry-android/pull/461)) @marandaneto
- Make JVM target explicit in sentry-core ([#462](https://github.com/getsentry/sentry-android/pull/462)) @dilbernd
- Timestamp with millis from react-native should be in UTC format ([#456](https://github.com/getsentry/sentry-android/pull/456)) @marandaneto
- Bump Gradle to 6.5 ([#454](https://github.com/getsentry/sentry-android/pull/454)) @marandaneto

Packages were released on [`bintray`](https://dl.bintray.com/getsentry/sentry-android/io/sentry/sentry-android/), [`jcenter`](https://jcenter.bintray.com/io/sentry/sentry-android/) and [`mavenCentral`](https://repo.maven.apache.org/maven2/io/sentry/sentry-android/)

We'd love to get feedback.

## 2.1.6

### Fixes

- Do not lookup sentry-debug-meta but instead load it directly ([#445](https://github.com/getsentry/sentry-android/pull/445)) @marandaneto
- Regression on v2.1.5 which can cause a crash on SDK init

Packages were released on [`bintray`](https://dl.bintray.com/getsentry/sentry-android/io/sentry/sentry-android/), [`jcenter`](https://jcenter.bintray.com/io/sentry/sentry-android/) and [`mavenCentral`](https://repo.maven.apache.org/maven2/io/sentry/sentry-android/)

We'd love to get feedback.

## 2.1.5

### Fixes

This version has a severe bug and can cause a crash on SDK init

Please upgrade to https://github.com/getsentry/sentry-android/releases/tag/2.1.6

## 2.1.4

### Features

- Make gzip as default content encoding type ([#433](https://github.com/getsentry/sentry-android/pull/433)) @marandaneto
- Use AGP 4 features ([#366](https://github.com/getsentry/sentry-android/pull/366)) @marandaneto
- Create GH Actions CI for Ubuntu/macOS ([#403](https://github.com/getsentry/sentry-android/pull/403)) @marandaneto
- Make root checker better and minimize false positive ([#417](https://github.com/getsentry/sentry-android/pull/417)) @marandaneto

### Fixes

- bump: sentry-native to 0.3.1 ([#440](https://github.com/getsentry/sentry-android/pull/440)) @marandaneto
- Update last session timestamp ([#437](https://github.com/getsentry/sentry-android/pull/437)) @marandaneto
- Filter trim memory breadcrumbs ([#431](https://github.com/getsentry/sentry-android/pull/431)) @marandaneto

Packages were released on [`bintray`](https://dl.bintray.com/getsentry/sentry-android/io/sentry/sentry-android/), [`jcenter`](https://jcenter.bintray.com/io/sentry/sentry-android/) and [`mavenCentral`](https://repo.maven.apache.org/maven2/io/sentry/sentry-android/)

We'd love to get feedback.

## 2.1.3

### Fixes

This fixes several critical bugs in sentry-android 2.0 and 2.1

- Sentry.init register integrations after creating the main Hub instead of doing it in the main Hub ctor ([#427](https://github.com/getsentry/sentry-android/pull/427)) @marandaneto
- make NoOpLogger public ([#425](https://github.com/getsentry/sentry-android/pull/425)) @marandaneto
- ConnectivityChecker returns connection status and events are not trying to be sent if no connection. ([#420](https://github.com/getsentry/sentry-android/pull/420)) @marandaneto
- thread pool executor is a single thread executor instead of scheduled thread executor ([#422](https://github.com/getsentry/sentry-android/pull/422)) @marandaneto
- Add Abnormal to the Session.State enum as its part of the protocol ([#424](https://github.com/getsentry/sentry-android/pull/424)) @marandaneto
- Bump: Gradle to 6.4.1 ([#419](https://github.com/getsentry/sentry-android/pull/419)) @marandaneto

We recommend that you use sentry-android 2.1.3 over the initial release of sentry-android 2.0 and 2.1.

Packages were released on [`bintray`](https://dl.bintray.com/getsentry/sentry-android/io/sentry/sentry-android/), [`jcenter`](https://jcenter.bintray.com/io/sentry/sentry-android/) and [`mavenCentral`](https://repo.maven.apache.org/maven2/io/sentry/sentry-android/)

We'd love to get feedback.

## 2.1.2

### Features

- Added options to configure http transport ([#411](https://github.com/getsentry/sentry-android/pull/411)) @marandaneto

### Fixes

- Phone state breadcrumbs require read_phone_state on older OS versions ([#415](https://github.com/getsentry/sentry-android/pull/415)) @marandaneto @bsergean
- before raising ANR events, we check ProcessErrorStateInfo if available ([#412](https://github.com/getsentry/sentry-android/pull/412)) @marandaneto
- send cached events to use a single thread executor ([#405](https://github.com/getsentry/sentry-android/pull/405)) @marandaneto
- initing SDK on AttachBaseContext ([#409](https://github.com/getsentry/sentry-android/pull/409)) @marandaneto
- sessions can't be abnormal, but exited if not ended properly ([#410](https://github.com/getsentry/sentry-android/pull/410)) @marandaneto

Packages were released on [`bintray`](https://dl.bintray.com/getsentry/sentry-android/io/sentry/sentry-android/), [`jcenter`](https://jcenter.bintray.com/io/sentry/sentry-android/) and [`mavenCentral`](https://repo.maven.apache.org/maven2/io/sentry/sentry-android/)

We'd love to get feedback.

## 2.1.1

### Features

- Added missing getters on Breadcrumb and SentryEvent ([#397](https://github.com/getsentry/sentry-android/pull/397)) @marandaneto
- Add trim memory breadcrumbs ([#395](https://github.com/getsentry/sentry-android/pull/395)) @marandaneto
- Only set breadcrumb extras if not empty ([#394](https://github.com/getsentry/sentry-android/pull/394)) @marandaneto
- Added samples of how to disable automatic breadcrumbs ([#389](https://github.com/getsentry/sentry-android/pull/389)) @marandaneto

### Fixes

- Set missing release, environment and dist to sentry-native options ([#404](https://github.com/getsentry/sentry-android/pull/404)) @marandaneto
- Do not add automatic and empty sensor breadcrumbs ([#401](https://github.com/getsentry/sentry-android/pull/401)) @marandaneto
- ref: removed Thread.sleep from LifecycleWatcher tests, using awaitility and DateProvider ([#392](https://github.com/getsentry/sentry-android/pull/392)) @marandaneto
- ref: added a DateTimeProvider for making retry after testable ([#391](https://github.com/getsentry/sentry-android/pull/391)) @marandaneto
- Bump Gradle to 6.4 ([#390](https://github.com/getsentry/sentry-android/pull/390)) @marandaneto
- Bump sentry-native to 0.2.6 ([#396](https://github.com/getsentry/sentry-android/pull/396)) @marandaneto

Packages were released on [`bintray`](https://dl.bintray.com/getsentry/sentry-android/io/sentry/sentry-android/), [`jcenter`](https://jcenter.bintray.com/io/sentry/sentry-android/) and [`mavenCentral`](https://repo.maven.apache.org/maven2/io/sentry/sentry-android/)

We'd love to get feedback.

## 2.1.0

### Features

- Includes all the changes of 2.1.0 alpha, beta and RC

### Fixes

- fix when PhoneStateListener is not ready for use ([#387](https://github.com/getsentry/sentry-android/pull/387)) @marandaneto
- make ANR 5s by default ([#388](https://github.com/getsentry/sentry-android/pull/388)) @marandaneto
- rate limiting by categories ([#381](https://github.com/getsentry/sentry-android/pull/381)) @marandaneto
- Bump NDK to latest stable version 21.1.6352462 ([#386](https://github.com/getsentry/sentry-android/pull/386)) @marandaneto

Packages were released on [`bintray`](https://dl.bintray.com/getsentry/sentry-android/io/sentry/sentry-android/), [`jcenter`](https://jcenter.bintray.com/io/sentry/sentry-android/) and [`mavenCentral`](https://repo.maven.apache.org/maven2/io/sentry/sentry-android/)

We'd love to get feedback.

## 2.0.3

### Fixes

- patch from 2.1.0-alpha.2 - avoid crash if NDK throws UnsatisfiedLinkError ([#344](https://github.com/getsentry/sentry-android/pull/344)) @marandaneto

Packages were released on [`bintray`](https://dl.bintray.com/getsentry/sentry-android/io/sentry/sentry-android/), [`jcenter`](https://jcenter.bintray.com/io/sentry/sentry-android/) and [`mavenCentral`](https://repo.maven.apache.org/maven2/io/sentry/sentry-android/)

We'd love to get feedback.

## 2.1.0-RC.1

### Features

- Options for uncaught exception and make SentryOptions list Thread-Safe ([#384](https://github.com/getsentry/sentry-android/pull/384)) @marandaneto
- Automatic breadcrumbs for app, activity and sessions lifecycles and system events ([#348](https://github.com/getsentry/sentry-android/pull/348)) @marandaneto
- Make capture session and envelope internal ([#372](https://github.com/getsentry/sentry-android/pull/372)) @marandaneto

### Fixes

- If retry after header has empty categories, apply retry after to all of them ([#377](https://github.com/getsentry/sentry-android/pull/377)) @marandaneto
- Discard events and envelopes if cached and retry after ([#378](https://github.com/getsentry/sentry-android/pull/378)) @marandaneto
- Merge loadLibrary calls for sentry-native and clean up CMake files ([#373](https://github.com/getsentry/sentry-android/pull/373)) @Swatinem
- Exceptions should be sorted oldest to newest ([#370](https://github.com/getsentry/sentry-android/pull/370)) @marandaneto
- Check external storage size even if its read only ([#368](https://github.com/getsentry/sentry-android/pull/368)) @marandaneto
- Wrong check for cellular network capability ([#369](https://github.com/getsentry/sentry-android/pull/369)) @marandaneto
- add ScheduledForRemoval annotation to deprecated methods ([#375](https://github.com/getsentry/sentry-android/pull/375)) @marandaneto
- Bump NDK to 21.0.6113669 ([#367](https://github.com/getsentry/sentry-android/pull/367)) @marandaneto
- Bump AGP and add new make cmd to check for updates ([#365](https://github.com/getsentry/sentry-android/pull/365)) @marandaneto

Packages were released on [`bintray`](https://dl.bintray.com/getsentry/sentry-android/io/sentry/sentry-android/), [`jcenter`](https://jcenter.bintray.com/io/sentry/sentry-android/) and [`mavenCentral`](https://repo.maven.apache.org/maven2/io/sentry/sentry-android/)

We'd love to get feedback.

## 2.1.0-beta.2

### Fixes

- Bump sentry-native to 0.2.4 ([#364](https://github.com/getsentry/sentry-android/pull/364)) @marandaneto
- Update current session on session start after deleting previous session ([#362](https://github.com/getsentry/sentry-android/pull/362)) @marandaneto

Packages were released on [`bintray`](https://dl.bintray.com/getsentry/sentry-android/io/sentry/sentry-android/), [`jcenter`](https://jcenter.bintray.com/io/sentry/sentry-android/) and [`mavenCentral`](https://repo.maven.apache.org/maven2/io/sentry/sentry-android/)

We'd love to get feedback.

## 2.1.0-beta.1

### Fixes

- Bump sentry-native to 0.2.3 ([#357](https://github.com/getsentry/sentry-android/pull/357)) @marandaneto
- Check for androidx availability on runtime ([#356](https://github.com/getsentry/sentry-android/pull/356)) @marandaneto
- If theres a left over session file and its crashed, we should not overwrite its state ([#354](https://github.com/getsentry/sentry-android/pull/354)) @marandaneto
- Session should be exited state if state was ok ([#352](https://github.com/getsentry/sentry-android/pull/352)) @marandaneto
- Envelope has dedicated endpoint ([#353](https://github.com/getsentry/sentry-android/pull/353)) @marandaneto

Packages were released on [`bintray`](https://dl.bintray.com/getsentry/sentry-android/io/sentry/sentry-android/), [`jcenter`](https://jcenter.bintray.com/io/sentry/sentry-android/) and [`mavenCentral`](https://repo.maven.apache.org/maven2/io/sentry/sentry-android/)

We'd love to get feedback.

## 2.1.0-alpha.2

### Fixes

- Change integration order for cached outbox events ([#347](https://github.com/getsentry/sentry-android/pull/347)) @marandaneto
- Avoid crash if NDK throws UnsatisfiedLinkError ([#344](https://github.com/getsentry/sentry-android/pull/344)) @marandaneto
- Avoid getting a threadlocal twice. ([#339](https://github.com/getsentry/sentry-android/pull/339)) @metlos
- Removing session tracking guard on hub and client ([#338](https://github.com/getsentry/sentry-android/pull/338)) @marandaneto
- Bump agp to 3.6.2 ([#336](https://github.com/getsentry/sentry-android/pull/336)) @marandaneto
- Fix racey ANR integration ([#332](https://github.com/getsentry/sentry-android/pull/332)) @marandaneto
- Logging envelopes path when possible instead of nullable id ([#331](https://github.com/getsentry/sentry-android/pull/331)) @marandaneto
- Renaming transport gate method ([#330](https://github.com/getsentry/sentry-android/pull/330)) @marandaneto

Packages were released on [`bintray`](https://dl.bintray.com/getsentry/sentry-android/io/sentry/sentry-android/), [`jcenter`](https://jcenter.bintray.com/io/sentry/sentry-android/) and [`mavenCentral`](https://repo.maven.apache.org/maven2/io/sentry/sentry-android/)

We'd love to get feedback.

## 2.1.0-alpha.1

Release of Sentry's new SDK for Android.

## What’s Changed

### Features

- Release health @marandaneto @bruno-garcia
- ANR report should have 'was active=yes' on the dashboard ([#299](https://github.com/getsentry/sentry-android/pull/299)) @marandaneto
- NDK events apply scoped data ([#322](https://github.com/getsentry/sentry-android/pull/322)) @marandaneto
- Add a StdoutTransport ([#310](https://github.com/getsentry/sentry-android/pull/310)) @mike-burns
- Implementing new retry after protocol ([#306](https://github.com/getsentry/sentry-android/pull/306)) @marandaneto

### Fixes

- Bump sentry-native to 0.2.2 ([#305](https://github.com/getsentry/sentry-android/pull/305)) @Swatinem
- Missing App's info ([#315](https://github.com/getsentry/sentry-android/pull/315)) @marandaneto
- Buffered writers/readers - otimizations ([#311](https://github.com/getsentry/sentry-android/pull/311)) @marandaneto
- Boot time should be UTC ([#309](https://github.com/getsentry/sentry-android/pull/309)) @marandaneto
- Make transport result public ([#300](https://github.com/getsentry/sentry-android/pull/300)) @marandaneto

Packages were released on [`bintray`](https://dl.bintray.com/getsentry/sentry-android/io/sentry/sentry-android/), [`jcenter`](https://jcenter.bintray.com/io/sentry/sentry-android/) and [`mavenCentral`](https://repo.maven.apache.org/maven2/io/sentry/sentry-android/)

We'd love to get feedback.

## 2.0.2

Release of Sentry's new SDK for Android.

### Features

- MavenCentral support ([#284](https://github.com/getsentry/sentry-android/pull/284)) @marandaneto

### Fixes

- Bump AGP to 3.6.1 ([#285](https://github.com/getsentry/sentry-android/pull/285)) @marandaneto

Packages were released on [`bintray`](https://dl.bintray.com/getsentry/sentry-android/io/sentry/sentry-android/), [`jcenter`](https://jcenter.bintray.com/io/sentry/sentry-android/) and [`mavenCentral`](https://repo.maven.apache.org/maven2/io/sentry/sentry-android/)

We'd love to get feedback.

## 2.0.1

Release of Sentry's new SDK for Android.

## What’s Changed

### Features

- Attach threads/stacktraces ([#267](https://github.com/getsentry/sentry-android/pull/267)) @marandaneto
- Add the default serverName to SentryOptions and use it in MainEventProcessor ([#279](https://github.com/getsentry/sentry-android/pull/279)) @metlos

### Fixes

- set current threadId when there's no mechanism set ([#277](https://github.com/getsentry/sentry-android/pull/277)) @marandaneto
- Preview package manager ([#269](https://github.com/getsentry/sentry-android/pull/269)) @bruno-garcia

Packages were released on [`bintray`](https://dl.bintray.com/getsentry/sentry-android/io/sentry/), [`jcenter`](https://jcenter.bintray.com/io/sentry/sentry-android/)

We'd love to get feedback.

## 2.0.0

Release of Sentry's new SDK for Android.

New features not offered by (1.7.x):

- NDK support
  - Captures crashes caused by native code
  - Access to the [`sentry-native` SDK](https://github.com/getsentry/sentry-native/) API by your native (C/C++/Rust code/..).
- Automatic init (just add your `DSN` to the manifest)
   - Proguard rules are added automatically
   - Permission (Internet) is added automatically
- Uncaught Exceptions might be captured even before the app restarts
- Sentry's Unified API.
- More context/device information
- Packaged as `aar`
- Frames from the app automatically marked as `InApp=true` (stack traces in Sentry highlights them by default).
- Complete Sentry Protocol available.
- All threads and their stack traces are captured.
- Sample project in this repo to test many features (segfault, uncaught exception, ANR...)

Features from the current SDK like `ANR` are also available (by default triggered after 4 seconds).

Packages were released on [`bintray`](https://dl.bintray.com/getsentry/sentry-android/io/sentry/), [`jcenter`](https://jcenter.bintray.com/io/sentry/sentry-android/)

We'd love to get feedback.

## 2.0.0-rc04

Release of Sentry's new SDK for Android.

### Features

- Take sampleRate from metadata ([#262](https://github.com/getsentry/sentry-android/pull/262)) @bruno-garcia
- Support mills timestamp format ([#263](https://github.com/getsentry/sentry-android/pull/263)) @marandaneto
- Adding logs to installed integrations ([#265](https://github.com/getsentry/sentry-android/pull/265)) @marandaneto

### Fixes

- Breacrumb.data to string,object, Add LOG level ([#264](https://github.com/getsentry/sentry-android/pull/264)) @HazAT
- Read release conf. on manifest ([#266](https://github.com/getsentry/sentry-android/pull/266)) @marandaneto

Packages were released on [`bintray`](https://dl.bintray.com/getsentry/sentry-android/io/sentry/), [`jcenter`](https://jcenter.bintray.com/io/sentry/sentry-android/)

We'd love to get feedback and we'll work in getting the GA `2.0.0` out soon.
Until then, the [stable SDK offered by Sentry is at version 1.7.30](https://github.com/getsentry/sentry-java/releases/tag/v1.7.30)

## 2.0.0-rc03

Release of Sentry's new SDK for Android.

### Fixes

- fixes ([#259](https://github.com/getsentry/sentry-android/issues/259)) - NPE check on getExternalFilesDirs items. ([#260](https://github.com/getsentry/sentry-android/pull/260)) @marandaneto
- strictMode typo ([#258](https://github.com/getsentry/sentry-android/pull/258)) @marandaneto

Packages were released on [`bintray`](https://dl.bintray.com/getsentry/sentry-android/io/sentry/), [`jcenter`](https://jcenter.bintray.com/io/sentry/sentry-android/)

We'd love to get feedback and we'll work in getting the GA `2.0.0` out soon.
Until then, the [stable SDK offered by Sentry is at version 1.7.30](https://github.com/getsentry/sentry-java/releases/tag/v1.7.30)

## 2.0.0-rc02

Release of Sentry's new SDK for Android.

### Features

- Hub mode configurable ([#247](https://github.com/getsentry/sentry-android/pull/247)) @bruno-garcia
- Added remove methods (tags/extras) to the sentry static class ([#243](https://github.com/getsentry/sentry-android/pull/243)) @marandaneto

### Fixes


- Update ndk for new sentry-native version ([#235](https://github.com/getsentry/sentry-android/pull/235)) @Swatinem @marandaneto
- Make integrations public ([#256](https://github.com/getsentry/sentry-android/pull/256)) @marandaneto
- Bump build-tools ([#255](https://github.com/getsentry/sentry-android/pull/255)) @marandaneto
- Added javadocs to scope and its dependencies ([#253](https://github.com/getsentry/sentry-android/pull/253)) @marandaneto
- Build all ABIs ([#254](https://github.com/getsentry/sentry-android/pull/254)) @marandaneto
- Moving back ANR timeout from long to int param. ([#252](https://github.com/getsentry/sentry-android/pull/252)) @marandaneto
- Added HubAdapter to call Sentry static methods from Integrations ([#250](https://github.com/getsentry/sentry-android/pull/250)) @marandaneto
- New Release format ([#242](https://github.com/getsentry/sentry-android/pull/242)) @marandaneto
- Javadocs for SentryOptions ([#246](https://github.com/getsentry/sentry-android/pull/246)) @marandaneto
- non-app is already inApp excluded by default. ([#244](https://github.com/getsentry/sentry-android/pull/244)) @marandaneto
- Fix if symlink exists for sentry-native ([#241](https://github.com/getsentry/sentry-android/pull/241)) @marandaneto
- Clone method - race condition free ([#226](https://github.com/getsentry/sentry-android/pull/226)) @marandaneto
- Refactoring breadcrumbs callback ([#239](https://github.com/getsentry/sentry-android/pull/239)) @marandaneto

Packages were released on [`bintray`](https://dl.bintray.com/getsentry/sentry-android/io/sentry/), [`jcenter`](https://jcenter.bintray.com/io/sentry/sentry-android/)

We'd love to get feedback and we'll work in getting the GA `2.0.0` out soon.
Until then, the [stable SDK offered by Sentry is at version 1.7.30](https://github.com/getsentry/sentry-java/releases/tag/v1.7.30)

## 2.0.0-rc01

Release of Sentry's new SDK for Android.

## What’s Changed

### Features

- Added remove methods for Scope data ([#237](https://github.com/getsentry/sentry-android/pull/237)) @marandaneto
- More device context (deviceId, connectionType and language) ([#229](https://github.com/getsentry/sentry-android/pull/229)) @marandaneto
- Added a few java docs (Sentry, Hub and SentryClient) ([#223](https://github.com/getsentry/sentry-android/pull/223)) @marandaneto
- Implemented diagnostic logger ([#218](https://github.com/getsentry/sentry-android/pull/218)) @marandaneto
- Added event processors to scope ([#209](https://github.com/getsentry/sentry-android/pull/209)) @marandaneto
- Added android transport gate ([#206](https://github.com/getsentry/sentry-android/pull/206)) @marandaneto
- Added executor for caching values out of the main thread ([#201](https://github.com/getsentry/sentry-android/pull/201)) @marandaneto

### Fixes


- Honor RetryAfter ([#236](https://github.com/getsentry/sentry-android/pull/236)) @marandaneto
- Add tests for SentryValues ([#238](https://github.com/getsentry/sentry-android/pull/238)) @philipphofmann
- Do not set frames if there's none ([#234](https://github.com/getsentry/sentry-android/pull/234)) @marandaneto
- Always call interrupt after InterruptedException ([#232](https://github.com/getsentry/sentry-android/pull/232)) @marandaneto
- Mark as current thread if its the main thread ([#228](https://github.com/getsentry/sentry-android/pull/228)) @marandaneto
- Fix lgtm alerts ([#219](https://github.com/getsentry/sentry-android/pull/219)) @marandaneto
- Written unit tests to ANR integration ([#215](https://github.com/getsentry/sentry-android/pull/215)) @marandaneto
- Added blog posts to README ([#214](https://github.com/getsentry/sentry-android/pull/214)) @marandaneto
- Raise code coverage for Dsn to 100% ([#212](https://github.com/getsentry/sentry-android/pull/212)) @philipphofmann
- Remove redundant times(1) for Mockito.verify ([#211](https://github.com/getsentry/sentry-android/pull/211)) @philipphofmann
- Transport may be set on options ([#203](https://github.com/getsentry/sentry-android/pull/203)) @marandaneto
- dist may be set on options ([#204](https://github.com/getsentry/sentry-android/pull/204)) @marandaneto
- Throw an exception if DSN is not set ([#200](https://github.com/getsentry/sentry-android/pull/200)) @marandaneto
- Migration guide markdown ([#197](https://github.com/getsentry/sentry-android/pull/197)) @marandaneto

Packages were released on [`bintray`](https://dl.bintray.com/getsentry/sentry-android/io/sentry/), [`jcenter`](https://jcenter.bintray.com/io/sentry/sentry-android/)

We'd love to get feedback and we'll work in getting the GA `2.0.0` out soon.
Until then, the [stable SDK offered by Sentry is at version 1.7.29](https://github.com/getsentry/sentry-java/releases/tag/v1.7.29)

## 2.0.0-beta02

Release of Sentry's new SDK for Android.

### Features

- addBreadcrumb overloads ([#196](https://github.com/getsentry/sentry-android/pull/196)) and ([#198](https://github.com/getsentry/sentry-android/pull/198))

### Fixes

- fix Android bug on API 24 and 25 about getting current threads and stack traces ([#194](https://github.com/getsentry/sentry-android/pull/194))

Packages were released on [`bintray`](https://dl.bintray.com/getsentry/sentry-android/io/sentry/), [`jcenter`](https://jcenter.bintray.com/io/sentry/sentry-android/)

We'd love to get feedback and we'll work in getting the GA `2.0.0` out soon.
Until then, the [stable SDK offered by Sentry is at version 1.7.28](https://github.com/getsentry/sentry-java/releases/tag/v1.7.28)

## 2.0.0-beta01

Release of Sentry's new SDK for Android.

### Fixes

- ref: ANR doesn't set handled flag ([#186](https://github.com/getsentry/sentry-android/pull/186))
- SDK final review ([#183](https://github.com/getsentry/sentry-android/pull/183))
- ref: Drop errored in favor of crashed ([#187](https://github.com/getsentry/sentry-android/pull/187))
- Workaround android_id ([#185](https://github.com/getsentry/sentry-android/pull/185))
- Renamed sampleRate ([#191](https://github.com/getsentry/sentry-android/pull/191))
- Making timestamp package-private or test-only ([#190](https://github.com/getsentry/sentry-android/pull/190))
- Split event processor in Device/App data ([#180](https://github.com/getsentry/sentry-android/pull/180))

Packages were released on [`bintray`](https://dl.bintray.com/getsentry/sentry-android/io/sentry/), [`jcenter`](https://jcenter.bintray.com/io/sentry/sentry-android/)

We'd love to get feedback and we'll work in getting the GA `2.0.0` out soon.
Until then, the [stable SDK offered by Sentry is at version 1.7.28](https://github.com/getsentry/sentry-java/releases/tag/v1.7.28)

## 2.0.0-alpha09

Release of Sentry's new SDK for Android.

### Features

- Adding nativeBundle plugin ([#161](https://github.com/getsentry/sentry-android/pull/161))
- Adding scope methods to sentry static class ([#179](https://github.com/getsentry/sentry-android/pull/179))

### Fixes

- fix: DSN parsing ([#165](https://github.com/getsentry/sentry-android/pull/165))
- Don't avoid exception type minification ([#166](https://github.com/getsentry/sentry-android/pull/166))
- make Gson retro compatible with older versions of AGP ([#177](https://github.com/getsentry/sentry-android/pull/177))
- Bump sentry-native with message object instead of a string ([#172](https://github.com/getsentry/sentry-android/pull/172))

Packages were released on [`bintray`](https://dl.bintray.com/getsentry/sentry-android/io/sentry/), [`jcenter`](https://jcenter.bintray.com/io/sentry/sentry-android/)

We'd love to get feedback and we'll work in getting the GA `2.0.0` out soon.
Until then, the [stable SDK offered by Sentry is at version 1.7.28](https://github.com/getsentry/sentry-java/releases/tag/v1.7.28)

## 2.0.0-alpha08

Release of Sentry's new SDK for Android.

### Fixes

- DebugId endianness ([#162](https://github.com/getsentry/sentry-android/pull/162))
- Executed beforeBreadcrumb also for scope ([#160](https://github.com/getsentry/sentry-android/pull/160))
- Benefit of manifest merging when minSdk ([#159](https://github.com/getsentry/sentry-android/pull/159))
- Add method to captureMessage with level ([#157](https://github.com/getsentry/sentry-android/pull/157))
- Listing assets file on the wrong dir ([#156](https://github.com/getsentry/sentry-android/pull/156))

Packages were released on [`bintray`](https://dl.bintray.com/getsentry/sentry-android/io/sentry/), [`jcenter`](https://jcenter.bintray.com/io/sentry/sentry-android/)

We'd love to get feedback and we'll work in getting the GA `2.0.0` out soon.
Until then, the [stable SDK offered by Sentry is at version 1.7.28](https://github.com/getsentry/sentry-java/releases/tag/v1.7.28)

## 2.0.0-alpha07

Third release of Sentry's new SDK for Android.

### Fixes

-  Fixed release for jcenter and bintray

Packages were released on [`bintray`](https://dl.bintray.com/getsentry/sentry-android/io/sentry/), [`jcenter`](https://jcenter.bintray.com/io/sentry/sentry-android/)

We'd love to get feedback and we'll work in getting the GA `2.0.0` out soon.
Until then, the [stable SDK offered by Sentry is at version 1.7.28](https://github.com/getsentry/sentry-java/releases/tag/v1.7.28)

## 2.0.0-alpha06

Second release of Sentry's new SDK for Android.

### Fixes

- Fixed a typo on pom generation.

Packages were released on [`bintray`](https://dl.bintray.com/getsentry/sentry-android/io/sentry/), [`jcenter`](https://jcenter.bintray.com/io/sentry/sentry-android/)

We'd love to get feedback and we'll work in getting the GA `2.0.0` out soon.
Until then, the [stable SDK offered by Sentry is at version 1.7.28](https://github.com/getsentry/sentry-java/releases/tag/v1.7.28)

## 2.0.0-alpha05

First release of Sentry's new SDK for Android.

New features not offered by our current (1.7.x), stable SDK are:

- NDK support
  - Captures crashes caused by native code
  - Access to the [`sentry-native` SDK](https://github.com/getsentry/sentry-native/) API by your native (C/C++/Rust code/..).
- Automatic init (just add your `DSN` to the manifest)
   - Proguard rules are added automatically
   - Permission (Internet) is added automatically
- Uncaught Exceptions might be captured even before the app restarts
- Unified API which include scopes etc.
- More context/device information
- Packaged as `aar`
- Frames from the app automatically marked as `InApp=true` (stack traces in Sentry highlights them by default).
- Complete Sentry Protocol available.
- All threads and their stack traces are captured.
- Sample project in this repo to test many features (segfault, uncaught exception, scope)

Features from the current SDK like `ANR` are also available (by default triggered after 4 seconds).

Packages were released on [`bintray`](https://dl.bintray.com/getsentry/sentry-android/io/sentry/), [`jcenter`](https://jcenter.bintray.com/io/sentry/sentry-android/)

We'd love to get feedback and we'll work in getting the GA `2.0.0` out soon.
Until then, the [stable SDK offered by Sentry is at version 1.7.28](https://github.com/getsentry/sentry-java/releases/tag/v1.7.28)<|MERGE_RESOLUTION|>--- conflicted
+++ resolved
@@ -13,15 +13,12 @@
 - Add support for setting in-app-includes/in-app-excludes via AndroidManifest.xml ([#4240](https://github.com/getsentry/sentry-java/pull/4240))
 - Modifications to OkHttp requests are now properly propagated to the affected span / breadcrumbs ([#4238](https://github.com/getsentry/sentry-java/pull/4238))
   - Please ensure the SentryOkHttpInterceptor is added last to your OkHttpClient, as otherwise changes to the `Request`  by subsequent interceptors won't be considered
-<<<<<<< HEAD
-- Fix AbstractMethodError when using SentryTraced for Jetpack Compose ([#4255](https://github.com/getsentry/sentry-java/pull/4255))
-=======
 - Fix "class ch.qos.logback.classic.spi.ThrowableProxyVO cannot be cast to class ch.qos.logback.classic.spi.ThrowableProxy" ([#4206](https://github.com/getsentry/sentry-java/pull/4206))
   - In this case we cannot report the `Throwable` to Sentry as it's not available
   - If you are using OpenTelemetry v1 `OpenTelemetryAppender`, please consider upgrading to v2
 - Pass OpenTelemetry span attributes into TracesSampler callback ([#4253](https://github.com/getsentry/sentry-java/pull/4253))
   - `SamplingContext` now has a `getAttribute` method that grants access to OpenTelemetry span attributes via their String key (e.g. `http.request.method`)
->>>>>>> 96835663
+- Fix AbstractMethodError when using SentryTraced for Jetpack Compose ([#4255](https://github.com/getsentry/sentry-java/pull/4255))
 
 ### Features
 
