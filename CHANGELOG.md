--- conflicted
+++ resolved
@@ -12,12 +12,9 @@
 * Fix: Initialize Logback after context refreshes (#1129)
 * Ref: Return NoOpTransaction instead of null (#1126)
 * Fix: Do not crash when passing null values to @Nullable methods, eg User and Scope
-<<<<<<< HEAD
 * Enhancement: Send user.ip_address = {{ auto }} when sendDefaultPii is true
-=======
 * Fix: Resolving dashed properties from external configuration
 * Feat: Read `uncaught.handler.enabled` property from the external configuration 
->>>>>>> 32d4471b
 
 # 4.0.0-alpha.2
 
