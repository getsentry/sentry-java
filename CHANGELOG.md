--- conflicted
+++ resolved
@@ -12,15 +12,9 @@
 ### Fixes
 
 - Finish WebFlux transaction before popping scope ([#2724](https://github.com/getsentry/sentry-java/pull/2724))
-
-### Fixes
-
-<<<<<<< HEAD
 - Use daemon threads for SentryExecutorService ([#2747](https://github.com/getsentry/sentry-java/pull/2747))
   - We started using `SentryExecutorService` in `6.19.0` which caused the application to hang on shutdown unless `Sentry.close()` was called. By using daemon threads we no longer block shutdown.
-=======
 - Use Base64.NO_WRAP to avoid unexpected char errors in Apollo ([#2745](https://github.com/getsentry/sentry-java/pull/2745))
->>>>>>> f0c28a1f
 - Don't warn R8 on missing `ComposeViewHierarchyExporter` class ([#2743](https://github.com/getsentry/sentry-java/pull/2743))
 
 ## 6.20.0
