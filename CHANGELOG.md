--- conflicted
+++ resolved
@@ -1,11 +1,8 @@
 # Unreleased
 
-<<<<<<< HEAD
 * Feat: Generate Sentry BOM (#1486)
-=======
 * Feat: Add secondary constructor to SentryOkHttpInterceptor (#1491)
 * Feat: Add option to enable debug mode in Log4j2 integration (#1492)
->>>>>>> 5dd8324a
 
 # 5.0.0-beta.5
 
