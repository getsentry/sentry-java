--- conflicted
+++ resolved
@@ -1,12 +1,11 @@
 # Changelog
 
-<<<<<<< HEAD
 ## Unreleased
 
 **Breaking changes:**
 - Cleanup `startTransaction` overloads ([#2964](https://github.com/getsentry/sentry-java/pull/2964))
-  - We have reduce the number of overloads by allowing to pass in `TransactionOptions` instead of having separate parameters for certain options.
-  - `TransactionOptions` has defaults set and can be customized
+    - We have reduce the number of overloads by allowing to pass in `TransactionOptions` instead of having separate parameters for certain options.
+    - `TransactionOptions` has defaults set and can be customized
 - Raw logback message and parameters are now guarded by `sendDefaultPii` if an `encoder` has been configured ([#2976](https://github.com/getsentry/sentry-java/pull/2976))
 
 ## 7.0.0-beta.1
@@ -17,17 +16,17 @@
 - Capture failed HTTP requests by default ([#2794](https://github.com/getsentry/sentry-java/pull/2794))
 - Reduce flush timeout to 4s on Android to avoid ANRs ([#2858](https://github.com/getsentry/sentry-java/pull/2858))
 - Set ip_address to {{auto}} by default, even if sendDefaultPII is disabled ([#2860](https://github.com/getsentry/sentry-java/pull/2860))
-  - Instead use the "Prevent Storing of IP Addresses" option in the "Security & Privacy" project settings on sentry.io
+    - Instead use the "Prevent Storing of IP Addresses" option in the "Security & Privacy" project settings on sentry.io
 - Reduce timeout of AsyncHttpTransport to avoid ANR ([#2879](https://github.com/getsentry/sentry-java/pull/2879))
 - Add deadline timeout for automatic transactions ([#2865](https://github.com/getsentry/sentry-java/pull/2865))
-  - This affects all automatically generated transactions on Android (UI, clicks), the default timeout is 30s
+    - This affects all automatically generated transactions on Android (UI, clicks), the default timeout is 30s
 - Apollo v2 BeforeSpanCallback now allows returning null ([#2890](https://github.com/getsentry/sentry-java/pull/2890))
 - Automatic user interaction tracking: every click now starts a new automatic transaction ([#2891](https://github.com/getsentry/sentry-java/pull/2891))
-  - Previously performing a click on the same UI widget twice would keep the existing transaction running, the new behavior now better aligns with other SDKs
+    - Previously performing a click on the same UI widget twice would keep the existing transaction running, the new behavior now better aligns with other SDKs
 - Android only: If global hub mode is enabled, Sentry.getSpan() returns the root span instead of the latest span ([#2855](https://github.com/getsentry/sentry-java/pull/2855))
 - Observe network state to upload any unsent envelopes ([#2910](https://github.com/getsentry/sentry-java/pull/2910))
-  - Android: it works out-of-the-box as part of the default `SendCachedEnvelopeIntegration`
-  - JVM: you'd have to install `SendCachedEnvelopeFireAndForgetIntegration` as mentioned in https://docs.sentry.io/platforms/java/configuration/#configuring-offline-caching and provide your own implementation of `IConnectionStatusProvider` via `SentryOptions`
+    - Android: it works out-of-the-box as part of the default `SendCachedEnvelopeIntegration`
+    - JVM: you'd have to install `SendCachedEnvelopeFireAndForgetIntegration` as mentioned in https://docs.sentry.io/platforms/java/configuration/#configuring-offline-caching and provide your own implementation of `IConnectionStatusProvider` via `SentryOptions`
 - Do not try to send and drop cached envelopes when rate-limiting is active ([#2937](https://github.com/getsentry/sentry-java/pull/2937))
 
 ### Fixes
@@ -35,19 +34,19 @@
 - Measure AppStart time till First Draw instead of `onResume` ([#2851](https://github.com/getsentry/sentry-java/pull/2851))
 - Do not overwrite UI transaction status if set by the user ([#2852](https://github.com/getsentry/sentry-java/pull/2852))
 - Capture unfinished transaction on Scope with status `aborted` in case a crash happens ([#2938](https://github.com/getsentry/sentry-java/pull/2938))
-  - This will fix the link between transactions and corresponding crashes, you'll be able to see them in a single trace
+    - This will fix the link between transactions and corresponding crashes, you'll be able to see them in a single trace
 
 **Breaking changes:**
 - Move enableNdk from SentryOptions to SentryAndroidOptions ([#2793](https://github.com/getsentry/sentry-java/pull/2793))
 - Fix Coroutine Context Propagation using CopyableThreadContextElement, requires `kotlinx-coroutines-core` version `1.6.1` or higher ([#2838](https://github.com/getsentry/sentry-java/pull/2838))
 - Bump min API to 19 ([#2883](https://github.com/getsentry/sentry-java/pull/2883))
 - Fix don't overwrite the span status of unfinished spans ([#2859](https://github.com/getsentry/sentry-java/pull/2859))
-  - If you're using a self hosted version of sentry, sentry self hosted >= 22.12.0 is required
+    - If you're using a self hosted version of sentry, sentry self hosted >= 22.12.0 is required
 - Migrate from `default` interface methods to proper implementations in each interface implementor ([#2847](https://github.com/getsentry/sentry-java/pull/2847))
-  - This prevents issues when using the SDK on older AGP versions (< 4.x.x)
-  - Make sure to align Sentry dependencies to the same version when bumping the SDK to 7.+, otherwise it will crash at runtime due to binary incompatibility.
-    (E.g. if you're using `-timber`, `-okhttp` or other packages)
-=======
+    - This prevents issues when using the SDK on older AGP versions (< 4.x.x)
+    - Make sure to align Sentry dependencies to the same version when bumping the SDK to 7.+, otherwise it will crash at runtime due to binary incompatibility.
+      (E.g. if you're using `-timber`, `-okhttp` or other packages)
+
 ## 6.32.0
 
 ### Features
@@ -91,7 +90,6 @@
 - Bump Gradle from v8.3.0 to v8.4.0 ([#2966](https://github.com/getsentry/sentry-java/pull/2966))
   - [changelog](https://github.com/gradle/gradle/blob/master/CHANGELOG.md#v840)
   - [diff](https://github.com/gradle/gradle/compare/v8.3.0...v8.4.0)
->>>>>>> 7ca9895a
 
 ## 6.30.0
 
