# Unreleased

# 4.4.0-alpha.2

* Feat: Add option to ignore exceptions by type (#1352)
* Fix: Fix NPE when MDC contains null values (sentry-logback) (#1364)
* Fix: Avoid NPE when MDC contains null values (sentry-jul) (#1385)
* Feat: Sentry closes Android NDK and ShutdownHook integrations (#1358)
* Enhancement: Allow inheritance of SentryHandler class in sentry-jul package(#1367)
* Fix: Accept only non null value maps (#1368)
* Bump: Upgrade Apache HttpComponents Core to 5.0.3 (#1375)
* Enhancement: Make NoOpHub public (#1379)
* Fix: Do not bind transactions to scope by default. (#1376)
* Fix: fix Hub thread safety (#1388)
<<<<<<< HEAD
* Ref: Refactor converting HttpServletRequest to Sentry Request in Spring integration (#1387)
=======
* Fix: SentryTransactionAdvice should operate on the new scope (#1389)
* Feat: configure max spans per transaction (#1394)
>>>>>>> 97fca83c

# 4.4.0-alpha.1

* Bump: sentry-native to 0.4.8
* Feat: Add an overload for `startTransaction` that sets the created transaction to the Scope #1313
* Ref: Separate user facing and protocol classes in the Performance feature (#1304)
* Feat: Set SDK version on Transactions (#1307)
* Fix: Use logger set on SentryOptions in GsonSerializer (#1308)
* Fix: Use the bindToScope correctly
* Feat: GraalVM Native Image Compatibility (#1329)
* Fix: Allow 0.0 to be set on tracesSampleRate (#1328)
* Fix: set "java" platform to transactions #1332
* Feat: Add OkHttp client application interceptor (#1330)
* Fix: Allow disabling tracing through SentryOptions (#1337)

# 4.3.0

* Fix: Fix setting in-app-includes from external properties (#1291)
* Fix: Initialize Sentry in Logback appender when DSN is not set in XML config (#1296)
* Fix: Fix JUL integration SDK name (#1293)
* Feat: Activity tracing auto instrumentation

# 4.2.0

* Fix: Remove experimental annotation for Attachment #1257
* Fix: Mark stacktrace as snapshot if captured at arbitrary moment #1231
* Enchancement: Improve EventProcessor nullability annotations (#1229).
* Bump: sentry-native to 0.4.7
* Enchancement: Add ability to flush events synchronously.
* Fix: Disable Gson HTML escaping
* Enchancement: Support @SentrySpan and @SentryTransaction on classes and interfaces. (#1243)
* Enchancement: Do not serialize empty collections and maps (#1245)
* Ref: Optimize DuplicateEventDetectionEventProcessor performance (#1247).
* Ref: Prefix sdk.package names with io.sentry (#1249)
* Fix: Make the ANR Atomic flags immutable
* Enchancement: Integration interface better compatibility with Kotlin null-safety
* Enchancement: Simplify Sentry configuration in Spring integration (#1259)
* Enchancement: Simplify configuring Logback integration when environment variable with the DSN is not set (#1271)
* Fix: Prevent NoOpHub from creating heavy SentryOptions objects (#1272)
* Enchancement: Add Request to the Scope. #1270
* Fix: Fix SentryTransaction#getStatus NPE (#1273)
* Enchancement: Optimize SentryTracingFilter when hub is disabled.
* Fix: Discard unfinished Spans before sending them over to Sentry (#1279)
* Fix: Interrupt the thread in QueuedThreadPoolExecutor (#1276)
* Fix: SentryTransaction#finish should not clear another transaction from the scope (#1278)

Breaking Changes:
* Enchancement: SentryExceptionResolver should not send handled errors by default (#1248).
* Ref: Simplify RestTemplate instrumentation (#1246)
* Enchancement: Add overloads for startTransaction taking op and description (#1244)

# 4.1.0

* Improve Kotlin compatibility for SdkVersion (#1213)
* Feat: Support logging via JUL (#1211)
* Fix: Fix returning Sentry trace header from Span (#1217)
* Fix: Remove misleading error logs (#1222)

# 4.0.0

This release brings the Sentry Performance feature to Java SDK, Spring, Spring Boot, and Android integrations. Read more in the reference documentation:

- [Performance for Java](https://docs.sentry.io/platforms/java/performance/)
- [Performance for Spring](https://docs.sentry.io/platforms/java/guides/spring/)
- [Performance for Spring Boot](https://docs.sentry.io/platforms/java/guides/spring-boot/)
- [Performance for Android](https://docs.sentry.io/platforms/android/performance/)

### Other improvements:

#### Core:

- Improved loading external configuration:
  - Load `sentry.properties` from the application's current working directory (#1046)
  - Resolve `in-app-includes`, `in-app-excludes`, `tags`, `debug`, `uncaught.handler.enabled` parameters from the external configuration
- Set global tags on SentryOptions and load them from external configuration (#1066)
- Add support for attachments (#1082)
- Resolve `servername` from the localhost address
- Simplified transport configuration through setting `TransportFactory` instead of `ITransport` on SentryOptions (#1124)

#### Spring Boot:
- Add the ability to register multiple `OptionsConfiguration` beans (#1093)
- Initialize Logback after context refreshes (#1129)

#### Android:
- Add `isSideLoaded` and `installerStore` tags automatically (Where your App. was installed from eg Google Play, Amazon Store, downloaded APK, etc...)
- Bump: sentry-native to 0.4.6
- Bump: Gradle to 6.8.1 and AGP to 4.1.2

# 4.0.0-beta.1

* Feat: Add addToTransactions to Attachment (#1191)
* Enhancement: Support SENTRY_TRACES_SAMPLE_RATE conf. via env variables (#1171)
* Enhancement: Pass request to CustomSamplingContext in Spring integration (#1172)
* Ref: Set SpanContext on SentryTransaction to avoid potential NPE (#1173)
* Fix: Free Local Refs manually due to Android local ref. count limits
* Enhancement: Move `SentrySpanClientHttpRequestInterceptor` to Spring module (#1181)
* Enhancement: Add overload for `transaction/span.finish(SpanStatus)` (#1182)
* Fix: Bring back support for setting transaction name without ongoing transaction (#1183)
* Enhancement: Simplify registering traces sample callback in Spring integration (#1184)
* Enhancement: Polish Performance API (#1165)
* Enhancement: Set "debug" through external properties (#1186)
* Enhancement: Simplify Spring integration (#1188)
* Enhancement: Init overload with dsn (#1195)
* Enhancement: Enable Kotlin map-like access on CustomSamplingContext (#1192)
* Enhancement: Auto register custom ITransportFactory in Spring integration (#1194)
* Enhancement: Improve Kotlin property access in Performance API (#1193)
* Enhancement: Copy options tags to transactions (#1198)
* Enhancement: Add convenient method for accessing event's throwable (1202)

# 4.0.0-alpha.3

* Feat: Add maxAttachmentSize to SentryOptions (#1138)
* Feat: Drop invalid attachments (#1134)
* Ref: Make Attachment immutable (#1120)
* Fix inheriting sampling decision from parent (#1100)
* Fixes and Tests: Session serialization and deserialization
* Ref: using Calendar to generate Dates
* Fix: Exception only sets a stack trace if there are frames
* Feat: set isSideLoaded info tags
* Enhancement: Read tracesSampleRate from AndroidManifest
* Fix: Initialize Logback after context refreshes (#1129)
* Ref: Return NoOpTransaction instead of null (#1126)
* Fix: Do not crash when passing null values to @Nullable methods, eg User and Scope
* Ref: `ITransport` implementations are now responsible for executing request in asynchronous or synchronous way (#1118)
* Ref: Add option to set `TransportFactory` instead of `ITransport` on `SentryOptions` (#1124)
* Ref: Simplify ITransport creation in ITransportFactory (#1135) 
* Feat: Add non blocking Apache HttpClient 5 based Transport (#1136)
* Enhancement: Autoconfigure Apache HttpClient 5 based Transport in Spring Boot integration (#1143)
* Enhancement: Send user.ip_address = {{auto}} when sendDefaultPii is true (#1015)
* Fix: Resolving dashed properties from external configuration
* Feat: Read `uncaught.handler.enabled` property from the external configuration 
* Feat: Resolve servername from the localhost address
* Fix: Consider {{ auto }} as a default ip address (#1015) 
* Fix: Set release and environment on Transactions (#1152)
* Fix: Do not set transaction on the scope automatically   
* Enhancement: Automatically assign span context to captured events (#1156)
* Feat: OutboxSender supports all envelope item types #1158
* Enhancement: Improve ITransaction and ISpan null-safety compatibility (#1161)

# 4.0.0-alpha.2

* Feat: Add basic support for attachments (#1082)
* Fix: Remove method reference in SentryEnvelopeItem (#1091)
* Enhancement: Set transaction name on events and transactions sent using Spring integration (#1067)
* Fix: Set current thread only if there are no exceptions
* Enhancement: Set global tags on SentryOptions and load them from external configuration (#1066)
* Ref: Refactor resolving SpanContext for Throwable (#1068)
* Enhancement: Add API validator and remove deprecated methods
* Enhancement: Add more convenient method to start a child span (#1073)
* Enhancement: Autoconfigure traces callback in Spring Boot integration (#1074)
* Enhancement: Resolve in-app-includes and in-app-excludes parameters from the external configuration
* Enhancement: Make InAppIncludesResolver public (#1084)
* Ref: Change "op" to "operation" in @SentrySpan and @SentryTransaction
* Fix: SentryOptions creates GsonSerializer by default
* Enhancement: Add the ability to register multiple OptionsConfiguration beans (#1093)
* Fix: Append DebugImage list if event already has it
* Fix: Sort breadcrumbs by Date if there are breadcrumbs already in the event

# 4.0.0-alpha.1

* Enhancement: Load `sentry.properties` from the application's current working directory (#1046)
* Ref: Refactor JSON deserialization (#1047)
* Feat: Performance monitoring (#971)
* Feat: Performance monitoring for Spring Boot applications (#971)

# 3.2.1

* Fix: Set current thread only if theres no exceptions (#1064)
* Fix: Append DebugImage list if event already has it (#1092)
* Fix: Sort breadcrumbs by Date if there are breadcrumbs already in the event (#1094)
* Fix: Free Local Refs manually due to Android local ref. count limits  (#1179)

# 3.2.0

* Bump: AGP 4.1.1 (#1040)
* Fix: use neutral Locale for String operations #1033
* Update to sentry-native 0.4.4 and fix shared library builds (#1039)
* Feat: Expose a Module (Debug images) Loader for Android thru sentry-native #1043
* Enhancement: Added java doc to protocol classes based on sentry-data-schemes project (#1045)
* Enhancement: Make SentryExceptionResolver Order configurable to not send handled web exceptions (#1008)
* Enhancement: Resolve HTTP Proxy parameters from the external configuration (#1028)
* Enhancement: Sentry NDK integration is compiled against default NDK version based on AGP's version #1048
* Fix: Clean up JNI code and properly free strings #1050
* Fix: set userId for hard-crashes if no user is set #1049

# 3.1.3

* Fix broken NDK integration on 3.1.2 (release failed on packaging a .so file)
* Increase max cached events to 30 (#1029)
* Normalize DSN URI (#1030)

# 3.1.2

* feat: Manually capturing User Feedback
* Enhancement: Set environment to "production" by default.
* Enhancement: Make public the Breadcrumb constructor that accepts a Date #1012
* ref: Validate event id on user feedback submission
 
# 3.1.1

* fix: Prevent Logback and Log4j2 integrations from re-initializing Sentry when Sentry is already initialized
* Enhancement: Bind logging related SentryProperties to Slf4j Level instead of Logback to improve Log4j2 compatibility
* fix: Make sure HttpServletRequestSentryUserProvider runs by default before custom SentryUserProvider beans
* fix: fix setting up Sentry in Spring Webflux annotation by changing the scope of Spring WebMvc related dependencies

# 3.1.0

* fix: Don't require `sentry.dsn` to be set when using `io.sentry:sentry-spring-boot-starter` and `io.sentry:sentry-logback` together #965
* Auto-Configure `inAppIncludes` in Spring Boot integration #966
* Enhancement: make getThrowable public and improve set contexts #967
* Bump: Android Gradle Plugin 4.0.2 #968
* Enhancement: accepted quoted values in properties from external configuration #972
* fix: remove chunked streaming mode #974
* fix: Android 11 + targetSdkVersion 30 crashes Sentry on start #977

# 3.0.0

# Java + Android

This release marks the re-unification of Java and Android SDK code bases.
It's based on the Android 2.0 SDK, which implements [Sentry's unified API](https://develop.sentry.dev/sdk/unified-api/).

Considerable changes were done, which include a lot of improvements. More are covered below, but the highlights are:

* Improved `log4j2` integration
  * Capture breadcrumbs for level INFO and higher
  * Raises event for ERROR and higher.
  * Minimum levels are configurable.
  * Optionally initializes the SDK via appender.xml
* Dropped support to `log4j`.
* Improved `logback` integration
  * Capture breadcrumbs for level INFO and higher
  * Raises event for ERROR and higher. 
  * Minimum levels are configurable.
  * Optionally initializes the SDK via appender.xml
  * Configurable via Spring integration if both are enabled
* Spring
  * No more duplicate events with Spring and logback
  * Auto initalizes if DSN is available
  * Configuration options available with auto complete
* Google App Engine support dropped

## What’s Changed

* Callback to validate SSL certificate (#944) 
* Attach stack traces enabled by default

### Android specific

* Release health enabled by default for Android
* Sync of Scopes for Java -> Native (NDK)
* Bump Sentry-Native v0.4.2
* Android 11 Support

[Android migration docs](https://docs.sentry.io/platforms/android/migration/#migrating-from-sentry-android-2x-to-sentry-android-3x)

### Java specific

* Unified API for Java SDK and integrations (Spring, Spring boot starter, Servlet, Logback, Log4j2)

New Java [docs](https://docs.sentry.io/platforms/java/) are live and being improved.

# Acquisition

Packages were released on [`bintray sentry-java`](https://dl.bintray.com/getsentry/sentry-java/io/sentry/), [`bintray sentry-android`](https://dl.bintray.com/getsentry/sentry-android/io/sentry/), [`jcenter`](https://jcenter.bintray.com/io/sentry/) and [`mavenCentral`](https://repo.maven.apache.org/maven2/io/sentry/)

## Where is the Java 1.7 code base?

The previous Java releases, are all available in this repository through the tagged releases.
# 3.0.0-beta.1

## What’s Changed

* feat: ssl support (#944) @ninekaw9 @marandaneto 
* feat: sync Java to C (#937) @bruno-garcia @marandaneto
* feat: Auto-configure Logback appender in Spring Boot integration. (#938) @maciejwalkowiak
* feat: Add Servlet integration. (#935) @maciejwalkowiak
* fix: Pop scope at the end of the request in Spring integration. (#936) @maciejwalkowiak
* bump: Upgrade Spring Boot to 2.3.4. (#932) @maciejwalkowiak
* fix: Do not set cookies when send pii is set to false. (#931) @maciejwalkowiak

Packages were released on [`bintray sentry-java`](https://dl.bintray.com/getsentry/sentry-java/io/sentry/), [`bintray sentry-android`](https://dl.bintray.com/getsentry/sentry-android/io/sentry/), [`jcenter`](https://jcenter.bintray.com/io/sentry/) and [`mavenCentral`](https://repo.maven.apache.org/maven2/io/sentry/)

We'd love to get feedback.

# 3.0.0-alpha.3

## What’s Changed

* Bump sentry-native to 0.4.2 (#926) @marandaneto
* feat: enable attach stack traces and disable attach threads by default (#921) @marandaneto
* fix: read sample rate correctly from manifest meta data (#923) @marandaneto
* ref: remove log level as RN do not use it anymore (#924) @marandaneto

Packages were released on [`bintray sentry-android`](https://dl.bintray.com/getsentry/sentry-android/io/sentry/) and [`bintray sentry-java`](https://dl.bintray.com/getsentry/sentry-java/io/sentry/)

We'd love to get feedback.

# 3.0.0-alpha.2

TBD

Packages were released on [bintray](https://dl.bintray.com/getsentry/maven/io/sentry/)

> Note: This release marks the unification of the Java and Android Sentry codebases based on the core of the Android SDK (version 2.x).
Previous releases for the Android SDK (version 2.x) can be found on the now archived: https://github.com/getsentry/sentry-android/

# 3.0.0-alpha.1

# New releases will happen on a different repository:

https://github.com/getsentry/sentry-java

## What’s Changed

* feat: enable release health by default

Packages were released on [`bintray`](https://dl.bintray.com/getsentry/sentry-android/io/sentry/sentry-android/), [`jcenter`](https://jcenter.bintray.com/io/sentry/sentry-android/) and [`mavenCentral`](https://repo.maven.apache.org/maven2/io/sentry/sentry-android/)

We'd love to get feedback.

# 2.3.1

## What’s Changed

* fix: add main thread checker for the app lifecycle integration (#525) @marandaneto
* Set correct migration link (#523) @fupduck
* Warn about Sentry re-initialization. (#521) @maciejwalkowiak
* Set SDK version in `MainEventProcessor`. (#513) @maciejwalkowiak
* Bump sentry-native to 0.4.0 (#512) @marandaneto
* Bump Gradle to 6.6 and fix linting issues (#510) @marandaneto
* fix(sentry-java): Contexts belong on the Scope (#504) @maciejwalkowiak
* Add tests for verifying scope changes thread isolation (#508) @maciejwalkowiak
* Set `SdkVersion` in default `SentryOptions` created in sentry-core module (#506) @maciejwalkowiak

Packages were released on [`bintray`](https://dl.bintray.com/getsentry/sentry-android/io/sentry/sentry-android/), [`jcenter`](https://jcenter.bintray.com/io/sentry/sentry-android/) and [`mavenCentral`](https://repo.maven.apache.org/maven2/io/sentry/sentry-android/)

We'd love to get feedback.

# 2.3.0

## What’s Changed

* fix: converting UTC and ISO timestamp when missing Locale/TimeZone do not error (#505) @marandaneto
* Add console application sample. (#502) @maciejwalkowiak
* Log stacktraces in SystemOutLogger (#498) @maciejwalkowiak
* Add method to add breadcrumb with string parameter. (#501) @maciejwalkowiak
* Call `Sentry#close` on JVM shutdown. (#497) @maciejwalkowiak
* ref: sentry-core changes for console app (#473) @marandaneto

Obs: If you are using its own instance of `Hub`/`SentryClient` and reflection to set up the SDK to be usable within Libraries, this change may break your code, please fix the renamed classes.

Packages were released on [`bintray`](https://dl.bintray.com/getsentry/sentry-android/io/sentry/sentry-android/), [`jcenter`](https://jcenter.bintray.com/io/sentry/sentry-android/) and [`mavenCentral`](https://repo.maven.apache.org/maven2/io/sentry/sentry-android/)

We'd love to get feedback.

# 2.2.2

## What’s Changed

* feat: add sdk to envelope header (#488) @marandaneto
* Bump plugin versions (#487) @marandaneto
* Bump: AGP 4.0.1 (#486) @marandaneto
* feat: log request if response code is not 200 (#484) @marandaneto

Packages were released on [`bintray`](https://dl.bintray.com/getsentry/sentry-android/io/sentry/sentry-android/), [`jcenter`](https://jcenter.bintray.com/io/sentry/sentry-android/) and [`mavenCentral`](https://repo.maven.apache.org/maven2/io/sentry/sentry-android/)

We'd love to get feedback.

# 2.2.1

## What’s Changed

* fix: Timber adds breadcrumb even if event level is < minEventLevel (#480) @marandaneto
* enhancement: Bump Gradle 6.5.1 (#479) @marandaneto
* fix: contexts serializer avoids reflection and fixes desugaring issue (#478) @marandaneto
* fix: clone session before sending to the transport (#474) @marandaneto

Packages were released on [`bintray`](https://dl.bintray.com/getsentry/sentry-android/io/sentry/sentry-android/), [`jcenter`](https://jcenter.bintray.com/io/sentry/sentry-android/) and [`mavenCentral`](https://repo.maven.apache.org/maven2/io/sentry/sentry-android/)

We'd love to get feedback.

# 2.2.0

## What’s Changed

* fix: negative session sequence if the date is before java date epoch (#471) @marandaneto
* fix: deserialise unmapped contexts values from envelope (#470) @marandaneto
* Bump: sentry-native 0.3.4 (#468) @marandaneto

* feat: timber integration (#464) @marandaneto

1) To add integrations it requires a [manual initialization](https://docs.sentry.io/platforms/android/#manual-initialization) of the Android SDK.

2) Add the `sentry-android-timber` dependency:

```groovy
implementation 'io.sentry:sentry-android-timber:{version}' // version >= 2.2.0
```

3) Initialize and add the `SentryTimberIntegration`:

```java
SentryAndroid.init(this, options -> {
    // default values:
    // minEventLevel = ERROR
    // minBreadcrumbLevel = INFO
    options.addIntegration(new SentryTimberIntegration());

    // custom values for minEventLevel and minBreadcrumbLevel
    // options.addIntegration(new SentryTimberIntegration(SentryLevel.WARNING, SentryLevel.ERROR));
});
```

4) Use the Timber integration:

```java
try {
    int x = 1 / 0;
} catch (Exception e) {
    Timber.e(e);
}
```

Packages were released on [`bintray`](https://dl.bintray.com/getsentry/sentry-android/io/sentry/sentry-android/), [`jcenter`](https://jcenter.bintray.com/io/sentry/sentry-android/) and [`mavenCentral`](https://repo.maven.apache.org/maven2/io/sentry/sentry-android/)

We'd love to get feedback.

# 2.1.7

## What’s Changed

* fix: init native libs if available on SDK init (#461) @marandaneto
* Make JVM target explicit in sentry-core (#462) @dilbernd
* fix: timestamp with millis from react-native should be in UTC format (#456) @marandaneto
* Bump Gradle to 6.5 (#454) @marandaneto

Packages were released on [`bintray`](https://dl.bintray.com/getsentry/sentry-android/io/sentry/sentry-android/), [`jcenter`](https://jcenter.bintray.com/io/sentry/sentry-android/) and [`mavenCentral`](https://repo.maven.apache.org/maven2/io/sentry/sentry-android/)

We'd love to get feedback.

# 2.1.6

## What’s Changed

* fix: do not lookup sentry-debug-meta but instead load it directly (#445) @marandaneto
* fix: regression on v2.1.5 which can cause a crash on SDK init

Packages were released on [`bintray`](https://dl.bintray.com/getsentry/sentry-android/io/sentry/sentry-android/), [`jcenter`](https://jcenter.bintray.com/io/sentry/sentry-android/) and [`mavenCentral`](https://repo.maven.apache.org/maven2/io/sentry/sentry-android/)

We'd love to get feedback.

# 2.1.5

This version has a severe bug and can cause a crash on SDK init

Please upgrade to https://github.com/getsentry/sentry-android/releases/tag/2.1.6

# 2.1.4

## What’s Changed

* bump: sentry-native to 0.3.1 (#440) @marandaneto
* fix: update last session timestamp (#437) @marandaneto
* feat: make gzip as default content encoding type (#433) @marandaneto
* enhancement: use AGP 4 features (#366) @marandaneto
* enhancement: Create GH Actions CI for Ubuntu/macOS (#403) @marandaneto
* enhancement: make root checker better and minimize false positive (#417) @marandaneto
* fix: filter trim memory breadcrumbs (#431) @marandaneto

Packages were released on [`bintray`](https://dl.bintray.com/getsentry/sentry-android/io/sentry/sentry-android/), [`jcenter`](https://jcenter.bintray.com/io/sentry/sentry-android/) and [`mavenCentral`](https://repo.maven.apache.org/maven2/io/sentry/sentry-android/)

We'd love to get feedback.

# 2.1.3

## What’s Changed

This fixes several critical bugs in sentry-android 2.0 and 2.1

* fix: Sentry.init register integrations after creating the main Hub instead of doing it in the main Hub ctor (#427) @marandaneto
* fix: make NoOpLogger public (#425) @marandaneto
* fix: ConnectivityChecker returns connection status and events are not trying to be sent if no connection. (#420) @marandaneto
* ref: thread pool executor is a single thread executor instead of scheduled thread executor (#422) @marandaneto
* fix: Add Abnormal to the Session.State enum as its part of the protocol (#424) @marandaneto
* Bump: Gradle to 6.4.1 (#419) @marandaneto

We recommend that you use sentry-android 2.1.3 over the initial release of sentry-android 2.0 and 2.1.

Packages were released on [`bintray`](https://dl.bintray.com/getsentry/sentry-android/io/sentry/sentry-android/), [`jcenter`](https://jcenter.bintray.com/io/sentry/sentry-android/) and [`mavenCentral`](https://repo.maven.apache.org/maven2/io/sentry/sentry-android/)

We'd love to get feedback.

# 2.1.2

## What’s Changed

* fix: Phone state breadcrumbs require read_phone_state on older OS versions (#415) @marandaneto @bsergean
* fix: before raising ANR events, we check ProcessErrorStateInfo if available (#412) @marandaneto
* fix: send cached events to use a single thread executor (#405) @marandaneto
* enha: added options to configure http transport (#411) @marandaneto
* fix: initing SDK on AttachBaseContext (#409) @marandaneto
* fix: sessions can't be abnormal, but exited if not ended properly (#410) @marandaneto

Packages were released on [`bintray`](https://dl.bintray.com/getsentry/sentry-android/io/sentry/sentry-android/), [`jcenter`](https://jcenter.bintray.com/io/sentry/sentry-android/) and [`mavenCentral`](https://repo.maven.apache.org/maven2/io/sentry/sentry-android/)

We'd love to get feedback.

# 2.1.1

## What’s Changed

* fix: set missing release, environment and dist to sentry-native options (#404) @marandaneto
* fix: do not add automatic and empty sensor breadcrumbs (#401) @marandaneto
* enha: added missing getters on Breadcrumb and SentryEvent (#397) @marandaneto
* enha: bump sentry-native to 0.2.6 (#396) @marandaneto
* feat: add trim memory breadcrumbs (#395) @marandaneto
* enha: only set breadcrumb extras if not empty (#394) @marandaneto
* ref: removed Thread.sleep from LifecycleWatcher tests, using awaitility and DateProvider (#392) @marandaneto
* ref: added a DateTimeProvider for making retry after testable (#391) @marandaneto
* enha: BUMP Gradle to 6.4 (#390) @marandaneto
* enha: added samples of how to disable automatic breadcrumbs (#389) @marandaneto

Packages were released on [`bintray`](https://dl.bintray.com/getsentry/sentry-android/io/sentry/sentry-android/), [`jcenter`](https://jcenter.bintray.com/io/sentry/sentry-android/) and [`mavenCentral`](https://repo.maven.apache.org/maven2/io/sentry/sentry-android/)

We'd love to get feedback.

# 2.1.0

## What’s Changed

* Includes all the changes of 2.1.0 alpha, beta and RC
* fix when PhoneStateListener is not ready for use (#387) @marandaneto
* make ANR 5s by default (#388) @marandaneto
* fix: rate limiting by categories (#381) @marandaneto
* BUMP NDK to latest stable version 21.1.6352462 (#386) @marandaneto

Packages were released on [`bintray`](https://dl.bintray.com/getsentry/sentry-android/io/sentry/sentry-android/), [`jcenter`](https://jcenter.bintray.com/io/sentry/sentry-android/) and [`mavenCentral`](https://repo.maven.apache.org/maven2/io/sentry/sentry-android/)

We'd love to get feedback.

# 2.0.3

## What’s Changed

* patch from 2.1.0-alpha.2 - avoid crash if NDK throws UnsatisfiedLinkError (#344) @marandaneto

Packages were released on [`bintray`](https://dl.bintray.com/getsentry/sentry-android/io/sentry/sentry-android/), [`jcenter`](https://jcenter.bintray.com/io/sentry/sentry-android/) and [`mavenCentral`](https://repo.maven.apache.org/maven2/io/sentry/sentry-android/)

We'd love to get feedback.
# 2.1.0-RC.1

## What’s Changed

* feat: Options for uncaught exception and make SentryOptions list Thread-Safe (#384) @marandaneto
* feat: automatic breadcrumbs for app, activity and sessions lifecycles and system events (#348) @marandaneto
* fix: if retry after header has empty categories, apply retry after to all of them (#377) @marandaneto
* fix: discard events and envelopes if cached and retry after (#378) @marandaneto
* add ScheduledForRemoval annotation to deprecated methods (#375) @marandaneto
* fix: Merge loadLibrary calls for sentry-native and clean up CMake files (#373) @Swatinem
* enha: make capture session and envelope internal (#372) @marandaneto
* fix: exceptions should be sorted oldest to newest (#370) @marandaneto
* fix: check external storage size even if its read only (#368) @marandaneto
* fix: wrong check for cellular network capability (#369) @marandaneto
* bump NDK to 21.0.6113669 (#367) @marandaneto
* bump AGP and add new make cmd to check for updates (#365) @marandaneto

Packages were released on [`bintray`](https://dl.bintray.com/getsentry/sentry-android/io/sentry/sentry-android/), [`jcenter`](https://jcenter.bintray.com/io/sentry/sentry-android/) and [`mavenCentral`](https://repo.maven.apache.org/maven2/io/sentry/sentry-android/)

We'd love to get feedback.

# 2.1.0-beta.2

## What’s Changed

* bump sentry-native to 0.2.4 (#364) @marandaneto
* update current session on session start after deleting previous session (#362) @marandaneto

Packages were released on [`bintray`](https://dl.bintray.com/getsentry/sentry-android/io/sentry/sentry-android/), [`jcenter`](https://jcenter.bintray.com/io/sentry/sentry-android/) and [`mavenCentral`](https://repo.maven.apache.org/maven2/io/sentry/sentry-android/)

We'd love to get feedback.

# 2.1.0-beta.1

## What’s Changed

* BUMP sentry-native to 0.2.3 (#357) @marandaneto
* check for androidx availability on runtime (#356) @marandaneto
* if theres a left over session file and its crashed, we should not overwrite its state (#354) @marandaneto
* session should be exited state if state was ok (#352) @marandaneto
* envelope has dedicated endpoint (#353) @marandaneto

Packages were released on [`bintray`](https://dl.bintray.com/getsentry/sentry-android/io/sentry/sentry-android/), [`jcenter`](https://jcenter.bintray.com/io/sentry/sentry-android/) and [`mavenCentral`](https://repo.maven.apache.org/maven2/io/sentry/sentry-android/)

We'd love to get feedback.

# 2.1.0-alpha.2

## What’s Changed

* change integration order for cached outbox events (#347) @marandaneto
* avoid crash if NDK throws UnsatisfiedLinkError (#344) @marandaneto
* Avoid getting a threadlocal twice. (#339) @metlos
* removing session tracking guard on hub and client (#338) @marandaneto
* bump agp to 3.6.2 (#336) @marandaneto
* fix racey ANR integration (#332) @marandaneto
* logging envelopes path when possible instead of nullable id (#331) @marandaneto
* renaming transport gate method (#330) @marandaneto

Packages were released on [`bintray`](https://dl.bintray.com/getsentry/sentry-android/io/sentry/sentry-android/), [`jcenter`](https://jcenter.bintray.com/io/sentry/sentry-android/) and [`mavenCentral`](https://repo.maven.apache.org/maven2/io/sentry/sentry-android/)

We'd love to get feedback.

# 2.1.0-alpha.1

Release of Sentry's new SDK for Android.

## What’s Changed

* BUMP sentry-native to 0.2.2 (#305) @Swatinem
* ANR report should have 'was active=yes' on the dashboard (#299) @marandaneto
* NDK events apply scoped data (#322) @marandaneto
* fix missing App's info (#315) @marandaneto
* buffered writers/readers - otimizations (#311) @marandaneto
* Add a StdoutTransport (#310) @mike-burns
* boot time should be UTC (#309) @marandaneto
* implementing new retry after protocol (#306) @marandaneto
* make transport result public (#300) @marandaneto
* release health @marandaneto @bruno-garcia 

Packages were released on [`bintray`](https://dl.bintray.com/getsentry/sentry-android/io/sentry/sentry-android/), [`jcenter`](https://jcenter.bintray.com/io/sentry/sentry-android/) and [`mavenCentral`](https://repo.maven.apache.org/maven2/io/sentry/sentry-android/)

We'd love to get feedback.

# 2.0.2

Release of Sentry's new SDK for Android.

## What’s Changed

* BUMP AGP to 3.6.1 (#285) @marandaneto
* MavenCentral support (#284) @marandaneto

Packages were released on [`bintray`](https://dl.bintray.com/getsentry/sentry-android/io/sentry/sentry-android/), [`jcenter`](https://jcenter.bintray.com/io/sentry/sentry-android/) and [`mavenCentral`](https://repo.maven.apache.org/maven2/io/sentry/sentry-android/)

We'd love to get feedback.

# 2.0.1

Release of Sentry's new SDK for Android.

## What’s Changed

* Add the default serverName to SentryOptions and use it in MainEventProcessor (#279) @metlos
* set current threadId when there's no mechanism set (#277) @marandaneto
* feat: attach threads/stacktraces (#267) @marandaneto
* fix: preview package manager (#269) @bruno-garcia

Packages were released on [`bintray`](https://dl.bintray.com/getsentry/sentry-android/io/sentry/), [`jcenter`](https://jcenter.bintray.com/io/sentry/sentry-android/)

We'd love to get feedback.

# 2.0.0

Release of Sentry's new SDK for Android.

New features not offered by (1.7.x):

* NDK support
  * Captures crashes caused by native code
  * Access to the [`sentry-native` SDK](https://github.com/getsentry/sentry-native/) API by your native (C/C++/Rust code/..).
* Automatic init (just add your `DSN` to the manifest)
   * Proguard rules are added automatically
   * Permission (Internet) is added automatically
* Uncaught Exceptions might be captured even before the app restarts
* Sentry's Unified API.
* More context/device information
* Packaged as `aar`
* Frames from the app automatically marked as `InApp=true` (stack traces in Sentry highlights them by default).
* Complete Sentry Protocol available.
* All threads and their stack traces are captured.
* Sample project in this repo to test many features (segfault, uncaught exception, ANR...)

Features from the current SDK like `ANR` are also available (by default triggered after 4 seconds).

Packages were released on [`bintray`](https://dl.bintray.com/getsentry/sentry-android/io/sentry/), [`jcenter`](https://jcenter.bintray.com/io/sentry/sentry-android/)

We'd love to get feedback.

# 2.0.0-rc04

Release of Sentry's new SDK for Android.

## What’s Changed

* fix: breacrumb.data to string,object, Add LOG level (#264) @HazAT
* read release conf. on manifest (#266) @marandaneto
* Support mills timestamp format (#263) @marandaneto
* adding logs to installed integrations (#265) @marandaneto
* feat: Take sampleRate from metadata (#262) @bruno-garcia

Packages were released on [`bintray`](https://dl.bintray.com/getsentry/sentry-android/io/sentry/), [`jcenter`](https://jcenter.bintray.com/io/sentry/sentry-android/)

We'd love to get feedback and we'll work in getting the GA `2.0.0` out soon.
Until then, the [stable SDK offered by Sentry is at version 1.7.30](https://github.com/getsentry/sentry-java/releases/tag/v1.7.30)
# 2.0.0-rc03

Release of Sentry's new SDK for Android.

## What’s Changed

* fixes #259 - NPE check on getExternalFilesDirs items. (#260) @marandaneto
* fix strictMode typo (#258) @marandaneto

Packages were released on [`bintray`](https://dl.bintray.com/getsentry/sentry-android/io/sentry/), [`jcenter`](https://jcenter.bintray.com/io/sentry/sentry-android/)

We'd love to get feedback and we'll work in getting the GA `2.0.0` out soon.
Until then, the [stable SDK offered by Sentry is at version 1.7.30](https://github.com/getsentry/sentry-java/releases/tag/v1.7.30)
# 2.0.0-rc02

Release of Sentry's new SDK for Android.

## What’s Changed

* update ndk for new sentry-native version (#235) @Swatinem @marandaneto
* make integrations public (#256) @marandaneto
* BUMP build-tools (#255) @marandaneto
* added javadocs to scope and its dependencies (#253) @marandaneto
* build all ABIs (#254) @marandaneto
* moving back ANR timeout from long to int param. (#252) @marandaneto
* feat: Hub mode configurable (#247) @bruno-garcia
* Added HubAdapter to call Sentry static methods from Integrations (#250) @marandaneto
* new Release format (#242) @marandaneto
* Javadocs for SentryOptions (#246) @marandaneto
* non-app is already inApp excluded by default. (#244) @marandaneto
* added remove methods (tags/extras) to the sentry static class (#243) @marandaneto
* fix if symlink exists for sentry-native (#241) @marandaneto
* clone method - race condition free (#226) @marandaneto
* refactoring breadcrumbs callback (#239) @marandaneto

Packages were released on [`bintray`](https://dl.bintray.com/getsentry/sentry-android/io/sentry/), [`jcenter`](https://jcenter.bintray.com/io/sentry/sentry-android/)

We'd love to get feedback and we'll work in getting the GA `2.0.0` out soon.
Until then, the [stable SDK offered by Sentry is at version 1.7.30](https://github.com/getsentry/sentry-java/releases/tag/v1.7.30)

# 2.0.0-rc01

Release of Sentry's new SDK for Android.

## What’s Changed

* Honor RetryAfter (#236) @marandaneto
* Add tests for SentryValues (#238) @philipphofmann
* added remove methods for Scope data (#237) @marandaneto
* do not set frames if there's none (#234) @marandaneto
* always call interrupt after InterruptedException (#232) @marandaneto
* more device context (deviceId, connectionType and language) (#229) @marandaneto
* mark as current thread if its the main thread (#228) @marandaneto
* added a few java docs (Sentry, Hub and SentryClient) (#223) @marandaneto
* implemented diagnostic logger (#218) @marandaneto
* fix lgtm alerts (#219) @marandaneto
* written unit tests to ANR integration (#215) @marandaneto
* added blog posts to README (#214) @marandaneto
* added event processors to scope (#209) @marandaneto
* Raise code coverage for Dsn to 100% (#212) @philipphofmann
* Remove redundant times(1) for Mockito.verify (#211) @philipphofmann
* added android transport gate (#206) @marandaneto
* transport may be set on options (#203) @marandaneto
* dist may be set on options (#204) @marandaneto
* added executor for caching values out of the main thread (#201) @marandaneto
* throw an exception if DSN is not set (#200) @marandaneto
* migration guide markdown (#197) @marandaneto

Packages were released on [`bintray`](https://dl.bintray.com/getsentry/sentry-android/io/sentry/), [`jcenter`](https://jcenter.bintray.com/io/sentry/sentry-android/)

We'd love to get feedback and we'll work in getting the GA `2.0.0` out soon.
Until then, the [stable SDK offered by Sentry is at version 1.7.29](https://github.com/getsentry/sentry-java/releases/tag/v1.7.29)

# 2.0.0-beta02

Release of Sentry's new SDK for Android.

* fix Android bug on API 24 and 25 about getting current threads and stack traces (#194)
* addBreadcrumb overloads #196 and #198

Packages were released on [`bintray`](https://dl.bintray.com/getsentry/sentry-android/io/sentry/), [`jcenter`](https://jcenter.bintray.com/io/sentry/sentry-android/)

We'd love to get feedback and we'll work in getting the GA `2.0.0` out soon.
Until then, the [stable SDK offered by Sentry is at version 1.7.28](https://github.com/getsentry/sentry-java/releases/tag/v1.7.28)
# 2.0.0-beta01

Release of Sentry's new SDK for Android.

* ref: ANR doesn't set handled flag #186
* SDK final review (#183)
* ref: Drop errored in favor of crashed (#187)
* workaround android_id (#185)
* renamed sampleRate (#191)
* making timestamp package-private or test-only (#190)
* Split event processor in Device/App data (#180)

Packages were released on [`bintray`](https://dl.bintray.com/getsentry/sentry-android/io/sentry/), [`jcenter`](https://jcenter.bintray.com/io/sentry/sentry-android/)

We'd love to get feedback and we'll work in getting the GA `2.0.0` out soon.
Until then, the [stable SDK offered by Sentry is at version 1.7.28](https://github.com/getsentry/sentry-java/releases/tag/v1.7.28)

# 2.0.0-alpha09

Release of Sentry's new SDK for Android.

* fix: DSN parsing (#165)
* BUMP: sentry-native with message object instead of a string (#172)
* Don't avoid exception type minification (#166)
* make Gson retro compatible with older versions of AGP (#177)
* adding nativeBundle plugin (#161)
* adding scope methods to sentry static class (#179)

Packages were released on [`bintray`](https://dl.bintray.com/getsentry/sentry-android/io/sentry/), [`jcenter`](https://jcenter.bintray.com/io/sentry/sentry-android/)

We'd love to get feedback and we'll work in getting the GA `2.0.0` out soon.
Until then, the [stable SDK offered by Sentry is at version 1.7.28](https://github.com/getsentry/sentry-java/releases/tag/v1.7.28)

# 2.0.0-alpha08

Release of Sentry's new SDK for Android.

* DebugId endianness (#162)
* executed beforeBreadcrumb also for scope (#160)
* benefit of manifest merging when minSdk (#159)
* add method to captureMessage with level (#157)
* listing assets file on the wrong dir (#156)

Packages were released on [`bintray`](https://dl.bintray.com/getsentry/sentry-android/io/sentry/), [`jcenter`](https://jcenter.bintray.com/io/sentry/sentry-android/)

We'd love to get feedback and we'll work in getting the GA `2.0.0` out soon.
Until then, the [stable SDK offered by Sentry is at version 1.7.28](https://github.com/getsentry/sentry-java/releases/tag/v1.7.28)

# 2.0.0-alpha07

Third release of Sentry's new SDK for Android.

*  Fixed release for jcenter and bintray

Packages were released on [`bintray`](https://dl.bintray.com/getsentry/sentry-android/io/sentry/), [`jcenter`](https://jcenter.bintray.com/io/sentry/sentry-android/)

We'd love to get feedback and we'll work in getting the GA `2.0.0` out soon.
Until then, the [stable SDK offered by Sentry is at version 1.7.28](https://github.com/getsentry/sentry-java/releases/tag/v1.7.28)

# 2.0.0-alpha06

Second release of Sentry's new SDK for Android.

* Fixed a typo on pom generation.

Packages were released on [`bintray`](https://dl.bintray.com/getsentry/sentry-android/io/sentry/), [`jcenter`](https://jcenter.bintray.com/io/sentry/sentry-android/)

We'd love to get feedback and we'll work in getting the GA `2.0.0` out soon.
Until then, the [stable SDK offered by Sentry is at version 1.7.28](https://github.com/getsentry/sentry-java/releases/tag/v1.7.28)

# 2.0.0-alpha05

First release of Sentry's new SDK for Android.

New features not offered by our current (1.7.x), stable SDK are:

* NDK support
  * Captures crashes caused by native code
  * Access to the [`sentry-native` SDK](https://github.com/getsentry/sentry-native/) API by your native (C/C++/Rust code/..).
* Automatic init (just add your `DSN` to the manifest)
   * Proguard rules are added automatically
   * Permission (Internet) is added automatically
* Uncaught Exceptions might be captured even before the app restarts
* Unified API which include scopes etc.
* More context/device information
* Packaged as `aar`
* Frames from the app automatically marked as `InApp=true` (stack traces in Sentry highlights them by default).
* Complete Sentry Protocol available.
* All threads and their stack traces are captured.
* Sample project in this repo to test many features (segfault, uncaught exception, scope)

Features from the current SDK like `ANR` are also available (by default triggered after 4 seconds).

Packages were released on [`bintray`](https://dl.bintray.com/getsentry/sentry-android/io/sentry/), [`jcenter`](https://jcenter.bintray.com/io/sentry/sentry-android/)

We'd love to get feedback and we'll work in getting the GA `2.0.0` out soon.
Until then, the [stable SDK offered by Sentry is at version 1.7.28](https://github.com/getsentry/sentry-java/releases/tag/v1.7.28)<|MERGE_RESOLUTION|>--- conflicted
+++ resolved
@@ -1,4 +1,6 @@
 # Unreleased
+
+* Ref: Refactor converting HttpServletRequest to Sentry Request in Spring integration (#1387)
 
 # 4.4.0-alpha.2
 
@@ -12,12 +14,8 @@
 * Enhancement: Make NoOpHub public (#1379)
 * Fix: Do not bind transactions to scope by default. (#1376)
 * Fix: fix Hub thread safety (#1388)
-<<<<<<< HEAD
-* Ref: Refactor converting HttpServletRequest to Sentry Request in Spring integration (#1387)
-=======
 * Fix: SentryTransactionAdvice should operate on the new scope (#1389)
 * Feat: configure max spans per transaction (#1394)
->>>>>>> 97fca83c
 
 # 4.4.0-alpha.1
 
@@ -175,6 +173,7 @@
 * Enhancement: Add the ability to register multiple OptionsConfiguration beans (#1093)
 * Fix: Append DebugImage list if event already has it
 * Fix: Sort breadcrumbs by Date if there are breadcrumbs already in the event
+* Feat: Database query tracing with datasource-proxy (#1095)
 
 # 4.0.0-alpha.1
 
