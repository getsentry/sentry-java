# vNext

* Feat: Add maxAttachmentSize to SentryOptions (#1138)
* Feat: Drop invalid attachments (#1134)
* Ref: Make Attachment immutable (#1120)
* Fix inheriting sampling decision from parent (#1100)
* Fixes and Tests: Session serialization and deserialization
* Ref: using Calendar to generate Dates
* Fix: Exception only sets a stack trace if there are frames
* Feat: set isSideLoaded info tags
* Enhancement: Read tracesSampleRate from AndroidManifest
* Fix: Initialize Logback after context refreshes (#1129)
* Ref: Return NoOpTransaction instead of null (#1126)
* Fix: Do not crash when passing null values to @Nullable methods, eg User and Scope
<<<<<<< HEAD
* Ref: `ITransport` implementations are now responsible for executing request in asynchronous or synchronous way (#1118)
* Ref: Add option to set `TransportFactory` instead of `ITransport` on `SentryOptions` (#1124)
* Ref: Simplify ITransport creation in ITransportFactory (#1135) 
* Feat: Add non blocking Apache HttpClient 5 based Transport (#1136)
* Enhancement: Autoconfigure Apache HttpClient 5 based Transport in Spring Boot integration (#1143)   
=======
* Enhancement: Send user.ip_address = {{auto}} when sendDefaultPii is true (#1015)
* Fix: Resolving dashed properties from external configuration
* Feat: Read `uncaught.handler.enabled` property from the external configuration 
* Feat: Resolve servername from the localhost address
* Fix: Consider {{ auto }} as a default ip address (#1015) 
* Fix: Set release and environment on Transactions (#1152)
* Fix: Do not set transaction on the scope automatically
>>>>>>> f1033ccc

# 4.0.0-alpha.2

* Feat: Add basic support for attachments (#1082)
* Fix: Remove method reference in SentryEnvelopeItem (#1091)
* Enhancement: Set transaction name on events and transactions sent using Spring integration (#1067)
* Fix: Set current thread only if there are no exceptions
* Enhancement: Set global tags on SentryOptions and load them from external configuration (#1066)
* Ref: Refactor resolving SpanContext for Throwable (#1068)
* Enhancement: Add API validator and remove deprecated methods
* Enhancement: Add more convenient method to start a child span (#1073)
* Enhancement: Autoconfigure traces callback in Spring Boot integration (#1074)
* Enhancement: Resolve in-app-includes and in-app-excludes parameters from the external configuration
* Enhancement: Make InAppIncludesResolver public (#1084)
* Ref: Change "op" to "operation" in @SentrySpan and @SentryTransaction
* Fix: SentryOptions creates GsonSerializer by default
* Enhancement: Add the ability to register multiple OptionsConfiguration beans (#1093)
* Fix: Append DebugImage list if event already has it
* Fix: Sort breadcrumbs by Date if there are breadcrumbs already in the event

# 4.0.0-alpha.1

* Enhancement: Load `sentry.properties` from the application's current working directory (#1046)
* Ref: Refactor JSON deserialization (#1047)
* Feat: Performance monitoring (#971)
* Feat: Performance monitoring for Spring Boot applications (#971)

# 3.2.0

* Bump: AGP 4.1.1 (#1040)
* Fix: use neutral Locale for String operations #1033
* Update to sentry-native 0.4.4 and fix shared library builds (#1039)
* Feat: Expose a Module (Debug images) Loader for Android thru sentry-native #1043
* Enhancement: Added java doc to protocol classes based on sentry-data-schemes project (#1045)
* Enhancement: Make SentryExceptionResolver Order configurable to not send handled web exceptions (#1008)
* Enhancement: Resolve HTTP Proxy parameters from the external configuration (#1028)
* Enhancement: Sentry NDK integration is compiled against default NDK version based on AGP's version #1048
* Fix: Clean up JNI code and properly free strings #1050
* Fix: set userId for hard-crashes if no user is set #1049

# 3.1.3

* Fix broken NDK integration on 3.1.2 (release failed on packaging a .so file)
* Increase max cached events to 30 (#1029)
* Normalize DSN URI (#1030)

# 3.1.2

* feat: Manually capturing User Feedback
* Enhancement: Set environment to "production" by default.
* Enhancement: Make public the Breadcrumb constructor that accepts a Date #1012
* ref: Validate event id on user feedback submission
 
# 3.1.1

* fix: Prevent Logback and Log4j2 integrations from re-initializing Sentry when Sentry is already initialized
* Enhancement: Bind logging related SentryProperties to Slf4j Level instead of Logback to improve Log4j2 compatibility
* fix: Make sure HttpServletRequestSentryUserProvider runs by default before custom SentryUserProvider beans
* fix: fix setting up Sentry in Spring Webflux annotation by changing the scope of Spring WebMvc related dependencies

# 3.1.0

* fix: Don't require `sentry.dsn` to be set when using `io.sentry:sentry-spring-boot-starter` and `io.sentry:sentry-logback` together #965
* Auto-Configure `inAppIncludes` in Spring Boot integration #966
* Enhancement: make getThrowable public and improve set contexts #967
* Bump: Android Gradle Plugin 4.0.2 #968
* Enhancement: accepted quoted values in properties from external configuration #972
* fix: remove chunked streaming mode #974
* fix: Android 11 + targetSdkVersion 30 crashes Sentry on start #977

# 3.0.0

# Java + Android

This release marks the re-unification of Java and Android SDK code bases.
It's based on the Android 2.0 SDK, which implements [Sentry's unified API](https://develop.sentry.dev/sdk/unified-api/).

Considerable changes were done, which include a lot of improvements. More are covered below, but the highlights are:

* Improved `log4j2` integration
  * Capture breadcrumbs for level INFO and higher
  * Raises event for ERROR and higher.
  * Minimum levels are configurable.
  * Optionally initializes the SDK via appender.xml
* Dropped support to `log4j`.
* Improved `logback` integration
  * Capture breadcrumbs for level INFO and higher
  * Raises event for ERROR and higher. 
  * Minimum levels are configurable.
  * Optionally initializes the SDK via appender.xml
  * Configurable via Spring integration if both are enabled
* Spring
  * No more duplicate events with Spring and logback
  * Auto initalizes if DSN is available
  * Configuration options available with auto complete
* Google App Engine support dropped

## What’s Changed

* Callback to validate SSL certificate (#944) 
* Attach stack traces enabled by default

### Android specific

* Release health enabled by default for Android
* Sync of Scopes for Java -> Native (NDK)
* Bump Sentry-Native v0.4.2
* Android 11 Support

[Android migration docs](https://docs.sentry.io/platforms/android/migration/#migrating-from-sentry-android-2x-to-sentry-android-3x)

### Java specific

* Unified API for Java SDK and integrations (Spring, Spring boot starter, Servlet, Logback, Log4j2)

New Java [docs](https://docs.sentry.io/platforms/java/) are live and being improved.

# Acquisition

Packages were released on [`bintray sentry-java`](https://dl.bintray.com/getsentry/sentry-java/io/sentry/), [`bintray sentry-android`](https://dl.bintray.com/getsentry/sentry-android/io/sentry/), [`jcenter`](https://jcenter.bintray.com/io/sentry/) and [`mavenCentral`](https://repo.maven.apache.org/maven2/io/sentry/)

## Where is the Java 1.7 code base?

The previous Java releases, are all available in this repository through the tagged releases.
# 3.0.0-beta.1

## What’s Changed

* feat: ssl support (#944) @ninekaw9 @marandaneto 
* feat: sync Java to C (#937) @bruno-garcia @marandaneto
* feat: Auto-configure Logback appender in Spring Boot integration. (#938) @maciejwalkowiak
* feat: Add Servlet integration. (#935) @maciejwalkowiak
* fix: Pop scope at the end of the request in Spring integration. (#936) @maciejwalkowiak
* bump: Upgrade Spring Boot to 2.3.4. (#932) @maciejwalkowiak
* fix: Do not set cookies when send pii is set to false. (#931) @maciejwalkowiak

Packages were released on [`bintray sentry-java`](https://dl.bintray.com/getsentry/sentry-java/io/sentry/), [`bintray sentry-android`](https://dl.bintray.com/getsentry/sentry-android/io/sentry/), [`jcenter`](https://jcenter.bintray.com/io/sentry/) and [`mavenCentral`](https://repo.maven.apache.org/maven2/io/sentry/)

We'd love to get feedback.

# 3.0.0-alpha.3

## What’s Changed

* Bump sentry-native to 0.4.2 (#926) @marandaneto
* feat: enable attach stack traces and disable attach threads by default (#921) @marandaneto
* fix: read sample rate correctly from manifest meta data (#923) @marandaneto
* ref: remove log level as RN do not use it anymore (#924) @marandaneto

Packages were released on [`bintray sentry-android`](https://dl.bintray.com/getsentry/sentry-android/io/sentry/) and [`bintray sentry-java`](https://dl.bintray.com/getsentry/sentry-java/io/sentry/)

We'd love to get feedback.

# 3.0.0-alpha.2

TBD

Packages were released on [bintray](https://dl.bintray.com/getsentry/maven/io/sentry/)

> Note: This release marks the unification of the Java and Android Sentry codebases based on the core of the Android SDK (version 2.x).
Previous releases for the Android SDK (version 2.x) can be found on the now archived: https://github.com/getsentry/sentry-android/

# 3.0.0-alpha.1

# New releases will happen on a different repository:

https://github.com/getsentry/sentry-java

## What’s Changed

* feat: enable release health by default

Packages were released on [`bintray`](https://dl.bintray.com/getsentry/sentry-android/io/sentry/sentry-android/), [`jcenter`](https://jcenter.bintray.com/io/sentry/sentry-android/) and [`mavenCentral`](https://repo.maven.apache.org/maven2/io/sentry/sentry-android/)

We'd love to get feedback.

# 2.3.1

## What’s Changed

* fix: add main thread checker for the app lifecycle integration (#525) @marandaneto
* Set correct migration link (#523) @fupduck
* Warn about Sentry re-initialization. (#521) @maciejwalkowiak
* Set SDK version in `MainEventProcessor`. (#513) @maciejwalkowiak
* Bump sentry-native to 0.4.0 (#512) @marandaneto
* Bump Gradle to 6.6 and fix linting issues (#510) @marandaneto
* fix(sentry-java): Contexts belong on the Scope (#504) @maciejwalkowiak
* Add tests for verifying scope changes thread isolation (#508) @maciejwalkowiak
* Set `SdkVersion` in default `SentryOptions` created in sentry-core module (#506) @maciejwalkowiak

Packages were released on [`bintray`](https://dl.bintray.com/getsentry/sentry-android/io/sentry/sentry-android/), [`jcenter`](https://jcenter.bintray.com/io/sentry/sentry-android/) and [`mavenCentral`](https://repo.maven.apache.org/maven2/io/sentry/sentry-android/)

We'd love to get feedback.

# 2.3.0

## What’s Changed

* fix: converting UTC and ISO timestamp when missing Locale/TimeZone do not error (#505) @marandaneto
* Add console application sample. (#502) @maciejwalkowiak
* Log stacktraces in SystemOutLogger (#498) @maciejwalkowiak
* Add method to add breadcrumb with string parameter. (#501) @maciejwalkowiak
* Call `Sentry#close` on JVM shutdown. (#497) @maciejwalkowiak
* ref: sentry-core changes for console app (#473) @marandaneto

Obs: If you are using its own instance of `Hub`/`SentryClient` and reflection to set up the SDK to be usable within Libraries, this change may break your code, please fix the renamed classes.

Packages were released on [`bintray`](https://dl.bintray.com/getsentry/sentry-android/io/sentry/sentry-android/), [`jcenter`](https://jcenter.bintray.com/io/sentry/sentry-android/) and [`mavenCentral`](https://repo.maven.apache.org/maven2/io/sentry/sentry-android/)

We'd love to get feedback.

# 2.2.2

## What’s Changed

* feat: add sdk to envelope header (#488) @marandaneto
* Bump plugin versions (#487) @marandaneto
* Bump: AGP 4.0.1 (#486) @marandaneto
* feat: log request if response code is not 200 (#484) @marandaneto

Packages were released on [`bintray`](https://dl.bintray.com/getsentry/sentry-android/io/sentry/sentry-android/), [`jcenter`](https://jcenter.bintray.com/io/sentry/sentry-android/) and [`mavenCentral`](https://repo.maven.apache.org/maven2/io/sentry/sentry-android/)

We'd love to get feedback.

# 2.2.1

## What’s Changed

* fix: Timber adds breadcrumb even if event level is < minEventLevel (#480) @marandaneto
* enhancement: Bump Gradle 6.5.1 (#479) @marandaneto
* fix: contexts serializer avoids reflection and fixes desugaring issue (#478) @marandaneto
* fix: clone session before sending to the transport (#474) @marandaneto

Packages were released on [`bintray`](https://dl.bintray.com/getsentry/sentry-android/io/sentry/sentry-android/), [`jcenter`](https://jcenter.bintray.com/io/sentry/sentry-android/) and [`mavenCentral`](https://repo.maven.apache.org/maven2/io/sentry/sentry-android/)

We'd love to get feedback.

# 2.2.0

## What’s Changed

* fix: negative session sequence if the date is before java date epoch (#471) @marandaneto
* fix: deserialise unmapped contexts values from envelope (#470) @marandaneto
* Bump: sentry-native 0.3.4 (#468) @marandaneto

* feat: timber integration (#464) @marandaneto

1) To add integrations it requires a [manual initialization](https://docs.sentry.io/platforms/android/#manual-initialization) of the Android SDK.

2) Add the `sentry-android-timber` dependency:

```groovy
implementation 'io.sentry:sentry-android-timber:{version}' // version >= 2.2.0
```

3) Initialize and add the `SentryTimberIntegration`:

```java
SentryAndroid.init(this, options -> {
    // default values:
    // minEventLevel = ERROR
    // minBreadcrumbLevel = INFO
    options.addIntegration(new SentryTimberIntegration());

    // custom values for minEventLevel and minBreadcrumbLevel
    // options.addIntegration(new SentryTimberIntegration(SentryLevel.WARNING, SentryLevel.ERROR));
});
```

4) Use the Timber integration:

```java
try {
    int x = 1 / 0;
} catch (Exception e) {
    Timber.e(e);
}
```

Packages were released on [`bintray`](https://dl.bintray.com/getsentry/sentry-android/io/sentry/sentry-android/), [`jcenter`](https://jcenter.bintray.com/io/sentry/sentry-android/) and [`mavenCentral`](https://repo.maven.apache.org/maven2/io/sentry/sentry-android/)

We'd love to get feedback.

# 2.1.7

## What’s Changed

* fix: init native libs if available on SDK init (#461) @marandaneto
* Make JVM target explicit in sentry-core (#462) @dilbernd
* fix: timestamp with millis from react-native should be in UTC format (#456) @marandaneto
* Bump Gradle to 6.5 (#454) @marandaneto

Packages were released on [`bintray`](https://dl.bintray.com/getsentry/sentry-android/io/sentry/sentry-android/), [`jcenter`](https://jcenter.bintray.com/io/sentry/sentry-android/) and [`mavenCentral`](https://repo.maven.apache.org/maven2/io/sentry/sentry-android/)

We'd love to get feedback.

# 2.1.6

## What’s Changed

* fix: do not lookup sentry-debug-meta but instead load it directly (#445) @marandaneto
* fix: regression on v2.1.5 which can cause a crash on SDK init

Packages were released on [`bintray`](https://dl.bintray.com/getsentry/sentry-android/io/sentry/sentry-android/), [`jcenter`](https://jcenter.bintray.com/io/sentry/sentry-android/) and [`mavenCentral`](https://repo.maven.apache.org/maven2/io/sentry/sentry-android/)

We'd love to get feedback.

# 2.1.5

This version has a severe bug and can cause a crash on SDK init

Please upgrade to https://github.com/getsentry/sentry-android/releases/tag/2.1.6

# 2.1.4

## What’s Changed

* bump: sentry-native to 0.3.1 (#440) @marandaneto
* fix: update last session timestamp (#437) @marandaneto
* feat: make gzip as default content encoding type (#433) @marandaneto
* enhancement: use AGP 4 features (#366) @marandaneto
* enhancement: Create GH Actions CI for Ubuntu/macOS (#403) @marandaneto
* enhancement: make root checker better and minimize false positive (#417) @marandaneto
* fix: filter trim memory breadcrumbs (#431) @marandaneto

Packages were released on [`bintray`](https://dl.bintray.com/getsentry/sentry-android/io/sentry/sentry-android/), [`jcenter`](https://jcenter.bintray.com/io/sentry/sentry-android/) and [`mavenCentral`](https://repo.maven.apache.org/maven2/io/sentry/sentry-android/)

We'd love to get feedback.

# 2.1.3

## What’s Changed

This fixes several critical bugs in sentry-android 2.0 and 2.1

* fix: Sentry.init register integrations after creating the main Hub instead of doing it in the main Hub ctor (#427) @marandaneto
* fix: make NoOpLogger public (#425) @marandaneto
* fix: ConnectivityChecker returns connection status and events are not trying to be sent if no connection. (#420) @marandaneto
* ref: thread pool executor is a single thread executor instead of scheduled thread executor (#422) @marandaneto
* fix: Add Abnormal to the Session.State enum as its part of the protocol (#424) @marandaneto
* Bump: Gradle to 6.4.1 (#419) @marandaneto

We recommend that you use sentry-android 2.1.3 over the initial release of sentry-android 2.0 and 2.1.

Packages were released on [`bintray`](https://dl.bintray.com/getsentry/sentry-android/io/sentry/sentry-android/), [`jcenter`](https://jcenter.bintray.com/io/sentry/sentry-android/) and [`mavenCentral`](https://repo.maven.apache.org/maven2/io/sentry/sentry-android/)

We'd love to get feedback.

# 2.1.2

## What’s Changed

* fix: Phone state breadcrumbs require read_phone_state on older OS versions (#415) @marandaneto @bsergean
* fix: before raising ANR events, we check ProcessErrorStateInfo if available (#412) @marandaneto
* fix: send cached events to use a single thread executor (#405) @marandaneto
* enha: added options to configure http transport (#411) @marandaneto
* fix: initing SDK on AttachBaseContext (#409) @marandaneto
* fix: sessions can't be abnormal, but exited if not ended properly (#410) @marandaneto

Packages were released on [`bintray`](https://dl.bintray.com/getsentry/sentry-android/io/sentry/sentry-android/), [`jcenter`](https://jcenter.bintray.com/io/sentry/sentry-android/) and [`mavenCentral`](https://repo.maven.apache.org/maven2/io/sentry/sentry-android/)

We'd love to get feedback.

# 2.1.1

## What’s Changed

* fix: set missing release, environment and dist to sentry-native options (#404) @marandaneto
* fix: do not add automatic and empty sensor breadcrumbs (#401) @marandaneto
* enha: added missing getters on Breadcrumb and SentryEvent (#397) @marandaneto
* enha: bump sentry-native to 0.2.6 (#396) @marandaneto
* feat: add trim memory breadcrumbs (#395) @marandaneto
* enha: only set breadcrumb extras if not empty (#394) @marandaneto
* ref: removed Thread.sleep from LifecycleWatcher tests, using awaitility and DateProvider (#392) @marandaneto
* ref: added a DateTimeProvider for making retry after testable (#391) @marandaneto
* enha: BUMP Gradle to 6.4 (#390) @marandaneto
* enha: added samples of how to disable automatic breadcrumbs (#389) @marandaneto

Packages were released on [`bintray`](https://dl.bintray.com/getsentry/sentry-android/io/sentry/sentry-android/), [`jcenter`](https://jcenter.bintray.com/io/sentry/sentry-android/) and [`mavenCentral`](https://repo.maven.apache.org/maven2/io/sentry/sentry-android/)

We'd love to get feedback.

# 2.1.0

## What’s Changed

* Includes all the changes of 2.1.0 alpha, beta and RC
* fix when PhoneStateListener is not ready for use (#387) @marandaneto
* make ANR 5s by default (#388) @marandaneto
* fix: rate limiting by categories (#381) @marandaneto
* BUMP NDK to latest stable version 21.1.6352462 (#386) @marandaneto

Packages were released on [`bintray`](https://dl.bintray.com/getsentry/sentry-android/io/sentry/sentry-android/), [`jcenter`](https://jcenter.bintray.com/io/sentry/sentry-android/) and [`mavenCentral`](https://repo.maven.apache.org/maven2/io/sentry/sentry-android/)

We'd love to get feedback.

# 2.0.3

## What’s Changed

* patch from 2.1.0-alpha.2 - avoid crash if NDK throws UnsatisfiedLinkError (#344) @marandaneto

Packages were released on [`bintray`](https://dl.bintray.com/getsentry/sentry-android/io/sentry/sentry-android/), [`jcenter`](https://jcenter.bintray.com/io/sentry/sentry-android/) and [`mavenCentral`](https://repo.maven.apache.org/maven2/io/sentry/sentry-android/)

We'd love to get feedback.
# 2.1.0-RC.1

## What’s Changed

* feat: Options for uncaught exception and make SentryOptions list Thread-Safe (#384) @marandaneto
* feat: automatic breadcrumbs for app, activity and sessions lifecycles and system events (#348) @marandaneto
* fix: if retry after header has empty categories, apply retry after to all of them (#377) @marandaneto
* fix: discard events and envelopes if cached and retry after (#378) @marandaneto
* add ScheduledForRemoval annotation to deprecated methods (#375) @marandaneto
* fix: Merge loadLibrary calls for sentry-native and clean up CMake files (#373) @Swatinem
* enha: make capture session and envelope internal (#372) @marandaneto
* fix: exceptions should be sorted oldest to newest (#370) @marandaneto
* fix: check external storage size even if its read only (#368) @marandaneto
* fix: wrong check for cellular network capability (#369) @marandaneto
* bump NDK to 21.0.6113669 (#367) @marandaneto
* bump AGP and add new make cmd to check for updates (#365) @marandaneto

Packages were released on [`bintray`](https://dl.bintray.com/getsentry/sentry-android/io/sentry/sentry-android/), [`jcenter`](https://jcenter.bintray.com/io/sentry/sentry-android/) and [`mavenCentral`](https://repo.maven.apache.org/maven2/io/sentry/sentry-android/)

We'd love to get feedback.

# 2.1.0-beta.2

## What’s Changed

* bump sentry-native to 0.2.4 (#364) @marandaneto
* update current session on session start after deleting previous session (#362) @marandaneto

Packages were released on [`bintray`](https://dl.bintray.com/getsentry/sentry-android/io/sentry/sentry-android/), [`jcenter`](https://jcenter.bintray.com/io/sentry/sentry-android/) and [`mavenCentral`](https://repo.maven.apache.org/maven2/io/sentry/sentry-android/)

We'd love to get feedback.

# 2.1.0-beta.1

## What’s Changed

* BUMP sentry-native to 0.2.3 (#357) @marandaneto
* check for androidx availability on runtime (#356) @marandaneto
* if theres a left over session file and its crashed, we should not overwrite its state (#354) @marandaneto
* session should be exited state if state was ok (#352) @marandaneto
* envelope has dedicated endpoint (#353) @marandaneto

Packages were released on [`bintray`](https://dl.bintray.com/getsentry/sentry-android/io/sentry/sentry-android/), [`jcenter`](https://jcenter.bintray.com/io/sentry/sentry-android/) and [`mavenCentral`](https://repo.maven.apache.org/maven2/io/sentry/sentry-android/)

We'd love to get feedback.

# 2.1.0-alpha.2

## What’s Changed

* change integration order for cached outbox events (#347) @marandaneto
* avoid crash if NDK throws UnsatisfiedLinkError (#344) @marandaneto
* Avoid getting a threadlocal twice. (#339) @metlos
* removing session tracking guard on hub and client (#338) @marandaneto
* bump agp to 3.6.2 (#336) @marandaneto
* fix racey ANR integration (#332) @marandaneto
* logging envelopes path when possible instead of nullable id (#331) @marandaneto
* renaming transport gate method (#330) @marandaneto

Packages were released on [`bintray`](https://dl.bintray.com/getsentry/sentry-android/io/sentry/sentry-android/), [`jcenter`](https://jcenter.bintray.com/io/sentry/sentry-android/) and [`mavenCentral`](https://repo.maven.apache.org/maven2/io/sentry/sentry-android/)

We'd love to get feedback.

# 2.1.0-alpha.1

Release of Sentry's new SDK for Android.

## What’s Changed

* BUMP sentry-native to 0.2.2 (#305) @Swatinem
* ANR report should have 'was active=yes' on the dashboard (#299) @marandaneto
* NDK events apply scoped data (#322) @marandaneto
* fix missing App's info (#315) @marandaneto
* buffered writers/readers - otimizations (#311) @marandaneto
* Add a StdoutTransport (#310) @mike-burns
* boot time should be UTC (#309) @marandaneto
* implementing new retry after protocol (#306) @marandaneto
* make transport result public (#300) @marandaneto
* release health @marandaneto @bruno-garcia 

Packages were released on [`bintray`](https://dl.bintray.com/getsentry/sentry-android/io/sentry/sentry-android/), [`jcenter`](https://jcenter.bintray.com/io/sentry/sentry-android/) and [`mavenCentral`](https://repo.maven.apache.org/maven2/io/sentry/sentry-android/)

We'd love to get feedback.

# 2.0.2

Release of Sentry's new SDK for Android.

## What’s Changed

* BUMP AGP to 3.6.1 (#285) @marandaneto
* MavenCentral support (#284) @marandaneto

Packages were released on [`bintray`](https://dl.bintray.com/getsentry/sentry-android/io/sentry/sentry-android/), [`jcenter`](https://jcenter.bintray.com/io/sentry/sentry-android/) and [`mavenCentral`](https://repo.maven.apache.org/maven2/io/sentry/sentry-android/)

We'd love to get feedback.

# 2.0.1

Release of Sentry's new SDK for Android.

## What’s Changed

* Add the default serverName to SentryOptions and use it in MainEventProcessor (#279) @metlos
* set current threadId when there's no mechanism set (#277) @marandaneto
* feat: attach threads/stacktraces (#267) @marandaneto
* fix: preview package manager (#269) @bruno-garcia

Packages were released on [`bintray`](https://dl.bintray.com/getsentry/sentry-android/io/sentry/), [`jcenter`](https://jcenter.bintray.com/io/sentry/sentry-android/)

We'd love to get feedback.

# 2.0.0

Release of Sentry's new SDK for Android.

New features not offered by (1.7.x):

* NDK support
  * Captures crashes caused by native code
  * Access to the [`sentry-native` SDK](https://github.com/getsentry/sentry-native/) API by your native (C/C++/Rust code/..).
* Automatic init (just add your `DSN` to the manifest)
   * Proguard rules are added automatically
   * Permission (Internet) is added automatically
* Uncaught Exceptions might be captured even before the app restarts
* Sentry's Unified API.
* More context/device information
* Packaged as `aar`
* Frames from the app automatically marked as `InApp=true` (stack traces in Sentry highlights them by default).
* Complete Sentry Protocol available.
* All threads and their stack traces are captured.
* Sample project in this repo to test many features (segfault, uncaught exception, ANR...)

Features from the current SDK like `ANR` are also available (by default triggered after 4 seconds).

Packages were released on [`bintray`](https://dl.bintray.com/getsentry/sentry-android/io/sentry/), [`jcenter`](https://jcenter.bintray.com/io/sentry/sentry-android/)

We'd love to get feedback.

# 2.0.0-rc04

Release of Sentry's new SDK for Android.

## What’s Changed

* fix: breacrumb.data to string,object, Add LOG level (#264) @HazAT
* read release conf. on manifest (#266) @marandaneto
* Support mills timestamp format (#263) @marandaneto
* adding logs to installed integrations (#265) @marandaneto
* feat: Take sampleRate from metadata (#262) @bruno-garcia

Packages were released on [`bintray`](https://dl.bintray.com/getsentry/sentry-android/io/sentry/), [`jcenter`](https://jcenter.bintray.com/io/sentry/sentry-android/)

We'd love to get feedback and we'll work in getting the GA `2.0.0` out soon.
Until then, the [stable SDK offered by Sentry is at version 1.7.30](https://github.com/getsentry/sentry-java/releases/tag/v1.7.30)
# 2.0.0-rc03

Release of Sentry's new SDK for Android.

## What’s Changed

* fixes #259 - NPE check on getExternalFilesDirs items. (#260) @marandaneto
* fix strictMode typo (#258) @marandaneto

Packages were released on [`bintray`](https://dl.bintray.com/getsentry/sentry-android/io/sentry/), [`jcenter`](https://jcenter.bintray.com/io/sentry/sentry-android/)

We'd love to get feedback and we'll work in getting the GA `2.0.0` out soon.
Until then, the [stable SDK offered by Sentry is at version 1.7.30](https://github.com/getsentry/sentry-java/releases/tag/v1.7.30)
# 2.0.0-rc02

Release of Sentry's new SDK for Android.

## What’s Changed

* update ndk for new sentry-native version (#235) @Swatinem @marandaneto
* make integrations public (#256) @marandaneto
* BUMP build-tools (#255) @marandaneto
* added javadocs to scope and its dependencies (#253) @marandaneto
* build all ABIs (#254) @marandaneto
* moving back ANR timeout from long to int param. (#252) @marandaneto
* feat: Hub mode configurable (#247) @bruno-garcia
* Added HubAdapter to call Sentry static methods from Integrations (#250) @marandaneto
* new Release format (#242) @marandaneto
* Javadocs for SentryOptions (#246) @marandaneto
* non-app is already inApp excluded by default. (#244) @marandaneto
* added remove methods (tags/extras) to the sentry static class (#243) @marandaneto
* fix if symlink exists for sentry-native (#241) @marandaneto
* clone method - race condition free (#226) @marandaneto
* refactoring breadcrumbs callback (#239) @marandaneto

Packages were released on [`bintray`](https://dl.bintray.com/getsentry/sentry-android/io/sentry/), [`jcenter`](https://jcenter.bintray.com/io/sentry/sentry-android/)

We'd love to get feedback and we'll work in getting the GA `2.0.0` out soon.
Until then, the [stable SDK offered by Sentry is at version 1.7.30](https://github.com/getsentry/sentry-java/releases/tag/v1.7.30)

# 2.0.0-rc01

Release of Sentry's new SDK for Android.

## What’s Changed

* Honor RetryAfter (#236) @marandaneto
* Add tests for SentryValues (#238) @philipphofmann
* added remove methods for Scope data (#237) @marandaneto
* do not set frames if there's none (#234) @marandaneto
* always call interrupt after InterruptedException (#232) @marandaneto
* more device context (deviceId, connectionType and language) (#229) @marandaneto
* mark as current thread if its the main thread (#228) @marandaneto
* added a few java docs (Sentry, Hub and SentryClient) (#223) @marandaneto
* implemented diagnostic logger (#218) @marandaneto
* fix lgtm alerts (#219) @marandaneto
* written unit tests to ANR integration (#215) @marandaneto
* added blog posts to README (#214) @marandaneto
* added event processors to scope (#209) @marandaneto
* Raise code coverage for Dsn to 100% (#212) @philipphofmann
* Remove redundant times(1) for Mockito.verify (#211) @philipphofmann
* added android transport gate (#206) @marandaneto
* transport may be set on options (#203) @marandaneto
* dist may be set on options (#204) @marandaneto
* added executor for caching values out of the main thread (#201) @marandaneto
* throw an exception if DSN is not set (#200) @marandaneto
* migration guide markdown (#197) @marandaneto

Packages were released on [`bintray`](https://dl.bintray.com/getsentry/sentry-android/io/sentry/), [`jcenter`](https://jcenter.bintray.com/io/sentry/sentry-android/)

We'd love to get feedback and we'll work in getting the GA `2.0.0` out soon.
Until then, the [stable SDK offered by Sentry is at version 1.7.29](https://github.com/getsentry/sentry-java/releases/tag/v1.7.29)

# 2.0.0-beta02

Release of Sentry's new SDK for Android.

* fix Android bug on API 24 and 25 about getting current threads and stack traces (#194)
* addBreadcrumb overloads #196 and #198

Packages were released on [`bintray`](https://dl.bintray.com/getsentry/sentry-android/io/sentry/), [`jcenter`](https://jcenter.bintray.com/io/sentry/sentry-android/)

We'd love to get feedback and we'll work in getting the GA `2.0.0` out soon.
Until then, the [stable SDK offered by Sentry is at version 1.7.28](https://github.com/getsentry/sentry-java/releases/tag/v1.7.28)
# 2.0.0-beta01

Release of Sentry's new SDK for Android.

* ref: ANR doesn't set handled flag #186
* SDK final review (#183)
* ref: Drop errored in favor of crashed (#187)
* workaround android_id (#185)
* renamed sampleRate (#191)
* making timestamp package-private or test-only (#190)
* Split event processor in Device/App data (#180)

Packages were released on [`bintray`](https://dl.bintray.com/getsentry/sentry-android/io/sentry/), [`jcenter`](https://jcenter.bintray.com/io/sentry/sentry-android/)

We'd love to get feedback and we'll work in getting the GA `2.0.0` out soon.
Until then, the [stable SDK offered by Sentry is at version 1.7.28](https://github.com/getsentry/sentry-java/releases/tag/v1.7.28)

# 2.0.0-alpha09

Release of Sentry's new SDK for Android.

* fix: DSN parsing (#165)
* BUMP: sentry-native with message object instead of a string (#172)
* Don't avoid exception type minification (#166)
* make Gson retro compatible with older versions of AGP (#177)
* adding nativeBundle plugin (#161)
* adding scope methods to sentry static class (#179)

Packages were released on [`bintray`](https://dl.bintray.com/getsentry/sentry-android/io/sentry/), [`jcenter`](https://jcenter.bintray.com/io/sentry/sentry-android/)

We'd love to get feedback and we'll work in getting the GA `2.0.0` out soon.
Until then, the [stable SDK offered by Sentry is at version 1.7.28](https://github.com/getsentry/sentry-java/releases/tag/v1.7.28)

# 2.0.0-alpha08

Release of Sentry's new SDK for Android.

* DebugId endianness (#162)
* executed beforeBreadcrumb also for scope (#160)
* benefit of manifest merging when minSdk (#159)
* add method to captureMessage with level (#157)
* listing assets file on the wrong dir (#156)

Packages were released on [`bintray`](https://dl.bintray.com/getsentry/sentry-android/io/sentry/), [`jcenter`](https://jcenter.bintray.com/io/sentry/sentry-android/)

We'd love to get feedback and we'll work in getting the GA `2.0.0` out soon.
Until then, the [stable SDK offered by Sentry is at version 1.7.28](https://github.com/getsentry/sentry-java/releases/tag/v1.7.28)

# 2.0.0-alpha07

Third release of Sentry's new SDK for Android.

*  Fixed release for jcenter and bintray

Packages were released on [`bintray`](https://dl.bintray.com/getsentry/sentry-android/io/sentry/), [`jcenter`](https://jcenter.bintray.com/io/sentry/sentry-android/)

We'd love to get feedback and we'll work in getting the GA `2.0.0` out soon.
Until then, the [stable SDK offered by Sentry is at version 1.7.28](https://github.com/getsentry/sentry-java/releases/tag/v1.7.28)

# 2.0.0-alpha06

Second release of Sentry's new SDK for Android.

* Fixed a typo on pom generation.

Packages were released on [`bintray`](https://dl.bintray.com/getsentry/sentry-android/io/sentry/), [`jcenter`](https://jcenter.bintray.com/io/sentry/sentry-android/)

We'd love to get feedback and we'll work in getting the GA `2.0.0` out soon.
Until then, the [stable SDK offered by Sentry is at version 1.7.28](https://github.com/getsentry/sentry-java/releases/tag/v1.7.28)

# 2.0.0-alpha05

First release of Sentry's new SDK for Android.

New features not offered by our current (1.7.x), stable SDK are:

* NDK support
  * Captures crashes caused by native code
  * Access to the [`sentry-native` SDK](https://github.com/getsentry/sentry-native/) API by your native (C/C++/Rust code/..).
* Automatic init (just add your `DSN` to the manifest)
   * Proguard rules are added automatically
   * Permission (Internet) is added automatically
* Uncaught Exceptions might be captured even before the app restarts
* Unified API which include scopes etc.
* More context/device information
* Packaged as `aar`
* Frames from the app automatically marked as `InApp=true` (stack traces in Sentry highlights them by default).
* Complete Sentry Protocol available.
* All threads and their stack traces are captured.
* Sample project in this repo to test many features (segfault, uncaught exception, scope)

Features from the current SDK like `ANR` are also available (by default triggered after 4 seconds).

Packages were released on [`bintray`](https://dl.bintray.com/getsentry/sentry-android/io/sentry/), [`jcenter`](https://jcenter.bintray.com/io/sentry/sentry-android/)

We'd love to get feedback and we'll work in getting the GA `2.0.0` out soon.
Until then, the [stable SDK offered by Sentry is at version 1.7.28](https://github.com/getsentry/sentry-java/releases/tag/v1.7.28)<|MERGE_RESOLUTION|>--- conflicted
+++ resolved
@@ -12,21 +12,18 @@
 * Fix: Initialize Logback after context refreshes (#1129)
 * Ref: Return NoOpTransaction instead of null (#1126)
 * Fix: Do not crash when passing null values to @Nullable methods, eg User and Scope
-<<<<<<< HEAD
 * Ref: `ITransport` implementations are now responsible for executing request in asynchronous or synchronous way (#1118)
 * Ref: Add option to set `TransportFactory` instead of `ITransport` on `SentryOptions` (#1124)
 * Ref: Simplify ITransport creation in ITransportFactory (#1135) 
 * Feat: Add non blocking Apache HttpClient 5 based Transport (#1136)
-* Enhancement: Autoconfigure Apache HttpClient 5 based Transport in Spring Boot integration (#1143)   
-=======
+* Enhancement: Autoconfigure Apache HttpClient 5 based Transport in Spring Boot integration (#1143)
 * Enhancement: Send user.ip_address = {{auto}} when sendDefaultPii is true (#1015)
 * Fix: Resolving dashed properties from external configuration
 * Feat: Read `uncaught.handler.enabled` property from the external configuration 
 * Feat: Resolve servername from the localhost address
 * Fix: Consider {{ auto }} as a default ip address (#1015) 
 * Fix: Set release and environment on Transactions (#1152)
-* Fix: Do not set transaction on the scope automatically
->>>>>>> f1033ccc
+* Fix: Do not set transaction on the scope automatically   
 
 # 4.0.0-alpha.2
 
