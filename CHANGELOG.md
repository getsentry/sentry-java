# Changelog

## Unreleased

<<<<<<< HEAD
* Feat: Screenshot is taken when there is an error (#1967)
* Feat: Add Android profiling traces #1897 and its tests #1949
- All operations involving file reads for profiling were moved to the background #1959

## 6.0.0-alpha.4

* Ref: Remove not needed interface abstractions on Android (#1953)

## 6.0.0-alpha.3

* Ref: Make hints Map<String, Object> instead of only Object (#1929)
* Feat: Enable enableScopeSync by default for Android (#1928)

## 6.0.0-alpha.2

* Ref: Simplify DateUtils with ISO8601Utils (#1837)

Breaking changes:

* Ref: Remove deprecated and scheduled fields (#1875)
* Ref: Add shutdownTimeoutMillis in favor of shutdownTimeout (#1873)
* Feat: Relax TransactionNameProvider (#1861)
* Ref: Remove Attachment ContentType since the Server infers it (#1874)

## 6.0.0-alpha.1

* Feat: Use float instead of Date for protocol types for higher precision (#1737)
* Ref: Bind external properties to a dedicated class. (#1750)
* Ref: Debug log serializable objects (#1795)
* Ref: catch Throwable instead of Exception to suppress internal SDK errors (#1812)

Breaking changes:

* `SentryOptions` can merge properties from `ExternalOptions` instead of another instance of `SentryOptions`
* Following boolean properties from `SentryOptions` that allowed `null` values are now not nullable - `debug`, `enableUncaughtExceptionHandler`, `enableDeduplication`
* `SentryOptions` cannot be created anymore using `PropertiesProvider` with `SentryOptions#from` method. Use `ExternalOptions#from` instead and merge created object with `SentryOptions#merge`
* Feat: Vendor JSON (#1554)
    * Introduce `JsonSerializable` and `JsonDeserializer` interfaces for manual json
      serialization/deserialization.
    * Introduce `JsonUnknwon` interface to preserve unknown properties when deserializing/serializing
      SDK classes.
    * When passing custom objects, for example in `Contexts`, these are supported for serialization:
        * `JsonSerializable`
        * `Map`, `Collection`, `Array`, `String` and all primitive types.
        * Objects with the help of refection.
            * `Map`, `Collection`, `Array`, `String` and all primitive types.
            * Call `toString()` on objects that have a cyclic reference to a ancestor object.
            * Call `toString()` where object graphs exceed max depth.
    * Remove `gson` dependency.
    * Remove `IUnknownPropertiesConsumer`
* Bump: Kotlin to 1.5 and compatibility to 1.4 for sentry-android-timber (#1815)
=======
## 5.7.2

* Fix: bring back support for `Timber.tag` ([#1974](https://github.com/getsentry/sentry-java/pull/1974))
>>>>>>> ed3d4e8d

## 5.7.1

* Fix: Sentry Timber integration does not submit msg.formatted breadcrumbs (#1957)
* Fix: ANR WatchDog won't crash on SecurityException ([#1962](https://github.com/getsentry/sentry-java/pull/1962))
* Feat: Pass MDC tags as Sentry tags (#1954)

## 5.7.0

* Feat: Automatically enable `Timber` and `Fragment` integrations if they are present on the classpath (#1936)

## 5.6.3

* Fix: If transaction or span is finished, do not allow to mutate (#1940)
* Fix: Keep used AndroidX classes from obfuscation (Fixes UI breadcrumbs and Slow/Frozen frames) (#1942)

## 5.6.2

* Ref: Make ActivityFramesTracker public to be used by Hybrid SDKs (#1931)
* Bump: AGP to 7.1.2 (#1930)
* Fix: NPE while adding "response_body_size" breadcrumb, when response body length is unknown (#1908)
* Fix: Do not include stacktrace frames into Timber message (#1898)
* Fix: Potential memory leaks (#1909)

Breaking changes:
`Timber.tag` is no longer supported by our [Timber integration](https://docs.sentry.io/platforms/android/configuration/integrations/timber/) and will not appear on Sentry for error events. 
Please vote on this [issue](https://github.com/getsentry/sentry-java/issues/1900), if you'd like us to provide support for that.

## 5.6.2-beta.3

* Ref: Make ActivityFramesTracker public to be used by Hybrid SDKs (#1931)
* Bump: AGP to 7.1.2 (#1930)

## 5.6.2-beta.2

* Fix: NPE while adding "response_body_size" breadcrumb, when response body length is unknown (#1908)

## 5.6.2-beta.1

* Fix: Do not include stacktrace frames into Timber message (#1898)
* Fix: Potential memory leaks (#1909)

Breaking changes:
`Timber.tag` is no longer supported by our [Timber integration](https://docs.sentry.io/platforms/android/configuration/integrations/timber/) and will not appear on Sentry for error events.
Please vote on this [issue](https://github.com/getsentry/sentry-java/issues/1900), if you'd like us to provide support for that.

## 5.6.1

* Fix: NPE while adding "response_body_size" breadcrumb, when response body is null (#1884)
* Bump: AGP to 7.1.0 (#1892)
* Feat: Add options.printUncaughtStackTrace to print uncaught exceptions (#1890)

## 5.6.0

* Fix: Change scope of servlet-api to compileOnly (#1880)
* Feat: Add breadcrumbs support for UI events (automatically captured) (#1876)

## 5.5.3

* Fix: Do not create SentryExceptionResolver bean when Spring MVC is not on the classpath (#1865)

## 5.5.2

* Fix: Detect App Cold start correctly for Hybrid SDKs (#1855)
* Bump: log4j to 2.17.0 (#1852)
* Bump: logback to 1.2.9 (#1853)

## 5.5.1

* Bump: log4j to 2.16.0 (#1845)
* Fix: Make App start cold/warm visible to Hybrid SDKs (#1848)

## 5.5.0

* Bump: log4j to 2.15.0 (#1839)
* Ref: Rename Fragment span operation from `ui.fragment.load` to `ui.load` (#1824)
* Feat: Add locale to device context and deprecate language (#1832)
* Ref: change `java.util.Random` to `java.security.SecureRandom` for possible security reasons (#1831)
* Feat: Add `SentryFileInputStream` and `SentryFileOutputStream` for File I/O performance instrumentation (#1826)
* Feat: Add `SentryFileReader` and `SentryFileWriter` for File I/O instrumentation (#1843)

## 5.4.3

* Fix: Only report App start measurement for full launch on Android (#1821)

## 5.4.2

* Ref: catch Throwable instead of Exception to suppress internal SDK errors (#1812)

## 5.4.1

* Feat: Refactor OkHttp and Apollo to Kotlin functional interfaces (#1797)
* Feat: Add secondary constructor to SentryInstrumentation (#1804)
* Fix: Do not start fragment span if not added to the Activity (#1813)

## 5.4.0

* Feat: Add `graphql-java` instrumentation (#1777)
* Fix: Do not crash when event processors throw a lower level Throwable class (#1800)
* Fix: ActivityFramesTracker does not throw if Activity has no observers (#1799)

## 5.3.0

* Feat: Add datasource tracing with P6Spy (#1784)
* Fix: ActivityFramesTracker does not throw if Activity has not been added (#1782)
* Fix: PerformanceAndroidEventProcessor uses up to date isTracingEnabled set on Configuration callback (#1786)

## 5.2.4

* Fix: Window.FEATURE_NO_TITLE does not work when using activity traces (#1769)
* Fix: unregister UncaughtExceptionHandler on close (#1770)

## 5.2.3

* Fix: Make ActivityFramesTracker operations thread-safe (#1762)
* Fix: Clone Scope Contexts (#1763)
* Bump: AGP to 7.0.3 (#1765)

## 5.2.2

* Fix: Close HostnameCache#executorService on SentryClient#close (#1757)

## 5.2.1

* Feat: Add isCrashedLastRun support (#1739)
* Fix: Handle exception if Context.registerReceiver throws (#1747)
* Feat: Attach Java vendor and version to events and transactions (#1703)

## 5.2.0

* Feat: Allow setting proguard via Options and/or external resources (#1728)
* Feat: Add breadcrumbs for the Apollo integration (#1726)
* Fix: Don't set lastEventId for transactions (#1727)
* Fix: ActivityLifecycleIntegration#appStartSpan memory leak (#1732)

## 5.2.0-beta.3

* Fix: Check at runtime if AndroidX.Core is available (#1718)
* Feat: Add "data" to spans (#1717)
* Fix: Should not capture unfinished transaction (#1719)

## 5.2.0-beta.2

* Bump AGP to 7.0.2 (#1650)
* Fix: drop spans in BeforeSpanCallback. (#1713)

## 5.2.0-beta.1

* Feat: Add tracestate HTTP header support (#1683)
* Feat: Add option to filter which origins receive tracing headers (#1698)
* Feat: Include unfinished spans in transaction (#1699)
* Fix: Move tags from transaction.contexts.trace.tags to transaction.tags (#1700)
* Feat: Add static helpers for creating breadcrumbs (#1702)
* Feat: Performance support for Android Apollo (#1705)

Breaking changes:

* Updated proguard keep rule for enums, which affects consumer application code (#1694)

## 5.1.2

* Fix: Servlet 3.1 compatibility issue (#1681)
* Fix: Do not drop Contexts key if Collection, Array or Char (#1680)

## 5.1.1

* Fix: Remove onActivityPreCreated call in favor of onActivityCreated (#1661)
* Fix: Do not crash if SENSOR_SERVICE throws (#1655)
* Feat: Add support for async methods in Spring MVC (#1652)
* Feat: Add secondary constructor taking IHub to SentryOkHttpInterceptor (#1657)
* Feat: Merge external map properties (#1656)
* Fix: Make sure scope is popped when processing request results in exception (#1665)

## 5.1.0

* Feat: Spring WebClient integration (#1621)
* Feat: OpenFeign integration (#1632)
* Feat: Add more convenient way to pass BeforeSpanCallback in OpenFeign integration (#1637)
* Bump: sentry-native to 0.4.12 (#1651)

## 5.1.0-beta.9

- No documented changes.

## 5.1.0-beta.8

* Feat: Generate Sentry BOM (#1486)

## 5.1.0-beta.7

* Feat: Slow/Frozen frames metrics (#1609)

## 5.1.0-beta.6

* Fix: set min sdk version of sentry-android-fragment to API 14 (#1608)
* Fix: Ser/Deser of the UserFeedback from cached envelope (#1611)
* Feat: Add request body extraction for Spring MVC integration (#1595)

## 5.1.0-beta.5

* Make SentryAppender non-final for Log4j2 and Logback (#1603) 
* Fix: Do not throw IAE when tracing header contain invalid trace id (#1605)

## 5.1.0-beta.4

* Update sentry-native to 0.4.11 (#1591)

## 5.1.0-beta.3

* Feat: Spring Webflux integration (#1529)

## 5.1.0-beta.2

* Fix: Handling missing Spring Security on classpath on Java 8 (#1552)
* Feat: Support transaction waiting for children to finish. (#1535) 
* Feat: Capture logged marker in log4j2 and logback appenders (#1551)
* Feat: Allow clearing of attachments in the scope (#1562)
* Fix: Use a different method to get strings from JNI, and avoid excessive Stack Space usage. (#1214)
* Fix: Add data field to SentrySpan (#1555)
* Fix: Clock drift issue when calling DateUtils#getDateTimeWithMillisPrecision (#1557)
* Feat: Set mechanism type in SentryExceptionResolver (#1556)
* Feat: Perf. for fragments (#1528)
* Ref: Prefer snake case for HTTP integration data keys (#1559)
* Fix: Assign lastEventId only if event was queued for submission (#1565)

## 5.1.0-beta.1

* Feat: Measure app start time (#1487)
* Feat: Automatic breadcrumbs logging for fragment lifecycle (#1522) 

## 5.0.1

* Fix: Sources and Javadoc artifacts were mixed up (#1515)

## 5.0.0

This release brings many improvements but also new features:

* OkHttp Interceptor for Android (#1330)
* GraalVM Native Image Compatibility (#1329)
* Add option to ignore exceptions by type (#1352)
* Enrich transactions with device contexts (#1430) (#1469)
* Better interoperability with Kotlin null-safety (#1439) and (#1462)
* Add coroutines support (#1479)
* OkHttp callback for Customising the Span (#1478)
* Add breadcrumb in Spring RestTemplate integration (#1481)

Breaking changes:

* Migration Guide for [Java](https://docs.sentry.io/platforms/java/migration/)
* Migration Guide for [Android](https://docs.sentry.io/platforms/android/migration/)

Other fixes:

* Fix: Add attachmentType to envelope ser/deser. (#1504)

Thank you:

* @maciejwalkowiak for coding most of it.

## 5.0.0-beta.7

* Ref: Deprecate SentryBaseEvent#getOriginThrowable and add SentryBaseEvent#getThrowableMechanism (#1502)
* Fix: Graceful Shutdown flushes event instead of Closing SDK (#1500)
* Fix: Do not append threads that come from the EnvelopeFileObserver (#1501)
* Ref: Deprecate cacheDirSize and add maxCacheItems (#1499)
* Fix: Append all threads if Hint is Cached but attachThreads is enabled (#1503)

## 5.0.0-beta.6

* Feat: Add secondary constructor to SentryOkHttpInterceptor (#1491)
* Feat: Add option to enable debug mode in Log4j2 integration (#1492)
* Ref: Replace clone() with copy constructor (#1496)

## 5.0.0-beta.5

* Feat: OkHttp callback for Customising the Span (#1478)
* Feat: Add breadcrumb in Spring RestTemplate integration (#1481)
* Fix: Cloning Stack (#1483)
* Feat: Add coroutines support (#1479)

## 5.0.0-beta.4

* Fix: Enrich Transactions with Context Data (#1469)
* Bump: Apache HttpClient to 5.0.4 (#1476)

## 5.0.0-beta.3

* Fix: handling immutable collections on SentryEvent and protocol objects (#1468)
* Fix: associate event with transaction when thrown exception is not a direct cause (#1463)
* Ref: nullability annotations to Sentry module (#1439) and (#1462)
* Fix: NPE when adding Context Data with null values for log4j2 (#1465)

## 5.0.0-beta.2

* Fix: sentry-android-timber package sets sentry.java.android.timber as SDK name (#1456)
* Fix: When AppLifecycleIntegration is closed, it should remove observer using UI thread (#1459)
* Bump: AGP to 4.2.0 (#1460)

Breaking Changes:

* Remove: Settings.Secure.ANDROID_ID in favor of generated installationId (#1455)
* Rename: enableSessionTracking to enableAutoSessionTracking (#1457)

## 5.0.0-beta.1

* Fix: Activity tracing auto instrumentation for Android API < 29 (#1402)
* Fix: use connection and read timeouts in ApacheHttpClient based transport (#1397)
* Ref: Refactor converting HttpServletRequest to Sentry Request in Spring integration (#1387)
* Fix: set correct transaction status for unhandled exceptions in SentryTracingFilter (#1406)
* Fix: handle network errors in SentrySpanClientHttpRequestInterceptor (#1407)
* Fix: set scope on transaction (#1409)
* Fix: set status and associate events with transactions (#1426)
* Fix: Do not set free memory and is low memory fields when it's a NDK hard crash (#1399)
* Fix: Apply user from the scope to transaction (#1424)
* Fix: Pass maxBreadcrumbs config. to sentry-native (#1425)
* Fix: Run event processors and enrich transactions with contexts (#1430)
* Bump: sentry-native to 0.4.9 (#1431)
* Fix: Set Span status for OkHttp integration (#1447)
* Fix: Set user on transaction in Spring & Spring Boot integrations (#1443)

## 4.4.0-alpha.2

* Feat: Add option to ignore exceptions by type (#1352)
* Fix: NPE when MDC contains null values (sentry-logback) (#1364)
* Fix: Avoid NPE when MDC contains null values (sentry-jul) (#1385)
* Feat: Sentry closes Android NDK and ShutdownHook integrations (#1358)
* Enhancement: Allow inheritance of SentryHandler class in sentry-jul package(#1367)
* Fix: Accept only non null value maps (#1368)
* Bump: Upgrade Apache HttpComponents Core to 5.0.3 (#1375)
* Enhancement: Make NoOpHub public (#1379)
* Fix: Do not bind transactions to scope by default. (#1376)
* Fix: Hub thread safety (#1388)
* Fix: SentryTransactionAdvice should operate on the new scope (#1389)
* Feat: configure max spans per transaction (#1394)

## 4.4.0-alpha.1

* Bump: sentry-native to 0.4.8
* Feat: Add an overload for `startTransaction` that sets the created transaction to the Scope #1313
* Ref: Separate user facing and protocol classes in the Performance feature (#1304)
* Feat: Set SDK version on Transactions (#1307)
* Fix: Use logger set on SentryOptions in GsonSerializer (#1308)
* Fix: Use the bindToScope correctly
* Feat: GraalVM Native Image Compatibility (#1329)
* Fix: Allow 0.0 to be set on tracesSampleRate (#1328)
* Fix: set "java" platform to transactions #1332
* Feat: Add OkHttp client application interceptor (#1330)
* Fix: Allow disabling tracing through SentryOptions (#1337)

## 4.3.0

* Fix: setting in-app-includes from external properties (#1291)
* Fix: Initialize Sentry in Logback appender when DSN is not set in XML config (#1296)
* Fix: JUL integration SDK name (#1293)
* Feat: Activity tracing auto instrumentation

## 4.2.0

* Fix: Remove experimental annotation for Attachment #1257
* Fix: Mark stacktrace as snapshot if captured at arbitrary moment #1231
* Enchancement: Improve EventProcessor nullability annotations (#1229).
* Bump: sentry-native to 0.4.7
* Enchancement: Add ability to flush events synchronously.
* Fix: Disable Gson HTML escaping
* Enchancement: Support @SentrySpan and @SentryTransaction on classes and interfaces. (#1243)
* Enchancement: Do not serialize empty collections and maps (#1245)
* Ref: Optimize DuplicateEventDetectionEventProcessor performance (#1247).
* Ref: Prefix sdk.package names with io.sentry (#1249)
* Fix: Make the ANR Atomic flags immutable
* Enchancement: Integration interface better compatibility with Kotlin null-safety
* Enchancement: Simplify Sentry configuration in Spring integration (#1259)
* Enchancement: Simplify configuring Logback integration when environment variable with the DSN is not set (#1271)
* Fix: Prevent NoOpHub from creating heavy SentryOptions objects (#1272)
* Enchancement: Add Request to the Scope. #1270
* Fix: SentryTransaction#getStatus NPE (#1273)
* Enchancement: Optimize SentryTracingFilter when hub is disabled.
* Fix: Discard unfinished Spans before sending them over to Sentry (#1279)
* Fix: Interrupt the thread in QueuedThreadPoolExecutor (#1276)
* Fix: SentryTransaction#finish should not clear another transaction from the scope (#1278)

Breaking Changes:
* Enchancement: SentryExceptionResolver should not send handled errors by default (#1248).
* Ref: Simplify RestTemplate instrumentation (#1246)
* Enchancement: Add overloads for startTransaction taking op and description (#1244)

## 4.1.0

* Improve Kotlin compatibility for SdkVersion (#1213)
* Feat: Support logging via JUL (#1211)
* Fix: returning Sentry trace header from Span (#1217)
* Fix: Remove misleading error logs (#1222)

## 4.0.0

This release brings the Sentry Performance feature to Java SDK, Spring, Spring Boot, and Android integrations. Read more in the reference documentation:

- [Performance for Java](https://docs.sentry.io/platforms/java/performance/)
- [Performance for Spring](https://docs.sentry.io/platforms/java/guides/spring/)
- [Performance for Spring Boot](https://docs.sentry.io/platforms/java/guides/spring-boot/)
- [Performance for Android](https://docs.sentry.io/platforms/android/performance/)

### Other improvements:

#### Core:

- Improved loading external configuration:
  - Load `sentry.properties` from the application's current working directory (#1046)
  - Resolve `in-app-includes`, `in-app-excludes`, `tags`, `debug`, `uncaught.handler.enabled` parameters from the external configuration
- Set global tags on SentryOptions and load them from external configuration (#1066)
- Add support for attachments (#1082)
- Resolve `servername` from the localhost address
- Simplified transport configuration through setting `TransportFactory` instead of `ITransport` on SentryOptions (#1124)

#### Spring Boot:
- Add the ability to register multiple `OptionsConfiguration` beans (#1093)
- Initialize Logback after context refreshes (#1129)

#### Android:
- Add `isSideLoaded` and `installerStore` tags automatically (Where your App. was installed from eg Google Play, Amazon Store, downloaded APK, etc...)
- Bump: sentry-native to 0.4.6
- Bump: Gradle to 6.8.1 and AGP to 4.1.2

## 4.0.0-beta.1

* Feat: Add addToTransactions to Attachment (#1191)
* Enhancement: Support SENTRY_TRACES_SAMPLE_RATE conf. via env variables (#1171)
* Enhancement: Pass request to CustomSamplingContext in Spring integration (#1172)
* Ref: Set SpanContext on SentryTransaction to avoid potential NPE (#1173)
* Fix: Free Local Refs manually due to Android local ref. count limits
* Enhancement: Move `SentrySpanClientHttpRequestInterceptor` to Spring module (#1181)
* Enhancement: Add overload for `transaction/span.finish(SpanStatus)` (#1182)
* Fix: Bring back support for setting transaction name without ongoing transaction (#1183)
* Enhancement: Simplify registering traces sample callback in Spring integration (#1184)
* Enhancement: Polish Performance API (#1165)
* Enhancement: Set "debug" through external properties (#1186)
* Enhancement: Simplify Spring integration (#1188)
* Enhancement: Init overload with dsn (#1195)
* Enhancement: Enable Kotlin map-like access on CustomSamplingContext (#1192)
* Enhancement: Auto register custom ITransportFactory in Spring integration (#1194)
* Enhancement: Improve Kotlin property access in Performance API (#1193)
* Enhancement: Copy options tags to transactions (#1198)
* Enhancement: Add convenient method for accessing event's throwable (1202)

## 4.0.0-alpha.3

* Feat: Add maxAttachmentSize to SentryOptions (#1138)
* Feat: Drop invalid attachments (#1134)
* Ref: Make Attachment immutable (#1120)
* Fix inheriting sampling decision from parent (#1100)
* Fixes and Tests: Session serialization and deserialization
* Ref: using Calendar to generate Dates
* Fix: Exception only sets a stack trace if there are frames
* Feat: set isSideLoaded info tags
* Enhancement: Read tracesSampleRate from AndroidManifest
* Fix: Initialize Logback after context refreshes (#1129)
* Ref: Return NoOpTransaction instead of null (#1126)
* Fix: Do not crash when passing null values to @Nullable methods, eg User and Scope
* Ref: `ITransport` implementations are now responsible for executing request in asynchronous or synchronous way (#1118)
* Ref: Add option to set `TransportFactory` instead of `ITransport` on `SentryOptions` (#1124)
* Ref: Simplify ITransport creation in ITransportFactory (#1135) 
* Feat: Add non blocking Apache HttpClient 5 based Transport (#1136)
* Enhancement: Autoconfigure Apache HttpClient 5 based Transport in Spring Boot integration (#1143)
* Enhancement: Send user.ip_address = {{auto}} when sendDefaultPii is true (#1015)
* Fix: Resolving dashed properties from external configuration
* Feat: Read `uncaught.handler.enabled` property from the external configuration 
* Feat: Resolve servername from the localhost address
* Fix: Consider {{ auto }} as a default ip address (#1015) 
* Fix: Set release and environment on Transactions (#1152)
* Fix: Do not set transaction on the scope automatically   
* Enhancement: Automatically assign span context to captured events (#1156)
* Feat: OutboxSender supports all envelope item types #1158
* Enhancement: Improve ITransaction and ISpan null-safety compatibility (#1161)

## 4.0.0-alpha.2

* Feat: Add basic support for attachments (#1082)
* Fix: Remove method reference in SentryEnvelopeItem (#1091)
* Enhancement: Set transaction name on events and transactions sent using Spring integration (#1067)
* Fix: Set current thread only if there are no exceptions
* Enhancement: Set global tags on SentryOptions and load them from external configuration (#1066)
* Ref: Refactor resolving SpanContext for Throwable (#1068)
* Enhancement: Add API validator and remove deprecated methods
* Enhancement: Add more convenient method to start a child span (#1073)
* Enhancement: Autoconfigure traces callback in Spring Boot integration (#1074)
* Enhancement: Resolve in-app-includes and in-app-excludes parameters from the external configuration
* Enhancement: Make InAppIncludesResolver public (#1084)
* Ref: Change "op" to "operation" in @SentrySpan and @SentryTransaction
* Fix: SentryOptions creates GsonSerializer by default
* Enhancement: Add the ability to register multiple OptionsConfiguration beans (#1093)
* Fix: Append DebugImage list if event already has it
* Fix: Sort breadcrumbs by Date if there are breadcrumbs already in the event
* Feat: Database query tracing with datasource-proxy (#1095)

## 4.0.0-alpha.1

* Enhancement: Load `sentry.properties` from the application's current working directory (#1046)
* Ref: Refactor JSON deserialization (#1047)
* Feat: Performance monitoring (#971)
* Feat: Performance monitoring for Spring Boot applications (#971)

## 3.2.1

* Fix: Set current thread only if theres no exceptions (#1064)
* Fix: Append DebugImage list if event already has it (#1092)
* Fix: Sort breadcrumbs by Date if there are breadcrumbs already in the event (#1094)
* Fix: Free Local Refs manually due to Android local ref. count limits  (#1179)

## 3.2.0

* Bump: AGP 4.1.1 (#1040)
* Fix: use neutral Locale for String operations #1033
* Update to sentry-native 0.4.4 and fix shared library builds (#1039)
* Feat: Expose a Module (Debug images) Loader for Android thru sentry-native #1043
* Enhancement: Added java doc to protocol classes based on sentry-data-schemes project (#1045)
* Enhancement: Make SentryExceptionResolver Order configurable to not send handled web exceptions (#1008)
* Enhancement: Resolve HTTP Proxy parameters from the external configuration (#1028)
* Enhancement: Sentry NDK integration is compiled against default NDK version based on AGP's version #1048
* Fix: Clean up JNI code and properly free strings #1050
* Fix: set userId for hard-crashes if no user is set #1049

## 3.1.3

* Fix broken NDK integration on 3.1.2 (release failed on packaging a .so file)
* Increase max cached events to 30 (#1029)
* Normalize DSN URI (#1030)

## 3.1.2

* feat: Manually capturing User Feedback
* Enhancement: Set environment to "production" by default.
* Enhancement: Make public the Breadcrumb constructor that accepts a Date #1012
* ref: Validate event id on user feedback submission
 
## 3.1.1

* fix: Prevent Logback and Log4j2 integrations from re-initializing Sentry when Sentry is already initialized
* Enhancement: Bind logging related SentryProperties to Slf4j Level instead of Logback to improve Log4j2 compatibility
* fix: Make sure HttpServletRequestSentryUserProvider runs by default before custom SentryUserProvider beans
* fix: fix setting up Sentry in Spring Webflux annotation by changing the scope of Spring WebMvc related dependencies

## 3.1.0

* fix: Don't require `sentry.dsn` to be set when using `io.sentry:sentry-spring-boot-starter` and `io.sentry:sentry-logback` together #965
* Auto-Configure `inAppIncludes` in Spring Boot integration #966
* Enhancement: make getThrowable public and improve set contexts #967
* Bump: Android Gradle Plugin 4.0.2 #968
* Enhancement: accepted quoted values in properties from external configuration #972
* fix: remove chunked streaming mode #974
* fix: Android 11 + targetSdkVersion 30 crashes Sentry on start #977

## 3.0.0

## Java + Android

This release marks the re-unification of Java and Android SDK code bases.
It's based on the Android 2.0 SDK, which implements [Sentry's unified API](https://develop.sentry.dev/sdk/unified-api/).

Considerable changes were done, which include a lot of improvements. More are covered below, but the highlights are:

* Improved `log4j2` integration
  * Capture breadcrumbs for level INFO and higher
  * Raises event for ERROR and higher.
  * Minimum levels are configurable.
  * Optionally initializes the SDK via appender.xml
* Dropped support to `log4j`.
* Improved `logback` integration
  * Capture breadcrumbs for level INFO and higher
  * Raises event for ERROR and higher. 
  * Minimum levels are configurable.
  * Optionally initializes the SDK via appender.xml
  * Configurable via Spring integration if both are enabled
* Spring
  * No more duplicate events with Spring and logback
  * Auto initalizes if DSN is available
  * Configuration options available with auto complete
* Google App Engine support dropped

## What’s Changed

* Callback to validate SSL certificate (#944) 
* Attach stack traces enabled by default

### Android specific

* Release health enabled by default for Android
* Sync of Scopes for Java -> Native (NDK)
* Bump Sentry-Native v0.4.2
* Android 11 Support

[Android migration docs](https://docs.sentry.io/platforms/android/migration/#migrating-from-sentry-android-2x-to-sentry-android-3x)

### Java specific

* Unified API for Java SDK and integrations (Spring, Spring boot starter, Servlet, Logback, Log4j2)

New Java [docs](https://docs.sentry.io/platforms/java/) are live and being improved.

## Acquisition

Packages were released on [`bintray sentry-java`](https://dl.bintray.com/getsentry/sentry-java/io/sentry/), [`bintray sentry-android`](https://dl.bintray.com/getsentry/sentry-android/io/sentry/), [`jcenter`](https://jcenter.bintray.com/io/sentry/) and [`mavenCentral`](https://repo.maven.apache.org/maven2/io/sentry/)

## Where is the Java 1.7 code base?

The previous Java releases, are all available in this repository through the tagged releases.
## 3.0.0-beta.1

## What’s Changed

* feat: ssl support (#944) @ninekaw9 @marandaneto 
* feat: sync Java to C (#937) @bruno-garcia @marandaneto
* feat: Auto-configure Logback appender in Spring Boot integration. (#938) @maciejwalkowiak
* feat: Add Servlet integration. (#935) @maciejwalkowiak
* fix: Pop scope at the end of the request in Spring integration. (#936) @maciejwalkowiak
* bump: Upgrade Spring Boot to 2.3.4. (#932) @maciejwalkowiak
* fix: Do not set cookies when send pii is set to false. (#931) @maciejwalkowiak

Packages were released on [`bintray sentry-java`](https://dl.bintray.com/getsentry/sentry-java/io/sentry/), [`bintray sentry-android`](https://dl.bintray.com/getsentry/sentry-android/io/sentry/), [`jcenter`](https://jcenter.bintray.com/io/sentry/) and [`mavenCentral`](https://repo.maven.apache.org/maven2/io/sentry/)

We'd love to get feedback.

## 3.0.0-alpha.3

## What’s Changed

* Bump sentry-native to 0.4.2 (#926) @marandaneto
* feat: enable attach stack traces and disable attach threads by default (#921) @marandaneto
* fix: read sample rate correctly from manifest meta data (#923) @marandaneto
* ref: remove log level as RN do not use it anymore (#924) @marandaneto

Packages were released on [`bintray sentry-android`](https://dl.bintray.com/getsentry/sentry-android/io/sentry/) and [`bintray sentry-java`](https://dl.bintray.com/getsentry/sentry-java/io/sentry/)

We'd love to get feedback.

## 3.0.0-alpha.2

TBD

Packages were released on [bintray](https://dl.bintray.com/getsentry/maven/io/sentry/)

> Note: This release marks the unification of the Java and Android Sentry codebases based on the core of the Android SDK (version 2.x).
Previous releases for the Android SDK (version 2.x) can be found on the now archived: https://github.com/getsentry/sentry-android/

## 3.0.0-alpha.1

## New releases will happen on a different repository:

https://github.com/getsentry/sentry-java

## What’s Changed

* feat: enable release health by default

Packages were released on [`bintray`](https://dl.bintray.com/getsentry/sentry-android/io/sentry/sentry-android/), [`jcenter`](https://jcenter.bintray.com/io/sentry/sentry-android/) and [`mavenCentral`](https://repo.maven.apache.org/maven2/io/sentry/sentry-android/)

We'd love to get feedback.

## 2.3.1

## What’s Changed

* fix: add main thread checker for the app lifecycle integration (#525) @marandaneto
* Set correct migration link (#523) @fupduck
* Warn about Sentry re-initialization. (#521) @maciejwalkowiak
* Set SDK version in `MainEventProcessor`. (#513) @maciejwalkowiak
* Bump sentry-native to 0.4.0 (#512) @marandaneto
* Bump Gradle to 6.6 and fix linting issues (#510) @marandaneto
* fix(sentry-java): Contexts belong on the Scope (#504) @maciejwalkowiak
* Add tests for verifying scope changes thread isolation (#508) @maciejwalkowiak
* Set `SdkVersion` in default `SentryOptions` created in sentry-core module (#506) @maciejwalkowiak

Packages were released on [`bintray`](https://dl.bintray.com/getsentry/sentry-android/io/sentry/sentry-android/), [`jcenter`](https://jcenter.bintray.com/io/sentry/sentry-android/) and [`mavenCentral`](https://repo.maven.apache.org/maven2/io/sentry/sentry-android/)

We'd love to get feedback.

## 2.3.0

## What’s Changed

* fix: converting UTC and ISO timestamp when missing Locale/TimeZone do not error (#505) @marandaneto
* Add console application sample. (#502) @maciejwalkowiak
* Log stacktraces in SystemOutLogger (#498) @maciejwalkowiak
* Add method to add breadcrumb with string parameter. (#501) @maciejwalkowiak
* Call `Sentry#close` on JVM shutdown. (#497) @maciejwalkowiak
* ref: sentry-core changes for console app (#473) @marandaneto

Obs: If you are using its own instance of `Hub`/`SentryClient` and reflection to set up the SDK to be usable within Libraries, this change may break your code, please fix the renamed classes.

Packages were released on [`bintray`](https://dl.bintray.com/getsentry/sentry-android/io/sentry/sentry-android/), [`jcenter`](https://jcenter.bintray.com/io/sentry/sentry-android/) and [`mavenCentral`](https://repo.maven.apache.org/maven2/io/sentry/sentry-android/)

We'd love to get feedback.

## 2.2.2

## What’s Changed

* feat: add sdk to envelope header (#488) @marandaneto
* Bump plugin versions (#487) @marandaneto
* Bump: AGP 4.0.1 (#486) @marandaneto
* feat: log request if response code is not 200 (#484) @marandaneto

Packages were released on [`bintray`](https://dl.bintray.com/getsentry/sentry-android/io/sentry/sentry-android/), [`jcenter`](https://jcenter.bintray.com/io/sentry/sentry-android/) and [`mavenCentral`](https://repo.maven.apache.org/maven2/io/sentry/sentry-android/)

We'd love to get feedback.

## 2.2.1

## What’s Changed

* fix: Timber adds breadcrumb even if event level is < minEventLevel (#480) @marandaneto
* enhancement: Bump Gradle 6.5.1 (#479) @marandaneto
* fix: contexts serializer avoids reflection and fixes desugaring issue (#478) @marandaneto
* fix: clone session before sending to the transport (#474) @marandaneto

Packages were released on [`bintray`](https://dl.bintray.com/getsentry/sentry-android/io/sentry/sentry-android/), [`jcenter`](https://jcenter.bintray.com/io/sentry/sentry-android/) and [`mavenCentral`](https://repo.maven.apache.org/maven2/io/sentry/sentry-android/)

We'd love to get feedback.

## 2.2.0

## What’s Changed

* fix: negative session sequence if the date is before java date epoch (#471) @marandaneto
* fix: deserialise unmapped contexts values from envelope (#470) @marandaneto
* Bump: sentry-native 0.3.4 (#468) @marandaneto

* feat: timber integration (#464) @marandaneto

1) To add integrations it requires a [manual initialization](https://docs.sentry.io/platforms/android/#manual-initialization) of the Android SDK.

2) Add the `sentry-android-timber` dependency:

```groovy
implementation 'io.sentry:sentry-android-timber:{version}' // version >= 2.2.0
```

3) Initialize and add the `SentryTimberIntegration`:

```java
SentryAndroid.init(this, options -> {
    // default values:
    // minEventLevel = ERROR
    // minBreadcrumbLevel = INFO
    options.addIntegration(new SentryTimberIntegration());

    // custom values for minEventLevel and minBreadcrumbLevel
    // options.addIntegration(new SentryTimberIntegration(SentryLevel.WARNING, SentryLevel.ERROR));
});
```

4) Use the Timber integration:

```java
try {
    int x = 1 / 0;
} catch (Exception e) {
    Timber.e(e);
}
```

Packages were released on [`bintray`](https://dl.bintray.com/getsentry/sentry-android/io/sentry/sentry-android/), [`jcenter`](https://jcenter.bintray.com/io/sentry/sentry-android/) and [`mavenCentral`](https://repo.maven.apache.org/maven2/io/sentry/sentry-android/)

We'd love to get feedback.

## 2.1.7

## What’s Changed

* fix: init native libs if available on SDK init (#461) @marandaneto
* Make JVM target explicit in sentry-core (#462) @dilbernd
* fix: timestamp with millis from react-native should be in UTC format (#456) @marandaneto
* Bump Gradle to 6.5 (#454) @marandaneto

Packages were released on [`bintray`](https://dl.bintray.com/getsentry/sentry-android/io/sentry/sentry-android/), [`jcenter`](https://jcenter.bintray.com/io/sentry/sentry-android/) and [`mavenCentral`](https://repo.maven.apache.org/maven2/io/sentry/sentry-android/)

We'd love to get feedback.

## 2.1.6

## What’s Changed

* fix: do not lookup sentry-debug-meta but instead load it directly (#445) @marandaneto
* fix: regression on v2.1.5 which can cause a crash on SDK init

Packages were released on [`bintray`](https://dl.bintray.com/getsentry/sentry-android/io/sentry/sentry-android/), [`jcenter`](https://jcenter.bintray.com/io/sentry/sentry-android/) and [`mavenCentral`](https://repo.maven.apache.org/maven2/io/sentry/sentry-android/)

We'd love to get feedback.

## 2.1.5

This version has a severe bug and can cause a crash on SDK init

Please upgrade to https://github.com/getsentry/sentry-android/releases/tag/2.1.6

## 2.1.4

## What’s Changed

* bump: sentry-native to 0.3.1 (#440) @marandaneto
* fix: update last session timestamp (#437) @marandaneto
* feat: make gzip as default content encoding type (#433) @marandaneto
* enhancement: use AGP 4 features (#366) @marandaneto
* enhancement: Create GH Actions CI for Ubuntu/macOS (#403) @marandaneto
* enhancement: make root checker better and minimize false positive (#417) @marandaneto
* fix: filter trim memory breadcrumbs (#431) @marandaneto

Packages were released on [`bintray`](https://dl.bintray.com/getsentry/sentry-android/io/sentry/sentry-android/), [`jcenter`](https://jcenter.bintray.com/io/sentry/sentry-android/) and [`mavenCentral`](https://repo.maven.apache.org/maven2/io/sentry/sentry-android/)

We'd love to get feedback.

## 2.1.3

## What’s Changed

This fixes several critical bugs in sentry-android 2.0 and 2.1

* fix: Sentry.init register integrations after creating the main Hub instead of doing it in the main Hub ctor (#427) @marandaneto
* fix: make NoOpLogger public (#425) @marandaneto
* fix: ConnectivityChecker returns connection status and events are not trying to be sent if no connection. (#420) @marandaneto
* ref: thread pool executor is a single thread executor instead of scheduled thread executor (#422) @marandaneto
* fix: Add Abnormal to the Session.State enum as its part of the protocol (#424) @marandaneto
* Bump: Gradle to 6.4.1 (#419) @marandaneto

We recommend that you use sentry-android 2.1.3 over the initial release of sentry-android 2.0 and 2.1.

Packages were released on [`bintray`](https://dl.bintray.com/getsentry/sentry-android/io/sentry/sentry-android/), [`jcenter`](https://jcenter.bintray.com/io/sentry/sentry-android/) and [`mavenCentral`](https://repo.maven.apache.org/maven2/io/sentry/sentry-android/)

We'd love to get feedback.

## 2.1.2

## What’s Changed

* fix: Phone state breadcrumbs require read_phone_state on older OS versions (#415) @marandaneto @bsergean
* fix: before raising ANR events, we check ProcessErrorStateInfo if available (#412) @marandaneto
* fix: send cached events to use a single thread executor (#405) @marandaneto
* enha: added options to configure http transport (#411) @marandaneto
* fix: initing SDK on AttachBaseContext (#409) @marandaneto
* fix: sessions can't be abnormal, but exited if not ended properly (#410) @marandaneto

Packages were released on [`bintray`](https://dl.bintray.com/getsentry/sentry-android/io/sentry/sentry-android/), [`jcenter`](https://jcenter.bintray.com/io/sentry/sentry-android/) and [`mavenCentral`](https://repo.maven.apache.org/maven2/io/sentry/sentry-android/)

We'd love to get feedback.

## 2.1.1

## What’s Changed

* fix: set missing release, environment and dist to sentry-native options (#404) @marandaneto
* fix: do not add automatic and empty sensor breadcrumbs (#401) @marandaneto
* enha: added missing getters on Breadcrumb and SentryEvent (#397) @marandaneto
* enha: bump sentry-native to 0.2.6 (#396) @marandaneto
* feat: add trim memory breadcrumbs (#395) @marandaneto
* enha: only set breadcrumb extras if not empty (#394) @marandaneto
* ref: removed Thread.sleep from LifecycleWatcher tests, using awaitility and DateProvider (#392) @marandaneto
* ref: added a DateTimeProvider for making retry after testable (#391) @marandaneto
* enha: BUMP Gradle to 6.4 (#390) @marandaneto
* enha: added samples of how to disable automatic breadcrumbs (#389) @marandaneto

Packages were released on [`bintray`](https://dl.bintray.com/getsentry/sentry-android/io/sentry/sentry-android/), [`jcenter`](https://jcenter.bintray.com/io/sentry/sentry-android/) and [`mavenCentral`](https://repo.maven.apache.org/maven2/io/sentry/sentry-android/)

We'd love to get feedback.

## 2.1.0

## What’s Changed

* Includes all the changes of 2.1.0 alpha, beta and RC
* fix when PhoneStateListener is not ready for use (#387) @marandaneto
* make ANR 5s by default (#388) @marandaneto
* fix: rate limiting by categories (#381) @marandaneto
* BUMP NDK to latest stable version 21.1.6352462 (#386) @marandaneto

Packages were released on [`bintray`](https://dl.bintray.com/getsentry/sentry-android/io/sentry/sentry-android/), [`jcenter`](https://jcenter.bintray.com/io/sentry/sentry-android/) and [`mavenCentral`](https://repo.maven.apache.org/maven2/io/sentry/sentry-android/)

We'd love to get feedback.

## 2.0.3

## What’s Changed

* patch from 2.1.0-alpha.2 - avoid crash if NDK throws UnsatisfiedLinkError (#344) @marandaneto

Packages were released on [`bintray`](https://dl.bintray.com/getsentry/sentry-android/io/sentry/sentry-android/), [`jcenter`](https://jcenter.bintray.com/io/sentry/sentry-android/) and [`mavenCentral`](https://repo.maven.apache.org/maven2/io/sentry/sentry-android/)

We'd love to get feedback.
## 2.1.0-RC.1

## What’s Changed

* feat: Options for uncaught exception and make SentryOptions list Thread-Safe (#384) @marandaneto
* feat: automatic breadcrumbs for app, activity and sessions lifecycles and system events (#348) @marandaneto
* fix: if retry after header has empty categories, apply retry after to all of them (#377) @marandaneto
* fix: discard events and envelopes if cached and retry after (#378) @marandaneto
* add ScheduledForRemoval annotation to deprecated methods (#375) @marandaneto
* fix: Merge loadLibrary calls for sentry-native and clean up CMake files (#373) @Swatinem
* enha: make capture session and envelope internal (#372) @marandaneto
* fix: exceptions should be sorted oldest to newest (#370) @marandaneto
* fix: check external storage size even if its read only (#368) @marandaneto
* fix: wrong check for cellular network capability (#369) @marandaneto
* bump NDK to 21.0.6113669 (#367) @marandaneto
* bump AGP and add new make cmd to check for updates (#365) @marandaneto

Packages were released on [`bintray`](https://dl.bintray.com/getsentry/sentry-android/io/sentry/sentry-android/), [`jcenter`](https://jcenter.bintray.com/io/sentry/sentry-android/) and [`mavenCentral`](https://repo.maven.apache.org/maven2/io/sentry/sentry-android/)

We'd love to get feedback.

## 2.1.0-beta.2

## What’s Changed

* bump sentry-native to 0.2.4 (#364) @marandaneto
* update current session on session start after deleting previous session (#362) @marandaneto

Packages were released on [`bintray`](https://dl.bintray.com/getsentry/sentry-android/io/sentry/sentry-android/), [`jcenter`](https://jcenter.bintray.com/io/sentry/sentry-android/) and [`mavenCentral`](https://repo.maven.apache.org/maven2/io/sentry/sentry-android/)

We'd love to get feedback.

## 2.1.0-beta.1

## What’s Changed

* BUMP sentry-native to 0.2.3 (#357) @marandaneto
* check for androidx availability on runtime (#356) @marandaneto
* if theres a left over session file and its crashed, we should not overwrite its state (#354) @marandaneto
* session should be exited state if state was ok (#352) @marandaneto
* envelope has dedicated endpoint (#353) @marandaneto

Packages were released on [`bintray`](https://dl.bintray.com/getsentry/sentry-android/io/sentry/sentry-android/), [`jcenter`](https://jcenter.bintray.com/io/sentry/sentry-android/) and [`mavenCentral`](https://repo.maven.apache.org/maven2/io/sentry/sentry-android/)

We'd love to get feedback.

## 2.1.0-alpha.2

## What’s Changed

* change integration order for cached outbox events (#347) @marandaneto
* avoid crash if NDK throws UnsatisfiedLinkError (#344) @marandaneto
* Avoid getting a threadlocal twice. (#339) @metlos
* removing session tracking guard on hub and client (#338) @marandaneto
* bump agp to 3.6.2 (#336) @marandaneto
* fix racey ANR integration (#332) @marandaneto
* logging envelopes path when possible instead of nullable id (#331) @marandaneto
* renaming transport gate method (#330) @marandaneto

Packages were released on [`bintray`](https://dl.bintray.com/getsentry/sentry-android/io/sentry/sentry-android/), [`jcenter`](https://jcenter.bintray.com/io/sentry/sentry-android/) and [`mavenCentral`](https://repo.maven.apache.org/maven2/io/sentry/sentry-android/)

We'd love to get feedback.

## 2.1.0-alpha.1

Release of Sentry's new SDK for Android.

## What’s Changed

* BUMP sentry-native to 0.2.2 (#305) @Swatinem
* ANR report should have 'was active=yes' on the dashboard (#299) @marandaneto
* NDK events apply scoped data (#322) @marandaneto
* fix missing App's info (#315) @marandaneto
* buffered writers/readers - otimizations (#311) @marandaneto
* Add a StdoutTransport (#310) @mike-burns
* boot time should be UTC (#309) @marandaneto
* implementing new retry after protocol (#306) @marandaneto
* make transport result public (#300) @marandaneto
* release health @marandaneto @bruno-garcia 

Packages were released on [`bintray`](https://dl.bintray.com/getsentry/sentry-android/io/sentry/sentry-android/), [`jcenter`](https://jcenter.bintray.com/io/sentry/sentry-android/) and [`mavenCentral`](https://repo.maven.apache.org/maven2/io/sentry/sentry-android/)

We'd love to get feedback.

## 2.0.2

Release of Sentry's new SDK for Android.

## What’s Changed

* BUMP AGP to 3.6.1 (#285) @marandaneto
* MavenCentral support (#284) @marandaneto

Packages were released on [`bintray`](https://dl.bintray.com/getsentry/sentry-android/io/sentry/sentry-android/), [`jcenter`](https://jcenter.bintray.com/io/sentry/sentry-android/) and [`mavenCentral`](https://repo.maven.apache.org/maven2/io/sentry/sentry-android/)

We'd love to get feedback.

## 2.0.1

Release of Sentry's new SDK for Android.

## What’s Changed

* Add the default serverName to SentryOptions and use it in MainEventProcessor (#279) @metlos
* set current threadId when there's no mechanism set (#277) @marandaneto
* feat: attach threads/stacktraces (#267) @marandaneto
* fix: preview package manager (#269) @bruno-garcia

Packages were released on [`bintray`](https://dl.bintray.com/getsentry/sentry-android/io/sentry/), [`jcenter`](https://jcenter.bintray.com/io/sentry/sentry-android/)

We'd love to get feedback.

## 2.0.0

Release of Sentry's new SDK for Android.

New features not offered by (1.7.x):

* NDK support
  * Captures crashes caused by native code
  * Access to the [`sentry-native` SDK](https://github.com/getsentry/sentry-native/) API by your native (C/C++/Rust code/..).
* Automatic init (just add your `DSN` to the manifest)
   * Proguard rules are added automatically
   * Permission (Internet) is added automatically
* Uncaught Exceptions might be captured even before the app restarts
* Sentry's Unified API.
* More context/device information
* Packaged as `aar`
* Frames from the app automatically marked as `InApp=true` (stack traces in Sentry highlights them by default).
* Complete Sentry Protocol available.
* All threads and their stack traces are captured.
* Sample project in this repo to test many features (segfault, uncaught exception, ANR...)

Features from the current SDK like `ANR` are also available (by default triggered after 4 seconds).

Packages were released on [`bintray`](https://dl.bintray.com/getsentry/sentry-android/io/sentry/), [`jcenter`](https://jcenter.bintray.com/io/sentry/sentry-android/)

We'd love to get feedback.

## 2.0.0-rc04

Release of Sentry's new SDK for Android.

## What’s Changed

* fix: breacrumb.data to string,object, Add LOG level (#264) @HazAT
* read release conf. on manifest (#266) @marandaneto
* Support mills timestamp format (#263) @marandaneto
* adding logs to installed integrations (#265) @marandaneto
* feat: Take sampleRate from metadata (#262) @bruno-garcia

Packages were released on [`bintray`](https://dl.bintray.com/getsentry/sentry-android/io/sentry/), [`jcenter`](https://jcenter.bintray.com/io/sentry/sentry-android/)

We'd love to get feedback and we'll work in getting the GA `2.0.0` out soon.
Until then, the [stable SDK offered by Sentry is at version 1.7.30](https://github.com/getsentry/sentry-java/releases/tag/v1.7.30)
## 2.0.0-rc03

Release of Sentry's new SDK for Android.

## What’s Changed

* fixes #259 - NPE check on getExternalFilesDirs items. (#260) @marandaneto
* fix strictMode typo (#258) @marandaneto

Packages were released on [`bintray`](https://dl.bintray.com/getsentry/sentry-android/io/sentry/), [`jcenter`](https://jcenter.bintray.com/io/sentry/sentry-android/)

We'd love to get feedback and we'll work in getting the GA `2.0.0` out soon.
Until then, the [stable SDK offered by Sentry is at version 1.7.30](https://github.com/getsentry/sentry-java/releases/tag/v1.7.30)
## 2.0.0-rc02

Release of Sentry's new SDK for Android.

## What’s Changed

* update ndk for new sentry-native version (#235) @Swatinem @marandaneto
* make integrations public (#256) @marandaneto
* BUMP build-tools (#255) @marandaneto
* added javadocs to scope and its dependencies (#253) @marandaneto
* build all ABIs (#254) @marandaneto
* moving back ANR timeout from long to int param. (#252) @marandaneto
* feat: Hub mode configurable (#247) @bruno-garcia
* Added HubAdapter to call Sentry static methods from Integrations (#250) @marandaneto
* new Release format (#242) @marandaneto
* Javadocs for SentryOptions (#246) @marandaneto
* non-app is already inApp excluded by default. (#244) @marandaneto
* added remove methods (tags/extras) to the sentry static class (#243) @marandaneto
* fix if symlink exists for sentry-native (#241) @marandaneto
* clone method - race condition free (#226) @marandaneto
* refactoring breadcrumbs callback (#239) @marandaneto

Packages were released on [`bintray`](https://dl.bintray.com/getsentry/sentry-android/io/sentry/), [`jcenter`](https://jcenter.bintray.com/io/sentry/sentry-android/)

We'd love to get feedback and we'll work in getting the GA `2.0.0` out soon.
Until then, the [stable SDK offered by Sentry is at version 1.7.30](https://github.com/getsentry/sentry-java/releases/tag/v1.7.30)

## 2.0.0-rc01

Release of Sentry's new SDK for Android.

## What’s Changed

* Honor RetryAfter (#236) @marandaneto
* Add tests for SentryValues (#238) @philipphofmann
* added remove methods for Scope data (#237) @marandaneto
* do not set frames if there's none (#234) @marandaneto
* always call interrupt after InterruptedException (#232) @marandaneto
* more device context (deviceId, connectionType and language) (#229) @marandaneto
* mark as current thread if its the main thread (#228) @marandaneto
* added a few java docs (Sentry, Hub and SentryClient) (#223) @marandaneto
* implemented diagnostic logger (#218) @marandaneto
* fix lgtm alerts (#219) @marandaneto
* written unit tests to ANR integration (#215) @marandaneto
* added blog posts to README (#214) @marandaneto
* added event processors to scope (#209) @marandaneto
* Raise code coverage for Dsn to 100% (#212) @philipphofmann
* Remove redundant times(1) for Mockito.verify (#211) @philipphofmann
* added android transport gate (#206) @marandaneto
* transport may be set on options (#203) @marandaneto
* dist may be set on options (#204) @marandaneto
* added executor for caching values out of the main thread (#201) @marandaneto
* throw an exception if DSN is not set (#200) @marandaneto
* migration guide markdown (#197) @marandaneto

Packages were released on [`bintray`](https://dl.bintray.com/getsentry/sentry-android/io/sentry/), [`jcenter`](https://jcenter.bintray.com/io/sentry/sentry-android/)

We'd love to get feedback and we'll work in getting the GA `2.0.0` out soon.
Until then, the [stable SDK offered by Sentry is at version 1.7.29](https://github.com/getsentry/sentry-java/releases/tag/v1.7.29)

## 2.0.0-beta02

Release of Sentry's new SDK for Android.

* fix Android bug on API 24 and 25 about getting current threads and stack traces (#194)
* addBreadcrumb overloads #196 and #198

Packages were released on [`bintray`](https://dl.bintray.com/getsentry/sentry-android/io/sentry/), [`jcenter`](https://jcenter.bintray.com/io/sentry/sentry-android/)

We'd love to get feedback and we'll work in getting the GA `2.0.0` out soon.
Until then, the [stable SDK offered by Sentry is at version 1.7.28](https://github.com/getsentry/sentry-java/releases/tag/v1.7.28)
## 2.0.0-beta01

Release of Sentry's new SDK for Android.

* ref: ANR doesn't set handled flag #186
* SDK final review (#183)
* ref: Drop errored in favor of crashed (#187)
* workaround android_id (#185)
* renamed sampleRate (#191)
* making timestamp package-private or test-only (#190)
* Split event processor in Device/App data (#180)

Packages were released on [`bintray`](https://dl.bintray.com/getsentry/sentry-android/io/sentry/), [`jcenter`](https://jcenter.bintray.com/io/sentry/sentry-android/)

We'd love to get feedback and we'll work in getting the GA `2.0.0` out soon.
Until then, the [stable SDK offered by Sentry is at version 1.7.28](https://github.com/getsentry/sentry-java/releases/tag/v1.7.28)

## 2.0.0-alpha09

Release of Sentry's new SDK for Android.

* fix: DSN parsing (#165)
* BUMP: sentry-native with message object instead of a string (#172)
* Don't avoid exception type minification (#166)
* make Gson retro compatible with older versions of AGP (#177)
* adding nativeBundle plugin (#161)
* adding scope methods to sentry static class (#179)

Packages were released on [`bintray`](https://dl.bintray.com/getsentry/sentry-android/io/sentry/), [`jcenter`](https://jcenter.bintray.com/io/sentry/sentry-android/)

We'd love to get feedback and we'll work in getting the GA `2.0.0` out soon.
Until then, the [stable SDK offered by Sentry is at version 1.7.28](https://github.com/getsentry/sentry-java/releases/tag/v1.7.28)

## 2.0.0-alpha08

Release of Sentry's new SDK for Android.

* DebugId endianness (#162)
* executed beforeBreadcrumb also for scope (#160)
* benefit of manifest merging when minSdk (#159)
* add method to captureMessage with level (#157)
* listing assets file on the wrong dir (#156)

Packages were released on [`bintray`](https://dl.bintray.com/getsentry/sentry-android/io/sentry/), [`jcenter`](https://jcenter.bintray.com/io/sentry/sentry-android/)

We'd love to get feedback and we'll work in getting the GA `2.0.0` out soon.
Until then, the [stable SDK offered by Sentry is at version 1.7.28](https://github.com/getsentry/sentry-java/releases/tag/v1.7.28)

## 2.0.0-alpha07

Third release of Sentry's new SDK for Android.

*  Fixed release for jcenter and bintray

Packages were released on [`bintray`](https://dl.bintray.com/getsentry/sentry-android/io/sentry/), [`jcenter`](https://jcenter.bintray.com/io/sentry/sentry-android/)

We'd love to get feedback and we'll work in getting the GA `2.0.0` out soon.
Until then, the [stable SDK offered by Sentry is at version 1.7.28](https://github.com/getsentry/sentry-java/releases/tag/v1.7.28)

## 2.0.0-alpha06

Second release of Sentry's new SDK for Android.

* Fixed a typo on pom generation.

Packages were released on [`bintray`](https://dl.bintray.com/getsentry/sentry-android/io/sentry/), [`jcenter`](https://jcenter.bintray.com/io/sentry/sentry-android/)

We'd love to get feedback and we'll work in getting the GA `2.0.0` out soon.
Until then, the [stable SDK offered by Sentry is at version 1.7.28](https://github.com/getsentry/sentry-java/releases/tag/v1.7.28)

## 2.0.0-alpha05

First release of Sentry's new SDK for Android.

New features not offered by our current (1.7.x), stable SDK are:

* NDK support
  * Captures crashes caused by native code
  * Access to the [`sentry-native` SDK](https://github.com/getsentry/sentry-native/) API by your native (C/C++/Rust code/..).
* Automatic init (just add your `DSN` to the manifest)
   * Proguard rules are added automatically
   * Permission (Internet) is added automatically
* Uncaught Exceptions might be captured even before the app restarts
* Unified API which include scopes etc.
* More context/device information
* Packaged as `aar`
* Frames from the app automatically marked as `InApp=true` (stack traces in Sentry highlights them by default).
* Complete Sentry Protocol available.
* All threads and their stack traces are captured.
* Sample project in this repo to test many features (segfault, uncaught exception, scope)

Features from the current SDK like `ANR` are also available (by default triggered after 4 seconds).

Packages were released on [`bintray`](https://dl.bintray.com/getsentry/sentry-android/io/sentry/), [`jcenter`](https://jcenter.bintray.com/io/sentry/sentry-android/)

We'd love to get feedback and we'll work in getting the GA `2.0.0` out soon.
Until then, the [stable SDK offered by Sentry is at version 1.7.28](https://github.com/getsentry/sentry-java/releases/tag/v1.7.28)<|MERGE_RESOLUTION|>--- conflicted
+++ resolved
@@ -2,7 +2,6 @@
 
 ## Unreleased
 
-<<<<<<< HEAD
 * Feat: Screenshot is taken when there is an error (#1967)
 * Feat: Add Android profiling traces #1897 and its tests #1949
 - All operations involving file reads for profiling were moved to the background #1959
@@ -54,11 +53,10 @@
     * Remove `gson` dependency.
     * Remove `IUnknownPropertiesConsumer`
 * Bump: Kotlin to 1.5 and compatibility to 1.4 for sentry-android-timber (#1815)
-=======
+
 ## 5.7.2
 
 * Fix: bring back support for `Timber.tag` ([#1974](https://github.com/getsentry/sentry-java/pull/1974))
->>>>>>> ed3d4e8d
 
 ## 5.7.1
 
