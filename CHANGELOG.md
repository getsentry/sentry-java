# Changelog

## Unreleased

<<<<<<< HEAD
### Features

- Add ttid span to ActivityLifecycleIntegration ([#2369](https://github.com/getsentry/sentry-java/pull/2369))
=======
### Dependencies

- Bump Native SDK from v0.5.2 to v0.5.3 ([#2423](https://github.com/getsentry/sentry-java/pull/2423))
  - [changelog](https://github.com/getsentry/sentry-native/blob/master/CHANGELOG.md#053)
  - [diff](https://github.com/getsentry/sentry-native/compare/0.5.2...0.5.3)

## 6.9.2

### Fixes

- Updated ProfileMeasurementValue types ([#2412](https://github.com/getsentry/sentry-java/pull/2412))
- Clear window reference only on activity stop in profileMeasurements collector ([#2407](https://github.com/getsentry/sentry-java/pull/2407))
- No longer disable OpenTelemetry exporters in default Java Agent config ([#2408](https://github.com/getsentry/sentry-java/pull/2408))
- Fix `ClassNotFoundException` for `io.sentry.spring.SentrySpringServletContainerInitializer` in `sentry-spring-jakarta` ([#2411](https://github.com/getsentry/sentry-java/issues/2411))
- Fix `sentry-samples-spring-jakarta` ([#2411](https://github.com/getsentry/sentry-java/issues/2411))

### Features

- Add SENTRY_AUTO_INIT environment variable to control OpenTelemetry Agent init ([#2410](https://github.com/getsentry/sentry-java/pull/2410))
- Add OpenTelemetryLinkErrorEventProcessor for linking errors to traces created via OpenTelemetry ([#2418](https://github.com/getsentry/sentry-java/pull/2418))

### Dependencies

- Bump OpenTelemetry to 1.20.1 and OpenTelemetry Java Agent to 1.20.2 ([#2420](https://github.com/getsentry/sentry-java/pull/2420))
>>>>>>> 703d523e

## 6.9.1

### Fixes

- OpenTelemetry modules were missing in `6.9.0` so we released the same code again as `6.9.1` including OpenTelemetry modules

## 6.9.0

### Fixes

- Use `canonicalName` in Fragment Integration for better de-obfuscation ([#2379](https://github.com/getsentry/sentry-java/pull/2379))
- Fix Timber and Fragment integrations auto-installation for obfuscated builds ([#2379](https://github.com/getsentry/sentry-java/pull/2379))
- Don't attach screenshots to events from Hybrid SDKs ([#2360](https://github.com/getsentry/sentry-java/pull/2360))
- Ensure Hints do not cause memory leaks ([#2387](https://github.com/getsentry/sentry-java/pull/2387))
- Do not attach empty `sentry-trace` and `baggage` headers ([#2385](https://github.com/getsentry/sentry-java/pull/2385))

### Features

- Add beforeSendTransaction which allows users to filter and change transactions ([#2388](https://github.com/getsentry/sentry-java/pull/2388))
- Add experimental support for OpenTelemetry ([README](sentry-opentelemetry/README.md))([#2344](https://github.com/getsentry/sentry-java/pull/2344))

### Dependencies

- Update Spring Boot Jakarta to Spring Boot 3.0.0 ([#2389](https://github.com/getsentry/sentry-java/pull/2389))
- Bump Spring Boot to 2.7.5 ([#2383](https://github.com/getsentry/sentry-java/pull/2383))

## 6.8.0

### Features

- Add FrameMetrics to Android profiling data ([#2342](https://github.com/getsentry/sentry-java/pull/2342))

### Fixes

- Remove profiler main thread io ([#2348](https://github.com/getsentry/sentry-java/pull/2348))
- Fix ensure all options are processed before integrations are loaded ([#2377](https://github.com/getsentry/sentry-java/pull/2377))

## 6.7.1

### Fixes

- Fix `Gpu.vendorId` should be a String ([#2343](https://github.com/getsentry/sentry-java/pull/2343))
- Don't set device name on Android if `sendDefaultPii` is disabled ([#2354](https://github.com/getsentry/sentry-java/pull/2354))
- Fix corrupted UUID on Motorola devices ([#2363](https://github.com/getsentry/sentry-java/pull/2363))
- Fix ANR on dropped uncaught exception events ([#2368](https://github.com/getsentry/sentry-java/pull/2368))

### Features

- Update Spring Boot Jakarta to Spring Boot 3.0.0-RC2 ([#2347](https://github.com/getsentry/sentry-java/pull/2347))

## 6.7.0

### Fixes

- Use correct set-cookie for the HTTP Client response object ([#2326](https://github.com/getsentry/sentry-java/pull/2326))
- Fix NoSuchElementException in CircularFifoQueue when cloning a Scope ([#2328](https://github.com/getsentry/sentry-java/pull/2328))

### Features

- Customizable fragment lifecycle breadcrumbs ([#2299](https://github.com/getsentry/sentry-java/pull/2299))
- Provide hook for Jetpack Compose navigation instrumentation ([#2320](https://github.com/getsentry/sentry-java/pull/2320))
- Populate `event.modules` with dependencies metadata ([#2324](https://github.com/getsentry/sentry-java/pull/2324))
- Support Spring 6 and Spring Boot 3 ([#2289](https://github.com/getsentry/sentry-java/pull/2289))

### Dependencies

- Bump Native SDK from v0.5.1 to v0.5.2 ([#2315](https://github.com/getsentry/sentry-java/pull/2315))
  - [changelog](https://github.com/getsentry/sentry-native/blob/master/CHANGELOG.md#052)
  - [diff](https://github.com/getsentry/sentry-native/compare/0.5.1...0.5.2)

## 6.6.0

### Fixes

- Ensure potential callback exceptions are caught #2123 ([#2291](https://github.com/getsentry/sentry-java/pull/2291))
- Remove verbose FrameMetricsAggregator failure logging ([#2293](https://github.com/getsentry/sentry-java/pull/2293))
- Ignore broken regex for tracePropagationTarget ([#2288](https://github.com/getsentry/sentry-java/pull/2288))
- No longer serialize static fields; use toString as fallback ([#2309](https://github.com/getsentry/sentry-java/pull/2309))
- Fix `SentryFileWriter`/`SentryFileOutputStream` append overwrites file contents ([#2304](https://github.com/getsentry/sentry-java/pull/2304))
- Respect incoming parent sampled decision when continuing a trace ([#2311](https://github.com/getsentry/sentry-java/pull/2311))

### Features

- Profile envelopes are sent directly from profiler ([#2298](https://github.com/getsentry/sentry-java/pull/2298))
- Add support for using Encoder with logback.SentryAppender ([#2246](https://github.com/getsentry/sentry-java/pull/2246))
- Report Startup Crashes ([#2277](https://github.com/getsentry/sentry-java/pull/2277))
- HTTP Client errors for OkHttp ([#2287](https://github.com/getsentry/sentry-java/pull/2287))
- Add option to enable or disable Frame Tracking ([#2314](https://github.com/getsentry/sentry-java/pull/2314))

### Dependencies

- Bump Native SDK from v0.5.0 to v0.5.1 ([#2306](https://github.com/getsentry/sentry-java/pull/2306))
  - [changelog](https://github.com/getsentry/sentry-native/blob/master/CHANGELOG.md#051)
  - [diff](https://github.com/getsentry/sentry-native/compare/0.5.0...0.5.1)

## 6.5.0

### Fixes

- Improve public facing API for creating Baggage from header ([#2284](https://github.com/getsentry/sentry-java/pull/2284))

## 6.5.0-beta.3

### Features

- Provide API for attaching custom measurements to transactions ([#2260](https://github.com/getsentry/sentry-java/pull/2260))
- Bump spring to 2.7.4 ([#2279](https://github.com/getsentry/sentry-java/pull/2279))

## 6.5.0-beta.2

### Features

- Make user segment a top level property ([#2257](https://github.com/getsentry/sentry-java/pull/2257))
- Replace user `other` with `data` ([#2258](https://github.com/getsentry/sentry-java/pull/2258))
- `isTraceSampling` is now on by default. `tracingOrigins` has been replaced by `tracePropagationTargets` ([#2255](https://github.com/getsentry/sentry-java/pull/2255))

## 6.5.0-beta.1

### Features

- Server-Side Dynamic Sampling Context support  ([#2226](https://github.com/getsentry/sentry-java/pull/2226))

## 6.4.4

### Fixes

- Fix ConcurrentModificationException due to FrameMetricsAggregator manipulation ([#2282](https://github.com/getsentry/sentry-java/pull/2282))

## 6.4.3

- Fix slow and frozen frames tracking ([#2271](https://github.com/getsentry/sentry-java/pull/2271))

## 6.4.2

### Fixes

- Fixed AbstractMethodError when getting Lifecycle ([#2228](https://github.com/getsentry/sentry-java/pull/2228))
- Missing unit fields for Android measurements ([#2204](https://github.com/getsentry/sentry-java/pull/2204))
- Avoid sending empty profiles ([#2232](https://github.com/getsentry/sentry-java/pull/2232))
- Fix file descriptor leak in FileIO instrumentation ([#2248](https://github.com/getsentry/sentry-java/pull/2248))

## 6.4.1

### Fixes

- Fix memory leak caused by throwableToSpan ([#2227](https://github.com/getsentry/sentry-java/pull/2227))

## 6.4.0

### Fixes

- make profiling rate defaults to 101 hz ([#2211](https://github.com/getsentry/sentry-java/pull/2211))
- SentryOptions.setProfilingTracesIntervalMillis has been deprecated
- Added cpu architecture and default environment in profiles envelope ([#2207](https://github.com/getsentry/sentry-java/pull/2207))
- SentryOptions.setProfilingEnabled has been deprecated in favor of setProfilesSampleRate
- Use toString for enum serialization ([#2220](https://github.com/getsentry/sentry-java/pull/2220))

### Features

- Concurrent profiling 3 - added truncation reason ([#2247](https://github.com/getsentry/sentry-java/pull/2247))
- Concurrent profiling 2 - added list of transactions ([#2218](https://github.com/getsentry/sentry-java/pull/2218))
- Concurrent profiling 1 - added envelope payload data format ([#2216](https://github.com/getsentry/sentry-java/pull/2216))
- Send source for transactions ([#2180](https://github.com/getsentry/sentry-java/pull/2180))
- Add profilesSampleRate and profileSampler options for Android sdk ([#2184](https://github.com/getsentry/sentry-java/pull/2184))
- Add baggage header to RestTemplate ([#2206](https://github.com/getsentry/sentry-java/pull/2206))
- Bump Native SDK from v0.4.18 to v0.5.0 ([#2199](https://github.com/getsentry/sentry-java/pull/2199))
  - [changelog](https://github.com/getsentry/sentry-native/blob/master/CHANGELOG.md#050)
  - [diff](https://github.com/getsentry/sentry-native/compare/0.4.18...0.5.0)
- Bump Gradle from v7.5.0 to v7.5.1 ([#2212](https://github.com/getsentry/sentry-java/pull/2212))
  - [changelog](https://github.com/gradle/gradle/blob/master/CHANGELOG.md#v751)
  - [diff](https://github.com/gradle/gradle/compare/v7.5.0...v7.5.1)

## 6.3.1

### Fixes

- Prevent NPE by checking SentryTracer.timer for null again inside synchronized ([#2200](https://github.com/getsentry/sentry-java/pull/2200))
- Weakly reference Activity for transaction finished callback ([#2203](https://github.com/getsentry/sentry-java/pull/2203))
- `attach-screenshot` set on Manual init. didn't work ([#2186](https://github.com/getsentry/sentry-java/pull/2186))
- Remove extra space from `spring.factories` causing issues in old versions of Spring Boot ([#2181](https://github.com/getsentry/sentry-java/pull/2181))


### Features

- Bump Native SDK to v0.4.18 ([#2154](https://github.com/getsentry/sentry-java/pull/2154))
  - [changelog](https://github.com/getsentry/sentry-native/blob/master/CHANGELOG.md#0418)
  - [diff](https://github.com/getsentry/sentry-native/compare/0.4.17...0.4.18)
- Bump Gradle to v7.5.0 ([#2174](https://github.com/getsentry/sentry-java/pull/2174), [#2191](https://github.com/getsentry/sentry-java/pull/2191))
  - [changelog](https://github.com/gradle/gradle/blob/master/CHANGELOG.md#v750)
  - [diff](https://github.com/gradle/gradle/compare/v7.4.2...v7.5.0)

## 6.3.0

### Features

- Switch upstream dependencies to `compileOnly` in integrations ([#2175](https://github.com/getsentry/sentry-java/pull/2175))

### Fixes

- Lazily retrieve HostnameCache in MainEventProcessor ([#2170](https://github.com/getsentry/sentry-java/pull/2170))

## 6.2.1

### Fixes

- Only send userid in Dynamic Sampling Context if sendDefaultPii is true ([#2147](https://github.com/getsentry/sentry-java/pull/2147))
- Remove userId from baggage due to PII ([#2157](https://github.com/getsentry/sentry-java/pull/2157))

### Features

- Add integration for Apollo-Kotlin 3 ([#2109](https://github.com/getsentry/sentry-java/pull/2109))
- New package `sentry-android-navigation` for AndroidX Navigation support ([#2136](https://github.com/getsentry/sentry-java/pull/2136))
- New package `sentry-compose` for Jetpack Compose support (Navigation) ([#2136](https://github.com/getsentry/sentry-java/pull/2136))
- Add sample rate to baggage as well as trace in envelope header and flatten user ([#2135](https://github.com/getsentry/sentry-java/pull/2135))

## 6.1.4

### Fixes

- Filter out app starts with more than 60s ([#2127](https://github.com/getsentry/sentry-java/pull/2127))

## 6.1.3

### Fixes

- Fix thread leak due to Timer being created and never cancelled ([#2131](https://github.com/getsentry/sentry-java/pull/2131))

## 6.1.2

### Fixes

- Swallow error when reading ActivityManager#getProcessesInErrorState instead of crashing ([#2114](https://github.com/getsentry/sentry-java/pull/2114))
- Use charset string directly as StandardCharsets is not available on earlier Android versions ([#2111](https://github.com/getsentry/sentry-java/pull/2111))

## 6.1.1

### Features

- Replace `tracestate` header with `baggage` header ([#2078](https://github.com/getsentry/sentry-java/pull/2078))
- Allow opting out of device info collection that requires Inter-Process Communication (IPC) ([#2100](https://github.com/getsentry/sentry-java/pull/2100))

## 6.1.0

### Features

- Implement local scope by adding overloads to the capture methods that accept a ScopeCallback ([#2084](https://github.com/getsentry/sentry-java/pull/2084))
- SentryOptions#merge is now public and can be used to load ExternalOptions ([#2088](https://github.com/getsentry/sentry-java/pull/2088))

### Fixes

- Fix proguard rules to work R8 [issue](https://issuetracker.google.com/issues/235733922) around on AGP 7.3.0-betaX and 7.4.0-alphaX ([#2094](https://github.com/getsentry/sentry-java/pull/2094))
- Fix GraalVM Native Image compatibility ([#2172](https://github.com/getsentry/sentry-java/pull/2172))

## 6.0.0

### Sentry Self-hosted Compatibility

- Starting with version `6.0.0` of the `sentry` package, [Sentry's self hosted version >= v21.9.0](https://github.com/getsentry/self-hosted/releases) is required or you have to manually disable sending client reports via the `sendClientReports` option. This only applies to self-hosted Sentry. If you are using [sentry.io](https://sentry.io), no action is needed.

### Features

- Allow optimization and obfuscation of the SDK by reducing proguard rules ([#2031](https://github.com/getsentry/sentry-java/pull/2031))
- Relax TransactionNameProvider ([#1861](https://github.com/getsentry/sentry-java/pull/1861))
- Use float instead of Date for protocol types for higher precision ([#1737](https://github.com/getsentry/sentry-java/pull/1737))
- Allow setting SDK info (name & version) in manifest ([#2016](https://github.com/getsentry/sentry-java/pull/2016))
- Allow setting native Android SDK name during build ([#2035](https://github.com/getsentry/sentry-java/pull/2035))
- Include application permissions in Android events ([#2018](https://github.com/getsentry/sentry-java/pull/2018))
- Automatically create transactions for UI events ([#1975](https://github.com/getsentry/sentry-java/pull/1975))
- Hints are now used via a Hint object and passed into beforeSend and EventProcessor as @NotNull Hint object ([#2045](https://github.com/getsentry/sentry-java/pull/2045))
- Attachments can be manipulated via hint ([#2046](https://github.com/getsentry/sentry-java/pull/2046))
- Add sentry-servlet-jakarta module ([#1987](https://github.com/getsentry/sentry-java/pull/1987))
- Add client reports ([#1982](https://github.com/getsentry/sentry-java/pull/1982))
- Screenshot is taken when there is an error ([#1967](https://github.com/getsentry/sentry-java/pull/1967))
- Add Android profiling traces ([#1897](https://github.com/getsentry/sentry-java/pull/1897)) ([#1959](https://github.com/getsentry/sentry-java/pull/1959)) and its tests ([#1949](https://github.com/getsentry/sentry-java/pull/1949))
- Enable enableScopeSync by default for Android ([#1928](https://github.com/getsentry/sentry-java/pull/1928))
- Feat: Vendor JSON ([#1554](https://github.com/getsentry/sentry-java/pull/1554))
    - Introduce `JsonSerializable` and `JsonDeserializer` interfaces for manual json
      serialization/deserialization.
    - Introduce `JsonUnknwon` interface to preserve unknown properties when deserializing/serializing
      SDK classes.
    - When passing custom objects, for example in `Contexts`, these are supported for serialization:
        - `JsonSerializable`
        - `Map`, `Collection`, `Array`, `String` and all primitive types.
        - Objects with the help of refection.
            - `Map`, `Collection`, `Array`, `String` and all primitive types.
            - Call `toString()` on objects that have a cyclic reference to a ancestor object.
            - Call `toString()` where object graphs exceed max depth.
    - Remove `gson` dependency.
    - Remove `IUnknownPropertiesConsumer`
- Pass MDC tags as Sentry tags ([#1954](https://github.com/getsentry/sentry-java/pull/1954))

### Fixes

- Calling Sentry.init and specifying contextTags now has an effect on the Logback SentryAppender ([#2052](https://github.com/getsentry/sentry-java/pull/2052))
- Calling Sentry.init and specifying contextTags now has an effect on the Log4j SentryAppender ([#2054](https://github.com/getsentry/sentry-java/pull/2054))
- Calling Sentry.init and specifying contextTags now has an effect on the jul SentryAppender ([#2057](https://github.com/getsentry/sentry-java/pull/2057))
- Update Spring Boot dependency to 2.6.8 and fix the CVE-2022-22970 ([#2068](https://github.com/getsentry/sentry-java/pull/2068))
- Sentry can now self heal after a Thread had its currentHub set to a NoOpHub ([#2076](https://github.com/getsentry/sentry-java/pull/2076))
- No longer close OutputStream that is passed into JsonSerializer ([#2029](https://github.com/getsentry/sentry-java/pull/2029))
- Fix setting context tags on events captured by Spring ([#2060](https://github.com/getsentry/sentry-java/pull/2060))
- Isolate cached events with hashed DSN subfolder ([#2038](https://github.com/getsentry/sentry-java/pull/2038))
- SentryThread.current flag will not be overridden by DefaultAndroidEventProcessor if already set ([#2050](https://github.com/getsentry/sentry-java/pull/2050))
- Fix serialization of Long inside of Request.data ([#2051](https://github.com/getsentry/sentry-java/pull/2051))
- Update sentry-native to 0.4.17 ([#2033](https://github.com/getsentry/sentry-java/pull/2033))
- Update Gradle to 7.4.2 and AGP to 7.2 ([#2042](https://github.com/getsentry/sentry-java/pull/2042))
- Change order of event filtering mechanisms ([#2001](https://github.com/getsentry/sentry-java/pull/2001))
- Only send session update for dropped events if state changed ([#2002](https://github.com/getsentry/sentry-java/pull/2002))
- Android profiling initializes on first profile start ([#2009](https://github.com/getsentry/sentry-java/pull/2009))
- Profiling rate decreased from 300hz to 100hz ([#1997](https://github.com/getsentry/sentry-java/pull/1997))
- Allow disabling sending of client reports via Android Manifest and external options ([#2007](https://github.com/getsentry/sentry-java/pull/2007))
- Ref: Upgrade Spring Boot dependency to 2.5.13 ([#2011](https://github.com/getsentry/sentry-java/pull/2011))
- Ref: Make options.printUncaughtStackTrace primitive type ([#1995](https://github.com/getsentry/sentry-java/pull/1995))
- Ref: Remove not needed interface abstractions on Android ([#1953](https://github.com/getsentry/sentry-java/pull/1953))
- Ref: Make hints Map<String, Object> instead of only Object ([#1929](https://github.com/getsentry/sentry-java/pull/1929))
- Ref: Simplify DateUtils with ISO8601Utils ([#1837](https://github.com/getsentry/sentry-java/pull/1837))
- Ref: Remove deprecated and scheduled fields ([#1875](https://github.com/getsentry/sentry-java/pull/1875))
- Ref: Add shutdownTimeoutMillis in favor of shutdownTimeout ([#1873](https://github.com/getsentry/sentry-java/pull/1873))
- Ref: Remove Attachment ContentType since the Server infers it ([#1874](https://github.com/getsentry/sentry-java/pull/1874))
- Ref: Bind external properties to a dedicated class. ([#1750](https://github.com/getsentry/sentry-java/pull/1750))
- Ref: Debug log serializable objects ([#1795](https://github.com/getsentry/sentry-java/pull/1795))
- Ref: catch Throwable instead of Exception to suppress internal SDK errors ([#1812](https://github.com/getsentry/sentry-java/pull/1812))
- `SentryOptions` can merge properties from `ExternalOptions` instead of another instance of `SentryOptions`
- Following boolean properties from `SentryOptions` that allowed `null` values are now not nullable - `debug`, `enableUncaughtExceptionHandler`, `enableDeduplication`
- `SentryOptions` cannot be created anymore using `PropertiesProvider` with `SentryOptions#from` method. Use `ExternalOptions#from` instead and merge created object with `SentryOptions#merge`
- Bump: Kotlin to 1.5 and compatibility to 1.4 for sentry-android-timber ([#1815](https://github.com/getsentry/sentry-java/pull/1815))

## 5.7.4

### Fixes

* Change order of event filtering mechanisms and only send session update for dropped events if session state changed (#2028)

## 5.7.3

### Fixes

- Sentry Timber integration throws an exception when using args ([#1986](https://github.com/getsentry/sentry-java/pull/1986))

## 5.7.2

### Fixes

- Bring back support for `Timber.tag` ([#1974](https://github.com/getsentry/sentry-java/pull/1974))

## 5.7.1

### Fixes

- Sentry Timber integration does not submit msg.formatted breadcrumbs ([#1957](https://github.com/getsentry/sentry-java/pull/1957))
- ANR WatchDog won't crash on SecurityException ([#1962](https://github.com/getsentry/sentry-java/pull/1962))

## 5.7.0

### Features

- Automatically enable `Timber` and `Fragment` integrations if they are present on the classpath ([#1936](https://github.com/getsentry/sentry-java/pull/1936))

## 5.6.3

### Fixes

- If transaction or span is finished, do not allow to mutate ([#1940](https://github.com/getsentry/sentry-java/pull/1940))
- Keep used AndroidX classes from obfuscation (Fixes UI breadcrumbs and Slow/Frozen frames) ([#1942](https://github.com/getsentry/sentry-java/pull/1942))

## 5.6.2

### Fixes

- Ref: Make ActivityFramesTracker public to be used by Hybrid SDKs ([#1931](https://github.com/getsentry/sentry-java/pull/1931))
- Bump: AGP to 7.1.2 ([#1930](https://github.com/getsentry/sentry-java/pull/1930))
- NPE while adding "response_body_size" breadcrumb, when response body length is unknown ([#1908](https://github.com/getsentry/sentry-java/pull/1908))
- Do not include stacktrace frames into Timber message ([#1898](https://github.com/getsentry/sentry-java/pull/1898))
- Potential memory leaks ([#1909](https://github.com/getsentry/sentry-java/pull/1909))

Breaking changes:
`Timber.tag` is no longer supported by our [Timber integration](https://docs.sentry.io/platforms/android/configuration/integrations/timber/) and will not appear on Sentry for error events.
Please vote on this [issue](https://github.com/getsentry/sentry-java/issues/1900), if you'd like us to provide support for that.

## 5.6.2-beta.3

### Fixes

- Ref: Make ActivityFramesTracker public to be used by Hybrid SDKs ([#1931](https://github.com/getsentry/sentry-java/pull/1931))
- Bump: AGP to 7.1.2 ([#1930](https://github.com/getsentry/sentry-java/pull/1930))

## 5.6.2-beta.2

### Fixes

- NPE while adding "response_body_size" breadcrumb, when response body length is unknown ([#1908](https://github.com/getsentry/sentry-java/pull/1908))

## 5.6.2-beta.1

### Fixes

- Do not include stacktrace frames into Timber message ([#1898](https://github.com/getsentry/sentry-java/pull/1898))
- Potential memory leaks ([#1909](https://github.com/getsentry/sentry-java/pull/1909))

Breaking changes:
`Timber.tag` is no longer supported by our [Timber integration](https://docs.sentry.io/platforms/android/configuration/integrations/timber/) and will not appear on Sentry for error events.
Please vote on this [issue](https://github.com/getsentry/sentry-java/issues/1900), if you'd like us to provide support for that.

## 5.6.1

### Features

- Add options.printUncaughtStackTrace to print uncaught exceptions ([#1890](https://github.com/getsentry/sentry-java/pull/1890))

### Fixes

- NPE while adding "response_body_size" breadcrumb, when response body is null ([#1884](https://github.com/getsentry/sentry-java/pull/1884))
- Bump: AGP to 7.1.0 ([#1892](https://github.com/getsentry/sentry-java/pull/1892))

## 5.6.0

### Features

- Add breadcrumbs support for UI events (automatically captured) ([#1876](https://github.com/getsentry/sentry-java/pull/1876))

### Fixes

- Change scope of servlet-api to compileOnly ([#1880](https://github.com/getsentry/sentry-java/pull/1880))

## 5.5.3

### Fixes

- Do not create SentryExceptionResolver bean when Spring MVC is not on the classpath ([#1865](https://github.com/getsentry/sentry-java/pull/1865))

## 5.5.2

### Fixes

- Detect App Cold start correctly for Hybrid SDKs ([#1855](https://github.com/getsentry/sentry-java/pull/1855))
- Bump: log4j to 2.17.0 ([#1852](https://github.com/getsentry/sentry-java/pull/1852))
- Bump: logback to 1.2.9 ([#1853](https://github.com/getsentry/sentry-java/pull/1853))

## 5.5.1

### Fixes

- Bump: log4j to 2.16.0 ([#1845](https://github.com/getsentry/sentry-java/pull/1845))
- Make App start cold/warm visible to Hybrid SDKs ([#1848](https://github.com/getsentry/sentry-java/pull/1848))

## 5.5.0

### Features

- Add locale to device context and deprecate language ([#1832](https://github.com/getsentry/sentry-java/pull/1832))
- Add `SentryFileInputStream` and `SentryFileOutputStream` for File I/O performance instrumentation ([#1826](https://github.com/getsentry/sentry-java/pull/1826))
- Add `SentryFileReader` and `SentryFileWriter` for File I/O instrumentation ([#1843](https://github.com/getsentry/sentry-java/pull/1843))

### Fixes

- Bump: log4j to 2.15.0 ([#1839](https://github.com/getsentry/sentry-java/pull/1839))
- Ref: Rename Fragment span operation from `ui.fragment.load` to `ui.load` ([#1824](https://github.com/getsentry/sentry-java/pull/1824))
- Ref: change `java.util.Random` to `java.security.SecureRandom` for possible security reasons ([#1831](https://github.com/getsentry/sentry-java/pull/1831))

## 5.4.3

### Fixes

- Only report App start measurement for full launch on Android ([#1821](https://github.com/getsentry/sentry-java/pull/1821))

## 5.4.2

### Fixes

- Ref: catch Throwable instead of Exception to suppress internal SDK errors ([#1812](https://github.com/getsentry/sentry-java/pull/1812))

## 5.4.1

### Features

- Refactor OkHttp and Apollo to Kotlin functional interfaces ([#1797](https://github.com/getsentry/sentry-java/pull/1797))
- Add secondary constructor to SentryInstrumentation ([#1804](https://github.com/getsentry/sentry-java/pull/1804))

### Fixes

- Do not start fragment span if not added to the Activity ([#1813](https://github.com/getsentry/sentry-java/pull/1813))

## 5.4.0

### Features

- Add `graphql-java` instrumentation ([#1777](https://github.com/getsentry/sentry-java/pull/1777))

### Fixes

- Do not crash when event processors throw a lower level Throwable class ([#1800](https://github.com/getsentry/sentry-java/pull/1800))
- ActivityFramesTracker does not throw if Activity has no observers ([#1799](https://github.com/getsentry/sentry-java/pull/1799))

## 5.3.0

### Features

- Add datasource tracing with P6Spy ([#1784](https://github.com/getsentry/sentry-java/pull/1784))

### Fixes

- ActivityFramesTracker does not throw if Activity has not been added ([#1782](https://github.com/getsentry/sentry-java/pull/1782))
- PerformanceAndroidEventProcessor uses up to date isTracingEnabled set on Configuration callback ([#1786](https://github.com/getsentry/sentry-java/pull/1786))

## 5.2.4

### Fixes

- Window.FEATURE_NO_TITLE does not work when using activity traces ([#1769](https://github.com/getsentry/sentry-java/pull/1769))
- unregister UncaughtExceptionHandler on close ([#1770](https://github.com/getsentry/sentry-java/pull/1770))

## 5.2.3

### Fixes

- Make ActivityFramesTracker operations thread-safe ([#1762](https://github.com/getsentry/sentry-java/pull/1762))
- Clone Scope Contexts ([#1763](https://github.com/getsentry/sentry-java/pull/1763))
- Bump: AGP to 7.0.3 ([#1765](https://github.com/getsentry/sentry-java/pull/1765))

## 5.2.2

### Fixes

- Close HostnameCache#executorService on SentryClient#close ([#1757](https://github.com/getsentry/sentry-java/pull/1757))

## 5.2.1

### Features

- Add isCrashedLastRun support ([#1739](https://github.com/getsentry/sentry-java/pull/1739))
- Attach Java vendor and version to events and transactions ([#1703](https://github.com/getsentry/sentry-java/pull/1703))

### Fixes

- Handle exception if Context.registerReceiver throws ([#1747](https://github.com/getsentry/sentry-java/pull/1747))

## 5.2.0

### Features

- Allow setting proguard via Options and/or external resources ([#1728](https://github.com/getsentry/sentry-java/pull/1728))
- Add breadcrumbs for the Apollo integration ([#1726](https://github.com/getsentry/sentry-java/pull/1726))

### Fixes

- Don't set lastEventId for transactions ([#1727](https://github.com/getsentry/sentry-java/pull/1727))
- ActivityLifecycleIntegration#appStartSpan memory leak ([#1732](https://github.com/getsentry/sentry-java/pull/1732))

## 5.2.0-beta.3

### Features

- Add "data" to spans ([#1717](https://github.com/getsentry/sentry-java/pull/1717))

### Fixes

- Check at runtime if AndroidX.Core is available ([#1718](https://github.com/getsentry/sentry-java/pull/1718))
- Should not capture unfinished transaction ([#1719](https://github.com/getsentry/sentry-java/pull/1719))

## 5.2.0-beta.2

### Fixes

- Bump AGP to 7.0.2 ([#1650](https://github.com/getsentry/sentry-java/pull/1650))
- Drop spans in BeforeSpanCallback. ([#1713](https://github.com/getsentry/sentry-java/pull/1713))

## 5.2.0-beta.1

### Features

- Add tracestate HTTP header support ([#1683](https://github.com/getsentry/sentry-java/pull/1683))
- Add option to filter which origins receive tracing headers ([#1698](https://github.com/getsentry/sentry-java/pull/1698))
- Include unfinished spans in transaction ([#1699](https://github.com/getsentry/sentry-java/pull/1699))
- Add static helpers for creating breadcrumbs ([#1702](https://github.com/getsentry/sentry-java/pull/1702))
- Performance support for Android Apollo ([#1705](https://github.com/getsentry/sentry-java/pull/1705))

### Fixes

- Move tags from transaction.contexts.trace.tags to transaction.tags ([#1700](https://github.com/getsentry/sentry-java/pull/1700))

Breaking changes:

- Updated proguard keep rule for enums, which affects consumer application code ([#1694](https://github.com/getsentry/sentry-java/pull/1694))

## 5.1.2

### Fixes

- Servlet 3.1 compatibility issue ([#1681](https://github.com/getsentry/sentry-java/pull/1681))
- Do not drop Contexts key if Collection, Array or Char ([#1680](https://github.com/getsentry/sentry-java/pull/1680))

## 5.1.1

### Features

- Add support for async methods in Spring MVC ([#1652](https://github.com/getsentry/sentry-java/pull/1652))
- Add secondary constructor taking IHub to SentryOkHttpInterceptor ([#1657](https://github.com/getsentry/sentry-java/pull/1657))
- Merge external map properties ([#1656](https://github.com/getsentry/sentry-java/pull/1656))

### Fixes

- Remove onActivityPreCreated call in favor of onActivityCreated ([#1661](https://github.com/getsentry/sentry-java/pull/1661))
- Do not crash if SENSOR_SERVICE throws ([#1655](https://github.com/getsentry/sentry-java/pull/1655))
- Make sure scope is popped when processing request results in exception ([#1665](https://github.com/getsentry/sentry-java/pull/1665))

## 5.1.0

### Features

- Spring WebClient integration ([#1621](https://github.com/getsentry/sentry-java/pull/1621))
- OpenFeign integration ([#1632](https://github.com/getsentry/sentry-java/pull/1632))
- Add more convenient way to pass BeforeSpanCallback in OpenFeign integration ([#1637](https://github.com/getsentry/sentry-java/pull/1637))

### Fixes

- Bump: sentry-native to 0.4.12 ([#1651](https://github.com/getsentry/sentry-java/pull/1651))

## 5.1.0-beta.9

- No documented changes.

## 5.1.0-beta.8

### Features

- Generate Sentry BOM ([#1486](https://github.com/getsentry/sentry-java/pull/1486))

## 5.1.0-beta.7

### Features

- Slow/Frozen frames metrics ([#1609](https://github.com/getsentry/sentry-java/pull/1609))

## 5.1.0-beta.6

### Features

- Add request body extraction for Spring MVC integration ([#1595](https://github.com/getsentry/sentry-java/pull/1595))

### Fixes

- set min sdk version of sentry-android-fragment to API 14 ([#1608](https://github.com/getsentry/sentry-java/pull/1608))
- Ser/Deser of the UserFeedback from cached envelope ([#1611](https://github.com/getsentry/sentry-java/pull/1611))

## 5.1.0-beta.5

### Fixes

- Make SentryAppender non-final for Log4j2 and Logback ([#1603](https://github.com/getsentry/sentry-java/pull/1603))
- Do not throw IAE when tracing header contain invalid trace id ([#1605](https://github.com/getsentry/sentry-java/pull/1605))

## 5.1.0-beta.4

### Fixes

- Update sentry-native to 0.4.11 ([#1591](https://github.com/getsentry/sentry-java/pull/1591))

## 5.1.0-beta.3

### Features

- Spring Webflux integration ([#1529](https://github.com/getsentry/sentry-java/pull/1529))

## 5.1.0-beta.2

### Features

- Support transaction waiting for children to finish. ([#1535](https://github.com/getsentry/sentry-java/pull/1535))
- Capture logged marker in log4j2 and logback appenders ([#1551](https://github.com/getsentry/sentry-java/pull/1551))
- Allow clearing of attachments in the scope ([#1562](https://github.com/getsentry/sentry-java/pull/1562))
- Set mechanism type in SentryExceptionResolver ([#1556](https://github.com/getsentry/sentry-java/pull/1556))
- Perf. for fragments ([#1528](https://github.com/getsentry/sentry-java/pull/1528))

### Fixes

- Handling missing Spring Security on classpath on Java 8 ([#1552](https://github.com/getsentry/sentry-java/pull/1552))
- Use a different method to get strings from JNI, and avoid excessive Stack Space usage. ([#1214](https://github.com/getsentry/sentry-java/pull/1214))
- Add data field to SentrySpan ([#1555](https://github.com/getsentry/sentry-java/pull/1555))
- Clock drift issue when calling DateUtils#getDateTimeWithMillisPrecision ([#1557](https://github.com/getsentry/sentry-java/pull/1557))
- Prefer snake case for HTTP integration data keys ([#1559](https://github.com/getsentry/sentry-java/pull/1559))
- Assign lastEventId only if event was queued for submission ([#1565](https://github.com/getsentry/sentry-java/pull/1565))

## 5.1.0-beta.1

### Features

- Measure app start time ([#1487](https://github.com/getsentry/sentry-java/pull/1487))
- Automatic breadcrumbs logging for fragment lifecycle ([#1522](https://github.com/getsentry/sentry-java/pull/1522))

## 5.0.1

### Fixes

- Sources and Javadoc artifacts were mixed up ([#1515](https://github.com/getsentry/sentry-java/pull/1515))

## 5.0.0

This release brings many improvements but also new features:

- OkHttp Interceptor for Android ([#1330](https://github.com/getsentry/sentry-java/pull/1330))
- GraalVM Native Image Compatibility ([#1329](https://github.com/getsentry/sentry-java/pull/1329))
- Add option to ignore exceptions by type ([#1352](https://github.com/getsentry/sentry-java/pull/1352))
- Enrich transactions with device contexts ([#1430](https://github.com/getsentry/sentry-java/pull/1430)) ([#1469](https://github.com/getsentry/sentry-java/pull/1469))
- Better interoperability with Kotlin null-safety ([#1439](https://github.com/getsentry/sentry-java/pull/1439)) and ([#1462](https://github.com/getsentry/sentry-java/pull/1462))
- Add coroutines support ([#1479](https://github.com/getsentry/sentry-java/pull/1479))
- OkHttp callback for Customising the Span ([#1478](https://github.com/getsentry/sentry-java/pull/1478))
- Add breadcrumb in Spring RestTemplate integration ([#1481](https://github.com/getsentry/sentry-java/pull/1481))

Breaking changes:

- Migration Guide for [Java](https://docs.sentry.io/platforms/java/migration/)
- Migration Guide for [Android](https://docs.sentry.io/platforms/android/migration/)

Other fixes:

- Fix: Add attachmentType to envelope ser/deser. ([#1504](https://github.com/getsentry/sentry-java/pull/1504))

Thank you:

- @maciejwalkowiak for coding most of it.

## 5.0.0-beta.7

### Fixes


- Ref: Deprecate SentryBaseEvent#getOriginThrowable and add SentryBaseEvent#getThrowableMechanism ([#1502](https://github.com/getsentry/sentry-java/pull/1502))
- Graceful Shutdown flushes event instead of Closing SDK ([#1500](https://github.com/getsentry/sentry-java/pull/1500))
- Do not append threads that come from the EnvelopeFileObserver ([#1501](https://github.com/getsentry/sentry-java/pull/1501))
- Ref: Deprecate cacheDirSize and add maxCacheItems ([#1499](https://github.com/getsentry/sentry-java/pull/1499))
- Append all threads if Hint is Cached but attachThreads is enabled ([#1503](https://github.com/getsentry/sentry-java/pull/1503))

## 5.0.0-beta.6

### Features

- Add secondary constructor to SentryOkHttpInterceptor ([#1491](https://github.com/getsentry/sentry-java/pull/1491))
- Add option to enable debug mode in Log4j2 integration ([#1492](https://github.com/getsentry/sentry-java/pull/1492))

### Fixes

- Ref: Replace clone() with copy constructor ([#1496](https://github.com/getsentry/sentry-java/pull/1496))

## 5.0.0-beta.5

### Features

- OkHttp callback for Customising the Span ([#1478](https://github.com/getsentry/sentry-java/pull/1478))
- Add breadcrumb in Spring RestTemplate integration ([#1481](https://github.com/getsentry/sentry-java/pull/1481))
- Add coroutines support ([#1479](https://github.com/getsentry/sentry-java/pull/1479))

### Fixes

- Cloning Stack ([#1483](https://github.com/getsentry/sentry-java/pull/1483))

## 5.0.0-beta.4

### Fixes

- Enrich Transactions with Context Data ([#1469](https://github.com/getsentry/sentry-java/pull/1469))
- Bump: Apache HttpClient to 5.0.4 ([#1476](https://github.com/getsentry/sentry-java/pull/1476))

## 5.0.0-beta.3

### Fixes

- Handling immutable collections on SentryEvent and protocol objects ([#1468](https://github.com/getsentry/sentry-java/pull/1468))
- Associate event with transaction when thrown exception is not a direct cause ([#1463](https://github.com/getsentry/sentry-java/pull/1463))
- Ref: nullability annotations to Sentry module ([#1439](https://github.com/getsentry/sentry-java/pull/1439)) and ([#1462](https://github.com/getsentry/sentry-java/pull/1462))
- NPE when adding Context Data with null values for log4j2 ([#1465](https://github.com/getsentry/sentry-java/pull/1465))

## 5.0.0-beta.2

### Fixes

- sentry-android-timber package sets sentry.java.android.timber as SDK name ([#1456](https://github.com/getsentry/sentry-java/pull/1456))
- When AppLifecycleIntegration is closed, it should remove observer using UI thread ([#1459](https://github.com/getsentry/sentry-java/pull/1459))
- Bump: AGP to 4.2.0 ([#1460](https://github.com/getsentry/sentry-java/pull/1460))

Breaking Changes:

- Remove: Settings.Secure.ANDROID_ID in favor of generated installationId ([#1455](https://github.com/getsentry/sentry-java/pull/1455))
- Rename: enableSessionTracking to enableAutoSessionTracking ([#1457](https://github.com/getsentry/sentry-java/pull/1457))

## 5.0.0-beta.1

### Fixes

- Ref: Refactor converting HttpServletRequest to Sentry Request in Spring integration ([#1387](https://github.com/getsentry/sentry-java/pull/1387))
- Bump: sentry-native to 0.4.9 ([#1431](https://github.com/getsentry/sentry-java/pull/1431))
- Activity tracing auto instrumentation for Android API < 29 ([#1402](https://github.com/getsentry/sentry-java/pull/1402))
- use connection and read timeouts in ApacheHttpClient based transport ([#1397](https://github.com/getsentry/sentry-java/pull/1397))
- set correct transaction status for unhandled exceptions in SentryTracingFilter ([#1406](https://github.com/getsentry/sentry-java/pull/1406))
- handle network errors in SentrySpanClientHttpRequestInterceptor ([#1407](https://github.com/getsentry/sentry-java/pull/1407))
- set scope on transaction ([#1409](https://github.com/getsentry/sentry-java/pull/1409))
- set status and associate events with transactions ([#1426](https://github.com/getsentry/sentry-java/pull/1426))
- Do not set free memory and is low memory fields when it's a NDK hard crash ([#1399](https://github.com/getsentry/sentry-java/pull/1399))
- Apply user from the scope to transaction ([#1424](https://github.com/getsentry/sentry-java/pull/1424))
- Pass maxBreadcrumbs config. to sentry-native ([#1425](https://github.com/getsentry/sentry-java/pull/1425))
- Run event processors and enrich transactions with contexts ([#1430](https://github.com/getsentry/sentry-java/pull/1430))
- Set Span status for OkHttp integration ([#1447](https://github.com/getsentry/sentry-java/pull/1447))
- Set user on transaction in Spring & Spring Boot integrations ([#1443](https://github.com/getsentry/sentry-java/pull/1443))

## 4.4.0-alpha.2

### Features

- Add option to ignore exceptions by type ([#1352](https://github.com/getsentry/sentry-java/pull/1352))
- Sentry closes Android NDK and ShutdownHook integrations ([#1358](https://github.com/getsentry/sentry-java/pull/1358))
- Allow inheritance of SentryHandler class in sentry-jul package([#1367](https://github.com/getsentry/sentry-java/pull/1367))
- Make NoOpHub public ([#1379](https://github.com/getsentry/sentry-java/pull/1379))
- Configure max spans per transaction ([#1394](https://github.com/getsentry/sentry-java/pull/1394))

### Fixes

- Bump: Upgrade Apache HttpComponents Core to 5.0.3 ([#1375](https://github.com/getsentry/sentry-java/pull/1375))
- NPE when MDC contains null values (sentry-logback) ([#1364](https://github.com/getsentry/sentry-java/pull/1364))
- Avoid NPE when MDC contains null values (sentry-jul) ([#1385](https://github.com/getsentry/sentry-java/pull/1385))
- Accept only non null value maps ([#1368](https://github.com/getsentry/sentry-java/pull/1368))
- Do not bind transactions to scope by default. ([#1376](https://github.com/getsentry/sentry-java/pull/1376))
- Hub thread safety ([#1388](https://github.com/getsentry/sentry-java/pull/1388))
- SentryTransactionAdvice should operate on the new scope ([#1389](https://github.com/getsentry/sentry-java/pull/1389))

## 4.4.0-alpha.1

### Features

- Add an overload for `startTransaction` that sets the created transaction to the Scope ([#1313](https://github.com/getsentry/sentry-java/pull/1313))
- Set SDK version on Transactions ([#1307](https://github.com/getsentry/sentry-java/pull/1307))
- GraalVM Native Image Compatibility ([#1329](https://github.com/getsentry/sentry-java/pull/1329))
- Add OkHttp client application interceptor ([#1330](https://github.com/getsentry/sentry-java/pull/1330))

### Fixes

- Bump: sentry-native to 0.4.8
- Ref: Separate user facing and protocol classes in the Performance feature ([#1304](https://github.com/getsentry/sentry-java/pull/1304))
- Use logger set on SentryOptions in GsonSerializer ([#1308](https://github.com/getsentry/sentry-java/pull/1308))
- Use the bindToScope correctly
- Allow 0.0 to be set on tracesSampleRate ([#1328](https://github.com/getsentry/sentry-java/pull/1328))
- set "java" platform to transactions ([#1332](https://github.com/getsentry/sentry-java/pull/1332))
- Allow disabling tracing through SentryOptions ([#1337](https://github.com/getsentry/sentry-java/pull/1337))

## 4.3.0

### Features

- Activity tracing auto instrumentation

### Fixes

- Aetting in-app-includes from external properties ([#1291](https://github.com/getsentry/sentry-java/pull/1291))
- Initialize Sentry in Logback appender when DSN is not set in XML config ([#1296](https://github.com/getsentry/sentry-java/pull/1296))
- JUL integration SDK name ([#1293](https://github.com/getsentry/sentry-java/pull/1293))

## 4.2.0

### Features

- Improve EventProcessor nullability annotations ([#1229](https://github.com/getsentry/sentry-java/pull/1229)).
- Add ability to flush events synchronously.
- Support @SentrySpan and @SentryTransaction on classes and interfaces. ([#1243](https://github.com/getsentry/sentry-java/pull/1243))
- Do not serialize empty collections and maps ([#1245](https://github.com/getsentry/sentry-java/pull/1245))
- Integration interface better compatibility with Kotlin null-safety
- Simplify Sentry configuration in Spring integration ([#1259](https://github.com/getsentry/sentry-java/pull/1259))
- Simplify configuring Logback integration when environment variable with the DSN is not set ([#1271](https://github.com/getsentry/sentry-java/pull/1271))
- Add Request to the Scope. [#1270](https://github.com/getsentry/sentry-java/pull/1270))
- Optimize SentryTracingFilter when hub is disabled.

### Fixes

- Bump: sentry-native to 0.4.7
- Optimize DuplicateEventDetectionEventProcessor performance ([#1247](https://github.com/getsentry/sentry-java/pull/1247)).
- Prefix sdk.package names with io.sentry ([#1249](https://github.com/getsentry/sentry-java/pull/1249))
- Remove experimental annotation for Attachment ([#1257](https://github.com/getsentry/sentry-java/pull/1257))
- Mark stacktrace as snapshot if captured at arbitrary moment ([#1231](https://github.com/getsentry/sentry-java/pull/1231))
- Disable Gson HTML escaping
- Make the ANR Atomic flags immutable
- Prevent NoOpHub from creating heavy SentryOptions objects ([#1272](https://github.com/getsentry/sentry-java/pull/1272))
- SentryTransaction#getStatus NPE ([#1273](https://github.com/getsentry/sentry-java/pull/1273))
- Discard unfinished Spans before sending them over to Sentry ([#1279](https://github.com/getsentry/sentry-java/pull/1279))
- Interrupt the thread in QueuedThreadPoolExecutor ([#1276](https://github.com/getsentry/sentry-java/pull/1276))
- SentryTransaction#finish should not clear another transaction from the scope ([#1278](https://github.com/getsentry/sentry-java/pull/1278))

Breaking Changes:
- Enchancement: SentryExceptionResolver should not send handled errors by default ([#1248](https://github.com/getsentry/sentry-java/pull/1248)).
- Ref: Simplify RestTemplate instrumentation ([#1246](https://github.com/getsentry/sentry-java/pull/1246))
- Enchancement: Add overloads for startTransaction taking op and description ([#1244](https://github.com/getsentry/sentry-java/pull/1244))

## 4.1.0

### Features

- Improve Kotlin compatibility for SdkVersion ([#1213](https://github.com/getsentry/sentry-java/pull/1213))
- Support logging via JUL ([#1211](https://github.com/getsentry/sentry-java/pull/1211))

### Fixes

- Returning Sentry trace header from Span ([#1217](https://github.com/getsentry/sentry-java/pull/1217))
- Remove misleading error logs ([#1222](https://github.com/getsentry/sentry-java/pull/1222))

## 4.0.0

This release brings the Sentry Performance feature to Java SDK, Spring, Spring Boot, and Android integrations. Read more in the reference documentation:

- [Performance for Java](https://docs.sentry.io/platforms/java/performance/)
- [Performance for Spring](https://docs.sentry.io/platforms/java/guides/spring/)
- [Performance for Spring Boot](https://docs.sentry.io/platforms/java/guides/spring-boot/)
- [Performance for Android](https://docs.sentry.io/platforms/android/performance/)

### Other improvements:

#### Core:

- Improved loading external configuration:
  - Load `sentry.properties` from the application's current working directory ([#1046](https://github.com/getsentry/sentry-java/pull/1046))
  - Resolve `in-app-includes`, `in-app-excludes`, `tags`, `debug`, `uncaught.handler.enabled` parameters from the external configuration
- Set global tags on SentryOptions and load them from external configuration ([#1066](https://github.com/getsentry/sentry-java/pull/1066))
- Add support for attachments ([#1082](https://github.com/getsentry/sentry-java/pull/1082))
- Resolve `servername` from the localhost address
- Simplified transport configuration through setting `TransportFactory` instead of `ITransport` on SentryOptions ([#1124](https://github.com/getsentry/sentry-java/pull/1124))

#### Spring Boot:

- Add the ability to register multiple `OptionsConfiguration` beans ([#1093](https://github.com/getsentry/sentry-java/pull/1093))
- Initialize Logback after context refreshes ([#1129](https://github.com/getsentry/sentry-java/pull/1129))

#### Android:

- Add `isSideLoaded` and `installerStore` tags automatically (Where your App. was installed from eg Google Play, Amazon Store, downloaded APK, etc...)
- Bump: sentry-native to 0.4.6
- Bump: Gradle to 6.8.1 and AGP to 4.1.2

## 4.0.0-beta.1

### Features

- Add addToTransactions to Attachment ([#1191](https://github.com/getsentry/sentry-java/pull/1191))
- Support SENTRY_TRACES_SAMPLE_RATE conf. via env variables ([#1171](https://github.com/getsentry/sentry-java/pull/1171))
- Pass request to CustomSamplingContext in Spring integration ([#1172](https://github.com/getsentry/sentry-java/pull/1172))
- Move `SentrySpanClientHttpRequestInterceptor` to Spring module ([#1181](https://github.com/getsentry/sentry-java/pull/1181))
- Add overload for `transaction/span.finish(SpanStatus)` ([#1182](https://github.com/getsentry/sentry-java/pull/1182))
- Simplify registering traces sample callback in Spring integration ([#1184](https://github.com/getsentry/sentry-java/pull/1184))
- Polish Performance API ([#1165](https://github.com/getsentry/sentry-java/pull/1165))
- Set "debug" through external properties ([#1186](https://github.com/getsentry/sentry-java/pull/1186))
- Simplify Spring integration ([#1188](https://github.com/getsentry/sentry-java/pull/1188))
- Init overload with dsn ([#1195](https://github.com/getsentry/sentry-java/pull/1195))
- Enable Kotlin map-like access on CustomSamplingContext ([#1192](https://github.com/getsentry/sentry-java/pull/1192))
- Auto register custom ITransportFactory in Spring integration ([#1194](https://github.com/getsentry/sentry-java/pull/1194))
- Improve Kotlin property access in Performance API ([#1193](https://github.com/getsentry/sentry-java/pull/1193))
- Copy options tags to transactions ([#1198](https://github.com/getsentry/sentry-java/pull/1198))
- Add convenient method for accessing event's throwable ([#1202](https://github.com/getsentry/sentry-java/pull/1202))

### Fixes

- Ref: Set SpanContext on SentryTransaction to avoid potential NPE ([#1173](https://github.com/getsentry/sentry-java/pull/1173))
- Free Local Refs manually due to Android local ref. count limits
- Bring back support for setting transaction name without ongoing transaction ([#1183](https://github.com/getsentry/sentry-java/pull/1183))

## 4.0.0-alpha.3

### Features

- Improve ITransaction and ISpan null-safety compatibility ([#1161](https://github.com/getsentry/sentry-java/pull/1161))
- Automatically assign span context to captured events ([#1156](https://github.com/getsentry/sentry-java/pull/1156))
- Autoconfigure Apache HttpClient 5 based Transport in Spring Boot integration ([#1143](https://github.com/getsentry/sentry-java/pull/1143))
- Send user.ip_address = {{auto}} when sendDefaultPii is true ([#1015](https://github.com/getsentry/sentry-java/pull/1015))
- Read tracesSampleRate from AndroidManifest
- OutboxSender supports all envelope item types ([#1158](https://github.com/getsentry/sentry-java/pull/1158))
- Read `uncaught.handler.enabled` property from the external configuration
- Resolve servername from the localhost address
- Add maxAttachmentSize to SentryOptions ([#1138](https://github.com/getsentry/sentry-java/pull/1138))
- Drop invalid attachments ([#1134](https://github.com/getsentry/sentry-java/pull/1134))
- Set isSideLoaded info tags
- Add non blocking Apache HttpClient 5 based Transport ([#1136](https://github.com/getsentry/sentry-java/pull/1136))

### Fixes

- Ref: Make Attachment immutable ([#1120](https://github.com/getsentry/sentry-java/pull/1120))
- Ref: using Calendar to generate Dates
- Ref: Return NoOpTransaction instead of null ([#1126](https://github.com/getsentry/sentry-java/pull/1126))
- Ref: `ITransport` implementations are now responsible for executing request in asynchronous or synchronous way ([#1118](https://github.com/getsentry/sentry-java/pull/1118))
- Ref: Add option to set `TransportFactory` instead of `ITransport` on `SentryOptions` ([#1124](https://github.com/getsentry/sentry-java/pull/1124))
- Ref: Simplify ITransport creation in ITransportFactory ([#1135](https://github.com/getsentry/sentry-java/pull/1135))
- Fixes and Tests: Session serialization and deserialization
- Inheriting sampling decision from parent ([#1100](https://github.com/getsentry/sentry-java/pull/1100))
- Exception only sets a stack trace if there are frames
- Initialize Logback after context refreshes ([#1129](https://github.com/getsentry/sentry-java/pull/1129))
- Do not crash when passing null values to @Nullable methods, eg User and Scope
- Resolving dashed properties from external configuration
- Consider {{ auto }} as a default ip address ([#1015](https://github.com/getsentry/sentry-java/pull/1015))
- Set release and environment on Transactions ([#1152](https://github.com/getsentry/sentry-java/pull/1152))
- Do not set transaction on the scope automatically

## 4.0.0-alpha.2

### Features

- Add basic support for attachments ([#1082](https://github.com/getsentry/sentry-java/pull/1082))
- Set transaction name on events and transactions sent using Spring integration ([#1067](https://github.com/getsentry/sentry-java/pull/1067))
- Set global tags on SentryOptions and load them from external configuration ([#1066](https://github.com/getsentry/sentry-java/pull/1066))
- Add API validator and remove deprecated methods
- Add more convenient method to start a child span ([#1073](https://github.com/getsentry/sentry-java/pull/1073))
- Autoconfigure traces callback in Spring Boot integration ([#1074](https://github.com/getsentry/sentry-java/pull/1074))
- Resolve in-app-includes and in-app-excludes parameters from the external configuration
- Make InAppIncludesResolver public ([#1084](https://github.com/getsentry/sentry-java/pull/1084))
- Add the ability to register multiple OptionsConfiguration beans ([#1093](https://github.com/getsentry/sentry-java/pull/1093))
- Database query tracing with datasource-proxy ([#1095](https://github.com/getsentry/sentry-java/pull/1095))

### Fixes

- Ref: Refactor resolving SpanContext for Throwable ([#1068](https://github.com/getsentry/sentry-java/pull/1068))
- Ref: Change "op" to "operation" in @SentrySpan and @SentryTransaction
- Remove method reference in SentryEnvelopeItem ([#1091](https://github.com/getsentry/sentry-java/pull/1091))
- Set current thread only if there are no exceptions
- SentryOptions creates GsonSerializer by default
- Append DebugImage list if event already has it
- Sort breadcrumbs by Date if there are breadcrumbs already in the event

## 4.0.0-alpha.1

### Features

- Load `sentry.properties` from the application's current working directory ([#1046](https://github.com/getsentry/sentry-java/pull/1046))
- Performance monitoring ([#971](https://github.com/getsentry/sentry-java/pull/971))
- Performance monitoring for Spring Boot applications ([#971](https://github.com/getsentry/sentry-java/pull/971))

### Fixes

- Ref: Refactor JSON deserialization ([#1047](https://github.com/getsentry/sentry-java/pull/1047))

## 3.2.1

### Fixes

- Set current thread only if theres no exceptions ([#1064](https://github.com/getsentry/sentry-java/pull/1064))
- Append DebugImage list if event already has it ([#1092](https://github.com/getsentry/sentry-java/pull/1092))
- Sort breadcrumbs by Date if there are breadcrumbs already in the event ([#1094](https://github.com/getsentry/sentry-java/pull/1094))
- Free Local Refs manually due to Android local ref. count limits  ([#1179](https://github.com/getsentry/sentry-java/pull/1179))

## 3.2.0

### Features

- Expose a Module (Debug images) Loader for Android thru sentry-native ([#1043](https://github.com/getsentry/sentry-java/pull/1043))
- Added java doc to protocol classes based on sentry-data-schemes project ([#1045](https://github.com/getsentry/sentry-java/pull/1045))
- Make SentryExceptionResolver Order configurable to not send handled web exceptions ([#1008](https://github.com/getsentry/sentry-java/pull/1008))
- Resolve HTTP Proxy parameters from the external configuration ([#1028](https://github.com/getsentry/sentry-java/pull/1028))
- Sentry NDK integration is compiled against default NDK version based on AGP's version ([#1048](https://github.com/getsentry/sentry-java/pull/1048))

### Fixes

- Bump: AGP 4.1.1 ([#1040](https://github.com/getsentry/sentry-java/pull/1040))
- Update to sentry-native 0.4.4 and fix shared library builds ([#1039](https://github.com/getsentry/sentry-java/pull/1039))
- use neutral Locale for String operations ([#1033](https://github.com/getsentry/sentry-java/pull/1033))
- Clean up JNI code and properly free strings ([#1050](https://github.com/getsentry/sentry-java/pull/1050))
- set userId for hard-crashes if no user is set ([#1049](https://github.com/getsentry/sentry-java/pull/1049))

## 3.1.3

### Fixes

- Fix broken NDK integration on 3.1.2 (release failed on packaging a .so file)
- Increase max cached events to 30 ([#1029](https://github.com/getsentry/sentry-java/pull/1029))
- Normalize DSN URI ([#1030](https://github.com/getsentry/sentry-java/pull/1030))

## 3.1.2

### Features

- Manually capturing User Feedback
- Set environment to "production" by default.
- Make public the Breadcrumb constructor that accepts a Date ([#1012](https://github.com/getsentry/sentry-java/pull/1012))

### Fixes

- ref: Validate event id on user feedback submission

## 3.1.1

### Features

- Bind logging related SentryProperties to Slf4j Level instead of Logback to improve Log4j2 compatibility

### Fixes

- Prevent Logback and Log4j2 integrations from re-initializing Sentry when Sentry is already initialized
- Make sure HttpServletRequestSentryUserProvider runs by default before custom SentryUserProvider beans
- Fix setting up Sentry in Spring Webflux annotation by changing the scope of Spring WebMvc related dependencies

## 3.1.0

### Features

- Make getThrowable public and improve set contexts ([#967](https://github.com/getsentry/sentry-java/pull/967))
- Accepted quoted values in properties from external configuration ([#972](https://github.com/getsentry/sentry-java/pull/972))

### Fixes

- Auto-Configure `inAppIncludes` in Spring Boot integration ([#966](https://github.com/getsentry/sentry-java/pull/966))
- Bump: Android Gradle Plugin 4.0.2 ([#968](https://github.com/getsentry/sentry-java/pull/968))
- Don't require `sentry.dsn` to be set when using `io.sentry:sentry-spring-boot-starter` and `io.sentry:sentry-logback` together ([#965](https://github.com/getsentry/sentry-java/pull/965))
- Remove chunked streaming mode ([#974](https://github.com/getsentry/sentry-java/pull/974))
- Android 11 + targetSdkVersion 30 crashes Sentry on start ([#977](https://github.com/getsentry/sentry-java/pull/977))

## 3.0.0

## Java + Android

This release marks the re-unification of Java and Android SDK code bases.
It's based on the Android 2.0 SDK, which implements [Sentry's unified API](https://develop.sentry.dev/sdk/unified-api/).

Considerable changes were done, which include a lot of improvements. More are covered below, but the highlights are:

- Improved `log4j2` integration
  - Capture breadcrumbs for level INFO and higher
  - Raises event for ERROR and higher.
  - Minimum levels are configurable.
  - Optionally initializes the SDK via appender.xml
- Dropped support to `log4j`.
- Improved `logback` integration
  - Capture breadcrumbs for level INFO and higher
  - Raises event for ERROR and higher.
  - Minimum levels are configurable.
  - Optionally initializes the SDK via appender.xml
  - Configurable via Spring integration if both are enabled
- Spring
  - No more duplicate events with Spring and logback
  - Auto initalizes if DSN is available
  - Configuration options available with auto complete
- Google App Engine support dropped

## What’s Changed

- Callback to validate SSL certificate ([#944](https://github.com/getsentry/sentry-java/pull/944))
- Attach stack traces enabled by default

### Android specific

- Release health enabled by default for Android
- Sync of Scopes for Java -> Native (NDK)
- Bump Sentry-Native v0.4.2
- Android 11 Support

[Android migration docs](https://docs.sentry.io/platforms/android/migration/#migrating-from-sentry-android-2x-to-sentry-android-3x)

### Java specific

- Unified API for Java SDK and integrations (Spring, Spring boot starter, Servlet, Logback, Log4j2)

New Java [docs](https://docs.sentry.io/platforms/java/) are live and being improved.

## Acquisition

Packages were released on [`bintray sentry-java`](https://dl.bintray.com/getsentry/sentry-java/io/sentry/), [`bintray sentry-android`](https://dl.bintray.com/getsentry/sentry-android/io/sentry/), [`jcenter`](https://jcenter.bintray.com/io/sentry/) and [`mavenCentral`](https://repo.maven.apache.org/maven2/io/sentry/)

## Where is the Java 1.7 code base?

The previous Java releases, are all available in this repository through the tagged releases.
## 3.0.0-beta.1

## What’s Changed

- feat: ssl support ([#944](https://github.com/getsentry/sentry-java/pull/944)) @ninekaw9 @marandaneto
- feat: sync Java to C ([#937](https://github.com/getsentry/sentry-java/pull/937)) @bruno-garcia @marandaneto
- feat: Auto-configure Logback appender in Spring Boot integration. ([#938](https://github.com/getsentry/sentry-java/pull/938)) @maciejwalkowiak
- feat: Add Servlet integration. ([#935](https://github.com/getsentry/sentry-java/pull/935)) @maciejwalkowiak
- fix: Pop scope at the end of the request in Spring integration. ([#936](https://github.com/getsentry/sentry-java/pull/936)) @maciejwalkowiak
- bump: Upgrade Spring Boot to 2.3.4. ([#932](https://github.com/getsentry/sentry-java/pull/932)) @maciejwalkowiak
- fix: Do not set cookies when send pii is set to false. ([#931](https://github.com/getsentry/sentry-java/pull/931)) @maciejwalkowiak

Packages were released on [`bintray sentry-java`](https://dl.bintray.com/getsentry/sentry-java/io/sentry/), [`bintray sentry-android`](https://dl.bintray.com/getsentry/sentry-android/io/sentry/), [`jcenter`](https://jcenter.bintray.com/io/sentry/) and [`mavenCentral`](https://repo.maven.apache.org/maven2/io/sentry/)

We'd love to get feedback.

## 3.0.0-alpha.3

### Features

- Enable attach stack traces and disable attach threads by default ([#921](https://github.com/getsentry/sentry-java/pull/921)) @marandaneto

### Fixes

- Bump sentry-native to 0.4.2 ([#926](https://github.com/getsentry/sentry-java/pull/926)) @marandaneto
- ref: remove log level as RN do not use it anymore ([#924](https://github.com/getsentry/sentry-java/pull/924)) @marandaneto
- Read sample rate correctly from manifest meta data ([#923](https://github.com/getsentry/sentry-java/pull/923)) @marandaneto

Packages were released on [`bintray sentry-android`](https://dl.bintray.com/getsentry/sentry-android/io/sentry/) and [`bintray sentry-java`](https://dl.bintray.com/getsentry/sentry-java/io/sentry/)

We'd love to get feedback.

## 3.0.0-alpha.2

TBD

Packages were released on [bintray](https://dl.bintray.com/getsentry/maven/io/sentry/)

> Note: This release marks the unification of the Java and Android Sentry codebases based on the core of the Android SDK (version 2.x).
Previous releases for the Android SDK (version 2.x) can be found on the now archived: https://github.com/getsentry/sentry-android/

## 3.0.0-alpha.1

### Features

### Fixes


## New releases will happen on a different repository:

https://github.com/getsentry/sentry-java

## What’s Changed

### Features

### Fixes


- feat: enable release health by default

Packages were released on [`bintray`](https://dl.bintray.com/getsentry/sentry-android/io/sentry/sentry-android/), [`jcenter`](https://jcenter.bintray.com/io/sentry/sentry-android/) and [`mavenCentral`](https://repo.maven.apache.org/maven2/io/sentry/sentry-android/)

We'd love to get feedback.

## 2.3.1

### Fixes

- Add main thread checker for the app lifecycle integration ([#525](https://github.com/getsentry/sentry-android/pull/525)) @marandaneto
- Set correct migration link ([#523](https://github.com/getsentry/sentry-android/pull/523)) @fupduck
- Warn about Sentry re-initialization. ([#521](https://github.com/getsentry/sentry-android/pull/521)) @maciejwalkowiak
- Set SDK version in `MainEventProcessor`. ([#513](https://github.com/getsentry/sentry-android/pull/513)) @maciejwalkowiak
- Bump sentry-native to 0.4.0 ([#512](https://github.com/getsentry/sentry-android/pull/512)) @marandaneto
- Bump Gradle to 6.6 and fix linting issues ([#510](https://github.com/getsentry/sentry-android/pull/510)) @marandaneto
- fix(sentry-java): Contexts belong on the Scope ([#504](https://github.com/getsentry/sentry-android/pull/504)) @maciejwalkowiak
- Add tests for verifying scope changes thread isolation ([#508](https://github.com/getsentry/sentry-android/pull/508)) @maciejwalkowiak
- Set `SdkVersion` in default `SentryOptions` created in sentry-core module ([#506](https://github.com/getsentry/sentry-android/pull/506)) @maciejwalkowiak

Packages were released on [`bintray`](https://dl.bintray.com/getsentry/sentry-android/io/sentry/sentry-android/), [`jcenter`](https://jcenter.bintray.com/io/sentry/sentry-android/) and [`mavenCentral`](https://repo.maven.apache.org/maven2/io/sentry/sentry-android/)

We'd love to get feedback.

## 2.3.0

### Features

- Add console application sample. ([#502](https://github.com/getsentry/sentry-android/pull/502)) @maciejwalkowiak
- Log stacktraces in SystemOutLogger ([#498](https://github.com/getsentry/sentry-android/pull/498)) @maciejwalkowiak
- Add method to add breadcrumb with string parameter. ([#501](https://github.com/getsentry/sentry-android/pull/501)) @maciejwalkowiak

### Fixes

- Converting UTC and ISO timestamp when missing Locale/TimeZone do not error ([#505](https://github.com/getsentry/sentry-android/pull/505)) @marandaneto
- Call `Sentry#close` on JVM shutdown. ([#497](https://github.com/getsentry/sentry-android/pull/497)) @maciejwalkowiak
- ref: sentry-core changes for console app ([#473](https://github.com/getsentry/sentry-android/pull/473)) @marandaneto

Obs: If you are using its own instance of `Hub`/`SentryClient` and reflection to set up the SDK to be usable within Libraries, this change may break your code, please fix the renamed classes.

Packages were released on [`bintray`](https://dl.bintray.com/getsentry/sentry-android/io/sentry/sentry-android/), [`jcenter`](https://jcenter.bintray.com/io/sentry/sentry-android/) and [`mavenCentral`](https://repo.maven.apache.org/maven2/io/sentry/sentry-android/)

We'd love to get feedback.

## 2.2.2

### Features

- Add sdk to envelope header ([#488](https://github.com/getsentry/sentry-android/pull/488)) @marandaneto
- Log request if response code is not 200 ([#484](https://github.com/getsentry/sentry-android/pull/484)) @marandaneto

### Fixes

- Bump plugin versions ([#487](https://github.com/getsentry/sentry-android/pull/487)) @marandaneto
- Bump: AGP 4.0.1 ([#486](https://github.com/getsentry/sentry-android/pull/486)) @marandaneto

Packages were released on [`bintray`](https://dl.bintray.com/getsentry/sentry-android/io/sentry/sentry-android/), [`jcenter`](https://jcenter.bintray.com/io/sentry/sentry-android/) and [`mavenCentral`](https://repo.maven.apache.org/maven2/io/sentry/sentry-android/)

We'd love to get feedback.

## 2.2.1

### Fixes

- Timber adds breadcrumb even if event level is < minEventLevel ([#480](https://github.com/getsentry/sentry-android/pull/480)) @marandaneto
- Contexts serializer avoids reflection and fixes desugaring issue ([#478](https://github.com/getsentry/sentry-android/pull/478)) @marandaneto
- clone session before sending to the transport ([#474](https://github.com/getsentry/sentry-android/pull/474)) @marandaneto
- Bump Gradle 6.5.1 ([#479](https://github.com/getsentry/sentry-android/pull/479)) @marandaneto

Packages were released on [`bintray`](https://dl.bintray.com/getsentry/sentry-android/io/sentry/sentry-android/), [`jcenter`](https://jcenter.bintray.com/io/sentry/sentry-android/) and [`mavenCentral`](https://repo.maven.apache.org/maven2/io/sentry/sentry-android/)

We'd love to get feedback.

## 2.2.0

### Fixes

- Negative session sequence if the date is before java date epoch ([#471](https://github.com/getsentry/sentry-android/pull/471)) @marandaneto
- Deserialise unmapped contexts values from envelope ([#470](https://github.com/getsentry/sentry-android/pull/470)) @marandaneto
- Bump: sentry-native 0.3.4 ([#468](https://github.com/getsentry/sentry-android/pull/468)) @marandaneto

- feat: timber integration ([#464](https://github.com/getsentry/sentry-android/pull/464)) @marandaneto

1) To add integrations it requires a [manual initialization](https://docs.sentry.io/platforms/android/#manual-initialization) of the Android SDK.

2) Add the `sentry-android-timber` dependency:

```groovy
implementation 'io.sentry:sentry-android-timber:{version}' // version >= 2.2.0
```

3) Initialize and add the `SentryTimberIntegration`:

```java
SentryAndroid.init(this, options -> {
    // default values:
    // minEventLevel = ERROR
    // minBreadcrumbLevel = INFO
    options.addIntegration(new SentryTimberIntegration());

    // custom values for minEventLevel and minBreadcrumbLevel
    // options.addIntegration(new SentryTimberIntegration(SentryLevel.WARNING, SentryLevel.ERROR));
});
```

4) Use the Timber integration:

```java
try {
    int x = 1 / 0;
} catch (Exception e) {
    Timber.e(e);
}
```

Packages were released on [`bintray`](https://dl.bintray.com/getsentry/sentry-android/io/sentry/sentry-android/), [`jcenter`](https://jcenter.bintray.com/io/sentry/sentry-android/) and [`mavenCentral`](https://repo.maven.apache.org/maven2/io/sentry/sentry-android/)

We'd love to get feedback.

## 2.1.7

### Fixes

- Init native libs if available on SDK init ([#461](https://github.com/getsentry/sentry-android/pull/461)) @marandaneto
- Make JVM target explicit in sentry-core ([#462](https://github.com/getsentry/sentry-android/pull/462)) @dilbernd
- Timestamp with millis from react-native should be in UTC format ([#456](https://github.com/getsentry/sentry-android/pull/456)) @marandaneto
- Bump Gradle to 6.5 ([#454](https://github.com/getsentry/sentry-android/pull/454)) @marandaneto

Packages were released on [`bintray`](https://dl.bintray.com/getsentry/sentry-android/io/sentry/sentry-android/), [`jcenter`](https://jcenter.bintray.com/io/sentry/sentry-android/) and [`mavenCentral`](https://repo.maven.apache.org/maven2/io/sentry/sentry-android/)

We'd love to get feedback.

## 2.1.6

### Fixes

- Do not lookup sentry-debug-meta but instead load it directly ([#445](https://github.com/getsentry/sentry-android/pull/445)) @marandaneto
- Regression on v2.1.5 which can cause a crash on SDK init

Packages were released on [`bintray`](https://dl.bintray.com/getsentry/sentry-android/io/sentry/sentry-android/), [`jcenter`](https://jcenter.bintray.com/io/sentry/sentry-android/) and [`mavenCentral`](https://repo.maven.apache.org/maven2/io/sentry/sentry-android/)

We'd love to get feedback.

## 2.1.5

### Fixes

This version has a severe bug and can cause a crash on SDK init

Please upgrade to https://github.com/getsentry/sentry-android/releases/tag/2.1.6

## 2.1.4

### Features

- Make gzip as default content encoding type ([#433](https://github.com/getsentry/sentry-android/pull/433)) @marandaneto
- Use AGP 4 features ([#366](https://github.com/getsentry/sentry-android/pull/366)) @marandaneto
- Create GH Actions CI for Ubuntu/macOS ([#403](https://github.com/getsentry/sentry-android/pull/403)) @marandaneto
- Make root checker better and minimize false positive ([#417](https://github.com/getsentry/sentry-android/pull/417)) @marandaneto

### Fixes

- bump: sentry-native to 0.3.1 ([#440](https://github.com/getsentry/sentry-android/pull/440)) @marandaneto
- Update last session timestamp ([#437](https://github.com/getsentry/sentry-android/pull/437)) @marandaneto
- Filter trim memory breadcrumbs ([#431](https://github.com/getsentry/sentry-android/pull/431)) @marandaneto

Packages were released on [`bintray`](https://dl.bintray.com/getsentry/sentry-android/io/sentry/sentry-android/), [`jcenter`](https://jcenter.bintray.com/io/sentry/sentry-android/) and [`mavenCentral`](https://repo.maven.apache.org/maven2/io/sentry/sentry-android/)

We'd love to get feedback.

## 2.1.3

### Fixes

This fixes several critical bugs in sentry-android 2.0 and 2.1

- Sentry.init register integrations after creating the main Hub instead of doing it in the main Hub ctor ([#427](https://github.com/getsentry/sentry-android/pull/427)) @marandaneto
- make NoOpLogger public ([#425](https://github.com/getsentry/sentry-android/pull/425)) @marandaneto
- ConnectivityChecker returns connection status and events are not trying to be sent if no connection. ([#420](https://github.com/getsentry/sentry-android/pull/420)) @marandaneto
- thread pool executor is a single thread executor instead of scheduled thread executor ([#422](https://github.com/getsentry/sentry-android/pull/422)) @marandaneto
- Add Abnormal to the Session.State enum as its part of the protocol ([#424](https://github.com/getsentry/sentry-android/pull/424)) @marandaneto
- Bump: Gradle to 6.4.1 ([#419](https://github.com/getsentry/sentry-android/pull/419)) @marandaneto

We recommend that you use sentry-android 2.1.3 over the initial release of sentry-android 2.0 and 2.1.

Packages were released on [`bintray`](https://dl.bintray.com/getsentry/sentry-android/io/sentry/sentry-android/), [`jcenter`](https://jcenter.bintray.com/io/sentry/sentry-android/) and [`mavenCentral`](https://repo.maven.apache.org/maven2/io/sentry/sentry-android/)

We'd love to get feedback.

## 2.1.2

### Features

- Added options to configure http transport ([#411](https://github.com/getsentry/sentry-android/pull/411)) @marandaneto

### Fixes

- Phone state breadcrumbs require read_phone_state on older OS versions ([#415](https://github.com/getsentry/sentry-android/pull/415)) @marandaneto @bsergean
- before raising ANR events, we check ProcessErrorStateInfo if available ([#412](https://github.com/getsentry/sentry-android/pull/412)) @marandaneto
- send cached events to use a single thread executor ([#405](https://github.com/getsentry/sentry-android/pull/405)) @marandaneto
- initing SDK on AttachBaseContext ([#409](https://github.com/getsentry/sentry-android/pull/409)) @marandaneto
- sessions can't be abnormal, but exited if not ended properly ([#410](https://github.com/getsentry/sentry-android/pull/410)) @marandaneto

Packages were released on [`bintray`](https://dl.bintray.com/getsentry/sentry-android/io/sentry/sentry-android/), [`jcenter`](https://jcenter.bintray.com/io/sentry/sentry-android/) and [`mavenCentral`](https://repo.maven.apache.org/maven2/io/sentry/sentry-android/)

We'd love to get feedback.

## 2.1.1

### Features

- Added missing getters on Breadcrumb and SentryEvent ([#397](https://github.com/getsentry/sentry-android/pull/397)) @marandaneto
- Add trim memory breadcrumbs ([#395](https://github.com/getsentry/sentry-android/pull/395)) @marandaneto
- Only set breadcrumb extras if not empty ([#394](https://github.com/getsentry/sentry-android/pull/394)) @marandaneto
- Added samples of how to disable automatic breadcrumbs ([#389](https://github.com/getsentry/sentry-android/pull/389)) @marandaneto

### Fixes

- Set missing release, environment and dist to sentry-native options ([#404](https://github.com/getsentry/sentry-android/pull/404)) @marandaneto
- Do not add automatic and empty sensor breadcrumbs ([#401](https://github.com/getsentry/sentry-android/pull/401)) @marandaneto
- ref: removed Thread.sleep from LifecycleWatcher tests, using awaitility and DateProvider ([#392](https://github.com/getsentry/sentry-android/pull/392)) @marandaneto
- ref: added a DateTimeProvider for making retry after testable ([#391](https://github.com/getsentry/sentry-android/pull/391)) @marandaneto
- Bump Gradle to 6.4 ([#390](https://github.com/getsentry/sentry-android/pull/390)) @marandaneto
- Bump sentry-native to 0.2.6 ([#396](https://github.com/getsentry/sentry-android/pull/396)) @marandaneto

Packages were released on [`bintray`](https://dl.bintray.com/getsentry/sentry-android/io/sentry/sentry-android/), [`jcenter`](https://jcenter.bintray.com/io/sentry/sentry-android/) and [`mavenCentral`](https://repo.maven.apache.org/maven2/io/sentry/sentry-android/)

We'd love to get feedback.

## 2.1.0

### Features

- Includes all the changes of 2.1.0 alpha, beta and RC

### Fixes

- fix when PhoneStateListener is not ready for use ([#387](https://github.com/getsentry/sentry-android/pull/387)) @marandaneto
- make ANR 5s by default ([#388](https://github.com/getsentry/sentry-android/pull/388)) @marandaneto
- rate limiting by categories ([#381](https://github.com/getsentry/sentry-android/pull/381)) @marandaneto
- Bump NDK to latest stable version 21.1.6352462 ([#386](https://github.com/getsentry/sentry-android/pull/386)) @marandaneto

Packages were released on [`bintray`](https://dl.bintray.com/getsentry/sentry-android/io/sentry/sentry-android/), [`jcenter`](https://jcenter.bintray.com/io/sentry/sentry-android/) and [`mavenCentral`](https://repo.maven.apache.org/maven2/io/sentry/sentry-android/)

We'd love to get feedback.

## 2.0.3

### Fixes

- patch from 2.1.0-alpha.2 - avoid crash if NDK throws UnsatisfiedLinkError ([#344](https://github.com/getsentry/sentry-android/pull/344)) @marandaneto

Packages were released on [`bintray`](https://dl.bintray.com/getsentry/sentry-android/io/sentry/sentry-android/), [`jcenter`](https://jcenter.bintray.com/io/sentry/sentry-android/) and [`mavenCentral`](https://repo.maven.apache.org/maven2/io/sentry/sentry-android/)

We'd love to get feedback.

## 2.1.0-RC.1

### Features

- Options for uncaught exception and make SentryOptions list Thread-Safe ([#384](https://github.com/getsentry/sentry-android/pull/384)) @marandaneto
- Automatic breadcrumbs for app, activity and sessions lifecycles and system events ([#348](https://github.com/getsentry/sentry-android/pull/348)) @marandaneto
- Make capture session and envelope internal ([#372](https://github.com/getsentry/sentry-android/pull/372)) @marandaneto

### Fixes

- If retry after header has empty categories, apply retry after to all of them ([#377](https://github.com/getsentry/sentry-android/pull/377)) @marandaneto
- Discard events and envelopes if cached and retry after ([#378](https://github.com/getsentry/sentry-android/pull/378)) @marandaneto
- Merge loadLibrary calls for sentry-native and clean up CMake files ([#373](https://github.com/getsentry/sentry-android/pull/373)) @Swatinem
- Exceptions should be sorted oldest to newest ([#370](https://github.com/getsentry/sentry-android/pull/370)) @marandaneto
- Check external storage size even if its read only ([#368](https://github.com/getsentry/sentry-android/pull/368)) @marandaneto
- Wrong check for cellular network capability ([#369](https://github.com/getsentry/sentry-android/pull/369)) @marandaneto
- add ScheduledForRemoval annotation to deprecated methods ([#375](https://github.com/getsentry/sentry-android/pull/375)) @marandaneto
- Bump NDK to 21.0.6113669 ([#367](https://github.com/getsentry/sentry-android/pull/367)) @marandaneto
- Bump AGP and add new make cmd to check for updates ([#365](https://github.com/getsentry/sentry-android/pull/365)) @marandaneto

Packages were released on [`bintray`](https://dl.bintray.com/getsentry/sentry-android/io/sentry/sentry-android/), [`jcenter`](https://jcenter.bintray.com/io/sentry/sentry-android/) and [`mavenCentral`](https://repo.maven.apache.org/maven2/io/sentry/sentry-android/)

We'd love to get feedback.

## 2.1.0-beta.2

### Fixes

- Bump sentry-native to 0.2.4 ([#364](https://github.com/getsentry/sentry-android/pull/364)) @marandaneto
- Update current session on session start after deleting previous session ([#362](https://github.com/getsentry/sentry-android/pull/362)) @marandaneto

Packages were released on [`bintray`](https://dl.bintray.com/getsentry/sentry-android/io/sentry/sentry-android/), [`jcenter`](https://jcenter.bintray.com/io/sentry/sentry-android/) and [`mavenCentral`](https://repo.maven.apache.org/maven2/io/sentry/sentry-android/)

We'd love to get feedback.

## 2.1.0-beta.1

### Fixes

- Bump sentry-native to 0.2.3 ([#357](https://github.com/getsentry/sentry-android/pull/357)) @marandaneto
- Check for androidx availability on runtime ([#356](https://github.com/getsentry/sentry-android/pull/356)) @marandaneto
- If theres a left over session file and its crashed, we should not overwrite its state ([#354](https://github.com/getsentry/sentry-android/pull/354)) @marandaneto
- Session should be exited state if state was ok ([#352](https://github.com/getsentry/sentry-android/pull/352)) @marandaneto
- Envelope has dedicated endpoint ([#353](https://github.com/getsentry/sentry-android/pull/353)) @marandaneto

Packages were released on [`bintray`](https://dl.bintray.com/getsentry/sentry-android/io/sentry/sentry-android/), [`jcenter`](https://jcenter.bintray.com/io/sentry/sentry-android/) and [`mavenCentral`](https://repo.maven.apache.org/maven2/io/sentry/sentry-android/)

We'd love to get feedback.

## 2.1.0-alpha.2

### Fixes

- Change integration order for cached outbox events ([#347](https://github.com/getsentry/sentry-android/pull/347)) @marandaneto
- Avoid crash if NDK throws UnsatisfiedLinkError ([#344](https://github.com/getsentry/sentry-android/pull/344)) @marandaneto
- Avoid getting a threadlocal twice. ([#339](https://github.com/getsentry/sentry-android/pull/339)) @metlos
- Removing session tracking guard on hub and client ([#338](https://github.com/getsentry/sentry-android/pull/338)) @marandaneto
- Bump agp to 3.6.2 ([#336](https://github.com/getsentry/sentry-android/pull/336)) @marandaneto
- Fix racey ANR integration ([#332](https://github.com/getsentry/sentry-android/pull/332)) @marandaneto
- Logging envelopes path when possible instead of nullable id ([#331](https://github.com/getsentry/sentry-android/pull/331)) @marandaneto
- Renaming transport gate method ([#330](https://github.com/getsentry/sentry-android/pull/330)) @marandaneto

Packages were released on [`bintray`](https://dl.bintray.com/getsentry/sentry-android/io/sentry/sentry-android/), [`jcenter`](https://jcenter.bintray.com/io/sentry/sentry-android/) and [`mavenCentral`](https://repo.maven.apache.org/maven2/io/sentry/sentry-android/)

We'd love to get feedback.

## 2.1.0-alpha.1

Release of Sentry's new SDK for Android.

## What’s Changed

### Features

- Release health @marandaneto @bruno-garcia
- ANR report should have 'was active=yes' on the dashboard ([#299](https://github.com/getsentry/sentry-android/pull/299)) @marandaneto
- NDK events apply scoped data ([#322](https://github.com/getsentry/sentry-android/pull/322)) @marandaneto
- Add a StdoutTransport ([#310](https://github.com/getsentry/sentry-android/pull/310)) @mike-burns
- Implementing new retry after protocol ([#306](https://github.com/getsentry/sentry-android/pull/306)) @marandaneto

### Fixes

- Bump sentry-native to 0.2.2 ([#305](https://github.com/getsentry/sentry-android/pull/305)) @Swatinem
- Missing App's info ([#315](https://github.com/getsentry/sentry-android/pull/315)) @marandaneto
- Buffered writers/readers - otimizations ([#311](https://github.com/getsentry/sentry-android/pull/311)) @marandaneto
- Boot time should be UTC ([#309](https://github.com/getsentry/sentry-android/pull/309)) @marandaneto
- Make transport result public ([#300](https://github.com/getsentry/sentry-android/pull/300)) @marandaneto

Packages were released on [`bintray`](https://dl.bintray.com/getsentry/sentry-android/io/sentry/sentry-android/), [`jcenter`](https://jcenter.bintray.com/io/sentry/sentry-android/) and [`mavenCentral`](https://repo.maven.apache.org/maven2/io/sentry/sentry-android/)

We'd love to get feedback.

## 2.0.2

Release of Sentry's new SDK for Android.

### Features

- MavenCentral support ([#284](https://github.com/getsentry/sentry-android/pull/284)) @marandaneto

### Fixes

- Bump AGP to 3.6.1 ([#285](https://github.com/getsentry/sentry-android/pull/285)) @marandaneto

Packages were released on [`bintray`](https://dl.bintray.com/getsentry/sentry-android/io/sentry/sentry-android/), [`jcenter`](https://jcenter.bintray.com/io/sentry/sentry-android/) and [`mavenCentral`](https://repo.maven.apache.org/maven2/io/sentry/sentry-android/)

We'd love to get feedback.

## 2.0.1

Release of Sentry's new SDK for Android.

## What’s Changed

### Features

- Attach threads/stacktraces ([#267](https://github.com/getsentry/sentry-android/pull/267)) @marandaneto
- Add the default serverName to SentryOptions and use it in MainEventProcessor ([#279](https://github.com/getsentry/sentry-android/pull/279)) @metlos

### Fixes

- set current threadId when there's no mechanism set ([#277](https://github.com/getsentry/sentry-android/pull/277)) @marandaneto
- Preview package manager ([#269](https://github.com/getsentry/sentry-android/pull/269)) @bruno-garcia

Packages were released on [`bintray`](https://dl.bintray.com/getsentry/sentry-android/io/sentry/), [`jcenter`](https://jcenter.bintray.com/io/sentry/sentry-android/)

We'd love to get feedback.

## 2.0.0

Release of Sentry's new SDK for Android.

New features not offered by (1.7.x):

- NDK support
  - Captures crashes caused by native code
  - Access to the [`sentry-native` SDK](https://github.com/getsentry/sentry-native/) API by your native (C/C++/Rust code/..).
- Automatic init (just add your `DSN` to the manifest)
   - Proguard rules are added automatically
   - Permission (Internet) is added automatically
- Uncaught Exceptions might be captured even before the app restarts
- Sentry's Unified API.
- More context/device information
- Packaged as `aar`
- Frames from the app automatically marked as `InApp=true` (stack traces in Sentry highlights them by default).
- Complete Sentry Protocol available.
- All threads and their stack traces are captured.
- Sample project in this repo to test many features (segfault, uncaught exception, ANR...)

Features from the current SDK like `ANR` are also available (by default triggered after 4 seconds).

Packages were released on [`bintray`](https://dl.bintray.com/getsentry/sentry-android/io/sentry/), [`jcenter`](https://jcenter.bintray.com/io/sentry/sentry-android/)

We'd love to get feedback.

## 2.0.0-rc04

Release of Sentry's new SDK for Android.

### Features

- Take sampleRate from metadata ([#262](https://github.com/getsentry/sentry-android/pull/262)) @bruno-garcia
- Support mills timestamp format ([#263](https://github.com/getsentry/sentry-android/pull/263)) @marandaneto
- Adding logs to installed integrations ([#265](https://github.com/getsentry/sentry-android/pull/265)) @marandaneto

### Fixes

- Breacrumb.data to string,object, Add LOG level ([#264](https://github.com/getsentry/sentry-android/pull/264)) @HazAT
- Read release conf. on manifest ([#266](https://github.com/getsentry/sentry-android/pull/266)) @marandaneto

Packages were released on [`bintray`](https://dl.bintray.com/getsentry/sentry-android/io/sentry/), [`jcenter`](https://jcenter.bintray.com/io/sentry/sentry-android/)

We'd love to get feedback and we'll work in getting the GA `2.0.0` out soon.
Until then, the [stable SDK offered by Sentry is at version 1.7.30](https://github.com/getsentry/sentry-java/releases/tag/v1.7.30)

## 2.0.0-rc03

Release of Sentry's new SDK for Android.

### Fixes

- fixes ([#259](https://github.com/getsentry/sentry-android/issues/259)) - NPE check on getExternalFilesDirs items. ([#260](https://github.com/getsentry/sentry-android/pull/260)) @marandaneto
- strictMode typo ([#258](https://github.com/getsentry/sentry-android/pull/258)) @marandaneto

Packages were released on [`bintray`](https://dl.bintray.com/getsentry/sentry-android/io/sentry/), [`jcenter`](https://jcenter.bintray.com/io/sentry/sentry-android/)

We'd love to get feedback and we'll work in getting the GA `2.0.0` out soon.
Until then, the [stable SDK offered by Sentry is at version 1.7.30](https://github.com/getsentry/sentry-java/releases/tag/v1.7.30)

## 2.0.0-rc02

Release of Sentry's new SDK for Android.

### Features

- Hub mode configurable ([#247](https://github.com/getsentry/sentry-android/pull/247)) @bruno-garcia
- Added remove methods (tags/extras) to the sentry static class ([#243](https://github.com/getsentry/sentry-android/pull/243)) @marandaneto

### Fixes


- Update ndk for new sentry-native version ([#235](https://github.com/getsentry/sentry-android/pull/235)) @Swatinem @marandaneto
- Make integrations public ([#256](https://github.com/getsentry/sentry-android/pull/256)) @marandaneto
- Bump build-tools ([#255](https://github.com/getsentry/sentry-android/pull/255)) @marandaneto
- Added javadocs to scope and its dependencies ([#253](https://github.com/getsentry/sentry-android/pull/253)) @marandaneto
- Build all ABIs ([#254](https://github.com/getsentry/sentry-android/pull/254)) @marandaneto
- Moving back ANR timeout from long to int param. ([#252](https://github.com/getsentry/sentry-android/pull/252)) @marandaneto
- Added HubAdapter to call Sentry static methods from Integrations ([#250](https://github.com/getsentry/sentry-android/pull/250)) @marandaneto
- New Release format ([#242](https://github.com/getsentry/sentry-android/pull/242)) @marandaneto
- Javadocs for SentryOptions ([#246](https://github.com/getsentry/sentry-android/pull/246)) @marandaneto
- non-app is already inApp excluded by default. ([#244](https://github.com/getsentry/sentry-android/pull/244)) @marandaneto
- Fix if symlink exists for sentry-native ([#241](https://github.com/getsentry/sentry-android/pull/241)) @marandaneto
- Clone method - race condition free ([#226](https://github.com/getsentry/sentry-android/pull/226)) @marandaneto
- Refactoring breadcrumbs callback ([#239](https://github.com/getsentry/sentry-android/pull/239)) @marandaneto

Packages were released on [`bintray`](https://dl.bintray.com/getsentry/sentry-android/io/sentry/), [`jcenter`](https://jcenter.bintray.com/io/sentry/sentry-android/)

We'd love to get feedback and we'll work in getting the GA `2.0.0` out soon.
Until then, the [stable SDK offered by Sentry is at version 1.7.30](https://github.com/getsentry/sentry-java/releases/tag/v1.7.30)

## 2.0.0-rc01

Release of Sentry's new SDK for Android.

## What’s Changed

### Features

- Added remove methods for Scope data ([#237](https://github.com/getsentry/sentry-android/pull/237)) @marandaneto
- More device context (deviceId, connectionType and language) ([#229](https://github.com/getsentry/sentry-android/pull/229)) @marandaneto
- Added a few java docs (Sentry, Hub and SentryClient) ([#223](https://github.com/getsentry/sentry-android/pull/223)) @marandaneto
- Implemented diagnostic logger ([#218](https://github.com/getsentry/sentry-android/pull/218)) @marandaneto
- Added event processors to scope ([#209](https://github.com/getsentry/sentry-android/pull/209)) @marandaneto
- Added android transport gate ([#206](https://github.com/getsentry/sentry-android/pull/206)) @marandaneto
- Added executor for caching values out of the main thread ([#201](https://github.com/getsentry/sentry-android/pull/201)) @marandaneto

### Fixes


- Honor RetryAfter ([#236](https://github.com/getsentry/sentry-android/pull/236)) @marandaneto
- Add tests for SentryValues ([#238](https://github.com/getsentry/sentry-android/pull/238)) @philipphofmann
- Do not set frames if there's none ([#234](https://github.com/getsentry/sentry-android/pull/234)) @marandaneto
- Always call interrupt after InterruptedException ([#232](https://github.com/getsentry/sentry-android/pull/232)) @marandaneto
- Mark as current thread if its the main thread ([#228](https://github.com/getsentry/sentry-android/pull/228)) @marandaneto
- Fix lgtm alerts ([#219](https://github.com/getsentry/sentry-android/pull/219)) @marandaneto
- Written unit tests to ANR integration ([#215](https://github.com/getsentry/sentry-android/pull/215)) @marandaneto
- Added blog posts to README ([#214](https://github.com/getsentry/sentry-android/pull/214)) @marandaneto
- Raise code coverage for Dsn to 100% ([#212](https://github.com/getsentry/sentry-android/pull/212)) @philipphofmann
- Remove redundant times(1) for Mockito.verify ([#211](https://github.com/getsentry/sentry-android/pull/211)) @philipphofmann
- Transport may be set on options ([#203](https://github.com/getsentry/sentry-android/pull/203)) @marandaneto
- dist may be set on options ([#204](https://github.com/getsentry/sentry-android/pull/204)) @marandaneto
- Throw an exception if DSN is not set ([#200](https://github.com/getsentry/sentry-android/pull/200)) @marandaneto
- Migration guide markdown ([#197](https://github.com/getsentry/sentry-android/pull/197)) @marandaneto

Packages were released on [`bintray`](https://dl.bintray.com/getsentry/sentry-android/io/sentry/), [`jcenter`](https://jcenter.bintray.com/io/sentry/sentry-android/)

We'd love to get feedback and we'll work in getting the GA `2.0.0` out soon.
Until then, the [stable SDK offered by Sentry is at version 1.7.29](https://github.com/getsentry/sentry-java/releases/tag/v1.7.29)

## 2.0.0-beta02

Release of Sentry's new SDK for Android.

### Features

- addBreadcrumb overloads ([#196](https://github.com/getsentry/sentry-android/pull/196)) and ([#198](https://github.com/getsentry/sentry-android/pull/198))

### Fixes

- fix Android bug on API 24 and 25 about getting current threads and stack traces ([#194](https://github.com/getsentry/sentry-android/pull/194))

Packages were released on [`bintray`](https://dl.bintray.com/getsentry/sentry-android/io/sentry/), [`jcenter`](https://jcenter.bintray.com/io/sentry/sentry-android/)

We'd love to get feedback and we'll work in getting the GA `2.0.0` out soon.
Until then, the [stable SDK offered by Sentry is at version 1.7.28](https://github.com/getsentry/sentry-java/releases/tag/v1.7.28)

## 2.0.0-beta01

Release of Sentry's new SDK for Android.

### Fixes

- ref: ANR doesn't set handled flag ([#186](https://github.com/getsentry/sentry-android/pull/186))
- SDK final review ([#183](https://github.com/getsentry/sentry-android/pull/183))
- ref: Drop errored in favor of crashed ([#187](https://github.com/getsentry/sentry-android/pull/187))
- Workaround android_id ([#185](https://github.com/getsentry/sentry-android/pull/185))
- Renamed sampleRate ([#191](https://github.com/getsentry/sentry-android/pull/191))
- Making timestamp package-private or test-only ([#190](https://github.com/getsentry/sentry-android/pull/190))
- Split event processor in Device/App data ([#180](https://github.com/getsentry/sentry-android/pull/180))

Packages were released on [`bintray`](https://dl.bintray.com/getsentry/sentry-android/io/sentry/), [`jcenter`](https://jcenter.bintray.com/io/sentry/sentry-android/)

We'd love to get feedback and we'll work in getting the GA `2.0.0` out soon.
Until then, the [stable SDK offered by Sentry is at version 1.7.28](https://github.com/getsentry/sentry-java/releases/tag/v1.7.28)

## 2.0.0-alpha09

Release of Sentry's new SDK for Android.

### Features

- Adding nativeBundle plugin ([#161](https://github.com/getsentry/sentry-android/pull/161))
- Adding scope methods to sentry static class ([#179](https://github.com/getsentry/sentry-android/pull/179))

### Fixes

- fix: DSN parsing ([#165](https://github.com/getsentry/sentry-android/pull/165))
- Don't avoid exception type minification ([#166](https://github.com/getsentry/sentry-android/pull/166))
- make Gson retro compatible with older versions of AGP ([#177](https://github.com/getsentry/sentry-android/pull/177))
- Bump sentry-native with message object instead of a string ([#172](https://github.com/getsentry/sentry-android/pull/172))

Packages were released on [`bintray`](https://dl.bintray.com/getsentry/sentry-android/io/sentry/), [`jcenter`](https://jcenter.bintray.com/io/sentry/sentry-android/)

We'd love to get feedback and we'll work in getting the GA `2.0.0` out soon.
Until then, the [stable SDK offered by Sentry is at version 1.7.28](https://github.com/getsentry/sentry-java/releases/tag/v1.7.28)

## 2.0.0-alpha08

Release of Sentry's new SDK for Android.

### Fixes

- DebugId endianness ([#162](https://github.com/getsentry/sentry-android/pull/162))
- Executed beforeBreadcrumb also for scope ([#160](https://github.com/getsentry/sentry-android/pull/160))
- Benefit of manifest merging when minSdk ([#159](https://github.com/getsentry/sentry-android/pull/159))
- Add method to captureMessage with level ([#157](https://github.com/getsentry/sentry-android/pull/157))
- Listing assets file on the wrong dir ([#156](https://github.com/getsentry/sentry-android/pull/156))

Packages were released on [`bintray`](https://dl.bintray.com/getsentry/sentry-android/io/sentry/), [`jcenter`](https://jcenter.bintray.com/io/sentry/sentry-android/)

We'd love to get feedback and we'll work in getting the GA `2.0.0` out soon.
Until then, the [stable SDK offered by Sentry is at version 1.7.28](https://github.com/getsentry/sentry-java/releases/tag/v1.7.28)

## 2.0.0-alpha07

Third release of Sentry's new SDK for Android.

### Fixes

-  Fixed release for jcenter and bintray

Packages were released on [`bintray`](https://dl.bintray.com/getsentry/sentry-android/io/sentry/), [`jcenter`](https://jcenter.bintray.com/io/sentry/sentry-android/)

We'd love to get feedback and we'll work in getting the GA `2.0.0` out soon.
Until then, the [stable SDK offered by Sentry is at version 1.7.28](https://github.com/getsentry/sentry-java/releases/tag/v1.7.28)

## 2.0.0-alpha06

Second release of Sentry's new SDK for Android.

### Fixes

- Fixed a typo on pom generation.

Packages were released on [`bintray`](https://dl.bintray.com/getsentry/sentry-android/io/sentry/), [`jcenter`](https://jcenter.bintray.com/io/sentry/sentry-android/)

We'd love to get feedback and we'll work in getting the GA `2.0.0` out soon.
Until then, the [stable SDK offered by Sentry is at version 1.7.28](https://github.com/getsentry/sentry-java/releases/tag/v1.7.28)

## 2.0.0-alpha05

First release of Sentry's new SDK for Android.

New features not offered by our current (1.7.x), stable SDK are:

- NDK support
  - Captures crashes caused by native code
  - Access to the [`sentry-native` SDK](https://github.com/getsentry/sentry-native/) API by your native (C/C++/Rust code/..).
- Automatic init (just add your `DSN` to the manifest)
   - Proguard rules are added automatically
   - Permission (Internet) is added automatically
- Uncaught Exceptions might be captured even before the app restarts
- Unified API which include scopes etc.
- More context/device information
- Packaged as `aar`
- Frames from the app automatically marked as `InApp=true` (stack traces in Sentry highlights them by default).
- Complete Sentry Protocol available.
- All threads and their stack traces are captured.
- Sample project in this repo to test many features (segfault, uncaught exception, scope)

Features from the current SDK like `ANR` are also available (by default triggered after 4 seconds).

Packages were released on [`bintray`](https://dl.bintray.com/getsentry/sentry-android/io/sentry/), [`jcenter`](https://jcenter.bintray.com/io/sentry/sentry-android/)

We'd love to get feedback and we'll work in getting the GA `2.0.0` out soon.
Until then, the [stable SDK offered by Sentry is at version 1.7.28](https://github.com/getsentry/sentry-java/releases/tag/v1.7.28)<|MERGE_RESOLUTION|>--- conflicted
+++ resolved
@@ -2,11 +2,10 @@
 
 ## Unreleased
 
-<<<<<<< HEAD
 ### Features
 
 - Add ttid span to ActivityLifecycleIntegration ([#2369](https://github.com/getsentry/sentry-java/pull/2369))
-=======
+
 ### Dependencies
 
 - Bump Native SDK from v0.5.2 to v0.5.3 ([#2423](https://github.com/getsentry/sentry-java/pull/2423))
@@ -31,7 +30,6 @@
 ### Dependencies
 
 - Bump OpenTelemetry to 1.20.1 and OpenTelemetry Java Agent to 1.20.2 ([#2420](https://github.com/getsentry/sentry-java/pull/2420))
->>>>>>> 703d523e
 
 ## 6.9.1
 
