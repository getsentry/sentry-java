--- conflicted
+++ resolved
@@ -2,14 +2,11 @@
 
 * Enchancement: Support SENTRY_TRACES_SAMPLE_RATE conf. via env variables (#1171)
 * Enhancement: Pass request to CustomSamplingContext in Spring integration (#1172)
-<<<<<<< HEAD
 * Ref: Set SpanContext on SentryTransaction to avoid potential NPE (#1173)
-=======
 * Fix: Free Local Refs manually due to Android local ref. count limits
 * Fix: Bring back support for setting transaction name without ongoing transaction (#1183)
 * Enhancement: Add overload for `transaction/span.finish(SpanStatus)` (#1182)
 * Enhancement: Simplify registering traces sample callback in Spring integration (#1184)
->>>>>>> a637704f
 
 # 4.0.0-alpha.3
 
