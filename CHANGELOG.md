--- conflicted
+++ resolved
@@ -1,13 +1,8 @@
-<<<<<<< HEAD
-# 3.2
-
-* Feature: Performance monitoring
-=======
 # vNext
 
 * Increase max cached events to 30 (#1029)
 * Normalize DSN URI (#1030)
->>>>>>> 296cc937
+* feat: Performance monitoring (#971)
 
 # 3.1.2
 
