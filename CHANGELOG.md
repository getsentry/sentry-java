--- conflicted
+++ resolved
@@ -19,12 +19,9 @@
 - Pass OpenTelemetry span attributes into TracesSampler callback ([#4253](https://github.com/getsentry/sentry-java/pull/4253))
   - `SamplingContext` now has a `getAttribute` method that grants access to OpenTelemetry span attributes via their String key (e.g. `http.request.method`)
 - Fix AbstractMethodError when using SentryTraced for Jetpack Compose ([#4255](https://github.com/getsentry/sentry-java/pull/4255))
-<<<<<<< HEAD
 - Assume `http.client` for span `op` if not a root span ([#4257](https://github.com/getsentry/sentry-java/pull/4257))
-=======
 - Avoid unnecessary copies when using `CopyOnWriteArrayList` ([#4247](https://github.com/getsentry/sentry-java/pull/4247))
   - This affects in particular `SentryTracer.getLatestActiveSpan` which would have previously copied all child span references. This may have caused `OutOfMemoryError` on certain devices due to high frequency of calling the method.
->>>>>>> 9fba6e31
 
 ### Features
 
