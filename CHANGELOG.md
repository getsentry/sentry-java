--- conflicted
+++ resolved
@@ -2,14 +2,10 @@
 
 ## Unreleased
 
-<<<<<<< HEAD
-### Features
+### Fixes
 
 - Send logcat through Sentry Logs ([#4487](https://github.com/getsentry/sentry-java/pull/4487))
-  - Enable the Logs feature in your `SentryOptions` or with the `io.sentry.logs.enabled` manifest option and the SDK will automatically send logcat logs to Sentry, if the Sentry Android Gradle plugin is applied.
-=======
-### Fixes
-
+    - Enable the Logs feature in your `SentryOptions` or with the `io.sentry.logs.enabled` manifest option and the SDK will automatically send logcat logs to Sentry, if the Sentry Android Gradle plugin is applied.
 - No longer send out empty log envelopes ([#4497](https://github.com/getsentry/sentry-java/pull/4497))
 
 ### Dependencies
@@ -50,7 +46,6 @@
 ### Internal
 
 - User Feedback now uses SentryUser.username instead of SentryUser.name ([#4494](https://github.com/getsentry/sentry-java/pull/4494))
->>>>>>> b2920907
 
 ## 8.13.3
 
