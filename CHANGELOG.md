--- conflicted
+++ resolved
@@ -1,6 +1,10 @@
 # Changelog
 
 ## Unreleased
+
+### Features
+
+- NDK support: Offload System.loadLibrary calls to background thread ([#3670](https://github.com/getsentry/sentry-java/pull/3670))
 
 ### Fixes
 
@@ -12,9 +16,6 @@
 
 - Add support for `feedback` envelope header item type ([#3687](https://github.com/getsentry/sentry-java/pull/3687))
 - Add breadcrumb.origin field ([#3727](https://github.com/getsentry/sentry-java/pull/3727))
-<<<<<<< HEAD
-- Offload System.loadLibrary calls to background thread ([#3670](https://github.com/getsentry/sentry-java/pull/3670))
-=======
 - Session Replay: Add options to selectively mask/unmask views captured in replay. The following options are available: ([#3689](https://github.com/getsentry/sentry-java/pull/3689))
     - `android:tag="sentry-mask|sentry-unmask"` in XML or `view.setTag("sentry-mask|sentry-unmask")` in code tags
         - if you already have a tag set for a view, you can set a tag by id: `<tag android:id="@id/sentry_privacy" android:value="mask|unmask"/>` in XML or `view.setTag(io.sentry.android.replay.R.id.sentry_privacy, "mask|unmask")` in code
@@ -25,7 +26,6 @@
 - Session Replay: Support Jetpack Compose masking ([#3739](https://github.com/getsentry/sentry-java/pull/3739))
   - To selectively mask/unmask @Composables, use `Modifier.sentryReplayMask()` and `Modifier.sentryReplayUnmask()` modifiers
 - Session Replay: Mask `WebView`, `VideoView` and `androidx.media3.ui.PlayerView` by default ([#3775](https://github.com/getsentry/sentry-java/pull/3775))
->>>>>>> f79c9c10
 
 ### Fixes
 
