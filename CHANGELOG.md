# Changelog

## Unreleased

### Features

- Fix crash when HTTP connection error message contains formatting symbols ([#3002](https://github.com/getsentry/sentry-java/pull/3002))
<<<<<<< HEAD
- Add thread information to spans ([#2998](https://github.com/getsentry/sentry-java/pull/2998))
=======
- Cap max number of stack frames to 100 to not exceed payload size limit ([#3009](https://github.com/getsentry/sentry-java/pull/3009))
  - This will ensure we report errors with a big number of frames such as `StackOverflowError`
>>>>>>> bc4be3bb

## 6.32.0

### Features

- Make `DebugImagesLoader` public ([#2993](https://github.com/getsentry/sentry-java/pull/2993))

### Fixes

- Make `SystemEventsBroadcastReceiver` exported on API 33+ ([#2990](https://github.com/getsentry/sentry-java/pull/2990))
  - This will fix the `SystemEventsBreadcrumbsIntegration` crashes that you might have encountered on Play Console

## 6.31.0

### Features

- Improve default debouncing mechanism ([#2945](https://github.com/getsentry/sentry-java/pull/2945))
- Add `CheckInUtils.withCheckIn` which abstracts away some of the manual check-ins complexity ([#2959](https://github.com/getsentry/sentry-java/pull/2959))
- Add `@SentryCaptureExceptionParameter` annotation which captures exceptions passed into an annotated method ([#2764](https://github.com/getsentry/sentry-java/pull/2764))
  - This can be used to replace `Sentry.captureException` calls in `@ExceptionHandler` of a `@ControllerAdvice`
- Add `ServerWebExchange` to `Hint` for WebFlux as `WEBFLUX_EXCEPTION_HANDLER_EXCHANGE` ([#2977](https://github.com/getsentry/sentry-java/pull/2977))
- Allow filtering GraphQL errors ([#2967](https://github.com/getsentry/sentry-java/pull/2967))
  - This list can be set directly when calling the constructor of `SentryInstrumentation`
  - For Spring Boot it can also be set in `application.properties` as `sentry.graphql.ignored-error-types=SOME_ERROR,ANOTHER_ERROR`

### Fixes

- Add OkHttp span auto-close when response body is not read ([#2923](https://github.com/getsentry/sentry-java/pull/2923))
- Fix json parsing of nullable/empty fields for Hybrid SDKs ([#2968](https://github.com/getsentry/sentry-java/pull/2968))
  - (Internal) Rename `nextList` to `nextListOrNull` to actually match what the method does
  - (Hybrid) Check if there's any object in a collection before trying to parse it (which prevents the "Failed to deserilize object in list" log message)
  - (Hybrid) If a date can't be parsed as an ISO timestamp, attempts to parse it as millis silently, without printing a log message
  - (Hybrid) If `op` is not defined as part of `SpanContext`, fallback to an empty string, because the filed is optional in the spec
- Always attach OkHttp errors and Http Client Errors only to call root span ([#2961](https://github.com/getsentry/sentry-java/pull/2961))
- Fixed crash accessing Choreographer instance ([#2970](https://github.com/getsentry/sentry-java/pull/2970))

### Dependencies

- Bump Native SDK from v0.6.5 to v0.6.6 ([#2975](https://github.com/getsentry/sentry-java/pull/2975))
  - [changelog](https://github.com/getsentry/sentry-native/blob/master/CHANGELOG.md#066)
  - [diff](https://github.com/getsentry/sentry-native/compare/0.6.5...0.6.6)
- Bump Gradle from v8.3.0 to v8.4.0 ([#2966](https://github.com/getsentry/sentry-java/pull/2966))
  - [changelog](https://github.com/gradle/gradle/blob/master/CHANGELOG.md#v840)
  - [diff](https://github.com/gradle/gradle/compare/v8.3.0...v8.4.0)

## 6.30.0

### Features

- Add `sendModules` option for disable sending modules ([#2926](https://github.com/getsentry/sentry-java/pull/2926))
- Send `db.system` and `db.name` in span data for androidx.sqlite spans ([#2928](https://github.com/getsentry/sentry-java/pull/2928))
- Check-ins (CRONS) support ([#2952](https://github.com/getsentry/sentry-java/pull/2952))
  - Add API for sending check-ins (CRONS) manually ([#2935](https://github.com/getsentry/sentry-java/pull/2935))
  - Support check-ins (CRONS) for Quartz ([#2940](https://github.com/getsentry/sentry-java/pull/2940))
  - `@SentryCheckIn` annotation and advice config for Spring ([#2946](https://github.com/getsentry/sentry-java/pull/2946))
  - Add option for ignoring certain monitor slugs ([#2943](https://github.com/getsentry/sentry-java/pull/2943))

### Fixes

- Always send memory stats for transactions ([#2936](https://github.com/getsentry/sentry-java/pull/2936))
  - This makes it possible to query transactions by the `device.class` tag on Sentry
- Add `sentry.enable-aot-compatibility` property to SpringBoot Jakarta `SentryAutoConfiguration` to enable building for GraalVM ([#2915](https://github.com/getsentry/sentry-java/pull/2915))

### Dependencies

- Bump Gradle from v8.2.1 to v8.3.0 ([#2900](https://github.com/getsentry/sentry-java/pull/2900))
  - [changelog](https://github.com/gradle/gradle/blob/master release-test/CHANGELOG.md#v830)
  - [diff](https://github.com/gradle/gradle/compare/v8.2.1...v8.3.0)

## 6.29.0

### Features

- Send `db.system` and `db.name` in span data ([#2894](https://github.com/getsentry/sentry-java/pull/2894))
- Send `http.request.method` in span data ([#2896](https://github.com/getsentry/sentry-java/pull/2896))
- Add `enablePrettySerializationOutput` option for opting out of pretty print ([#2871](https://github.com/getsentry/sentry-java/pull/2871))

## 6.28.0

### Features

- Add HTTP response code to Spring WebFlux transactions ([#2870](https://github.com/getsentry/sentry-java/pull/2870))
- Add `sampled` to Dynamic Sampling Context ([#2869](https://github.com/getsentry/sentry-java/pull/2869))
- Improve server side GraphQL support for spring-graphql and Nextflix DGS ([#2856](https://github.com/getsentry/sentry-java/pull/2856))
    - If you have already been using `SentryDataFetcherExceptionHandler` that still works but has been deprecated. Please use `SentryGenericDataFetcherExceptionHandler` combined with `SentryInstrumentation` instead for better error reporting.
    - More exceptions and errors caught and reported to Sentry by also looking at the `ExecutionResult` (more specifically its `errors`)
        - You may want to filter out certain errors, please see [docs on filtering](https://docs.sentry.io/platforms/java/configuration/filtering/)
    - More details for Sentry events: query, variables and response (where possible)
    - Breadcrumbs for operation (query, mutation, subscription), data fetchers and data loaders (Spring only)
    - Better hub propagation by using `GraphQLContext`
- Add autoconfigure modules for Spring Boot called `sentry-spring-boot` and `sentry-spring-boot-jakarta` ([#2880](https://github.com/getsentry/sentry-java/pull/2880))
  - The autoconfigure modules `sentry-spring-boot` and `sentry-spring-boot-jakarta` have a `compileOnly` dependency on `spring-boot-starter` which is needed for our auto installation in [sentry-android-gradle-plugin](https://github.com/getsentry/sentry-android-gradle-plugin)
  - The starter modules  `sentry-spring-boot-starter` and `sentry-spring-boot-starter-jakarta` now bring `spring-boot-starter` as a dependency
- You can now disable Sentry by setting the `enabled` option to `false` ([#2840](https://github.com/getsentry/sentry-java/pull/2840))

### Fixes

- Propagate OkHttp status to parent spans ([#2872](https://github.com/getsentry/sentry-java/pull/2872))

## 6.27.0

### Features

- Add TraceOrigin to Transactions and Spans ([#2803](https://github.com/getsentry/sentry-java/pull/2803))

### Fixes

- Deduplicate events happening in multiple threads simultaneously (e.g. `OutOfMemoryError`) ([#2845](https://github.com/getsentry/sentry-java/pull/2845))
  - This will improve Crash-Free Session Rate as we no longer will send multiple Session updates with `Crashed` status, but only the one that is relevant
- Ensure no Java 8 method reference sugar is used for Android ([#2857](https://github.com/getsentry/sentry-java/pull/2857))
- Do not send session updates for terminated sessions ([#2849](https://github.com/getsentry/sentry-java/pull/2849))

## 6.26.0

### Features
- (Internal) Extend APIs for hybrid SDKs ([#2814](https://github.com/getsentry/sentry-java/pull/2814), [#2846](https://github.com/getsentry/sentry-java/pull/2846))

### Fixes

- Fix ANRv2 thread dump parsing for native-only threads ([#2839](https://github.com/getsentry/sentry-java/pull/2839))
- Derive `TracingContext` values from event for ANRv2 events ([#2839](https://github.com/getsentry/sentry-java/pull/2839))

## 6.25.2

### Fixes

- Change Spring Boot, Apollo, Apollo 3, JUL, Logback, Log4j2, OpenFeign, GraphQL and Kotlin coroutines core dependencies to compileOnly ([#2837](https://github.com/getsentry/sentry-java/pull/2837))

## 6.25.1

### Fixes

- Allow removing integrations in SentryAndroid.init ([#2826](https://github.com/getsentry/sentry-java/pull/2826))
- Fix concurrent access to frameMetrics listener ([#2823](https://github.com/getsentry/sentry-java/pull/2823))

### Dependencies

- Bump Native SDK from v0.6.4 to v0.6.5 ([#2822](https://github.com/getsentry/sentry-java/pull/2822))
  - [changelog](https://github.com/getsentry/sentry-native/blob/master/CHANGELOG.md#065)
  - [diff](https://github.com/getsentry/sentry-native/compare/0.6.4...0.6.5)
- Bump Gradle from v8.2.0 to v8.2.1 ([#2830](https://github.com/getsentry/sentry-java/pull/2830))
  - [changelog](https://github.com/gradle/gradle/blob/master/CHANGELOG.md#v821)
  - [diff](https://github.com/gradle/gradle/compare/v8.2.0...v8.2.1)

## 6.25.0

### Features

- Add manifest `AutoInit` to integrations list ([#2795](https://github.com/getsentry/sentry-java/pull/2795))
- Tracing headers (`sentry-trace` and `baggage`) are now attached and passed through even if performance is disabled ([#2788](https://github.com/getsentry/sentry-java/pull/2788))

### Fixes

- Set `environment` from `SentryOptions` if none persisted in ANRv2 ([#2809](https://github.com/getsentry/sentry-java/pull/2809))
- Remove code that set `tracesSampleRate` to `0.0` for Spring Boot if not set ([#2800](https://github.com/getsentry/sentry-java/pull/2800))
  - This used to enable performance but not send any transactions by default.
  - Performance is now disabled by default.
- Fix slow/frozen frames were not reported with transactions ([#2811](https://github.com/getsentry/sentry-java/pull/2811))

### Dependencies

- Bump Native SDK from v0.6.3 to v0.6.4 ([#2796](https://github.com/getsentry/sentry-java/pull/2796))
  - [changelog](https://github.com/getsentry/sentry-native/blob/master/CHANGELOG.md#064)
  - [diff](https://github.com/getsentry/sentry-native/compare/0.6.3...0.6.4)
- Bump Gradle from v8.1.1 to v8.2.0 ([#2810](https://github.com/getsentry/sentry-java/pull/2810))
  - [changelog](https://github.com/gradle/gradle/blob/master/CHANGELOG.md#v820)
  - [diff](https://github.com/gradle/gradle/compare/v8.1.1...v8.2.0)

## 6.24.0

### Features

- Add debouncing mechanism and before-capture callbacks for screenshots and view hierarchies ([#2773](https://github.com/getsentry/sentry-java/pull/2773))
- Improve ANRv2 implementation ([#2792](https://github.com/getsentry/sentry-java/pull/2792))
  - Add a proguard rule to keep `ApplicationNotResponding` class from obfuscation
  - Add a new option `setReportHistoricalAnrs`; when enabled, it will report all of the ANRs from the [getHistoricalExitReasons](https://developer.android.com/reference/android/app/ActivityManager?hl=en#getHistoricalProcessExitReasons(java.lang.String,%20int,%20int)) list. 
  By default, the SDK only reports and enriches the latest ANR and only this one counts towards ANR rate. 
  Worth noting that this option is mainly useful when updating the SDK to the version where ANRv2 has been introduced, to report all ANRs happened prior to the SDK update. After that, the SDK will always pick up the latest ANR from the historical exit reasons list on next app restart, so there should be no historical ANRs to report.
  These ANRs are reported with the `HistoricalAppExitInfo` mechanism.
  - Add a new option `setAttachAnrThreadDump` to send ANR thread dump from the system as an attachment. 
  This is only useful as additional information, because the SDK attempts to parse the thread dump into proper threads with stacktraces by default.
  - If [ApplicationExitInfo#getTraceInputStream](https://developer.android.com/reference/android/app/ApplicationExitInfo#getTraceInputStream()) returns null, the SDK no longer reports an ANR event, as these events are not very useful without it.
  - Enhance regex patterns for native stackframes

## 6.23.0

### Features

- Add profile rate limiting ([#2782](https://github.com/getsentry/sentry-java/pull/2782))
- Support for automatically capturing Failed GraphQL (Apollo 3) Client errors ([#2781](https://github.com/getsentry/sentry-java/pull/2781))

```kotlin
import com.apollographql.apollo3.ApolloClient
import io.sentry.apollo3.sentryTracing

val apolloClient = ApolloClient.Builder()
    .serverUrl("https://example.com/graphql")
    .sentryTracing(captureFailedRequests = true)    
    .build()
```

### Dependencies

- Bump Native SDK from v0.6.2 to v0.6.3 ([#2746](https://github.com/getsentry/sentry-java/pull/2746))
  - [changelog](https://github.com/getsentry/sentry-native/blob/master/CHANGELOG.md#063)
  - [diff](https://github.com/getsentry/sentry-native/compare/0.6.2...0.6.3)

### Fixes

- Align http.status with [span data conventions](https://develop.sentry.dev/sdk/performance/span-data-conventions/) ([#2786](https://github.com/getsentry/sentry-java/pull/2786))

## 6.22.0

### Features

- Add `lock` attribute to the `SentryStackFrame` protocol to better highlight offending frames in the UI ([#2761](https://github.com/getsentry/sentry-java/pull/2761))
- Enrich database spans with blocked main thread info ([#2760](https://github.com/getsentry/sentry-java/pull/2760))
- Add `api_target` to `Request` and `data` to `Response` Protocols ([#2775](https://github.com/getsentry/sentry-java/pull/2775))

### Fixes

- No longer use `String.join` in `Baggage` as it requires API level 26 ([#2778](https://github.com/getsentry/sentry-java/pull/2778))

## 6.21.0

### Features

- Introduce new `sentry-android-sqlite` integration ([#2722](https://github.com/getsentry/sentry-java/pull/2722))
    - This integration replaces the old `androidx.sqlite` database instrumentation in the Sentry Android Gradle plugin
    - A new capability to manually instrument your `androidx.sqlite` databases. 
      - You can wrap your custom `SupportSQLiteOpenHelper` instance into `SentrySupportSQLiteOpenHelper(myHelper)` if you're not using the Sentry Android Gradle plugin and still benefit from performance auto-instrumentation.
- Add SentryWrapper for Callable and Supplier Interface ([#2720](https://github.com/getsentry/sentry-java/pull/2720))
- Load sentry-debug-meta.properties ([#2734](https://github.com/getsentry/sentry-java/pull/2734))
  - This enables source context for Java
  - For more information on how to enable source context, please refer to [#633](https://github.com/getsentry/sentry-java/issues/633#issuecomment-1465599120)

### Fixes

- Finish WebFlux transaction before popping scope ([#2724](https://github.com/getsentry/sentry-java/pull/2724))
- Use daemon threads for SentryExecutorService ([#2747](https://github.com/getsentry/sentry-java/pull/2747))
  - We started using `SentryExecutorService` in `6.19.0` which caused the application to hang on shutdown unless `Sentry.close()` was called. By using daemon threads we no longer block shutdown.
- Use Base64.NO_WRAP to avoid unexpected char errors in Apollo ([#2745](https://github.com/getsentry/sentry-java/pull/2745))
- Don't warn R8 on missing `ComposeViewHierarchyExporter` class ([#2743](https://github.com/getsentry/sentry-java/pull/2743))

## 6.20.0

### Features

- Add support for Sentry Kotlin Compiler Plugin ([#2695](https://github.com/getsentry/sentry-java/pull/2695))
  - In conjunction with our sentry-kotlin-compiler-plugin we improved Jetpack Compose support for
    - [View Hierarchy](https://docs.sentry.io/platforms/android/enriching-events/viewhierarchy/) support for Jetpack Compose screens
    - Automatic breadcrumbs for [user interactions](https://docs.sentry.io/platforms/android/performance/instrumentation/automatic-instrumentation/#user-interaction-instrumentation)
- More granular http requests instrumentation with a new SentryOkHttpEventListener ([#2659](https://github.com/getsentry/sentry-java/pull/2659))
    - Create spans for time spent on:
        - Proxy selection
        - DNS resolution
        - HTTPS setup
        - Connection
        - Requesting headers
        - Receiving response
    - You can attach the event listener to your OkHttpClient through `client.eventListener(new SentryOkHttpEventListener()).addInterceptor(new SentryOkHttpInterceptor()).build();`
    - In case you already have an event listener you can use the SentryOkHttpEventListener as well through `client.eventListener(new SentryOkHttpEventListener(myListener)).addInterceptor(new SentryOkHttpInterceptor()).build();`
- Add a new option to disable `RootChecker` ([#2735](https://github.com/getsentry/sentry-java/pull/2735))

### Fixes

- Base64 encode internal Apollo3 Headers ([#2707](https://github.com/getsentry/sentry-java/pull/2707))
- Fix `SentryTracer` crash when scheduling auto-finish of a transaction, but the timer has already been cancelled ([#2731](https://github.com/getsentry/sentry-java/pull/2731))
- Fix `AndroidTransactionProfiler` crash when finishing a profile that happened due to race condition ([#2731](https://github.com/getsentry/sentry-java/pull/2731))

## 6.19.1

### Fixes

- Ensure screenshots and view hierarchies are captured on the main thread ([#2712](https://github.com/getsentry/sentry-java/pull/2712))

## 6.19.0

### Features

- Add Screenshot and ViewHierarchy to integrations list ([#2698](https://github.com/getsentry/sentry-java/pull/2698))
- New ANR detection based on [ApplicationExitInfo API](https://developer.android.com/reference/android/app/ApplicationExitInfo) ([#2697](https://github.com/getsentry/sentry-java/pull/2697))
    - This implementation completely replaces the old one (based on a watchdog) on devices running Android 11 and above:
      - New implementation provides more precise ANR events/ANR rate detection as well as system thread dump information. The new implementation reports ANRs exactly as Google Play Console, without producing false positives or missing important background ANR events.
      - New implementation reports ANR events with a new mechanism `mechanism:AppExitInfo`.
      - However, despite producing many false positives, the old implementation is capable of better enriching ANR errors (which is not available with the new implementation), for example:
        - Capturing screenshots at the time of ANR event;
        - Capturing transactions and profiling data corresponding to the ANR event;
        - Auxiliary information (such as current memory load) at the time of ANR event.
      - If you would like us to provide support for the old approach working alongside the new one on Android 11 and above (e.g. for raising events for slow code on main thread), consider upvoting [this issue](https://github.com/getsentry/sentry-java/issues/2693).
    - The old watchdog implementation will continue working for older API versions (Android < 11):
        - The old implementation reports ANR events with the existing mechanism `mechanism:ANR`.
- Open up `TransactionOptions`, `ITransaction` and `IHub` methods allowing consumers modify start/end timestamp of transactions and spans ([#2701](https://github.com/getsentry/sentry-java/pull/2701))
- Send source bundle IDs to Sentry to enable source context ([#2663](https://github.com/getsentry/sentry-java/pull/2663))
  - For more information on how to enable source context, please refer to [#633](https://github.com/getsentry/sentry-java/issues/633#issuecomment-1465599120)

### Fixes

- Android Profiler on calling thread ([#2691](https://github.com/getsentry/sentry-java/pull/2691))
- Use `configureScope` instead of `withScope` in `Hub.close()`. This ensures that the main scope releases the in-memory data when closing a hub instance. ([#2688](https://github.com/getsentry/sentry-java/pull/2688))
- Remove null keys/values before creating concurrent hashmap in order to avoid NPE ([#2708](https://github.com/getsentry/sentry-java/pull/2708))
- Exclude SentryOptions from R8/ProGuard obfuscation ([#2699](https://github.com/getsentry/sentry-java/pull/2699))
  - This fixes AGP 8.+ incompatibility, where full R8 mode is enforced

### Dependencies

- Bump Gradle from v8.1.0 to v8.1.1 ([#2666](https://github.com/getsentry/sentry-java/pull/2666))
  - [changelog](https://github.com/gradle/gradle/blob/master release-test/CHANGELOG.md#v811)
  - [diff](https://github.com/gradle/gradle/compare/v8.1.0...v8.1.1)
- Bump Native SDK from v0.6.1 to v0.6.2 ([#2689](https://github.com/getsentry/sentry-java/pull/2689))
  - [changelog](https://github.com/getsentry/sentry-native/blob/master/CHANGELOG.md#062)
  - [diff](https://github.com/getsentry/sentry-native/compare/0.6.1...0.6.2)

## 6.18.1

### Fixes

- Fix crash when Sentry SDK is initialized more than once ([#2679](https://github.com/getsentry/sentry-java/pull/2679))
- Track a ttfd span per Activity ([#2673](https://github.com/getsentry/sentry-java/pull/2673))

## 6.18.0

### Features

- Attach Trace Context when an ANR is detected (ANRv1) ([#2583](https://github.com/getsentry/sentry-java/pull/2583))
- Make log4j2 integration compatible with log4j 3.0 ([#2634](https://github.com/getsentry/sentry-java/pull/2634))
    - Instead of relying on package scanning, we now use an annotation processor to generate `Log4j2Plugins.dat`
- Create `User` and `Breadcrumb` from map ([#2614](https://github.com/getsentry/sentry-java/pull/2614))
- Add `sent_at` to envelope header item ([#2638](https://github.com/getsentry/sentry-java/pull/2638))

### Fixes

- Fix timestamp intervals of PerformanceCollectionData in profiles ([#2648](https://github.com/getsentry/sentry-java/pull/2648))
- Fix timestamps of PerformanceCollectionData in profiles ([#2632](https://github.com/getsentry/sentry-java/pull/2632))
- Fix missing propagateMinConstraints flag for SentryTraced ([#2637](https://github.com/getsentry/sentry-java/pull/2637))
- Fix potential SecurityException thrown by ConnectivityManager on Android 11 ([#2653](https://github.com/getsentry/sentry-java/pull/2653))
- Fix aar artifacts publishing for Maven ([#2641](https://github.com/getsentry/sentry-java/pull/2641))

### Dependencies
- Bump Kotlin compile version from v1.6.10 to 1.8.0 ([#2563](https://github.com/getsentry/sentry-java/pull/2563))
- Bump Compose compile version from v1.1.1 to v1.3.0 ([#2563](https://github.com/getsentry/sentry-java/pull/2563))
- Bump AGP version from v7.3.0 to v7.4.2 ([#2574](https://github.com/getsentry/sentry-java/pull/2574))
- Bump Gradle from v7.6.0 to v8.0.2 ([#2563](https://github.com/getsentry/sentry-java/pull/2563))
    - [changelog](https://github.com/gradle/gradle/blob/master/CHANGELOG.md#v802)
    - [diff](https://github.com/gradle/gradle/compare/v7.6.0...v8.0.2)
- Bump Gradle from v8.0.2 to v8.1.0 ([#2650](https://github.com/getsentry/sentry-java/pull/2650))
  - [changelog](https://github.com/gradle/gradle/blob/master/CHANGELOG.md#v810)
  - [diff](https://github.com/gradle/gradle/compare/v8.0.2...v8.1.0)

## 6.17.0

### Features

- Add `name` and `geo` to `User` ([#2556](https://github.com/getsentry/sentry-java/pull/2556)) 
- Add breadcrumbs on network changes ([#2608](https://github.com/getsentry/sentry-java/pull/2608))
- Add time-to-initial-display and time-to-full-display measurements to Activity transactions ([#2611](https://github.com/getsentry/sentry-java/pull/2611))
- Read integration list written by sentry gradle plugin from manifest ([#2598](https://github.com/getsentry/sentry-java/pull/2598))
- Add Logcat adapter ([#2620](https://github.com/getsentry/sentry-java/pull/2620))
- Provide CPU count/frequency data as device context ([#2622](https://github.com/getsentry/sentry-java/pull/2622))

### Fixes

- Trim time-to-full-display span if reportFullyDisplayed API is never called ([#2631](https://github.com/getsentry/sentry-java/pull/2631))
- Fix Automatic UI transactions having wrong durations ([#2623](https://github.com/getsentry/sentry-java/pull/2623))
- Fix wrong default environment in Session ([#2610](https://github.com/getsentry/sentry-java/pull/2610))
- Pass through unknown sentry baggage keys into SentryEnvelopeHeader ([#2618](https://github.com/getsentry/sentry-java/pull/2618))
- Fix missing null check when removing lifecycle observer ([#2625](https://github.com/getsentry/sentry-java/pull/2625))

### Dependencies

- Bump Native SDK from v0.6.0 to v0.6.1 ([#2629](https://github.com/getsentry/sentry-java/pull/2629))
  - [changelog](https://github.com/getsentry/sentry-native/blob/master/CHANGELOG.md#061)
  - [diff](https://github.com/getsentry/sentry-native/compare/0.6.0...0.6.1)

## 6.16.0

### Features

- Improve versatility of exception resolver component for Spring with more flexible API for consumers. ([#2577](https://github.com/getsentry/sentry-java/pull/2577))
- Automatic performance instrumentation for WebFlux ([#2597](https://github.com/getsentry/sentry-java/pull/2597))
  - You can enable it by adding `sentry.enable-tracing=true` to your `application.properties`
- The Spring Boot integration can now be configured to add the `SentryAppender` to specific loggers instead of the `ROOT` logger ([#2173](https://github.com/getsentry/sentry-java/pull/2173))
  - You can specify the loggers using `"sentry.logging.loggers[0]=foo.bar` and `"sentry.logging.loggers[1]=baz` in your `application.properties`
- Add capabilities to track Jetpack Compose composition/rendering time ([#2507](https://github.com/getsentry/sentry-java/pull/2507))
- Adapt span op and description for graphql to fit spec ([#2607](https://github.com/getsentry/sentry-java/pull/2607))

### Fixes

- Fix timestamps of slow and frozen frames for profiles ([#2584](https://github.com/getsentry/sentry-java/pull/2584))
- Deprecate reportFullDisplayed in favor of reportFullyDisplayed ([#2585](https://github.com/getsentry/sentry-java/pull/2585))
- Add mechanism for logging integrations and update spring mechanism types ([#2595](https://github.com/getsentry/sentry-java/pull/2595))
	- NOTE: If you're using these mechanism types (`HandlerExceptionResolver`, `SentryWebExceptionHandler`) in your dashboards please update them to use the new types.
- Filter out session cookies sent by Spring and Spring Boot integrations ([#2593](https://github.com/getsentry/sentry-java/pull/2593))
  - We filter out some common cookies like JSESSIONID
  - We also read the value from `server.servlet.session.cookie.name` and filter it out
- No longer send event / transaction to Sentry if `beforeSend` / `beforeSendTransaction` throws ([#2591](https://github.com/getsentry/sentry-java/pull/2591))
- Add version to sentryClientName used in auth header ([#2596](https://github.com/getsentry/sentry-java/pull/2596))
- Keep integration names from being obfuscated ([#2599](https://github.com/getsentry/sentry-java/pull/2599))
- Change log level from INFO to WARN for error message indicating a failed Log4j2 Sentry.init ([#2606](https://github.com/getsentry/sentry-java/pull/2606))
  - The log message was often not visible as our docs suggest a minimum log level of WARN
- Fix session tracking on Android ([#2609](https://github.com/getsentry/sentry-java/pull/2609))
  - Incorrect number of session has been sent. In addition, some of the sessions were not properly ended, messing up Session Health Metrics.

### Dependencies

- Bump `opentelemetry-sdk` to `1.23.1` and `opentelemetry-javaagent` to `1.23.0` ([#2590](https://github.com/getsentry/sentry-java/pull/2590))
- Bump Native SDK from v0.5.4 to v0.6.0 ([#2545](https://github.com/getsentry/sentry-java/pull/2545))
  - [changelog](https://github.com/getsentry/sentry-native/blob/master/CHANGELOG.md#060)
  - [diff](https://github.com/getsentry/sentry-native/compare/0.5.4...0.6.0)

## 6.15.0

### Features

- Adjust time-to-full-display span if reportFullDisplayed is called too early ([#2550](https://github.com/getsentry/sentry-java/pull/2550))
- Add `enableTracing` option ([#2530](https://github.com/getsentry/sentry-java/pull/2530))
    - This change is backwards compatible. The default is `null` meaning existing behaviour remains unchanged (setting either `tracesSampleRate` or `tracesSampler` enables performance).
    - If set to `true`, performance is enabled, even if no `tracesSampleRate` or `tracesSampler` have been configured.
    - If set to `false` performance is disabled, regardless of `tracesSampleRate` and `tracesSampler` options.
- Detect dependencies by listing MANIFEST.MF files at runtime ([#2538](https://github.com/getsentry/sentry-java/pull/2538))
- Report integrations in use, report packages in use more consistently ([#2179](https://github.com/getsentry/sentry-java/pull/2179))
- Implement `ThreadLocalAccessor` for propagating Sentry hub with reactor / WebFlux ([#2570](https://github.com/getsentry/sentry-java/pull/2570))
  - Requires `io.micrometer:context-propagation:1.0.2+` as well as Spring Boot 3.0.3+
  - Enable the feature by setting `sentry.reactive.thread-local-accessor-enabled=true`
  - This is still considered experimental. Once we have enough feedback we may turn this on by default.
  - Checkout the sample here: https://github.com/getsentry/sentry-java/tree/main/sentry-samples/sentry-samples-spring-boot-webflux-jakarta
  - A new hub is now cloned from the main hub for every request

### Fixes

- Leave `inApp` flag for stack frames undecided in SDK if unsure and let ingestion decide instead ([#2547](https://github.com/getsentry/sentry-java/pull/2547))
- Allow `0.0` error sample rate ([#2573](https://github.com/getsentry/sentry-java/pull/2573))
- Fix memory leak in WebFlux related to an ever growing stack ([#2580](https://github.com/getsentry/sentry-java/pull/2580))
- Use the same hub in WebFlux exception handler as we do in WebFilter ([#2566](https://github.com/getsentry/sentry-java/pull/2566))
- Switch upstream Jetpack Compose dependencies to `compileOnly` in `sentry-compose-android` ([#2578](https://github.com/getsentry/sentry-java/pull/2578))
  - NOTE: If you're using Compose Navigation/User Interaction integrations, make sure to have the following dependencies on the classpath as we do not bring them in transitively anymore:
    - `androidx.navigation:navigation-compose:`
    - `androidx.compose.runtime:runtime:`
    - `androidx.compose.ui:ui:`

## 6.14.0

### Features

- Add time-to-full-display span to Activity auto-instrumentation ([#2432](https://github.com/getsentry/sentry-java/pull/2432))
- Add `main` flag to threads and `in_foreground` flag for app contexts  ([#2516](https://github.com/getsentry/sentry-java/pull/2516))

### Fixes

- Ignore Shutdown in progress when closing ShutdownHookIntegration ([#2521](https://github.com/getsentry/sentry-java/pull/2521))
- Fix app start span end-time is wrong if SDK init is deferred ([#2519](https://github.com/getsentry/sentry-java/pull/2519))
- Fix invalid session creation when app is launched in background ([#2543](https://github.com/getsentry/sentry-java/pull/2543))

## 6.13.1

### Fixes

- Fix transaction performance collector oom ([#2505](https://github.com/getsentry/sentry-java/pull/2505))
- Remove authority from URLs sent to Sentry ([#2366](https://github.com/getsentry/sentry-java/pull/2366))
- Fix `sentry-bom` containing incorrect artifacts ([#2504](https://github.com/getsentry/sentry-java/pull/2504))

### Dependencies

- Bump Native SDK from v0.5.3 to v0.5.4 ([#2500](https://github.com/getsentry/sentry-java/pull/2500))
  - [changelog](https://github.com/getsentry/sentry-native/blob/master/CHANGELOG.md#054)
  - [diff](https://github.com/getsentry/sentry-native/compare/0.5.3...0.5.4)

## 6.13.0

### Features

- Send cpu usage percentage in profile payload ([#2469](https://github.com/getsentry/sentry-java/pull/2469))
- Send transaction memory stats in profile payload ([#2447](https://github.com/getsentry/sentry-java/pull/2447))
- Add cpu usage collection ([#2462](https://github.com/getsentry/sentry-java/pull/2462))
- Improve ANR implementation: ([#2475](https://github.com/getsentry/sentry-java/pull/2475))
  - Add `abnormal_mechanism` to sessions for ANR rate calculation
  - Always attach thread dump to ANR events
  - Distinguish between foreground and background ANRs
- Improve possible date precision to 10 μs ([#2451](https://github.com/getsentry/sentry-java/pull/2451))

### Fixes

- Fix performance collector setup called in main thread ([#2499](https://github.com/getsentry/sentry-java/pull/2499))
- Expand guard against CVE-2018-9492 "Privilege Escalation via Content Provider" ([#2482](https://github.com/getsentry/sentry-java/pull/2482))
- Prevent OOM by disabling TransactionPerformanceCollector for now ([#2498](https://github.com/getsentry/sentry-java/pull/2498))

## 6.12.1

### Fixes

- Create timer in `TransactionPerformanceCollector` lazily ([#2478](https://github.com/getsentry/sentry-java/pull/2478))

## 6.12.0

### Features

- Attach View Hierarchy to the errored/crashed events ([#2440](https://github.com/getsentry/sentry-java/pull/2440))
- Collect memory usage in transactions ([#2445](https://github.com/getsentry/sentry-java/pull/2445))
- Add `traceOptionsRequests` option to disable tracing of OPTIONS requests ([#2453](https://github.com/getsentry/sentry-java/pull/2453))
- Extend list of HTTP headers considered sensitive ([#2455](https://github.com/getsentry/sentry-java/pull/2455))

### Fixes

- Use a single TransactionPerfomanceCollector ([#2464](https://github.com/getsentry/sentry-java/pull/2464))
- Don't override sdk name with Timber ([#2450](https://github.com/getsentry/sentry-java/pull/2450))
- Set transactionNameSource to CUSTOM when setting transaction name ([#2405](https://github.com/getsentry/sentry-java/pull/2405))
- Guard against CVE-2018-9492 "Privilege Escalation via Content Provider" ([#2466](https://github.com/getsentry/sentry-java/pull/2466))

## 6.11.0

### Features

- Disable Android concurrent profiling ([#2434](https://github.com/getsentry/sentry-java/pull/2434))
- Add logging for OpenTelemetry integration ([#2425](https://github.com/getsentry/sentry-java/pull/2425))
- Auto add `OpenTelemetryLinkErrorEventProcessor` for Spring Boot ([#2429](https://github.com/getsentry/sentry-java/pull/2429))

### Fixes

- Use minSdk compatible `Objects` class ([#2436](https://github.com/getsentry/sentry-java/pull/2436))
- Prevent R8 from warning on missing classes, as we check for their presence at runtime ([#2439](https://github.com/getsentry/sentry-java/pull/2439))

### Dependencies

- Bump Gradle from v7.5.1 to v7.6.0 ([#2438](https://github.com/getsentry/sentry-java/pull/2438))
  - [changelog](https://github.com/gradle/gradle/blob/master/CHANGELOG.md#v760)
  - [diff](https://github.com/gradle/gradle/compare/v7.5.1...v7.6.0)

## 6.10.0

### Features

- Add time-to-initial-display span to Activity transactions ([#2369](https://github.com/getsentry/sentry-java/pull/2369))
- Start a session after init if AutoSessionTracking is enabled ([#2356](https://github.com/getsentry/sentry-java/pull/2356))
- Provide automatic breadcrumbs and transactions for click/scroll events for Compose ([#2390](https://github.com/getsentry/sentry-java/pull/2390))
- Add `blocked_main_thread` and `call_stack` to File I/O spans to detect performance issues ([#2382](https://github.com/getsentry/sentry-java/pull/2382))

### Dependencies

- Bump Native SDK from v0.5.2 to v0.5.3 ([#2423](https://github.com/getsentry/sentry-java/pull/2423))
  - [changelog](https://github.com/getsentry/sentry-native/blob/master/CHANGELOG.md#053)
  - [diff](https://github.com/getsentry/sentry-native/compare/0.5.2...0.5.3)

## 6.9.2

### Fixes

- Updated ProfileMeasurementValue types ([#2412](https://github.com/getsentry/sentry-java/pull/2412))
- Clear window reference only on activity stop in profileMeasurements collector ([#2407](https://github.com/getsentry/sentry-java/pull/2407))
- No longer disable OpenTelemetry exporters in default Java Agent config ([#2408](https://github.com/getsentry/sentry-java/pull/2408))
- Fix `ClassNotFoundException` for `io.sentry.spring.SentrySpringServletContainerInitializer` in `sentry-spring-jakarta` ([#2411](https://github.com/getsentry/sentry-java/issues/2411))
- Fix `sentry-samples-spring-jakarta` ([#2411](https://github.com/getsentry/sentry-java/issues/2411))

### Features

- Add SENTRY_AUTO_INIT environment variable to control OpenTelemetry Agent init ([#2410](https://github.com/getsentry/sentry-java/pull/2410))
- Add OpenTelemetryLinkErrorEventProcessor for linking errors to traces created via OpenTelemetry ([#2418](https://github.com/getsentry/sentry-java/pull/2418))

### Dependencies

- Bump OpenTelemetry to 1.20.1 and OpenTelemetry Java Agent to 1.20.2 ([#2420](https://github.com/getsentry/sentry-java/pull/2420))

## 6.9.1

### Fixes

- OpenTelemetry modules were missing in `6.9.0` so we released the same code again as `6.9.1` including OpenTelemetry modules

## 6.9.0

### Fixes

- Use `canonicalName` in Fragment Integration for better de-obfuscation ([#2379](https://github.com/getsentry/sentry-java/pull/2379))
- Fix Timber and Fragment integrations auto-installation for obfuscated builds ([#2379](https://github.com/getsentry/sentry-java/pull/2379))
- Don't attach screenshots to events from Hybrid SDKs ([#2360](https://github.com/getsentry/sentry-java/pull/2360))
- Ensure Hints do not cause memory leaks ([#2387](https://github.com/getsentry/sentry-java/pull/2387))
- Do not attach empty `sentry-trace` and `baggage` headers ([#2385](https://github.com/getsentry/sentry-java/pull/2385))

### Features

- Add beforeSendTransaction which allows users to filter and change transactions ([#2388](https://github.com/getsentry/sentry-java/pull/2388))
- Add experimental support for OpenTelemetry ([README](sentry-opentelemetry/README.md))([#2344](https://github.com/getsentry/sentry-java/pull/2344))

### Dependencies

- Update Spring Boot Jakarta to Spring Boot 3.0.0 ([#2389](https://github.com/getsentry/sentry-java/pull/2389))
- Bump Spring Boot to 2.7.5 ([#2383](https://github.com/getsentry/sentry-java/pull/2383))

## 6.8.0

### Features

- Add FrameMetrics to Android profiling data ([#2342](https://github.com/getsentry/sentry-java/pull/2342))

### Fixes

- Remove profiler main thread io ([#2348](https://github.com/getsentry/sentry-java/pull/2348))
- Fix ensure all options are processed before integrations are loaded ([#2377](https://github.com/getsentry/sentry-java/pull/2377))

## 6.7.1

### Fixes

- Fix `Gpu.vendorId` should be a String ([#2343](https://github.com/getsentry/sentry-java/pull/2343))
- Don't set device name on Android if `sendDefaultPii` is disabled ([#2354](https://github.com/getsentry/sentry-java/pull/2354))
- Fix corrupted UUID on Motorola devices ([#2363](https://github.com/getsentry/sentry-java/pull/2363))
- Fix ANR on dropped uncaught exception events ([#2368](https://github.com/getsentry/sentry-java/pull/2368))

### Features

- Update Spring Boot Jakarta to Spring Boot 3.0.0-RC2 ([#2347](https://github.com/getsentry/sentry-java/pull/2347))

## 6.7.0

### Fixes

- Use correct set-cookie for the HTTP Client response object ([#2326](https://github.com/getsentry/sentry-java/pull/2326))
- Fix NoSuchElementException in CircularFifoQueue when cloning a Scope ([#2328](https://github.com/getsentry/sentry-java/pull/2328))

### Features

- Customizable fragment lifecycle breadcrumbs ([#2299](https://github.com/getsentry/sentry-java/pull/2299))
- Provide hook for Jetpack Compose navigation instrumentation ([#2320](https://github.com/getsentry/sentry-java/pull/2320))
- Populate `event.modules` with dependencies metadata ([#2324](https://github.com/getsentry/sentry-java/pull/2324))
- Support Spring 6 and Spring Boot 3 ([#2289](https://github.com/getsentry/sentry-java/pull/2289))

### Dependencies

- Bump Native SDK from v0.5.1 to v0.5.2 ([#2315](https://github.com/getsentry/sentry-java/pull/2315))
  - [changelog](https://github.com/getsentry/sentry-native/blob/master/CHANGELOG.md#052)
  - [diff](https://github.com/getsentry/sentry-native/compare/0.5.1...0.5.2)

## 6.6.0

### Fixes

- Ensure potential callback exceptions are caught #2123 ([#2291](https://github.com/getsentry/sentry-java/pull/2291))
- Remove verbose FrameMetricsAggregator failure logging ([#2293](https://github.com/getsentry/sentry-java/pull/2293))
- Ignore broken regex for tracePropagationTarget ([#2288](https://github.com/getsentry/sentry-java/pull/2288))
- No longer serialize static fields; use toString as fallback ([#2309](https://github.com/getsentry/sentry-java/pull/2309))
- Fix `SentryFileWriter`/`SentryFileOutputStream` append overwrites file contents ([#2304](https://github.com/getsentry/sentry-java/pull/2304))
- Respect incoming parent sampled decision when continuing a trace ([#2311](https://github.com/getsentry/sentry-java/pull/2311))

### Features

- Profile envelopes are sent directly from profiler ([#2298](https://github.com/getsentry/sentry-java/pull/2298))
- Add support for using Encoder with logback.SentryAppender ([#2246](https://github.com/getsentry/sentry-java/pull/2246))
- Report Startup Crashes ([#2277](https://github.com/getsentry/sentry-java/pull/2277))
- HTTP Client errors for OkHttp ([#2287](https://github.com/getsentry/sentry-java/pull/2287))
- Add option to enable or disable Frame Tracking ([#2314](https://github.com/getsentry/sentry-java/pull/2314))

### Dependencies

- Bump Native SDK from v0.5.0 to v0.5.1 ([#2306](https://github.com/getsentry/sentry-java/pull/2306))
  - [changelog](https://github.com/getsentry/sentry-native/blob/master/CHANGELOG.md#051)
  - [diff](https://github.com/getsentry/sentry-native/compare/0.5.0...0.5.1)

## 6.5.0

### Fixes

- Improve public facing API for creating Baggage from header ([#2284](https://github.com/getsentry/sentry-java/pull/2284))

## 6.5.0-beta.3

### Features

- Provide API for attaching custom measurements to transactions ([#2260](https://github.com/getsentry/sentry-java/pull/2260))
- Bump spring to 2.7.4 ([#2279](https://github.com/getsentry/sentry-java/pull/2279))

## 6.5.0-beta.2

### Features

- Make user segment a top level property ([#2257](https://github.com/getsentry/sentry-java/pull/2257))
- Replace user `other` with `data` ([#2258](https://github.com/getsentry/sentry-java/pull/2258))
- `isTraceSampling` is now on by default. `tracingOrigins` has been replaced by `tracePropagationTargets` ([#2255](https://github.com/getsentry/sentry-java/pull/2255))

## 6.5.0-beta.1

### Features

- Server-Side Dynamic Sampling Context support  ([#2226](https://github.com/getsentry/sentry-java/pull/2226))

## 6.4.4

### Fixes

- Fix ConcurrentModificationException due to FrameMetricsAggregator manipulation ([#2282](https://github.com/getsentry/sentry-java/pull/2282))

## 6.4.3

- Fix slow and frozen frames tracking ([#2271](https://github.com/getsentry/sentry-java/pull/2271))

## 6.4.2

### Fixes

- Fixed AbstractMethodError when getting Lifecycle ([#2228](https://github.com/getsentry/sentry-java/pull/2228))
- Missing unit fields for Android measurements ([#2204](https://github.com/getsentry/sentry-java/pull/2204))
- Avoid sending empty profiles ([#2232](https://github.com/getsentry/sentry-java/pull/2232))
- Fix file descriptor leak in FileIO instrumentation ([#2248](https://github.com/getsentry/sentry-java/pull/2248))

## 6.4.1

### Fixes

- Fix memory leak caused by throwableToSpan ([#2227](https://github.com/getsentry/sentry-java/pull/2227))

## 6.4.0

### Fixes

- make profiling rate defaults to 101 hz ([#2211](https://github.com/getsentry/sentry-java/pull/2211))
- SentryOptions.setProfilingTracesIntervalMillis has been deprecated
- Added cpu architecture and default environment in profiles envelope ([#2207](https://github.com/getsentry/sentry-java/pull/2207))
- SentryOptions.setProfilingEnabled has been deprecated in favor of setProfilesSampleRate
- Use toString for enum serialization ([#2220](https://github.com/getsentry/sentry-java/pull/2220))

### Features

- Concurrent profiling 3 - added truncation reason ([#2247](https://github.com/getsentry/sentry-java/pull/2247))
- Concurrent profiling 2 - added list of transactions ([#2218](https://github.com/getsentry/sentry-java/pull/2218))
- Concurrent profiling 1 - added envelope payload data format ([#2216](https://github.com/getsentry/sentry-java/pull/2216))
- Send source for transactions ([#2180](https://github.com/getsentry/sentry-java/pull/2180))
- Add profilesSampleRate and profileSampler options for Android sdk ([#2184](https://github.com/getsentry/sentry-java/pull/2184))
- Add baggage header to RestTemplate ([#2206](https://github.com/getsentry/sentry-java/pull/2206))
- Bump Native SDK from v0.4.18 to v0.5.0 ([#2199](https://github.com/getsentry/sentry-java/pull/2199))
  - [changelog](https://github.com/getsentry/sentry-native/blob/master/CHANGELOG.md#050)
  - [diff](https://github.com/getsentry/sentry-native/compare/0.4.18...0.5.0)
- Bump Gradle from v7.5.0 to v7.5.1 ([#2212](https://github.com/getsentry/sentry-java/pull/2212))
  - [changelog](https://github.com/gradle/gradle/blob/master/CHANGELOG.md#v751)
  - [diff](https://github.com/gradle/gradle/compare/v7.5.0...v7.5.1)

## 6.3.1

### Fixes

- Prevent NPE by checking SentryTracer.timer for null again inside synchronized ([#2200](https://github.com/getsentry/sentry-java/pull/2200))
- Weakly reference Activity for transaction finished callback ([#2203](https://github.com/getsentry/sentry-java/pull/2203))
- `attach-screenshot` set on Manual init. didn't work ([#2186](https://github.com/getsentry/sentry-java/pull/2186))
- Remove extra space from `spring.factories` causing issues in old versions of Spring Boot ([#2181](https://github.com/getsentry/sentry-java/pull/2181))


### Features

- Bump Native SDK to v0.4.18 ([#2154](https://github.com/getsentry/sentry-java/pull/2154))
  - [changelog](https://github.com/getsentry/sentry-native/blob/master/CHANGELOG.md#0418)
  - [diff](https://github.com/getsentry/sentry-native/compare/0.4.17...0.4.18)
- Bump Gradle to v7.5.0 ([#2174](https://github.com/getsentry/sentry-java/pull/2174), [#2191](https://github.com/getsentry/sentry-java/pull/2191))
  - [changelog](https://github.com/gradle/gradle/blob/master/CHANGELOG.md#v750)
  - [diff](https://github.com/gradle/gradle/compare/v7.4.2...v7.5.0)

## 6.3.0

### Features

- Switch upstream dependencies to `compileOnly` in integrations ([#2175](https://github.com/getsentry/sentry-java/pull/2175))

### Fixes

- Lazily retrieve HostnameCache in MainEventProcessor ([#2170](https://github.com/getsentry/sentry-java/pull/2170))

## 6.2.1

### Fixes

- Only send userid in Dynamic Sampling Context if sendDefaultPii is true ([#2147](https://github.com/getsentry/sentry-java/pull/2147))
- Remove userId from baggage due to PII ([#2157](https://github.com/getsentry/sentry-java/pull/2157))

### Features

- Add integration for Apollo-Kotlin 3 ([#2109](https://github.com/getsentry/sentry-java/pull/2109))
- New package `sentry-android-navigation` for AndroidX Navigation support ([#2136](https://github.com/getsentry/sentry-java/pull/2136))
- New package `sentry-compose` for Jetpack Compose support (Navigation) ([#2136](https://github.com/getsentry/sentry-java/pull/2136))
- Add sample rate to baggage as well as trace in envelope header and flatten user ([#2135](https://github.com/getsentry/sentry-java/pull/2135))

## 6.1.4

### Fixes

- Filter out app starts with more than 60s ([#2127](https://github.com/getsentry/sentry-java/pull/2127))

## 6.1.3

### Fixes

- Fix thread leak due to Timer being created and never cancelled ([#2131](https://github.com/getsentry/sentry-java/pull/2131))

## 6.1.2

### Fixes

- Swallow error when reading ActivityManager#getProcessesInErrorState instead of crashing ([#2114](https://github.com/getsentry/sentry-java/pull/2114))
- Use charset string directly as StandardCharsets is not available on earlier Android versions ([#2111](https://github.com/getsentry/sentry-java/pull/2111))

## 6.1.1

### Features

- Replace `tracestate` header with `baggage` header ([#2078](https://github.com/getsentry/sentry-java/pull/2078))
- Allow opting out of device info collection that requires Inter-Process Communication (IPC) ([#2100](https://github.com/getsentry/sentry-java/pull/2100))

## 6.1.0

### Features

- Implement local scope by adding overloads to the capture methods that accept a ScopeCallback ([#2084](https://github.com/getsentry/sentry-java/pull/2084))
- SentryOptions#merge is now public and can be used to load ExternalOptions ([#2088](https://github.com/getsentry/sentry-java/pull/2088))

### Fixes

- Fix proguard rules to work R8 [issue](https://issuetracker.google.com/issues/235733922) around on AGP 7.3.0-betaX and 7.4.0-alphaX ([#2094](https://github.com/getsentry/sentry-java/pull/2094))
- Fix GraalVM Native Image compatibility ([#2172](https://github.com/getsentry/sentry-java/pull/2172))

## 6.0.0

### Sentry Self-hosted Compatibility

- Starting with version `6.0.0` of the `sentry` package, [Sentry's self hosted version >= v21.9.0](https://github.com/getsentry/self-hosted/releases) is required or you have to manually disable sending client reports via the `sendClientReports` option. This only applies to self-hosted Sentry. If you are using [sentry.io](https://sentry.io), no action is needed.

### Features

- Allow optimization and obfuscation of the SDK by reducing proguard rules ([#2031](https://github.com/getsentry/sentry-java/pull/2031))
- Relax TransactionNameProvider ([#1861](https://github.com/getsentry/sentry-java/pull/1861))
- Use float instead of Date for protocol types for higher precision ([#1737](https://github.com/getsentry/sentry-java/pull/1737))
- Allow setting SDK info (name & version) in manifest ([#2016](https://github.com/getsentry/sentry-java/pull/2016))
- Allow setting native Android SDK name during build ([#2035](https://github.com/getsentry/sentry-java/pull/2035))
- Include application permissions in Android events ([#2018](https://github.com/getsentry/sentry-java/pull/2018))
- Automatically create transactions for UI events ([#1975](https://github.com/getsentry/sentry-java/pull/1975))
- Hints are now used via a Hint object and passed into beforeSend and EventProcessor as @NotNull Hint object ([#2045](https://github.com/getsentry/sentry-java/pull/2045))
- Attachments can be manipulated via hint ([#2046](https://github.com/getsentry/sentry-java/pull/2046))
- Add sentry-servlet-jakarta module ([#1987](https://github.com/getsentry/sentry-java/pull/1987))
- Add client reports ([#1982](https://github.com/getsentry/sentry-java/pull/1982))
- Screenshot is taken when there is an error ([#1967](https://github.com/getsentry/sentry-java/pull/1967))
- Add Android profiling traces ([#1897](https://github.com/getsentry/sentry-java/pull/1897)) ([#1959](https://github.com/getsentry/sentry-java/pull/1959)) and its tests ([#1949](https://github.com/getsentry/sentry-java/pull/1949))
- Enable enableScopeSync by default for Android ([#1928](https://github.com/getsentry/sentry-java/pull/1928))
- Feat: Vendor JSON ([#1554](https://github.com/getsentry/sentry-java/pull/1554))
    - Introduce `JsonSerializable` and `JsonDeserializer` interfaces for manual json
      serialization/deserialization.
    - Introduce `JsonUnknwon` interface to preserve unknown properties when deserializing/serializing
      SDK classes.
    - When passing custom objects, for example in `Contexts`, these are supported for serialization:
        - `JsonSerializable`
        - `Map`, `Collection`, `Array`, `String` and all primitive types.
        - Objects with the help of refection.
            - `Map`, `Collection`, `Array`, `String` and all primitive types.
            - Call `toString()` on objects that have a cyclic reference to a ancestor object.
            - Call `toString()` where object graphs exceed max depth.
    - Remove `gson` dependency.
    - Remove `IUnknownPropertiesConsumer`
- Pass MDC tags as Sentry tags ([#1954](https://github.com/getsentry/sentry-java/pull/1954))

### Fixes

- Calling Sentry.init and specifying contextTags now has an effect on the Logback SentryAppender ([#2052](https://github.com/getsentry/sentry-java/pull/2052))
- Calling Sentry.init and specifying contextTags now has an effect on the Log4j SentryAppender ([#2054](https://github.com/getsentry/sentry-java/pull/2054))
- Calling Sentry.init and specifying contextTags now has an effect on the jul SentryAppender ([#2057](https://github.com/getsentry/sentry-java/pull/2057))
- Update Spring Boot dependency to 2.6.8 and fix the CVE-2022-22970 ([#2068](https://github.com/getsentry/sentry-java/pull/2068))
- Sentry can now self heal after a Thread had its currentHub set to a NoOpHub ([#2076](https://github.com/getsentry/sentry-java/pull/2076))
- No longer close OutputStream that is passed into JsonSerializer ([#2029](https://github.com/getsentry/sentry-java/pull/2029))
- Fix setting context tags on events captured by Spring ([#2060](https://github.com/getsentry/sentry-java/pull/2060))
- Isolate cached events with hashed DSN subfolder ([#2038](https://github.com/getsentry/sentry-java/pull/2038))
- SentryThread.current flag will not be overridden by DefaultAndroidEventProcessor if already set ([#2050](https://github.com/getsentry/sentry-java/pull/2050))
- Fix serialization of Long inside of Request.data ([#2051](https://github.com/getsentry/sentry-java/pull/2051))
- Update sentry-native to 0.4.17 ([#2033](https://github.com/getsentry/sentry-java/pull/2033))
- Update Gradle to 7.4.2 and AGP to 7.2 ([#2042](https://github.com/getsentry/sentry-java/pull/2042))
- Change order of event filtering mechanisms ([#2001](https://github.com/getsentry/sentry-java/pull/2001))
- Only send session update for dropped events if state changed ([#2002](https://github.com/getsentry/sentry-java/pull/2002))
- Android profiling initializes on first profile start ([#2009](https://github.com/getsentry/sentry-java/pull/2009))
- Profiling rate decreased from 300hz to 100hz ([#1997](https://github.com/getsentry/sentry-java/pull/1997))
- Allow disabling sending of client reports via Android Manifest and external options ([#2007](https://github.com/getsentry/sentry-java/pull/2007))
- Ref: Upgrade Spring Boot dependency to 2.5.13 ([#2011](https://github.com/getsentry/sentry-java/pull/2011))
- Ref: Make options.printUncaughtStackTrace primitive type ([#1995](https://github.com/getsentry/sentry-java/pull/1995))
- Ref: Remove not needed interface abstractions on Android ([#1953](https://github.com/getsentry/sentry-java/pull/1953))
- Ref: Make hints Map<String, Object> instead of only Object ([#1929](https://github.com/getsentry/sentry-java/pull/1929))
- Ref: Simplify DateUtils with ISO8601Utils ([#1837](https://github.com/getsentry/sentry-java/pull/1837))
- Ref: Remove deprecated and scheduled fields ([#1875](https://github.com/getsentry/sentry-java/pull/1875))
- Ref: Add shutdownTimeoutMillis in favor of shutdownTimeout ([#1873](https://github.com/getsentry/sentry-java/pull/1873))
- Ref: Remove Attachment ContentType since the Server infers it ([#1874](https://github.com/getsentry/sentry-java/pull/1874))
- Ref: Bind external properties to a dedicated class. ([#1750](https://github.com/getsentry/sentry-java/pull/1750))
- Ref: Debug log serializable objects ([#1795](https://github.com/getsentry/sentry-java/pull/1795))
- Ref: catch Throwable instead of Exception to suppress internal SDK errors ([#1812](https://github.com/getsentry/sentry-java/pull/1812))
- `SentryOptions` can merge properties from `ExternalOptions` instead of another instance of `SentryOptions`
- Following boolean properties from `SentryOptions` that allowed `null` values are now not nullable - `debug`, `enableUncaughtExceptionHandler`, `enableDeduplication`
- `SentryOptions` cannot be created anymore using `PropertiesProvider` with `SentryOptions#from` method. Use `ExternalOptions#from` instead and merge created object with `SentryOptions#merge`
- Bump: Kotlin to 1.5 and compatibility to 1.4 for sentry-android-timber ([#1815](https://github.com/getsentry/sentry-java/pull/1815))

## 5.7.4

### Fixes

* Change order of event filtering mechanisms and only send session update for dropped events if session state changed (#2028)

## 5.7.3

### Fixes

- Sentry Timber integration throws an exception when using args ([#1986](https://github.com/getsentry/sentry-java/pull/1986))

## 5.7.2

### Fixes

- Bring back support for `Timber.tag` ([#1974](https://github.com/getsentry/sentry-java/pull/1974))

## 5.7.1

### Fixes

- Sentry Timber integration does not submit msg.formatted breadcrumbs ([#1957](https://github.com/getsentry/sentry-java/pull/1957))
- ANR WatchDog won't crash on SecurityException ([#1962](https://github.com/getsentry/sentry-java/pull/1962))

## 5.7.0

### Features

- Automatically enable `Timber` and `Fragment` integrations if they are present on the classpath ([#1936](https://github.com/getsentry/sentry-java/pull/1936))

## 5.6.3

### Fixes

- If transaction or span is finished, do not allow to mutate ([#1940](https://github.com/getsentry/sentry-java/pull/1940))
- Keep used AndroidX classes from obfuscation (Fixes UI breadcrumbs and Slow/Frozen frames) ([#1942](https://github.com/getsentry/sentry-java/pull/1942))

## 5.6.2

### Fixes

- Ref: Make ActivityFramesTracker public to be used by Hybrid SDKs ([#1931](https://github.com/getsentry/sentry-java/pull/1931))
- Bump: AGP to 7.1.2 ([#1930](https://github.com/getsentry/sentry-java/pull/1930))
- NPE while adding "response_body_size" breadcrumb, when response body length is unknown ([#1908](https://github.com/getsentry/sentry-java/pull/1908))
- Do not include stacktrace frames into Timber message ([#1898](https://github.com/getsentry/sentry-java/pull/1898))
- Potential memory leaks ([#1909](https://github.com/getsentry/sentry-java/pull/1909))

Breaking changes:
`Timber.tag` is no longer supported by our [Timber integration](https://docs.sentry.io/platforms/android/configuration/integrations/timber/) and will not appear on Sentry for error events.
Please vote on this [issue](https://github.com/getsentry/sentry-java/issues/1900), if you'd like us to provide support for that.

## 5.6.2-beta.3

### Fixes

- Ref: Make ActivityFramesTracker public to be used by Hybrid SDKs ([#1931](https://github.com/getsentry/sentry-java/pull/1931))
- Bump: AGP to 7.1.2 ([#1930](https://github.com/getsentry/sentry-java/pull/1930))

## 5.6.2-beta.2

### Fixes

- NPE while adding "response_body_size" breadcrumb, when response body length is unknown ([#1908](https://github.com/getsentry/sentry-java/pull/1908))

## 5.6.2-beta.1

### Fixes

- Do not include stacktrace frames into Timber message ([#1898](https://github.com/getsentry/sentry-java/pull/1898))
- Potential memory leaks ([#1909](https://github.com/getsentry/sentry-java/pull/1909))

Breaking changes:
`Timber.tag` is no longer supported by our [Timber integration](https://docs.sentry.io/platforms/android/configuration/integrations/timber/) and will not appear on Sentry for error events.
Please vote on this [issue](https://github.com/getsentry/sentry-java/issues/1900), if you'd like us to provide support for that.

## 5.6.1

### Features

- Add options.printUncaughtStackTrace to print uncaught exceptions ([#1890](https://github.com/getsentry/sentry-java/pull/1890))

### Fixes

- NPE while adding "response_body_size" breadcrumb, when response body is null ([#1884](https://github.com/getsentry/sentry-java/pull/1884))
- Bump: AGP to 7.1.0 ([#1892](https://github.com/getsentry/sentry-java/pull/1892))

## 5.6.0

### Features

- Add breadcrumbs support for UI events (automatically captured) ([#1876](https://github.com/getsentry/sentry-java/pull/1876))

### Fixes

- Change scope of servlet-api to compileOnly ([#1880](https://github.com/getsentry/sentry-java/pull/1880))

## 5.5.3

### Fixes

- Do not create SentryExceptionResolver bean when Spring MVC is not on the classpath ([#1865](https://github.com/getsentry/sentry-java/pull/1865))

## 5.5.2

### Fixes

- Detect App Cold start correctly for Hybrid SDKs ([#1855](https://github.com/getsentry/sentry-java/pull/1855))
- Bump: log4j to 2.17.0 ([#1852](https://github.com/getsentry/sentry-java/pull/1852))
- Bump: logback to 1.2.9 ([#1853](https://github.com/getsentry/sentry-java/pull/1853))

## 5.5.1

### Fixes

- Bump: log4j to 2.16.0 ([#1845](https://github.com/getsentry/sentry-java/pull/1845))
- Make App start cold/warm visible to Hybrid SDKs ([#1848](https://github.com/getsentry/sentry-java/pull/1848))

## 5.5.0

### Features

- Add locale to device context and deprecate language ([#1832](https://github.com/getsentry/sentry-java/pull/1832))
- Add `SentryFileInputStream` and `SentryFileOutputStream` for File I/O performance instrumentation ([#1826](https://github.com/getsentry/sentry-java/pull/1826))
- Add `SentryFileReader` and `SentryFileWriter` for File I/O instrumentation ([#1843](https://github.com/getsentry/sentry-java/pull/1843))

### Fixes

- Bump: log4j to 2.15.0 ([#1839](https://github.com/getsentry/sentry-java/pull/1839))
- Ref: Rename Fragment span operation from `ui.fragment.load` to `ui.load` ([#1824](https://github.com/getsentry/sentry-java/pull/1824))
- Ref: change `java.util.Random` to `java.security.SecureRandom` for possible security reasons ([#1831](https://github.com/getsentry/sentry-java/pull/1831))

## 5.4.3

### Fixes

- Only report App start measurement for full launch on Android ([#1821](https://github.com/getsentry/sentry-java/pull/1821))

## 5.4.2

### Fixes

- Ref: catch Throwable instead of Exception to suppress internal SDK errors ([#1812](https://github.com/getsentry/sentry-java/pull/1812))

## 5.4.1

### Features

- Refactor OkHttp and Apollo to Kotlin functional interfaces ([#1797](https://github.com/getsentry/sentry-java/pull/1797))
- Add secondary constructor to SentryInstrumentation ([#1804](https://github.com/getsentry/sentry-java/pull/1804))

### Fixes

- Do not start fragment span if not added to the Activity ([#1813](https://github.com/getsentry/sentry-java/pull/1813))

## 5.4.0

### Features

- Add `graphql-java` instrumentation ([#1777](https://github.com/getsentry/sentry-java/pull/1777))

### Fixes

- Do not crash when event processors throw a lower level Throwable class ([#1800](https://github.com/getsentry/sentry-java/pull/1800))
- ActivityFramesTracker does not throw if Activity has no observers ([#1799](https://github.com/getsentry/sentry-java/pull/1799))

## 5.3.0

### Features

- Add datasource tracing with P6Spy ([#1784](https://github.com/getsentry/sentry-java/pull/1784))

### Fixes

- ActivityFramesTracker does not throw if Activity has not been added ([#1782](https://github.com/getsentry/sentry-java/pull/1782))
- PerformanceAndroidEventProcessor uses up to date isTracingEnabled set on Configuration callback ([#1786](https://github.com/getsentry/sentry-java/pull/1786))

## 5.2.4

### Fixes

- Window.FEATURE_NO_TITLE does not work when using activity traces ([#1769](https://github.com/getsentry/sentry-java/pull/1769))
- unregister UncaughtExceptionHandler on close ([#1770](https://github.com/getsentry/sentry-java/pull/1770))

## 5.2.3

### Fixes

- Make ActivityFramesTracker operations thread-safe ([#1762](https://github.com/getsentry/sentry-java/pull/1762))
- Clone Scope Contexts ([#1763](https://github.com/getsentry/sentry-java/pull/1763))
- Bump: AGP to 7.0.3 ([#1765](https://github.com/getsentry/sentry-java/pull/1765))

## 5.2.2

### Fixes

- Close HostnameCache#executorService on SentryClient#close ([#1757](https://github.com/getsentry/sentry-java/pull/1757))

## 5.2.1

### Features

- Add isCrashedLastRun support ([#1739](https://github.com/getsentry/sentry-java/pull/1739))
- Attach Java vendor and version to events and transactions ([#1703](https://github.com/getsentry/sentry-java/pull/1703))

### Fixes

- Handle exception if Context.registerReceiver throws ([#1747](https://github.com/getsentry/sentry-java/pull/1747))

## 5.2.0

### Features

- Allow setting proguard via Options and/or external resources ([#1728](https://github.com/getsentry/sentry-java/pull/1728))
- Add breadcrumbs for the Apollo integration ([#1726](https://github.com/getsentry/sentry-java/pull/1726))

### Fixes

- Don't set lastEventId for transactions ([#1727](https://github.com/getsentry/sentry-java/pull/1727))
- ActivityLifecycleIntegration#appStartSpan memory leak ([#1732](https://github.com/getsentry/sentry-java/pull/1732))

## 5.2.0-beta.3

### Features

- Add "data" to spans ([#1717](https://github.com/getsentry/sentry-java/pull/1717))

### Fixes

- Check at runtime if AndroidX.Core is available ([#1718](https://github.com/getsentry/sentry-java/pull/1718))
- Should not capture unfinished transaction ([#1719](https://github.com/getsentry/sentry-java/pull/1719))

## 5.2.0-beta.2

### Fixes

- Bump AGP to 7.0.2 ([#1650](https://github.com/getsentry/sentry-java/pull/1650))
- Drop spans in BeforeSpanCallback. ([#1713](https://github.com/getsentry/sentry-java/pull/1713))

## 5.2.0-beta.1

### Features

- Add tracestate HTTP header support ([#1683](https://github.com/getsentry/sentry-java/pull/1683))
- Add option to filter which origins receive tracing headers ([#1698](https://github.com/getsentry/sentry-java/pull/1698))
- Include unfinished spans in transaction ([#1699](https://github.com/getsentry/sentry-java/pull/1699))
- Add static helpers for creating breadcrumbs ([#1702](https://github.com/getsentry/sentry-java/pull/1702))
- Performance support for Android Apollo ([#1705](https://github.com/getsentry/sentry-java/pull/1705))

### Fixes

- Move tags from transaction.contexts.trace.tags to transaction.tags ([#1700](https://github.com/getsentry/sentry-java/pull/1700))

Breaking changes:

- Updated proguard keep rule for enums, which affects consumer application code ([#1694](https://github.com/getsentry/sentry-java/pull/1694))

## 5.1.2

### Fixes

- Servlet 3.1 compatibility issue ([#1681](https://github.com/getsentry/sentry-java/pull/1681))
- Do not drop Contexts key if Collection, Array or Char ([#1680](https://github.com/getsentry/sentry-java/pull/1680))

## 5.1.1

### Features

- Add support for async methods in Spring MVC ([#1652](https://github.com/getsentry/sentry-java/pull/1652))
- Add secondary constructor taking IHub to SentryOkHttpInterceptor ([#1657](https://github.com/getsentry/sentry-java/pull/1657))
- Merge external map properties ([#1656](https://github.com/getsentry/sentry-java/pull/1656))

### Fixes

- Remove onActivityPreCreated call in favor of onActivityCreated ([#1661](https://github.com/getsentry/sentry-java/pull/1661))
- Do not crash if SENSOR_SERVICE throws ([#1655](https://github.com/getsentry/sentry-java/pull/1655))
- Make sure scope is popped when processing request results in exception ([#1665](https://github.com/getsentry/sentry-java/pull/1665))

## 5.1.0

### Features

- Spring WebClient integration ([#1621](https://github.com/getsentry/sentry-java/pull/1621))
- OpenFeign integration ([#1632](https://github.com/getsentry/sentry-java/pull/1632))
- Add more convenient way to pass BeforeSpanCallback in OpenFeign integration ([#1637](https://github.com/getsentry/sentry-java/pull/1637))

### Fixes

- Bump: sentry-native to 0.4.12 ([#1651](https://github.com/getsentry/sentry-java/pull/1651))

## 5.1.0-beta.9

- No documented changes.

## 5.1.0-beta.8

### Features

- Generate Sentry BOM ([#1486](https://github.com/getsentry/sentry-java/pull/1486))

## 5.1.0-beta.7

### Features

- Slow/Frozen frames metrics ([#1609](https://github.com/getsentry/sentry-java/pull/1609))

## 5.1.0-beta.6

### Features

- Add request body extraction for Spring MVC integration ([#1595](https://github.com/getsentry/sentry-java/pull/1595))

### Fixes

- set min sdk version of sentry-android-fragment to API 14 ([#1608](https://github.com/getsentry/sentry-java/pull/1608))
- Ser/Deser of the UserFeedback from cached envelope ([#1611](https://github.com/getsentry/sentry-java/pull/1611))

## 5.1.0-beta.5

### Fixes

- Make SentryAppender non-final for Log4j2 and Logback ([#1603](https://github.com/getsentry/sentry-java/pull/1603))
- Do not throw IAE when tracing header contain invalid trace id ([#1605](https://github.com/getsentry/sentry-java/pull/1605))

## 5.1.0-beta.4

### Fixes

- Update sentry-native to 0.4.11 ([#1591](https://github.com/getsentry/sentry-java/pull/1591))

## 5.1.0-beta.3

### Features

- Spring Webflux integration ([#1529](https://github.com/getsentry/sentry-java/pull/1529))

## 5.1.0-beta.2

### Features

- Support transaction waiting for children to finish. ([#1535](https://github.com/getsentry/sentry-java/pull/1535))
- Capture logged marker in log4j2 and logback appenders ([#1551](https://github.com/getsentry/sentry-java/pull/1551))
- Allow clearing of attachments in the scope ([#1562](https://github.com/getsentry/sentry-java/pull/1562))
- Set mechanism type in SentryExceptionResolver ([#1556](https://github.com/getsentry/sentry-java/pull/1556))
- Perf. for fragments ([#1528](https://github.com/getsentry/sentry-java/pull/1528))

### Fixes

- Handling missing Spring Security on classpath on Java 8 ([#1552](https://github.com/getsentry/sentry-java/pull/1552))
- Use a different method to get strings from JNI, and avoid excessive Stack Space usage. ([#1214](https://github.com/getsentry/sentry-java/pull/1214))
- Add data field to SentrySpan ([#1555](https://github.com/getsentry/sentry-java/pull/1555))
- Clock drift issue when calling DateUtils#getDateTimeWithMillisPrecision ([#1557](https://github.com/getsentry/sentry-java/pull/1557))
- Prefer snake case for HTTP integration data keys ([#1559](https://github.com/getsentry/sentry-java/pull/1559))
- Assign lastEventId only if event was queued for submission ([#1565](https://github.com/getsentry/sentry-java/pull/1565))

## 5.1.0-beta.1

### Features

- Measure app start time ([#1487](https://github.com/getsentry/sentry-java/pull/1487))
- Automatic breadcrumbs logging for fragment lifecycle ([#1522](https://github.com/getsentry/sentry-java/pull/1522))

## 5.0.1

### Fixes

- Sources and Javadoc artifacts were mixed up ([#1515](https://github.com/getsentry/sentry-java/pull/1515))

## 5.0.0

This release brings many improvements but also new features:

- OkHttp Interceptor for Android ([#1330](https://github.com/getsentry/sentry-java/pull/1330))
- GraalVM Native Image Compatibility ([#1329](https://github.com/getsentry/sentry-java/pull/1329))
- Add option to ignore exceptions by type ([#1352](https://github.com/getsentry/sentry-java/pull/1352))
- Enrich transactions with device contexts ([#1430](https://github.com/getsentry/sentry-java/pull/1430)) ([#1469](https://github.com/getsentry/sentry-java/pull/1469))
- Better interoperability with Kotlin null-safety ([#1439](https://github.com/getsentry/sentry-java/pull/1439)) and ([#1462](https://github.com/getsentry/sentry-java/pull/1462))
- Add coroutines support ([#1479](https://github.com/getsentry/sentry-java/pull/1479))
- OkHttp callback for Customising the Span ([#1478](https://github.com/getsentry/sentry-java/pull/1478))
- Add breadcrumb in Spring RestTemplate integration ([#1481](https://github.com/getsentry/sentry-java/pull/1481))

Breaking changes:

- Migration Guide for [Java](https://docs.sentry.io/platforms/java/migration/)
- Migration Guide for [Android](https://docs.sentry.io/platforms/android/migration/)

Other fixes:

- Fix: Add attachmentType to envelope ser/deser. ([#1504](https://github.com/getsentry/sentry-java/pull/1504))

Thank you:

- @maciejwalkowiak for coding most of it.

## 5.0.0-beta.7

### Fixes


- Ref: Deprecate SentryBaseEvent#getOriginThrowable and add SentryBaseEvent#getThrowableMechanism ([#1502](https://github.com/getsentry/sentry-java/pull/1502))
- Graceful Shutdown flushes event instead of Closing SDK ([#1500](https://github.com/getsentry/sentry-java/pull/1500))
- Do not append threads that come from the EnvelopeFileObserver ([#1501](https://github.com/getsentry/sentry-java/pull/1501))
- Ref: Deprecate cacheDirSize and add maxCacheItems ([#1499](https://github.com/getsentry/sentry-java/pull/1499))
- Append all threads if Hint is Cached but attachThreads is enabled ([#1503](https://github.com/getsentry/sentry-java/pull/1503))

## 5.0.0-beta.6

### Features

- Add secondary constructor to SentryOkHttpInterceptor ([#1491](https://github.com/getsentry/sentry-java/pull/1491))
- Add option to enable debug mode in Log4j2 integration ([#1492](https://github.com/getsentry/sentry-java/pull/1492))

### Fixes

- Ref: Replace clone() with copy constructor ([#1496](https://github.com/getsentry/sentry-java/pull/1496))

## 5.0.0-beta.5

### Features

- OkHttp callback for Customising the Span ([#1478](https://github.com/getsentry/sentry-java/pull/1478))
- Add breadcrumb in Spring RestTemplate integration ([#1481](https://github.com/getsentry/sentry-java/pull/1481))
- Add coroutines support ([#1479](https://github.com/getsentry/sentry-java/pull/1479))

### Fixes

- Cloning Stack ([#1483](https://github.com/getsentry/sentry-java/pull/1483))

## 5.0.0-beta.4

### Fixes

- Enrich Transactions with Context Data ([#1469](https://github.com/getsentry/sentry-java/pull/1469))
- Bump: Apache HttpClient to 5.0.4 ([#1476](https://github.com/getsentry/sentry-java/pull/1476))

## 5.0.0-beta.3

### Fixes

- Handling immutable collections on SentryEvent and protocol objects ([#1468](https://github.com/getsentry/sentry-java/pull/1468))
- Associate event with transaction when thrown exception is not a direct cause ([#1463](https://github.com/getsentry/sentry-java/pull/1463))
- Ref: nullability annotations to Sentry module ([#1439](https://github.com/getsentry/sentry-java/pull/1439)) and ([#1462](https://github.com/getsentry/sentry-java/pull/1462))
- NPE when adding Context Data with null values for log4j2 ([#1465](https://github.com/getsentry/sentry-java/pull/1465))

## 5.0.0-beta.2

### Fixes

- sentry-android-timber package sets sentry.java.android.timber as SDK name ([#1456](https://github.com/getsentry/sentry-java/pull/1456))
- When AppLifecycleIntegration is closed, it should remove observer using UI thread ([#1459](https://github.com/getsentry/sentry-java/pull/1459))
- Bump: AGP to 4.2.0 ([#1460](https://github.com/getsentry/sentry-java/pull/1460))

Breaking Changes:

- Remove: Settings.Secure.ANDROID_ID in favor of generated installationId ([#1455](https://github.com/getsentry/sentry-java/pull/1455))
- Rename: enableSessionTracking to enableAutoSessionTracking ([#1457](https://github.com/getsentry/sentry-java/pull/1457))

## 5.0.0-beta.1

### Fixes

- Ref: Refactor converting HttpServletRequest to Sentry Request in Spring integration ([#1387](https://github.com/getsentry/sentry-java/pull/1387))
- Bump: sentry-native to 0.4.9 ([#1431](https://github.com/getsentry/sentry-java/pull/1431))
- Activity tracing auto instrumentation for Android API < 29 ([#1402](https://github.com/getsentry/sentry-java/pull/1402))
- use connection and read timeouts in ApacheHttpClient based transport ([#1397](https://github.com/getsentry/sentry-java/pull/1397))
- set correct transaction status for unhandled exceptions in SentryTracingFilter ([#1406](https://github.com/getsentry/sentry-java/pull/1406))
- handle network errors in SentrySpanClientHttpRequestInterceptor ([#1407](https://github.com/getsentry/sentry-java/pull/1407))
- set scope on transaction ([#1409](https://github.com/getsentry/sentry-java/pull/1409))
- set status and associate events with transactions ([#1426](https://github.com/getsentry/sentry-java/pull/1426))
- Do not set free memory and is low memory fields when it's a NDK hard crash ([#1399](https://github.com/getsentry/sentry-java/pull/1399))
- Apply user from the scope to transaction ([#1424](https://github.com/getsentry/sentry-java/pull/1424))
- Pass maxBreadcrumbs config. to sentry-native ([#1425](https://github.com/getsentry/sentry-java/pull/1425))
- Run event processors and enrich transactions with contexts ([#1430](https://github.com/getsentry/sentry-java/pull/1430))
- Set Span status for OkHttp integration ([#1447](https://github.com/getsentry/sentry-java/pull/1447))
- Set user on transaction in Spring & Spring Boot integrations ([#1443](https://github.com/getsentry/sentry-java/pull/1443))

## 4.4.0-alpha.2

### Features

- Add option to ignore exceptions by type ([#1352](https://github.com/getsentry/sentry-java/pull/1352))
- Sentry closes Android NDK and ShutdownHook integrations ([#1358](https://github.com/getsentry/sentry-java/pull/1358))
- Allow inheritance of SentryHandler class in sentry-jul package([#1367](https://github.com/getsentry/sentry-java/pull/1367))
- Make NoOpHub public ([#1379](https://github.com/getsentry/sentry-java/pull/1379))
- Configure max spans per transaction ([#1394](https://github.com/getsentry/sentry-java/pull/1394))

### Fixes

- Bump: Upgrade Apache HttpComponents Core to 5.0.3 ([#1375](https://github.com/getsentry/sentry-java/pull/1375))
- NPE when MDC contains null values (sentry-logback) ([#1364](https://github.com/getsentry/sentry-java/pull/1364))
- Avoid NPE when MDC contains null values (sentry-jul) ([#1385](https://github.com/getsentry/sentry-java/pull/1385))
- Accept only non null value maps ([#1368](https://github.com/getsentry/sentry-java/pull/1368))
- Do not bind transactions to scope by default. ([#1376](https://github.com/getsentry/sentry-java/pull/1376))
- Hub thread safety ([#1388](https://github.com/getsentry/sentry-java/pull/1388))
- SentryTransactionAdvice should operate on the new scope ([#1389](https://github.com/getsentry/sentry-java/pull/1389))

## 4.4.0-alpha.1

### Features

- Add an overload for `startTransaction` that sets the created transaction to the Scope ([#1313](https://github.com/getsentry/sentry-java/pull/1313))
- Set SDK version on Transactions ([#1307](https://github.com/getsentry/sentry-java/pull/1307))
- GraalVM Native Image Compatibility ([#1329](https://github.com/getsentry/sentry-java/pull/1329))
- Add OkHttp client application interceptor ([#1330](https://github.com/getsentry/sentry-java/pull/1330))

### Fixes

- Bump: sentry-native to 0.4.8
- Ref: Separate user facing and protocol classes in the Performance feature ([#1304](https://github.com/getsentry/sentry-java/pull/1304))
- Use logger set on SentryOptions in GsonSerializer ([#1308](https://github.com/getsentry/sentry-java/pull/1308))
- Use the bindToScope correctly
- Allow 0.0 to be set on tracesSampleRate ([#1328](https://github.com/getsentry/sentry-java/pull/1328))
- set "java" platform to transactions ([#1332](https://github.com/getsentry/sentry-java/pull/1332))
- Allow disabling tracing through SentryOptions ([#1337](https://github.com/getsentry/sentry-java/pull/1337))

## 4.3.0

### Features

- Activity tracing auto instrumentation

### Fixes

- Aetting in-app-includes from external properties ([#1291](https://github.com/getsentry/sentry-java/pull/1291))
- Initialize Sentry in Logback appender when DSN is not set in XML config ([#1296](https://github.com/getsentry/sentry-java/pull/1296))
- JUL integration SDK name ([#1293](https://github.com/getsentry/sentry-java/pull/1293))

## 4.2.0

### Features

- Improve EventProcessor nullability annotations ([#1229](https://github.com/getsentry/sentry-java/pull/1229)).
- Add ability to flush events synchronously.
- Support @SentrySpan and @SentryTransaction on classes and interfaces. ([#1243](https://github.com/getsentry/sentry-java/pull/1243))
- Do not serialize empty collections and maps ([#1245](https://github.com/getsentry/sentry-java/pull/1245))
- Integration interface better compatibility with Kotlin null-safety
- Simplify Sentry configuration in Spring integration ([#1259](https://github.com/getsentry/sentry-java/pull/1259))
- Simplify configuring Logback integration when environment variable with the DSN is not set ([#1271](https://github.com/getsentry/sentry-java/pull/1271))
- Add Request to the Scope. [#1270](https://github.com/getsentry/sentry-java/pull/1270))
- Optimize SentryTracingFilter when hub is disabled.

### Fixes

- Bump: sentry-native to 0.4.7
- Optimize DuplicateEventDetectionEventProcessor performance ([#1247](https://github.com/getsentry/sentry-java/pull/1247)).
- Prefix sdk.package names with io.sentry ([#1249](https://github.com/getsentry/sentry-java/pull/1249))
- Remove experimental annotation for Attachment ([#1257](https://github.com/getsentry/sentry-java/pull/1257))
- Mark stacktrace as snapshot if captured at arbitrary moment ([#1231](https://github.com/getsentry/sentry-java/pull/1231))
- Disable Gson HTML escaping
- Make the ANR Atomic flags immutable
- Prevent NoOpHub from creating heavy SentryOptions objects ([#1272](https://github.com/getsentry/sentry-java/pull/1272))
- SentryTransaction#getStatus NPE ([#1273](https://github.com/getsentry/sentry-java/pull/1273))
- Discard unfinished Spans before sending them over to Sentry ([#1279](https://github.com/getsentry/sentry-java/pull/1279))
- Interrupt the thread in QueuedThreadPoolExecutor ([#1276](https://github.com/getsentry/sentry-java/pull/1276))
- SentryTransaction#finish should not clear another transaction from the scope ([#1278](https://github.com/getsentry/sentry-java/pull/1278))

Breaking Changes:
- Enchancement: SentryExceptionResolver should not send handled errors by default ([#1248](https://github.com/getsentry/sentry-java/pull/1248)).
- Ref: Simplify RestTemplate instrumentation ([#1246](https://github.com/getsentry/sentry-java/pull/1246))
- Enchancement: Add overloads for startTransaction taking op and description ([#1244](https://github.com/getsentry/sentry-java/pull/1244))

## 4.1.0

### Features

- Improve Kotlin compatibility for SdkVersion ([#1213](https://github.com/getsentry/sentry-java/pull/1213))
- Support logging via JUL ([#1211](https://github.com/getsentry/sentry-java/pull/1211))

### Fixes

- Returning Sentry trace header from Span ([#1217](https://github.com/getsentry/sentry-java/pull/1217))
- Remove misleading error logs ([#1222](https://github.com/getsentry/sentry-java/pull/1222))

## 4.0.0

This release brings the Sentry Performance feature to Java SDK, Spring, Spring Boot, and Android integrations. Read more in the reference documentation:

- [Performance for Java](https://docs.sentry.io/platforms/java/performance/)
- [Performance for Spring](https://docs.sentry.io/platforms/java/guides/spring/)
- [Performance for Spring Boot](https://docs.sentry.io/platforms/java/guides/spring-boot/)
- [Performance for Android](https://docs.sentry.io/platforms/android/performance/)

### Other improvements:

#### Core:

- Improved loading external configuration:
  - Load `sentry.properties` from the application's current working directory ([#1046](https://github.com/getsentry/sentry-java/pull/1046))
  - Resolve `in-app-includes`, `in-app-excludes`, `tags`, `debug`, `uncaught.handler.enabled` parameters from the external configuration
- Set global tags on SentryOptions and load them from external configuration ([#1066](https://github.com/getsentry/sentry-java/pull/1066))
- Add support for attachments ([#1082](https://github.com/getsentry/sentry-java/pull/1082))
- Resolve `servername` from the localhost address
- Simplified transport configuration through setting `TransportFactory` instead of `ITransport` on SentryOptions ([#1124](https://github.com/getsentry/sentry-java/pull/1124))

#### Spring Boot:

- Add the ability to register multiple `OptionsConfiguration` beans ([#1093](https://github.com/getsentry/sentry-java/pull/1093))
- Initialize Logback after context refreshes ([#1129](https://github.com/getsentry/sentry-java/pull/1129))

#### Android:

- Add `isSideLoaded` and `installerStore` tags automatically (Where your App. was installed from eg Google Play, Amazon Store, downloaded APK, etc...)
- Bump: sentry-native to 0.4.6
- Bump: Gradle to 6.8.1 and AGP to 4.1.2

## 4.0.0-beta.1

### Features

- Add addToTransactions to Attachment ([#1191](https://github.com/getsentry/sentry-java/pull/1191))
- Support SENTRY_TRACES_SAMPLE_RATE conf. via env variables ([#1171](https://github.com/getsentry/sentry-java/pull/1171))
- Pass request to CustomSamplingContext in Spring integration ([#1172](https://github.com/getsentry/sentry-java/pull/1172))
- Move `SentrySpanClientHttpRequestInterceptor` to Spring module ([#1181](https://github.com/getsentry/sentry-java/pull/1181))
- Add overload for `transaction/span.finish(SpanStatus)` ([#1182](https://github.com/getsentry/sentry-java/pull/1182))
- Simplify registering traces sample callback in Spring integration ([#1184](https://github.com/getsentry/sentry-java/pull/1184))
- Polish Performance API ([#1165](https://github.com/getsentry/sentry-java/pull/1165))
- Set "debug" through external properties ([#1186](https://github.com/getsentry/sentry-java/pull/1186))
- Simplify Spring integration ([#1188](https://github.com/getsentry/sentry-java/pull/1188))
- Init overload with dsn ([#1195](https://github.com/getsentry/sentry-java/pull/1195))
- Enable Kotlin map-like access on CustomSamplingContext ([#1192](https://github.com/getsentry/sentry-java/pull/1192))
- Auto register custom ITransportFactory in Spring integration ([#1194](https://github.com/getsentry/sentry-java/pull/1194))
- Improve Kotlin property access in Performance API ([#1193](https://github.com/getsentry/sentry-java/pull/1193))
- Copy options tags to transactions ([#1198](https://github.com/getsentry/sentry-java/pull/1198))
- Add convenient method for accessing event's throwable ([#1202](https://github.com/getsentry/sentry-java/pull/1202))

### Fixes

- Ref: Set SpanContext on SentryTransaction to avoid potential NPE ([#1173](https://github.com/getsentry/sentry-java/pull/1173))
- Free Local Refs manually due to Android local ref. count limits
- Bring back support for setting transaction name without ongoing transaction ([#1183](https://github.com/getsentry/sentry-java/pull/1183))

## 4.0.0-alpha.3

### Features

- Improve ITransaction and ISpan null-safety compatibility ([#1161](https://github.com/getsentry/sentry-java/pull/1161))
- Automatically assign span context to captured events ([#1156](https://github.com/getsentry/sentry-java/pull/1156))
- Autoconfigure Apache HttpClient 5 based Transport in Spring Boot integration ([#1143](https://github.com/getsentry/sentry-java/pull/1143))
- Send user.ip_address = {{auto}} when sendDefaultPii is true ([#1015](https://github.com/getsentry/sentry-java/pull/1015))
- Read tracesSampleRate from AndroidManifest
- OutboxSender supports all envelope item types ([#1158](https://github.com/getsentry/sentry-java/pull/1158))
- Read `uncaught.handler.enabled` property from the external configuration
- Resolve servername from the localhost address
- Add maxAttachmentSize to SentryOptions ([#1138](https://github.com/getsentry/sentry-java/pull/1138))
- Drop invalid attachments ([#1134](https://github.com/getsentry/sentry-java/pull/1134))
- Set isSideLoaded info tags
- Add non blocking Apache HttpClient 5 based Transport ([#1136](https://github.com/getsentry/sentry-java/pull/1136))

### Fixes

- Ref: Make Attachment immutable ([#1120](https://github.com/getsentry/sentry-java/pull/1120))
- Ref: using Calendar to generate Dates
- Ref: Return NoOpTransaction instead of null ([#1126](https://github.com/getsentry/sentry-java/pull/1126))
- Ref: `ITransport` implementations are now responsible for executing request in asynchronous or synchronous way ([#1118](https://github.com/getsentry/sentry-java/pull/1118))
- Ref: Add option to set `TransportFactory` instead of `ITransport` on `SentryOptions` ([#1124](https://github.com/getsentry/sentry-java/pull/1124))
- Ref: Simplify ITransport creation in ITransportFactory ([#1135](https://github.com/getsentry/sentry-java/pull/1135))
- Fixes and Tests: Session serialization and deserialization
- Inheriting sampling decision from parent ([#1100](https://github.com/getsentry/sentry-java/pull/1100))
- Exception only sets a stack trace if there are frames
- Initialize Logback after context refreshes ([#1129](https://github.com/getsentry/sentry-java/pull/1129))
- Do not crash when passing null values to @Nullable methods, eg User and Scope
- Resolving dashed properties from external configuration
- Consider {{ auto }} as a default ip address ([#1015](https://github.com/getsentry/sentry-java/pull/1015))
- Set release and environment on Transactions ([#1152](https://github.com/getsentry/sentry-java/pull/1152))
- Do not set transaction on the scope automatically

## 4.0.0-alpha.2

### Features

- Add basic support for attachments ([#1082](https://github.com/getsentry/sentry-java/pull/1082))
- Set transaction name on events and transactions sent using Spring integration ([#1067](https://github.com/getsentry/sentry-java/pull/1067))
- Set global tags on SentryOptions and load them from external configuration ([#1066](https://github.com/getsentry/sentry-java/pull/1066))
- Add API validator and remove deprecated methods
- Add more convenient method to start a child span ([#1073](https://github.com/getsentry/sentry-java/pull/1073))
- Autoconfigure traces callback in Spring Boot integration ([#1074](https://github.com/getsentry/sentry-java/pull/1074))
- Resolve in-app-includes and in-app-excludes parameters from the external configuration
- Make InAppIncludesResolver public ([#1084](https://github.com/getsentry/sentry-java/pull/1084))
- Add the ability to register multiple OptionsConfiguration beans ([#1093](https://github.com/getsentry/sentry-java/pull/1093))
- Database query tracing with datasource-proxy ([#1095](https://github.com/getsentry/sentry-java/pull/1095))

### Fixes

- Ref: Refactor resolving SpanContext for Throwable ([#1068](https://github.com/getsentry/sentry-java/pull/1068))
- Ref: Change "op" to "operation" in @SentrySpan and @SentryTransaction
- Remove method reference in SentryEnvelopeItem ([#1091](https://github.com/getsentry/sentry-java/pull/1091))
- Set current thread only if there are no exceptions
- SentryOptions creates GsonSerializer by default
- Append DebugImage list if event already has it
- Sort breadcrumbs by Date if there are breadcrumbs already in the event

## 4.0.0-alpha.1

### Features

- Load `sentry.properties` from the application's current working directory ([#1046](https://github.com/getsentry/sentry-java/pull/1046))
- Performance monitoring ([#971](https://github.com/getsentry/sentry-java/pull/971))
- Performance monitoring for Spring Boot applications ([#971](https://github.com/getsentry/sentry-java/pull/971))

### Fixes

- Ref: Refactor JSON deserialization ([#1047](https://github.com/getsentry/sentry-java/pull/1047))

## 3.2.1

### Fixes

- Set current thread only if theres no exceptions ([#1064](https://github.com/getsentry/sentry-java/pull/1064))
- Append DebugImage list if event already has it ([#1092](https://github.com/getsentry/sentry-java/pull/1092))
- Sort breadcrumbs by Date if there are breadcrumbs already in the event ([#1094](https://github.com/getsentry/sentry-java/pull/1094))
- Free Local Refs manually due to Android local ref. count limits  ([#1179](https://github.com/getsentry/sentry-java/pull/1179))

## 3.2.0

### Features

- Expose a Module (Debug images) Loader for Android thru sentry-native ([#1043](https://github.com/getsentry/sentry-java/pull/1043))
- Added java doc to protocol classes based on sentry-data-schemes project ([#1045](https://github.com/getsentry/sentry-java/pull/1045))
- Make SentryExceptionResolver Order configurable to not send handled web exceptions ([#1008](https://github.com/getsentry/sentry-java/pull/1008))
- Resolve HTTP Proxy parameters from the external configuration ([#1028](https://github.com/getsentry/sentry-java/pull/1028))
- Sentry NDK integration is compiled against default NDK version based on AGP's version ([#1048](https://github.com/getsentry/sentry-java/pull/1048))

### Fixes

- Bump: AGP 4.1.1 ([#1040](https://github.com/getsentry/sentry-java/pull/1040))
- Update to sentry-native 0.4.4 and fix shared library builds ([#1039](https://github.com/getsentry/sentry-java/pull/1039))
- use neutral Locale for String operations ([#1033](https://github.com/getsentry/sentry-java/pull/1033))
- Clean up JNI code and properly free strings ([#1050](https://github.com/getsentry/sentry-java/pull/1050))
- set userId for hard-crashes if no user is set ([#1049](https://github.com/getsentry/sentry-java/pull/1049))

## 3.1.3

### Fixes

- Fix broken NDK integration on 3.1.2 (release failed on packaging a .so file)
- Increase max cached events to 30 ([#1029](https://github.com/getsentry/sentry-java/pull/1029))
- Normalize DSN URI ([#1030](https://github.com/getsentry/sentry-java/pull/1030))

## 3.1.2

### Features

- Manually capturing User Feedback
- Set environment to "production" by default.
- Make public the Breadcrumb constructor that accepts a Date ([#1012](https://github.com/getsentry/sentry-java/pull/1012))

### Fixes

- ref: Validate event id on user feedback submission

## 3.1.1

### Features

- Bind logging related SentryProperties to Slf4j Level instead of Logback to improve Log4j2 compatibility

### Fixes

- Prevent Logback and Log4j2 integrations from re-initializing Sentry when Sentry is already initialized
- Make sure HttpServletRequestSentryUserProvider runs by default before custom SentryUserProvider beans
- Fix setting up Sentry in Spring Webflux annotation by changing the scope of Spring WebMvc related dependencies

## 3.1.0

### Features

- Make getThrowable public and improve set contexts ([#967](https://github.com/getsentry/sentry-java/pull/967))
- Accepted quoted values in properties from external configuration ([#972](https://github.com/getsentry/sentry-java/pull/972))

### Fixes

- Auto-Configure `inAppIncludes` in Spring Boot integration ([#966](https://github.com/getsentry/sentry-java/pull/966))
- Bump: Android Gradle Plugin 4.0.2 ([#968](https://github.com/getsentry/sentry-java/pull/968))
- Don't require `sentry.dsn` to be set when using `io.sentry:sentry-spring-boot-starter` and `io.sentry:sentry-logback` together ([#965](https://github.com/getsentry/sentry-java/pull/965))
- Remove chunked streaming mode ([#974](https://github.com/getsentry/sentry-java/pull/974))
- Android 11 + targetSdkVersion 30 crashes Sentry on start ([#977](https://github.com/getsentry/sentry-java/pull/977))

## 3.0.0

## Java + Android

This release marks the re-unification of Java and Android SDK code bases.
It's based on the Android 2.0 SDK, which implements [Sentry's unified API](https://develop.sentry.dev/sdk/unified-api/).

Considerable changes were done, which include a lot of improvements. More are covered below, but the highlights are:

- Improved `log4j2` integration
  - Capture breadcrumbs for level INFO and higher
  - Raises event for ERROR and higher.
  - Minimum levels are configurable.
  - Optionally initializes the SDK via appender.xml
- Dropped support to `log4j`.
- Improved `logback` integration
  - Capture breadcrumbs for level INFO and higher
  - Raises event for ERROR and higher.
  - Minimum levels are configurable.
  - Optionally initializes the SDK via appender.xml
  - Configurable via Spring integration if both are enabled
- Spring
  - No more duplicate events with Spring and logback
  - Auto initalizes if DSN is available
  - Configuration options available with auto complete
- Google App Engine support dropped

## What’s Changed

- Callback to validate SSL certificate ([#944](https://github.com/getsentry/sentry-java/pull/944))
- Attach stack traces enabled by default

### Android specific

- Release health enabled by default for Android
- Sync of Scopes for Java -> Native (NDK)
- Bump Sentry-Native v0.4.2
- Android 11 Support

[Android migration docs](https://docs.sentry.io/platforms/android/migration/#migrating-from-sentry-android-2x-to-sentry-android-3x)

### Java specific

- Unified API for Java SDK and integrations (Spring, Spring boot starter, Servlet, Logback, Log4j2)

New Java [docs](https://docs.sentry.io/platforms/java/) are live and being improved.

## Acquisition

Packages were released on [`bintray sentry-java`](https://dl.bintray.com/getsentry/sentry-java/io/sentry/), [`bintray sentry-android`](https://dl.bintray.com/getsentry/sentry-android/io/sentry/), [`jcenter`](https://jcenter.bintray.com/io/sentry/) and [`mavenCentral`](https://repo.maven.apache.org/maven2/io/sentry/)

## Where is the Java 1.7 code base?

The previous Java releases, are all available in this repository through the tagged releases.
## 3.0.0-beta.1

## What’s Changed

- feat: ssl support ([#944](https://github.com/getsentry/sentry-java/pull/944)) @ninekaw9 @marandaneto
- feat: sync Java to C ([#937](https://github.com/getsentry/sentry-java/pull/937)) @bruno-garcia @marandaneto
- feat: Auto-configure Logback appender in Spring Boot integration. ([#938](https://github.com/getsentry/sentry-java/pull/938)) @maciejwalkowiak
- feat: Add Servlet integration. ([#935](https://github.com/getsentry/sentry-java/pull/935)) @maciejwalkowiak
- fix: Pop scope at the end of the request in Spring integration. ([#936](https://github.com/getsentry/sentry-java/pull/936)) @maciejwalkowiak
- bump: Upgrade Spring Boot to 2.3.4. ([#932](https://github.com/getsentry/sentry-java/pull/932)) @maciejwalkowiak
- fix: Do not set cookies when send pii is set to false. ([#931](https://github.com/getsentry/sentry-java/pull/931)) @maciejwalkowiak

Packages were released on [`bintray sentry-java`](https://dl.bintray.com/getsentry/sentry-java/io/sentry/), [`bintray sentry-android`](https://dl.bintray.com/getsentry/sentry-android/io/sentry/), [`jcenter`](https://jcenter.bintray.com/io/sentry/) and [`mavenCentral`](https://repo.maven.apache.org/maven2/io/sentry/)

We'd love to get feedback.

## 3.0.0-alpha.3

### Features

- Enable attach stack traces and disable attach threads by default ([#921](https://github.com/getsentry/sentry-java/pull/921)) @marandaneto

### Fixes

- Bump sentry-native to 0.4.2 ([#926](https://github.com/getsentry/sentry-java/pull/926)) @marandaneto
- ref: remove log level as RN do not use it anymore ([#924](https://github.com/getsentry/sentry-java/pull/924)) @marandaneto
- Read sample rate correctly from manifest meta data ([#923](https://github.com/getsentry/sentry-java/pull/923)) @marandaneto

Packages were released on [`bintray sentry-android`](https://dl.bintray.com/getsentry/sentry-android/io/sentry/) and [`bintray sentry-java`](https://dl.bintray.com/getsentry/sentry-java/io/sentry/)

We'd love to get feedback.

## 3.0.0-alpha.2

TBD

Packages were released on [bintray](https://dl.bintray.com/getsentry/maven/io/sentry/)

> Note: This release marks the unification of the Java and Android Sentry codebases based on the core of the Android SDK (version 2.x).
Previous releases for the Android SDK (version 2.x) can be found on the now archived: https://github.com/getsentry/sentry-android/

## 3.0.0-alpha.1

### Features

### Fixes


## New releases will happen on a different repository:

https://github.com/getsentry/sentry-java

## What’s Changed

### Features

### Fixes


- feat: enable release health by default

Packages were released on [`bintray`](https://dl.bintray.com/getsentry/sentry-android/io/sentry/sentry-android/), [`jcenter`](https://jcenter.bintray.com/io/sentry/sentry-android/) and [`mavenCentral`](https://repo.maven.apache.org/maven2/io/sentry/sentry-android/)

We'd love to get feedback.

## 2.3.1

### Fixes

- Add main thread checker for the app lifecycle integration ([#525](https://github.com/getsentry/sentry-android/pull/525)) @marandaneto
- Set correct migration link ([#523](https://github.com/getsentry/sentry-android/pull/523)) @fupduck
- Warn about Sentry re-initialization. ([#521](https://github.com/getsentry/sentry-android/pull/521)) @maciejwalkowiak
- Set SDK version in `MainEventProcessor`. ([#513](https://github.com/getsentry/sentry-android/pull/513)) @maciejwalkowiak
- Bump sentry-native to 0.4.0 ([#512](https://github.com/getsentry/sentry-android/pull/512)) @marandaneto
- Bump Gradle to 6.6 and fix linting issues ([#510](https://github.com/getsentry/sentry-android/pull/510)) @marandaneto
- fix(sentry-java): Contexts belong on the Scope ([#504](https://github.com/getsentry/sentry-android/pull/504)) @maciejwalkowiak
- Add tests for verifying scope changes thread isolation ([#508](https://github.com/getsentry/sentry-android/pull/508)) @maciejwalkowiak
- Set `SdkVersion` in default `SentryOptions` created in sentry-core module ([#506](https://github.com/getsentry/sentry-android/pull/506)) @maciejwalkowiak

Packages were released on [`bintray`](https://dl.bintray.com/getsentry/sentry-android/io/sentry/sentry-android/), [`jcenter`](https://jcenter.bintray.com/io/sentry/sentry-android/) and [`mavenCentral`](https://repo.maven.apache.org/maven2/io/sentry/sentry-android/)

We'd love to get feedback.

## 2.3.0

### Features

- Add console application sample. ([#502](https://github.com/getsentry/sentry-android/pull/502)) @maciejwalkowiak
- Log stacktraces in SystemOutLogger ([#498](https://github.com/getsentry/sentry-android/pull/498)) @maciejwalkowiak
- Add method to add breadcrumb with string parameter. ([#501](https://github.com/getsentry/sentry-android/pull/501)) @maciejwalkowiak

### Fixes

- Converting UTC and ISO timestamp when missing Locale/TimeZone do not error ([#505](https://github.com/getsentry/sentry-android/pull/505)) @marandaneto
- Call `Sentry#close` on JVM shutdown. ([#497](https://github.com/getsentry/sentry-android/pull/497)) @maciejwalkowiak
- ref: sentry-core changes for console app ([#473](https://github.com/getsentry/sentry-android/pull/473)) @marandaneto

Obs: If you are using its own instance of `Hub`/`SentryClient` and reflection to set up the SDK to be usable within Libraries, this change may break your code, please fix the renamed classes.

Packages were released on [`bintray`](https://dl.bintray.com/getsentry/sentry-android/io/sentry/sentry-android/), [`jcenter`](https://jcenter.bintray.com/io/sentry/sentry-android/) and [`mavenCentral`](https://repo.maven.apache.org/maven2/io/sentry/sentry-android/)

We'd love to get feedback.

## 2.2.2

### Features

- Add sdk to envelope header ([#488](https://github.com/getsentry/sentry-android/pull/488)) @marandaneto
- Log request if response code is not 200 ([#484](https://github.com/getsentry/sentry-android/pull/484)) @marandaneto

### Fixes

- Bump plugin versions ([#487](https://github.com/getsentry/sentry-android/pull/487)) @marandaneto
- Bump: AGP 4.0.1 ([#486](https://github.com/getsentry/sentry-android/pull/486)) @marandaneto

Packages were released on [`bintray`](https://dl.bintray.com/getsentry/sentry-android/io/sentry/sentry-android/), [`jcenter`](https://jcenter.bintray.com/io/sentry/sentry-android/) and [`mavenCentral`](https://repo.maven.apache.org/maven2/io/sentry/sentry-android/)

We'd love to get feedback.

## 2.2.1

### Fixes

- Timber adds breadcrumb even if event level is < minEventLevel ([#480](https://github.com/getsentry/sentry-android/pull/480)) @marandaneto
- Contexts serializer avoids reflection and fixes desugaring issue ([#478](https://github.com/getsentry/sentry-android/pull/478)) @marandaneto
- clone session before sending to the transport ([#474](https://github.com/getsentry/sentry-android/pull/474)) @marandaneto
- Bump Gradle 6.5.1 ([#479](https://github.com/getsentry/sentry-android/pull/479)) @marandaneto

Packages were released on [`bintray`](https://dl.bintray.com/getsentry/sentry-android/io/sentry/sentry-android/), [`jcenter`](https://jcenter.bintray.com/io/sentry/sentry-android/) and [`mavenCentral`](https://repo.maven.apache.org/maven2/io/sentry/sentry-android/)

We'd love to get feedback.

## 2.2.0

### Fixes

- Negative session sequence if the date is before java date epoch ([#471](https://github.com/getsentry/sentry-android/pull/471)) @marandaneto
- Deserialise unmapped contexts values from envelope ([#470](https://github.com/getsentry/sentry-android/pull/470)) @marandaneto
- Bump: sentry-native 0.3.4 ([#468](https://github.com/getsentry/sentry-android/pull/468)) @marandaneto

- feat: timber integration ([#464](https://github.com/getsentry/sentry-android/pull/464)) @marandaneto

1) To add integrations it requires a [manual initialization](https://docs.sentry.io/platforms/android/#manual-initialization) of the Android SDK.

2) Add the `sentry-android-timber` dependency:

```groovy
implementation 'io.sentry:sentry-android-timber:{version}' // version >= 2.2.0
```

3) Initialize and add the `SentryTimberIntegration`:

```java
SentryAndroid.init(this, options -> {
    // default values:
    // minEventLevel = ERROR
    // minBreadcrumbLevel = INFO
    options.addIntegration(new SentryTimberIntegration());

    // custom values for minEventLevel and minBreadcrumbLevel
    // options.addIntegration(new SentryTimberIntegration(SentryLevel.WARNING, SentryLevel.ERROR));
});
```

4) Use the Timber integration:

```java
try {
    int x = 1 / 0;
} catch (Exception e) {
    Timber.e(e);
}
```

Packages were released on [`bintray`](https://dl.bintray.com/getsentry/sentry-android/io/sentry/sentry-android/), [`jcenter`](https://jcenter.bintray.com/io/sentry/sentry-android/) and [`mavenCentral`](https://repo.maven.apache.org/maven2/io/sentry/sentry-android/)

We'd love to get feedback.

## 2.1.7

### Fixes

- Init native libs if available on SDK init ([#461](https://github.com/getsentry/sentry-android/pull/461)) @marandaneto
- Make JVM target explicit in sentry-core ([#462](https://github.com/getsentry/sentry-android/pull/462)) @dilbernd
- Timestamp with millis from react-native should be in UTC format ([#456](https://github.com/getsentry/sentry-android/pull/456)) @marandaneto
- Bump Gradle to 6.5 ([#454](https://github.com/getsentry/sentry-android/pull/454)) @marandaneto

Packages were released on [`bintray`](https://dl.bintray.com/getsentry/sentry-android/io/sentry/sentry-android/), [`jcenter`](https://jcenter.bintray.com/io/sentry/sentry-android/) and [`mavenCentral`](https://repo.maven.apache.org/maven2/io/sentry/sentry-android/)

We'd love to get feedback.

## 2.1.6

### Fixes

- Do not lookup sentry-debug-meta but instead load it directly ([#445](https://github.com/getsentry/sentry-android/pull/445)) @marandaneto
- Regression on v2.1.5 which can cause a crash on SDK init

Packages were released on [`bintray`](https://dl.bintray.com/getsentry/sentry-android/io/sentry/sentry-android/), [`jcenter`](https://jcenter.bintray.com/io/sentry/sentry-android/) and [`mavenCentral`](https://repo.maven.apache.org/maven2/io/sentry/sentry-android/)

We'd love to get feedback.

## 2.1.5

### Fixes

This version has a severe bug and can cause a crash on SDK init

Please upgrade to https://github.com/getsentry/sentry-android/releases/tag/2.1.6

## 2.1.4

### Features

- Make gzip as default content encoding type ([#433](https://github.com/getsentry/sentry-android/pull/433)) @marandaneto
- Use AGP 4 features ([#366](https://github.com/getsentry/sentry-android/pull/366)) @marandaneto
- Create GH Actions CI for Ubuntu/macOS ([#403](https://github.com/getsentry/sentry-android/pull/403)) @marandaneto
- Make root checker better and minimize false positive ([#417](https://github.com/getsentry/sentry-android/pull/417)) @marandaneto

### Fixes

- bump: sentry-native to 0.3.1 ([#440](https://github.com/getsentry/sentry-android/pull/440)) @marandaneto
- Update last session timestamp ([#437](https://github.com/getsentry/sentry-android/pull/437)) @marandaneto
- Filter trim memory breadcrumbs ([#431](https://github.com/getsentry/sentry-android/pull/431)) @marandaneto

Packages were released on [`bintray`](https://dl.bintray.com/getsentry/sentry-android/io/sentry/sentry-android/), [`jcenter`](https://jcenter.bintray.com/io/sentry/sentry-android/) and [`mavenCentral`](https://repo.maven.apache.org/maven2/io/sentry/sentry-android/)

We'd love to get feedback.

## 2.1.3

### Fixes

This fixes several critical bugs in sentry-android 2.0 and 2.1

- Sentry.init register integrations after creating the main Hub instead of doing it in the main Hub ctor ([#427](https://github.com/getsentry/sentry-android/pull/427)) @marandaneto
- make NoOpLogger public ([#425](https://github.com/getsentry/sentry-android/pull/425)) @marandaneto
- ConnectivityChecker returns connection status and events are not trying to be sent if no connection. ([#420](https://github.com/getsentry/sentry-android/pull/420)) @marandaneto
- thread pool executor is a single thread executor instead of scheduled thread executor ([#422](https://github.com/getsentry/sentry-android/pull/422)) @marandaneto
- Add Abnormal to the Session.State enum as its part of the protocol ([#424](https://github.com/getsentry/sentry-android/pull/424)) @marandaneto
- Bump: Gradle to 6.4.1 ([#419](https://github.com/getsentry/sentry-android/pull/419)) @marandaneto

We recommend that you use sentry-android 2.1.3 over the initial release of sentry-android 2.0 and 2.1.

Packages were released on [`bintray`](https://dl.bintray.com/getsentry/sentry-android/io/sentry/sentry-android/), [`jcenter`](https://jcenter.bintray.com/io/sentry/sentry-android/) and [`mavenCentral`](https://repo.maven.apache.org/maven2/io/sentry/sentry-android/)

We'd love to get feedback.

## 2.1.2

### Features

- Added options to configure http transport ([#411](https://github.com/getsentry/sentry-android/pull/411)) @marandaneto

### Fixes

- Phone state breadcrumbs require read_phone_state on older OS versions ([#415](https://github.com/getsentry/sentry-android/pull/415)) @marandaneto @bsergean
- before raising ANR events, we check ProcessErrorStateInfo if available ([#412](https://github.com/getsentry/sentry-android/pull/412)) @marandaneto
- send cached events to use a single thread executor ([#405](https://github.com/getsentry/sentry-android/pull/405)) @marandaneto
- initing SDK on AttachBaseContext ([#409](https://github.com/getsentry/sentry-android/pull/409)) @marandaneto
- sessions can't be abnormal, but exited if not ended properly ([#410](https://github.com/getsentry/sentry-android/pull/410)) @marandaneto

Packages were released on [`bintray`](https://dl.bintray.com/getsentry/sentry-android/io/sentry/sentry-android/), [`jcenter`](https://jcenter.bintray.com/io/sentry/sentry-android/) and [`mavenCentral`](https://repo.maven.apache.org/maven2/io/sentry/sentry-android/)

We'd love to get feedback.

## 2.1.1

### Features

- Added missing getters on Breadcrumb and SentryEvent ([#397](https://github.com/getsentry/sentry-android/pull/397)) @marandaneto
- Add trim memory breadcrumbs ([#395](https://github.com/getsentry/sentry-android/pull/395)) @marandaneto
- Only set breadcrumb extras if not empty ([#394](https://github.com/getsentry/sentry-android/pull/394)) @marandaneto
- Added samples of how to disable automatic breadcrumbs ([#389](https://github.com/getsentry/sentry-android/pull/389)) @marandaneto

### Fixes

- Set missing release, environment and dist to sentry-native options ([#404](https://github.com/getsentry/sentry-android/pull/404)) @marandaneto
- Do not add automatic and empty sensor breadcrumbs ([#401](https://github.com/getsentry/sentry-android/pull/401)) @marandaneto
- ref: removed Thread.sleep from LifecycleWatcher tests, using awaitility and DateProvider ([#392](https://github.com/getsentry/sentry-android/pull/392)) @marandaneto
- ref: added a DateTimeProvider for making retry after testable ([#391](https://github.com/getsentry/sentry-android/pull/391)) @marandaneto
- Bump Gradle to 6.4 ([#390](https://github.com/getsentry/sentry-android/pull/390)) @marandaneto
- Bump sentry-native to 0.2.6 ([#396](https://github.com/getsentry/sentry-android/pull/396)) @marandaneto

Packages were released on [`bintray`](https://dl.bintray.com/getsentry/sentry-android/io/sentry/sentry-android/), [`jcenter`](https://jcenter.bintray.com/io/sentry/sentry-android/) and [`mavenCentral`](https://repo.maven.apache.org/maven2/io/sentry/sentry-android/)

We'd love to get feedback.

## 2.1.0

### Features

- Includes all the changes of 2.1.0 alpha, beta and RC

### Fixes

- fix when PhoneStateListener is not ready for use ([#387](https://github.com/getsentry/sentry-android/pull/387)) @marandaneto
- make ANR 5s by default ([#388](https://github.com/getsentry/sentry-android/pull/388)) @marandaneto
- rate limiting by categories ([#381](https://github.com/getsentry/sentry-android/pull/381)) @marandaneto
- Bump NDK to latest stable version 21.1.6352462 ([#386](https://github.com/getsentry/sentry-android/pull/386)) @marandaneto

Packages were released on [`bintray`](https://dl.bintray.com/getsentry/sentry-android/io/sentry/sentry-android/), [`jcenter`](https://jcenter.bintray.com/io/sentry/sentry-android/) and [`mavenCentral`](https://repo.maven.apache.org/maven2/io/sentry/sentry-android/)

We'd love to get feedback.

## 2.0.3

### Fixes

- patch from 2.1.0-alpha.2 - avoid crash if NDK throws UnsatisfiedLinkError ([#344](https://github.com/getsentry/sentry-android/pull/344)) @marandaneto

Packages were released on [`bintray`](https://dl.bintray.com/getsentry/sentry-android/io/sentry/sentry-android/), [`jcenter`](https://jcenter.bintray.com/io/sentry/sentry-android/) and [`mavenCentral`](https://repo.maven.apache.org/maven2/io/sentry/sentry-android/)

We'd love to get feedback.

## 2.1.0-RC.1

### Features

- Options for uncaught exception and make SentryOptions list Thread-Safe ([#384](https://github.com/getsentry/sentry-android/pull/384)) @marandaneto
- Automatic breadcrumbs for app, activity and sessions lifecycles and system events ([#348](https://github.com/getsentry/sentry-android/pull/348)) @marandaneto
- Make capture session and envelope internal ([#372](https://github.com/getsentry/sentry-android/pull/372)) @marandaneto

### Fixes

- If retry after header has empty categories, apply retry after to all of them ([#377](https://github.com/getsentry/sentry-android/pull/377)) @marandaneto
- Discard events and envelopes if cached and retry after ([#378](https://github.com/getsentry/sentry-android/pull/378)) @marandaneto
- Merge loadLibrary calls for sentry-native and clean up CMake files ([#373](https://github.com/getsentry/sentry-android/pull/373)) @Swatinem
- Exceptions should be sorted oldest to newest ([#370](https://github.com/getsentry/sentry-android/pull/370)) @marandaneto
- Check external storage size even if its read only ([#368](https://github.com/getsentry/sentry-android/pull/368)) @marandaneto
- Wrong check for cellular network capability ([#369](https://github.com/getsentry/sentry-android/pull/369)) @marandaneto
- add ScheduledForRemoval annotation to deprecated methods ([#375](https://github.com/getsentry/sentry-android/pull/375)) @marandaneto
- Bump NDK to 21.0.6113669 ([#367](https://github.com/getsentry/sentry-android/pull/367)) @marandaneto
- Bump AGP and add new make cmd to check for updates ([#365](https://github.com/getsentry/sentry-android/pull/365)) @marandaneto

Packages were released on [`bintray`](https://dl.bintray.com/getsentry/sentry-android/io/sentry/sentry-android/), [`jcenter`](https://jcenter.bintray.com/io/sentry/sentry-android/) and [`mavenCentral`](https://repo.maven.apache.org/maven2/io/sentry/sentry-android/)

We'd love to get feedback.

## 2.1.0-beta.2

### Fixes

- Bump sentry-native to 0.2.4 ([#364](https://github.com/getsentry/sentry-android/pull/364)) @marandaneto
- Update current session on session start after deleting previous session ([#362](https://github.com/getsentry/sentry-android/pull/362)) @marandaneto

Packages were released on [`bintray`](https://dl.bintray.com/getsentry/sentry-android/io/sentry/sentry-android/), [`jcenter`](https://jcenter.bintray.com/io/sentry/sentry-android/) and [`mavenCentral`](https://repo.maven.apache.org/maven2/io/sentry/sentry-android/)

We'd love to get feedback.

## 2.1.0-beta.1

### Fixes

- Bump sentry-native to 0.2.3 ([#357](https://github.com/getsentry/sentry-android/pull/357)) @marandaneto
- Check for androidx availability on runtime ([#356](https://github.com/getsentry/sentry-android/pull/356)) @marandaneto
- If theres a left over session file and its crashed, we should not overwrite its state ([#354](https://github.com/getsentry/sentry-android/pull/354)) @marandaneto
- Session should be exited state if state was ok ([#352](https://github.com/getsentry/sentry-android/pull/352)) @marandaneto
- Envelope has dedicated endpoint ([#353](https://github.com/getsentry/sentry-android/pull/353)) @marandaneto

Packages were released on [`bintray`](https://dl.bintray.com/getsentry/sentry-android/io/sentry/sentry-android/), [`jcenter`](https://jcenter.bintray.com/io/sentry/sentry-android/) and [`mavenCentral`](https://repo.maven.apache.org/maven2/io/sentry/sentry-android/)

We'd love to get feedback.

## 2.1.0-alpha.2

### Fixes

- Change integration order for cached outbox events ([#347](https://github.com/getsentry/sentry-android/pull/347)) @marandaneto
- Avoid crash if NDK throws UnsatisfiedLinkError ([#344](https://github.com/getsentry/sentry-android/pull/344)) @marandaneto
- Avoid getting a threadlocal twice. ([#339](https://github.com/getsentry/sentry-android/pull/339)) @metlos
- Removing session tracking guard on hub and client ([#338](https://github.com/getsentry/sentry-android/pull/338)) @marandaneto
- Bump agp to 3.6.2 ([#336](https://github.com/getsentry/sentry-android/pull/336)) @marandaneto
- Fix racey ANR integration ([#332](https://github.com/getsentry/sentry-android/pull/332)) @marandaneto
- Logging envelopes path when possible instead of nullable id ([#331](https://github.com/getsentry/sentry-android/pull/331)) @marandaneto
- Renaming transport gate method ([#330](https://github.com/getsentry/sentry-android/pull/330)) @marandaneto

Packages were released on [`bintray`](https://dl.bintray.com/getsentry/sentry-android/io/sentry/sentry-android/), [`jcenter`](https://jcenter.bintray.com/io/sentry/sentry-android/) and [`mavenCentral`](https://repo.maven.apache.org/maven2/io/sentry/sentry-android/)

We'd love to get feedback.

## 2.1.0-alpha.1

Release of Sentry's new SDK for Android.

## What’s Changed

### Features

- Release health @marandaneto @bruno-garcia
- ANR report should have 'was active=yes' on the dashboard ([#299](https://github.com/getsentry/sentry-android/pull/299)) @marandaneto
- NDK events apply scoped data ([#322](https://github.com/getsentry/sentry-android/pull/322)) @marandaneto
- Add a StdoutTransport ([#310](https://github.com/getsentry/sentry-android/pull/310)) @mike-burns
- Implementing new retry after protocol ([#306](https://github.com/getsentry/sentry-android/pull/306)) @marandaneto

### Fixes

- Bump sentry-native to 0.2.2 ([#305](https://github.com/getsentry/sentry-android/pull/305)) @Swatinem
- Missing App's info ([#315](https://github.com/getsentry/sentry-android/pull/315)) @marandaneto
- Buffered writers/readers - otimizations ([#311](https://github.com/getsentry/sentry-android/pull/311)) @marandaneto
- Boot time should be UTC ([#309](https://github.com/getsentry/sentry-android/pull/309)) @marandaneto
- Make transport result public ([#300](https://github.com/getsentry/sentry-android/pull/300)) @marandaneto

Packages were released on [`bintray`](https://dl.bintray.com/getsentry/sentry-android/io/sentry/sentry-android/), [`jcenter`](https://jcenter.bintray.com/io/sentry/sentry-android/) and [`mavenCentral`](https://repo.maven.apache.org/maven2/io/sentry/sentry-android/)

We'd love to get feedback.

## 2.0.2

Release of Sentry's new SDK for Android.

### Features

- MavenCentral support ([#284](https://github.com/getsentry/sentry-android/pull/284)) @marandaneto

### Fixes

- Bump AGP to 3.6.1 ([#285](https://github.com/getsentry/sentry-android/pull/285)) @marandaneto

Packages were released on [`bintray`](https://dl.bintray.com/getsentry/sentry-android/io/sentry/sentry-android/), [`jcenter`](https://jcenter.bintray.com/io/sentry/sentry-android/) and [`mavenCentral`](https://repo.maven.apache.org/maven2/io/sentry/sentry-android/)

We'd love to get feedback.

## 2.0.1

Release of Sentry's new SDK for Android.

## What’s Changed

### Features

- Attach threads/stacktraces ([#267](https://github.com/getsentry/sentry-android/pull/267)) @marandaneto
- Add the default serverName to SentryOptions and use it in MainEventProcessor ([#279](https://github.com/getsentry/sentry-android/pull/279)) @metlos

### Fixes

- set current threadId when there's no mechanism set ([#277](https://github.com/getsentry/sentry-android/pull/277)) @marandaneto
- Preview package manager ([#269](https://github.com/getsentry/sentry-android/pull/269)) @bruno-garcia

Packages were released on [`bintray`](https://dl.bintray.com/getsentry/sentry-android/io/sentry/), [`jcenter`](https://jcenter.bintray.com/io/sentry/sentry-android/)

We'd love to get feedback.

## 2.0.0

Release of Sentry's new SDK for Android.

New features not offered by (1.7.x):

- NDK support
  - Captures crashes caused by native code
  - Access to the [`sentry-native` SDK](https://github.com/getsentry/sentry-native/) API by your native (C/C++/Rust code/..).
- Automatic init (just add your `DSN` to the manifest)
   - Proguard rules are added automatically
   - Permission (Internet) is added automatically
- Uncaught Exceptions might be captured even before the app restarts
- Sentry's Unified API.
- More context/device information
- Packaged as `aar`
- Frames from the app automatically marked as `InApp=true` (stack traces in Sentry highlights them by default).
- Complete Sentry Protocol available.
- All threads and their stack traces are captured.
- Sample project in this repo to test many features (segfault, uncaught exception, ANR...)

Features from the current SDK like `ANR` are also available (by default triggered after 4 seconds).

Packages were released on [`bintray`](https://dl.bintray.com/getsentry/sentry-android/io/sentry/), [`jcenter`](https://jcenter.bintray.com/io/sentry/sentry-android/)

We'd love to get feedback.

## 2.0.0-rc04

Release of Sentry's new SDK for Android.

### Features

- Take sampleRate from metadata ([#262](https://github.com/getsentry/sentry-android/pull/262)) @bruno-garcia
- Support mills timestamp format ([#263](https://github.com/getsentry/sentry-android/pull/263)) @marandaneto
- Adding logs to installed integrations ([#265](https://github.com/getsentry/sentry-android/pull/265)) @marandaneto

### Fixes

- Breacrumb.data to string,object, Add LOG level ([#264](https://github.com/getsentry/sentry-android/pull/264)) @HazAT
- Read release conf. on manifest ([#266](https://github.com/getsentry/sentry-android/pull/266)) @marandaneto

Packages were released on [`bintray`](https://dl.bintray.com/getsentry/sentry-android/io/sentry/), [`jcenter`](https://jcenter.bintray.com/io/sentry/sentry-android/)

We'd love to get feedback and we'll work in getting the GA `2.0.0` out soon.
Until then, the [stable SDK offered by Sentry is at version 1.7.30](https://github.com/getsentry/sentry-java/releases/tag/v1.7.30)

## 2.0.0-rc03

Release of Sentry's new SDK for Android.

### Fixes

- fixes ([#259](https://github.com/getsentry/sentry-android/issues/259)) - NPE check on getExternalFilesDirs items. ([#260](https://github.com/getsentry/sentry-android/pull/260)) @marandaneto
- strictMode typo ([#258](https://github.com/getsentry/sentry-android/pull/258)) @marandaneto

Packages were released on [`bintray`](https://dl.bintray.com/getsentry/sentry-android/io/sentry/), [`jcenter`](https://jcenter.bintray.com/io/sentry/sentry-android/)

We'd love to get feedback and we'll work in getting the GA `2.0.0` out soon.
Until then, the [stable SDK offered by Sentry is at version 1.7.30](https://github.com/getsentry/sentry-java/releases/tag/v1.7.30)

## 2.0.0-rc02

Release of Sentry's new SDK for Android.

### Features

- Hub mode configurable ([#247](https://github.com/getsentry/sentry-android/pull/247)) @bruno-garcia
- Added remove methods (tags/extras) to the sentry static class ([#243](https://github.com/getsentry/sentry-android/pull/243)) @marandaneto

### Fixes


- Update ndk for new sentry-native version ([#235](https://github.com/getsentry/sentry-android/pull/235)) @Swatinem @marandaneto
- Make integrations public ([#256](https://github.com/getsentry/sentry-android/pull/256)) @marandaneto
- Bump build-tools ([#255](https://github.com/getsentry/sentry-android/pull/255)) @marandaneto
- Added javadocs to scope and its dependencies ([#253](https://github.com/getsentry/sentry-android/pull/253)) @marandaneto
- Build all ABIs ([#254](https://github.com/getsentry/sentry-android/pull/254)) @marandaneto
- Moving back ANR timeout from long to int param. ([#252](https://github.com/getsentry/sentry-android/pull/252)) @marandaneto
- Added HubAdapter to call Sentry static methods from Integrations ([#250](https://github.com/getsentry/sentry-android/pull/250)) @marandaneto
- New Release format ([#242](https://github.com/getsentry/sentry-android/pull/242)) @marandaneto
- Javadocs for SentryOptions ([#246](https://github.com/getsentry/sentry-android/pull/246)) @marandaneto
- non-app is already inApp excluded by default. ([#244](https://github.com/getsentry/sentry-android/pull/244)) @marandaneto
- Fix if symlink exists for sentry-native ([#241](https://github.com/getsentry/sentry-android/pull/241)) @marandaneto
- Clone method - race condition free ([#226](https://github.com/getsentry/sentry-android/pull/226)) @marandaneto
- Refactoring breadcrumbs callback ([#239](https://github.com/getsentry/sentry-android/pull/239)) @marandaneto

Packages were released on [`bintray`](https://dl.bintray.com/getsentry/sentry-android/io/sentry/), [`jcenter`](https://jcenter.bintray.com/io/sentry/sentry-android/)

We'd love to get feedback and we'll work in getting the GA `2.0.0` out soon.
Until then, the [stable SDK offered by Sentry is at version 1.7.30](https://github.com/getsentry/sentry-java/releases/tag/v1.7.30)

## 2.0.0-rc01

Release of Sentry's new SDK for Android.

## What’s Changed

### Features

- Added remove methods for Scope data ([#237](https://github.com/getsentry/sentry-android/pull/237)) @marandaneto
- More device context (deviceId, connectionType and language) ([#229](https://github.com/getsentry/sentry-android/pull/229)) @marandaneto
- Added a few java docs (Sentry, Hub and SentryClient) ([#223](https://github.com/getsentry/sentry-android/pull/223)) @marandaneto
- Implemented diagnostic logger ([#218](https://github.com/getsentry/sentry-android/pull/218)) @marandaneto
- Added event processors to scope ([#209](https://github.com/getsentry/sentry-android/pull/209)) @marandaneto
- Added android transport gate ([#206](https://github.com/getsentry/sentry-android/pull/206)) @marandaneto
- Added executor for caching values out of the main thread ([#201](https://github.com/getsentry/sentry-android/pull/201)) @marandaneto

### Fixes


- Honor RetryAfter ([#236](https://github.com/getsentry/sentry-android/pull/236)) @marandaneto
- Add tests for SentryValues ([#238](https://github.com/getsentry/sentry-android/pull/238)) @philipphofmann
- Do not set frames if there's none ([#234](https://github.com/getsentry/sentry-android/pull/234)) @marandaneto
- Always call interrupt after InterruptedException ([#232](https://github.com/getsentry/sentry-android/pull/232)) @marandaneto
- Mark as current thread if its the main thread ([#228](https://github.com/getsentry/sentry-android/pull/228)) @marandaneto
- Fix lgtm alerts ([#219](https://github.com/getsentry/sentry-android/pull/219)) @marandaneto
- Written unit tests to ANR integration ([#215](https://github.com/getsentry/sentry-android/pull/215)) @marandaneto
- Added blog posts to README ([#214](https://github.com/getsentry/sentry-android/pull/214)) @marandaneto
- Raise code coverage for Dsn to 100% ([#212](https://github.com/getsentry/sentry-android/pull/212)) @philipphofmann
- Remove redundant times(1) for Mockito.verify ([#211](https://github.com/getsentry/sentry-android/pull/211)) @philipphofmann
- Transport may be set on options ([#203](https://github.com/getsentry/sentry-android/pull/203)) @marandaneto
- dist may be set on options ([#204](https://github.com/getsentry/sentry-android/pull/204)) @marandaneto
- Throw an exception if DSN is not set ([#200](https://github.com/getsentry/sentry-android/pull/200)) @marandaneto
- Migration guide markdown ([#197](https://github.com/getsentry/sentry-android/pull/197)) @marandaneto

Packages were released on [`bintray`](https://dl.bintray.com/getsentry/sentry-android/io/sentry/), [`jcenter`](https://jcenter.bintray.com/io/sentry/sentry-android/)

We'd love to get feedback and we'll work in getting the GA `2.0.0` out soon.
Until then, the [stable SDK offered by Sentry is at version 1.7.29](https://github.com/getsentry/sentry-java/releases/tag/v1.7.29)

## 2.0.0-beta02

Release of Sentry's new SDK for Android.

### Features

- addBreadcrumb overloads ([#196](https://github.com/getsentry/sentry-android/pull/196)) and ([#198](https://github.com/getsentry/sentry-android/pull/198))

### Fixes

- fix Android bug on API 24 and 25 about getting current threads and stack traces ([#194](https://github.com/getsentry/sentry-android/pull/194))

Packages were released on [`bintray`](https://dl.bintray.com/getsentry/sentry-android/io/sentry/), [`jcenter`](https://jcenter.bintray.com/io/sentry/sentry-android/)

We'd love to get feedback and we'll work in getting the GA `2.0.0` out soon.
Until then, the [stable SDK offered by Sentry is at version 1.7.28](https://github.com/getsentry/sentry-java/releases/tag/v1.7.28)

## 2.0.0-beta01

Release of Sentry's new SDK for Android.

### Fixes

- ref: ANR doesn't set handled flag ([#186](https://github.com/getsentry/sentry-android/pull/186))
- SDK final review ([#183](https://github.com/getsentry/sentry-android/pull/183))
- ref: Drop errored in favor of crashed ([#187](https://github.com/getsentry/sentry-android/pull/187))
- Workaround android_id ([#185](https://github.com/getsentry/sentry-android/pull/185))
- Renamed sampleRate ([#191](https://github.com/getsentry/sentry-android/pull/191))
- Making timestamp package-private or test-only ([#190](https://github.com/getsentry/sentry-android/pull/190))
- Split event processor in Device/App data ([#180](https://github.com/getsentry/sentry-android/pull/180))

Packages were released on [`bintray`](https://dl.bintray.com/getsentry/sentry-android/io/sentry/), [`jcenter`](https://jcenter.bintray.com/io/sentry/sentry-android/)

We'd love to get feedback and we'll work in getting the GA `2.0.0` out soon.
Until then, the [stable SDK offered by Sentry is at version 1.7.28](https://github.com/getsentry/sentry-java/releases/tag/v1.7.28)

## 2.0.0-alpha09

Release of Sentry's new SDK for Android.

### Features

- Adding nativeBundle plugin ([#161](https://github.com/getsentry/sentry-android/pull/161))
- Adding scope methods to sentry static class ([#179](https://github.com/getsentry/sentry-android/pull/179))

### Fixes

- fix: DSN parsing ([#165](https://github.com/getsentry/sentry-android/pull/165))
- Don't avoid exception type minification ([#166](https://github.com/getsentry/sentry-android/pull/166))
- make Gson retro compatible with older versions of AGP ([#177](https://github.com/getsentry/sentry-android/pull/177))
- Bump sentry-native with message object instead of a string ([#172](https://github.com/getsentry/sentry-android/pull/172))

Packages were released on [`bintray`](https://dl.bintray.com/getsentry/sentry-android/io/sentry/), [`jcenter`](https://jcenter.bintray.com/io/sentry/sentry-android/)

We'd love to get feedback and we'll work in getting the GA `2.0.0` out soon.
Until then, the [stable SDK offered by Sentry is at version 1.7.28](https://github.com/getsentry/sentry-java/releases/tag/v1.7.28)

## 2.0.0-alpha08

Release of Sentry's new SDK for Android.

### Fixes

- DebugId endianness ([#162](https://github.com/getsentry/sentry-android/pull/162))
- Executed beforeBreadcrumb also for scope ([#160](https://github.com/getsentry/sentry-android/pull/160))
- Benefit of manifest merging when minSdk ([#159](https://github.com/getsentry/sentry-android/pull/159))
- Add method to captureMessage with level ([#157](https://github.com/getsentry/sentry-android/pull/157))
- Listing assets file on the wrong dir ([#156](https://github.com/getsentry/sentry-android/pull/156))

Packages were released on [`bintray`](https://dl.bintray.com/getsentry/sentry-android/io/sentry/), [`jcenter`](https://jcenter.bintray.com/io/sentry/sentry-android/)

We'd love to get feedback and we'll work in getting the GA `2.0.0` out soon.
Until then, the [stable SDK offered by Sentry is at version 1.7.28](https://github.com/getsentry/sentry-java/releases/tag/v1.7.28)

## 2.0.0-alpha07

Third release of Sentry's new SDK for Android.

### Fixes

-  Fixed release for jcenter and bintray

Packages were released on [`bintray`](https://dl.bintray.com/getsentry/sentry-android/io/sentry/), [`jcenter`](https://jcenter.bintray.com/io/sentry/sentry-android/)

We'd love to get feedback and we'll work in getting the GA `2.0.0` out soon.
Until then, the [stable SDK offered by Sentry is at version 1.7.28](https://github.com/getsentry/sentry-java/releases/tag/v1.7.28)

## 2.0.0-alpha06

Second release of Sentry's new SDK for Android.

### Fixes

- Fixed a typo on pom generation.

Packages were released on [`bintray`](https://dl.bintray.com/getsentry/sentry-android/io/sentry/), [`jcenter`](https://jcenter.bintray.com/io/sentry/sentry-android/)

We'd love to get feedback and we'll work in getting the GA `2.0.0` out soon.
Until then, the [stable SDK offered by Sentry is at version 1.7.28](https://github.com/getsentry/sentry-java/releases/tag/v1.7.28)

## 2.0.0-alpha05

First release of Sentry's new SDK for Android.

New features not offered by our current (1.7.x), stable SDK are:

- NDK support
  - Captures crashes caused by native code
  - Access to the [`sentry-native` SDK](https://github.com/getsentry/sentry-native/) API by your native (C/C++/Rust code/..).
- Automatic init (just add your `DSN` to the manifest)
   - Proguard rules are added automatically
   - Permission (Internet) is added automatically
- Uncaught Exceptions might be captured even before the app restarts
- Unified API which include scopes etc.
- More context/device information
- Packaged as `aar`
- Frames from the app automatically marked as `InApp=true` (stack traces in Sentry highlights them by default).
- Complete Sentry Protocol available.
- All threads and their stack traces are captured.
- Sample project in this repo to test many features (segfault, uncaught exception, scope)

Features from the current SDK like `ANR` are also available (by default triggered after 4 seconds).

Packages were released on [`bintray`](https://dl.bintray.com/getsentry/sentry-android/io/sentry/), [`jcenter`](https://jcenter.bintray.com/io/sentry/sentry-android/)

We'd love to get feedback and we'll work in getting the GA `2.0.0` out soon.
Until then, the [stable SDK offered by Sentry is at version 1.7.28](https://github.com/getsentry/sentry-java/releases/tag/v1.7.28)<|MERGE_RESOLUTION|>--- conflicted
+++ resolved
@@ -4,13 +4,13 @@
 
 ### Features
 
-- Fix crash when HTTP connection error message contains formatting symbols ([#3002](https://github.com/getsentry/sentry-java/pull/3002))
-<<<<<<< HEAD
-- Add thread information to spans ([#2998](https://github.com/getsentry/sentry-java/pull/2998))
-=======
 - Cap max number of stack frames to 100 to not exceed payload size limit ([#3009](https://github.com/getsentry/sentry-java/pull/3009))
   - This will ensure we report errors with a big number of frames such as `StackOverflowError`
->>>>>>> bc4be3bb
+- Add thread information to spans ([#2998](https://github.com/getsentry/sentry-java/pull/2998))
+
+### Fixes
+
+- Fix crash when HTTP connection error message contains formatting symbols ([#3002](https://github.com/getsentry/sentry-java/pull/3002))
 
 ## 6.32.0
 
