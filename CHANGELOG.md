--- conflicted
+++ resolved
@@ -2,12 +2,9 @@
 
 ## Unreleased
 
-<<<<<<< HEAD
 * Feat: Add `graphql-java` instrumentation (#1777)
-=======
 * Feat: Add datasource tracing with P6Spy (#1784)
 * Fix: ActivityFramesTracker does not throw if Activity has not been added (#1782)
->>>>>>> 776d87cf
 
 ## 5.2.4
 
