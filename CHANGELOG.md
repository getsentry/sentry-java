# Changelog

## Unreleased

<<<<<<< HEAD
* Feat: Release Health - server side session tracking (#1572)
=======
* Feat: Attach Java vendor and version to events and transactions (#1703)

## 5.2.0

* Feat: Allow setting proguard via Options and/or external resources (#1728)
* Feat: Add breadcrumbs for the Apollo integration (#1726)
* Fix: Don't set lastEventId for transactions (#1727)
* Fix: ActivityLifecycleIntegration#appStartSpan memory leak (#1732)

## 5.2.0-beta.3

* Fix: Check at runtime if AndroidX.Core is available (#1718)
* Feat: Add "data" to spans (#1717)
* Fix: Should not capture unfinished transaction (#1719)

## 5.2.0-beta.2

* Bump AGP to 7.0.2 (#1650)
* Fix: drop spans in BeforeSpanCallback. (#1713)

## 5.2.0-beta.1

* Feat: Add tracestate HTTP header support (#1683)
* Feat: Add option to filter which origins receive tracing headers (#1698)
* Feat: Include unfinished spans in transaction (#1699)
* Fix: Move tags from transaction.contexts.trace.tags to transaction.tags (#1700)
* Feat: Add static helpers for creating breadcrumbs (#1702)
* Feat: Performance support for Android Apollo (#1705)

Breaking changes:

* Updated proguard keep rule for enums, which affects consumer application code (#1694)

## 5.1.2

* Fix: Servlet 3.1 compatibility issue (#1681)
* Fix: Do not drop Contexts key if Collection, Array or Char (#1680)
>>>>>>> b8854feb

## 5.1.1

* Fix: Remove onActivityPreCreated call in favor of onActivityCreated (#1661)
* Fix: Do not crash if SENSOR_SERVICE throws (#1655)
* Feat: Add support for async methods in Spring MVC (#1652)
* Feat: Add secondary constructor taking IHub to SentryOkHttpInterceptor (#1657)
* Feat: Merge external map properties (#1656)
* Fix: Make sure scope is popped when processing request results in exception (#1665)

## 5.1.0

* Feat: Spring WebClient integration (#1621)
* Feat: OpenFeign integration (#1632)
* Feat: Add more convenient way to pass BeforeSpanCallback in OpenFeign integration (#1637)
* Bump: sentry-native to 0.4.12 (#1651)

## 5.1.0-beta.9

- No documented changes.

## 5.1.0-beta.8

* Feat: Generate Sentry BOM (#1486)

## 5.1.0-beta.7

* Feat: Slow/Frozen frames metrics (#1609)

## 5.1.0-beta.6

* Fix: set min sdk version of sentry-android-fragment to API 14 (#1608)
* Fix: Ser/Deser of the UserFeedback from cached envelope (#1611)
* Feat: Add request body extraction for Spring MVC integration (#1595)

## 5.1.0-beta.5

* Make SentryAppender non-final for Log4j2 and Logback (#1603) 
* Fix: Do not throw IAE when tracing header contain invalid trace id (#1605)

## 5.1.0-beta.4

* Update sentry-native to 0.4.11 (#1591)

## 5.1.0-beta.3

* Feat: Spring Webflux integration (#1529)

## 5.1.0-beta.2

* Fix: Handling missing Spring Security on classpath on Java 8 (#1552)
* Feat: Support transaction waiting for children to finish. (#1535) 
* Feat: Capture logged marker in log4j2 and logback appenders (#1551)
* Feat: Allow clearing of attachments in the scope (#1562)
* Fix: Use a different method to get strings from JNI, and avoid excessive Stack Space usage. (#1214)
* Fix: Add data field to SentrySpan (#1555)
* Fix: Clock drift issue when calling DateUtils#getDateTimeWithMillisPrecision (#1557)
* Feat: Set mechanism type in SentryExceptionResolver (#1556)
* Feat: Perf. for fragments (#1528)
* Ref: Prefer snake case for HTTP integration data keys (#1559)
* Fix: Assign lastEventId only if event was queued for submission (#1565)

## 5.1.0-beta.1

* Feat: Measure app start time (#1487)
* Feat: Automatic breadcrumbs logging for fragment lifecycle (#1522) 

## 5.0.1

* Fix: Sources and Javadoc artifacts were mixed up (#1515)

## 5.0.0

This release brings many improvements but also new features:

* OkHttp Interceptor for Android (#1330)
* GraalVM Native Image Compatibility (#1329)
* Add option to ignore exceptions by type (#1352)
* Enrich transactions with device contexts (#1430) (#1469)
* Better interoperability with Kotlin null-safety (#1439) and (#1462)
* Add coroutines support (#1479)
* OkHttp callback for Customising the Span (#1478)
* Add breadcrumb in Spring RestTemplate integration (#1481)

Breaking changes:

* Migration Guide for [Java](https://docs.sentry.io/platforms/java/migration/)
* Migration Guide for [Android](https://docs.sentry.io/platforms/android/migration/)

Other fixes:

* Fix: Add attachmentType to envelope ser/deser. (#1504)

Thank you:

* @maciejwalkowiak for coding most of it.

## 5.0.0-beta.7

* Ref: Deprecate SentryBaseEvent#getOriginThrowable and add SentryBaseEvent#getThrowableMechanism (#1502)
* Fix: Graceful Shutdown flushes event instead of Closing SDK (#1500)
* Fix: Do not append threads that come from the EnvelopeFileObserver (#1501)
* Ref: Deprecate cacheDirSize and add maxCacheItems (#1499)
* Fix: Append all threads if Hint is Cached but attachThreads is enabled (#1503)

## 5.0.0-beta.6

* Feat: Add secondary constructor to SentryOkHttpInterceptor (#1491)
* Feat: Add option to enable debug mode in Log4j2 integration (#1492)
* Ref: Replace clone() with copy constructor (#1496)

## 5.0.0-beta.5

* Feat: OkHttp callback for Customising the Span (#1478)
* Feat: Add breadcrumb in Spring RestTemplate integration (#1481)
* Fix: Cloning Stack (#1483)
* Feat: Add coroutines support (#1479)

## 5.0.0-beta.4

* Fix: Enrich Transactions with Context Data (#1469)
* Bump: Apache HttpClient to 5.0.4 (#1476)

## 5.0.0-beta.3

* Fix: handling immutable collections on SentryEvent and protocol objects (#1468)
* Fix: associate event with transaction when thrown exception is not a direct cause (#1463)
* Ref: nullability annotations to Sentry module (#1439) and (#1462)
* Fix: NPE when adding Context Data with null values for log4j2 (#1465)

## 5.0.0-beta.2

* Fix: sentry-android-timber package sets sentry.java.android.timber as SDK name (#1456)
* Fix: When AppLifecycleIntegration is closed, it should remove observer using UI thread (#1459)
* Bump: AGP to 4.2.0 (#1460)

Breaking Changes:

* Remove: Settings.Secure.ANDROID_ID in favor of generated installationId (#1455)
* Rename: enableSessionTracking to enableAutoSessionTracking (#1457)

## 5.0.0-beta.1

* Fix: Activity tracing auto instrumentation for Android API < 29 (#1402)
* Fix: use connection and read timeouts in ApacheHttpClient based transport (#1397)
* Ref: Refactor converting HttpServletRequest to Sentry Request in Spring integration (#1387)
* Fix: set correct transaction status for unhandled exceptions in SentryTracingFilter (#1406)
* Fix: handle network errors in SentrySpanClientHttpRequestInterceptor (#1407)
* Fix: set scope on transaction (#1409)
* Fix: set status and associate events with transactions (#1426)
* Fix: Do not set free memory and is low memory fields when it's a NDK hard crash (#1399)
* Fix: Apply user from the scope to transaction (#1424)
* Fix: Pass maxBreadcrumbs config. to sentry-native (#1425)
* Fix: Run event processors and enrich transactions with contexts (#1430)
* Bump: sentry-native to 0.4.9 (#1431)
* Fix: Set Span status for OkHttp integration (#1447)
* Fix: Set user on transaction in Spring & Spring Boot integrations (#1443)

## 4.4.0-alpha.2

* Feat: Add option to ignore exceptions by type (#1352)
* Fix: NPE when MDC contains null values (sentry-logback) (#1364)
* Fix: Avoid NPE when MDC contains null values (sentry-jul) (#1385)
* Feat: Sentry closes Android NDK and ShutdownHook integrations (#1358)
* Enhancement: Allow inheritance of SentryHandler class in sentry-jul package(#1367)
* Fix: Accept only non null value maps (#1368)
* Bump: Upgrade Apache HttpComponents Core to 5.0.3 (#1375)
* Enhancement: Make NoOpHub public (#1379)
* Fix: Do not bind transactions to scope by default. (#1376)
* Fix: Hub thread safety (#1388)
* Fix: SentryTransactionAdvice should operate on the new scope (#1389)
* Feat: configure max spans per transaction (#1394)

## 4.4.0-alpha.1

* Bump: sentry-native to 0.4.8
* Feat: Add an overload for `startTransaction` that sets the created transaction to the Scope #1313
* Ref: Separate user facing and protocol classes in the Performance feature (#1304)
* Feat: Set SDK version on Transactions (#1307)
* Fix: Use logger set on SentryOptions in GsonSerializer (#1308)
* Fix: Use the bindToScope correctly
* Feat: GraalVM Native Image Compatibility (#1329)
* Fix: Allow 0.0 to be set on tracesSampleRate (#1328)
* Fix: set "java" platform to transactions #1332
* Feat: Add OkHttp client application interceptor (#1330)
* Fix: Allow disabling tracing through SentryOptions (#1337)

## 4.3.0

* Fix: setting in-app-includes from external properties (#1291)
* Fix: Initialize Sentry in Logback appender when DSN is not set in XML config (#1296)
* Fix: JUL integration SDK name (#1293)
* Feat: Activity tracing auto instrumentation

## 4.2.0

* Fix: Remove experimental annotation for Attachment #1257
* Fix: Mark stacktrace as snapshot if captured at arbitrary moment #1231
* Enchancement: Improve EventProcessor nullability annotations (#1229).
* Bump: sentry-native to 0.4.7
* Enchancement: Add ability to flush events synchronously.
* Fix: Disable Gson HTML escaping
* Enchancement: Support @SentrySpan and @SentryTransaction on classes and interfaces. (#1243)
* Enchancement: Do not serialize empty collections and maps (#1245)
* Ref: Optimize DuplicateEventDetectionEventProcessor performance (#1247).
* Ref: Prefix sdk.package names with io.sentry (#1249)
* Fix: Make the ANR Atomic flags immutable
* Enchancement: Integration interface better compatibility with Kotlin null-safety
* Enchancement: Simplify Sentry configuration in Spring integration (#1259)
* Enchancement: Simplify configuring Logback integration when environment variable with the DSN is not set (#1271)
* Fix: Prevent NoOpHub from creating heavy SentryOptions objects (#1272)
* Enchancement: Add Request to the Scope. #1270
* Fix: SentryTransaction#getStatus NPE (#1273)
* Enchancement: Optimize SentryTracingFilter when hub is disabled.
* Fix: Discard unfinished Spans before sending them over to Sentry (#1279)
* Fix: Interrupt the thread in QueuedThreadPoolExecutor (#1276)
* Fix: SentryTransaction#finish should not clear another transaction from the scope (#1278)

Breaking Changes:
* Enchancement: SentryExceptionResolver should not send handled errors by default (#1248).
* Ref: Simplify RestTemplate instrumentation (#1246)
* Enchancement: Add overloads for startTransaction taking op and description (#1244)

## 4.1.0

* Improve Kotlin compatibility for SdkVersion (#1213)
* Feat: Support logging via JUL (#1211)
* Fix: returning Sentry trace header from Span (#1217)
* Fix: Remove misleading error logs (#1222)

## 4.0.0

This release brings the Sentry Performance feature to Java SDK, Spring, Spring Boot, and Android integrations. Read more in the reference documentation:

- [Performance for Java](https://docs.sentry.io/platforms/java/performance/)
- [Performance for Spring](https://docs.sentry.io/platforms/java/guides/spring/)
- [Performance for Spring Boot](https://docs.sentry.io/platforms/java/guides/spring-boot/)
- [Performance for Android](https://docs.sentry.io/platforms/android/performance/)

### Other improvements:

#### Core:

- Improved loading external configuration:
  - Load `sentry.properties` from the application's current working directory (#1046)
  - Resolve `in-app-includes`, `in-app-excludes`, `tags`, `debug`, `uncaught.handler.enabled` parameters from the external configuration
- Set global tags on SentryOptions and load them from external configuration (#1066)
- Add support for attachments (#1082)
- Resolve `servername` from the localhost address
- Simplified transport configuration through setting `TransportFactory` instead of `ITransport` on SentryOptions (#1124)

#### Spring Boot:
- Add the ability to register multiple `OptionsConfiguration` beans (#1093)
- Initialize Logback after context refreshes (#1129)

#### Android:
- Add `isSideLoaded` and `installerStore` tags automatically (Where your App. was installed from eg Google Play, Amazon Store, downloaded APK, etc...)
- Bump: sentry-native to 0.4.6
- Bump: Gradle to 6.8.1 and AGP to 4.1.2

## 4.0.0-beta.1

* Feat: Add addToTransactions to Attachment (#1191)
* Enhancement: Support SENTRY_TRACES_SAMPLE_RATE conf. via env variables (#1171)
* Enhancement: Pass request to CustomSamplingContext in Spring integration (#1172)
* Ref: Set SpanContext on SentryTransaction to avoid potential NPE (#1173)
* Fix: Free Local Refs manually due to Android local ref. count limits
* Enhancement: Move `SentrySpanClientHttpRequestInterceptor` to Spring module (#1181)
* Enhancement: Add overload for `transaction/span.finish(SpanStatus)` (#1182)
* Fix: Bring back support for setting transaction name without ongoing transaction (#1183)
* Enhancement: Simplify registering traces sample callback in Spring integration (#1184)
* Enhancement: Polish Performance API (#1165)
* Enhancement: Set "debug" through external properties (#1186)
* Enhancement: Simplify Spring integration (#1188)
* Enhancement: Init overload with dsn (#1195)
* Enhancement: Enable Kotlin map-like access on CustomSamplingContext (#1192)
* Enhancement: Auto register custom ITransportFactory in Spring integration (#1194)
* Enhancement: Improve Kotlin property access in Performance API (#1193)
* Enhancement: Copy options tags to transactions (#1198)
* Enhancement: Add convenient method for accessing event's throwable (1202)

## 4.0.0-alpha.3

* Feat: Add maxAttachmentSize to SentryOptions (#1138)
* Feat: Drop invalid attachments (#1134)
* Ref: Make Attachment immutable (#1120)
* Fix inheriting sampling decision from parent (#1100)
* Fixes and Tests: Session serialization and deserialization
* Ref: using Calendar to generate Dates
* Fix: Exception only sets a stack trace if there are frames
* Feat: set isSideLoaded info tags
* Enhancement: Read tracesSampleRate from AndroidManifest
* Fix: Initialize Logback after context refreshes (#1129)
* Ref: Return NoOpTransaction instead of null (#1126)
* Fix: Do not crash when passing null values to @Nullable methods, eg User and Scope
* Ref: `ITransport` implementations are now responsible for executing request in asynchronous or synchronous way (#1118)
* Ref: Add option to set `TransportFactory` instead of `ITransport` on `SentryOptions` (#1124)
* Ref: Simplify ITransport creation in ITransportFactory (#1135) 
* Feat: Add non blocking Apache HttpClient 5 based Transport (#1136)
* Enhancement: Autoconfigure Apache HttpClient 5 based Transport in Spring Boot integration (#1143)
* Enhancement: Send user.ip_address = {{auto}} when sendDefaultPii is true (#1015)
* Fix: Resolving dashed properties from external configuration
* Feat: Read `uncaught.handler.enabled` property from the external configuration 
* Feat: Resolve servername from the localhost address
* Fix: Consider {{ auto }} as a default ip address (#1015) 
* Fix: Set release and environment on Transactions (#1152)
* Fix: Do not set transaction on the scope automatically   
* Enhancement: Automatically assign span context to captured events (#1156)
* Feat: OutboxSender supports all envelope item types #1158
* Enhancement: Improve ITransaction and ISpan null-safety compatibility (#1161)

## 4.0.0-alpha.2

* Feat: Add basic support for attachments (#1082)
* Fix: Remove method reference in SentryEnvelopeItem (#1091)
* Enhancement: Set transaction name on events and transactions sent using Spring integration (#1067)
* Fix: Set current thread only if there are no exceptions
* Enhancement: Set global tags on SentryOptions and load them from external configuration (#1066)
* Ref: Refactor resolving SpanContext for Throwable (#1068)
* Enhancement: Add API validator and remove deprecated methods
* Enhancement: Add more convenient method to start a child span (#1073)
* Enhancement: Autoconfigure traces callback in Spring Boot integration (#1074)
* Enhancement: Resolve in-app-includes and in-app-excludes parameters from the external configuration
* Enhancement: Make InAppIncludesResolver public (#1084)
* Ref: Change "op" to "operation" in @SentrySpan and @SentryTransaction
* Fix: SentryOptions creates GsonSerializer by default
* Enhancement: Add the ability to register multiple OptionsConfiguration beans (#1093)
* Fix: Append DebugImage list if event already has it
* Fix: Sort breadcrumbs by Date if there are breadcrumbs already in the event
* Feat: Database query tracing with datasource-proxy (#1095)

## 4.0.0-alpha.1

* Enhancement: Load `sentry.properties` from the application's current working directory (#1046)
* Ref: Refactor JSON deserialization (#1047)
* Feat: Performance monitoring (#971)
* Feat: Performance monitoring for Spring Boot applications (#971)

## 3.2.1

* Fix: Set current thread only if theres no exceptions (#1064)
* Fix: Append DebugImage list if event already has it (#1092)
* Fix: Sort breadcrumbs by Date if there are breadcrumbs already in the event (#1094)
* Fix: Free Local Refs manually due to Android local ref. count limits  (#1179)

## 3.2.0

* Bump: AGP 4.1.1 (#1040)
* Fix: use neutral Locale for String operations #1033
* Update to sentry-native 0.4.4 and fix shared library builds (#1039)
* Feat: Expose a Module (Debug images) Loader for Android thru sentry-native #1043
* Enhancement: Added java doc to protocol classes based on sentry-data-schemes project (#1045)
* Enhancement: Make SentryExceptionResolver Order configurable to not send handled web exceptions (#1008)
* Enhancement: Resolve HTTP Proxy parameters from the external configuration (#1028)
* Enhancement: Sentry NDK integration is compiled against default NDK version based on AGP's version #1048
* Fix: Clean up JNI code and properly free strings #1050
* Fix: set userId for hard-crashes if no user is set #1049

## 3.1.3

* Fix broken NDK integration on 3.1.2 (release failed on packaging a .so file)
* Increase max cached events to 30 (#1029)
* Normalize DSN URI (#1030)

## 3.1.2

* feat: Manually capturing User Feedback
* Enhancement: Set environment to "production" by default.
* Enhancement: Make public the Breadcrumb constructor that accepts a Date #1012
* ref: Validate event id on user feedback submission
 
## 3.1.1

* fix: Prevent Logback and Log4j2 integrations from re-initializing Sentry when Sentry is already initialized
* Enhancement: Bind logging related SentryProperties to Slf4j Level instead of Logback to improve Log4j2 compatibility
* fix: Make sure HttpServletRequestSentryUserProvider runs by default before custom SentryUserProvider beans
* fix: fix setting up Sentry in Spring Webflux annotation by changing the scope of Spring WebMvc related dependencies

## 3.1.0

* fix: Don't require `sentry.dsn` to be set when using `io.sentry:sentry-spring-boot-starter` and `io.sentry:sentry-logback` together #965
* Auto-Configure `inAppIncludes` in Spring Boot integration #966
* Enhancement: make getThrowable public and improve set contexts #967
* Bump: Android Gradle Plugin 4.0.2 #968
* Enhancement: accepted quoted values in properties from external configuration #972
* fix: remove chunked streaming mode #974
* fix: Android 11 + targetSdkVersion 30 crashes Sentry on start #977

## 3.0.0

## Java + Android

This release marks the re-unification of Java and Android SDK code bases.
It's based on the Android 2.0 SDK, which implements [Sentry's unified API](https://develop.sentry.dev/sdk/unified-api/).

Considerable changes were done, which include a lot of improvements. More are covered below, but the highlights are:

* Improved `log4j2` integration
  * Capture breadcrumbs for level INFO and higher
  * Raises event for ERROR and higher.
  * Minimum levels are configurable.
  * Optionally initializes the SDK via appender.xml
* Dropped support to `log4j`.
* Improved `logback` integration
  * Capture breadcrumbs for level INFO and higher
  * Raises event for ERROR and higher. 
  * Minimum levels are configurable.
  * Optionally initializes the SDK via appender.xml
  * Configurable via Spring integration if both are enabled
* Spring
  * No more duplicate events with Spring and logback
  * Auto initalizes if DSN is available
  * Configuration options available with auto complete
* Google App Engine support dropped

## What’s Changed

* Callback to validate SSL certificate (#944) 
* Attach stack traces enabled by default

### Android specific

* Release health enabled by default for Android
* Sync of Scopes for Java -> Native (NDK)
* Bump Sentry-Native v0.4.2
* Android 11 Support

[Android migration docs](https://docs.sentry.io/platforms/android/migration/#migrating-from-sentry-android-2x-to-sentry-android-3x)

### Java specific

* Unified API for Java SDK and integrations (Spring, Spring boot starter, Servlet, Logback, Log4j2)

New Java [docs](https://docs.sentry.io/platforms/java/) are live and being improved.

## Acquisition

Packages were released on [`bintray sentry-java`](https://dl.bintray.com/getsentry/sentry-java/io/sentry/), [`bintray sentry-android`](https://dl.bintray.com/getsentry/sentry-android/io/sentry/), [`jcenter`](https://jcenter.bintray.com/io/sentry/) and [`mavenCentral`](https://repo.maven.apache.org/maven2/io/sentry/)

## Where is the Java 1.7 code base?

The previous Java releases, are all available in this repository through the tagged releases.
## 3.0.0-beta.1

## What’s Changed

* feat: ssl support (#944) @ninekaw9 @marandaneto 
* feat: sync Java to C (#937) @bruno-garcia @marandaneto
* feat: Auto-configure Logback appender in Spring Boot integration. (#938) @maciejwalkowiak
* feat: Add Servlet integration. (#935) @maciejwalkowiak
* fix: Pop scope at the end of the request in Spring integration. (#936) @maciejwalkowiak
* bump: Upgrade Spring Boot to 2.3.4. (#932) @maciejwalkowiak
* fix: Do not set cookies when send pii is set to false. (#931) @maciejwalkowiak

Packages were released on [`bintray sentry-java`](https://dl.bintray.com/getsentry/sentry-java/io/sentry/), [`bintray sentry-android`](https://dl.bintray.com/getsentry/sentry-android/io/sentry/), [`jcenter`](https://jcenter.bintray.com/io/sentry/) and [`mavenCentral`](https://repo.maven.apache.org/maven2/io/sentry/)

We'd love to get feedback.

## 3.0.0-alpha.3

## What’s Changed

* Bump sentry-native to 0.4.2 (#926) @marandaneto
* feat: enable attach stack traces and disable attach threads by default (#921) @marandaneto
* fix: read sample rate correctly from manifest meta data (#923) @marandaneto
* ref: remove log level as RN do not use it anymore (#924) @marandaneto

Packages were released on [`bintray sentry-android`](https://dl.bintray.com/getsentry/sentry-android/io/sentry/) and [`bintray sentry-java`](https://dl.bintray.com/getsentry/sentry-java/io/sentry/)

We'd love to get feedback.

## 3.0.0-alpha.2

TBD

Packages were released on [bintray](https://dl.bintray.com/getsentry/maven/io/sentry/)

> Note: This release marks the unification of the Java and Android Sentry codebases based on the core of the Android SDK (version 2.x).
Previous releases for the Android SDK (version 2.x) can be found on the now archived: https://github.com/getsentry/sentry-android/

## 3.0.0-alpha.1

## New releases will happen on a different repository:

https://github.com/getsentry/sentry-java

## What’s Changed

* feat: enable release health by default

Packages were released on [`bintray`](https://dl.bintray.com/getsentry/sentry-android/io/sentry/sentry-android/), [`jcenter`](https://jcenter.bintray.com/io/sentry/sentry-android/) and [`mavenCentral`](https://repo.maven.apache.org/maven2/io/sentry/sentry-android/)

We'd love to get feedback.

## 2.3.1

## What’s Changed

* fix: add main thread checker for the app lifecycle integration (#525) @marandaneto
* Set correct migration link (#523) @fupduck
* Warn about Sentry re-initialization. (#521) @maciejwalkowiak
* Set SDK version in `MainEventProcessor`. (#513) @maciejwalkowiak
* Bump sentry-native to 0.4.0 (#512) @marandaneto
* Bump Gradle to 6.6 and fix linting issues (#510) @marandaneto
* fix(sentry-java): Contexts belong on the Scope (#504) @maciejwalkowiak
* Add tests for verifying scope changes thread isolation (#508) @maciejwalkowiak
* Set `SdkVersion` in default `SentryOptions` created in sentry-core module (#506) @maciejwalkowiak

Packages were released on [`bintray`](https://dl.bintray.com/getsentry/sentry-android/io/sentry/sentry-android/), [`jcenter`](https://jcenter.bintray.com/io/sentry/sentry-android/) and [`mavenCentral`](https://repo.maven.apache.org/maven2/io/sentry/sentry-android/)

We'd love to get feedback.

## 2.3.0

## What’s Changed

* fix: converting UTC and ISO timestamp when missing Locale/TimeZone do not error (#505) @marandaneto
* Add console application sample. (#502) @maciejwalkowiak
* Log stacktraces in SystemOutLogger (#498) @maciejwalkowiak
* Add method to add breadcrumb with string parameter. (#501) @maciejwalkowiak
* Call `Sentry#close` on JVM shutdown. (#497) @maciejwalkowiak
* ref: sentry-core changes for console app (#473) @marandaneto

Obs: If you are using its own instance of `Hub`/`SentryClient` and reflection to set up the SDK to be usable within Libraries, this change may break your code, please fix the renamed classes.

Packages were released on [`bintray`](https://dl.bintray.com/getsentry/sentry-android/io/sentry/sentry-android/), [`jcenter`](https://jcenter.bintray.com/io/sentry/sentry-android/) and [`mavenCentral`](https://repo.maven.apache.org/maven2/io/sentry/sentry-android/)

We'd love to get feedback.

## 2.2.2

## What’s Changed

* feat: add sdk to envelope header (#488) @marandaneto
* Bump plugin versions (#487) @marandaneto
* Bump: AGP 4.0.1 (#486) @marandaneto
* feat: log request if response code is not 200 (#484) @marandaneto

Packages were released on [`bintray`](https://dl.bintray.com/getsentry/sentry-android/io/sentry/sentry-android/), [`jcenter`](https://jcenter.bintray.com/io/sentry/sentry-android/) and [`mavenCentral`](https://repo.maven.apache.org/maven2/io/sentry/sentry-android/)

We'd love to get feedback.

## 2.2.1

## What’s Changed

* fix: Timber adds breadcrumb even if event level is < minEventLevel (#480) @marandaneto
* enhancement: Bump Gradle 6.5.1 (#479) @marandaneto
* fix: contexts serializer avoids reflection and fixes desugaring issue (#478) @marandaneto
* fix: clone session before sending to the transport (#474) @marandaneto

Packages were released on [`bintray`](https://dl.bintray.com/getsentry/sentry-android/io/sentry/sentry-android/), [`jcenter`](https://jcenter.bintray.com/io/sentry/sentry-android/) and [`mavenCentral`](https://repo.maven.apache.org/maven2/io/sentry/sentry-android/)

We'd love to get feedback.

## 2.2.0

## What’s Changed

* fix: negative session sequence if the date is before java date epoch (#471) @marandaneto
* fix: deserialise unmapped contexts values from envelope (#470) @marandaneto
* Bump: sentry-native 0.3.4 (#468) @marandaneto

* feat: timber integration (#464) @marandaneto

1) To add integrations it requires a [manual initialization](https://docs.sentry.io/platforms/android/#manual-initialization) of the Android SDK.

2) Add the `sentry-android-timber` dependency:

```groovy
implementation 'io.sentry:sentry-android-timber:{version}' // version >= 2.2.0
```

3) Initialize and add the `SentryTimberIntegration`:

```java
SentryAndroid.init(this, options -> {
    // default values:
    // minEventLevel = ERROR
    // minBreadcrumbLevel = INFO
    options.addIntegration(new SentryTimberIntegration());

    // custom values for minEventLevel and minBreadcrumbLevel
    // options.addIntegration(new SentryTimberIntegration(SentryLevel.WARNING, SentryLevel.ERROR));
});
```

4) Use the Timber integration:

```java
try {
    int x = 1 / 0;
} catch (Exception e) {
    Timber.e(e);
}
```

Packages were released on [`bintray`](https://dl.bintray.com/getsentry/sentry-android/io/sentry/sentry-android/), [`jcenter`](https://jcenter.bintray.com/io/sentry/sentry-android/) and [`mavenCentral`](https://repo.maven.apache.org/maven2/io/sentry/sentry-android/)

We'd love to get feedback.

## 2.1.7

## What’s Changed

* fix: init native libs if available on SDK init (#461) @marandaneto
* Make JVM target explicit in sentry-core (#462) @dilbernd
* fix: timestamp with millis from react-native should be in UTC format (#456) @marandaneto
* Bump Gradle to 6.5 (#454) @marandaneto

Packages were released on [`bintray`](https://dl.bintray.com/getsentry/sentry-android/io/sentry/sentry-android/), [`jcenter`](https://jcenter.bintray.com/io/sentry/sentry-android/) and [`mavenCentral`](https://repo.maven.apache.org/maven2/io/sentry/sentry-android/)

We'd love to get feedback.

## 2.1.6

## What’s Changed

* fix: do not lookup sentry-debug-meta but instead load it directly (#445) @marandaneto
* fix: regression on v2.1.5 which can cause a crash on SDK init

Packages were released on [`bintray`](https://dl.bintray.com/getsentry/sentry-android/io/sentry/sentry-android/), [`jcenter`](https://jcenter.bintray.com/io/sentry/sentry-android/) and [`mavenCentral`](https://repo.maven.apache.org/maven2/io/sentry/sentry-android/)

We'd love to get feedback.

## 2.1.5

This version has a severe bug and can cause a crash on SDK init

Please upgrade to https://github.com/getsentry/sentry-android/releases/tag/2.1.6

## 2.1.4

## What’s Changed

* bump: sentry-native to 0.3.1 (#440) @marandaneto
* fix: update last session timestamp (#437) @marandaneto
* feat: make gzip as default content encoding type (#433) @marandaneto
* enhancement: use AGP 4 features (#366) @marandaneto
* enhancement: Create GH Actions CI for Ubuntu/macOS (#403) @marandaneto
* enhancement: make root checker better and minimize false positive (#417) @marandaneto
* fix: filter trim memory breadcrumbs (#431) @marandaneto

Packages were released on [`bintray`](https://dl.bintray.com/getsentry/sentry-android/io/sentry/sentry-android/), [`jcenter`](https://jcenter.bintray.com/io/sentry/sentry-android/) and [`mavenCentral`](https://repo.maven.apache.org/maven2/io/sentry/sentry-android/)

We'd love to get feedback.

## 2.1.3

## What’s Changed

This fixes several critical bugs in sentry-android 2.0 and 2.1

* fix: Sentry.init register integrations after creating the main Hub instead of doing it in the main Hub ctor (#427) @marandaneto
* fix: make NoOpLogger public (#425) @marandaneto
* fix: ConnectivityChecker returns connection status and events are not trying to be sent if no connection. (#420) @marandaneto
* ref: thread pool executor is a single thread executor instead of scheduled thread executor (#422) @marandaneto
* fix: Add Abnormal to the Session.State enum as its part of the protocol (#424) @marandaneto
* Bump: Gradle to 6.4.1 (#419) @marandaneto

We recommend that you use sentry-android 2.1.3 over the initial release of sentry-android 2.0 and 2.1.

Packages were released on [`bintray`](https://dl.bintray.com/getsentry/sentry-android/io/sentry/sentry-android/), [`jcenter`](https://jcenter.bintray.com/io/sentry/sentry-android/) and [`mavenCentral`](https://repo.maven.apache.org/maven2/io/sentry/sentry-android/)

We'd love to get feedback.

## 2.1.2

## What’s Changed

* fix: Phone state breadcrumbs require read_phone_state on older OS versions (#415) @marandaneto @bsergean
* fix: before raising ANR events, we check ProcessErrorStateInfo if available (#412) @marandaneto
* fix: send cached events to use a single thread executor (#405) @marandaneto
* enha: added options to configure http transport (#411) @marandaneto
* fix: initing SDK on AttachBaseContext (#409) @marandaneto
* fix: sessions can't be abnormal, but exited if not ended properly (#410) @marandaneto

Packages were released on [`bintray`](https://dl.bintray.com/getsentry/sentry-android/io/sentry/sentry-android/), [`jcenter`](https://jcenter.bintray.com/io/sentry/sentry-android/) and [`mavenCentral`](https://repo.maven.apache.org/maven2/io/sentry/sentry-android/)

We'd love to get feedback.

## 2.1.1

## What’s Changed

* fix: set missing release, environment and dist to sentry-native options (#404) @marandaneto
* fix: do not add automatic and empty sensor breadcrumbs (#401) @marandaneto
* enha: added missing getters on Breadcrumb and SentryEvent (#397) @marandaneto
* enha: bump sentry-native to 0.2.6 (#396) @marandaneto
* feat: add trim memory breadcrumbs (#395) @marandaneto
* enha: only set breadcrumb extras if not empty (#394) @marandaneto
* ref: removed Thread.sleep from LifecycleWatcher tests, using awaitility and DateProvider (#392) @marandaneto
* ref: added a DateTimeProvider for making retry after testable (#391) @marandaneto
* enha: BUMP Gradle to 6.4 (#390) @marandaneto
* enha: added samples of how to disable automatic breadcrumbs (#389) @marandaneto

Packages were released on [`bintray`](https://dl.bintray.com/getsentry/sentry-android/io/sentry/sentry-android/), [`jcenter`](https://jcenter.bintray.com/io/sentry/sentry-android/) and [`mavenCentral`](https://repo.maven.apache.org/maven2/io/sentry/sentry-android/)

We'd love to get feedback.

## 2.1.0

## What’s Changed

* Includes all the changes of 2.1.0 alpha, beta and RC
* fix when PhoneStateListener is not ready for use (#387) @marandaneto
* make ANR 5s by default (#388) @marandaneto
* fix: rate limiting by categories (#381) @marandaneto
* BUMP NDK to latest stable version 21.1.6352462 (#386) @marandaneto

Packages were released on [`bintray`](https://dl.bintray.com/getsentry/sentry-android/io/sentry/sentry-android/), [`jcenter`](https://jcenter.bintray.com/io/sentry/sentry-android/) and [`mavenCentral`](https://repo.maven.apache.org/maven2/io/sentry/sentry-android/)

We'd love to get feedback.

## 2.0.3

## What’s Changed

* patch from 2.1.0-alpha.2 - avoid crash if NDK throws UnsatisfiedLinkError (#344) @marandaneto

Packages were released on [`bintray`](https://dl.bintray.com/getsentry/sentry-android/io/sentry/sentry-android/), [`jcenter`](https://jcenter.bintray.com/io/sentry/sentry-android/) and [`mavenCentral`](https://repo.maven.apache.org/maven2/io/sentry/sentry-android/)

We'd love to get feedback.
## 2.1.0-RC.1

## What’s Changed

* feat: Options for uncaught exception and make SentryOptions list Thread-Safe (#384) @marandaneto
* feat: automatic breadcrumbs for app, activity and sessions lifecycles and system events (#348) @marandaneto
* fix: if retry after header has empty categories, apply retry after to all of them (#377) @marandaneto
* fix: discard events and envelopes if cached and retry after (#378) @marandaneto
* add ScheduledForRemoval annotation to deprecated methods (#375) @marandaneto
* fix: Merge loadLibrary calls for sentry-native and clean up CMake files (#373) @Swatinem
* enha: make capture session and envelope internal (#372) @marandaneto
* fix: exceptions should be sorted oldest to newest (#370) @marandaneto
* fix: check external storage size even if its read only (#368) @marandaneto
* fix: wrong check for cellular network capability (#369) @marandaneto
* bump NDK to 21.0.6113669 (#367) @marandaneto
* bump AGP and add new make cmd to check for updates (#365) @marandaneto

Packages were released on [`bintray`](https://dl.bintray.com/getsentry/sentry-android/io/sentry/sentry-android/), [`jcenter`](https://jcenter.bintray.com/io/sentry/sentry-android/) and [`mavenCentral`](https://repo.maven.apache.org/maven2/io/sentry/sentry-android/)

We'd love to get feedback.

## 2.1.0-beta.2

## What’s Changed

* bump sentry-native to 0.2.4 (#364) @marandaneto
* update current session on session start after deleting previous session (#362) @marandaneto

Packages were released on [`bintray`](https://dl.bintray.com/getsentry/sentry-android/io/sentry/sentry-android/), [`jcenter`](https://jcenter.bintray.com/io/sentry/sentry-android/) and [`mavenCentral`](https://repo.maven.apache.org/maven2/io/sentry/sentry-android/)

We'd love to get feedback.

## 2.1.0-beta.1

## What’s Changed

* BUMP sentry-native to 0.2.3 (#357) @marandaneto
* check for androidx availability on runtime (#356) @marandaneto
* if theres a left over session file and its crashed, we should not overwrite its state (#354) @marandaneto
* session should be exited state if state was ok (#352) @marandaneto
* envelope has dedicated endpoint (#353) @marandaneto

Packages were released on [`bintray`](https://dl.bintray.com/getsentry/sentry-android/io/sentry/sentry-android/), [`jcenter`](https://jcenter.bintray.com/io/sentry/sentry-android/) and [`mavenCentral`](https://repo.maven.apache.org/maven2/io/sentry/sentry-android/)

We'd love to get feedback.

## 2.1.0-alpha.2

## What’s Changed

* change integration order for cached outbox events (#347) @marandaneto
* avoid crash if NDK throws UnsatisfiedLinkError (#344) @marandaneto
* Avoid getting a threadlocal twice. (#339) @metlos
* removing session tracking guard on hub and client (#338) @marandaneto
* bump agp to 3.6.2 (#336) @marandaneto
* fix racey ANR integration (#332) @marandaneto
* logging envelopes path when possible instead of nullable id (#331) @marandaneto
* renaming transport gate method (#330) @marandaneto

Packages were released on [`bintray`](https://dl.bintray.com/getsentry/sentry-android/io/sentry/sentry-android/), [`jcenter`](https://jcenter.bintray.com/io/sentry/sentry-android/) and [`mavenCentral`](https://repo.maven.apache.org/maven2/io/sentry/sentry-android/)

We'd love to get feedback.

## 2.1.0-alpha.1

Release of Sentry's new SDK for Android.

## What’s Changed

* BUMP sentry-native to 0.2.2 (#305) @Swatinem
* ANR report should have 'was active=yes' on the dashboard (#299) @marandaneto
* NDK events apply scoped data (#322) @marandaneto
* fix missing App's info (#315) @marandaneto
* buffered writers/readers - otimizations (#311) @marandaneto
* Add a StdoutTransport (#310) @mike-burns
* boot time should be UTC (#309) @marandaneto
* implementing new retry after protocol (#306) @marandaneto
* make transport result public (#300) @marandaneto
* release health @marandaneto @bruno-garcia 

Packages were released on [`bintray`](https://dl.bintray.com/getsentry/sentry-android/io/sentry/sentry-android/), [`jcenter`](https://jcenter.bintray.com/io/sentry/sentry-android/) and [`mavenCentral`](https://repo.maven.apache.org/maven2/io/sentry/sentry-android/)

We'd love to get feedback.

## 2.0.2

Release of Sentry's new SDK for Android.

## What’s Changed

* BUMP AGP to 3.6.1 (#285) @marandaneto
* MavenCentral support (#284) @marandaneto

Packages were released on [`bintray`](https://dl.bintray.com/getsentry/sentry-android/io/sentry/sentry-android/), [`jcenter`](https://jcenter.bintray.com/io/sentry/sentry-android/) and [`mavenCentral`](https://repo.maven.apache.org/maven2/io/sentry/sentry-android/)

We'd love to get feedback.

## 2.0.1

Release of Sentry's new SDK for Android.

## What’s Changed

* Add the default serverName to SentryOptions and use it in MainEventProcessor (#279) @metlos
* set current threadId when there's no mechanism set (#277) @marandaneto
* feat: attach threads/stacktraces (#267) @marandaneto
* fix: preview package manager (#269) @bruno-garcia

Packages were released on [`bintray`](https://dl.bintray.com/getsentry/sentry-android/io/sentry/), [`jcenter`](https://jcenter.bintray.com/io/sentry/sentry-android/)

We'd love to get feedback.

## 2.0.0

Release of Sentry's new SDK for Android.

New features not offered by (1.7.x):

* NDK support
  * Captures crashes caused by native code
  * Access to the [`sentry-native` SDK](https://github.com/getsentry/sentry-native/) API by your native (C/C++/Rust code/..).
* Automatic init (just add your `DSN` to the manifest)
   * Proguard rules are added automatically
   * Permission (Internet) is added automatically
* Uncaught Exceptions might be captured even before the app restarts
* Sentry's Unified API.
* More context/device information
* Packaged as `aar`
* Frames from the app automatically marked as `InApp=true` (stack traces in Sentry highlights them by default).
* Complete Sentry Protocol available.
* All threads and their stack traces are captured.
* Sample project in this repo to test many features (segfault, uncaught exception, ANR...)

Features from the current SDK like `ANR` are also available (by default triggered after 4 seconds).

Packages were released on [`bintray`](https://dl.bintray.com/getsentry/sentry-android/io/sentry/), [`jcenter`](https://jcenter.bintray.com/io/sentry/sentry-android/)

We'd love to get feedback.

## 2.0.0-rc04

Release of Sentry's new SDK for Android.

## What’s Changed

* fix: breacrumb.data to string,object, Add LOG level (#264) @HazAT
* read release conf. on manifest (#266) @marandaneto
* Support mills timestamp format (#263) @marandaneto
* adding logs to installed integrations (#265) @marandaneto
* feat: Take sampleRate from metadata (#262) @bruno-garcia

Packages were released on [`bintray`](https://dl.bintray.com/getsentry/sentry-android/io/sentry/), [`jcenter`](https://jcenter.bintray.com/io/sentry/sentry-android/)

We'd love to get feedback and we'll work in getting the GA `2.0.0` out soon.
Until then, the [stable SDK offered by Sentry is at version 1.7.30](https://github.com/getsentry/sentry-java/releases/tag/v1.7.30)
## 2.0.0-rc03

Release of Sentry's new SDK for Android.

## What’s Changed

* fixes #259 - NPE check on getExternalFilesDirs items. (#260) @marandaneto
* fix strictMode typo (#258) @marandaneto

Packages were released on [`bintray`](https://dl.bintray.com/getsentry/sentry-android/io/sentry/), [`jcenter`](https://jcenter.bintray.com/io/sentry/sentry-android/)

We'd love to get feedback and we'll work in getting the GA `2.0.0` out soon.
Until then, the [stable SDK offered by Sentry is at version 1.7.30](https://github.com/getsentry/sentry-java/releases/tag/v1.7.30)
## 2.0.0-rc02

Release of Sentry's new SDK for Android.

## What’s Changed

* update ndk for new sentry-native version (#235) @Swatinem @marandaneto
* make integrations public (#256) @marandaneto
* BUMP build-tools (#255) @marandaneto
* added javadocs to scope and its dependencies (#253) @marandaneto
* build all ABIs (#254) @marandaneto
* moving back ANR timeout from long to int param. (#252) @marandaneto
* feat: Hub mode configurable (#247) @bruno-garcia
* Added HubAdapter to call Sentry static methods from Integrations (#250) @marandaneto
* new Release format (#242) @marandaneto
* Javadocs for SentryOptions (#246) @marandaneto
* non-app is already inApp excluded by default. (#244) @marandaneto
* added remove methods (tags/extras) to the sentry static class (#243) @marandaneto
* fix if symlink exists for sentry-native (#241) @marandaneto
* clone method - race condition free (#226) @marandaneto
* refactoring breadcrumbs callback (#239) @marandaneto

Packages were released on [`bintray`](https://dl.bintray.com/getsentry/sentry-android/io/sentry/), [`jcenter`](https://jcenter.bintray.com/io/sentry/sentry-android/)

We'd love to get feedback and we'll work in getting the GA `2.0.0` out soon.
Until then, the [stable SDK offered by Sentry is at version 1.7.30](https://github.com/getsentry/sentry-java/releases/tag/v1.7.30)

## 2.0.0-rc01

Release of Sentry's new SDK for Android.

## What’s Changed

* Honor RetryAfter (#236) @marandaneto
* Add tests for SentryValues (#238) @philipphofmann
* added remove methods for Scope data (#237) @marandaneto
* do not set frames if there's none (#234) @marandaneto
* always call interrupt after InterruptedException (#232) @marandaneto
* more device context (deviceId, connectionType and language) (#229) @marandaneto
* mark as current thread if its the main thread (#228) @marandaneto
* added a few java docs (Sentry, Hub and SentryClient) (#223) @marandaneto
* implemented diagnostic logger (#218) @marandaneto
* fix lgtm alerts (#219) @marandaneto
* written unit tests to ANR integration (#215) @marandaneto
* added blog posts to README (#214) @marandaneto
* added event processors to scope (#209) @marandaneto
* Raise code coverage for Dsn to 100% (#212) @philipphofmann
* Remove redundant times(1) for Mockito.verify (#211) @philipphofmann
* added android transport gate (#206) @marandaneto
* transport may be set on options (#203) @marandaneto
* dist may be set on options (#204) @marandaneto
* added executor for caching values out of the main thread (#201) @marandaneto
* throw an exception if DSN is not set (#200) @marandaneto
* migration guide markdown (#197) @marandaneto

Packages were released on [`bintray`](https://dl.bintray.com/getsentry/sentry-android/io/sentry/), [`jcenter`](https://jcenter.bintray.com/io/sentry/sentry-android/)

We'd love to get feedback and we'll work in getting the GA `2.0.0` out soon.
Until then, the [stable SDK offered by Sentry is at version 1.7.29](https://github.com/getsentry/sentry-java/releases/tag/v1.7.29)

## 2.0.0-beta02

Release of Sentry's new SDK for Android.

* fix Android bug on API 24 and 25 about getting current threads and stack traces (#194)
* addBreadcrumb overloads #196 and #198

Packages were released on [`bintray`](https://dl.bintray.com/getsentry/sentry-android/io/sentry/), [`jcenter`](https://jcenter.bintray.com/io/sentry/sentry-android/)

We'd love to get feedback and we'll work in getting the GA `2.0.0` out soon.
Until then, the [stable SDK offered by Sentry is at version 1.7.28](https://github.com/getsentry/sentry-java/releases/tag/v1.7.28)
## 2.0.0-beta01

Release of Sentry's new SDK for Android.

* ref: ANR doesn't set handled flag #186
* SDK final review (#183)
* ref: Drop errored in favor of crashed (#187)
* workaround android_id (#185)
* renamed sampleRate (#191)
* making timestamp package-private or test-only (#190)
* Split event processor in Device/App data (#180)

Packages were released on [`bintray`](https://dl.bintray.com/getsentry/sentry-android/io/sentry/), [`jcenter`](https://jcenter.bintray.com/io/sentry/sentry-android/)

We'd love to get feedback and we'll work in getting the GA `2.0.0` out soon.
Until then, the [stable SDK offered by Sentry is at version 1.7.28](https://github.com/getsentry/sentry-java/releases/tag/v1.7.28)

## 2.0.0-alpha09

Release of Sentry's new SDK for Android.

* fix: DSN parsing (#165)
* BUMP: sentry-native with message object instead of a string (#172)
* Don't avoid exception type minification (#166)
* make Gson retro compatible with older versions of AGP (#177)
* adding nativeBundle plugin (#161)
* adding scope methods to sentry static class (#179)

Packages were released on [`bintray`](https://dl.bintray.com/getsentry/sentry-android/io/sentry/), [`jcenter`](https://jcenter.bintray.com/io/sentry/sentry-android/)

We'd love to get feedback and we'll work in getting the GA `2.0.0` out soon.
Until then, the [stable SDK offered by Sentry is at version 1.7.28](https://github.com/getsentry/sentry-java/releases/tag/v1.7.28)

## 2.0.0-alpha08

Release of Sentry's new SDK for Android.

* DebugId endianness (#162)
* executed beforeBreadcrumb also for scope (#160)
* benefit of manifest merging when minSdk (#159)
* add method to captureMessage with level (#157)
* listing assets file on the wrong dir (#156)

Packages were released on [`bintray`](https://dl.bintray.com/getsentry/sentry-android/io/sentry/), [`jcenter`](https://jcenter.bintray.com/io/sentry/sentry-android/)

We'd love to get feedback and we'll work in getting the GA `2.0.0` out soon.
Until then, the [stable SDK offered by Sentry is at version 1.7.28](https://github.com/getsentry/sentry-java/releases/tag/v1.7.28)

## 2.0.0-alpha07

Third release of Sentry's new SDK for Android.

*  Fixed release for jcenter and bintray

Packages were released on [`bintray`](https://dl.bintray.com/getsentry/sentry-android/io/sentry/), [`jcenter`](https://jcenter.bintray.com/io/sentry/sentry-android/)

We'd love to get feedback and we'll work in getting the GA `2.0.0` out soon.
Until then, the [stable SDK offered by Sentry is at version 1.7.28](https://github.com/getsentry/sentry-java/releases/tag/v1.7.28)

## 2.0.0-alpha06

Second release of Sentry's new SDK for Android.

* Fixed a typo on pom generation.

Packages were released on [`bintray`](https://dl.bintray.com/getsentry/sentry-android/io/sentry/), [`jcenter`](https://jcenter.bintray.com/io/sentry/sentry-android/)

We'd love to get feedback and we'll work in getting the GA `2.0.0` out soon.
Until then, the [stable SDK offered by Sentry is at version 1.7.28](https://github.com/getsentry/sentry-java/releases/tag/v1.7.28)

## 2.0.0-alpha05

First release of Sentry's new SDK for Android.

New features not offered by our current (1.7.x), stable SDK are:

* NDK support
  * Captures crashes caused by native code
  * Access to the [`sentry-native` SDK](https://github.com/getsentry/sentry-native/) API by your native (C/C++/Rust code/..).
* Automatic init (just add your `DSN` to the manifest)
   * Proguard rules are added automatically
   * Permission (Internet) is added automatically
* Uncaught Exceptions might be captured even before the app restarts
* Unified API which include scopes etc.
* More context/device information
* Packaged as `aar`
* Frames from the app automatically marked as `InApp=true` (stack traces in Sentry highlights them by default).
* Complete Sentry Protocol available.
* All threads and their stack traces are captured.
* Sample project in this repo to test many features (segfault, uncaught exception, scope)

Features from the current SDK like `ANR` are also available (by default triggered after 4 seconds).

Packages were released on [`bintray`](https://dl.bintray.com/getsentry/sentry-android/io/sentry/), [`jcenter`](https://jcenter.bintray.com/io/sentry/sentry-android/)

We'd love to get feedback and we'll work in getting the GA `2.0.0` out soon.
Until then, the [stable SDK offered by Sentry is at version 1.7.28](https://github.com/getsentry/sentry-java/releases/tag/v1.7.28)<|MERGE_RESOLUTION|>--- conflicted
+++ resolved
@@ -2,10 +2,8 @@
 
 ## Unreleased
 
-<<<<<<< HEAD
+* Feat: Attach Java vendor and version to events and transactions (#1703)
 * Feat: Release Health - server side session tracking (#1572)
-=======
-* Feat: Attach Java vendor and version to events and transactions (#1703)
 
 ## 5.2.0
 
@@ -42,7 +40,6 @@
 
 * Fix: Servlet 3.1 compatibility issue (#1681)
 * Fix: Do not drop Contexts key if Collection, Array or Char (#1680)
->>>>>>> b8854feb
 
 ## 5.1.1
 
