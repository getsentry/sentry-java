# Changelog

## Unreleased

### Features

<<<<<<< HEAD
- Add cpu usage collection ([#2462](https://github.com/getsentry/sentry-java/pull/2462))
=======
- Improve ANR implementation: ([#2475](https://github.com/getsentry/sentry-java/pull/2475))
  - Add `abnormal_mechanism` to sessions for ANR rate calculation
  - Always attach thread dump to ANR events
  - Distinguish between foreground and background ANRs
>>>>>>> b0f62c09

## 6.12.1

### Fixes

- Create timer in `TransactionPerformanceCollector` lazily ([#2478](https://github.com/getsentry/sentry-java/pull/2478))

## 6.12.0

### Features

- Attach View Hierarchy to the errored/crashed events ([#2440](https://github.com/getsentry/sentry-java/pull/2440))
- Collect memory usage in transactions ([#2445](https://github.com/getsentry/sentry-java/pull/2445))
- Add `traceOptionsRequests` option to disable tracing of OPTIONS requests ([#2453](https://github.com/getsentry/sentry-java/pull/2453))
- Extend list of HTTP headers considered sensitive ([#2455](https://github.com/getsentry/sentry-java/pull/2455))

### Fixes

- Use a single TransactionPerfomanceCollector ([#2464](https://github.com/getsentry/sentry-java/pull/2464))
- Don't override sdk name with Timber ([#2450](https://github.com/getsentry/sentry-java/pull/2450))
- Set transactionNameSource to CUSTOM when setting transaction name ([#2405](https://github.com/getsentry/sentry-java/pull/2405))
- Guard against CVE-2018-9492 "Privilege Escalation via Content Provider" ([#2466](https://github.com/getsentry/sentry-java/pull/2466))

## 6.11.0

### Features

- Disable Android concurrent profiling ([#2434](https://github.com/getsentry/sentry-java/pull/2434))
- Add logging for OpenTelemetry integration ([#2425](https://github.com/getsentry/sentry-java/pull/2425))
- Auto add `OpenTelemetryLinkErrorEventProcessor` for Spring Boot ([#2429](https://github.com/getsentry/sentry-java/pull/2429))

### Fixes

- Use minSdk compatible `Objects` class ([#2436](https://github.com/getsentry/sentry-java/pull/2436))
- Prevent R8 from warning on missing classes, as we check for their presence at runtime ([#2439](https://github.com/getsentry/sentry-java/pull/2439))

### Dependencies

- Bump Gradle from v7.5.1 to v7.6.0 ([#2438](https://github.com/getsentry/sentry-java/pull/2438))
  - [changelog](https://github.com/gradle/gradle/blob/master/CHANGELOG.md#v760)
  - [diff](https://github.com/gradle/gradle/compare/v7.5.1...v7.6.0)

## 6.10.0

### Features

- Add time-to-initial-display span to Activity transactions ([#2369](https://github.com/getsentry/sentry-java/pull/2369))
- Start a session after init if AutoSessionTracking is enabled ([#2356](https://github.com/getsentry/sentry-java/pull/2356))
- Provide automatic breadcrumbs and transactions for click/scroll events for Compose ([#2390](https://github.com/getsentry/sentry-java/pull/2390))
- Add `blocked_main_thread` and `call_stack` to File I/O spans to detect performance issues ([#2382](https://github.com/getsentry/sentry-java/pull/2382))

### Dependencies

- Bump Native SDK from v0.5.2 to v0.5.3 ([#2423](https://github.com/getsentry/sentry-java/pull/2423))
  - [changelog](https://github.com/getsentry/sentry-native/blob/master/CHANGELOG.md#053)
  - [diff](https://github.com/getsentry/sentry-native/compare/0.5.2...0.5.3)

## 6.9.2

### Fixes

- Updated ProfileMeasurementValue types ([#2412](https://github.com/getsentry/sentry-java/pull/2412))
- Clear window reference only on activity stop in profileMeasurements collector ([#2407](https://github.com/getsentry/sentry-java/pull/2407))
- No longer disable OpenTelemetry exporters in default Java Agent config ([#2408](https://github.com/getsentry/sentry-java/pull/2408))
- Fix `ClassNotFoundException` for `io.sentry.spring.SentrySpringServletContainerInitializer` in `sentry-spring-jakarta` ([#2411](https://github.com/getsentry/sentry-java/issues/2411))
- Fix `sentry-samples-spring-jakarta` ([#2411](https://github.com/getsentry/sentry-java/issues/2411))

### Features

- Add SENTRY_AUTO_INIT environment variable to control OpenTelemetry Agent init ([#2410](https://github.com/getsentry/sentry-java/pull/2410))
- Add OpenTelemetryLinkErrorEventProcessor for linking errors to traces created via OpenTelemetry ([#2418](https://github.com/getsentry/sentry-java/pull/2418))

### Dependencies

- Bump OpenTelemetry to 1.20.1 and OpenTelemetry Java Agent to 1.20.2 ([#2420](https://github.com/getsentry/sentry-java/pull/2420))

## 6.9.1

### Fixes

- OpenTelemetry modules were missing in `6.9.0` so we released the same code again as `6.9.1` including OpenTelemetry modules

## 6.9.0

### Fixes

- Use `canonicalName` in Fragment Integration for better de-obfuscation ([#2379](https://github.com/getsentry/sentry-java/pull/2379))
- Fix Timber and Fragment integrations auto-installation for obfuscated builds ([#2379](https://github.com/getsentry/sentry-java/pull/2379))
- Don't attach screenshots to events from Hybrid SDKs ([#2360](https://github.com/getsentry/sentry-java/pull/2360))
- Ensure Hints do not cause memory leaks ([#2387](https://github.com/getsentry/sentry-java/pull/2387))
- Do not attach empty `sentry-trace` and `baggage` headers ([#2385](https://github.com/getsentry/sentry-java/pull/2385))

### Features

- Add beforeSendTransaction which allows users to filter and change transactions ([#2388](https://github.com/getsentry/sentry-java/pull/2388))
- Add experimental support for OpenTelemetry ([README](sentry-opentelemetry/README.md))([#2344](https://github.com/getsentry/sentry-java/pull/2344))

### Dependencies

- Update Spring Boot Jakarta to Spring Boot 3.0.0 ([#2389](https://github.com/getsentry/sentry-java/pull/2389))
- Bump Spring Boot to 2.7.5 ([#2383](https://github.com/getsentry/sentry-java/pull/2383))

## 6.8.0

### Features

- Add FrameMetrics to Android profiling data ([#2342](https://github.com/getsentry/sentry-java/pull/2342))

### Fixes

- Remove profiler main thread io ([#2348](https://github.com/getsentry/sentry-java/pull/2348))
- Fix ensure all options are processed before integrations are loaded ([#2377](https://github.com/getsentry/sentry-java/pull/2377))

## 6.7.1

### Fixes

- Fix `Gpu.vendorId` should be a String ([#2343](https://github.com/getsentry/sentry-java/pull/2343))
- Don't set device name on Android if `sendDefaultPii` is disabled ([#2354](https://github.com/getsentry/sentry-java/pull/2354))
- Fix corrupted UUID on Motorola devices ([#2363](https://github.com/getsentry/sentry-java/pull/2363))
- Fix ANR on dropped uncaught exception events ([#2368](https://github.com/getsentry/sentry-java/pull/2368))

### Features

- Update Spring Boot Jakarta to Spring Boot 3.0.0-RC2 ([#2347](https://github.com/getsentry/sentry-java/pull/2347))

## 6.7.0

### Fixes

- Use correct set-cookie for the HTTP Client response object ([#2326](https://github.com/getsentry/sentry-java/pull/2326))
- Fix NoSuchElementException in CircularFifoQueue when cloning a Scope ([#2328](https://github.com/getsentry/sentry-java/pull/2328))

### Features

- Customizable fragment lifecycle breadcrumbs ([#2299](https://github.com/getsentry/sentry-java/pull/2299))
- Provide hook for Jetpack Compose navigation instrumentation ([#2320](https://github.com/getsentry/sentry-java/pull/2320))
- Populate `event.modules` with dependencies metadata ([#2324](https://github.com/getsentry/sentry-java/pull/2324))
- Support Spring 6 and Spring Boot 3 ([#2289](https://github.com/getsentry/sentry-java/pull/2289))

### Dependencies

- Bump Native SDK from v0.5.1 to v0.5.2 ([#2315](https://github.com/getsentry/sentry-java/pull/2315))
  - [changelog](https://github.com/getsentry/sentry-native/blob/master/CHANGELOG.md#052)
  - [diff](https://github.com/getsentry/sentry-native/compare/0.5.1...0.5.2)

## 6.6.0

### Fixes

- Ensure potential callback exceptions are caught #2123 ([#2291](https://github.com/getsentry/sentry-java/pull/2291))
- Remove verbose FrameMetricsAggregator failure logging ([#2293](https://github.com/getsentry/sentry-java/pull/2293))
- Ignore broken regex for tracePropagationTarget ([#2288](https://github.com/getsentry/sentry-java/pull/2288))
- No longer serialize static fields; use toString as fallback ([#2309](https://github.com/getsentry/sentry-java/pull/2309))
- Fix `SentryFileWriter`/`SentryFileOutputStream` append overwrites file contents ([#2304](https://github.com/getsentry/sentry-java/pull/2304))
- Respect incoming parent sampled decision when continuing a trace ([#2311](https://github.com/getsentry/sentry-java/pull/2311))

### Features

- Profile envelopes are sent directly from profiler ([#2298](https://github.com/getsentry/sentry-java/pull/2298))
- Add support for using Encoder with logback.SentryAppender ([#2246](https://github.com/getsentry/sentry-java/pull/2246))
- Report Startup Crashes ([#2277](https://github.com/getsentry/sentry-java/pull/2277))
- HTTP Client errors for OkHttp ([#2287](https://github.com/getsentry/sentry-java/pull/2287))
- Add option to enable or disable Frame Tracking ([#2314](https://github.com/getsentry/sentry-java/pull/2314))

### Dependencies

- Bump Native SDK from v0.5.0 to v0.5.1 ([#2306](https://github.com/getsentry/sentry-java/pull/2306))
  - [changelog](https://github.com/getsentry/sentry-native/blob/master/CHANGELOG.md#051)
  - [diff](https://github.com/getsentry/sentry-native/compare/0.5.0...0.5.1)

## 6.5.0

### Fixes

- Improve public facing API for creating Baggage from header ([#2284](https://github.com/getsentry/sentry-java/pull/2284))

## 6.5.0-beta.3

### Features

- Provide API for attaching custom measurements to transactions ([#2260](https://github.com/getsentry/sentry-java/pull/2260))
- Bump spring to 2.7.4 ([#2279](https://github.com/getsentry/sentry-java/pull/2279))

## 6.5.0-beta.2

### Features

- Make user segment a top level property ([#2257](https://github.com/getsentry/sentry-java/pull/2257))
- Replace user `other` with `data` ([#2258](https://github.com/getsentry/sentry-java/pull/2258))
- `isTraceSampling` is now on by default. `tracingOrigins` has been replaced by `tracePropagationTargets` ([#2255](https://github.com/getsentry/sentry-java/pull/2255))

## 6.5.0-beta.1

### Features

- Server-Side Dynamic Sampling Context support  ([#2226](https://github.com/getsentry/sentry-java/pull/2226))

## 6.4.4

### Fixes

- Fix ConcurrentModificationException due to FrameMetricsAggregator manipulation ([#2282](https://github.com/getsentry/sentry-java/pull/2282))

## 6.4.3

- Fix slow and frozen frames tracking ([#2271](https://github.com/getsentry/sentry-java/pull/2271))

## 6.4.2

### Fixes

- Fixed AbstractMethodError when getting Lifecycle ([#2228](https://github.com/getsentry/sentry-java/pull/2228))
- Missing unit fields for Android measurements ([#2204](https://github.com/getsentry/sentry-java/pull/2204))
- Avoid sending empty profiles ([#2232](https://github.com/getsentry/sentry-java/pull/2232))
- Fix file descriptor leak in FileIO instrumentation ([#2248](https://github.com/getsentry/sentry-java/pull/2248))

## 6.4.1

### Fixes

- Fix memory leak caused by throwableToSpan ([#2227](https://github.com/getsentry/sentry-java/pull/2227))

## 6.4.0

### Fixes

- make profiling rate defaults to 101 hz ([#2211](https://github.com/getsentry/sentry-java/pull/2211))
- SentryOptions.setProfilingTracesIntervalMillis has been deprecated
- Added cpu architecture and default environment in profiles envelope ([#2207](https://github.com/getsentry/sentry-java/pull/2207))
- SentryOptions.setProfilingEnabled has been deprecated in favor of setProfilesSampleRate
- Use toString for enum serialization ([#2220](https://github.com/getsentry/sentry-java/pull/2220))

### Features

- Concurrent profiling 3 - added truncation reason ([#2247](https://github.com/getsentry/sentry-java/pull/2247))
- Concurrent profiling 2 - added list of transactions ([#2218](https://github.com/getsentry/sentry-java/pull/2218))
- Concurrent profiling 1 - added envelope payload data format ([#2216](https://github.com/getsentry/sentry-java/pull/2216))
- Send source for transactions ([#2180](https://github.com/getsentry/sentry-java/pull/2180))
- Add profilesSampleRate and profileSampler options for Android sdk ([#2184](https://github.com/getsentry/sentry-java/pull/2184))
- Add baggage header to RestTemplate ([#2206](https://github.com/getsentry/sentry-java/pull/2206))
- Bump Native SDK from v0.4.18 to v0.5.0 ([#2199](https://github.com/getsentry/sentry-java/pull/2199))
  - [changelog](https://github.com/getsentry/sentry-native/blob/master/CHANGELOG.md#050)
  - [diff](https://github.com/getsentry/sentry-native/compare/0.4.18...0.5.0)
- Bump Gradle from v7.5.0 to v7.5.1 ([#2212](https://github.com/getsentry/sentry-java/pull/2212))
  - [changelog](https://github.com/gradle/gradle/blob/master/CHANGELOG.md#v751)
  - [diff](https://github.com/gradle/gradle/compare/v7.5.0...v7.5.1)

## 6.3.1

### Fixes

- Prevent NPE by checking SentryTracer.timer for null again inside synchronized ([#2200](https://github.com/getsentry/sentry-java/pull/2200))
- Weakly reference Activity for transaction finished callback ([#2203](https://github.com/getsentry/sentry-java/pull/2203))
- `attach-screenshot` set on Manual init. didn't work ([#2186](https://github.com/getsentry/sentry-java/pull/2186))
- Remove extra space from `spring.factories` causing issues in old versions of Spring Boot ([#2181](https://github.com/getsentry/sentry-java/pull/2181))


### Features

- Bump Native SDK to v0.4.18 ([#2154](https://github.com/getsentry/sentry-java/pull/2154))
  - [changelog](https://github.com/getsentry/sentry-native/blob/master/CHANGELOG.md#0418)
  - [diff](https://github.com/getsentry/sentry-native/compare/0.4.17...0.4.18)
- Bump Gradle to v7.5.0 ([#2174](https://github.com/getsentry/sentry-java/pull/2174), [#2191](https://github.com/getsentry/sentry-java/pull/2191))
  - [changelog](https://github.com/gradle/gradle/blob/master/CHANGELOG.md#v750)
  - [diff](https://github.com/gradle/gradle/compare/v7.4.2...v7.5.0)

## 6.3.0

### Features

- Switch upstream dependencies to `compileOnly` in integrations ([#2175](https://github.com/getsentry/sentry-java/pull/2175))

### Fixes

- Lazily retrieve HostnameCache in MainEventProcessor ([#2170](https://github.com/getsentry/sentry-java/pull/2170))

## 6.2.1

### Fixes

- Only send userid in Dynamic Sampling Context if sendDefaultPii is true ([#2147](https://github.com/getsentry/sentry-java/pull/2147))
- Remove userId from baggage due to PII ([#2157](https://github.com/getsentry/sentry-java/pull/2157))

### Features

- Add integration for Apollo-Kotlin 3 ([#2109](https://github.com/getsentry/sentry-java/pull/2109))
- New package `sentry-android-navigation` for AndroidX Navigation support ([#2136](https://github.com/getsentry/sentry-java/pull/2136))
- New package `sentry-compose` for Jetpack Compose support (Navigation) ([#2136](https://github.com/getsentry/sentry-java/pull/2136))
- Add sample rate to baggage as well as trace in envelope header and flatten user ([#2135](https://github.com/getsentry/sentry-java/pull/2135))

## 6.1.4

### Fixes

- Filter out app starts with more than 60s ([#2127](https://github.com/getsentry/sentry-java/pull/2127))

## 6.1.3

### Fixes

- Fix thread leak due to Timer being created and never cancelled ([#2131](https://github.com/getsentry/sentry-java/pull/2131))

## 6.1.2

### Fixes

- Swallow error when reading ActivityManager#getProcessesInErrorState instead of crashing ([#2114](https://github.com/getsentry/sentry-java/pull/2114))
- Use charset string directly as StandardCharsets is not available on earlier Android versions ([#2111](https://github.com/getsentry/sentry-java/pull/2111))

## 6.1.1

### Features

- Replace `tracestate` header with `baggage` header ([#2078](https://github.com/getsentry/sentry-java/pull/2078))
- Allow opting out of device info collection that requires Inter-Process Communication (IPC) ([#2100](https://github.com/getsentry/sentry-java/pull/2100))

## 6.1.0

### Features

- Implement local scope by adding overloads to the capture methods that accept a ScopeCallback ([#2084](https://github.com/getsentry/sentry-java/pull/2084))
- SentryOptions#merge is now public and can be used to load ExternalOptions ([#2088](https://github.com/getsentry/sentry-java/pull/2088))

### Fixes

- Fix proguard rules to work R8 [issue](https://issuetracker.google.com/issues/235733922) around on AGP 7.3.0-betaX and 7.4.0-alphaX ([#2094](https://github.com/getsentry/sentry-java/pull/2094))
- Fix GraalVM Native Image compatibility ([#2172](https://github.com/getsentry/sentry-java/pull/2172))

## 6.0.0

### Sentry Self-hosted Compatibility

- Starting with version `6.0.0` of the `sentry` package, [Sentry's self hosted version >= v21.9.0](https://github.com/getsentry/self-hosted/releases) is required or you have to manually disable sending client reports via the `sendClientReports` option. This only applies to self-hosted Sentry. If you are using [sentry.io](https://sentry.io), no action is needed.

### Features

- Allow optimization and obfuscation of the SDK by reducing proguard rules ([#2031](https://github.com/getsentry/sentry-java/pull/2031))
- Relax TransactionNameProvider ([#1861](https://github.com/getsentry/sentry-java/pull/1861))
- Use float instead of Date for protocol types for higher precision ([#1737](https://github.com/getsentry/sentry-java/pull/1737))
- Allow setting SDK info (name & version) in manifest ([#2016](https://github.com/getsentry/sentry-java/pull/2016))
- Allow setting native Android SDK name during build ([#2035](https://github.com/getsentry/sentry-java/pull/2035))
- Include application permissions in Android events ([#2018](https://github.com/getsentry/sentry-java/pull/2018))
- Automatically create transactions for UI events ([#1975](https://github.com/getsentry/sentry-java/pull/1975))
- Hints are now used via a Hint object and passed into beforeSend and EventProcessor as @NotNull Hint object ([#2045](https://github.com/getsentry/sentry-java/pull/2045))
- Attachments can be manipulated via hint ([#2046](https://github.com/getsentry/sentry-java/pull/2046))
- Add sentry-servlet-jakarta module ([#1987](https://github.com/getsentry/sentry-java/pull/1987))
- Add client reports ([#1982](https://github.com/getsentry/sentry-java/pull/1982))
- Screenshot is taken when there is an error ([#1967](https://github.com/getsentry/sentry-java/pull/1967))
- Add Android profiling traces ([#1897](https://github.com/getsentry/sentry-java/pull/1897)) ([#1959](https://github.com/getsentry/sentry-java/pull/1959)) and its tests ([#1949](https://github.com/getsentry/sentry-java/pull/1949))
- Enable enableScopeSync by default for Android ([#1928](https://github.com/getsentry/sentry-java/pull/1928))
- Feat: Vendor JSON ([#1554](https://github.com/getsentry/sentry-java/pull/1554))
    - Introduce `JsonSerializable` and `JsonDeserializer` interfaces for manual json
      serialization/deserialization.
    - Introduce `JsonUnknwon` interface to preserve unknown properties when deserializing/serializing
      SDK classes.
    - When passing custom objects, for example in `Contexts`, these are supported for serialization:
        - `JsonSerializable`
        - `Map`, `Collection`, `Array`, `String` and all primitive types.
        - Objects with the help of refection.
            - `Map`, `Collection`, `Array`, `String` and all primitive types.
            - Call `toString()` on objects that have a cyclic reference to a ancestor object.
            - Call `toString()` where object graphs exceed max depth.
    - Remove `gson` dependency.
    - Remove `IUnknownPropertiesConsumer`
- Pass MDC tags as Sentry tags ([#1954](https://github.com/getsentry/sentry-java/pull/1954))

### Fixes

- Calling Sentry.init and specifying contextTags now has an effect on the Logback SentryAppender ([#2052](https://github.com/getsentry/sentry-java/pull/2052))
- Calling Sentry.init and specifying contextTags now has an effect on the Log4j SentryAppender ([#2054](https://github.com/getsentry/sentry-java/pull/2054))
- Calling Sentry.init and specifying contextTags now has an effect on the jul SentryAppender ([#2057](https://github.com/getsentry/sentry-java/pull/2057))
- Update Spring Boot dependency to 2.6.8 and fix the CVE-2022-22970 ([#2068](https://github.com/getsentry/sentry-java/pull/2068))
- Sentry can now self heal after a Thread had its currentHub set to a NoOpHub ([#2076](https://github.com/getsentry/sentry-java/pull/2076))
- No longer close OutputStream that is passed into JsonSerializer ([#2029](https://github.com/getsentry/sentry-java/pull/2029))
- Fix setting context tags on events captured by Spring ([#2060](https://github.com/getsentry/sentry-java/pull/2060))
- Isolate cached events with hashed DSN subfolder ([#2038](https://github.com/getsentry/sentry-java/pull/2038))
- SentryThread.current flag will not be overridden by DefaultAndroidEventProcessor if already set ([#2050](https://github.com/getsentry/sentry-java/pull/2050))
- Fix serialization of Long inside of Request.data ([#2051](https://github.com/getsentry/sentry-java/pull/2051))
- Update sentry-native to 0.4.17 ([#2033](https://github.com/getsentry/sentry-java/pull/2033))
- Update Gradle to 7.4.2 and AGP to 7.2 ([#2042](https://github.com/getsentry/sentry-java/pull/2042))
- Change order of event filtering mechanisms ([#2001](https://github.com/getsentry/sentry-java/pull/2001))
- Only send session update for dropped events if state changed ([#2002](https://github.com/getsentry/sentry-java/pull/2002))
- Android profiling initializes on first profile start ([#2009](https://github.com/getsentry/sentry-java/pull/2009))
- Profiling rate decreased from 300hz to 100hz ([#1997](https://github.com/getsentry/sentry-java/pull/1997))
- Allow disabling sending of client reports via Android Manifest and external options ([#2007](https://github.com/getsentry/sentry-java/pull/2007))
- Ref: Upgrade Spring Boot dependency to 2.5.13 ([#2011](https://github.com/getsentry/sentry-java/pull/2011))
- Ref: Make options.printUncaughtStackTrace primitive type ([#1995](https://github.com/getsentry/sentry-java/pull/1995))
- Ref: Remove not needed interface abstractions on Android ([#1953](https://github.com/getsentry/sentry-java/pull/1953))
- Ref: Make hints Map<String, Object> instead of only Object ([#1929](https://github.com/getsentry/sentry-java/pull/1929))
- Ref: Simplify DateUtils with ISO8601Utils ([#1837](https://github.com/getsentry/sentry-java/pull/1837))
- Ref: Remove deprecated and scheduled fields ([#1875](https://github.com/getsentry/sentry-java/pull/1875))
- Ref: Add shutdownTimeoutMillis in favor of shutdownTimeout ([#1873](https://github.com/getsentry/sentry-java/pull/1873))
- Ref: Remove Attachment ContentType since the Server infers it ([#1874](https://github.com/getsentry/sentry-java/pull/1874))
- Ref: Bind external properties to a dedicated class. ([#1750](https://github.com/getsentry/sentry-java/pull/1750))
- Ref: Debug log serializable objects ([#1795](https://github.com/getsentry/sentry-java/pull/1795))
- Ref: catch Throwable instead of Exception to suppress internal SDK errors ([#1812](https://github.com/getsentry/sentry-java/pull/1812))
- `SentryOptions` can merge properties from `ExternalOptions` instead of another instance of `SentryOptions`
- Following boolean properties from `SentryOptions` that allowed `null` values are now not nullable - `debug`, `enableUncaughtExceptionHandler`, `enableDeduplication`
- `SentryOptions` cannot be created anymore using `PropertiesProvider` with `SentryOptions#from` method. Use `ExternalOptions#from` instead and merge created object with `SentryOptions#merge`
- Bump: Kotlin to 1.5 and compatibility to 1.4 for sentry-android-timber ([#1815](https://github.com/getsentry/sentry-java/pull/1815))

## 5.7.4

### Fixes

* Change order of event filtering mechanisms and only send session update for dropped events if session state changed (#2028)

## 5.7.3

### Fixes

- Sentry Timber integration throws an exception when using args ([#1986](https://github.com/getsentry/sentry-java/pull/1986))

## 5.7.2

### Fixes

- Bring back support for `Timber.tag` ([#1974](https://github.com/getsentry/sentry-java/pull/1974))

## 5.7.1

### Fixes

- Sentry Timber integration does not submit msg.formatted breadcrumbs ([#1957](https://github.com/getsentry/sentry-java/pull/1957))
- ANR WatchDog won't crash on SecurityException ([#1962](https://github.com/getsentry/sentry-java/pull/1962))

## 5.7.0

### Features

- Automatically enable `Timber` and `Fragment` integrations if they are present on the classpath ([#1936](https://github.com/getsentry/sentry-java/pull/1936))

## 5.6.3

### Fixes

- If transaction or span is finished, do not allow to mutate ([#1940](https://github.com/getsentry/sentry-java/pull/1940))
- Keep used AndroidX classes from obfuscation (Fixes UI breadcrumbs and Slow/Frozen frames) ([#1942](https://github.com/getsentry/sentry-java/pull/1942))

## 5.6.2

### Fixes

- Ref: Make ActivityFramesTracker public to be used by Hybrid SDKs ([#1931](https://github.com/getsentry/sentry-java/pull/1931))
- Bump: AGP to 7.1.2 ([#1930](https://github.com/getsentry/sentry-java/pull/1930))
- NPE while adding "response_body_size" breadcrumb, when response body length is unknown ([#1908](https://github.com/getsentry/sentry-java/pull/1908))
- Do not include stacktrace frames into Timber message ([#1898](https://github.com/getsentry/sentry-java/pull/1898))
- Potential memory leaks ([#1909](https://github.com/getsentry/sentry-java/pull/1909))

Breaking changes:
`Timber.tag` is no longer supported by our [Timber integration](https://docs.sentry.io/platforms/android/configuration/integrations/timber/) and will not appear on Sentry for error events.
Please vote on this [issue](https://github.com/getsentry/sentry-java/issues/1900), if you'd like us to provide support for that.

## 5.6.2-beta.3

### Fixes

- Ref: Make ActivityFramesTracker public to be used by Hybrid SDKs ([#1931](https://github.com/getsentry/sentry-java/pull/1931))
- Bump: AGP to 7.1.2 ([#1930](https://github.com/getsentry/sentry-java/pull/1930))

## 5.6.2-beta.2

### Fixes

- NPE while adding "response_body_size" breadcrumb, when response body length is unknown ([#1908](https://github.com/getsentry/sentry-java/pull/1908))

## 5.6.2-beta.1

### Fixes

- Do not include stacktrace frames into Timber message ([#1898](https://github.com/getsentry/sentry-java/pull/1898))
- Potential memory leaks ([#1909](https://github.com/getsentry/sentry-java/pull/1909))

Breaking changes:
`Timber.tag` is no longer supported by our [Timber integration](https://docs.sentry.io/platforms/android/configuration/integrations/timber/) and will not appear on Sentry for error events.
Please vote on this [issue](https://github.com/getsentry/sentry-java/issues/1900), if you'd like us to provide support for that.

## 5.6.1

### Features

- Add options.printUncaughtStackTrace to print uncaught exceptions ([#1890](https://github.com/getsentry/sentry-java/pull/1890))

### Fixes

- NPE while adding "response_body_size" breadcrumb, when response body is null ([#1884](https://github.com/getsentry/sentry-java/pull/1884))
- Bump: AGP to 7.1.0 ([#1892](https://github.com/getsentry/sentry-java/pull/1892))

## 5.6.0

### Features

- Add breadcrumbs support for UI events (automatically captured) ([#1876](https://github.com/getsentry/sentry-java/pull/1876))

### Fixes

- Change scope of servlet-api to compileOnly ([#1880](https://github.com/getsentry/sentry-java/pull/1880))

## 5.5.3

### Fixes

- Do not create SentryExceptionResolver bean when Spring MVC is not on the classpath ([#1865](https://github.com/getsentry/sentry-java/pull/1865))

## 5.5.2

### Fixes

- Detect App Cold start correctly for Hybrid SDKs ([#1855](https://github.com/getsentry/sentry-java/pull/1855))
- Bump: log4j to 2.17.0 ([#1852](https://github.com/getsentry/sentry-java/pull/1852))
- Bump: logback to 1.2.9 ([#1853](https://github.com/getsentry/sentry-java/pull/1853))

## 5.5.1

### Fixes

- Bump: log4j to 2.16.0 ([#1845](https://github.com/getsentry/sentry-java/pull/1845))
- Make App start cold/warm visible to Hybrid SDKs ([#1848](https://github.com/getsentry/sentry-java/pull/1848))

## 5.5.0

### Features

- Add locale to device context and deprecate language ([#1832](https://github.com/getsentry/sentry-java/pull/1832))
- Add `SentryFileInputStream` and `SentryFileOutputStream` for File I/O performance instrumentation ([#1826](https://github.com/getsentry/sentry-java/pull/1826))
- Add `SentryFileReader` and `SentryFileWriter` for File I/O instrumentation ([#1843](https://github.com/getsentry/sentry-java/pull/1843))

### Fixes

- Bump: log4j to 2.15.0 ([#1839](https://github.com/getsentry/sentry-java/pull/1839))
- Ref: Rename Fragment span operation from `ui.fragment.load` to `ui.load` ([#1824](https://github.com/getsentry/sentry-java/pull/1824))
- Ref: change `java.util.Random` to `java.security.SecureRandom` for possible security reasons ([#1831](https://github.com/getsentry/sentry-java/pull/1831))

## 5.4.3

### Fixes

- Only report App start measurement for full launch on Android ([#1821](https://github.com/getsentry/sentry-java/pull/1821))

## 5.4.2

### Fixes

- Ref: catch Throwable instead of Exception to suppress internal SDK errors ([#1812](https://github.com/getsentry/sentry-java/pull/1812))

## 5.4.1

### Features

- Refactor OkHttp and Apollo to Kotlin functional interfaces ([#1797](https://github.com/getsentry/sentry-java/pull/1797))
- Add secondary constructor to SentryInstrumentation ([#1804](https://github.com/getsentry/sentry-java/pull/1804))

### Fixes

- Do not start fragment span if not added to the Activity ([#1813](https://github.com/getsentry/sentry-java/pull/1813))

## 5.4.0

### Features

- Add `graphql-java` instrumentation ([#1777](https://github.com/getsentry/sentry-java/pull/1777))

### Fixes

- Do not crash when event processors throw a lower level Throwable class ([#1800](https://github.com/getsentry/sentry-java/pull/1800))
- ActivityFramesTracker does not throw if Activity has no observers ([#1799](https://github.com/getsentry/sentry-java/pull/1799))

## 5.3.0

### Features

- Add datasource tracing with P6Spy ([#1784](https://github.com/getsentry/sentry-java/pull/1784))

### Fixes

- ActivityFramesTracker does not throw if Activity has not been added ([#1782](https://github.com/getsentry/sentry-java/pull/1782))
- PerformanceAndroidEventProcessor uses up to date isTracingEnabled set on Configuration callback ([#1786](https://github.com/getsentry/sentry-java/pull/1786))

## 5.2.4

### Fixes

- Window.FEATURE_NO_TITLE does not work when using activity traces ([#1769](https://github.com/getsentry/sentry-java/pull/1769))
- unregister UncaughtExceptionHandler on close ([#1770](https://github.com/getsentry/sentry-java/pull/1770))

## 5.2.3

### Fixes

- Make ActivityFramesTracker operations thread-safe ([#1762](https://github.com/getsentry/sentry-java/pull/1762))
- Clone Scope Contexts ([#1763](https://github.com/getsentry/sentry-java/pull/1763))
- Bump: AGP to 7.0.3 ([#1765](https://github.com/getsentry/sentry-java/pull/1765))

## 5.2.2

### Fixes

- Close HostnameCache#executorService on SentryClient#close ([#1757](https://github.com/getsentry/sentry-java/pull/1757))

## 5.2.1

### Features

- Add isCrashedLastRun support ([#1739](https://github.com/getsentry/sentry-java/pull/1739))
- Attach Java vendor and version to events and transactions ([#1703](https://github.com/getsentry/sentry-java/pull/1703))

### Fixes

- Handle exception if Context.registerReceiver throws ([#1747](https://github.com/getsentry/sentry-java/pull/1747))

## 5.2.0

### Features

- Allow setting proguard via Options and/or external resources ([#1728](https://github.com/getsentry/sentry-java/pull/1728))
- Add breadcrumbs for the Apollo integration ([#1726](https://github.com/getsentry/sentry-java/pull/1726))

### Fixes

- Don't set lastEventId for transactions ([#1727](https://github.com/getsentry/sentry-java/pull/1727))
- ActivityLifecycleIntegration#appStartSpan memory leak ([#1732](https://github.com/getsentry/sentry-java/pull/1732))

## 5.2.0-beta.3

### Features

- Add "data" to spans ([#1717](https://github.com/getsentry/sentry-java/pull/1717))

### Fixes

- Check at runtime if AndroidX.Core is available ([#1718](https://github.com/getsentry/sentry-java/pull/1718))
- Should not capture unfinished transaction ([#1719](https://github.com/getsentry/sentry-java/pull/1719))

## 5.2.0-beta.2

### Fixes

- Bump AGP to 7.0.2 ([#1650](https://github.com/getsentry/sentry-java/pull/1650))
- Drop spans in BeforeSpanCallback. ([#1713](https://github.com/getsentry/sentry-java/pull/1713))

## 5.2.0-beta.1

### Features

- Add tracestate HTTP header support ([#1683](https://github.com/getsentry/sentry-java/pull/1683))
- Add option to filter which origins receive tracing headers ([#1698](https://github.com/getsentry/sentry-java/pull/1698))
- Include unfinished spans in transaction ([#1699](https://github.com/getsentry/sentry-java/pull/1699))
- Add static helpers for creating breadcrumbs ([#1702](https://github.com/getsentry/sentry-java/pull/1702))
- Performance support for Android Apollo ([#1705](https://github.com/getsentry/sentry-java/pull/1705))

### Fixes

- Move tags from transaction.contexts.trace.tags to transaction.tags ([#1700](https://github.com/getsentry/sentry-java/pull/1700))

Breaking changes:

- Updated proguard keep rule for enums, which affects consumer application code ([#1694](https://github.com/getsentry/sentry-java/pull/1694))

## 5.1.2

### Fixes

- Servlet 3.1 compatibility issue ([#1681](https://github.com/getsentry/sentry-java/pull/1681))
- Do not drop Contexts key if Collection, Array or Char ([#1680](https://github.com/getsentry/sentry-java/pull/1680))

## 5.1.1

### Features

- Add support for async methods in Spring MVC ([#1652](https://github.com/getsentry/sentry-java/pull/1652))
- Add secondary constructor taking IHub to SentryOkHttpInterceptor ([#1657](https://github.com/getsentry/sentry-java/pull/1657))
- Merge external map properties ([#1656](https://github.com/getsentry/sentry-java/pull/1656))

### Fixes

- Remove onActivityPreCreated call in favor of onActivityCreated ([#1661](https://github.com/getsentry/sentry-java/pull/1661))
- Do not crash if SENSOR_SERVICE throws ([#1655](https://github.com/getsentry/sentry-java/pull/1655))
- Make sure scope is popped when processing request results in exception ([#1665](https://github.com/getsentry/sentry-java/pull/1665))

## 5.1.0

### Features

- Spring WebClient integration ([#1621](https://github.com/getsentry/sentry-java/pull/1621))
- OpenFeign integration ([#1632](https://github.com/getsentry/sentry-java/pull/1632))
- Add more convenient way to pass BeforeSpanCallback in OpenFeign integration ([#1637](https://github.com/getsentry/sentry-java/pull/1637))

### Fixes

- Bump: sentry-native to 0.4.12 ([#1651](https://github.com/getsentry/sentry-java/pull/1651))

## 5.1.0-beta.9

- No documented changes.

## 5.1.0-beta.8

### Features

- Generate Sentry BOM ([#1486](https://github.com/getsentry/sentry-java/pull/1486))

## 5.1.0-beta.7

### Features

- Slow/Frozen frames metrics ([#1609](https://github.com/getsentry/sentry-java/pull/1609))

## 5.1.0-beta.6

### Features

- Add request body extraction for Spring MVC integration ([#1595](https://github.com/getsentry/sentry-java/pull/1595))

### Fixes

- set min sdk version of sentry-android-fragment to API 14 ([#1608](https://github.com/getsentry/sentry-java/pull/1608))
- Ser/Deser of the UserFeedback from cached envelope ([#1611](https://github.com/getsentry/sentry-java/pull/1611))

## 5.1.0-beta.5

### Fixes

- Make SentryAppender non-final for Log4j2 and Logback ([#1603](https://github.com/getsentry/sentry-java/pull/1603))
- Do not throw IAE when tracing header contain invalid trace id ([#1605](https://github.com/getsentry/sentry-java/pull/1605))

## 5.1.0-beta.4

### Fixes

- Update sentry-native to 0.4.11 ([#1591](https://github.com/getsentry/sentry-java/pull/1591))

## 5.1.0-beta.3

### Features

- Spring Webflux integration ([#1529](https://github.com/getsentry/sentry-java/pull/1529))

## 5.1.0-beta.2

### Features

- Support transaction waiting for children to finish. ([#1535](https://github.com/getsentry/sentry-java/pull/1535))
- Capture logged marker in log4j2 and logback appenders ([#1551](https://github.com/getsentry/sentry-java/pull/1551))
- Allow clearing of attachments in the scope ([#1562](https://github.com/getsentry/sentry-java/pull/1562))
- Set mechanism type in SentryExceptionResolver ([#1556](https://github.com/getsentry/sentry-java/pull/1556))
- Perf. for fragments ([#1528](https://github.com/getsentry/sentry-java/pull/1528))

### Fixes

- Handling missing Spring Security on classpath on Java 8 ([#1552](https://github.com/getsentry/sentry-java/pull/1552))
- Use a different method to get strings from JNI, and avoid excessive Stack Space usage. ([#1214](https://github.com/getsentry/sentry-java/pull/1214))
- Add data field to SentrySpan ([#1555](https://github.com/getsentry/sentry-java/pull/1555))
- Clock drift issue when calling DateUtils#getDateTimeWithMillisPrecision ([#1557](https://github.com/getsentry/sentry-java/pull/1557))
- Prefer snake case for HTTP integration data keys ([#1559](https://github.com/getsentry/sentry-java/pull/1559))
- Assign lastEventId only if event was queued for submission ([#1565](https://github.com/getsentry/sentry-java/pull/1565))

## 5.1.0-beta.1

### Features

- Measure app start time ([#1487](https://github.com/getsentry/sentry-java/pull/1487))
- Automatic breadcrumbs logging for fragment lifecycle ([#1522](https://github.com/getsentry/sentry-java/pull/1522))

## 5.0.1

### Fixes

- Sources and Javadoc artifacts were mixed up ([#1515](https://github.com/getsentry/sentry-java/pull/1515))

## 5.0.0

This release brings many improvements but also new features:

- OkHttp Interceptor for Android ([#1330](https://github.com/getsentry/sentry-java/pull/1330))
- GraalVM Native Image Compatibility ([#1329](https://github.com/getsentry/sentry-java/pull/1329))
- Add option to ignore exceptions by type ([#1352](https://github.com/getsentry/sentry-java/pull/1352))
- Enrich transactions with device contexts ([#1430](https://github.com/getsentry/sentry-java/pull/1430)) ([#1469](https://github.com/getsentry/sentry-java/pull/1469))
- Better interoperability with Kotlin null-safety ([#1439](https://github.com/getsentry/sentry-java/pull/1439)) and ([#1462](https://github.com/getsentry/sentry-java/pull/1462))
- Add coroutines support ([#1479](https://github.com/getsentry/sentry-java/pull/1479))
- OkHttp callback for Customising the Span ([#1478](https://github.com/getsentry/sentry-java/pull/1478))
- Add breadcrumb in Spring RestTemplate integration ([#1481](https://github.com/getsentry/sentry-java/pull/1481))

Breaking changes:

- Migration Guide for [Java](https://docs.sentry.io/platforms/java/migration/)
- Migration Guide for [Android](https://docs.sentry.io/platforms/android/migration/)

Other fixes:

- Fix: Add attachmentType to envelope ser/deser. ([#1504](https://github.com/getsentry/sentry-java/pull/1504))

Thank you:

- @maciejwalkowiak for coding most of it.

## 5.0.0-beta.7

### Fixes


- Ref: Deprecate SentryBaseEvent#getOriginThrowable and add SentryBaseEvent#getThrowableMechanism ([#1502](https://github.com/getsentry/sentry-java/pull/1502))
- Graceful Shutdown flushes event instead of Closing SDK ([#1500](https://github.com/getsentry/sentry-java/pull/1500))
- Do not append threads that come from the EnvelopeFileObserver ([#1501](https://github.com/getsentry/sentry-java/pull/1501))
- Ref: Deprecate cacheDirSize and add maxCacheItems ([#1499](https://github.com/getsentry/sentry-java/pull/1499))
- Append all threads if Hint is Cached but attachThreads is enabled ([#1503](https://github.com/getsentry/sentry-java/pull/1503))

## 5.0.0-beta.6

### Features

- Add secondary constructor to SentryOkHttpInterceptor ([#1491](https://github.com/getsentry/sentry-java/pull/1491))
- Add option to enable debug mode in Log4j2 integration ([#1492](https://github.com/getsentry/sentry-java/pull/1492))

### Fixes

- Ref: Replace clone() with copy constructor ([#1496](https://github.com/getsentry/sentry-java/pull/1496))

## 5.0.0-beta.5

### Features

- OkHttp callback for Customising the Span ([#1478](https://github.com/getsentry/sentry-java/pull/1478))
- Add breadcrumb in Spring RestTemplate integration ([#1481](https://github.com/getsentry/sentry-java/pull/1481))
- Add coroutines support ([#1479](https://github.com/getsentry/sentry-java/pull/1479))

### Fixes

- Cloning Stack ([#1483](https://github.com/getsentry/sentry-java/pull/1483))

## 5.0.0-beta.4

### Fixes

- Enrich Transactions with Context Data ([#1469](https://github.com/getsentry/sentry-java/pull/1469))
- Bump: Apache HttpClient to 5.0.4 ([#1476](https://github.com/getsentry/sentry-java/pull/1476))

## 5.0.0-beta.3

### Fixes

- Handling immutable collections on SentryEvent and protocol objects ([#1468](https://github.com/getsentry/sentry-java/pull/1468))
- Associate event with transaction when thrown exception is not a direct cause ([#1463](https://github.com/getsentry/sentry-java/pull/1463))
- Ref: nullability annotations to Sentry module ([#1439](https://github.com/getsentry/sentry-java/pull/1439)) and ([#1462](https://github.com/getsentry/sentry-java/pull/1462))
- NPE when adding Context Data with null values for log4j2 ([#1465](https://github.com/getsentry/sentry-java/pull/1465))

## 5.0.0-beta.2

### Fixes

- sentry-android-timber package sets sentry.java.android.timber as SDK name ([#1456](https://github.com/getsentry/sentry-java/pull/1456))
- When AppLifecycleIntegration is closed, it should remove observer using UI thread ([#1459](https://github.com/getsentry/sentry-java/pull/1459))
- Bump: AGP to 4.2.0 ([#1460](https://github.com/getsentry/sentry-java/pull/1460))

Breaking Changes:

- Remove: Settings.Secure.ANDROID_ID in favor of generated installationId ([#1455](https://github.com/getsentry/sentry-java/pull/1455))
- Rename: enableSessionTracking to enableAutoSessionTracking ([#1457](https://github.com/getsentry/sentry-java/pull/1457))

## 5.0.0-beta.1

### Fixes

- Ref: Refactor converting HttpServletRequest to Sentry Request in Spring integration ([#1387](https://github.com/getsentry/sentry-java/pull/1387))
- Bump: sentry-native to 0.4.9 ([#1431](https://github.com/getsentry/sentry-java/pull/1431))
- Activity tracing auto instrumentation for Android API < 29 ([#1402](https://github.com/getsentry/sentry-java/pull/1402))
- use connection and read timeouts in ApacheHttpClient based transport ([#1397](https://github.com/getsentry/sentry-java/pull/1397))
- set correct transaction status for unhandled exceptions in SentryTracingFilter ([#1406](https://github.com/getsentry/sentry-java/pull/1406))
- handle network errors in SentrySpanClientHttpRequestInterceptor ([#1407](https://github.com/getsentry/sentry-java/pull/1407))
- set scope on transaction ([#1409](https://github.com/getsentry/sentry-java/pull/1409))
- set status and associate events with transactions ([#1426](https://github.com/getsentry/sentry-java/pull/1426))
- Do not set free memory and is low memory fields when it's a NDK hard crash ([#1399](https://github.com/getsentry/sentry-java/pull/1399))
- Apply user from the scope to transaction ([#1424](https://github.com/getsentry/sentry-java/pull/1424))
- Pass maxBreadcrumbs config. to sentry-native ([#1425](https://github.com/getsentry/sentry-java/pull/1425))
- Run event processors and enrich transactions with contexts ([#1430](https://github.com/getsentry/sentry-java/pull/1430))
- Set Span status for OkHttp integration ([#1447](https://github.com/getsentry/sentry-java/pull/1447))
- Set user on transaction in Spring & Spring Boot integrations ([#1443](https://github.com/getsentry/sentry-java/pull/1443))

## 4.4.0-alpha.2

### Features

- Add option to ignore exceptions by type ([#1352](https://github.com/getsentry/sentry-java/pull/1352))
- Sentry closes Android NDK and ShutdownHook integrations ([#1358](https://github.com/getsentry/sentry-java/pull/1358))
- Allow inheritance of SentryHandler class in sentry-jul package([#1367](https://github.com/getsentry/sentry-java/pull/1367))
- Make NoOpHub public ([#1379](https://github.com/getsentry/sentry-java/pull/1379))
- Configure max spans per transaction ([#1394](https://github.com/getsentry/sentry-java/pull/1394))

### Fixes

- Bump: Upgrade Apache HttpComponents Core to 5.0.3 ([#1375](https://github.com/getsentry/sentry-java/pull/1375))
- NPE when MDC contains null values (sentry-logback) ([#1364](https://github.com/getsentry/sentry-java/pull/1364))
- Avoid NPE when MDC contains null values (sentry-jul) ([#1385](https://github.com/getsentry/sentry-java/pull/1385))
- Accept only non null value maps ([#1368](https://github.com/getsentry/sentry-java/pull/1368))
- Do not bind transactions to scope by default. ([#1376](https://github.com/getsentry/sentry-java/pull/1376))
- Hub thread safety ([#1388](https://github.com/getsentry/sentry-java/pull/1388))
- SentryTransactionAdvice should operate on the new scope ([#1389](https://github.com/getsentry/sentry-java/pull/1389))

## 4.4.0-alpha.1

### Features

- Add an overload for `startTransaction` that sets the created transaction to the Scope ([#1313](https://github.com/getsentry/sentry-java/pull/1313))
- Set SDK version on Transactions ([#1307](https://github.com/getsentry/sentry-java/pull/1307))
- GraalVM Native Image Compatibility ([#1329](https://github.com/getsentry/sentry-java/pull/1329))
- Add OkHttp client application interceptor ([#1330](https://github.com/getsentry/sentry-java/pull/1330))

### Fixes

- Bump: sentry-native to 0.4.8
- Ref: Separate user facing and protocol classes in the Performance feature ([#1304](https://github.com/getsentry/sentry-java/pull/1304))
- Use logger set on SentryOptions in GsonSerializer ([#1308](https://github.com/getsentry/sentry-java/pull/1308))
- Use the bindToScope correctly
- Allow 0.0 to be set on tracesSampleRate ([#1328](https://github.com/getsentry/sentry-java/pull/1328))
- set "java" platform to transactions ([#1332](https://github.com/getsentry/sentry-java/pull/1332))
- Allow disabling tracing through SentryOptions ([#1337](https://github.com/getsentry/sentry-java/pull/1337))

## 4.3.0

### Features

- Activity tracing auto instrumentation

### Fixes

- Aetting in-app-includes from external properties ([#1291](https://github.com/getsentry/sentry-java/pull/1291))
- Initialize Sentry in Logback appender when DSN is not set in XML config ([#1296](https://github.com/getsentry/sentry-java/pull/1296))
- JUL integration SDK name ([#1293](https://github.com/getsentry/sentry-java/pull/1293))

## 4.2.0

### Features

- Improve EventProcessor nullability annotations ([#1229](https://github.com/getsentry/sentry-java/pull/1229)).
- Add ability to flush events synchronously.
- Support @SentrySpan and @SentryTransaction on classes and interfaces. ([#1243](https://github.com/getsentry/sentry-java/pull/1243))
- Do not serialize empty collections and maps ([#1245](https://github.com/getsentry/sentry-java/pull/1245))
- Integration interface better compatibility with Kotlin null-safety
- Simplify Sentry configuration in Spring integration ([#1259](https://github.com/getsentry/sentry-java/pull/1259))
- Simplify configuring Logback integration when environment variable with the DSN is not set ([#1271](https://github.com/getsentry/sentry-java/pull/1271))
- Add Request to the Scope. [#1270](https://github.com/getsentry/sentry-java/pull/1270))
- Optimize SentryTracingFilter when hub is disabled.

### Fixes

- Bump: sentry-native to 0.4.7
- Optimize DuplicateEventDetectionEventProcessor performance ([#1247](https://github.com/getsentry/sentry-java/pull/1247)).
- Prefix sdk.package names with io.sentry ([#1249](https://github.com/getsentry/sentry-java/pull/1249))
- Remove experimental annotation for Attachment ([#1257](https://github.com/getsentry/sentry-java/pull/1257))
- Mark stacktrace as snapshot if captured at arbitrary moment ([#1231](https://github.com/getsentry/sentry-java/pull/1231))
- Disable Gson HTML escaping
- Make the ANR Atomic flags immutable
- Prevent NoOpHub from creating heavy SentryOptions objects ([#1272](https://github.com/getsentry/sentry-java/pull/1272))
- SentryTransaction#getStatus NPE ([#1273](https://github.com/getsentry/sentry-java/pull/1273))
- Discard unfinished Spans before sending them over to Sentry ([#1279](https://github.com/getsentry/sentry-java/pull/1279))
- Interrupt the thread in QueuedThreadPoolExecutor ([#1276](https://github.com/getsentry/sentry-java/pull/1276))
- SentryTransaction#finish should not clear another transaction from the scope ([#1278](https://github.com/getsentry/sentry-java/pull/1278))

Breaking Changes:
- Enchancement: SentryExceptionResolver should not send handled errors by default ([#1248](https://github.com/getsentry/sentry-java/pull/1248)).
- Ref: Simplify RestTemplate instrumentation ([#1246](https://github.com/getsentry/sentry-java/pull/1246))
- Enchancement: Add overloads for startTransaction taking op and description ([#1244](https://github.com/getsentry/sentry-java/pull/1244))

## 4.1.0

### Features

- Improve Kotlin compatibility for SdkVersion ([#1213](https://github.com/getsentry/sentry-java/pull/1213))
- Support logging via JUL ([#1211](https://github.com/getsentry/sentry-java/pull/1211))

### Fixes

- Returning Sentry trace header from Span ([#1217](https://github.com/getsentry/sentry-java/pull/1217))
- Remove misleading error logs ([#1222](https://github.com/getsentry/sentry-java/pull/1222))

## 4.0.0

This release brings the Sentry Performance feature to Java SDK, Spring, Spring Boot, and Android integrations. Read more in the reference documentation:

- [Performance for Java](https://docs.sentry.io/platforms/java/performance/)
- [Performance for Spring](https://docs.sentry.io/platforms/java/guides/spring/)
- [Performance for Spring Boot](https://docs.sentry.io/platforms/java/guides/spring-boot/)
- [Performance for Android](https://docs.sentry.io/platforms/android/performance/)

### Other improvements:

#### Core:

- Improved loading external configuration:
  - Load `sentry.properties` from the application's current working directory ([#1046](https://github.com/getsentry/sentry-java/pull/1046))
  - Resolve `in-app-includes`, `in-app-excludes`, `tags`, `debug`, `uncaught.handler.enabled` parameters from the external configuration
- Set global tags on SentryOptions and load them from external configuration ([#1066](https://github.com/getsentry/sentry-java/pull/1066))
- Add support for attachments ([#1082](https://github.com/getsentry/sentry-java/pull/1082))
- Resolve `servername` from the localhost address
- Simplified transport configuration through setting `TransportFactory` instead of `ITransport` on SentryOptions ([#1124](https://github.com/getsentry/sentry-java/pull/1124))

#### Spring Boot:

- Add the ability to register multiple `OptionsConfiguration` beans ([#1093](https://github.com/getsentry/sentry-java/pull/1093))
- Initialize Logback after context refreshes ([#1129](https://github.com/getsentry/sentry-java/pull/1129))

#### Android:

- Add `isSideLoaded` and `installerStore` tags automatically (Where your App. was installed from eg Google Play, Amazon Store, downloaded APK, etc...)
- Bump: sentry-native to 0.4.6
- Bump: Gradle to 6.8.1 and AGP to 4.1.2

## 4.0.0-beta.1

### Features

- Add addToTransactions to Attachment ([#1191](https://github.com/getsentry/sentry-java/pull/1191))
- Support SENTRY_TRACES_SAMPLE_RATE conf. via env variables ([#1171](https://github.com/getsentry/sentry-java/pull/1171))
- Pass request to CustomSamplingContext in Spring integration ([#1172](https://github.com/getsentry/sentry-java/pull/1172))
- Move `SentrySpanClientHttpRequestInterceptor` to Spring module ([#1181](https://github.com/getsentry/sentry-java/pull/1181))
- Add overload for `transaction/span.finish(SpanStatus)` ([#1182](https://github.com/getsentry/sentry-java/pull/1182))
- Simplify registering traces sample callback in Spring integration ([#1184](https://github.com/getsentry/sentry-java/pull/1184))
- Polish Performance API ([#1165](https://github.com/getsentry/sentry-java/pull/1165))
- Set "debug" through external properties ([#1186](https://github.com/getsentry/sentry-java/pull/1186))
- Simplify Spring integration ([#1188](https://github.com/getsentry/sentry-java/pull/1188))
- Init overload with dsn ([#1195](https://github.com/getsentry/sentry-java/pull/1195))
- Enable Kotlin map-like access on CustomSamplingContext ([#1192](https://github.com/getsentry/sentry-java/pull/1192))
- Auto register custom ITransportFactory in Spring integration ([#1194](https://github.com/getsentry/sentry-java/pull/1194))
- Improve Kotlin property access in Performance API ([#1193](https://github.com/getsentry/sentry-java/pull/1193))
- Copy options tags to transactions ([#1198](https://github.com/getsentry/sentry-java/pull/1198))
- Add convenient method for accessing event's throwable ([#1202](https://github.com/getsentry/sentry-java/pull/1202))

### Fixes

- Ref: Set SpanContext on SentryTransaction to avoid potential NPE ([#1173](https://github.com/getsentry/sentry-java/pull/1173))
- Free Local Refs manually due to Android local ref. count limits
- Bring back support for setting transaction name without ongoing transaction ([#1183](https://github.com/getsentry/sentry-java/pull/1183))

## 4.0.0-alpha.3

### Features

- Improve ITransaction and ISpan null-safety compatibility ([#1161](https://github.com/getsentry/sentry-java/pull/1161))
- Automatically assign span context to captured events ([#1156](https://github.com/getsentry/sentry-java/pull/1156))
- Autoconfigure Apache HttpClient 5 based Transport in Spring Boot integration ([#1143](https://github.com/getsentry/sentry-java/pull/1143))
- Send user.ip_address = {{auto}} when sendDefaultPii is true ([#1015](https://github.com/getsentry/sentry-java/pull/1015))
- Read tracesSampleRate from AndroidManifest
- OutboxSender supports all envelope item types ([#1158](https://github.com/getsentry/sentry-java/pull/1158))
- Read `uncaught.handler.enabled` property from the external configuration
- Resolve servername from the localhost address
- Add maxAttachmentSize to SentryOptions ([#1138](https://github.com/getsentry/sentry-java/pull/1138))
- Drop invalid attachments ([#1134](https://github.com/getsentry/sentry-java/pull/1134))
- Set isSideLoaded info tags
- Add non blocking Apache HttpClient 5 based Transport ([#1136](https://github.com/getsentry/sentry-java/pull/1136))

### Fixes

- Ref: Make Attachment immutable ([#1120](https://github.com/getsentry/sentry-java/pull/1120))
- Ref: using Calendar to generate Dates
- Ref: Return NoOpTransaction instead of null ([#1126](https://github.com/getsentry/sentry-java/pull/1126))
- Ref: `ITransport` implementations are now responsible for executing request in asynchronous or synchronous way ([#1118](https://github.com/getsentry/sentry-java/pull/1118))
- Ref: Add option to set `TransportFactory` instead of `ITransport` on `SentryOptions` ([#1124](https://github.com/getsentry/sentry-java/pull/1124))
- Ref: Simplify ITransport creation in ITransportFactory ([#1135](https://github.com/getsentry/sentry-java/pull/1135))
- Fixes and Tests: Session serialization and deserialization
- Inheriting sampling decision from parent ([#1100](https://github.com/getsentry/sentry-java/pull/1100))
- Exception only sets a stack trace if there are frames
- Initialize Logback after context refreshes ([#1129](https://github.com/getsentry/sentry-java/pull/1129))
- Do not crash when passing null values to @Nullable methods, eg User and Scope
- Resolving dashed properties from external configuration
- Consider {{ auto }} as a default ip address ([#1015](https://github.com/getsentry/sentry-java/pull/1015))
- Set release and environment on Transactions ([#1152](https://github.com/getsentry/sentry-java/pull/1152))
- Do not set transaction on the scope automatically

## 4.0.0-alpha.2

### Features

- Add basic support for attachments ([#1082](https://github.com/getsentry/sentry-java/pull/1082))
- Set transaction name on events and transactions sent using Spring integration ([#1067](https://github.com/getsentry/sentry-java/pull/1067))
- Set global tags on SentryOptions and load them from external configuration ([#1066](https://github.com/getsentry/sentry-java/pull/1066))
- Add API validator and remove deprecated methods
- Add more convenient method to start a child span ([#1073](https://github.com/getsentry/sentry-java/pull/1073))
- Autoconfigure traces callback in Spring Boot integration ([#1074](https://github.com/getsentry/sentry-java/pull/1074))
- Resolve in-app-includes and in-app-excludes parameters from the external configuration
- Make InAppIncludesResolver public ([#1084](https://github.com/getsentry/sentry-java/pull/1084))
- Add the ability to register multiple OptionsConfiguration beans ([#1093](https://github.com/getsentry/sentry-java/pull/1093))
- Database query tracing with datasource-proxy ([#1095](https://github.com/getsentry/sentry-java/pull/1095))

### Fixes

- Ref: Refactor resolving SpanContext for Throwable ([#1068](https://github.com/getsentry/sentry-java/pull/1068))
- Ref: Change "op" to "operation" in @SentrySpan and @SentryTransaction
- Remove method reference in SentryEnvelopeItem ([#1091](https://github.com/getsentry/sentry-java/pull/1091))
- Set current thread only if there are no exceptions
- SentryOptions creates GsonSerializer by default
- Append DebugImage list if event already has it
- Sort breadcrumbs by Date if there are breadcrumbs already in the event

## 4.0.0-alpha.1

### Features

- Load `sentry.properties` from the application's current working directory ([#1046](https://github.com/getsentry/sentry-java/pull/1046))
- Performance monitoring ([#971](https://github.com/getsentry/sentry-java/pull/971))
- Performance monitoring for Spring Boot applications ([#971](https://github.com/getsentry/sentry-java/pull/971))

### Fixes

- Ref: Refactor JSON deserialization ([#1047](https://github.com/getsentry/sentry-java/pull/1047))

## 3.2.1

### Fixes

- Set current thread only if theres no exceptions ([#1064](https://github.com/getsentry/sentry-java/pull/1064))
- Append DebugImage list if event already has it ([#1092](https://github.com/getsentry/sentry-java/pull/1092))
- Sort breadcrumbs by Date if there are breadcrumbs already in the event ([#1094](https://github.com/getsentry/sentry-java/pull/1094))
- Free Local Refs manually due to Android local ref. count limits  ([#1179](https://github.com/getsentry/sentry-java/pull/1179))

## 3.2.0

### Features

- Expose a Module (Debug images) Loader for Android thru sentry-native ([#1043](https://github.com/getsentry/sentry-java/pull/1043))
- Added java doc to protocol classes based on sentry-data-schemes project ([#1045](https://github.com/getsentry/sentry-java/pull/1045))
- Make SentryExceptionResolver Order configurable to not send handled web exceptions ([#1008](https://github.com/getsentry/sentry-java/pull/1008))
- Resolve HTTP Proxy parameters from the external configuration ([#1028](https://github.com/getsentry/sentry-java/pull/1028))
- Sentry NDK integration is compiled against default NDK version based on AGP's version ([#1048](https://github.com/getsentry/sentry-java/pull/1048))

### Fixes

- Bump: AGP 4.1.1 ([#1040](https://github.com/getsentry/sentry-java/pull/1040))
- Update to sentry-native 0.4.4 and fix shared library builds ([#1039](https://github.com/getsentry/sentry-java/pull/1039))
- use neutral Locale for String operations ([#1033](https://github.com/getsentry/sentry-java/pull/1033))
- Clean up JNI code and properly free strings ([#1050](https://github.com/getsentry/sentry-java/pull/1050))
- set userId for hard-crashes if no user is set ([#1049](https://github.com/getsentry/sentry-java/pull/1049))

## 3.1.3

### Fixes

- Fix broken NDK integration on 3.1.2 (release failed on packaging a .so file)
- Increase max cached events to 30 ([#1029](https://github.com/getsentry/sentry-java/pull/1029))
- Normalize DSN URI ([#1030](https://github.com/getsentry/sentry-java/pull/1030))

## 3.1.2

### Features

- Manually capturing User Feedback
- Set environment to "production" by default.
- Make public the Breadcrumb constructor that accepts a Date ([#1012](https://github.com/getsentry/sentry-java/pull/1012))

### Fixes

- ref: Validate event id on user feedback submission

## 3.1.1

### Features

- Bind logging related SentryProperties to Slf4j Level instead of Logback to improve Log4j2 compatibility

### Fixes

- Prevent Logback and Log4j2 integrations from re-initializing Sentry when Sentry is already initialized
- Make sure HttpServletRequestSentryUserProvider runs by default before custom SentryUserProvider beans
- Fix setting up Sentry in Spring Webflux annotation by changing the scope of Spring WebMvc related dependencies

## 3.1.0

### Features

- Make getThrowable public and improve set contexts ([#967](https://github.com/getsentry/sentry-java/pull/967))
- Accepted quoted values in properties from external configuration ([#972](https://github.com/getsentry/sentry-java/pull/972))

### Fixes

- Auto-Configure `inAppIncludes` in Spring Boot integration ([#966](https://github.com/getsentry/sentry-java/pull/966))
- Bump: Android Gradle Plugin 4.0.2 ([#968](https://github.com/getsentry/sentry-java/pull/968))
- Don't require `sentry.dsn` to be set when using `io.sentry:sentry-spring-boot-starter` and `io.sentry:sentry-logback` together ([#965](https://github.com/getsentry/sentry-java/pull/965))
- Remove chunked streaming mode ([#974](https://github.com/getsentry/sentry-java/pull/974))
- Android 11 + targetSdkVersion 30 crashes Sentry on start ([#977](https://github.com/getsentry/sentry-java/pull/977))

## 3.0.0

## Java + Android

This release marks the re-unification of Java and Android SDK code bases.
It's based on the Android 2.0 SDK, which implements [Sentry's unified API](https://develop.sentry.dev/sdk/unified-api/).

Considerable changes were done, which include a lot of improvements. More are covered below, but the highlights are:

- Improved `log4j2` integration
  - Capture breadcrumbs for level INFO and higher
  - Raises event for ERROR and higher.
  - Minimum levels are configurable.
  - Optionally initializes the SDK via appender.xml
- Dropped support to `log4j`.
- Improved `logback` integration
  - Capture breadcrumbs for level INFO and higher
  - Raises event for ERROR and higher.
  - Minimum levels are configurable.
  - Optionally initializes the SDK via appender.xml
  - Configurable via Spring integration if both are enabled
- Spring
  - No more duplicate events with Spring and logback
  - Auto initalizes if DSN is available
  - Configuration options available with auto complete
- Google App Engine support dropped

## What’s Changed

- Callback to validate SSL certificate ([#944](https://github.com/getsentry/sentry-java/pull/944))
- Attach stack traces enabled by default

### Android specific

- Release health enabled by default for Android
- Sync of Scopes for Java -> Native (NDK)
- Bump Sentry-Native v0.4.2
- Android 11 Support

[Android migration docs](https://docs.sentry.io/platforms/android/migration/#migrating-from-sentry-android-2x-to-sentry-android-3x)

### Java specific

- Unified API for Java SDK and integrations (Spring, Spring boot starter, Servlet, Logback, Log4j2)

New Java [docs](https://docs.sentry.io/platforms/java/) are live and being improved.

## Acquisition

Packages were released on [`bintray sentry-java`](https://dl.bintray.com/getsentry/sentry-java/io/sentry/), [`bintray sentry-android`](https://dl.bintray.com/getsentry/sentry-android/io/sentry/), [`jcenter`](https://jcenter.bintray.com/io/sentry/) and [`mavenCentral`](https://repo.maven.apache.org/maven2/io/sentry/)

## Where is the Java 1.7 code base?

The previous Java releases, are all available in this repository through the tagged releases.
## 3.0.0-beta.1

## What’s Changed

- feat: ssl support ([#944](https://github.com/getsentry/sentry-java/pull/944)) @ninekaw9 @marandaneto
- feat: sync Java to C ([#937](https://github.com/getsentry/sentry-java/pull/937)) @bruno-garcia @marandaneto
- feat: Auto-configure Logback appender in Spring Boot integration. ([#938](https://github.com/getsentry/sentry-java/pull/938)) @maciejwalkowiak
- feat: Add Servlet integration. ([#935](https://github.com/getsentry/sentry-java/pull/935)) @maciejwalkowiak
- fix: Pop scope at the end of the request in Spring integration. ([#936](https://github.com/getsentry/sentry-java/pull/936)) @maciejwalkowiak
- bump: Upgrade Spring Boot to 2.3.4. ([#932](https://github.com/getsentry/sentry-java/pull/932)) @maciejwalkowiak
- fix: Do not set cookies when send pii is set to false. ([#931](https://github.com/getsentry/sentry-java/pull/931)) @maciejwalkowiak

Packages were released on [`bintray sentry-java`](https://dl.bintray.com/getsentry/sentry-java/io/sentry/), [`bintray sentry-android`](https://dl.bintray.com/getsentry/sentry-android/io/sentry/), [`jcenter`](https://jcenter.bintray.com/io/sentry/) and [`mavenCentral`](https://repo.maven.apache.org/maven2/io/sentry/)

We'd love to get feedback.

## 3.0.0-alpha.3

### Features

- Enable attach stack traces and disable attach threads by default ([#921](https://github.com/getsentry/sentry-java/pull/921)) @marandaneto

### Fixes

- Bump sentry-native to 0.4.2 ([#926](https://github.com/getsentry/sentry-java/pull/926)) @marandaneto
- ref: remove log level as RN do not use it anymore ([#924](https://github.com/getsentry/sentry-java/pull/924)) @marandaneto
- Read sample rate correctly from manifest meta data ([#923](https://github.com/getsentry/sentry-java/pull/923)) @marandaneto

Packages were released on [`bintray sentry-android`](https://dl.bintray.com/getsentry/sentry-android/io/sentry/) and [`bintray sentry-java`](https://dl.bintray.com/getsentry/sentry-java/io/sentry/)

We'd love to get feedback.

## 3.0.0-alpha.2

TBD

Packages were released on [bintray](https://dl.bintray.com/getsentry/maven/io/sentry/)

> Note: This release marks the unification of the Java and Android Sentry codebases based on the core of the Android SDK (version 2.x).
Previous releases for the Android SDK (version 2.x) can be found on the now archived: https://github.com/getsentry/sentry-android/

## 3.0.0-alpha.1

### Features

### Fixes


## New releases will happen on a different repository:

https://github.com/getsentry/sentry-java

## What’s Changed

### Features

### Fixes


- feat: enable release health by default

Packages were released on [`bintray`](https://dl.bintray.com/getsentry/sentry-android/io/sentry/sentry-android/), [`jcenter`](https://jcenter.bintray.com/io/sentry/sentry-android/) and [`mavenCentral`](https://repo.maven.apache.org/maven2/io/sentry/sentry-android/)

We'd love to get feedback.

## 2.3.1

### Fixes

- Add main thread checker for the app lifecycle integration ([#525](https://github.com/getsentry/sentry-android/pull/525)) @marandaneto
- Set correct migration link ([#523](https://github.com/getsentry/sentry-android/pull/523)) @fupduck
- Warn about Sentry re-initialization. ([#521](https://github.com/getsentry/sentry-android/pull/521)) @maciejwalkowiak
- Set SDK version in `MainEventProcessor`. ([#513](https://github.com/getsentry/sentry-android/pull/513)) @maciejwalkowiak
- Bump sentry-native to 0.4.0 ([#512](https://github.com/getsentry/sentry-android/pull/512)) @marandaneto
- Bump Gradle to 6.6 and fix linting issues ([#510](https://github.com/getsentry/sentry-android/pull/510)) @marandaneto
- fix(sentry-java): Contexts belong on the Scope ([#504](https://github.com/getsentry/sentry-android/pull/504)) @maciejwalkowiak
- Add tests for verifying scope changes thread isolation ([#508](https://github.com/getsentry/sentry-android/pull/508)) @maciejwalkowiak
- Set `SdkVersion` in default `SentryOptions` created in sentry-core module ([#506](https://github.com/getsentry/sentry-android/pull/506)) @maciejwalkowiak

Packages were released on [`bintray`](https://dl.bintray.com/getsentry/sentry-android/io/sentry/sentry-android/), [`jcenter`](https://jcenter.bintray.com/io/sentry/sentry-android/) and [`mavenCentral`](https://repo.maven.apache.org/maven2/io/sentry/sentry-android/)

We'd love to get feedback.

## 2.3.0

### Features

- Add console application sample. ([#502](https://github.com/getsentry/sentry-android/pull/502)) @maciejwalkowiak
- Log stacktraces in SystemOutLogger ([#498](https://github.com/getsentry/sentry-android/pull/498)) @maciejwalkowiak
- Add method to add breadcrumb with string parameter. ([#501](https://github.com/getsentry/sentry-android/pull/501)) @maciejwalkowiak

### Fixes

- Converting UTC and ISO timestamp when missing Locale/TimeZone do not error ([#505](https://github.com/getsentry/sentry-android/pull/505)) @marandaneto
- Call `Sentry#close` on JVM shutdown. ([#497](https://github.com/getsentry/sentry-android/pull/497)) @maciejwalkowiak
- ref: sentry-core changes for console app ([#473](https://github.com/getsentry/sentry-android/pull/473)) @marandaneto

Obs: If you are using its own instance of `Hub`/`SentryClient` and reflection to set up the SDK to be usable within Libraries, this change may break your code, please fix the renamed classes.

Packages were released on [`bintray`](https://dl.bintray.com/getsentry/sentry-android/io/sentry/sentry-android/), [`jcenter`](https://jcenter.bintray.com/io/sentry/sentry-android/) and [`mavenCentral`](https://repo.maven.apache.org/maven2/io/sentry/sentry-android/)

We'd love to get feedback.

## 2.2.2

### Features

- Add sdk to envelope header ([#488](https://github.com/getsentry/sentry-android/pull/488)) @marandaneto
- Log request if response code is not 200 ([#484](https://github.com/getsentry/sentry-android/pull/484)) @marandaneto

### Fixes

- Bump plugin versions ([#487](https://github.com/getsentry/sentry-android/pull/487)) @marandaneto
- Bump: AGP 4.0.1 ([#486](https://github.com/getsentry/sentry-android/pull/486)) @marandaneto

Packages were released on [`bintray`](https://dl.bintray.com/getsentry/sentry-android/io/sentry/sentry-android/), [`jcenter`](https://jcenter.bintray.com/io/sentry/sentry-android/) and [`mavenCentral`](https://repo.maven.apache.org/maven2/io/sentry/sentry-android/)

We'd love to get feedback.

## 2.2.1

### Fixes

- Timber adds breadcrumb even if event level is < minEventLevel ([#480](https://github.com/getsentry/sentry-android/pull/480)) @marandaneto
- Contexts serializer avoids reflection and fixes desugaring issue ([#478](https://github.com/getsentry/sentry-android/pull/478)) @marandaneto
- clone session before sending to the transport ([#474](https://github.com/getsentry/sentry-android/pull/474)) @marandaneto
- Bump Gradle 6.5.1 ([#479](https://github.com/getsentry/sentry-android/pull/479)) @marandaneto

Packages were released on [`bintray`](https://dl.bintray.com/getsentry/sentry-android/io/sentry/sentry-android/), [`jcenter`](https://jcenter.bintray.com/io/sentry/sentry-android/) and [`mavenCentral`](https://repo.maven.apache.org/maven2/io/sentry/sentry-android/)

We'd love to get feedback.

## 2.2.0

### Fixes

- Negative session sequence if the date is before java date epoch ([#471](https://github.com/getsentry/sentry-android/pull/471)) @marandaneto
- Deserialise unmapped contexts values from envelope ([#470](https://github.com/getsentry/sentry-android/pull/470)) @marandaneto
- Bump: sentry-native 0.3.4 ([#468](https://github.com/getsentry/sentry-android/pull/468)) @marandaneto

- feat: timber integration ([#464](https://github.com/getsentry/sentry-android/pull/464)) @marandaneto

1) To add integrations it requires a [manual initialization](https://docs.sentry.io/platforms/android/#manual-initialization) of the Android SDK.

2) Add the `sentry-android-timber` dependency:

```groovy
implementation 'io.sentry:sentry-android-timber:{version}' // version >= 2.2.0
```

3) Initialize and add the `SentryTimberIntegration`:

```java
SentryAndroid.init(this, options -> {
    // default values:
    // minEventLevel = ERROR
    // minBreadcrumbLevel = INFO
    options.addIntegration(new SentryTimberIntegration());

    // custom values for minEventLevel and minBreadcrumbLevel
    // options.addIntegration(new SentryTimberIntegration(SentryLevel.WARNING, SentryLevel.ERROR));
});
```

4) Use the Timber integration:

```java
try {
    int x = 1 / 0;
} catch (Exception e) {
    Timber.e(e);
}
```

Packages were released on [`bintray`](https://dl.bintray.com/getsentry/sentry-android/io/sentry/sentry-android/), [`jcenter`](https://jcenter.bintray.com/io/sentry/sentry-android/) and [`mavenCentral`](https://repo.maven.apache.org/maven2/io/sentry/sentry-android/)

We'd love to get feedback.

## 2.1.7

### Fixes

- Init native libs if available on SDK init ([#461](https://github.com/getsentry/sentry-android/pull/461)) @marandaneto
- Make JVM target explicit in sentry-core ([#462](https://github.com/getsentry/sentry-android/pull/462)) @dilbernd
- Timestamp with millis from react-native should be in UTC format ([#456](https://github.com/getsentry/sentry-android/pull/456)) @marandaneto
- Bump Gradle to 6.5 ([#454](https://github.com/getsentry/sentry-android/pull/454)) @marandaneto

Packages were released on [`bintray`](https://dl.bintray.com/getsentry/sentry-android/io/sentry/sentry-android/), [`jcenter`](https://jcenter.bintray.com/io/sentry/sentry-android/) and [`mavenCentral`](https://repo.maven.apache.org/maven2/io/sentry/sentry-android/)

We'd love to get feedback.

## 2.1.6

### Fixes

- Do not lookup sentry-debug-meta but instead load it directly ([#445](https://github.com/getsentry/sentry-android/pull/445)) @marandaneto
- Regression on v2.1.5 which can cause a crash on SDK init

Packages were released on [`bintray`](https://dl.bintray.com/getsentry/sentry-android/io/sentry/sentry-android/), [`jcenter`](https://jcenter.bintray.com/io/sentry/sentry-android/) and [`mavenCentral`](https://repo.maven.apache.org/maven2/io/sentry/sentry-android/)

We'd love to get feedback.

## 2.1.5

### Fixes

This version has a severe bug and can cause a crash on SDK init

Please upgrade to https://github.com/getsentry/sentry-android/releases/tag/2.1.6

## 2.1.4

### Features

- Make gzip as default content encoding type ([#433](https://github.com/getsentry/sentry-android/pull/433)) @marandaneto
- Use AGP 4 features ([#366](https://github.com/getsentry/sentry-android/pull/366)) @marandaneto
- Create GH Actions CI for Ubuntu/macOS ([#403](https://github.com/getsentry/sentry-android/pull/403)) @marandaneto
- Make root checker better and minimize false positive ([#417](https://github.com/getsentry/sentry-android/pull/417)) @marandaneto

### Fixes

- bump: sentry-native to 0.3.1 ([#440](https://github.com/getsentry/sentry-android/pull/440)) @marandaneto
- Update last session timestamp ([#437](https://github.com/getsentry/sentry-android/pull/437)) @marandaneto
- Filter trim memory breadcrumbs ([#431](https://github.com/getsentry/sentry-android/pull/431)) @marandaneto

Packages were released on [`bintray`](https://dl.bintray.com/getsentry/sentry-android/io/sentry/sentry-android/), [`jcenter`](https://jcenter.bintray.com/io/sentry/sentry-android/) and [`mavenCentral`](https://repo.maven.apache.org/maven2/io/sentry/sentry-android/)

We'd love to get feedback.

## 2.1.3

### Fixes

This fixes several critical bugs in sentry-android 2.0 and 2.1

- Sentry.init register integrations after creating the main Hub instead of doing it in the main Hub ctor ([#427](https://github.com/getsentry/sentry-android/pull/427)) @marandaneto
- make NoOpLogger public ([#425](https://github.com/getsentry/sentry-android/pull/425)) @marandaneto
- ConnectivityChecker returns connection status and events are not trying to be sent if no connection. ([#420](https://github.com/getsentry/sentry-android/pull/420)) @marandaneto
- thread pool executor is a single thread executor instead of scheduled thread executor ([#422](https://github.com/getsentry/sentry-android/pull/422)) @marandaneto
- Add Abnormal to the Session.State enum as its part of the protocol ([#424](https://github.com/getsentry/sentry-android/pull/424)) @marandaneto
- Bump: Gradle to 6.4.1 ([#419](https://github.com/getsentry/sentry-android/pull/419)) @marandaneto

We recommend that you use sentry-android 2.1.3 over the initial release of sentry-android 2.0 and 2.1.

Packages were released on [`bintray`](https://dl.bintray.com/getsentry/sentry-android/io/sentry/sentry-android/), [`jcenter`](https://jcenter.bintray.com/io/sentry/sentry-android/) and [`mavenCentral`](https://repo.maven.apache.org/maven2/io/sentry/sentry-android/)

We'd love to get feedback.

## 2.1.2

### Features

- Added options to configure http transport ([#411](https://github.com/getsentry/sentry-android/pull/411)) @marandaneto

### Fixes

- Phone state breadcrumbs require read_phone_state on older OS versions ([#415](https://github.com/getsentry/sentry-android/pull/415)) @marandaneto @bsergean
- before raising ANR events, we check ProcessErrorStateInfo if available ([#412](https://github.com/getsentry/sentry-android/pull/412)) @marandaneto
- send cached events to use a single thread executor ([#405](https://github.com/getsentry/sentry-android/pull/405)) @marandaneto
- initing SDK on AttachBaseContext ([#409](https://github.com/getsentry/sentry-android/pull/409)) @marandaneto
- sessions can't be abnormal, but exited if not ended properly ([#410](https://github.com/getsentry/sentry-android/pull/410)) @marandaneto

Packages were released on [`bintray`](https://dl.bintray.com/getsentry/sentry-android/io/sentry/sentry-android/), [`jcenter`](https://jcenter.bintray.com/io/sentry/sentry-android/) and [`mavenCentral`](https://repo.maven.apache.org/maven2/io/sentry/sentry-android/)

We'd love to get feedback.

## 2.1.1

### Features

- Added missing getters on Breadcrumb and SentryEvent ([#397](https://github.com/getsentry/sentry-android/pull/397)) @marandaneto
- Add trim memory breadcrumbs ([#395](https://github.com/getsentry/sentry-android/pull/395)) @marandaneto
- Only set breadcrumb extras if not empty ([#394](https://github.com/getsentry/sentry-android/pull/394)) @marandaneto
- Added samples of how to disable automatic breadcrumbs ([#389](https://github.com/getsentry/sentry-android/pull/389)) @marandaneto

### Fixes

- Set missing release, environment and dist to sentry-native options ([#404](https://github.com/getsentry/sentry-android/pull/404)) @marandaneto
- Do not add automatic and empty sensor breadcrumbs ([#401](https://github.com/getsentry/sentry-android/pull/401)) @marandaneto
- ref: removed Thread.sleep from LifecycleWatcher tests, using awaitility and DateProvider ([#392](https://github.com/getsentry/sentry-android/pull/392)) @marandaneto
- ref: added a DateTimeProvider for making retry after testable ([#391](https://github.com/getsentry/sentry-android/pull/391)) @marandaneto
- Bump Gradle to 6.4 ([#390](https://github.com/getsentry/sentry-android/pull/390)) @marandaneto
- Bump sentry-native to 0.2.6 ([#396](https://github.com/getsentry/sentry-android/pull/396)) @marandaneto

Packages were released on [`bintray`](https://dl.bintray.com/getsentry/sentry-android/io/sentry/sentry-android/), [`jcenter`](https://jcenter.bintray.com/io/sentry/sentry-android/) and [`mavenCentral`](https://repo.maven.apache.org/maven2/io/sentry/sentry-android/)

We'd love to get feedback.

## 2.1.0

### Features

- Includes all the changes of 2.1.0 alpha, beta and RC

### Fixes

- fix when PhoneStateListener is not ready for use ([#387](https://github.com/getsentry/sentry-android/pull/387)) @marandaneto
- make ANR 5s by default ([#388](https://github.com/getsentry/sentry-android/pull/388)) @marandaneto
- rate limiting by categories ([#381](https://github.com/getsentry/sentry-android/pull/381)) @marandaneto
- Bump NDK to latest stable version 21.1.6352462 ([#386](https://github.com/getsentry/sentry-android/pull/386)) @marandaneto

Packages were released on [`bintray`](https://dl.bintray.com/getsentry/sentry-android/io/sentry/sentry-android/), [`jcenter`](https://jcenter.bintray.com/io/sentry/sentry-android/) and [`mavenCentral`](https://repo.maven.apache.org/maven2/io/sentry/sentry-android/)

We'd love to get feedback.

## 2.0.3

### Fixes

- patch from 2.1.0-alpha.2 - avoid crash if NDK throws UnsatisfiedLinkError ([#344](https://github.com/getsentry/sentry-android/pull/344)) @marandaneto

Packages were released on [`bintray`](https://dl.bintray.com/getsentry/sentry-android/io/sentry/sentry-android/), [`jcenter`](https://jcenter.bintray.com/io/sentry/sentry-android/) and [`mavenCentral`](https://repo.maven.apache.org/maven2/io/sentry/sentry-android/)

We'd love to get feedback.

## 2.1.0-RC.1

### Features

- Options for uncaught exception and make SentryOptions list Thread-Safe ([#384](https://github.com/getsentry/sentry-android/pull/384)) @marandaneto
- Automatic breadcrumbs for app, activity and sessions lifecycles and system events ([#348](https://github.com/getsentry/sentry-android/pull/348)) @marandaneto
- Make capture session and envelope internal ([#372](https://github.com/getsentry/sentry-android/pull/372)) @marandaneto

### Fixes

- If retry after header has empty categories, apply retry after to all of them ([#377](https://github.com/getsentry/sentry-android/pull/377)) @marandaneto
- Discard events and envelopes if cached and retry after ([#378](https://github.com/getsentry/sentry-android/pull/378)) @marandaneto
- Merge loadLibrary calls for sentry-native and clean up CMake files ([#373](https://github.com/getsentry/sentry-android/pull/373)) @Swatinem
- Exceptions should be sorted oldest to newest ([#370](https://github.com/getsentry/sentry-android/pull/370)) @marandaneto
- Check external storage size even if its read only ([#368](https://github.com/getsentry/sentry-android/pull/368)) @marandaneto
- Wrong check for cellular network capability ([#369](https://github.com/getsentry/sentry-android/pull/369)) @marandaneto
- add ScheduledForRemoval annotation to deprecated methods ([#375](https://github.com/getsentry/sentry-android/pull/375)) @marandaneto
- Bump NDK to 21.0.6113669 ([#367](https://github.com/getsentry/sentry-android/pull/367)) @marandaneto
- Bump AGP and add new make cmd to check for updates ([#365](https://github.com/getsentry/sentry-android/pull/365)) @marandaneto

Packages were released on [`bintray`](https://dl.bintray.com/getsentry/sentry-android/io/sentry/sentry-android/), [`jcenter`](https://jcenter.bintray.com/io/sentry/sentry-android/) and [`mavenCentral`](https://repo.maven.apache.org/maven2/io/sentry/sentry-android/)

We'd love to get feedback.

## 2.1.0-beta.2

### Fixes

- Bump sentry-native to 0.2.4 ([#364](https://github.com/getsentry/sentry-android/pull/364)) @marandaneto
- Update current session on session start after deleting previous session ([#362](https://github.com/getsentry/sentry-android/pull/362)) @marandaneto

Packages were released on [`bintray`](https://dl.bintray.com/getsentry/sentry-android/io/sentry/sentry-android/), [`jcenter`](https://jcenter.bintray.com/io/sentry/sentry-android/) and [`mavenCentral`](https://repo.maven.apache.org/maven2/io/sentry/sentry-android/)

We'd love to get feedback.

## 2.1.0-beta.1

### Fixes

- Bump sentry-native to 0.2.3 ([#357](https://github.com/getsentry/sentry-android/pull/357)) @marandaneto
- Check for androidx availability on runtime ([#356](https://github.com/getsentry/sentry-android/pull/356)) @marandaneto
- If theres a left over session file and its crashed, we should not overwrite its state ([#354](https://github.com/getsentry/sentry-android/pull/354)) @marandaneto
- Session should be exited state if state was ok ([#352](https://github.com/getsentry/sentry-android/pull/352)) @marandaneto
- Envelope has dedicated endpoint ([#353](https://github.com/getsentry/sentry-android/pull/353)) @marandaneto

Packages were released on [`bintray`](https://dl.bintray.com/getsentry/sentry-android/io/sentry/sentry-android/), [`jcenter`](https://jcenter.bintray.com/io/sentry/sentry-android/) and [`mavenCentral`](https://repo.maven.apache.org/maven2/io/sentry/sentry-android/)

We'd love to get feedback.

## 2.1.0-alpha.2

### Fixes

- Change integration order for cached outbox events ([#347](https://github.com/getsentry/sentry-android/pull/347)) @marandaneto
- Avoid crash if NDK throws UnsatisfiedLinkError ([#344](https://github.com/getsentry/sentry-android/pull/344)) @marandaneto
- Avoid getting a threadlocal twice. ([#339](https://github.com/getsentry/sentry-android/pull/339)) @metlos
- Removing session tracking guard on hub and client ([#338](https://github.com/getsentry/sentry-android/pull/338)) @marandaneto
- Bump agp to 3.6.2 ([#336](https://github.com/getsentry/sentry-android/pull/336)) @marandaneto
- Fix racey ANR integration ([#332](https://github.com/getsentry/sentry-android/pull/332)) @marandaneto
- Logging envelopes path when possible instead of nullable id ([#331](https://github.com/getsentry/sentry-android/pull/331)) @marandaneto
- Renaming transport gate method ([#330](https://github.com/getsentry/sentry-android/pull/330)) @marandaneto

Packages were released on [`bintray`](https://dl.bintray.com/getsentry/sentry-android/io/sentry/sentry-android/), [`jcenter`](https://jcenter.bintray.com/io/sentry/sentry-android/) and [`mavenCentral`](https://repo.maven.apache.org/maven2/io/sentry/sentry-android/)

We'd love to get feedback.

## 2.1.0-alpha.1

Release of Sentry's new SDK for Android.

## What’s Changed

### Features

- Release health @marandaneto @bruno-garcia
- ANR report should have 'was active=yes' on the dashboard ([#299](https://github.com/getsentry/sentry-android/pull/299)) @marandaneto
- NDK events apply scoped data ([#322](https://github.com/getsentry/sentry-android/pull/322)) @marandaneto
- Add a StdoutTransport ([#310](https://github.com/getsentry/sentry-android/pull/310)) @mike-burns
- Implementing new retry after protocol ([#306](https://github.com/getsentry/sentry-android/pull/306)) @marandaneto

### Fixes

- Bump sentry-native to 0.2.2 ([#305](https://github.com/getsentry/sentry-android/pull/305)) @Swatinem
- Missing App's info ([#315](https://github.com/getsentry/sentry-android/pull/315)) @marandaneto
- Buffered writers/readers - otimizations ([#311](https://github.com/getsentry/sentry-android/pull/311)) @marandaneto
- Boot time should be UTC ([#309](https://github.com/getsentry/sentry-android/pull/309)) @marandaneto
- Make transport result public ([#300](https://github.com/getsentry/sentry-android/pull/300)) @marandaneto

Packages were released on [`bintray`](https://dl.bintray.com/getsentry/sentry-android/io/sentry/sentry-android/), [`jcenter`](https://jcenter.bintray.com/io/sentry/sentry-android/) and [`mavenCentral`](https://repo.maven.apache.org/maven2/io/sentry/sentry-android/)

We'd love to get feedback.

## 2.0.2

Release of Sentry's new SDK for Android.

### Features

- MavenCentral support ([#284](https://github.com/getsentry/sentry-android/pull/284)) @marandaneto

### Fixes

- Bump AGP to 3.6.1 ([#285](https://github.com/getsentry/sentry-android/pull/285)) @marandaneto

Packages were released on [`bintray`](https://dl.bintray.com/getsentry/sentry-android/io/sentry/sentry-android/), [`jcenter`](https://jcenter.bintray.com/io/sentry/sentry-android/) and [`mavenCentral`](https://repo.maven.apache.org/maven2/io/sentry/sentry-android/)

We'd love to get feedback.

## 2.0.1

Release of Sentry's new SDK for Android.

## What’s Changed

### Features

- Attach threads/stacktraces ([#267](https://github.com/getsentry/sentry-android/pull/267)) @marandaneto
- Add the default serverName to SentryOptions and use it in MainEventProcessor ([#279](https://github.com/getsentry/sentry-android/pull/279)) @metlos

### Fixes

- set current threadId when there's no mechanism set ([#277](https://github.com/getsentry/sentry-android/pull/277)) @marandaneto
- Preview package manager ([#269](https://github.com/getsentry/sentry-android/pull/269)) @bruno-garcia

Packages were released on [`bintray`](https://dl.bintray.com/getsentry/sentry-android/io/sentry/), [`jcenter`](https://jcenter.bintray.com/io/sentry/sentry-android/)

We'd love to get feedback.

## 2.0.0

Release of Sentry's new SDK for Android.

New features not offered by (1.7.x):

- NDK support
  - Captures crashes caused by native code
  - Access to the [`sentry-native` SDK](https://github.com/getsentry/sentry-native/) API by your native (C/C++/Rust code/..).
- Automatic init (just add your `DSN` to the manifest)
   - Proguard rules are added automatically
   - Permission (Internet) is added automatically
- Uncaught Exceptions might be captured even before the app restarts
- Sentry's Unified API.
- More context/device information
- Packaged as `aar`
- Frames from the app automatically marked as `InApp=true` (stack traces in Sentry highlights them by default).
- Complete Sentry Protocol available.
- All threads and their stack traces are captured.
- Sample project in this repo to test many features (segfault, uncaught exception, ANR...)

Features from the current SDK like `ANR` are also available (by default triggered after 4 seconds).

Packages were released on [`bintray`](https://dl.bintray.com/getsentry/sentry-android/io/sentry/), [`jcenter`](https://jcenter.bintray.com/io/sentry/sentry-android/)

We'd love to get feedback.

## 2.0.0-rc04

Release of Sentry's new SDK for Android.

### Features

- Take sampleRate from metadata ([#262](https://github.com/getsentry/sentry-android/pull/262)) @bruno-garcia
- Support mills timestamp format ([#263](https://github.com/getsentry/sentry-android/pull/263)) @marandaneto
- Adding logs to installed integrations ([#265](https://github.com/getsentry/sentry-android/pull/265)) @marandaneto

### Fixes

- Breacrumb.data to string,object, Add LOG level ([#264](https://github.com/getsentry/sentry-android/pull/264)) @HazAT
- Read release conf. on manifest ([#266](https://github.com/getsentry/sentry-android/pull/266)) @marandaneto

Packages were released on [`bintray`](https://dl.bintray.com/getsentry/sentry-android/io/sentry/), [`jcenter`](https://jcenter.bintray.com/io/sentry/sentry-android/)

We'd love to get feedback and we'll work in getting the GA `2.0.0` out soon.
Until then, the [stable SDK offered by Sentry is at version 1.7.30](https://github.com/getsentry/sentry-java/releases/tag/v1.7.30)

## 2.0.0-rc03

Release of Sentry's new SDK for Android.

### Fixes

- fixes ([#259](https://github.com/getsentry/sentry-android/issues/259)) - NPE check on getExternalFilesDirs items. ([#260](https://github.com/getsentry/sentry-android/pull/260)) @marandaneto
- strictMode typo ([#258](https://github.com/getsentry/sentry-android/pull/258)) @marandaneto

Packages were released on [`bintray`](https://dl.bintray.com/getsentry/sentry-android/io/sentry/), [`jcenter`](https://jcenter.bintray.com/io/sentry/sentry-android/)

We'd love to get feedback and we'll work in getting the GA `2.0.0` out soon.
Until then, the [stable SDK offered by Sentry is at version 1.7.30](https://github.com/getsentry/sentry-java/releases/tag/v1.7.30)

## 2.0.0-rc02

Release of Sentry's new SDK for Android.

### Features

- Hub mode configurable ([#247](https://github.com/getsentry/sentry-android/pull/247)) @bruno-garcia
- Added remove methods (tags/extras) to the sentry static class ([#243](https://github.com/getsentry/sentry-android/pull/243)) @marandaneto

### Fixes


- Update ndk for new sentry-native version ([#235](https://github.com/getsentry/sentry-android/pull/235)) @Swatinem @marandaneto
- Make integrations public ([#256](https://github.com/getsentry/sentry-android/pull/256)) @marandaneto
- Bump build-tools ([#255](https://github.com/getsentry/sentry-android/pull/255)) @marandaneto
- Added javadocs to scope and its dependencies ([#253](https://github.com/getsentry/sentry-android/pull/253)) @marandaneto
- Build all ABIs ([#254](https://github.com/getsentry/sentry-android/pull/254)) @marandaneto
- Moving back ANR timeout from long to int param. ([#252](https://github.com/getsentry/sentry-android/pull/252)) @marandaneto
- Added HubAdapter to call Sentry static methods from Integrations ([#250](https://github.com/getsentry/sentry-android/pull/250)) @marandaneto
- New Release format ([#242](https://github.com/getsentry/sentry-android/pull/242)) @marandaneto
- Javadocs for SentryOptions ([#246](https://github.com/getsentry/sentry-android/pull/246)) @marandaneto
- non-app is already inApp excluded by default. ([#244](https://github.com/getsentry/sentry-android/pull/244)) @marandaneto
- Fix if symlink exists for sentry-native ([#241](https://github.com/getsentry/sentry-android/pull/241)) @marandaneto
- Clone method - race condition free ([#226](https://github.com/getsentry/sentry-android/pull/226)) @marandaneto
- Refactoring breadcrumbs callback ([#239](https://github.com/getsentry/sentry-android/pull/239)) @marandaneto

Packages were released on [`bintray`](https://dl.bintray.com/getsentry/sentry-android/io/sentry/), [`jcenter`](https://jcenter.bintray.com/io/sentry/sentry-android/)

We'd love to get feedback and we'll work in getting the GA `2.0.0` out soon.
Until then, the [stable SDK offered by Sentry is at version 1.7.30](https://github.com/getsentry/sentry-java/releases/tag/v1.7.30)

## 2.0.0-rc01

Release of Sentry's new SDK for Android.

## What’s Changed

### Features

- Added remove methods for Scope data ([#237](https://github.com/getsentry/sentry-android/pull/237)) @marandaneto
- More device context (deviceId, connectionType and language) ([#229](https://github.com/getsentry/sentry-android/pull/229)) @marandaneto
- Added a few java docs (Sentry, Hub and SentryClient) ([#223](https://github.com/getsentry/sentry-android/pull/223)) @marandaneto
- Implemented diagnostic logger ([#218](https://github.com/getsentry/sentry-android/pull/218)) @marandaneto
- Added event processors to scope ([#209](https://github.com/getsentry/sentry-android/pull/209)) @marandaneto
- Added android transport gate ([#206](https://github.com/getsentry/sentry-android/pull/206)) @marandaneto
- Added executor for caching values out of the main thread ([#201](https://github.com/getsentry/sentry-android/pull/201)) @marandaneto

### Fixes


- Honor RetryAfter ([#236](https://github.com/getsentry/sentry-android/pull/236)) @marandaneto
- Add tests for SentryValues ([#238](https://github.com/getsentry/sentry-android/pull/238)) @philipphofmann
- Do not set frames if there's none ([#234](https://github.com/getsentry/sentry-android/pull/234)) @marandaneto
- Always call interrupt after InterruptedException ([#232](https://github.com/getsentry/sentry-android/pull/232)) @marandaneto
- Mark as current thread if its the main thread ([#228](https://github.com/getsentry/sentry-android/pull/228)) @marandaneto
- Fix lgtm alerts ([#219](https://github.com/getsentry/sentry-android/pull/219)) @marandaneto
- Written unit tests to ANR integration ([#215](https://github.com/getsentry/sentry-android/pull/215)) @marandaneto
- Added blog posts to README ([#214](https://github.com/getsentry/sentry-android/pull/214)) @marandaneto
- Raise code coverage for Dsn to 100% ([#212](https://github.com/getsentry/sentry-android/pull/212)) @philipphofmann
- Remove redundant times(1) for Mockito.verify ([#211](https://github.com/getsentry/sentry-android/pull/211)) @philipphofmann
- Transport may be set on options ([#203](https://github.com/getsentry/sentry-android/pull/203)) @marandaneto
- dist may be set on options ([#204](https://github.com/getsentry/sentry-android/pull/204)) @marandaneto
- Throw an exception if DSN is not set ([#200](https://github.com/getsentry/sentry-android/pull/200)) @marandaneto
- Migration guide markdown ([#197](https://github.com/getsentry/sentry-android/pull/197)) @marandaneto

Packages were released on [`bintray`](https://dl.bintray.com/getsentry/sentry-android/io/sentry/), [`jcenter`](https://jcenter.bintray.com/io/sentry/sentry-android/)

We'd love to get feedback and we'll work in getting the GA `2.0.0` out soon.
Until then, the [stable SDK offered by Sentry is at version 1.7.29](https://github.com/getsentry/sentry-java/releases/tag/v1.7.29)

## 2.0.0-beta02

Release of Sentry's new SDK for Android.

### Features

- addBreadcrumb overloads ([#196](https://github.com/getsentry/sentry-android/pull/196)) and ([#198](https://github.com/getsentry/sentry-android/pull/198))

### Fixes

- fix Android bug on API 24 and 25 about getting current threads and stack traces ([#194](https://github.com/getsentry/sentry-android/pull/194))

Packages were released on [`bintray`](https://dl.bintray.com/getsentry/sentry-android/io/sentry/), [`jcenter`](https://jcenter.bintray.com/io/sentry/sentry-android/)

We'd love to get feedback and we'll work in getting the GA `2.0.0` out soon.
Until then, the [stable SDK offered by Sentry is at version 1.7.28](https://github.com/getsentry/sentry-java/releases/tag/v1.7.28)

## 2.0.0-beta01

Release of Sentry's new SDK for Android.

### Fixes

- ref: ANR doesn't set handled flag ([#186](https://github.com/getsentry/sentry-android/pull/186))
- SDK final review ([#183](https://github.com/getsentry/sentry-android/pull/183))
- ref: Drop errored in favor of crashed ([#187](https://github.com/getsentry/sentry-android/pull/187))
- Workaround android_id ([#185](https://github.com/getsentry/sentry-android/pull/185))
- Renamed sampleRate ([#191](https://github.com/getsentry/sentry-android/pull/191))
- Making timestamp package-private or test-only ([#190](https://github.com/getsentry/sentry-android/pull/190))
- Split event processor in Device/App data ([#180](https://github.com/getsentry/sentry-android/pull/180))

Packages were released on [`bintray`](https://dl.bintray.com/getsentry/sentry-android/io/sentry/), [`jcenter`](https://jcenter.bintray.com/io/sentry/sentry-android/)

We'd love to get feedback and we'll work in getting the GA `2.0.0` out soon.
Until then, the [stable SDK offered by Sentry is at version 1.7.28](https://github.com/getsentry/sentry-java/releases/tag/v1.7.28)

## 2.0.0-alpha09

Release of Sentry's new SDK for Android.

### Features

- Adding nativeBundle plugin ([#161](https://github.com/getsentry/sentry-android/pull/161))
- Adding scope methods to sentry static class ([#179](https://github.com/getsentry/sentry-android/pull/179))

### Fixes

- fix: DSN parsing ([#165](https://github.com/getsentry/sentry-android/pull/165))
- Don't avoid exception type minification ([#166](https://github.com/getsentry/sentry-android/pull/166))
- make Gson retro compatible with older versions of AGP ([#177](https://github.com/getsentry/sentry-android/pull/177))
- Bump sentry-native with message object instead of a string ([#172](https://github.com/getsentry/sentry-android/pull/172))

Packages were released on [`bintray`](https://dl.bintray.com/getsentry/sentry-android/io/sentry/), [`jcenter`](https://jcenter.bintray.com/io/sentry/sentry-android/)

We'd love to get feedback and we'll work in getting the GA `2.0.0` out soon.
Until then, the [stable SDK offered by Sentry is at version 1.7.28](https://github.com/getsentry/sentry-java/releases/tag/v1.7.28)

## 2.0.0-alpha08

Release of Sentry's new SDK for Android.

### Fixes

- DebugId endianness ([#162](https://github.com/getsentry/sentry-android/pull/162))
- Executed beforeBreadcrumb also for scope ([#160](https://github.com/getsentry/sentry-android/pull/160))
- Benefit of manifest merging when minSdk ([#159](https://github.com/getsentry/sentry-android/pull/159))
- Add method to captureMessage with level ([#157](https://github.com/getsentry/sentry-android/pull/157))
- Listing assets file on the wrong dir ([#156](https://github.com/getsentry/sentry-android/pull/156))

Packages were released on [`bintray`](https://dl.bintray.com/getsentry/sentry-android/io/sentry/), [`jcenter`](https://jcenter.bintray.com/io/sentry/sentry-android/)

We'd love to get feedback and we'll work in getting the GA `2.0.0` out soon.
Until then, the [stable SDK offered by Sentry is at version 1.7.28](https://github.com/getsentry/sentry-java/releases/tag/v1.7.28)

## 2.0.0-alpha07

Third release of Sentry's new SDK for Android.

### Fixes

-  Fixed release for jcenter and bintray

Packages were released on [`bintray`](https://dl.bintray.com/getsentry/sentry-android/io/sentry/), [`jcenter`](https://jcenter.bintray.com/io/sentry/sentry-android/)

We'd love to get feedback and we'll work in getting the GA `2.0.0` out soon.
Until then, the [stable SDK offered by Sentry is at version 1.7.28](https://github.com/getsentry/sentry-java/releases/tag/v1.7.28)

## 2.0.0-alpha06

Second release of Sentry's new SDK for Android.

### Fixes

- Fixed a typo on pom generation.

Packages were released on [`bintray`](https://dl.bintray.com/getsentry/sentry-android/io/sentry/), [`jcenter`](https://jcenter.bintray.com/io/sentry/sentry-android/)

We'd love to get feedback and we'll work in getting the GA `2.0.0` out soon.
Until then, the [stable SDK offered by Sentry is at version 1.7.28](https://github.com/getsentry/sentry-java/releases/tag/v1.7.28)

## 2.0.0-alpha05

First release of Sentry's new SDK for Android.

New features not offered by our current (1.7.x), stable SDK are:

- NDK support
  - Captures crashes caused by native code
  - Access to the [`sentry-native` SDK](https://github.com/getsentry/sentry-native/) API by your native (C/C++/Rust code/..).
- Automatic init (just add your `DSN` to the manifest)
   - Proguard rules are added automatically
   - Permission (Internet) is added automatically
- Uncaught Exceptions might be captured even before the app restarts
- Unified API which include scopes etc.
- More context/device information
- Packaged as `aar`
- Frames from the app automatically marked as `InApp=true` (stack traces in Sentry highlights them by default).
- Complete Sentry Protocol available.
- All threads and their stack traces are captured.
- Sample project in this repo to test many features (segfault, uncaught exception, scope)

Features from the current SDK like `ANR` are also available (by default triggered after 4 seconds).

Packages were released on [`bintray`](https://dl.bintray.com/getsentry/sentry-android/io/sentry/), [`jcenter`](https://jcenter.bintray.com/io/sentry/sentry-android/)

We'd love to get feedback and we'll work in getting the GA `2.0.0` out soon.
Until then, the [stable SDK offered by Sentry is at version 1.7.28](https://github.com/getsentry/sentry-java/releases/tag/v1.7.28)<|MERGE_RESOLUTION|>--- conflicted
+++ resolved
@@ -4,14 +4,11 @@
 
 ### Features
 
-<<<<<<< HEAD
 - Add cpu usage collection ([#2462](https://github.com/getsentry/sentry-java/pull/2462))
-=======
 - Improve ANR implementation: ([#2475](https://github.com/getsentry/sentry-java/pull/2475))
   - Add `abnormal_mechanism` to sessions for ANR rate calculation
   - Always attach thread dump to ANR events
   - Distinguish between foreground and background ANRs
->>>>>>> b0f62c09
 
 ## 6.12.1
 
