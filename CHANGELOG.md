# Changelog

## Unreleased

<<<<<<< HEAD
* Fix: Make ActivityFramesTracker operations thread-safe (#1762)
=======
* Fix: Clone Scope Contexts (#1763)
>>>>>>> 23884c0c

## 5.2.2

* Fix: Close HostnameCache#executorService on SentryClient#close (#1757)

## 5.2.1

* Feat: Add isCrashedLastRun support (#1739)
* Fix: Handle exception if Context.registerReceiver throws (#1747)
* Feat: Attach Java vendor and version to events and transactions (#1703)

## 5.2.0

* Feat: Allow setting proguard via Options and/or external resources (#1728)
* Feat: Add breadcrumbs for the Apollo integration (#1726)
* Fix: Don't set lastEventId for transactions (#1727)
* Fix: ActivityLifecycleIntegration#appStartSpan memory leak (#1732)

## 5.2.0-beta.3

* Fix: Check at runtime if AndroidX.Core is available (#1718)
* Feat: Add "data" to spans (#1717)
* Fix: Should not capture unfinished transaction (#1719)

## 5.2.0-beta.2

* Bump AGP to 7.0.2 (#1650)
* Fix: drop spans in BeforeSpanCallback. (#1713)

## 5.2.0-beta.1

* Feat: Add tracestate HTTP header support (#1683)
* Feat: Add option to filter which origins receive tracing headers (#1698)
* Feat: Include unfinished spans in transaction (#1699)
* Fix: Move tags from transaction.contexts.trace.tags to transaction.tags (#1700)
* Feat: Add static helpers for creating breadcrumbs (#1702)
* Feat: Performance support for Android Apollo (#1705)

Breaking changes:

* Updated proguard keep rule for enums, which affects consumer application code (#1694)

## 5.1.2

* Fix: Servlet 3.1 compatibility issue (#1681)
* Fix: Do not drop Contexts key if Collection, Array or Char (#1680)

## 5.1.1

* Fix: Remove onActivityPreCreated call in favor of onActivityCreated (#1661)
* Fix: Do not crash if SENSOR_SERVICE throws (#1655)
* Feat: Add support for async methods in Spring MVC (#1652)
* Feat: Add secondary constructor taking IHub to SentryOkHttpInterceptor (#1657)
* Feat: Merge external map properties (#1656)
* Fix: Make sure scope is popped when processing request results in exception (#1665)

## 5.1.0

* Feat: Spring WebClient integration (#1621)
* Feat: OpenFeign integration (#1632)
* Feat: Add more convenient way to pass BeforeSpanCallback in OpenFeign integration (#1637)
* Bump: sentry-native to 0.4.12 (#1651)

## 5.1.0-beta.9

- No documented changes.

## 5.1.0-beta.8

* Feat: Generate Sentry BOM (#1486)

## 5.1.0-beta.7

* Feat: Slow/Frozen frames metrics (#1609)

## 5.1.0-beta.6

* Fix: set min sdk version of sentry-android-fragment to API 14 (#1608)
* Fix: Ser/Deser of the UserFeedback from cached envelope (#1611)
* Feat: Add request body extraction for Spring MVC integration (#1595)

## 5.1.0-beta.5

* Make SentryAppender non-final for Log4j2 and Logback (#1603) 
* Fix: Do not throw IAE when tracing header contain invalid trace id (#1605)

## 5.1.0-beta.4

* Update sentry-native to 0.4.11 (#1591)

## 5.1.0-beta.3

* Feat: Spring Webflux integration (#1529)

## 5.1.0-beta.2

* Fix: Handling missing Spring Security on classpath on Java 8 (#1552)
* Feat: Support transaction waiting for children to finish. (#1535) 
* Feat: Capture logged marker in log4j2 and logback appenders (#1551)
* Feat: Allow clearing of attachments in the scope (#1562)
* Fix: Use a different method to get strings from JNI, and avoid excessive Stack Space usage. (#1214)
* Fix: Add data field to SentrySpan (#1555)
* Fix: Clock drift issue when calling DateUtils#getDateTimeWithMillisPrecision (#1557)
* Feat: Set mechanism type in SentryExceptionResolver (#1556)
* Feat: Perf. for fragments (#1528)
* Ref: Prefer snake case for HTTP integration data keys (#1559)
* Fix: Assign lastEventId only if event was queued for submission (#1565)

## 5.1.0-beta.1

* Feat: Measure app start time (#1487)
* Feat: Automatic breadcrumbs logging for fragment lifecycle (#1522) 

## 5.0.1

* Fix: Sources and Javadoc artifacts were mixed up (#1515)

## 5.0.0

This release brings many improvements but also new features:

* OkHttp Interceptor for Android (#1330)
* GraalVM Native Image Compatibility (#1329)
* Add option to ignore exceptions by type (#1352)
* Enrich transactions with device contexts (#1430) (#1469)
* Better interoperability with Kotlin null-safety (#1439) and (#1462)
* Add coroutines support (#1479)
* OkHttp callback for Customising the Span (#1478)
* Add breadcrumb in Spring RestTemplate integration (#1481)

Breaking changes:

* Migration Guide for [Java](https://docs.sentry.io/platforms/java/migration/)
* Migration Guide for [Android](https://docs.sentry.io/platforms/android/migration/)

Other fixes:

* Fix: Add attachmentType to envelope ser/deser. (#1504)

Thank you:

* @maciejwalkowiak for coding most of it.

## 5.0.0-beta.7

* Ref: Deprecate SentryBaseEvent#getOriginThrowable and add SentryBaseEvent#getThrowableMechanism (#1502)
* Fix: Graceful Shutdown flushes event instead of Closing SDK (#1500)
* Fix: Do not append threads that come from the EnvelopeFileObserver (#1501)
* Ref: Deprecate cacheDirSize and add maxCacheItems (#1499)
* Fix: Append all threads if Hint is Cached but attachThreads is enabled (#1503)

## 5.0.0-beta.6

* Feat: Add secondary constructor to SentryOkHttpInterceptor (#1491)
* Feat: Add option to enable debug mode in Log4j2 integration (#1492)
* Ref: Replace clone() with copy constructor (#1496)

## 5.0.0-beta.5

* Feat: OkHttp callback for Customising the Span (#1478)
* Feat: Add breadcrumb in Spring RestTemplate integration (#1481)
* Fix: Cloning Stack (#1483)
* Feat: Add coroutines support (#1479)

## 5.0.0-beta.4

* Fix: Enrich Transactions with Context Data (#1469)
* Bump: Apache HttpClient to 5.0.4 (#1476)

## 5.0.0-beta.3

* Fix: handling immutable collections on SentryEvent and protocol objects (#1468)
* Fix: associate event with transaction when thrown exception is not a direct cause (#1463)
* Ref: nullability annotations to Sentry module (#1439) and (#1462)
* Fix: NPE when adding Context Data with null values for log4j2 (#1465)

## 5.0.0-beta.2

* Fix: sentry-android-timber package sets sentry.java.android.timber as SDK name (#1456)
* Fix: When AppLifecycleIntegration is closed, it should remove observer using UI thread (#1459)
* Bump: AGP to 4.2.0 (#1460)

Breaking Changes:

* Remove: Settings.Secure.ANDROID_ID in favor of generated installationId (#1455)
* Rename: enableSessionTracking to enableAutoSessionTracking (#1457)

## 5.0.0-beta.1

* Fix: Activity tracing auto instrumentation for Android API < 29 (#1402)
* Fix: use connection and read timeouts in ApacheHttpClient based transport (#1397)
* Ref: Refactor converting HttpServletRequest to Sentry Request in Spring integration (#1387)
* Fix: set correct transaction status for unhandled exceptions in SentryTracingFilter (#1406)
* Fix: handle network errors in SentrySpanClientHttpRequestInterceptor (#1407)
* Fix: set scope on transaction (#1409)
* Fix: set status and associate events with transactions (#1426)
* Fix: Do not set free memory and is low memory fields when it's a NDK hard crash (#1399)
* Fix: Apply user from the scope to transaction (#1424)
* Fix: Pass maxBreadcrumbs config. to sentry-native (#1425)
* Fix: Run event processors and enrich transactions with contexts (#1430)
* Bump: sentry-native to 0.4.9 (#1431)
* Fix: Set Span status for OkHttp integration (#1447)
* Fix: Set user on transaction in Spring & Spring Boot integrations (#1443)

## 4.4.0-alpha.2

* Feat: Add option to ignore exceptions by type (#1352)
* Fix: NPE when MDC contains null values (sentry-logback) (#1364)
* Fix: Avoid NPE when MDC contains null values (sentry-jul) (#1385)
* Feat: Sentry closes Android NDK and ShutdownHook integrations (#1358)
* Enhancement: Allow inheritance of SentryHandler class in sentry-jul package(#1367)
* Fix: Accept only non null value maps (#1368)
* Bump: Upgrade Apache HttpComponents Core to 5.0.3 (#1375)
* Enhancement: Make NoOpHub public (#1379)
* Fix: Do not bind transactions to scope by default. (#1376)
* Fix: Hub thread safety (#1388)
* Fix: SentryTransactionAdvice should operate on the new scope (#1389)
* Feat: configure max spans per transaction (#1394)

## 4.4.0-alpha.1

* Bump: sentry-native to 0.4.8
* Feat: Add an overload for `startTransaction` that sets the created transaction to the Scope #1313
* Ref: Separate user facing and protocol classes in the Performance feature (#1304)
* Feat: Set SDK version on Transactions (#1307)
* Fix: Use logger set on SentryOptions in GsonSerializer (#1308)
* Fix: Use the bindToScope correctly
* Feat: GraalVM Native Image Compatibility (#1329)
* Fix: Allow 0.0 to be set on tracesSampleRate (#1328)
* Fix: set "java" platform to transactions #1332
* Feat: Add OkHttp client application interceptor (#1330)
* Fix: Allow disabling tracing through SentryOptions (#1337)

## 4.3.0

* Fix: setting in-app-includes from external properties (#1291)
* Fix: Initialize Sentry in Logback appender when DSN is not set in XML config (#1296)
* Fix: JUL integration SDK name (#1293)
* Feat: Activity tracing auto instrumentation

## 4.2.0

* Fix: Remove experimental annotation for Attachment #1257
* Fix: Mark stacktrace as snapshot if captured at arbitrary moment #1231
* Enchancement: Improve EventProcessor nullability annotations (#1229).
* Bump: sentry-native to 0.4.7
* Enchancement: Add ability to flush events synchronously.
* Fix: Disable Gson HTML escaping
* Enchancement: Support @SentrySpan and @SentryTransaction on classes and interfaces. (#1243)
* Enchancement: Do not serialize empty collections and maps (#1245)
* Ref: Optimize DuplicateEventDetectionEventProcessor performance (#1247).
* Ref: Prefix sdk.package names with io.sentry (#1249)
* Fix: Make the ANR Atomic flags immutable
* Enchancement: Integration interface better compatibility with Kotlin null-safety
* Enchancement: Simplify Sentry configuration in Spring integration (#1259)
* Enchancement: Simplify configuring Logback integration when environment variable with the DSN is not set (#1271)
* Fix: Prevent NoOpHub from creating heavy SentryOptions objects (#1272)
* Enchancement: Add Request to the Scope. #1270
* Fix: SentryTransaction#getStatus NPE (#1273)
* Enchancement: Optimize SentryTracingFilter when hub is disabled.
* Fix: Discard unfinished Spans before sending them over to Sentry (#1279)
* Fix: Interrupt the thread in QueuedThreadPoolExecutor (#1276)
* Fix: SentryTransaction#finish should not clear another transaction from the scope (#1278)

Breaking Changes:
* Enchancement: SentryExceptionResolver should not send handled errors by default (#1248).
* Ref: Simplify RestTemplate instrumentation (#1246)
* Enchancement: Add overloads for startTransaction taking op and description (#1244)

## 4.1.0

* Improve Kotlin compatibility for SdkVersion (#1213)
* Feat: Support logging via JUL (#1211)
* Fix: returning Sentry trace header from Span (#1217)
* Fix: Remove misleading error logs (#1222)

## 4.0.0

This release brings the Sentry Performance feature to Java SDK, Spring, Spring Boot, and Android integrations. Read more in the reference documentation:

- [Performance for Java](https://docs.sentry.io/platforms/java/performance/)
- [Performance for Spring](https://docs.sentry.io/platforms/java/guides/spring/)
- [Performance for Spring Boot](https://docs.sentry.io/platforms/java/guides/spring-boot/)
- [Performance for Android](https://docs.sentry.io/platforms/android/performance/)

### Other improvements:

#### Core:

- Improved loading external configuration:
  - Load `sentry.properties` from the application's current working directory (#1046)
  - Resolve `in-app-includes`, `in-app-excludes`, `tags`, `debug`, `uncaught.handler.enabled` parameters from the external configuration
- Set global tags on SentryOptions and load them from external configuration (#1066)
- Add support for attachments (#1082)
- Resolve `servername` from the localhost address
- Simplified transport configuration through setting `TransportFactory` instead of `ITransport` on SentryOptions (#1124)

#### Spring Boot:
- Add the ability to register multiple `OptionsConfiguration` beans (#1093)
- Initialize Logback after context refreshes (#1129)

#### Android:
- Add `isSideLoaded` and `installerStore` tags automatically (Where your App. was installed from eg Google Play, Amazon Store, downloaded APK, etc...)
- Bump: sentry-native to 0.4.6
- Bump: Gradle to 6.8.1 and AGP to 4.1.2

## 4.0.0-beta.1

* Feat: Add addToTransactions to Attachment (#1191)
* Enhancement: Support SENTRY_TRACES_SAMPLE_RATE conf. via env variables (#1171)
* Enhancement: Pass request to CustomSamplingContext in Spring integration (#1172)
* Ref: Set SpanContext on SentryTransaction to avoid potential NPE (#1173)
* Fix: Free Local Refs manually due to Android local ref. count limits
* Enhancement: Move `SentrySpanClientHttpRequestInterceptor` to Spring module (#1181)
* Enhancement: Add overload for `transaction/span.finish(SpanStatus)` (#1182)
* Fix: Bring back support for setting transaction name without ongoing transaction (#1183)
* Enhancement: Simplify registering traces sample callback in Spring integration (#1184)
* Enhancement: Polish Performance API (#1165)
* Enhancement: Set "debug" through external properties (#1186)
* Enhancement: Simplify Spring integration (#1188)
* Enhancement: Init overload with dsn (#1195)
* Enhancement: Enable Kotlin map-like access on CustomSamplingContext (#1192)
* Enhancement: Auto register custom ITransportFactory in Spring integration (#1194)
* Enhancement: Improve Kotlin property access in Performance API (#1193)
* Enhancement: Copy options tags to transactions (#1198)
* Enhancement: Add convenient method for accessing event's throwable (1202)

## 4.0.0-alpha.3

* Feat: Add maxAttachmentSize to SentryOptions (#1138)
* Feat: Drop invalid attachments (#1134)
* Ref: Make Attachment immutable (#1120)
* Fix inheriting sampling decision from parent (#1100)
* Fixes and Tests: Session serialization and deserialization
* Ref: using Calendar to generate Dates
* Fix: Exception only sets a stack trace if there are frames
* Feat: set isSideLoaded info tags
* Enhancement: Read tracesSampleRate from AndroidManifest
* Fix: Initialize Logback after context refreshes (#1129)
* Ref: Return NoOpTransaction instead of null (#1126)
* Fix: Do not crash when passing null values to @Nullable methods, eg User and Scope
* Ref: `ITransport` implementations are now responsible for executing request in asynchronous or synchronous way (#1118)
* Ref: Add option to set `TransportFactory` instead of `ITransport` on `SentryOptions` (#1124)
* Ref: Simplify ITransport creation in ITransportFactory (#1135) 
* Feat: Add non blocking Apache HttpClient 5 based Transport (#1136)
* Enhancement: Autoconfigure Apache HttpClient 5 based Transport in Spring Boot integration (#1143)
* Enhancement: Send user.ip_address = {{auto}} when sendDefaultPii is true (#1015)
* Fix: Resolving dashed properties from external configuration
* Feat: Read `uncaught.handler.enabled` property from the external configuration 
* Feat: Resolve servername from the localhost address
* Fix: Consider {{ auto }} as a default ip address (#1015) 
* Fix: Set release and environment on Transactions (#1152)
* Fix: Do not set transaction on the scope automatically   
* Enhancement: Automatically assign span context to captured events (#1156)
* Feat: OutboxSender supports all envelope item types #1158
* Enhancement: Improve ITransaction and ISpan null-safety compatibility (#1161)

## 4.0.0-alpha.2

* Feat: Add basic support for attachments (#1082)
* Fix: Remove method reference in SentryEnvelopeItem (#1091)
* Enhancement: Set transaction name on events and transactions sent using Spring integration (#1067)
* Fix: Set current thread only if there are no exceptions
* Enhancement: Set global tags on SentryOptions and load them from external configuration (#1066)
* Ref: Refactor resolving SpanContext for Throwable (#1068)
* Enhancement: Add API validator and remove deprecated methods
* Enhancement: Add more convenient method to start a child span (#1073)
* Enhancement: Autoconfigure traces callback in Spring Boot integration (#1074)
* Enhancement: Resolve in-app-includes and in-app-excludes parameters from the external configuration
* Enhancement: Make InAppIncludesResolver public (#1084)
* Ref: Change "op" to "operation" in @SentrySpan and @SentryTransaction
* Fix: SentryOptions creates GsonSerializer by default
* Enhancement: Add the ability to register multiple OptionsConfiguration beans (#1093)
* Fix: Append DebugImage list if event already has it
* Fix: Sort breadcrumbs by Date if there are breadcrumbs already in the event
* Feat: Database query tracing with datasource-proxy (#1095)

## 4.0.0-alpha.1

* Enhancement: Load `sentry.properties` from the application's current working directory (#1046)
* Ref: Refactor JSON deserialization (#1047)
* Feat: Performance monitoring (#971)
* Feat: Performance monitoring for Spring Boot applications (#971)

## 3.2.1

* Fix: Set current thread only if theres no exceptions (#1064)
* Fix: Append DebugImage list if event already has it (#1092)
* Fix: Sort breadcrumbs by Date if there are breadcrumbs already in the event (#1094)
* Fix: Free Local Refs manually due to Android local ref. count limits  (#1179)

## 3.2.0

* Bump: AGP 4.1.1 (#1040)
* Fix: use neutral Locale for String operations #1033
* Update to sentry-native 0.4.4 and fix shared library builds (#1039)
* Feat: Expose a Module (Debug images) Loader for Android thru sentry-native #1043
* Enhancement: Added java doc to protocol classes based on sentry-data-schemes project (#1045)
* Enhancement: Make SentryExceptionResolver Order configurable to not send handled web exceptions (#1008)
* Enhancement: Resolve HTTP Proxy parameters from the external configuration (#1028)
* Enhancement: Sentry NDK integration is compiled against default NDK version based on AGP's version #1048
* Fix: Clean up JNI code and properly free strings #1050
* Fix: set userId for hard-crashes if no user is set #1049

## 3.1.3

* Fix broken NDK integration on 3.1.2 (release failed on packaging a .so file)
* Increase max cached events to 30 (#1029)
* Normalize DSN URI (#1030)

## 3.1.2

* feat: Manually capturing User Feedback
* Enhancement: Set environment to "production" by default.
* Enhancement: Make public the Breadcrumb constructor that accepts a Date #1012
* ref: Validate event id on user feedback submission
 
## 3.1.1

* fix: Prevent Logback and Log4j2 integrations from re-initializing Sentry when Sentry is already initialized
* Enhancement: Bind logging related SentryProperties to Slf4j Level instead of Logback to improve Log4j2 compatibility
* fix: Make sure HttpServletRequestSentryUserProvider runs by default before custom SentryUserProvider beans
* fix: fix setting up Sentry in Spring Webflux annotation by changing the scope of Spring WebMvc related dependencies

## 3.1.0

* fix: Don't require `sentry.dsn` to be set when using `io.sentry:sentry-spring-boot-starter` and `io.sentry:sentry-logback` together #965
* Auto-Configure `inAppIncludes` in Spring Boot integration #966
* Enhancement: make getThrowable public and improve set contexts #967
* Bump: Android Gradle Plugin 4.0.2 #968
* Enhancement: accepted quoted values in properties from external configuration #972
* fix: remove chunked streaming mode #974
* fix: Android 11 + targetSdkVersion 30 crashes Sentry on start #977

## 3.0.0

## Java + Android

This release marks the re-unification of Java and Android SDK code bases.
It's based on the Android 2.0 SDK, which implements [Sentry's unified API](https://develop.sentry.dev/sdk/unified-api/).

Considerable changes were done, which include a lot of improvements. More are covered below, but the highlights are:

* Improved `log4j2` integration
  * Capture breadcrumbs for level INFO and higher
  * Raises event for ERROR and higher.
  * Minimum levels are configurable.
  * Optionally initializes the SDK via appender.xml
* Dropped support to `log4j`.
* Improved `logback` integration
  * Capture breadcrumbs for level INFO and higher
  * Raises event for ERROR and higher. 
  * Minimum levels are configurable.
  * Optionally initializes the SDK via appender.xml
  * Configurable via Spring integration if both are enabled
* Spring
  * No more duplicate events with Spring and logback
  * Auto initalizes if DSN is available
  * Configuration options available with auto complete
* Google App Engine support dropped

## What’s Changed

* Callback to validate SSL certificate (#944) 
* Attach stack traces enabled by default

### Android specific

* Release health enabled by default for Android
* Sync of Scopes for Java -> Native (NDK)
* Bump Sentry-Native v0.4.2
* Android 11 Support

[Android migration docs](https://docs.sentry.io/platforms/android/migration/#migrating-from-sentry-android-2x-to-sentry-android-3x)

### Java specific

* Unified API for Java SDK and integrations (Spring, Spring boot starter, Servlet, Logback, Log4j2)

New Java [docs](https://docs.sentry.io/platforms/java/) are live and being improved.

## Acquisition

Packages were released on [`bintray sentry-java`](https://dl.bintray.com/getsentry/sentry-java/io/sentry/), [`bintray sentry-android`](https://dl.bintray.com/getsentry/sentry-android/io/sentry/), [`jcenter`](https://jcenter.bintray.com/io/sentry/) and [`mavenCentral`](https://repo.maven.apache.org/maven2/io/sentry/)

## Where is the Java 1.7 code base?

The previous Java releases, are all available in this repository through the tagged releases.
## 3.0.0-beta.1

## What’s Changed

* feat: ssl support (#944) @ninekaw9 @marandaneto 
* feat: sync Java to C (#937) @bruno-garcia @marandaneto
* feat: Auto-configure Logback appender in Spring Boot integration. (#938) @maciejwalkowiak
* feat: Add Servlet integration. (#935) @maciejwalkowiak
* fix: Pop scope at the end of the request in Spring integration. (#936) @maciejwalkowiak
* bump: Upgrade Spring Boot to 2.3.4. (#932) @maciejwalkowiak
* fix: Do not set cookies when send pii is set to false. (#931) @maciejwalkowiak

Packages were released on [`bintray sentry-java`](https://dl.bintray.com/getsentry/sentry-java/io/sentry/), [`bintray sentry-android`](https://dl.bintray.com/getsentry/sentry-android/io/sentry/), [`jcenter`](https://jcenter.bintray.com/io/sentry/) and [`mavenCentral`](https://repo.maven.apache.org/maven2/io/sentry/)

We'd love to get feedback.

## 3.0.0-alpha.3

## What’s Changed

* Bump sentry-native to 0.4.2 (#926) @marandaneto
* feat: enable attach stack traces and disable attach threads by default (#921) @marandaneto
* fix: read sample rate correctly from manifest meta data (#923) @marandaneto
* ref: remove log level as RN do not use it anymore (#924) @marandaneto

Packages were released on [`bintray sentry-android`](https://dl.bintray.com/getsentry/sentry-android/io/sentry/) and [`bintray sentry-java`](https://dl.bintray.com/getsentry/sentry-java/io/sentry/)

We'd love to get feedback.

## 3.0.0-alpha.2

TBD

Packages were released on [bintray](https://dl.bintray.com/getsentry/maven/io/sentry/)

> Note: This release marks the unification of the Java and Android Sentry codebases based on the core of the Android SDK (version 2.x).
Previous releases for the Android SDK (version 2.x) can be found on the now archived: https://github.com/getsentry/sentry-android/

## 3.0.0-alpha.1

## New releases will happen on a different repository:

https://github.com/getsentry/sentry-java

## What’s Changed

* feat: enable release health by default

Packages were released on [`bintray`](https://dl.bintray.com/getsentry/sentry-android/io/sentry/sentry-android/), [`jcenter`](https://jcenter.bintray.com/io/sentry/sentry-android/) and [`mavenCentral`](https://repo.maven.apache.org/maven2/io/sentry/sentry-android/)

We'd love to get feedback.

## 2.3.1

## What’s Changed

* fix: add main thread checker for the app lifecycle integration (#525) @marandaneto
* Set correct migration link (#523) @fupduck
* Warn about Sentry re-initialization. (#521) @maciejwalkowiak
* Set SDK version in `MainEventProcessor`. (#513) @maciejwalkowiak
* Bump sentry-native to 0.4.0 (#512) @marandaneto
* Bump Gradle to 6.6 and fix linting issues (#510) @marandaneto
* fix(sentry-java): Contexts belong on the Scope (#504) @maciejwalkowiak
* Add tests for verifying scope changes thread isolation (#508) @maciejwalkowiak
* Set `SdkVersion` in default `SentryOptions` created in sentry-core module (#506) @maciejwalkowiak

Packages were released on [`bintray`](https://dl.bintray.com/getsentry/sentry-android/io/sentry/sentry-android/), [`jcenter`](https://jcenter.bintray.com/io/sentry/sentry-android/) and [`mavenCentral`](https://repo.maven.apache.org/maven2/io/sentry/sentry-android/)

We'd love to get feedback.

## 2.3.0

## What’s Changed

* fix: converting UTC and ISO timestamp when missing Locale/TimeZone do not error (#505) @marandaneto
* Add console application sample. (#502) @maciejwalkowiak
* Log stacktraces in SystemOutLogger (#498) @maciejwalkowiak
* Add method to add breadcrumb with string parameter. (#501) @maciejwalkowiak
* Call `Sentry#close` on JVM shutdown. (#497) @maciejwalkowiak
* ref: sentry-core changes for console app (#473) @marandaneto

Obs: If you are using its own instance of `Hub`/`SentryClient` and reflection to set up the SDK to be usable within Libraries, this change may break your code, please fix the renamed classes.

Packages were released on [`bintray`](https://dl.bintray.com/getsentry/sentry-android/io/sentry/sentry-android/), [`jcenter`](https://jcenter.bintray.com/io/sentry/sentry-android/) and [`mavenCentral`](https://repo.maven.apache.org/maven2/io/sentry/sentry-android/)

We'd love to get feedback.

## 2.2.2

## What’s Changed

* feat: add sdk to envelope header (#488) @marandaneto
* Bump plugin versions (#487) @marandaneto
* Bump: AGP 4.0.1 (#486) @marandaneto
* feat: log request if response code is not 200 (#484) @marandaneto

Packages were released on [`bintray`](https://dl.bintray.com/getsentry/sentry-android/io/sentry/sentry-android/), [`jcenter`](https://jcenter.bintray.com/io/sentry/sentry-android/) and [`mavenCentral`](https://repo.maven.apache.org/maven2/io/sentry/sentry-android/)

We'd love to get feedback.

## 2.2.1

## What’s Changed

* fix: Timber adds breadcrumb even if event level is < minEventLevel (#480) @marandaneto
* enhancement: Bump Gradle 6.5.1 (#479) @marandaneto
* fix: contexts serializer avoids reflection and fixes desugaring issue (#478) @marandaneto
* fix: clone session before sending to the transport (#474) @marandaneto

Packages were released on [`bintray`](https://dl.bintray.com/getsentry/sentry-android/io/sentry/sentry-android/), [`jcenter`](https://jcenter.bintray.com/io/sentry/sentry-android/) and [`mavenCentral`](https://repo.maven.apache.org/maven2/io/sentry/sentry-android/)

We'd love to get feedback.

## 2.2.0

## What’s Changed

* fix: negative session sequence if the date is before java date epoch (#471) @marandaneto
* fix: deserialise unmapped contexts values from envelope (#470) @marandaneto
* Bump: sentry-native 0.3.4 (#468) @marandaneto

* feat: timber integration (#464) @marandaneto

1) To add integrations it requires a [manual initialization](https://docs.sentry.io/platforms/android/#manual-initialization) of the Android SDK.

2) Add the `sentry-android-timber` dependency:

```groovy
implementation 'io.sentry:sentry-android-timber:{version}' // version >= 2.2.0
```

3) Initialize and add the `SentryTimberIntegration`:

```java
SentryAndroid.init(this, options -> {
    // default values:
    // minEventLevel = ERROR
    // minBreadcrumbLevel = INFO
    options.addIntegration(new SentryTimberIntegration());

    // custom values for minEventLevel and minBreadcrumbLevel
    // options.addIntegration(new SentryTimberIntegration(SentryLevel.WARNING, SentryLevel.ERROR));
});
```

4) Use the Timber integration:

```java
try {
    int x = 1 / 0;
} catch (Exception e) {
    Timber.e(e);
}
```

Packages were released on [`bintray`](https://dl.bintray.com/getsentry/sentry-android/io/sentry/sentry-android/), [`jcenter`](https://jcenter.bintray.com/io/sentry/sentry-android/) and [`mavenCentral`](https://repo.maven.apache.org/maven2/io/sentry/sentry-android/)

We'd love to get feedback.

## 2.1.7

## What’s Changed

* fix: init native libs if available on SDK init (#461) @marandaneto
* Make JVM target explicit in sentry-core (#462) @dilbernd
* fix: timestamp with millis from react-native should be in UTC format (#456) @marandaneto
* Bump Gradle to 6.5 (#454) @marandaneto

Packages were released on [`bintray`](https://dl.bintray.com/getsentry/sentry-android/io/sentry/sentry-android/), [`jcenter`](https://jcenter.bintray.com/io/sentry/sentry-android/) and [`mavenCentral`](https://repo.maven.apache.org/maven2/io/sentry/sentry-android/)

We'd love to get feedback.

## 2.1.6

## What’s Changed

* fix: do not lookup sentry-debug-meta but instead load it directly (#445) @marandaneto
* fix: regression on v2.1.5 which can cause a crash on SDK init

Packages were released on [`bintray`](https://dl.bintray.com/getsentry/sentry-android/io/sentry/sentry-android/), [`jcenter`](https://jcenter.bintray.com/io/sentry/sentry-android/) and [`mavenCentral`](https://repo.maven.apache.org/maven2/io/sentry/sentry-android/)

We'd love to get feedback.

## 2.1.5

This version has a severe bug and can cause a crash on SDK init

Please upgrade to https://github.com/getsentry/sentry-android/releases/tag/2.1.6

## 2.1.4

## What’s Changed

* bump: sentry-native to 0.3.1 (#440) @marandaneto
* fix: update last session timestamp (#437) @marandaneto
* feat: make gzip as default content encoding type (#433) @marandaneto
* enhancement: use AGP 4 features (#366) @marandaneto
* enhancement: Create GH Actions CI for Ubuntu/macOS (#403) @marandaneto
* enhancement: make root checker better and minimize false positive (#417) @marandaneto
* fix: filter trim memory breadcrumbs (#431) @marandaneto

Packages were released on [`bintray`](https://dl.bintray.com/getsentry/sentry-android/io/sentry/sentry-android/), [`jcenter`](https://jcenter.bintray.com/io/sentry/sentry-android/) and [`mavenCentral`](https://repo.maven.apache.org/maven2/io/sentry/sentry-android/)

We'd love to get feedback.

## 2.1.3

## What’s Changed

This fixes several critical bugs in sentry-android 2.0 and 2.1

* fix: Sentry.init register integrations after creating the main Hub instead of doing it in the main Hub ctor (#427) @marandaneto
* fix: make NoOpLogger public (#425) @marandaneto
* fix: ConnectivityChecker returns connection status and events are not trying to be sent if no connection. (#420) @marandaneto
* ref: thread pool executor is a single thread executor instead of scheduled thread executor (#422) @marandaneto
* fix: Add Abnormal to the Session.State enum as its part of the protocol (#424) @marandaneto
* Bump: Gradle to 6.4.1 (#419) @marandaneto

We recommend that you use sentry-android 2.1.3 over the initial release of sentry-android 2.0 and 2.1.

Packages were released on [`bintray`](https://dl.bintray.com/getsentry/sentry-android/io/sentry/sentry-android/), [`jcenter`](https://jcenter.bintray.com/io/sentry/sentry-android/) and [`mavenCentral`](https://repo.maven.apache.org/maven2/io/sentry/sentry-android/)

We'd love to get feedback.

## 2.1.2

## What’s Changed

* fix: Phone state breadcrumbs require read_phone_state on older OS versions (#415) @marandaneto @bsergean
* fix: before raising ANR events, we check ProcessErrorStateInfo if available (#412) @marandaneto
* fix: send cached events to use a single thread executor (#405) @marandaneto
* enha: added options to configure http transport (#411) @marandaneto
* fix: initing SDK on AttachBaseContext (#409) @marandaneto
* fix: sessions can't be abnormal, but exited if not ended properly (#410) @marandaneto

Packages were released on [`bintray`](https://dl.bintray.com/getsentry/sentry-android/io/sentry/sentry-android/), [`jcenter`](https://jcenter.bintray.com/io/sentry/sentry-android/) and [`mavenCentral`](https://repo.maven.apache.org/maven2/io/sentry/sentry-android/)

We'd love to get feedback.

## 2.1.1

## What’s Changed

* fix: set missing release, environment and dist to sentry-native options (#404) @marandaneto
* fix: do not add automatic and empty sensor breadcrumbs (#401) @marandaneto
* enha: added missing getters on Breadcrumb and SentryEvent (#397) @marandaneto
* enha: bump sentry-native to 0.2.6 (#396) @marandaneto
* feat: add trim memory breadcrumbs (#395) @marandaneto
* enha: only set breadcrumb extras if not empty (#394) @marandaneto
* ref: removed Thread.sleep from LifecycleWatcher tests, using awaitility and DateProvider (#392) @marandaneto
* ref: added a DateTimeProvider for making retry after testable (#391) @marandaneto
* enha: BUMP Gradle to 6.4 (#390) @marandaneto
* enha: added samples of how to disable automatic breadcrumbs (#389) @marandaneto

Packages were released on [`bintray`](https://dl.bintray.com/getsentry/sentry-android/io/sentry/sentry-android/), [`jcenter`](https://jcenter.bintray.com/io/sentry/sentry-android/) and [`mavenCentral`](https://repo.maven.apache.org/maven2/io/sentry/sentry-android/)

We'd love to get feedback.

## 2.1.0

## What’s Changed

* Includes all the changes of 2.1.0 alpha, beta and RC
* fix when PhoneStateListener is not ready for use (#387) @marandaneto
* make ANR 5s by default (#388) @marandaneto
* fix: rate limiting by categories (#381) @marandaneto
* BUMP NDK to latest stable version 21.1.6352462 (#386) @marandaneto

Packages were released on [`bintray`](https://dl.bintray.com/getsentry/sentry-android/io/sentry/sentry-android/), [`jcenter`](https://jcenter.bintray.com/io/sentry/sentry-android/) and [`mavenCentral`](https://repo.maven.apache.org/maven2/io/sentry/sentry-android/)

We'd love to get feedback.

## 2.0.3

## What’s Changed

* patch from 2.1.0-alpha.2 - avoid crash if NDK throws UnsatisfiedLinkError (#344) @marandaneto

Packages were released on [`bintray`](https://dl.bintray.com/getsentry/sentry-android/io/sentry/sentry-android/), [`jcenter`](https://jcenter.bintray.com/io/sentry/sentry-android/) and [`mavenCentral`](https://repo.maven.apache.org/maven2/io/sentry/sentry-android/)

We'd love to get feedback.
## 2.1.0-RC.1

## What’s Changed

* feat: Options for uncaught exception and make SentryOptions list Thread-Safe (#384) @marandaneto
* feat: automatic breadcrumbs for app, activity and sessions lifecycles and system events (#348) @marandaneto
* fix: if retry after header has empty categories, apply retry after to all of them (#377) @marandaneto
* fix: discard events and envelopes if cached and retry after (#378) @marandaneto
* add ScheduledForRemoval annotation to deprecated methods (#375) @marandaneto
* fix: Merge loadLibrary calls for sentry-native and clean up CMake files (#373) @Swatinem
* enha: make capture session and envelope internal (#372) @marandaneto
* fix: exceptions should be sorted oldest to newest (#370) @marandaneto
* fix: check external storage size even if its read only (#368) @marandaneto
* fix: wrong check for cellular network capability (#369) @marandaneto
* bump NDK to 21.0.6113669 (#367) @marandaneto
* bump AGP and add new make cmd to check for updates (#365) @marandaneto

Packages were released on [`bintray`](https://dl.bintray.com/getsentry/sentry-android/io/sentry/sentry-android/), [`jcenter`](https://jcenter.bintray.com/io/sentry/sentry-android/) and [`mavenCentral`](https://repo.maven.apache.org/maven2/io/sentry/sentry-android/)

We'd love to get feedback.

## 2.1.0-beta.2

## What’s Changed

* bump sentry-native to 0.2.4 (#364) @marandaneto
* update current session on session start after deleting previous session (#362) @marandaneto

Packages were released on [`bintray`](https://dl.bintray.com/getsentry/sentry-android/io/sentry/sentry-android/), [`jcenter`](https://jcenter.bintray.com/io/sentry/sentry-android/) and [`mavenCentral`](https://repo.maven.apache.org/maven2/io/sentry/sentry-android/)

We'd love to get feedback.

## 2.1.0-beta.1

## What’s Changed

* BUMP sentry-native to 0.2.3 (#357) @marandaneto
* check for androidx availability on runtime (#356) @marandaneto
* if theres a left over session file and its crashed, we should not overwrite its state (#354) @marandaneto
* session should be exited state if state was ok (#352) @marandaneto
* envelope has dedicated endpoint (#353) @marandaneto

Packages were released on [`bintray`](https://dl.bintray.com/getsentry/sentry-android/io/sentry/sentry-android/), [`jcenter`](https://jcenter.bintray.com/io/sentry/sentry-android/) and [`mavenCentral`](https://repo.maven.apache.org/maven2/io/sentry/sentry-android/)

We'd love to get feedback.

## 2.1.0-alpha.2

## What’s Changed

* change integration order for cached outbox events (#347) @marandaneto
* avoid crash if NDK throws UnsatisfiedLinkError (#344) @marandaneto
* Avoid getting a threadlocal twice. (#339) @metlos
* removing session tracking guard on hub and client (#338) @marandaneto
* bump agp to 3.6.2 (#336) @marandaneto
* fix racey ANR integration (#332) @marandaneto
* logging envelopes path when possible instead of nullable id (#331) @marandaneto
* renaming transport gate method (#330) @marandaneto

Packages were released on [`bintray`](https://dl.bintray.com/getsentry/sentry-android/io/sentry/sentry-android/), [`jcenter`](https://jcenter.bintray.com/io/sentry/sentry-android/) and [`mavenCentral`](https://repo.maven.apache.org/maven2/io/sentry/sentry-android/)

We'd love to get feedback.

## 2.1.0-alpha.1

Release of Sentry's new SDK for Android.

## What’s Changed

* BUMP sentry-native to 0.2.2 (#305) @Swatinem
* ANR report should have 'was active=yes' on the dashboard (#299) @marandaneto
* NDK events apply scoped data (#322) @marandaneto
* fix missing App's info (#315) @marandaneto
* buffered writers/readers - otimizations (#311) @marandaneto
* Add a StdoutTransport (#310) @mike-burns
* boot time should be UTC (#309) @marandaneto
* implementing new retry after protocol (#306) @marandaneto
* make transport result public (#300) @marandaneto
* release health @marandaneto @bruno-garcia 

Packages were released on [`bintray`](https://dl.bintray.com/getsentry/sentry-android/io/sentry/sentry-android/), [`jcenter`](https://jcenter.bintray.com/io/sentry/sentry-android/) and [`mavenCentral`](https://repo.maven.apache.org/maven2/io/sentry/sentry-android/)

We'd love to get feedback.

## 2.0.2

Release of Sentry's new SDK for Android.

## What’s Changed

* BUMP AGP to 3.6.1 (#285) @marandaneto
* MavenCentral support (#284) @marandaneto

Packages were released on [`bintray`](https://dl.bintray.com/getsentry/sentry-android/io/sentry/sentry-android/), [`jcenter`](https://jcenter.bintray.com/io/sentry/sentry-android/) and [`mavenCentral`](https://repo.maven.apache.org/maven2/io/sentry/sentry-android/)

We'd love to get feedback.

## 2.0.1

Release of Sentry's new SDK for Android.

## What’s Changed

* Add the default serverName to SentryOptions and use it in MainEventProcessor (#279) @metlos
* set current threadId when there's no mechanism set (#277) @marandaneto
* feat: attach threads/stacktraces (#267) @marandaneto
* fix: preview package manager (#269) @bruno-garcia

Packages were released on [`bintray`](https://dl.bintray.com/getsentry/sentry-android/io/sentry/), [`jcenter`](https://jcenter.bintray.com/io/sentry/sentry-android/)

We'd love to get feedback.

## 2.0.0

Release of Sentry's new SDK for Android.

New features not offered by (1.7.x):

* NDK support
  * Captures crashes caused by native code
  * Access to the [`sentry-native` SDK](https://github.com/getsentry/sentry-native/) API by your native (C/C++/Rust code/..).
* Automatic init (just add your `DSN` to the manifest)
   * Proguard rules are added automatically
   * Permission (Internet) is added automatically
* Uncaught Exceptions might be captured even before the app restarts
* Sentry's Unified API.
* More context/device information
* Packaged as `aar`
* Frames from the app automatically marked as `InApp=true` (stack traces in Sentry highlights them by default).
* Complete Sentry Protocol available.
* All threads and their stack traces are captured.
* Sample project in this repo to test many features (segfault, uncaught exception, ANR...)

Features from the current SDK like `ANR` are also available (by default triggered after 4 seconds).

Packages were released on [`bintray`](https://dl.bintray.com/getsentry/sentry-android/io/sentry/), [`jcenter`](https://jcenter.bintray.com/io/sentry/sentry-android/)

We'd love to get feedback.

## 2.0.0-rc04

Release of Sentry's new SDK for Android.

## What’s Changed

* fix: breacrumb.data to string,object, Add LOG level (#264) @HazAT
* read release conf. on manifest (#266) @marandaneto
* Support mills timestamp format (#263) @marandaneto
* adding logs to installed integrations (#265) @marandaneto
* feat: Take sampleRate from metadata (#262) @bruno-garcia

Packages were released on [`bintray`](https://dl.bintray.com/getsentry/sentry-android/io/sentry/), [`jcenter`](https://jcenter.bintray.com/io/sentry/sentry-android/)

We'd love to get feedback and we'll work in getting the GA `2.0.0` out soon.
Until then, the [stable SDK offered by Sentry is at version 1.7.30](https://github.com/getsentry/sentry-java/releases/tag/v1.7.30)
## 2.0.0-rc03

Release of Sentry's new SDK for Android.

## What’s Changed

* fixes #259 - NPE check on getExternalFilesDirs items. (#260) @marandaneto
* fix strictMode typo (#258) @marandaneto

Packages were released on [`bintray`](https://dl.bintray.com/getsentry/sentry-android/io/sentry/), [`jcenter`](https://jcenter.bintray.com/io/sentry/sentry-android/)

We'd love to get feedback and we'll work in getting the GA `2.0.0` out soon.
Until then, the [stable SDK offered by Sentry is at version 1.7.30](https://github.com/getsentry/sentry-java/releases/tag/v1.7.30)
## 2.0.0-rc02

Release of Sentry's new SDK for Android.

## What’s Changed

* update ndk for new sentry-native version (#235) @Swatinem @marandaneto
* make integrations public (#256) @marandaneto
* BUMP build-tools (#255) @marandaneto
* added javadocs to scope and its dependencies (#253) @marandaneto
* build all ABIs (#254) @marandaneto
* moving back ANR timeout from long to int param. (#252) @marandaneto
* feat: Hub mode configurable (#247) @bruno-garcia
* Added HubAdapter to call Sentry static methods from Integrations (#250) @marandaneto
* new Release format (#242) @marandaneto
* Javadocs for SentryOptions (#246) @marandaneto
* non-app is already inApp excluded by default. (#244) @marandaneto
* added remove methods (tags/extras) to the sentry static class (#243) @marandaneto
* fix if symlink exists for sentry-native (#241) @marandaneto
* clone method - race condition free (#226) @marandaneto
* refactoring breadcrumbs callback (#239) @marandaneto

Packages were released on [`bintray`](https://dl.bintray.com/getsentry/sentry-android/io/sentry/), [`jcenter`](https://jcenter.bintray.com/io/sentry/sentry-android/)

We'd love to get feedback and we'll work in getting the GA `2.0.0` out soon.
Until then, the [stable SDK offered by Sentry is at version 1.7.30](https://github.com/getsentry/sentry-java/releases/tag/v1.7.30)

## 2.0.0-rc01

Release of Sentry's new SDK for Android.

## What’s Changed

* Honor RetryAfter (#236) @marandaneto
* Add tests for SentryValues (#238) @philipphofmann
* added remove methods for Scope data (#237) @marandaneto
* do not set frames if there's none (#234) @marandaneto
* always call interrupt after InterruptedException (#232) @marandaneto
* more device context (deviceId, connectionType and language) (#229) @marandaneto
* mark as current thread if its the main thread (#228) @marandaneto
* added a few java docs (Sentry, Hub and SentryClient) (#223) @marandaneto
* implemented diagnostic logger (#218) @marandaneto
* fix lgtm alerts (#219) @marandaneto
* written unit tests to ANR integration (#215) @marandaneto
* added blog posts to README (#214) @marandaneto
* added event processors to scope (#209) @marandaneto
* Raise code coverage for Dsn to 100% (#212) @philipphofmann
* Remove redundant times(1) for Mockito.verify (#211) @philipphofmann
* added android transport gate (#206) @marandaneto
* transport may be set on options (#203) @marandaneto
* dist may be set on options (#204) @marandaneto
* added executor for caching values out of the main thread (#201) @marandaneto
* throw an exception if DSN is not set (#200) @marandaneto
* migration guide markdown (#197) @marandaneto

Packages were released on [`bintray`](https://dl.bintray.com/getsentry/sentry-android/io/sentry/), [`jcenter`](https://jcenter.bintray.com/io/sentry/sentry-android/)

We'd love to get feedback and we'll work in getting the GA `2.0.0` out soon.
Until then, the [stable SDK offered by Sentry is at version 1.7.29](https://github.com/getsentry/sentry-java/releases/tag/v1.7.29)

## 2.0.0-beta02

Release of Sentry's new SDK for Android.

* fix Android bug on API 24 and 25 about getting current threads and stack traces (#194)
* addBreadcrumb overloads #196 and #198

Packages were released on [`bintray`](https://dl.bintray.com/getsentry/sentry-android/io/sentry/), [`jcenter`](https://jcenter.bintray.com/io/sentry/sentry-android/)

We'd love to get feedback and we'll work in getting the GA `2.0.0` out soon.
Until then, the [stable SDK offered by Sentry is at version 1.7.28](https://github.com/getsentry/sentry-java/releases/tag/v1.7.28)
## 2.0.0-beta01

Release of Sentry's new SDK for Android.

* ref: ANR doesn't set handled flag #186
* SDK final review (#183)
* ref: Drop errored in favor of crashed (#187)
* workaround android_id (#185)
* renamed sampleRate (#191)
* making timestamp package-private or test-only (#190)
* Split event processor in Device/App data (#180)

Packages were released on [`bintray`](https://dl.bintray.com/getsentry/sentry-android/io/sentry/), [`jcenter`](https://jcenter.bintray.com/io/sentry/sentry-android/)

We'd love to get feedback and we'll work in getting the GA `2.0.0` out soon.
Until then, the [stable SDK offered by Sentry is at version 1.7.28](https://github.com/getsentry/sentry-java/releases/tag/v1.7.28)

## 2.0.0-alpha09

Release of Sentry's new SDK for Android.

* fix: DSN parsing (#165)
* BUMP: sentry-native with message object instead of a string (#172)
* Don't avoid exception type minification (#166)
* make Gson retro compatible with older versions of AGP (#177)
* adding nativeBundle plugin (#161)
* adding scope methods to sentry static class (#179)

Packages were released on [`bintray`](https://dl.bintray.com/getsentry/sentry-android/io/sentry/), [`jcenter`](https://jcenter.bintray.com/io/sentry/sentry-android/)

We'd love to get feedback and we'll work in getting the GA `2.0.0` out soon.
Until then, the [stable SDK offered by Sentry is at version 1.7.28](https://github.com/getsentry/sentry-java/releases/tag/v1.7.28)

## 2.0.0-alpha08

Release of Sentry's new SDK for Android.

* DebugId endianness (#162)
* executed beforeBreadcrumb also for scope (#160)
* benefit of manifest merging when minSdk (#159)
* add method to captureMessage with level (#157)
* listing assets file on the wrong dir (#156)

Packages were released on [`bintray`](https://dl.bintray.com/getsentry/sentry-android/io/sentry/), [`jcenter`](https://jcenter.bintray.com/io/sentry/sentry-android/)

We'd love to get feedback and we'll work in getting the GA `2.0.0` out soon.
Until then, the [stable SDK offered by Sentry is at version 1.7.28](https://github.com/getsentry/sentry-java/releases/tag/v1.7.28)

## 2.0.0-alpha07

Third release of Sentry's new SDK for Android.

*  Fixed release for jcenter and bintray

Packages were released on [`bintray`](https://dl.bintray.com/getsentry/sentry-android/io/sentry/), [`jcenter`](https://jcenter.bintray.com/io/sentry/sentry-android/)

We'd love to get feedback and we'll work in getting the GA `2.0.0` out soon.
Until then, the [stable SDK offered by Sentry is at version 1.7.28](https://github.com/getsentry/sentry-java/releases/tag/v1.7.28)

## 2.0.0-alpha06

Second release of Sentry's new SDK for Android.

* Fixed a typo on pom generation.

Packages were released on [`bintray`](https://dl.bintray.com/getsentry/sentry-android/io/sentry/), [`jcenter`](https://jcenter.bintray.com/io/sentry/sentry-android/)

We'd love to get feedback and we'll work in getting the GA `2.0.0` out soon.
Until then, the [stable SDK offered by Sentry is at version 1.7.28](https://github.com/getsentry/sentry-java/releases/tag/v1.7.28)

## 2.0.0-alpha05

First release of Sentry's new SDK for Android.

New features not offered by our current (1.7.x), stable SDK are:

* NDK support
  * Captures crashes caused by native code
  * Access to the [`sentry-native` SDK](https://github.com/getsentry/sentry-native/) API by your native (C/C++/Rust code/..).
* Automatic init (just add your `DSN` to the manifest)
   * Proguard rules are added automatically
   * Permission (Internet) is added automatically
* Uncaught Exceptions might be captured even before the app restarts
* Unified API which include scopes etc.
* More context/device information
* Packaged as `aar`
* Frames from the app automatically marked as `InApp=true` (stack traces in Sentry highlights them by default).
* Complete Sentry Protocol available.
* All threads and their stack traces are captured.
* Sample project in this repo to test many features (segfault, uncaught exception, scope)

Features from the current SDK like `ANR` are also available (by default triggered after 4 seconds).

Packages were released on [`bintray`](https://dl.bintray.com/getsentry/sentry-android/io/sentry/), [`jcenter`](https://jcenter.bintray.com/io/sentry/sentry-android/)

We'd love to get feedback and we'll work in getting the GA `2.0.0` out soon.
Until then, the [stable SDK offered by Sentry is at version 1.7.28](https://github.com/getsentry/sentry-java/releases/tag/v1.7.28)<|MERGE_RESOLUTION|>--- conflicted
+++ resolved
@@ -2,11 +2,8 @@
 
 ## Unreleased
 
-<<<<<<< HEAD
 * Fix: Make ActivityFramesTracker operations thread-safe (#1762)
-=======
 * Fix: Clone Scope Contexts (#1763)
->>>>>>> 23884c0c
 
 ## 5.2.2
 
