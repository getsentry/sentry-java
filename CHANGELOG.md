# Changelog

## Unreleased

### Features

- Add `SentryUserFeedbackButton` Composable ([#4559](https://github.com/getsentry/sentry-java/pull/4559))
  - Also added `Sentry.showUserFeedbackDialog` static method
- Add deadlineTimeout option ([#4555](https://github.com/getsentry/sentry-java/pull/4555))
- Add Ktor client integration ([#4527](https://github.com/getsentry/sentry-java/pull/4527))
  - To use the integration, add a dependency on `io.sentry:sentry-ktor-client`, then install the `SentryKtorClientPlugin` on your `HttpClient`,
    e.g.:
    ```kotlin
    val client =
      HttpClient(Java) {
        install(io.sentry.ktorClient.SentryKtorClientPlugin) {
          captureFailedRequests = true
          failedRequestTargets = listOf(".*")
          failedRequestStatusCodes = listOf(HttpStatusCodeRange(500, 599))
        }
      }
    ```

### Fixes

- Allow multiple UncaughtExceptionHandlerIntegrations to be active at the same time ([#4462](https://github.com/getsentry/sentry-java/pull/4462))
- Prevent repeated scroll target determination during a single scroll gesture ([#4557](https://github.com/getsentry/sentry-java/pull/4557))
  - This should reduce the number of ANRs seen in `SentryGestureListener`
- Do not use Sentry logging API in JUL if logs are disabled ([#4574](https://github.com/getsentry/sentry-java/pull/4574))
  - This was causing Sentry SDK to log warnings: "Sentry Log is disabled and this 'logger' call is a no-op."
- Do not use Sentry logging API in Log4j2 if logs are disabled ([#4573](https://github.com/getsentry/sentry-java/pull/4573))
  - This was causing Sentry SDK to log warnings: "Sentry Log is disabled and this 'logger' call is a no-op."
<<<<<<< HEAD
- SDKs send queue is no longer shutdown immediately on re-init ([#4564](https://github.com/getsentry/sentry-java/pull/4564))
  - This means we're no longer losing events that have been enqueued right before SDK re-init.
=======
- Reduce scope forking when using OpenTelemetry ([#4565](https://github.com/getsentry/sentry-java/pull/4565))
  - `Sentry.withScope` now has the correct current scope passed to the callback. Previously our OpenTelemetry integration forked scopes an additional.
  - Overall the SDK is now forking scopes a bit less often.
>>>>>>> a8898291

## 8.17.0

### Features

- Send Timber logs through Sentry Logs ([#4490](https://github.com/getsentry/sentry-java/pull/4490))
  - Enable the Logs feature in your `SentryOptions` or with the `io.sentry.logs.enabled` manifest option and the SDK will automatically send Timber logs to Sentry, if the TimberIntegration is enabled.
  - The SDK will automatically detect Timber and use it to send logs to Sentry.
- Send logcat through Sentry Logs ([#4487](https://github.com/getsentry/sentry-java/pull/4487))
  - Enable the Logs feature in your `SentryOptions` or with the `io.sentry.logs.enabled` manifest option and the SDK will automatically send logcat logs to Sentry, if the Sentry Android Gradle plugin is applied.
  - To set the logcat level check the [Logcat integration documentation](https://docs.sentry.io/platforms/android/integrations/logcat/#configure).
- Read build tool info from `sentry-debug-meta.properties` and attach it to events ([#4314](https://github.com/getsentry/sentry-java/pull/4314))

### Dependencies

- Bump OpenTelemetry ([#4532](https://github.com/getsentry/sentry-java/pull/4532))
  - `opentelemetry-sdk` to `1.51.0`
  - `opentelemetry-instrumentation` to `2.17.0`
  - `opentelemetry-javaagent` to `2.17.0`
  - `opentelemetry-semconv` to `1.34.0`
  - We are now configuring OpenTelemetry to still behave the same way it did before for span names it generates in GraphQL auto instrumentation ([#4537](https://github.com/getsentry/sentry-java/pull/4537))
- Bump Gradle from v8.14.2 to v8.14.3 ([#4540](https://github.com/getsentry/sentry-java/pull/4540))
  - [changelog](https://github.com/gradle/gradle/blob/master/CHANGELOG.md#v8143)
  - [diff](https://github.com/gradle/gradle/compare/v8.14.2...v8.14.3)

### Fixes

- Use Spring Boot Starter 3 in `sentry-spring-boot-starter-jakarta` ([#4545](https://github.com/getsentry/sentry-java/pull/4545))
  - While refactoring our dependency management, we accidentally added Spring Boot 2 and Spring Boot Starter 2 as dependencies of `sentry-spring-boot-starter-jakarta`, which is intended for Spring Boot 3.
  - Now, the correct dependencies (Spring Boot 3 and Spring Boot Starter 3) are being added.

## 8.16.1-alpha.2

### Fixes

- Optimize scope when maxBreadcrumb is 0 ([#4504](https://github.com/getsentry/sentry-java/pull/4504))
- Fix javadoc on TransportResult ([#4528](https://github.com/getsentry/sentry-java/pull/4528))
- Session Replay: Fix `IllegalArgumentException` when `Bitmap` is initialized with non-positive values ([#4536](https://github.com/getsentry/sentry-java/pull/4536))
- Set thread information on transaction from OpenTelemetry attributes ([#4478](https://github.com/getsentry/sentry-java/pull/4478))

### Internal

- Flattened PerformanceCollectionData ([#4505](https://github.com/getsentry/sentry-java/pull/4505))

## 8.16.0

### Features

- Send JUL logs to Sentry as logs ([#4518](https://github.com/getsentry/sentry-java/pull/4518))
  - You need to enable the logs feature, either in `sentry.properties`:
    ```properties
    logs.enabled=true
    ```
  - Or, if you manually initialize Sentry, you may also enable logs on `Sentry.init`:
    ```java
    Sentry.init(options -> {
      ...
      options.getLogs().setEnabled(true);
    });
    ```
  - It is also possible to set the `minimumLevel` in `logging.properties`, meaning any log message >= the configured level will be sent to Sentry and show up under Logs:
    ```properties
    io.sentry.jul.SentryHandler.minimumLevel=CONFIG
    ```
- Send Log4j2 logs to Sentry as logs ([#4517](https://github.com/getsentry/sentry-java/pull/4517))
  - You need to enable the logs feature either in `sentry.properties`:
    ```properties
    logs.enabled=true
    ```
  - If you manually initialize Sentry, you may also enable logs on `Sentry.init`:
    ```java
    Sentry.init(options -> {
      ...
      options.getLogs().setEnabled(true);
    });
    ```
  - It is also possible to set the `minimumLevel` in `log4j2.xml`, meaning any log message >= the configured level will be sent to Sentry and show up under Logs:
    ```xml
    <Sentry name="Sentry"
        dsn="your DSN"
        minimumBreadcrumbLevel="DEBUG"
        minimumEventLevel="WARN"
        minimumLevel="DEBUG"
    />
    ```

## 8.15.1

### Fixes

- Enabling Sentry Logs through Logback in Spring Boot config did not work in 3.15.0 ([#4523](https://github.com/getsentry/sentry-java/pull/4523))

## 8.15.0

### Features

- Add chipset to device context ([#4512](https://github.com/getsentry/sentry-java/pull/4512))

### Fixes

- No longer send out empty log envelopes ([#4497](https://github.com/getsentry/sentry-java/pull/4497))
- Session Replay: Expand fix for crash on devices to all Unisoc/Spreadtrum chipsets ([#4510](https://github.com/getsentry/sentry-java/pull/4510))
- Log parameter objects are now turned into `String` via `toString` ([#4515](https://github.com/getsentry/sentry-java/pull/4515))
  - One of the two `SentryLogEventAttributeValue` constructors did not convert the value previously.
- Logs are now flushed on shutdown ([#4503](https://github.com/getsentry/sentry-java/pull/4503))
- User Feedback: Do not redefine system attributes for `SentryUserFeedbackButton`, but reference them instead ([#4519](https://github.com/getsentry/sentry-java/pull/4519))

### Features

- Send Logback logs to Sentry as logs ([#4502](https://github.com/getsentry/sentry-java/pull/4502))
  - You need to enable the logs feature and can also set the `minimumLevel` for log events:
    ```xml
    <appender name="sentry" class="io.sentry.logback.SentryAppender">
      <options>
        <!-- NOTE: Replace the test DSN below with YOUR OWN DSN to see the events from this app in your Sentry project/dashboard -->
        <dsn>https://502f25099c204a2fbf4cb16edc5975d1@o447951.ingest.sentry.io/5428563</dsn>
        <logs>
          <enabled>true</enabled>
        </logs>
      </options>
      <!-- Demonstrates how to modify the minimum values -->
      <!-- Default for Events is ERROR -->
      <minimumEventLevel>WARN</minimumEventLevel>
      <!-- Default for Breadcrumbs is INFO -->
      <minimumBreadcrumbLevel>DEBUG</minimumBreadcrumbLevel>
      <!-- Default for Log Events is INFO -->
      <minimumLevel>INFO</minimumLevel>
    </appender>
    ```
  - For Spring Boot you may also enable it in `application.properties` / `application.yml`:
    ```properties
    sentry.logs.enabled=true
    sentry.logging.minimum-level=error
    ```
  - If you manually initialize Sentry, you may also enable logs on `Sentry.init`:
    ```java
    Sentry.init(options -> {
      ...
      options.getLogs().setEnabled(true);
    });
    ```
  - Enabling via `sentry.properties` is also possible:
    ```properties
    logs.enabled=true
    ```
- Automatically use `SentryOptions.Logs.BeforeSendLogCallback` Spring beans ([#4509](https://github.com/getsentry/sentry-java/pull/4509))

### Dependencies

- Bump Gradle from v8.14.1 to v8.14.2 ([#4473](https://github.com/getsentry/sentry-java/pull/4473))
  - [changelog](https://github.com/gradle/gradle/blob/master/CHANGELOG.md#v8142)
  - [diff](https://github.com/gradle/gradle/compare/v8.14.1...v8.14.2)

## 8.14.0

### Fixes

- Fix Session Replay masking for newer versions of Jetpack Compose (1.8+) ([#4485](https://github.com/getsentry/sentry-java/pull/4485))

### Features

- Add New User Feedback Widget ([#4450](https://github.com/getsentry/sentry-java/pull/4450))
    - This widget is a custom button that can be used to show the user feedback form
- Add New User Feedback form ([#4384](https://github.com/getsentry/sentry-java/pull/4384))
    - We now introduce SentryUserFeedbackDialog, which extends AlertDialog, inheriting the show() and cancel() methods, among others.
      To use it, just instantiate it and call show() on the instance (Sentry must be previously initialized).
      For customization options, please check the [User Feedback documentation](https://docs.sentry.io/platforms/android/user-feedback/configuration/).
      ```java
      import io.sentry.android.core.SentryUserFeedbackDialog;
      
      new SentryUserFeedbackDialog.Builder(context).create().show();
      ```
      ```kotlin
      import io.sentry.android.core.SentryUserFeedbackDialog
    
      SentryUserFeedbackDialog.Builder(context).create().show()
      ```
- Add `user.id`, `user.name` and `user.email` to log attributes ([#4486](https://github.com/getsentry/sentry-java/pull/4486))
- User `name` attribute has been deprecated, please use `username` instead ([#4486](https://github.com/getsentry/sentry-java/pull/4486))
- Add device (`device.brand`, `device.model` and `device.family`) and OS (`os.name` and `os.version`) attributes to logs ([#4493](https://github.com/getsentry/sentry-java/pull/4493))
- Serialize `preContext` and `postContext` in `SentryStackFrame` ([#4482](https://github.com/getsentry/sentry-java/pull/4482))

### Internal

- User Feedback now uses SentryUser.username instead of SentryUser.name ([#4494](https://github.com/getsentry/sentry-java/pull/4494))

## 8.13.3

### Fixes

- Send UI Profiling app start chunk when it finishes ([#4423](https://github.com/getsentry/sentry-java/pull/4423))
- Republish Javadoc [#4457](https://github.com/getsentry/sentry-java/pull/4457)
- Finalize `OkHttpEvent` even if no active span in `SentryOkHttpInterceptor` [#4469](https://github.com/getsentry/sentry-java/pull/4469)
- Session Replay: Do not capture current replay for cached events from the past ([#4474](https://github.com/getsentry/sentry-java/pull/4474))
- Session Replay: Correctly capture Dialogs and non full-sized windows ([#4354](https://github.com/getsentry/sentry-java/pull/4354))
- Session Replay: Fix inconsistent `segment_id` ([#4471](https://github.com/getsentry/sentry-java/pull/4471))
- Session Replay: Fix crash on devices with the Unisoc/Spreadtrum T606 chipset ([#4477](https://github.com/getsentry/sentry-java/pull/4477))

## 8.13.2

### Fixes

- Don't apply Spring Boot plugin in `sentry-spring-boot-jakarta` ([#4456](https://github.com/getsentry/sentry-java/pull/4456))
  - The jar for `io.sentry:sentry-spring-boot-jakarta` is now correctly being built and published to Maven Central.

## 8.13.1

### Fixes

- Fix `SentryAndroid.init` crash if SDK is initialized from a background thread while an `Activity` is in resumed state ([#4449](https://github.com/getsentry/sentry-java/pull/4449))

### Dependencies

- Bump Gradle from v8.14 to v8.14.1 ([#4437](https://github.com/getsentry/sentry-java/pull/4437))
  - [changelog](https://github.com/gradle/gradle/blob/master/CHANGELOG.md#v8141)
  - [diff](https://github.com/gradle/gradle/compare/v8.14...v8.14.1)

## 8.13.0

### Features

- Add debug mode for Session Replay masking ([#4357](https://github.com/getsentry/sentry-java/pull/4357))
    - Use `Sentry.replay().enableDebugMaskingOverlay()` to overlay the screen with the Session Replay masks.
    - The masks will be invalidated at most once per `frameRate` (default 1 fps).
- Extend Logs API to allow passing in `attributes` ([#4402](https://github.com/getsentry/sentry-java/pull/4402))
  - `Sentry.logger.log` now takes a `SentryLogParameters`
  - Use `SentryLogParameters.create(SentryAttributes.of(...))` to pass attributes
    - Attribute values may be of type `string`, `boolean`, `integer` or `double`.
    - Other types will be converted to `string`. Currently we simply call `toString()` but we might offer more in the future.
    - You may manually flatten complex types into multiple separate attributes of simple types.
      - e.g. intead of `SentryAttribute.named("point", Point(10, 20))` you may store it as `SentryAttribute.integerAttribute("point.x", point.x)` and `SentryAttribute.integerAttribute("point.y", point.y)`
    - `SentryAttribute.named()` will automatically infer the type or fall back to `string`.
    - `SentryAttribute.booleanAttribute()` takes a `Boolean` value
    - `SentryAttribute.integerAttribute()` takes a `Integer` value
    - `SentryAttribute.doubleAttribute()` takes a `Double` value
    - `SentryAttribute.stringAttribute()` takes a `String` value
  - We opted for handling parameters via `SentryLogParameters` to avoid creating tons of overloads that are ambiguous.

### Fixes

- Isolation scope is now forked in `OtelSentrySpanProcessor` instead of `OtelSentryPropagator` ([#4434](https://github.com/getsentry/sentry-java/pull/4434))
  - Since propagator may never be invoked we moved the location where isolation scope is forked.
  - Not invoking `OtelSentryPropagator.extract` or having a `sentry-trace` header that failed to parse would cause isolation scope not to be forked.
  - This in turn caused data to bleed between scopes, e.g. from one request into another

### Dependencies

- Bump Spring Boot to `3.5.0` ([#4111](https://github.com/getsentry/sentry-java/pull/4111))

## 8.12.0

### Features

- Add new User Feedback API ([#4286](https://github.com/getsentry/sentry-java/pull/4286))
    - We now introduced Sentry.captureFeedback, which supersedes Sentry.captureUserFeedback
- Add Sentry Log Feature ([#4372](https://github.com/getsentry/sentry-java/pull/4372))
    - The feature is disabled by default and needs to be enabled by:
        - `options.getLogs().setEnabled(true)` in `Sentry.init` / `SentryAndroid.init`
        - `<meta-data android:name="io.sentry.logs.enabled" android:value="true" />` in `AndroidManifest.xml`
        - `logs.enabled=true` in `sentry.properties`
        - `sentry.logs.enabled=true` in `application.properties`
        - `sentry.logs.enabled: true` in `application.yml`
    - Logs can be captured using `Sentry.logger().info()` and similar methods.
    - Logs also take a format string and arguments which we then send through `String.format`.
    - Please use `options.getLogs().setBeforeSend()` to filter outgoing logs

### Fixes

- Hook User Interaction integration into running Activity in case of deferred SDK init ([#4337](https://github.com/getsentry/sentry-java/pull/4337))

### Dependencies

- Bump Gradle from v8.13 to v8.14.0 ([#4360](https://github.com/getsentry/sentry-java/pull/4360))
  - [changelog](https://github.com/gradle/gradle/blob/master/CHANGELOG.md#v8140)
  - [diff](https://github.com/gradle/gradle/compare/v8.13...v8.14.0)

## 8.11.1

### Fixes

- Fix Android profile chunk envelope type for UI Profiling ([#4366](https://github.com/getsentry/sentry-java/pull/4366))

## 8.11.0

### Features

- Make `RequestDetailsResolver` public ([#4326](https://github.com/getsentry/sentry-java/pull/4326))
  - `RequestDetailsResolver` is now public and has an additional constructor, making it easier to use a custom `TransportFactory`

### Fixes

- Session Replay: Fix masking of non-styled `Text` Composables ([#4361](https://github.com/getsentry/sentry-java/pull/4361))
- Session Replay: Fix masking read-only `TextField` Composables ([#4362](https://github.com/getsentry/sentry-java/pull/4362))

## 8.10.0

### Features

- Wrap configured OpenTelemetry `ContextStorageProvider` if available ([#4359](https://github.com/getsentry/sentry-java/pull/4359))
  - This is only relevant if you see `java.lang.IllegalStateException: Found multiple ContextStorageProvider. Set the io.opentelemetry.context.ContextStorageProvider property to the fully qualified class name of the provider to use. Falling back to default ContextStorage. Found providers: ...` 
  - Set `-Dio.opentelemetry.context.contextStorageProvider=io.sentry.opentelemetry.SentryContextStorageProvider` on your `java` command
  - Sentry will then wrap the other `ContextStorageProvider` that has been configured by loading it through SPI
  - If no other `ContextStorageProvider` is available or there are problems loading it, we fall back to using `SentryOtelThreadLocalStorage`
    
### Fixes

- Update profile chunk rate limit and client report ([#4353](https://github.com/getsentry/sentry-java/pull/4353))

### Dependencies

- Bump Native SDK from v0.8.3 to v0.8.4 ([#4343](https://github.com/getsentry/sentry-java/pull/4343))
  - [changelog](https://github.com/getsentry/sentry-native/blob/master/CHANGELOG.md#084)
  - [diff](https://github.com/getsentry/sentry-native/compare/0.8.3...0.8.4)

## 8.9.0

### Features

- Add `SentryWrapper.wrapRunnable` to wrap `Runnable` for use with Sentry ([#4332](https://github.com/getsentry/sentry-java/pull/4332))

### Fixes

- Fix TTFD measurement when API called too early ([#4297](https://github.com/getsentry/sentry-java/pull/4297))
- Tag sockets traffic originating from Sentry's HttpConnection ([#4340](https://github.com/getsentry/sentry-java/pull/4340))
  - This should suppress the StrictMode's `UntaggedSocketViolation`
- Reduce debug logs verbosity ([#4341](https://github.com/getsentry/sentry-java/pull/4341))
- Fix unregister `SystemEventsBroadcastReceiver` when entering background ([#4338](https://github.com/getsentry/sentry-java/pull/4338))
  - This should reduce ANRs seen with this class in the stack trace for Android 14 and above

### Improvements

- Make user interaction tracing faster and do fewer allocations ([#4347](https://github.com/getsentry/sentry-java/pull/4347))
- Pre-load modules on a background thread upon SDK init ([#4348](https://github.com/getsentry/sentry-java/pull/4348))

## 8.8.0

### Features

- Add `CoroutineExceptionHandler` for reporting uncaught exceptions in coroutines to Sentry ([#4259](https://github.com/getsentry/sentry-java/pull/4259))
  - This is now part of `sentry-kotlin-extensions` and can be used together with `SentryContext` when launching a coroutine
  - Any exceptions thrown in a coroutine when using the handler will be captured (not rethrown!) and reported to Sentry
  - It's also possible to extend `CoroutineExceptionHandler` to implement custom behavior in addition to the one we provide by default

### Fixes

- Use thread context classloader when available ([#4320](https://github.com/getsentry/sentry-java/pull/4320))
  - This ensures correct resource loading in environments like Spring Boot where the thread context classloader is used for resource loading.
- Improve low memory breadcrumb capturing ([#4325](https://github.com/getsentry/sentry-java/pull/4325))
- Fix do not initialize SDK for Jetpack Compose Preview builds ([#4324](https://github.com/getsentry/sentry-java/pull/4324))
- Fix Synchronize Baggage values ([#4327](https://github.com/getsentry/sentry-java/pull/4327))

### Improvements

- Make `SystemEventsBreadcrumbsIntegration` faster ([#4330](https://github.com/getsentry/sentry-java/pull/4330))

## 8.7.0

### Features

- UI Profiling GA

  Continuous Profiling is now GA, named UI Profiling. To enable it you can use one of the following options. More info can be found at https://docs.sentry.io/platforms/android/profiling/.
    Note: Both `options.profilesSampler` and `options.profilesSampleRate` must **not** be set to enable UI Profiling.
    To keep the same transaction-based behaviour, without the 30 seconds limitation, you can use the `trace` lifecycle mode.
  
  ```xml
  <application>
    <!-- Enable UI profiling, adjust in production env. This is evaluated only once per session -->
    <meta-data android:name="io.sentry.traces.profiling.session-sample-rate" android:value="1.0" />
    <!-- Set profiling lifecycle, can be `manual` (controlled through `Sentry.startProfiler()` and `Sentry.stopProfiler()`) or `trace` (automatically starts and stop a profile whenever a sampled trace starts and finishes) -->
    <meta-data android:name="io.sentry.traces.profiling.lifecycle" android:value="trace" />
    <!-- Enable profiling on app start. The app start profile will be stopped automatically when the app start root span finishes -->
    <meta-data android:name="io.sentry.traces.profiling.start-on-app-start" android:value="true" />
  </application>
  ```
  ```java
  import io.sentry.ProfileLifecycle;
  import io.sentry.android.core.SentryAndroid;
  
  SentryAndroid.init(context, options -> {
      // Enable UI profiling, adjust in production env. This is evaluated only once per session
      options.setProfileSessionSampleRate(1.0);
      // Set profiling lifecycle, can be `manual` (controlled through `Sentry.startProfiler()` and `Sentry.stopProfiler()`) or `trace` (automatically starts and stop a profile whenever a sampled trace starts and finishes)
      options.setProfileLifecycle(ProfileLifecycle.TRACE);
      // Enable profiling on app start. The app start profile will be stopped automatically when the app start root span finishes
      options.setStartProfilerOnAppStart(true);
    });
  ```
  ```kotlin
  import io.sentry.ProfileLifecycle
  import io.sentry.android.core.SentryAndroid

  SentryAndroid.init(context, { options ->
    // Enable UI profiling, adjust in production env. This is evaluated only once per session
    options.profileSessionSampleRate = 1.0
    // Set profiling lifecycle, can be `manual` (controlled through `Sentry.startProfiler()` and `Sentry.stopProfiler()`) or `trace` (automatically starts and stop a profile whenever a sampled trace starts and finishes)
    options.profileLifecycle = ProfileLifecycle.TRACE
    // Enable profiling on app start. The app start profile will be stopped automatically when the app start root span finishes
    options.isStartProfilerOnAppStart = true
    })
  ```

  - Continuous Profiling - Stop when app goes in background ([#4311](https://github.com/getsentry/sentry-java/pull/4311))
  - Continuous Profiling - Add delayed stop ([#4293](https://github.com/getsentry/sentry-java/pull/4293))
  - Continuous Profiling - Out of Experimental ([#4310](https://github.com/getsentry/sentry-java/pull/4310))

### Fixes

- Compress Screenshots on a background thread ([#4295](https://github.com/getsentry/sentry-java/pull/4295))

## 8.6.0

### Behavioral Changes

- The Sentry SDK will now crash on startup if mixed versions have been detected ([#4277](https://github.com/getsentry/sentry-java/pull/4277))
  - On `Sentry.init` / `SentryAndroid.init` the SDK now checks if all Sentry Java / Android SDK dependencies have the same version.
  - While this may seem like a bad idea at first glance, mixing versions of dependencies has a very high chance of causing a crash later. We opted for a controlled crash that's hard to miss.
  - Note: This detection only works for new versions of the SDK, so please take this as a reminder to check your SDK version alignment manually when upgrading the SDK to this version and then you should be good.
  - The SDK will also print log messages if mixed versions have been detected at a later point. ([#4270](https://github.com/getsentry/sentry-java/pull/4270))
    - This takes care of cases missed by the startup check above due to older versions.

### Features

- Increase http timeouts from 5s to 30s to have a better chance of events being delivered without retry ([#4276](https://github.com/getsentry/sentry-java/pull/4276))
- Add `MANIFEST.MF` to Sentry JARs ([#4272](https://github.com/getsentry/sentry-java/pull/4272))
- Retain baggage sample rate/rand values as doubles ([#4279](https://github.com/getsentry/sentry-java/pull/4279))
- Introduce fatal SDK logger ([#4288](https://github.com/getsentry/sentry-java/pull/4288))
  - We use this to print out messages when there is a problem that prevents the SDK from working correctly.
  - One example for this is when the SDK has been configured with mixed dependency versions where we print out details, which module and version are affected.

### Fixes

- Do not override user-defined `SentryOptions` ([#4262](https://github.com/getsentry/sentry-java/pull/4262))
- Session Replay: Change bitmap config to `ARGB_8888` for screenshots ([#4282](https://github.com/getsentry/sentry-java/pull/4282))
- The `MANIFEST.MF` of `sentry-opentelemetry-agent` now has `Implementation-Version` set to the raw version ([#4291](https://github.com/getsentry/sentry-java/pull/4291))
  - An example value would be `8.6.0`
  - The value of the `Sentry-Version-Name` attribute looks like `sentry-8.5.0-otel-2.10.0`
- Fix tags missing for compose view hierarchies ([#4275](https://github.com/getsentry/sentry-java/pull/4275))
- Do not leak SentryFileInputStream/SentryFileOutputStream descriptors and channels ([#4296](https://github.com/getsentry/sentry-java/pull/4296))
- Remove "not yet implemented" from `Sentry.flush` comment ([#4305](https://github.com/getsentry/sentry-java/pull/4305))

### Internal

- Added `platform` to SentryEnvelopeItemHeader ([#4287](https://github.com/getsentry/sentry-java/pull/4287))
  - Set `android` platform to ProfileChunk envelope item header

### Dependencies

- Bump Native SDK from v0.8.1 to v0.8.3 ([#4267](https://github.com/getsentry/sentry-java/pull/4267), [#4298](https://github.com/getsentry/sentry-java/pull/4298))
  - [changelog](https://github.com/getsentry/sentry-native/blob/master/CHANGELOG.md#083)
  - [diff](https://github.com/getsentry/sentry-native/compare/0.8.1...0.8.3)
- Bump Spring Boot from 2.7.5 to 2.7.18 ([#3496](https://github.com/getsentry/sentry-java/pull/3496))

## 8.5.0

### Features

- Add native stack frame address information and debug image metadata to ANR events ([#4061](https://github.com/getsentry/sentry-java/pull/4061))
    - This enables symbolication for stripped native code in ANRs
- Add Continuous Profiling Support ([#3710](https://github.com/getsentry/sentry-java/pull/3710))

  To enable Continuous Profiling use the `Sentry.startProfiler` and `Sentry.stopProfiler` experimental APIs. Sampling rate can be set through `options.profileSessionSampleRate`, which defaults to null (disabled).   
  Note: Both `options.profilesSampler` and `options.profilesSampleRate` must **not** be set to enable Continuous Profiling.

  ```java
  import io.sentry.ProfileLifecycle;
  import io.sentry.android.core.SentryAndroid;

  SentryAndroid.init(context) { options ->
   
    // Currently under experimental options:
    options.getExperimental().setProfileSessionSampleRate(1.0);
    // In manual mode, you need to start and stop the profiler manually using Sentry.startProfiler and Sentry.stopProfiler
    // In trace mode, the profiler will start and stop automatically whenever a sampled trace starts and finishes
    options.getExperimental().setProfileLifecycle(ProfileLifecycle.MANUAL);
  }
  // Start profiling
  Sentry.startProfiler();
  
  // After all profiling is done, stop the profiler. Profiles can last indefinitely if not stopped.
  Sentry.stopProfiler();
  ```
  ```kotlin
  import io.sentry.ProfileLifecycle
  import io.sentry.android.core.SentryAndroid

  SentryAndroid.init(context) { options ->
   
    // Currently under experimental options:
    options.experimental.profileSessionSampleRate = 1.0
    // In manual mode, you need to start and stop the profiler manually using Sentry.startProfiler and Sentry.stopProfiler
    // In trace mode, the profiler will start and stop automatically whenever a sampled trace starts and finishes
    options.experimental.profileLifecycle = ProfileLifecycle.MANUAL
  }
  // Start profiling
  Sentry.startProfiler()
  
  // After all profiling is done, stop the profiler. Profiles can last indefinitely if not stopped.
  Sentry.stopProfiler()
  ```

  To learn more visit [Sentry's Continuous Profiling](https://docs.sentry.io/product/explore/profiling/transaction-vs-continuous-profiling/#continuous-profiling-mode) documentation page.

### Fixes

- Reduce excessive CPU usage when serializing breadcrumbs to disk for ANRs ([#4181](https://github.com/getsentry/sentry-java/pull/4181))
- Ensure app start type is set, even when ActivityLifecycleIntegration is not running ([#4250](https://github.com/getsentry/sentry-java/pull/4250))
- Use `SpringServletTransactionNameProvider` as fallback for Spring WebMVC ([#4263](https://github.com/getsentry/sentry-java/pull/4263))
  - In certain cases the SDK was not able to provide a transaction name automatically and thus did not finish the transaction for the request.
  - We now first try `SpringMvcTransactionNameProvider` which would provide the route as transaction name.
  - If that does not return anything, we try `SpringServletTransactionNameProvider` next, which returns the URL of the request.

### Behavioral Changes

- The user's `device.name` is not reported anymore via the device context, even if `options.isSendDefaultPii` is enabled ([#4179](https://github.com/getsentry/sentry-java/pull/4179))

### Dependencies

- Bump Gradle from v8.12.1 to v8.13.0 ([#4209](https://github.com/getsentry/sentry-java/pull/4209))
  - [changelog](https://github.com/gradle/gradle/blob/master/CHANGELOG.md#v8130)
  - [diff](https://github.com/gradle/gradle/compare/v8.12.1...v8.13.0)

## 8.4.0

### Fixes

- The SDK now handles `null` on many APIs instead of expecting a non `null` value ([#4245](https://github.com/getsentry/sentry-java/pull/4245))
  - Certain APIs like `setTag`, `setData`, `setExtra`, `setContext` previously caused a `NullPointerException` when invoked with either `null` key or value.
  - The SDK now tries to have a sane fallback when `null` is passed and no longer throws `NullPointerException`
  - If `null` is passed, the SDK will
    - do nothing if a `null` key is passed, returning `null` for non void methods
    - remove any previous value if the new value is set to `null`
- Add support for setting in-app-includes/in-app-excludes via AndroidManifest.xml ([#4240](https://github.com/getsentry/sentry-java/pull/4240))
- Modifications to OkHttp requests are now properly propagated to the affected span / breadcrumbs ([#4238](https://github.com/getsentry/sentry-java/pull/4238))
  - Please ensure the SentryOkHttpInterceptor is added last to your OkHttpClient, as otherwise changes to the `Request`  by subsequent interceptors won't be considered
- Fix "class ch.qos.logback.classic.spi.ThrowableProxyVO cannot be cast to class ch.qos.logback.classic.spi.ThrowableProxy" ([#4206](https://github.com/getsentry/sentry-java/pull/4206))
  - In this case we cannot report the `Throwable` to Sentry as it's not available
  - If you are using OpenTelemetry v1 `OpenTelemetryAppender`, please consider upgrading to v2
- Pass OpenTelemetry span attributes into TracesSampler callback ([#4253](https://github.com/getsentry/sentry-java/pull/4253))
  - `SamplingContext` now has a `getAttribute` method that grants access to OpenTelemetry span attributes via their String key (e.g. `http.request.method`)
- Fix AbstractMethodError when using SentryTraced for Jetpack Compose ([#4255](https://github.com/getsentry/sentry-java/pull/4255))
- Assume `http.client` for span `op` if not a root span ([#4257](https://github.com/getsentry/sentry-java/pull/4257))
- Avoid unnecessary copies when using `CopyOnWriteArrayList` ([#4247](https://github.com/getsentry/sentry-java/pull/4247))
  - This affects in particular `SentryTracer.getLatestActiveSpan` which would have previously copied all child span references. This may have caused `OutOfMemoryError` on certain devices due to high frequency of calling the method.

### Features

- The SDK now automatically propagates the trace-context to the native layer. This allows to connect errors on different layers of the application. ([#4137](https://github.com/getsentry/sentry-java/pull/4137))
- Capture OpenTelemetry span events ([#3564](https://github.com/getsentry/sentry-java/pull/3564))
  - OpenTelemetry spans may have exceptions attached to them (`openTelemetrySpan.recordException`). We can now send those to Sentry as errors.
  - Set `capture-open-telemetry-events=true` in `sentry.properties` to enable it
  - Set `sentry.capture-open-telemetry-events=true` in Springs `application.properties` to enable it
  - Set `sentry.captureOpenTelemetryEvents: true` in Springs `application.yml` to enable it

### Behavioural Changes

- Use `java.net.URI` for parsing URLs in `UrlUtils` ([#4210](https://github.com/getsentry/sentry-java/pull/4210))
  - This could affect grouping for issues with messages containing URLs that fall in known corner cases that were handled incorrectly previously (e.g. email in URL path)

### Internal

- Also use port when checking if a request is made to Sentry DSN ([#4231](https://github.com/getsentry/sentry-java/pull/4231))
  - For our OpenTelemetry integration we check if a span is for a request to Sentry
  - We now also consider the port when performing this check

### Dependencies

- Bump Native SDK from v0.7.20 to v0.8.1 ([#4137](https://github.com/getsentry/sentry-java/pull/4137))
  - [changelog](https://github.com/getsentry/sentry-native/blob/master/CHANGELOG.md#0810)
  - [diff](https://github.com/getsentry/sentry-native/compare/v0.7.20...0.8.1)

## 8.3.0

### Features

- Add HTTP server request headers from OpenTelemetry span attributes to sentry `request` in payload ([#4102](https://github.com/getsentry/sentry-java/pull/4102))
  - You have to explicitly enable each header by adding it to the [OpenTelemetry config](https://opentelemetry.io/docs/zero-code/java/agent/instrumentation/http/#capturing-http-request-and-response-headers)
  - Please only enable headers you actually want to send to Sentry. Some may contain sensitive data like PII, cookies, tokens etc.
  - We are no longer adding request/response headers to `contexts/otel/attributes` of the event.
- The `ignoredErrors` option is now configurable via the manifest property `io.sentry.traces.ignored-errors` ([#4178](https://github.com/getsentry/sentry-java/pull/4178))
- A list of active Spring profiles is attached to payloads sent to Sentry (errors, traces, etc.) and displayed in the UI when using our Spring or Spring Boot integrations ([#4147](https://github.com/getsentry/sentry-java/pull/4147))
  - This consists of an empty list when only the default profile is active
- Added `enableTraceIdGeneration` to the AndroidOptions. This allows Hybrid SDKs to "freeze" and control the trace and connect errors on different layers of the application ([4188](https://github.com/getsentry/sentry-java/pull/4188))
- Move to a single NetworkCallback listener to reduce number of IPC calls on Android ([#4164](https://github.com/getsentry/sentry-java/pull/4164))
- Add GraphQL Apollo Kotlin 4 integration ([#4166](https://github.com/getsentry/sentry-java/pull/4166))
- Add support for async dispatch requests to Spring Boot 2 and 3 ([#3983](https://github.com/getsentry/sentry-java/pull/3983))
  - To enable it, please set `sentry.keep-transactions-open-for-async-responses=true` in `application.properties` or `sentry.keepTransactionsOpenForAsyncResponses: true` in `application.yml`
- Add constructor to JUL `SentryHandler` for disabling external config ([#4208](https://github.com/getsentry/sentry-java/pull/4208))

### Fixes

- Filter strings that cannot be parsed as Regex no longer cause an SDK crash ([#4213](https://github.com/getsentry/sentry-java/pull/4213))
  - This was the case e.g. for `ignoredErrors`, `ignoredTransactions` and `ignoredCheckIns`
  - We now simply don't use such strings for Regex matching and only use them for String comparison
- `SentryOptions.setTracePropagationTargets` is no longer marked internal ([#4170](https://github.com/getsentry/sentry-java/pull/4170))
- Session Replay: Fix crash when a navigation breadcrumb does not have "to" destination ([#4185](https://github.com/getsentry/sentry-java/pull/4185))
- Session Replay: Cap video segment duration to maximum 5 minutes to prevent endless video encoding in background ([#4185](https://github.com/getsentry/sentry-java/pull/4185))
- Check `tracePropagationTargets` in OpenTelemetry propagator ([#4191](https://github.com/getsentry/sentry-java/pull/4191))
  - If a URL can be retrieved from OpenTelemetry span attributes, we check it against `tracePropagationTargets` before attaching `sentry-trace` and `baggage` headers to outgoing requests
  - If no URL can be retrieved we always attach the headers
- Fix `ignoredErrors`, `ignoredTransactions` and `ignoredCheckIns` being unset by external options like `sentry.properties` or ENV vars ([#4207](https://github.com/getsentry/sentry-java/pull/4207))
  - Whenever parsing of external options was enabled (`enableExternalConfiguration`), which is the default for many integrations, the values set on `SentryOptions` passed to `Sentry.init` would be lost
  - Even if the value was not set in any external configuration it would still be set to an empty list

### Behavioural Changes

- The class `io.sentry.spring.jakarta.webflux.ReactorUtils` is now deprecated, please use `io.sentry.reactor.SentryReactorUtils` in the new `sentry-reactor` module instead ([#4155](https://github.com/getsentry/sentry-java/pull/4155))
  - The new module will be exposed as an `api` dependency when using `sentry-spring-boot-jakarta` (Spring Boot 3) or `sentry-spring-jakarta` (Spring 6). 
    Therefore, if you're using one of those modules, changing your imports will suffice.

## 8.2.0

### Breaking Changes

- The Kotlin Language version is now set to 1.6 ([#3936](https://github.com/getsentry/sentry-java/pull/3936))

### Features

- Create onCreate and onStart spans for all Activities ([#4025](https://github.com/getsentry/sentry-java/pull/4025))
- Add split apks info to the `App` context ([#3193](https://github.com/getsentry/sentry-java/pull/3193))
- Expose new `withSentryObservableEffect` method overload that accepts `SentryNavigationListener` as a parameter ([#4143](https://github.com/getsentry/sentry-java/pull/4143))
  - This allows sharing the same `SentryNavigationListener` instance across fragments and composables to preserve the trace 
- (Internal) Add API to filter native debug images based on stacktrace addresses ([#4089](https://github.com/getsentry/sentry-java/pull/4089))
- Propagate sampling random value ([#4153](https://github.com/getsentry/sentry-java/pull/4153))
  - The random value used for sampling traces is now sent to Sentry and attached to the `baggage` header on outgoing requests
- Update `sampleRate` that is sent to Sentry and attached to the `baggage` header on outgoing requests ([#4158](https://github.com/getsentry/sentry-java/pull/4158))
  - If the SDK uses its `sampleRate` or `tracesSampler` callback, it now updates the `sampleRate` in Dynamic Sampling Context.

### Fixes

- Log a warning when envelope or items are dropped due to rate limiting ([#4148](https://github.com/getsentry/sentry-java/pull/4148))
- Do not log if `OtelContextScopesStorage` cannot be found ([#4127](https://github.com/getsentry/sentry-java/pull/4127))
  - Previously `java.lang.ClassNotFoundException: io.sentry.opentelemetry.OtelContextScopesStorage` was shown in the log if the class could not be found.
  - This is just a lookup the SDK performs to configure itself. The SDK also works without OpenTelemetry.
- Session Replay: Fix various crashes and issues ([#4135](https://github.com/getsentry/sentry-java/pull/4135))
  - Fix `FileNotFoundException` when trying to read/write `.ongoing_segment` file
  - Fix `IllegalStateException` when registering `onDrawListener`
  - Fix SIGABRT native crashes on Motorola devices when encoding a video
- Mention javadoc and sources for published artifacts in Gradle `.module` metadata ([#3936](https://github.com/getsentry/sentry-java/pull/3936))
- (Jetpack Compose) Modifier.sentryTag now uses Modifier.Node ([#4029](https://github.com/getsentry/sentry-java/pull/4029))
  - This allows Composables that use this modifier to be skippable

### Dependencies

- Bump Native SDK from v0.7.19 to v0.7.20 ([#4128](https://github.com/getsentry/sentry-java/pull/4128))
  - [changelog](https://github.com/getsentry/sentry-native/blob/master/CHANGELOG.md#0720)
  - [diff](https://github.com/getsentry/sentry-native/compare/v0.7.19...0.7.20)
- Bump Gradle from v8.9.0 to v8.12.1 ([#4106](https://github.com/getsentry/sentry-java/pull/4106))
  - [changelog](https://github.com/gradle/gradle/blob/master/CHANGELOG.md#v8121)
  - [diff](https://github.com/gradle/gradle/compare/v8.9.0...v8.12.1)

## 8.1.0

### Features

- Add `options.ignoredErrors` to filter out errors that match a certain String or Regex ([#4083](https://github.com/getsentry/sentry-java/pull/4083))
  - The matching is attempted on `event.message`, `event.formatted`, and `{event.throwable.class.name}: {event.throwable.message}`
  - Can be set in `sentry.properties`, e.g. `ignored-errors=Some error,Another .*`
  - Can be set in environment variables, e.g. `SENTRY_IGNORED_ERRORS=Some error,Another .*`
  - For Spring Boot, it can be set in `application.properties`, e.g. `sentry.ignored-errors=Some error,Another .*`
- Log OpenTelemetry related Sentry config ([#4122](https://github.com/getsentry/sentry-java/pull/4122))

### Fixes

- Avoid logging an error when a float is passed in the manifest ([#4031](https://github.com/getsentry/sentry-java/pull/4031))
- Add `request` details to transactions created through OpenTelemetry ([#4098](https://github.com/getsentry/sentry-java/pull/4098))
  - We now add HTTP request method and URL where Sentry expects it to display it in Sentry UI
- Remove `java.lang.ClassNotFoundException` debug logs when searching for OpenTelemetry marker classes ([#4091](https://github.com/getsentry/sentry-java/pull/4091))
  - There was up to three of these, one for `io.sentry.opentelemetry.agent.AgentMarker`, `io.sentry.opentelemetry.agent.AgentlessMarker` and `io.sentry.opentelemetry.agent.AgentlessSpringMarker`.
  - These were not indicators of something being wrong but rather the SDK looking at what is available at runtime to configure itself accordingly.
- Do not instrument File I/O operations if tracing is disabled ([#4051](https://github.com/getsentry/sentry-java/pull/4051))
- Do not instrument User Interaction multiple times ([#4051](https://github.com/getsentry/sentry-java/pull/4051))
- Speed up view traversal to find touched target in `UserInteractionIntegration` ([#4051](https://github.com/getsentry/sentry-java/pull/4051))
- Reduce IPC/Binder calls performed by the SDK ([#4058](https://github.com/getsentry/sentry-java/pull/4058))

### Behavioural Changes

- Reduce the number of broadcasts the SDK is subscribed for ([#4052](https://github.com/getsentry/sentry-java/pull/4052))
  - Drop `TempSensorBreadcrumbsIntegration`
  - Drop `PhoneStateBreadcrumbsIntegration`
  - Reduce number of broadcasts in `SystemEventsBreadcrumbsIntegration`

Current list of the broadcast events can be found [here](https://github.com/getsentry/sentry-java/blob/9b8dc0a844d10b55ddeddf55d278c0ab0f86421c/sentry-android-core/src/main/java/io/sentry/android/core/SystemEventsBreadcrumbsIntegration.java#L131-L153). If you'd like to subscribe for more events, consider overriding the `SystemEventsBreadcrumbsIntegration` as follows:

```kotlin
SentryAndroid.init(context) { options ->
    options.integrations.removeAll { it is SystemEventsBreadcrumbsIntegration }
    options.integrations.add(SystemEventsBreadcrumbsIntegration(context, SystemEventsBreadcrumbsIntegration.getDefaultActions() + listOf(/* your custom actions */)))
}
```

If you would like to keep some of the default broadcast events as breadcrumbs, consider opening a [GitHub issue](https://github.com/getsentry/sentry-java/issues/new).
- Set mechanism `type` to `suppressed` for suppressed exceptions ([#4125](https://github.com/getsentry/sentry-java/pull/4125))
  - This helps to distinguish an exceptions cause from any suppressed exceptions in the Sentry UI

### Dependencies

- Bump Spring Boot to `3.4.2` ([#4081](https://github.com/getsentry/sentry-java/pull/4081))
- Bump Native SDK from v0.7.14 to v0.7.19 ([#4076](https://github.com/getsentry/sentry-java/pull/4076))
  - [changelog](https://github.com/getsentry/sentry-native/blob/master/CHANGELOG.md#0719)
  - [diff](https://github.com/getsentry/sentry-native/compare/v0.7.14...0.7.19)

## 8.0.0

### Summary

Version 8 of the Sentry Android/Java SDK brings a variety of features and fixes. The most notable changes are:

- `Hub` has been replaced by `Scopes`
- New `Scope` types have been introduced, see "Behavioural Changes" for more details.
- Lifecycle tokens have been introduced to manage `Scope` lifecycle, see "Behavioural Changes" for more details.
- Bumping `minSdk` level to 21 (Android 5.0)
- Our `sentry-opentelemetry-agent` has been improved and now works in combination with the rest of Sentry. You may now combine OpenTelemetry and Sentry for instrumenting your application.
    - You may now use both OpenTelemetry SDK and Sentry SDK to capture transactions and spans. They can also be mixed and end up on the same transaction.
    - OpenTelemetry extends the Sentry SDK by adding spans for numerous integrations, like Ktor, Vert.x and MongoDB. Please check [the OpenTelemetry GitHub repository](https://github.com/open-telemetry/opentelemetry-java-instrumentation/tree/main/instrumentation) for a full list.
    - OpenTelemetry allows propagating trace information from and to additional libraries, that Sentry did not support before, for example gRPC.
    - OpenTelemetry also has broader support for propagating the Sentry `Scopes` through reactive libraries like RxJava.
- The SDK is now compatible with Spring Boot 3.4
- We now support GraphQL v22 (`sentry-graphql-22`)
- Metrics have been removed

Please take a look at [our migration guide in docs](https://docs.sentry.io/platforms/java/migration/7.x-to-8.0).

### Sentry Self-hosted Compatibility

This SDK version is compatible with a self-hosted version of Sentry `22.12.0` or higher. If you are using an older version of [self-hosted Sentry](https://develop.sentry.dev/self-hosted/) (aka onpremise), you will need to [upgrade](https://develop.sentry.dev/self-hosted/releases/). If you're using `sentry.io` no action is required.

### Breaking Changes

- The Android minSdk level for all Android modules is now 21 ([#3852](https://github.com/getsentry/sentry-java/pull/3852))
- The minSdk level for sentry-android-ndk changed from 19 to 21 ([#3851](https://github.com/getsentry/sentry-java/pull/3851))
- Throw IllegalArgumentException when calling Sentry.init on Android ([#3596](https://github.com/getsentry/sentry-java/pull/3596))
- Metrics have been removed from the SDK ([#3774](https://github.com/getsentry/sentry-java/pull/3774))
    - Metrics will return but we don't know in what exact form yet
- `enableTracing` option (a.k.a `enable-tracing`) has been removed from the SDK ([#3776](https://github.com/getsentry/sentry-java/pull/3776))
    - Please set `tracesSampleRate` to a value >= 0.0 for enabling performance instead. The default value is `null` which means performance is disabled.
- Replace `synchronized` methods and blocks with `ReentrantLock` (`AutoClosableReentrantLock`) ([#3715](https://github.com/getsentry/sentry-java/pull/3715))
    - If you are subclassing any Sentry classes, please check if the parent class used `synchronized` before. Please make sure to use the same lock object as the parent class in that case.
- `traceOrigins` option (`io.sentry.traces.tracing-origins` in manifest) has been removed, please use `tracePropagationTargets` (`io.sentry.traces.trace-propagation-targets` in manifest`) instead ([#3780](https://github.com/getsentry/sentry-java/pull/3780))
- `profilingEnabled` option (`io.sentry.traces.profiling.enable` in manifest) has been removed, please use `profilesSampleRate` (`io.sentry.traces.profiling.sample-rate` instead) instead ([#3780](https://github.com/getsentry/sentry-java/pull/3780))
- `shutdownTimeout` option has been removed, please use `shutdownTimeoutMillis` instead ([#3780](https://github.com/getsentry/sentry-java/pull/3780))
- `profilingTracesIntervalMillis` option for Android has been removed ([#3780](https://github.com/getsentry/sentry-java/pull/3780))
- `io.sentry.session-tracking.enable` manifest option has been removed ([#3780](https://github.com/getsentry/sentry-java/pull/3780))
- `Sentry.traceHeaders()` method has been removed, please use `Sentry.getTraceparent()` instead ([#3718](https://github.com/getsentry/sentry-java/pull/3718))
- `Sentry.reportFullDisplayed()` method has been removed, please use `Sentry.reportFullyDisplayed()` instead ([#3717](https://github.com/getsentry/sentry-java/pull/3717))
- `User.other` has been removed, please use `data` instead ([#3780](https://github.com/getsentry/sentry-java/pull/3780))
- `SdkVersion.getIntegrations()` has been removed, please use `getIntegrationSet` instead ([#3780](https://github.com/getsentry/sentry-java/pull/3780))
- `SdkVersion.getPackages()` has been removed, please use `getPackageSet()` instead ([#3780](https://github.com/getsentry/sentry-java/pull/3780))
- `Device.language` has been removed, please use `locale` instead ([#3780](https://github.com/getsentry/sentry-java/pull/3780))
- `TraceContext.user` and `TraceContextUser` class have been removed, please use `userId` on `TraceContext` instead ([#3780](https://github.com/getsentry/sentry-java/pull/3780))
- `TransactionContext.fromSentryTrace()` has been removed, please use `Sentry.continueTrace()` instead ([#3780](https://github.com/getsentry/sentry-java/pull/3780))
- `SentryDataFetcherExceptionHandler` has been removed, please use `SentryGenericDataFetcherExceptionHandler` in combination with `SentryInstrumentation` instead ([#3780](https://github.com/getsentry/sentry-java/pull/3780))
- `sentry-android-okhttp` has been removed in favor of `sentry-okhttp`, removing android dependency from the module ([#3510](https://github.com/getsentry/sentry-java/pull/3510))
- `Contexts` no longer extends `ConcurrentHashMap`, instead we offer a selected set of methods.
- User segment has been removed ([#3512](https://github.com/getsentry/sentry-java/pull/3512))
- One of the `AndroidTransactionProfiler` constructors has been removed, please use a different one ([#3780](https://github.com/getsentry/sentry-java/pull/3780))
- Use String instead of UUID for SessionId ([#3834](https://github.com/getsentry/sentry-java/pull/3834))
    - The `Session` constructor now takes a `String` instead of a `UUID` for the `sessionId` parameter.
    - `Session.getSessionId()` now returns a `String` instead of a `UUID`.
- All status codes below 400 are now mapped to `SpanStatus.OK` ([#3869](https://github.com/getsentry/sentry-java/pull/3869))
- Change OkHttp sub-spans to span attributes ([#3556](https://github.com/getsentry/sentry-java/pull/3556))
    - This will reduce the number of spans created by the SDK
- `instrumenter` option should no longer be needed as our new OpenTelemetry integration now works in combination with the rest of Sentry

### Behavioural Changes

- We're introducing some new `Scope` types in the SDK, allowing for better control over what data is attached where. Previously there was a stack of scopes that was pushed and popped. Instead we now fork scopes for a given lifecycle and then restore the previous scopes. Since `Hub` is gone, it is also never cloned anymore. Separation of data now happens through the different scope types while making it easier to manipulate exactly what you need without having to attach data at the right time to have it apply where wanted.
    - Global scope is attached to all events created by the SDK. It can also be modified before `Sentry.init` has been called. It can be manipulated using `Sentry.configureScope(ScopeType.GLOBAL, (scope) -> { ... })`.
    - Isolation scope can be used e.g. to attach data to all events that come up while handling an incoming request. It can also be used for other isolation purposes. It can be manipulated using `Sentry.configureScope(ScopeType.ISOLATION, (scope) -> { ... })`. The SDK automatically forks isolation scope in certain cases like incoming requests, CRON jobs, Spring `@Async` and more.
    - Current scope is forked often and data added to it is only added to events that are created while this scope is active. Data is also passed on to newly forked child scopes but not to parents. It can be manipulated using `Sentry.configureScope(ScopeType.CURRENT, (scope) -> { ... })`.
- `Sentry.popScope` has been deprecated, please call `.close()` on the token returned by `Sentry.pushScope` instead or use it in a way described in more detail in [our migration guide](https://docs.sentry.io/platforms/java/migration/7.x-to-8.0).
- We have chosen a default scope that is used for `Sentry.configureScope()` as well as API like `Sentry.setTag()`
    - For Android the type defaults to `CURRENT` scope
    - For Backend and other JVM applicatons it defaults to `ISOLATION` scope
- Event processors on `Scope` can now be ordered by overriding the `getOrder` method on implementations of `EventProcessor`. NOTE: This order only applies to event processors on `Scope` but not `SentryOptions` at the moment. Feel free to request this if you need it.
- `Hub` is deprecated in favor of `Scopes`, alongside some `Hub` relevant APIs. More details can be found in [our migration guide](https://docs.sentry.io/platforms/java/migration/7.x-to-8.0).
- Send file name and path only if `isSendDefaultPii` is `true` ([#3919](https://github.com/getsentry/sentry-java/pull/3919))
- (Android) Enable Performance V2 by default ([#3824](https://github.com/getsentry/sentry-java/pull/3824))
    - With this change cold app start spans will include spans for ContentProviders, Application and Activity load.
- (Android) Replace thread id with kernel thread id in span data ([#3706](https://github.com/getsentry/sentry-java/pull/3706))
- (Android) The JNI layer for sentry-native has now been moved from sentry-java to sentry-native ([#3189](https://github.com/getsentry/sentry-java/pull/3189))
    - This now includes prefab support for sentry-native, allowing you to link and access the sentry-native API within your native app code
    - Checkout the `sentry-samples/sentry-samples-android` example on how to configure CMake and consume `sentry.h`
- The user ip-address is now only set to `"{{auto}}"` if `sendDefaultPii` is enabled ([#4072](https://github.com/getsentry/sentry-java/pull/4072))
  - This change gives you control over IP address collection directly on the client

### Features

- The SDK is now compatible with Spring Boot 3.4 ([#3939](https://github.com/getsentry/sentry-java/pull/3939))
- Our `sentry-opentelemetry-agent` has been completely reworked and now plays nicely with the rest of the Java SDK
    - You may also want to give this new agent a try even if you haven't used OpenTelemetry (with Sentry) before. It offers support for [many more libraries and frameworks](https://github.com/open-telemetry/opentelemetry-java-instrumentation/blob/main/docs/supported-libraries.md), improving on our trace propagation, `Scopes` (used to be `Hub`) propagation as well as performance instrumentation (i.e. more spans).
    - If you are using a framework we did not support before and currently resort to manual instrumentation, please give the agent a try. See [here for a list of supported libraries, frameworks and application servers](https://github.com/open-telemetry/opentelemetry-java-instrumentation/blob/main/docs/supported-libraries.md).
    - Please see [Java SDK docs](https://docs.sentry.io/platforms/java/tracing/instrumentation/opentelemetry/) for more details on how to set up the agent. Please make sure to select the correct SDK from the dropdown on the left side of the docs.
    - What's new about the Agent
        - When the OpenTelemetry Agent is used, Sentry API creates OpenTelemetry spans under the hood, handing back a wrapper object which bridges the gap between traditional Sentry API and OpenTelemetry. We might be replacing some of the Sentry performance API in the future.
            - This is achieved by configuring the SDK to use `OtelSpanFactory` instead of `DefaultSpanFactory` which is done automatically by the auto init of the Java Agent.
        - OpenTelemetry spans are now only turned into Sentry spans when they are finished so they can be sent to the Sentry server.
        - Now registers an OpenTelemetry `Sampler` which uses Sentry sampling configuration
        - Other Performance integrations automatically stop creating spans to avoid duplicate spans
        - The Sentry SDK now makes use of OpenTelemetry `Context` for storing Sentry `Scopes` (which is similar to what used to be called `Hub`) and thus relies on OpenTelemetry for `Context` propagation.
        - Classes used for the previous version of our OpenTelemetry support have been deprecated but can still be used manually. We're not planning to keep the old agent around in favor of less complexity in the SDK.
- Add `sentry-opentelemetry-agentless-spring` module ([#4000](https://github.com/getsentry/sentry-java/pull/4000))
    - This module can be added as a dependency when using Sentry with OpenTelemetry and Spring Boot but don't want to use our Agent. It takes care of configuring OpenTelemetry for use with Sentry.
    - You may want to set `OTEL_LOGS_EXPORTER=none;OTEL_METRICS_EXPORTER=none;OTEL_TRACES_EXPORTER=none` env vars to not have the log flooded with error messages regarding OpenTelemetry features we don't use.
- Add `sentry-opentelemetry-agentless` module ([#3961](https://github.com/getsentry/sentry-java/pull/3961))
    - This module can be added as a dependency when using Sentry with OpenTelemetry but don't want to use our Agent. It takes care of configuring OpenTelemetry for use with Sentry.
    - To enable the auto configuration of it, please set `-Dotel.java.global-autoconfigure.enabled=true` on the `java` command, when starting your application.
    - You may also want to set `OTEL_LOGS_EXPORTER=none;OTEL_METRICS_EXPORTER=none;OTEL_TRACES_EXPORTER=none` env vars to not have the log flooded with error messages regarding OpenTelemetry features we don't use.
- `OpenTelemetryUtil.applyOpenTelemetryOptions` now takes an enum instead of a boolean for its mode
- Add `openTelemetryMode` option ([#3994](https://github.com/getsentry/sentry-java/pull/3994))
    - It defaults to `AUTO` meaning the SDK will figure out how to best configure itself for use with OpenTelemetry
    - Use of OpenTelemetry can also be disabled completely by setting it to `OFF` ([#3995](https://github.com/getsentry/sentry-java/pull/3995))
        - In this case even if OpenTelemetry is present, the Sentry SDK will not use it
    - Use `AGENT` when using `sentry-opentelemetry-agent`
    - Use `AGENTLESS` when using `sentry-opentelemetry-agentless`
    - Use `AGENTLESS_SPRING` when using `sentry-opentelemetry-agentless-spring`
- Add `ignoredTransactions` option to filter out transactions by name ([#3871](https://github.com/getsentry/sentry-java/pull/3871))
    - can be used via ENV vars, e.g. `SENTRY_IGNORED_TRANSACTIONS=POST /person/,GET /pers.*`
    - can also be set in options directly, e.g. `options.setIgnoredTransactions(...)`
    - can also be set in `sentry.properties`, e.g. `ignored-transactions=POST /person/,GET /pers.*`
    - can also be set in Spring config `application.properties`, e.g. `sentry.ignored-transactions=POST /person/,GET /pers.*`
- Add `scopeBindingMode` to `SpanOptions` ([#4004](https://github.com/getsentry/sentry-java/pull/4004))
    - This setting only affects the SDK when used with OpenTelemetry.
    - Defaults to `AUTO` meaning the SDK will decide whether the span should be bound to the current scope. It will not bind transactions to scope using `AUTO`, it will only bind spans where the parent span is on the current scope.
    - `ON` sets the new span on the current scope.
    - `OFF` does not set the new span on the scope.
- Add `ignoredSpanOrigins` option for ignoring spans coming from certain integrations
    - We pre-configure this to ignore Performance instrumentation for Spring and other integrations when using our OpenTelemetry Agent to avoid duplicate spans
- Support `graphql-java` v22 via a new module `sentry-graphql-22` ([#3740](https://github.com/getsentry/sentry-java/pull/3740))
    - If you are using `graphql-java` v21 or earlier, you can use the `sentry-graphql` module
    - For `graphql-java` v22 and newer please use the `sentry-graphql-22` module
- We now provide a `SentryInstrumenter` bean directly for Spring (Boot) if there is none yet instead of using `GraphQlSourceBuilderCustomizer` to add the instrumentation ([#3744](https://github.com/getsentry/sentry-java/pull/3744))
    - It is now also possible to provide a bean of type `SentryGraphqlInstrumentation.BeforeSpanCallback` which is then used by `SentryInstrumenter`
- Add data fetching environment hint to breadcrumb for GraphQL (#3413) ([#3431](https://github.com/getsentry/sentry-java/pull/3431))
- Report exceptions returned by Throwable.getSuppressed() to Sentry as exception groups ([#3396] https://github.com/getsentry/sentry-java/pull/3396)
  - Any suppressed exceptions are added to the issue details page in Sentry, the same way any cause is.
  - We are planning to improve how we visualize suppressed exceptions. See https://github.com/getsentry/sentry-java/issues/4059
- Enable `ThreadLocalAccessor` for Spring Boot 3 WebFlux by default ([#4023](https://github.com/getsentry/sentry-java/pull/4023))
- Allow passing `environment` to `CheckinUtils.withCheckIn` ([3889](https://github.com/getsentry/sentry-java/pull/3889))
- Add `globalHubMode` to options ([#3805](https://github.com/getsentry/sentry-java/pull/3805))
    - `globalHubMode` used to only be a param on `Sentry.init`. To make it easier to be used in e.g. Desktop environments, we now additionally added it as an option on SentryOptions that can also be set via `sentry.properties`.
    - If both the param on `Sentry.init` and the option are set, the option will win. By default the option is set to `null` meaning whatever is passed to `Sentry.init` takes effect.
- Lazy uuid generation for SentryId and SpanId ([#3770](https://github.com/getsentry/sentry-java/pull/3770))
- Faster generation of Sentry and Span IDs ([#3818](https://github.com/getsentry/sentry-java/pull/3818))
    - Uses faster implementation to convert UUID to SentryID String
    - Uses faster Random implementation to generate UUIDs
- Android 15: Add support for 16KB page sizes ([#3851](https://github.com/getsentry/sentry-java/pull/3851))
    - See https://developer.android.com/guide/practices/page-sizes for more details
- Add init priority settings ([#3674](https://github.com/getsentry/sentry-java/pull/3674))
    - You may now set `forceInit=true` (`force-init` for `.properties` files) to ensure a call to Sentry.init / SentryAndroid.init takes effect
- Add force init option to Android Manifest ([#3675](https://github.com/getsentry/sentry-java/pull/3675))
    - Use `<meta-data android:name="io.sentry.force-init" android:value="true" />` to ensure Sentry Android auto init is not easily overwritten
- Attach request body for `application/x-www-form-urlencoded` requests in Spring ([#3731](https://github.com/getsentry/sentry-java/pull/3731))
    - Previously request body was only attached for `application/json` requests
- Set breadcrumb level based on http status ([#3771](https://github.com/getsentry/sentry-java/pull/3771))
- Emit transaction.data inside contexts.trace.data ([#3735](https://github.com/getsentry/sentry-java/pull/3735))
    - Also does not emit `transaction.data` in `extras` anymore
- Add a sample for showcasing Sentry with OpenTelemetry for Spring Boot 3 with our Java agent (`sentry-samples-spring-boot-jakarta-opentelemetry`) ([#3856](https://github.com/getsentry/sentry-java/pull/3828))
- Add a sample for showcasing Sentry with OpenTelemetry for Spring Boot 3 without our Java agent (`sentry-samples-spring-boot-jakarta-opentelemetry-noagent`) ([#3856](https://github.com/getsentry/sentry-java/pull/3856))
- Add a sample for showcasing Sentry with OpenTelemetry (`sentry-samples-console-opentelemetry-noagent`) ([#3856](https://github.com/getsentry/sentry-java/pull/3862))

### Fixes

- Fix incoming defer sampling decision `sentry-trace` header ([#3942](https://github.com/getsentry/sentry-java/pull/3942))
    - A `sentry-trace` header that only contains trace ID and span ID but no sampled flag (`-1`, `-0` suffix) means the receiving system can make its own sampling decision
    - When generating `sentry-trace` header from `PropagationContext` we now copy the `sampled` flag.
    - In `TransactionContext.fromPropagationContext` when there is no parent sampling decision, keep the decision `null` so a new sampling decision is made instead of defaulting to `false`
- Fix order of calling `close` on previous Sentry instance when re-initializing ([#3750](https://github.com/getsentry/sentry-java/pull/3750))
    - Previously some parts of Sentry were immediately closed after re-init that should have stayed open and some parts of the previous init were never closed
- All status codes below 400 are now mapped to `SpanStatus.OK` ([#3869](https://github.com/getsentry/sentry-java/pull/3869))
- Improve ignored check performance ([#3992](https://github.com/getsentry/sentry-java/pull/3992))
    - Checking if a span origin, a transaction or a checkIn should be ignored is now faster
- Cache requests for Spring using Springs `ContentCachingRequestWrapper` instead of our own Wrapper to also cache parameters ([#3641](https://github.com/getsentry/sentry-java/pull/3641))
    - Previously only the body was cached which could lead to problems in the FilterChain as Request parameters were not available
- Close backpressure monitor on SDK shutdown ([#3998](https://github.com/getsentry/sentry-java/pull/3998))
    - Due to the backpressure monitor rescheduling a task to run every 10s, it very likely caused shutdown to wait the full `shutdownTimeoutMillis` (defaulting to 2s) instead of being able to terminate immediately
- Let OpenTelemetry auto instrumentation handle extracting and injecting tracing information if present ([#3953](https://github.com/getsentry/sentry-java/pull/3953))
    - Our integrations no longer call `.continueTrace` and also do not inject tracing headers if the integration has been added to `ignoredSpanOrigins`
- Fix testTag not working for Jetpack Compose user interaction tracking ([#3878](https://github.com/getsentry/sentry-java/pull/3878))
- Mark `DiskFlushNotification` hint flushed when rate limited ([#3892](https://github.com/getsentry/sentry-java/pull/3892))
    - Our `UncaughtExceptionHandlerIntegration` waited for the full flush timeout duration (default 15s) when rate limited.
- Do not replace `op` with auto generated content for OpenTelemetry spans with span kind `INTERNAL` ([#3906](https://github.com/getsentry/sentry-java/pull/3906))
- Add `enable-spotlight` and `spotlight-connection-url` to external options and check if spotlight is enabled when deciding whether to inspect an OpenTelemetry span for connecting to splotlight ([#3709](https://github.com/getsentry/sentry-java/pull/3709))
- Trace context on `Contexts.setTrace` has been marked `@NotNull` ([#3721](https://github.com/getsentry/sentry-java/pull/3721))
    - Setting it to `null` would cause an exception.
    - Transactions are dropped if trace context is missing
- Remove internal annotation on `SpanOptions` ([#3722](https://github.com/getsentry/sentry-java/pull/3722))
- `SentryLogbackInitializer` is now public ([#3723](https://github.com/getsentry/sentry-java/pull/3723))
- Parse and use `send-default-pii` and `max-request-body-size` from `sentry.properties` ([#3534](https://github.com/getsentry/sentry-java/pull/3534))
- `TracesSampler` is now only created once in `SentryOptions` instead of creating a new one for every `Hub` (which is now `Scopes`). This means we're now creating fewer `SecureRandom` instances.

### Internal

- Make `SentryClient` constructor public ([#4045](https://github.com/getsentry/sentry-java/pull/4045))
- Warm starts cleanup ([#3954](https://github.com/getsentry/sentry-java/pull/3954))

### Changes in pre-releases

These changes have been made during development of `8.0.0`. You may skip this section. We just put it here for sake of completeness.

- Extract OpenTelemetry `URL_PATH` span attribute into description ([#3933](https://github.com/getsentry/sentry-java/pull/3933))
- Replace OpenTelemetry `ContextStorage` wrapper with `ContextStorageProvider` ([#3938](https://github.com/getsentry/sentry-java/pull/3938))
    - The wrapper had to be put in place before any call to `Context` whereas `ContextStorageProvider` is automatically invoked at the correct time.
- Send `otel.kind` to Sentry ([#3907](https://github.com/getsentry/sentry-java/pull/3907))
- Spring Boot now automatically detects if OpenTelemetry is available and makes use of it ([#3846](https://github.com/getsentry/sentry-java/pull/3846))
    - This is only enabled if there is no OpenTelemetry agent available
    - We prefer to use the OpenTelemetry agent as it offers more auto instrumentation
    - In some cases the OpenTelemetry agent cannot be used, please see https://opentelemetry.io/docs/zero-code/java/spring-boot-starter/ for more details on when to prefer the Agent and when the Spring Boot starter makes more sense.
    - In this mode the SDK makes use of the `OpenTelemetry` bean that is created by `opentelemetry-spring-boot-starter` instead of `GlobalOpenTelemetry`
- Spring Boot now automatically detects our OpenTelemetry agent if its auto init is disabled ([#3848](https://github.com/getsentry/sentry-java/pull/3848))
    - This means Spring Boot config mechanisms can now be combined with our OpenTelemetry agent
    - The `sentry-opentelemetry-extra` module has been removed again, most classes have been moved to `sentry-opentelemetry-bootstrap` which is loaded into the bootstrap classloader (i.e. `null`) when our Java agent is used. The rest has been moved into `sentry-opentelemetry-agentcustomization` and is loaded into the agent classloader when our Java agent is used.
    - The `sentry-opentelemetry-bootstrap` and `sentry-opentelemetry-agentcustomization` modules can be used without the agent as well, in which case all classes are loaded into the application classloader. Check out our `sentry-samples-spring-boot-jakarta-opentelemetry-noagent` sample.
    - In this mode the SDK makes use of `GlobalOpenTelemetry`
- Automatically set span factory based on presence of OpenTelemetry ([#3858](https://github.com/getsentry/sentry-java/pull/3858))
    - `SentrySpanFactoryHolder` has been removed as it is no longer required.

- Replace deprecated `SimpleInstrumentation` with `SimplePerformantInstrumentation` for graphql 22 ([#3974](https://github.com/getsentry/sentry-java/pull/3974))
- We now hold a strong reference to the underlying OpenTelemetry span when it is created through Sentry API ([#3997](https://github.com/getsentry/sentry-java/pull/3997))
    - This keeps it from being garbage collected too early
- Defer sampling decision by setting `sampled` to `null` in `PropagationContext` when using OpenTelemetry in case of an incoming defer sampling `sentry-trace` header. ([#3945](https://github.com/getsentry/sentry-java/pull/3945))
- Build `PropagationContext` from `SamplingDecision` made by `SentrySampler` instead of parsing headers and potentially ignoring a sampling decision in case a `sentry-trace` header comes in with deferred sampling decision. ([#3947](https://github.com/getsentry/sentry-java/pull/3947))
- The Sentry OpenTelemetry Java agent now makes sure Sentry `Scopes` storage is initialized even if the agents auto init is disabled ([#3848](https://github.com/getsentry/sentry-java/pull/3848))
    - This is required for all integrations to work together with our OpenTelemetry Java agent if its auto init has been disabled and the SDKs init should be used instead.
- Fix `startChild` for span that is not in current OpenTelemetry `Context` ([#3862](https://github.com/getsentry/sentry-java/pull/3862))
    - Starting a child span from a transaction that wasn't in the current `Context` lead to multiple transactions being created (one for the transaction and another per span created).
- Add `auto.graphql.graphql22` to ignored span origins when using OpenTelemetry ([#3828](https://github.com/getsentry/sentry-java/pull/3828))
- Use OpenTelemetry span name as fallback for transaction name ([#3557](https://github.com/getsentry/sentry-java/pull/3557))
    - In certain cases we were sending transactions as "<unlabeled transaction>" when using OpenTelemetry
- Add OpenTelemetry span data to Sentry span ([#3593](https://github.com/getsentry/sentry-java/pull/3593))
- No longer selectively copy OpenTelemetry attributes to Sentry spans / transactions `data` ([#3663](https://github.com/getsentry/sentry-java/pull/3663))
- Remove `PROCESS_COMMAND_ARGS` (`process.command_args`) OpenTelemetry span attribute as it can be very large ([#3664](https://github.com/getsentry/sentry-java/pull/3664))
- Use RECORD_ONLY sampling decision if performance is disabled ([#3659](https://github.com/getsentry/sentry-java/pull/3659))
    - Also fix check whether Performance is enabled when making a sampling decision in the OpenTelemetry sampler
- Sentry OpenTelemetry Java Agent now sets Instrumenter to SENTRY (used to be OTEL) ([#3697](https://github.com/getsentry/sentry-java/pull/3697))
- Set span origin in `ActivityLifecycleIntegration` on span options instead of after creating the span / transaction ([#3702](https://github.com/getsentry/sentry-java/pull/3702))
    - This allows spans to be filtered by span origin on creation
- Honor ignored span origins in `SentryTracer.startChild` ([#3704](https://github.com/getsentry/sentry-java/pull/3704))
- Use span id of remote parent ([#3548](https://github.com/getsentry/sentry-java/pull/3548))
    - Traces were broken because on an incoming request, OtelSentrySpanProcessor did not set the parentSpanId on the span correctly. Traces were not referencing the actual parent span but some other (random) span ID which the server doesn't know.
- Attach active span to scope when using OpenTelemetry ([#3549](https://github.com/getsentry/sentry-java/pull/3549))
    - Errors weren't linked to traces correctly due to parts of the SDK not knowing the current span
- Record dropped spans in client report when sampling out OpenTelemetry spans ([#3552](https://github.com/getsentry/sentry-java/pull/3552))
- Retrieve the correct current span from `Scope`/`Scopes` when using OpenTelemetry ([#3554](https://github.com/getsentry/sentry-java/pull/3554))
- Support spans that are split into multiple batches ([#3539](https://github.com/getsentry/sentry-java/pull/3539))
    - When spans belonging to a single transaction were split into multiple batches for SpanExporter, we did not add all spans because the isSpanTooOld check wasn't inverted.
- Partially fix bootstrap class loading ([#3543](https://github.com/getsentry/sentry-java/pull/3543))
    - There was a problem with two separate Sentry `Scopes` being active inside each OpenTelemetry `Context` due to using context keys from more than one class loader.
- The Spring Boot 3 WebFlux sample now uses our GraphQL v22 integration ([#3828](https://github.com/getsentry/sentry-java/pull/3828))
- Do not ignore certain span origins for OpenTelemetry without agent ([#3856](https://github.com/getsentry/sentry-java/pull/3856))
- `span.startChild` now uses `.makeCurrent()` by default ([#3544](https://github.com/getsentry/sentry-java/pull/3544))
    - This caused an issue where the span tree wasn't correct because some spans were not added to their direct parent
- Do not set the exception group marker when there is a suppressed exception ([#4056](https://github.com/getsentry/sentry-java/pull/4056))
    - Due to how grouping works in Sentry currently sometimes the suppressed exception is treated as the main exception. This change ensures we keep using the main exception and not change how grouping works.
    - As a consequence the list of exceptions in the group on top of an issue is no longer shown in Sentry UI.
    - We are planning to improve this in the future but opted for this fix first.

### Dependencies

- Bump Native SDK from v0.7.0 to v0.7.17 ([#3441](https://github.com/getsentry/sentry-java/pull/3189)) ([#3851](https://github.com/getsentry/sentry-java/pull/3851)) ([#3914](https://github.com/getsentry/sentry-java/pull/3914)) ([#4003](https://github.com/getsentry/sentry-java/pull/4003))
    - [changelog](https://github.com/getsentry/sentry-native/blob/master/CHANGELOG.md#0717)
    - [diff](https://github.com/getsentry/sentry-native/compare/0.7.0...0.7.17)
- Bump OpenTelemetry to 1.44.1, OpenTelemetry Java Agent to 2.10.0 and Semantic Conventions to 1.28.0 ([#3668](https://github.com/getsentry/sentry-java/pull/3668)) ([#3935](https://github.com/getsentry/sentry-java/pull/3935))

### Migration Guide / Deprecations

Please take a look at [our migration guide in docs](https://docs.sentry.io/platforms/java/migration/7.x-to-8.0).

- `Hub` has been deprecated, we're replacing the following:
    - `IHub` has been replaced by `IScopes`, however you should be able to simply pass `IHub` instances to code expecting `IScopes`, allowing for an easier migration.
    - `HubAdapter.getInstance()` has been replaced by `ScopesAdapter.getInstance()`
    - The `.clone()` method on `IHub`/`IScopes` has been deprecated, please use `.pushScope()` or `.pushIsolationScope()` instead
    - Some internal methods like `.getCurrentHub()` and `.setCurrentHub()` have also been replaced.
- `Sentry.popScope` has been replaced by calling `.close()` on the token returned by `Sentry.pushScope()` and `Sentry.pushIsolationScope()`. The token can also be used in a `try` block like this:

```
try (final @NotNull ISentryLifecycleToken ignored = Sentry.pushScope()) {
  // this block has its separate current scope
}
```

as well as:


```
try (final @NotNull ISentryLifecycleToken ignored = Sentry.pushIsolationScope()) {
  // this block has its separate isolation scope
}
```
- Classes used by our previous OpenTelemetry integration have been deprecated (`SentrySpanProcessor`, `SentryPropagator`, `OpenTelemetryLinkErrorEventProcessor`). Please take a look at [docs](https://docs.sentry.io/platforms/java/tracing/instrumentation/opentelemetry/) on how to setup OpenTelemetry in v8.

You may also use `LifecycleHelper.close(token)`, e.g. in case you need to pass the token around for closing later.


### Changes from `rc.4`

If you have been using `8.0.0-rc.4` of the Java SDK, here's the new changes that have been included in the `8.0.0` release:

- Make `SentryClient` constructor public ([#4045](https://github.com/getsentry/sentry-java/pull/4045))
- The user ip-address is now only set to `"{{auto}}"` if sendDefaultPii is enabled ([#4072](https://github.com/getsentry/sentry-java/pull/4072))
    - This change gives you control over IP address collection directly on the client
- Do not set the exception group marker when there is a suppressed exception ([#4056](https://github.com/getsentry/sentry-java/pull/4056))
    - Due to how grouping works in Sentry currently sometimes the suppressed exception is treated as the main exception. This change ensures we keep using the main exception and not change how grouping works.
    - As a consequence the list of exceptions in the group on top of an issue is no longer shown in Sentry UI.
    - We are planning to improve this in the future but opted for this fix first.
- Fix swallow NDK loadLibrary errors ([#4082](https://github.com/getsentry/sentry-java/pull/4082))

## 7.22.6

### Fixes

- Compress Screenshots on a background thread ([#4295](https://github.com/getsentry/sentry-java/pull/4295))
- Improve low memory breadcrumb capturing ([#4325](https://github.com/getsentry/sentry-java/pull/4325))
- Make `SystemEventsBreadcrumbsIntegration` faster ([#4330](https://github.com/getsentry/sentry-java/pull/4330))
- Fix unregister `SystemEventsBroadcastReceiver` when entering background ([#4338](https://github.com/getsentry/sentry-java/pull/4338))
    - This should reduce ANRs seen with this class in the stack trace for Android 14 and above
- Pre-load modules on a background thread upon SDK init ([#4348](https://github.com/getsentry/sentry-java/pull/4348))
- Session Replay: Fix inconsistent `segment_id` ([#4471](https://github.com/getsentry/sentry-java/pull/4471))
- Session Replay: Do not capture current replay for cached events from the past ([#4474](https://github.com/getsentry/sentry-java/pull/4474))
- Session Replay: Fix crash on devices with the Unisoc/Spreadtrum T606 chipset ([#4477](https://github.com/getsentry/sentry-java/pull/4477))
- Session Replay: Fix masking of non-styled `Text` Composables ([#4361](https://github.com/getsentry/sentry-java/pull/4361))
- Session Replay: Fix masking read-only `TextField` Composables ([#4362](https://github.com/getsentry/sentry-java/pull/4362))
- Fix Session Replay masking for newer versions of Jetpack Compose (1.8+) ([#4485](https://github.com/getsentry/sentry-java/pull/4485))
- Session Replay: Expand fix for crash on devices to all Unisoc/Spreadtrum chipsets ([#4510](https://github.com/getsentry/sentry-java/pull/4510))

## 7.22.5

### Fixes

- Session Replay: Change bitmap config to `ARGB_8888` for screenshots ([#4282](https://github.com/getsentry/sentry-java/pull/4282))

## 7.22.4

### Fixes

- Session Replay: Fix crash when a navigation breadcrumb does not have "to" destination ([#4185](https://github.com/getsentry/sentry-java/pull/4185))
- Session Replay: Cap video segment duration to maximum 5 minutes to prevent endless video encoding in background ([#4185](https://github.com/getsentry/sentry-java/pull/4185))
- Avoid logging an error when a float is passed in the manifest ([#4266](https://github.com/getsentry/sentry-java/pull/4266))

## 7.22.3

### Fixes

- Reduce excessive CPU usage when serializing breadcrumbs to disk for ANRs ([#4181](https://github.com/getsentry/sentry-java/pull/4181))

## 7.22.2

### Fixes

- Fix AbstractMethodError when using SentryTraced for Jetpack Compose ([#4256](https://github.com/getsentry/sentry-java/pull/4256))

## 7.22.1

### Fixes

- Fix Ensure app start type is set, even when ActivityLifecycleIntegration is not running ([#4216](https://github.com/getsentry/sentry-java/pull/4216))
- Fix properly reset application/content-provider timespans for warm app starts ([#4244](https://github.com/getsentry/sentry-java/pull/4244))

## 7.22.0

### Fixes

- Session Replay: Fix various crashes and issues ([#4135](https://github.com/getsentry/sentry-java/pull/4135))
    - Fix `FileNotFoundException` when trying to read/write `.ongoing_segment` file
    - Fix `IllegalStateException` when registering `onDrawListener`
    - Fix SIGABRT native crashes on Motorola devices when encoding a video
- (Jetpack Compose) Modifier.sentryTag now uses Modifier.Node ([#4029](https://github.com/getsentry/sentry-java/pull/4029))
    - This allows Composables that use this modifier to be skippable

## 7.21.0

### Fixes

- Do not instrument File I/O operations if tracing is disabled ([#4051](https://github.com/getsentry/sentry-java/pull/4051))
- Do not instrument User Interaction multiple times ([#4051](https://github.com/getsentry/sentry-java/pull/4051))
- Speed up view traversal to find touched target in `UserInteractionIntegration` ([#4051](https://github.com/getsentry/sentry-java/pull/4051))
- Reduce IPC/Binder calls performed by the SDK ([#4058](https://github.com/getsentry/sentry-java/pull/4058))

### Behavioural Changes

- (changed in [7.20.1](https://github.com/getsentry/sentry-java/releases/tag/7.20.1)) The user ip-address is now only set to `"{{auto}}"` if sendDefaultPii is enabled ([#4071](https://github.com/getsentry/sentry-java/pull/4071))
    - This change gives you control over IP address collection directly on the client
- Reduce the number of broadcasts the SDK is subscribed for ([#4052](https://github.com/getsentry/sentry-java/pull/4052))
  - Drop `TempSensorBreadcrumbsIntegration`
  - Drop `PhoneStateBreadcrumbsIntegration`
  - Reduce number of broadcasts in `SystemEventsBreadcrumbsIntegration`

Current list of the broadcast events can be found [here](https://github.com/getsentry/sentry-java/blob/9b8dc0a844d10b55ddeddf55d278c0ab0f86421c/sentry-android-core/src/main/java/io/sentry/android/core/SystemEventsBreadcrumbsIntegration.java#L131-L153). If you'd like to subscribe for more events, consider overriding the `SystemEventsBreadcrumbsIntegration` as follows:

```kotlin
SentryAndroid.init(context) { options ->
    options.integrations.removeAll { it is SystemEventsBreadcrumbsIntegration }
    options.integrations.add(SystemEventsBreadcrumbsIntegration(context, SystemEventsBreadcrumbsIntegration.getDefaultActions() + listOf(/* your custom actions */)))
}
```

If you would like to keep some of the default broadcast events as breadcrumbs, consider opening a [GitHub issue](https://github.com/getsentry/sentry-java/issues/new).

## 7.21.0-beta.1

### Fixes

- Do not instrument File I/O operations if tracing is disabled ([#4051](https://github.com/getsentry/sentry-java/pull/4051))
- Do not instrument User Interaction multiple times ([#4051](https://github.com/getsentry/sentry-java/pull/4051))
- Speed up view traversal to find touched target in `UserInteractionIntegration` ([#4051](https://github.com/getsentry/sentry-java/pull/4051))
- Reduce IPC/Binder calls performed by the SDK ([#4058](https://github.com/getsentry/sentry-java/pull/4058))

### Behavioural Changes

- Reduce the number of broadcasts the SDK is subscribed for ([#4052](https://github.com/getsentry/sentry-java/pull/4052))
  - Drop `TempSensorBreadcrumbsIntegration`
  - Drop `PhoneStateBreadcrumbsIntegration`
  - Reduce number of broadcasts in `SystemEventsBreadcrumbsIntegration`

Current list of the broadcast events can be found [here](https://github.com/getsentry/sentry-java/blob/9b8dc0a844d10b55ddeddf55d278c0ab0f86421c/sentry-android-core/src/main/java/io/sentry/android/core/SystemEventsBreadcrumbsIntegration.java#L131-L153). If you'd like to subscribe for more events, consider overriding the `SystemEventsBreadcrumbsIntegration` as follows:

```kotlin
SentryAndroid.init(context) { options ->
    options.integrations.removeAll { it is SystemEventsBreadcrumbsIntegration }
    options.integrations.add(SystemEventsBreadcrumbsIntegration(context, SystemEventsBreadcrumbsIntegration.getDefaultActions() + listOf(/* your custom actions */)))
}
```

If you would like to keep some of the default broadcast events as breadcrumbs, consider opening a [GitHub issue](https://github.com/getsentry/sentry-java/issues/new).

## 7.20.1

### Behavioural Changes

- The user ip-address is now only set to `"{{auto}}"` if sendDefaultPii is enabled ([#4071](https://github.com/getsentry/sentry-java/pull/4071))
    - This change gives you control over IP address collection directly on the client

## 7.20.0

### Features

- Session Replay GA ([#4017](https://github.com/getsentry/sentry-java/pull/4017))

To enable Replay use the `sessionReplay.sessionSampleRate` or `sessionReplay.onErrorSampleRate` options.

  ```kotlin
  import io.sentry.SentryReplayOptions
  import io.sentry.android.core.SentryAndroid

  SentryAndroid.init(context) { options ->
   
    options.sessionReplay.sessionSampleRate = 1.0
    options.sessionReplay.onErrorSampleRate = 1.0
  
    // To change default redaction behavior (defaults to true)
    options.sessionReplay.redactAllImages = true
    options.sessionReplay.redactAllText = true
  
    // To change quality of the recording (defaults to MEDIUM)
    options.sessionReplay.quality = SentryReplayOptions.SentryReplayQuality.MEDIUM // (LOW|MEDIUM|HIGH)
  }
  ```

### Fixes

- Fix warm start detection ([#3937](https://github.com/getsentry/sentry-java/pull/3937))
- Session Replay: Reduce memory allocations, disk space consumption, and payload size ([#4016](https://github.com/getsentry/sentry-java/pull/4016))
- Session Replay: Do not try to encode corrupted frames multiple times ([#4016](https://github.com/getsentry/sentry-java/pull/4016))

### Internal

- Session Replay: Allow overriding `SdkVersion` for replay events ([#4014](https://github.com/getsentry/sentry-java/pull/4014))
- Session Replay: Send replay options as tags ([#4015](https://github.com/getsentry/sentry-java/pull/4015))

### Breaking changes

- Session Replay options were moved from under `experimental` to the main `options` object ([#4017](https://github.com/getsentry/sentry-java/pull/4017))

## 7.19.1

### Fixes

- Change TTFD timeout to 25 seconds ([#3984](https://github.com/getsentry/sentry-java/pull/3984))
- Session Replay: Fix memory leak when masking Compose screens ([#3985](https://github.com/getsentry/sentry-java/pull/3985))
- Session Replay: Fix potential ANRs in `GestureRecorder` ([#4001](https://github.com/getsentry/sentry-java/pull/4001))

### Internal

- Session Replay: Flutter improvements ([#4007](https://github.com/getsentry/sentry-java/pull/4007))

## 7.19.0

### Fixes

- Session Replay: fix various crashes and issues ([#3970](https://github.com/getsentry/sentry-java/pull/3970))
    - Fix `IndexOutOfBoundsException` when tracking window changes
    - Fix `IllegalStateException` when adding/removing draw listener for a dead view
    - Fix `ConcurrentModificationException` when registering window listeners and stopping `WindowRecorder`/`GestureRecorder`
- Add support for setting sentry-native handler_strategy ([#3671](https://github.com/getsentry/sentry-java/pull/3671))

### Dependencies

- Bump Native SDK from v0.7.8 to v0.7.16 ([#3671](https://github.com/getsentry/sentry-java/pull/3671))
    - [changelog](https://github.com/getsentry/sentry-native/blob/master/CHANGELOG.md#0716)
    - [diff](https://github.com/getsentry/sentry-native/compare/0.7.8...0.7.16)

## 7.18.1

### Fixes

- Fix testTag not working for Jetpack Compose user interaction tracking ([#3878](https://github.com/getsentry/sentry-java/pull/3878))

## 7.18.0

### Features

- Android 15: Add support for 16KB page sizes ([#3620](https://github.com/getsentry/sentry-java/pull/3620))
    - See https://developer.android.com/guide/practices/page-sizes for more details
- Session Replay: Add `beforeSendReplay` callback ([#3855](https://github.com/getsentry/sentry-java/pull/3855))
- Session Replay: Add support for masking/unmasking view containers ([#3881](https://github.com/getsentry/sentry-java/pull/3881))

### Fixes

- Avoid collecting normal frames ([#3782](https://github.com/getsentry/sentry-java/pull/3782))
- Ensure android initialization process continues even if options configuration block throws an exception ([#3887](https://github.com/getsentry/sentry-java/pull/3887))
- Do not report parsing ANR error when there are no threads ([#3888](https://github.com/getsentry/sentry-java/pull/3888))
    - This should significantly reduce the number of events with message "Sentry Android SDK failed to parse system thread dump..." reported
- Session Replay: Disable replay in session mode when rate limit is active ([#3854](https://github.com/getsentry/sentry-java/pull/3854))

### Dependencies

- Bump Native SDK from v0.7.2 to v0.7.8 ([#3620](https://github.com/getsentry/sentry-java/pull/3620))
    - [changelog](https://github.com/getsentry/sentry-native/blob/master/CHANGELOG.md#078)
    - [diff](https://github.com/getsentry/sentry-native/compare/0.7.2...0.7.8)

## 7.17.0

### Features

- Add meta option to set the maximum amount of breadcrumbs to be logged. ([#3836](https://github.com/getsentry/sentry-java/pull/3836))
- Use a separate `Random` instance per thread to improve SDK performance ([#3835](https://github.com/getsentry/sentry-java/pull/3835))

### Fixes

- Using MaxBreadcrumb with value 0 no longer crashes. ([#3836](https://github.com/getsentry/sentry-java/pull/3836))
- Accept manifest integer values when requiring floating values ([#3823](https://github.com/getsentry/sentry-java/pull/3823))
- Fix standalone tomcat jndi issue ([#3873](https://github.com/getsentry/sentry-java/pull/3873))
    - Using Sentry Spring Boot on a standalone tomcat caused the following error:
        - Failed to bind properties under 'sentry.parsed-dsn' to io.sentry.Dsn

## 7.16.0

### Features

- Add meta option to attach ANR thread dumps ([#3791](https://github.com/getsentry/sentry-java/pull/3791))

### Fixes

- Cache parsed Dsn ([#3796](https://github.com/getsentry/sentry-java/pull/3796))
- fix invalid profiles when the transaction name is empty ([#3747](https://github.com/getsentry/sentry-java/pull/3747))
- Deprecate `enableTracing` option ([#3777](https://github.com/getsentry/sentry-java/pull/3777))
- Vendor `java.util.Random` and replace `java.security.SecureRandom` usages ([#3783](https://github.com/getsentry/sentry-java/pull/3783))
- Fix potential ANRs due to NDK scope sync ([#3754](https://github.com/getsentry/sentry-java/pull/3754))
- Fix potential ANRs due to NDK System.loadLibrary calls ([#3670](https://github.com/getsentry/sentry-java/pull/3670))
- Fix slow `Log` calls on app startup ([#3793](https://github.com/getsentry/sentry-java/pull/3793))
- Fix slow Integration name parsing ([#3794](https://github.com/getsentry/sentry-java/pull/3794))
- Session Replay: Reduce startup and capture overhead ([#3799](https://github.com/getsentry/sentry-java/pull/3799))
- Load lazy fields on init in the background ([#3803](https://github.com/getsentry/sentry-java/pull/3803))
- Replace setOf with HashSet.add ([#3801](https://github.com/getsentry/sentry-java/pull/3801))

### Breaking changes

- The method `addIntegrationToSdkVersion(Ljava/lang/Class;)V` has been removed from the core (`io.sentry:sentry`) package. Please make sure all of the packages (e.g. `io.sentry:sentry-android-core`, `io.sentry:sentry-android-fragment`, `io.sentry:sentry-okhttp`  and others) are all aligned and using the same version to prevent the `NoSuchMethodError` exception.

## 7.16.0-alpha.1

### Features

- Add meta option to attach ANR thread dumps ([#3791](https://github.com/getsentry/sentry-java/pull/3791))

### Fixes

- Cache parsed Dsn ([#3796](https://github.com/getsentry/sentry-java/pull/3796))
- fix invalid profiles when the transaction name is empty ([#3747](https://github.com/getsentry/sentry-java/pull/3747))
- Deprecate `enableTracing` option ([#3777](https://github.com/getsentry/sentry-java/pull/3777))
- Vendor `java.util.Random` and replace `java.security.SecureRandom` usages ([#3783](https://github.com/getsentry/sentry-java/pull/3783))
- Fix potential ANRs due to NDK scope sync ([#3754](https://github.com/getsentry/sentry-java/pull/3754))
- Fix potential ANRs due to NDK System.loadLibrary calls ([#3670](https://github.com/getsentry/sentry-java/pull/3670))
- Fix slow `Log` calls on app startup ([#3793](https://github.com/getsentry/sentry-java/pull/3793))
- Fix slow Integration name parsing ([#3794](https://github.com/getsentry/sentry-java/pull/3794))
- Session Replay: Reduce startup and capture overhead ([#3799](https://github.com/getsentry/sentry-java/pull/3799))

## 7.15.0

### Features

- Add support for `feedback` envelope header item type ([#3687](https://github.com/getsentry/sentry-java/pull/3687))
- Add breadcrumb.origin field ([#3727](https://github.com/getsentry/sentry-java/pull/3727))
- Session Replay: Add options to selectively mask/unmask views captured in replay. The following options are available: ([#3689](https://github.com/getsentry/sentry-java/pull/3689))
    - `android:tag="sentry-mask|sentry-unmask"` in XML or `view.setTag("sentry-mask|sentry-unmask")` in code tags
        - if you already have a tag set for a view, you can set a tag by id: `<tag android:id="@id/sentry_privacy" android:value="mask|unmask"/>` in XML or `view.setTag(io.sentry.android.replay.R.id.sentry_privacy, "mask|unmask")` in code
    - `view.sentryReplayMask()` or `view.sentryReplayUnmask()` extension functions
    - mask/unmask `View`s of a certain type by adding fully-qualified classname to one of the lists `options.experimental.sessionReplay.addMaskViewClass()` or `options.experimental.sessionReplay.addUnmaskViewClass()`. Note, that all of the view subclasses/subtypes will be masked/unmasked as well
        - For example, (this is already a default behavior) to mask all `TextView`s and their subclasses (`RadioButton`, `EditText`, etc.): `options.experimental.sessionReplay.addMaskViewClass("android.widget.TextView")`
        - If you're using code obfuscation, adjust your proguard-rules accordingly, so your custom view class name is not minified
- Session Replay: Support Jetpack Compose masking ([#3739](https://github.com/getsentry/sentry-java/pull/3739))
  - To selectively mask/unmask @Composables, use `Modifier.sentryReplayMask()` and `Modifier.sentryReplayUnmask()` modifiers
- Session Replay: Mask `WebView`, `VideoView` and `androidx.media3.ui.PlayerView` by default ([#3775](https://github.com/getsentry/sentry-java/pull/3775))

### Fixes

- Avoid stopping appStartProfiler after application creation ([#3630](https://github.com/getsentry/sentry-java/pull/3630))
- Session Replay: Correctly detect dominant color for `TextView`s with Spans ([#3682](https://github.com/getsentry/sentry-java/pull/3682))
- Fix ensure Application Context is used even when SDK is initialized via Activity Context ([#3669](https://github.com/getsentry/sentry-java/pull/3669))
- Fix potential ANRs due to `Calendar.getInstance` usage in Breadcrumbs constructor ([#3736](https://github.com/getsentry/sentry-java/pull/3736))
- Fix potential ANRs due to default integrations ([#3778](https://github.com/getsentry/sentry-java/pull/3778))
- Lazily initialize heavy `SentryOptions` members to avoid ANRs on app start ([#3749](https://github.com/getsentry/sentry-java/pull/3749))

*Breaking changes*:

- `options.experimental.sessionReplay.errorSampleRate` was renamed to `options.experimental.sessionReplay.onErrorSampleRate` ([#3637](https://github.com/getsentry/sentry-java/pull/3637))
- Manifest option `io.sentry.session-replay.error-sample-rate` was renamed to `io.sentry.session-replay.on-error-sample-rate` ([#3637](https://github.com/getsentry/sentry-java/pull/3637))
- Change `redactAllText` and `redactAllImages` to `maskAllText` and `maskAllImages` ([#3741](https://github.com/getsentry/sentry-java/pull/3741))

## 7.14.0

### Features

- Session Replay: Gesture/touch support for Flutter ([#3623](https://github.com/getsentry/sentry-java/pull/3623))

### Fixes

- Fix app start spans missing from Pixel devices ([#3634](https://github.com/getsentry/sentry-java/pull/3634))
- Avoid ArrayIndexOutOfBoundsException on Android cpu data collection ([#3598](https://github.com/getsentry/sentry-java/pull/3598))
- Fix lazy select queries instrumentation ([#3604](https://github.com/getsentry/sentry-java/pull/3604))
- Session Replay: buffer mode improvements ([#3622](https://github.com/getsentry/sentry-java/pull/3622))
  - Align next segment timestamp with the end of the buffered segment when converting from buffer mode to session mode
  - Persist `buffer` replay type for the entire replay when converting from buffer mode to session mode
  - Properly store screen names for `buffer` mode
- Session Replay: fix various crashes and issues ([#3628](https://github.com/getsentry/sentry-java/pull/3628))
  - Fix video not being encoded on Pixel devices
  - Fix SIGABRT native crashes on Xiaomi devices when encoding a video
  - Fix `RejectedExecutionException` when redacting a screenshot
  - Fix `FileNotFoundException` when persisting segment values

### Chores

- Introduce `ReplayShadowMediaCodec` and refactor tests using custom encoder ([#3612](https://github.com/getsentry/sentry-java/pull/3612))

## 7.13.0

### Features

- Session Replay: ([#3565](https://github.com/getsentry/sentry-java/pull/3565)) ([#3609](https://github.com/getsentry/sentry-java/pull/3609))
  - Capture remaining replay segment for ANRs on next app launch
  - Capture remaining replay segment for unhandled crashes on next app launch

### Fixes

- Session Replay: ([#3565](https://github.com/getsentry/sentry-java/pull/3565)) ([#3609](https://github.com/getsentry/sentry-java/pull/3609))
  - Fix stopping replay in `session` mode at 1 hour deadline
  - Never encode full frames for a video segment, only do partial updates. This further reduces size of the replay segment
  - Use propagation context when no active transaction for ANRs

### Dependencies

- Bump Spring Boot to 3.3.2 ([#3541](https://github.com/getsentry/sentry-java/pull/3541))

## 7.12.1

### Fixes

- Check app start spans time and ignore background app starts ([#3550](https://github.com/getsentry/sentry-java/pull/3550))
  - This should eliminate long-lasting App Start transactions

## 7.12.0

### Features

- Session Replay Public Beta ([#3339](https://github.com/getsentry/sentry-java/pull/3339))

  To enable Replay use the `sessionReplay.sessionSampleRate` or `sessionReplay.errorSampleRate` experimental options.

  ```kotlin
  import io.sentry.SentryReplayOptions
  import io.sentry.android.core.SentryAndroid

  SentryAndroid.init(context) { options ->
   
    // Currently under experimental options:
    options.experimental.sessionReplay.sessionSampleRate = 1.0
    options.experimental.sessionReplay.errorSampleRate = 1.0
  
    // To change default redaction behavior (defaults to true)
    options.experimental.sessionReplay.redactAllImages = true
    options.experimental.sessionReplay.redactAllText = true
  
    // To change quality of the recording (defaults to MEDIUM)
    options.experimental.sessionReplay.quality = SentryReplayOptions.SentryReplayQuality.MEDIUM // (LOW|MEDIUM|HIGH)
  }
  ```

  To learn more visit [Sentry's Mobile Session Replay](https://docs.sentry.io/product/explore/session-replay/mobile/) documentation page.

## 7.11.0

### Features

- Report dropped spans ([#3528](https://github.com/getsentry/sentry-java/pull/3528))

### Fixes

- Fix duplicate session start for React Native ([#3504](https://github.com/getsentry/sentry-java/pull/3504))
- Move onFinishCallback before span or transaction is finished ([#3459](https://github.com/getsentry/sentry-java/pull/3459))
- Add timestamp when a profile starts ([#3442](https://github.com/getsentry/sentry-java/pull/3442))
- Move fragment auto span finish to onFragmentStarted ([#3424](https://github.com/getsentry/sentry-java/pull/3424))
- Remove profiling timeout logic and disable profiling on API 21 ([#3478](https://github.com/getsentry/sentry-java/pull/3478))
- Properly reset metric flush flag on metric emission ([#3493](https://github.com/getsentry/sentry-java/pull/3493))
- Use SecureRandom in favor of Random for Metrics ([#3495](https://github.com/getsentry/sentry-java/pull/3495))
- Fix UncaughtExceptionHandlerIntegration Memory Leak ([#3398](https://github.com/getsentry/sentry-java/pull/3398))
- Deprecated `User.segment`. Use a custom tag or context instead. ([#3511](https://github.com/getsentry/sentry-java/pull/3511))
- Fix duplicated http spans ([#3526](https://github.com/getsentry/sentry-java/pull/3526))
- When capturing unhandled hybrid exception session should be ended and new start if need ([#3480](https://github.com/getsentry/sentry-java/pull/3480))

### Dependencies

- Bump Native SDK from v0.7.0 to v0.7.2 ([#3314](https://github.com/getsentry/sentry-java/pull/3314))
  - [changelog](https://github.com/getsentry/sentry-native/blob/master/CHANGELOG.md#072)
  - [diff](https://github.com/getsentry/sentry-native/compare/0.7.0...0.7.2)

## 7.10.0

### Features

- Publish Gradle module metadata ([#3422](https://github.com/getsentry/sentry-java/pull/3422))

### Fixes

- Fix faulty `span.frame_delay` calculation for early app start spans ([#3427](https://github.com/getsentry/sentry-java/pull/3427))
- Fix crash when installing `ShutdownHookIntegration` and the VM is shutting down ([#3456](https://github.com/getsentry/sentry-java/pull/3456))

## 7.9.0

### Features

- Add start_type to app context ([#3379](https://github.com/getsentry/sentry-java/pull/3379))
- Add ttid/ttfd contribution flags ([#3386](https://github.com/getsentry/sentry-java/pull/3386))

### Fixes

- (Internal) Metrics code cleanup ([#3403](https://github.com/getsentry/sentry-java/pull/3403))
- Fix Frame measurements in app start transactions ([#3382](https://github.com/getsentry/sentry-java/pull/3382))
- Fix timing metric value different from span duration ([#3368](https://github.com/getsentry/sentry-java/pull/3368))
- Do not always write startup crash marker ([#3409](https://github.com/getsentry/sentry-java/pull/3409))
  - This may have been causing the SDK init logic to block the main thread

## 7.8.0

### Features

- Add description to OkHttp spans ([#3320](https://github.com/getsentry/sentry-java/pull/3320))
- Enable backpressure management by default ([#3284](https://github.com/getsentry/sentry-java/pull/3284))

### Fixes

- Add rate limit to Metrics ([#3334](https://github.com/getsentry/sentry-java/pull/3334))
- Fix java.lang.ClassNotFoundException: org.springframework.web.servlet.HandlerMapping in Spring Boot Servlet mode without WebMVC ([#3336](https://github.com/getsentry/sentry-java/pull/3336))
- Fix normalization of metrics keys, tags and values ([#3332](https://github.com/getsentry/sentry-java/pull/3332))

## 7.7.0

### Features

- Add support for Spring Rest Client ([#3199](https://github.com/getsentry/sentry-java/pull/3199))
- Extend Proxy options with proxy type ([#3326](https://github.com/getsentry/sentry-java/pull/3326))

### Fixes

- Fixed default deadline timeout to 30s instead of 300s ([#3322](https://github.com/getsentry/sentry-java/pull/3322))
- Fixed `Fix java.lang.ClassNotFoundException: org.springframework.web.servlet.HandlerExceptionResolver` in Spring Boot Servlet mode without WebMVC ([#3333](https://github.com/getsentry/sentry-java/pull/3333))

## 7.6.0

### Features

- Experimental: Add support for Sentry Developer Metrics ([#3205](https://github.com/getsentry/sentry-java/pull/3205), [#3238](https://github.com/getsentry/sentry-java/pull/3238), [#3248](https://github.com/getsentry/sentry-java/pull/3248), [#3250](https://github.com/getsentry/sentry-java/pull/3250))  
  Use the Metrics API to track processing time, download sizes, user signups, and conversion rates and correlate them back to tracing data in order to get deeper insights and solve issues faster. Our API supports counters, distributions, sets, gauges and timers, and it's easy to get started:
  ```kotlin
  Sentry.metrics()
    .increment(
        "button_login_click", // key
        1.0,                  // value
        null,                 // unit
        mapOf(                // tags
            "provider" to "e-mail"
        )
    )
  ```
  To learn more about Sentry Developer Metrics, head over to our [Java](https://docs.sentry.io/platforms/java/metrics/) and [Android](https://docs.sentry.io//platforms/android/metrics/) docs page.

## 7.5.0

### Features

- Add support for measurements at span level ([#3219](https://github.com/getsentry/sentry-java/pull/3219))
- Add `enableScopePersistence` option to disable `PersistingScopeObserver` used for ANR reporting which may increase performance overhead. Defaults to `true` ([#3218](https://github.com/getsentry/sentry-java/pull/3218))
  - When disabled, the SDK will not enrich ANRv2 events with scope data (e.g. breadcrumbs, user, tags, etc.)
- Configurable defaults for Cron - MonitorConfig ([#3195](https://github.com/getsentry/sentry-java/pull/3195))
- We now display a warning on startup if an incompatible version of Spring Boot is detected ([#3233](https://github.com/getsentry/sentry-java/pull/3233))
  - This should help notice a mismatching Sentry dependency, especially when upgrading a Spring Boot application
- Experimental: Add Metrics API ([#3205](https://github.com/getsentry/sentry-java/pull/3205))

### Fixes

- Ensure performance measurement collection is not taken too frequently ([#3221](https://github.com/getsentry/sentry-java/pull/3221))
- Fix old profiles deletion on SDK init ([#3216](https://github.com/getsentry/sentry-java/pull/3216))
- Fix hub restore point in wrappers: SentryWrapper, SentryTaskDecorator and SentryScheduleHook ([#3225](https://github.com/getsentry/sentry-java/pull/3225))
  - We now reset the hub to its previous value on the thread where the `Runnable`/`Callable`/`Supplier` is executed instead of setting it to the hub that was used on the thread where the `Runnable`/`Callable`/`Supplier` was created.
- Fix add missing thread name/id to app start spans ([#3226](https://github.com/getsentry/sentry-java/pull/3226))

## 7.4.0

### Features

- Add new threshold parameters to monitor config ([#3181](https://github.com/getsentry/sentry-java/pull/3181))
- Report process init time as a span for app start performance ([#3159](https://github.com/getsentry/sentry-java/pull/3159))
- (perf-v2): Calculate frame delay on a span level ([#3197](https://github.com/getsentry/sentry-java/pull/3197))
- Resolve spring properties in @SentryCheckIn annotation ([#3194](https://github.com/getsentry/sentry-java/pull/3194))
- Experimental: Add Spotlight integration ([#3166](https://github.com/getsentry/sentry-java/pull/3166))
    - For more details about Spotlight head over to https://spotlightjs.com/
    - Set `options.isEnableSpotlight = true` to enable Spotlight

### Fixes

- Don't wait on main thread when SDK restarts ([#3200](https://github.com/getsentry/sentry-java/pull/3200))
- Fix Jetpack Compose widgets are not being correctly identified for user interaction tracing ([#3209](https://github.com/getsentry/sentry-java/pull/3209))
- Fix issue title on Android when a wrapping `RuntimeException` is thrown by the system ([#3212](https://github.com/getsentry/sentry-java/pull/3212))
  - This will change grouping of the issues that were previously titled `RuntimeInit$MethodAndArgsCaller` to have them split up properly by the original root cause exception

## 7.3.0

### Features

- Added App Start profiling
    - This depends on the new option `io.sentry.profiling.enable-app-start`, other than the already existing `io.sentry.traces.profiling.sample-rate`.
    - Sampler functions can check the new `isForNextAppStart` flag, to adjust startup profiling sampling programmatically.
      Relevant PRs:
    - Decouple Profiler from Transaction ([#3101](https://github.com/getsentry/sentry-java/pull/3101))
    - Add options and sampling logic ([#3121](https://github.com/getsentry/sentry-java/pull/3121))
    - Add ContentProvider and start profile ([#3128](https://github.com/getsentry/sentry-java/pull/3128))
- Extend internal performance collector APIs ([#3102](https://github.com/getsentry/sentry-java/pull/3102))
- Collect slow and frozen frames for spans using `OnFrameMetricsAvailableListener` ([#3111](https://github.com/getsentry/sentry-java/pull/3111))
- Interpolate total frame count to match span duration ([#3158](https://github.com/getsentry/sentry-java/pull/3158))

### Fixes

- Avoid multiple breadcrumbs from OkHttpEventListener ([#3175](https://github.com/getsentry/sentry-java/pull/3175))
- Apply OkHttp listener auto finish timestamp to all running spans ([#3167](https://github.com/getsentry/sentry-java/pull/3167))
- Fix not eligible for auto proxying warnings ([#3154](https://github.com/getsentry/sentry-java/pull/3154))
- Set default fingerprint for ANRv2 events to correctly group background and foreground ANRs ([#3164](https://github.com/getsentry/sentry-java/pull/3164))
  - This will improve grouping of ANRs that have similar stacktraces but differ in background vs foreground state. Only affects newly-ingested ANR events with `mechanism:AppExitInfo`
- Fix UserFeedback disk cache name conflicts with linked events ([#3116](https://github.com/getsentry/sentry-java/pull/3116))

### Breaking changes

- Remove `HostnameVerifier` option as it's flagged by security tools of some app stores ([#3150](https://github.com/getsentry/sentry-java/pull/3150))
  - If you were using this option, you have 3 possible paths going forward:
    - Provide a custom `ITransportFactory` through `SentryOptions.setTransportFactory()`, where you can copy over most of the parts like `HttpConnection` and `AsyncHttpTransport` from the SDK with necessary modifications
    - Get a certificate for your server through e.g. [Let's Encrypt](https://letsencrypt.org/)
    - Fork the SDK and add the hostname verifier back

### Dependencies

- Bump Native SDK from v0.6.7 to v0.7.0 ([#3133](https://github.com/getsentry/sentry-java/pull/3133))
  - [changelog](https://github.com/getsentry/sentry-native/blob/master/CHANGELOG.md#070)
  - [diff](https://github.com/getsentry/sentry-native/compare/0.6.7...0.7.0)

## 7.2.0

### Features

- Handle `monitor`/`check_in` in client reports and rate limiter ([#3096](https://github.com/getsentry/sentry-java/pull/3096))
- Add support for `graphql-java` version 21 ([#3090](https://github.com/getsentry/sentry-java/pull/3090))

### Fixes

- Avoid concurrency in AndroidProfiler performance data collection ([#3130](https://github.com/getsentry/sentry-java/pull/3130))
- Improve thresholds for network changes breadcrumbs ([#3083](https://github.com/getsentry/sentry-java/pull/3083))
- SchedulerFactoryBeanCustomizer now runs first so user customization is not overridden ([#3095](https://github.com/getsentry/sentry-java/pull/3095))
  - If you are setting global job listeners please also add `SentryJobListener`
- Ensure serialVersionUID of Exception classes are unique ([#3115](https://github.com/getsentry/sentry-java/pull/3115))
- Get rid of "is not eligible for getting processed by all BeanPostProcessors" warnings in Spring Boot ([#3108](https://github.com/getsentry/sentry-java/pull/3108))
- Fix missing `release` and other fields for ANRs reported with `mechanism:AppExitInfo` ([#3074](https://github.com/getsentry/sentry-java/pull/3074))

### Dependencies

- Bump `opentelemetry-sdk` to `1.33.0` and `opentelemetry-javaagent` to `1.32.0` ([#3112](https://github.com/getsentry/sentry-java/pull/3112))

## 7.1.0

### Features

- Support multiple debug-metadata.properties ([#3024](https://github.com/getsentry/sentry-java/pull/3024))
- Automatically downsample transactions when the system is under load ([#3072](https://github.com/getsentry/sentry-java/pull/3072))
  - You can opt into this behaviour by setting `enable-backpressure-handling=true`.
  - We're happy to receive feedback, e.g. [in this GitHub issue](https://github.com/getsentry/sentry-java/issues/2829)
  - When the system is under load we start reducing the `tracesSampleRate` automatically.
  - Once the system goes back to healthy, we reset the `tracesSampleRate` to its original value.
- (Android) Experimental: Provide more detailed cold app start information ([#3057](https://github.com/getsentry/sentry-java/pull/3057))
  - Attaches spans for Application, ContentProvider, and Activities to app-start timings
  - Application and ContentProvider timings are added using bytecode instrumentation, which requires sentry-android-gradle-plugin version `4.1.0` or newer
  - Uses Process.startUptimeMillis to calculate app-start timings
  - To enable this feature set `options.isEnablePerformanceV2 = true`
- Move slow+frozen frame calculation, as well as frame delay inside SentryFrameMetricsCollector ([#3100](https://github.com/getsentry/sentry-java/pull/3100))
- Extract Activity Breadcrumbs generation into own Integration ([#3064](https://github.com/getsentry/sentry-java/pull/3064))

### Fixes

- Send breadcrumbs and client error in `SentryOkHttpEventListener` even without transactions ([#3087](https://github.com/getsentry/sentry-java/pull/3087))
- Keep `io.sentry.exception.SentryHttpClientException` from obfuscation to display proper issue title on Sentry ([#3093](https://github.com/getsentry/sentry-java/pull/3093))
- (Android) Fix wrong activity transaction duration in case SDK init is deferred ([#3092](https://github.com/getsentry/sentry-java/pull/3092))

### Dependencies

- Bump Gradle from v8.4.0 to v8.5.0 ([#3070](https://github.com/getsentry/sentry-java/pull/3070))
  - [changelog](https://github.com/gradle/gradle/blob/master/CHANGELOG.md#v850)
  - [diff](https://github.com/gradle/gradle/compare/v8.4.0...v8.5.0)

## 7.0.0

Version 7 of the Sentry Android/Java SDK brings a variety of features and fixes. The most notable changes are:
- Bumping `minSdk` level to 19 (Android 4.4)
- The SDK will now listen to connectivity changes and try to re-upload cached events when internet connection is re-established additionally to uploading events on app restart 
- `Sentry.getSpan` now returns the root transaction, which should improve the span hierarchy and make it leaner
- Multiple improvements to reduce probability of the SDK causing ANRs
- New `sentry-okhttp` artifact is unbundled from Android and can be used in pure JVM-only apps

## Sentry Self-hosted Compatibility

This SDK version is compatible with a self-hosted version of Sentry `22.12.0` or higher. If you are using an older version of [self-hosted Sentry](https://develop.sentry.dev/self-hosted/) (aka onpremise), you will need to [upgrade](https://develop.sentry.dev/self-hosted/releases/). If you're using `sentry.io` no action is required.

## Sentry Integrations Version Compatibility (Android)

Make sure to align _all_ Sentry dependencies to the same version when bumping the SDK to 7.+, otherwise it will crash at runtime due to binary incompatibility. (E.g. if you're using `-timber`, `-okhttp` or other packages)

For example, if you're using the [Sentry Android Gradle plugin](https://github.com/getsentry/sentry-android-gradle-plugin) with the `autoInstallation` [feature](https://docs.sentry.io/platforms/android/configuration/gradle/#auto-installation) (enabled by default), make sure to use version 4.+ of the gradle plugin together with version 7.+ of the SDK. If you can't do that for some reason, you can specify sentry version via the plugin config block:

```kotlin
sentry {
  autoInstallation {
    sentryVersion.set("7.0.0")
  }
}
```

Similarly, if you have a Sentry SDK (e.g. `sentry-android-core`) dependency on one of your Gradle modules and you're updating it to 7.+, make sure the Gradle plugin is at 4.+ or specify the SDK version as shown in the snippet above.

## Breaking Changes

- Bump min API to 19 ([#2883](https://github.com/getsentry/sentry-java/pull/2883))
- If you're using `sentry-kotlin-extensions`, it requires `kotlinx-coroutines-core` version `1.6.1` or higher now ([#2838](https://github.com/getsentry/sentry-java/pull/2838))
- Move enableNdk from SentryOptions to SentryAndroidOptions ([#2793](https://github.com/getsentry/sentry-java/pull/2793))
- Apollo v2 BeforeSpanCallback now allows returning null ([#2890](https://github.com/getsentry/sentry-java/pull/2890))
- `SentryOkHttpUtils` was removed from public API as it's been exposed by mistake ([#3005](https://github.com/getsentry/sentry-java/pull/3005))
- `Scope` now implements the `IScope` interface, therefore some methods like `ScopeCallback.run` accept `IScope` now ([#3066](https://github.com/getsentry/sentry-java/pull/3066))
- Cleanup `startTransaction` overloads ([#2964](https://github.com/getsentry/sentry-java/pull/2964))
    - We have reduced the number of overloads by allowing to pass in a `TransactionOptions` object instead of having separate parameters for certain options
    - `TransactionOptions` has defaults set and can be customized, for example:

```kotlin
// old
val transaction = Sentry.startTransaction("name", "op", bindToScope = true)
// new
val transaction = Sentry.startTransaction("name", "op", TransactionOptions().apply { isBindToScope = true })
```

## Behavioural Changes

- Android only: `Sentry.getSpan()` returns the root span/transaction instead of the latest span ([#2855](https://github.com/getsentry/sentry-java/pull/2855))
- Capture failed HTTP and GraphQL (Apollo) requests by default ([#2794](https://github.com/getsentry/sentry-java/pull/2794))
    - This can increase your event consumption and may affect your quota, because we will report failed network requests as Sentry events by default, if you're using the `sentry-android-okhttp` or `sentry-apollo-3` integrations. You can customize what errors you want/don't want to have reported for [OkHttp](https://docs.sentry.io/platforms/android/integrations/okhttp#http-client-errors) and [Apollo3](https://docs.sentry.io/platforms/android/integrations/apollo3#graphql-client-errors) respectively.
- Measure AppStart time till First Draw instead of `onResume` ([#2851](https://github.com/getsentry/sentry-java/pull/2851))
- Automatic user interaction tracking: every click now starts a new automatic transaction ([#2891](https://github.com/getsentry/sentry-java/pull/2891))
    - Previously performing a click on the same UI widget twice would keep the existing transaction running, the new behavior now better aligns with other SDKs
- Add deadline timeout for automatic transactions ([#2865](https://github.com/getsentry/sentry-java/pull/2865))
    - This affects all automatically generated transactions on Android (UI, clicks), the default timeout is 30s, meaning the automatic transaction will be force-finished with status `deadline_exceeded` when reaching the deadline 
- Set ip_address to {{auto}} by default, even if sendDefaultPII is disabled ([#2860](https://github.com/getsentry/sentry-java/pull/2860))
    - Instead use the "Prevent Storing of IP Addresses" option in the "Security & Privacy" project settings on sentry.io
- Raw logback message and parameters are now guarded by `sendDefaultPii` if an `encoder` has been configured ([#2976](https://github.com/getsentry/sentry-java/pull/2976))
- The `maxSpans` setting (defaults to 1000) is enforced for nested child spans which means a single transaction can have `maxSpans` number of children (nested or not) at most ([#3065](https://github.com/getsentry/sentry-java/pull/3065))
- The `ScopeCallback` in `withScope` is now always executed ([#3066](https://github.com/getsentry/sentry-java/pull/3066))

## Deprecations

- `sentry-android-okhttp` was deprecated in favour of the new `sentry-okhttp` module. Make sure to replace `io.sentry.android.okhttp` package name with `io.sentry.okhttp` before the next major, where the classes will be removed ([#3005](https://github.com/getsentry/sentry-java/pull/3005))

## Other Changes

### Features

- Observe network state to upload any unsent envelopes ([#2910](https://github.com/getsentry/sentry-java/pull/2910))
    - Android: it works out-of-the-box as part of the default `SendCachedEnvelopeIntegration`
    - JVM: you'd have to install `SendCachedEnvelopeFireAndForgetIntegration` as mentioned in https://docs.sentry.io/platforms/java/configuration/#configuring-offline-caching and provide your own implementation of `IConnectionStatusProvider` via `SentryOptions`
- Add `sentry-okhttp` module to support instrumenting OkHttp in non-Android projects ([#3005](https://github.com/getsentry/sentry-java/pull/3005))
- Do not filter out Sentry SDK frames in case of uncaught exceptions ([#3021](https://github.com/getsentry/sentry-java/pull/3021))
- Do not try to send and drop cached envelopes when rate-limiting is active ([#2937](https://github.com/getsentry/sentry-java/pull/2937))

### Fixes

- Use `getMyMemoryState()` instead of `getRunningAppProcesses()` to retrieve process importance ([#3004](https://github.com/getsentry/sentry-java/pull/3004))
    - This should prevent some app stores from flagging apps as violating their privacy
- Reduce flush timeout to 4s on Android to avoid ANRs ([#2858](https://github.com/getsentry/sentry-java/pull/2858))
- Reduce timeout of AsyncHttpTransport to avoid ANR ([#2879](https://github.com/getsentry/sentry-java/pull/2879))
- Do not overwrite UI transaction status if set by the user ([#2852](https://github.com/getsentry/sentry-java/pull/2852))
- Capture unfinished transaction on Scope with status `aborted` in case a crash happens ([#2938](https://github.com/getsentry/sentry-java/pull/2938))
    - This will fix the link between transactions and corresponding crashes, you'll be able to see them in a single trace
- Fix Coroutine Context Propagation using CopyableThreadContextElement ([#2838](https://github.com/getsentry/sentry-java/pull/2838))
- Fix don't overwrite the span status of unfinished spans ([#2859](https://github.com/getsentry/sentry-java/pull/2859))
- Migrate from `default` interface methods to proper implementations in each interface implementor ([#2847](https://github.com/getsentry/sentry-java/pull/2847))
    - This prevents issues when using the SDK on older AGP versions (< 4.x.x)
- Reduce main thread work on init ([#3036](https://github.com/getsentry/sentry-java/pull/3036))
- Move Integrations registration to background on init ([#3043](https://github.com/getsentry/sentry-java/pull/3043))
- Fix `SentryOkHttpInterceptor.BeforeSpanCallback` was not finishing span when it was dropped ([#2958](https://github.com/getsentry/sentry-java/pull/2958))

## 6.34.0

### Features

- Add current activity name to app context ([#2999](https://github.com/getsentry/sentry-java/pull/2999))
- Add `MonitorConfig` param to `CheckInUtils.withCheckIn` ([#3038](https://github.com/getsentry/sentry-java/pull/3038))
  - This makes it easier to automatically create or update (upsert) monitors.
- (Internal) Extract Android Profiler and Measurements for Hybrid SDKs ([#3016](https://github.com/getsentry/sentry-java/pull/3016))
- (Internal) Remove SentryOptions dependency from AndroidProfiler ([#3051](https://github.com/getsentry/sentry-java/pull/3051))
- (Internal) Add `readBytesFromFile` for use in Hybrid SDKs ([#3052](https://github.com/getsentry/sentry-java/pull/3052))
- (Internal) Add `getProguardUuid` for use in Hybrid SDKs ([#3054](https://github.com/getsentry/sentry-java/pull/3054))

### Fixes

-  Fix SIGSEV, SIGABRT and SIGBUS crashes happening after/around the August Google Play System update, see [#2955](https://github.com/getsentry/sentry-java/issues/2955) for more details (fix provided by Native SDK bump)
- Ensure DSN uses http/https protocol ([#3044](https://github.com/getsentry/sentry-java/pull/3044))

### Dependencies

- Bump Native SDK from v0.6.6 to v0.6.7 ([#3048](https://github.com/getsentry/sentry-java/pull/3048))
  - [changelog](https://github.com/getsentry/sentry-native/blob/master/CHANGELOG.md#067)
  - [diff](https://github.com/getsentry/sentry-native/compare/0.6.6...0.6.7)

## 6.33.2-beta.1

### Fixes

-  Fix SIGSEV, SIGABRT and SIGBUS crashes happening after/around the August Google Play System update, see [#2955](https://github.com/getsentry/sentry-java/issues/2955) for more details (fix provided by Native SDK bump)

### Dependencies

- Bump Native SDK from v0.6.6 to v0.6.7 ([#3048](https://github.com/getsentry/sentry-java/pull/3048))
  - [changelog](https://github.com/getsentry/sentry-native/blob/master/CHANGELOG.md#067)
  - [diff](https://github.com/getsentry/sentry-native/compare/0.6.6...0.6.7)

## 6.33.1

### Fixes

- Do not register `sentrySpringFilter` in ServletContext for Spring Boot ([#3027](https://github.com/getsentry/sentry-java/pull/3027))

## 6.33.0

### Features

- Add thread information to spans ([#2998](https://github.com/getsentry/sentry-java/pull/2998))
- Use PixelCopy API for capturing screenshots on API level 24+ ([#3008](https://github.com/getsentry/sentry-java/pull/3008))

### Fixes

- Fix crash when HTTP connection error message contains formatting symbols ([#3002](https://github.com/getsentry/sentry-java/pull/3002))
- Cap max number of stack frames to 100 to not exceed payload size limit ([#3009](https://github.com/getsentry/sentry-java/pull/3009))
  - This will ensure we report errors with a big number of frames such as `StackOverflowError`
- Fix user interaction tracking not working for Jetpack Compose 1.5+ ([#3010](https://github.com/getsentry/sentry-java/pull/3010))
- Make sure to close all Closeable resources ([#3000](https://github.com/getsentry/sentry-java/pull/3000))

## 6.32.0

### Features

- Make `DebugImagesLoader` public ([#2993](https://github.com/getsentry/sentry-java/pull/2993))

### Fixes

- Make `SystemEventsBroadcastReceiver` exported on API 33+ ([#2990](https://github.com/getsentry/sentry-java/pull/2990))
  - This will fix the `SystemEventsBreadcrumbsIntegration` crashes that you might have encountered on Play Console

## 6.31.0

### Features

- Improve default debouncing mechanism ([#2945](https://github.com/getsentry/sentry-java/pull/2945))
- Add `CheckInUtils.withCheckIn` which abstracts away some of the manual check-ins complexity ([#2959](https://github.com/getsentry/sentry-java/pull/2959))
- Add `@SentryCaptureExceptionParameter` annotation which captures exceptions passed into an annotated method ([#2764](https://github.com/getsentry/sentry-java/pull/2764))
  - This can be used to replace `Sentry.captureException` calls in `@ExceptionHandler` of a `@ControllerAdvice`
- Add `ServerWebExchange` to `Hint` for WebFlux as `WEBFLUX_EXCEPTION_HANDLER_EXCHANGE` ([#2977](https://github.com/getsentry/sentry-java/pull/2977))
- Allow filtering GraphQL errors ([#2967](https://github.com/getsentry/sentry-java/pull/2967))
  - This list can be set directly when calling the constructor of `SentryInstrumentation`
  - For Spring Boot it can also be set in `application.properties` as `sentry.graphql.ignored-error-types=SOME_ERROR,ANOTHER_ERROR`

### Fixes

- Add OkHttp span auto-close when response body is not read ([#2923](https://github.com/getsentry/sentry-java/pull/2923))
- Fix json parsing of nullable/empty fields for Hybrid SDKs ([#2968](https://github.com/getsentry/sentry-java/pull/2968))
  - (Internal) Rename `nextList` to `nextListOrNull` to actually match what the method does
  - (Hybrid) Check if there's any object in a collection before trying to parse it (which prevents the "Failed to deserilize object in list" log message)
  - (Hybrid) If a date can't be parsed as an ISO timestamp, attempts to parse it as millis silently, without printing a log message
  - (Hybrid) If `op` is not defined as part of `SpanContext`, fallback to an empty string, because the filed is optional in the spec
- Always attach OkHttp errors and Http Client Errors only to call root span ([#2961](https://github.com/getsentry/sentry-java/pull/2961))
- Fixed crash accessing Choreographer instance ([#2970](https://github.com/getsentry/sentry-java/pull/2970))

### Dependencies

- Bump Native SDK from v0.6.5 to v0.6.6 ([#2975](https://github.com/getsentry/sentry-java/pull/2975))
  - [changelog](https://github.com/getsentry/sentry-native/blob/master/CHANGELOG.md#066)
  - [diff](https://github.com/getsentry/sentry-native/compare/0.6.5...0.6.6)
- Bump Gradle from v8.3.0 to v8.4.0 ([#2966](https://github.com/getsentry/sentry-java/pull/2966))
  - [changelog](https://github.com/gradle/gradle/blob/master/CHANGELOG.md#v840)
  - [diff](https://github.com/gradle/gradle/compare/v8.3.0...v8.4.0)

## 6.30.0

### Features

- Add `sendModules` option for disable sending modules ([#2926](https://github.com/getsentry/sentry-java/pull/2926))
- Send `db.system` and `db.name` in span data for androidx.sqlite spans ([#2928](https://github.com/getsentry/sentry-java/pull/2928))
- Check-ins (CRONS) support ([#2952](https://github.com/getsentry/sentry-java/pull/2952))
  - Add API for sending check-ins (CRONS) manually ([#2935](https://github.com/getsentry/sentry-java/pull/2935))
  - Support check-ins (CRONS) for Quartz ([#2940](https://github.com/getsentry/sentry-java/pull/2940))
  - `@SentryCheckIn` annotation and advice config for Spring ([#2946](https://github.com/getsentry/sentry-java/pull/2946))
  - Add option for ignoring certain monitor slugs ([#2943](https://github.com/getsentry/sentry-java/pull/2943))

### Fixes

- Always send memory stats for transactions ([#2936](https://github.com/getsentry/sentry-java/pull/2936))
  - This makes it possible to query transactions by the `device.class` tag on Sentry
- Add `sentry.enable-aot-compatibility` property to SpringBoot Jakarta `SentryAutoConfiguration` to enable building for GraalVM ([#2915](https://github.com/getsentry/sentry-java/pull/2915))

### Dependencies

- Bump Gradle from v8.2.1 to v8.3.0 ([#2900](https://github.com/getsentry/sentry-java/pull/2900))
  - [changelog](https://github.com/gradle/gradle/blob/master release-test/CHANGELOG.md#v830)
  - [diff](https://github.com/gradle/gradle/compare/v8.2.1...v8.3.0)

## 6.29.0

### Features

- Send `db.system` and `db.name` in span data ([#2894](https://github.com/getsentry/sentry-java/pull/2894))
- Send `http.request.method` in span data ([#2896](https://github.com/getsentry/sentry-java/pull/2896))
- Add `enablePrettySerializationOutput` option for opting out of pretty print ([#2871](https://github.com/getsentry/sentry-java/pull/2871))

## 6.28.0

### Features

- Add HTTP response code to Spring WebFlux transactions ([#2870](https://github.com/getsentry/sentry-java/pull/2870))
- Add `sampled` to Dynamic Sampling Context ([#2869](https://github.com/getsentry/sentry-java/pull/2869))
- Improve server side GraphQL support for spring-graphql and Nextflix DGS ([#2856](https://github.com/getsentry/sentry-java/pull/2856))
    - If you have already been using `SentryDataFetcherExceptionHandler` that still works but has been deprecated. Please use `SentryGenericDataFetcherExceptionHandler` combined with `SentryInstrumentation` instead for better error reporting.
    - More exceptions and errors caught and reported to Sentry by also looking at the `ExecutionResult` (more specifically its `errors`)
        - You may want to filter out certain errors, please see [docs on filtering](https://docs.sentry.io/platforms/java/configuration/filtering/)
    - More details for Sentry events: query, variables and response (where possible)
    - Breadcrumbs for operation (query, mutation, subscription), data fetchers and data loaders (Spring only)
    - Better hub propagation by using `GraphQLContext`
- Add autoconfigure modules for Spring Boot called `sentry-spring-boot` and `sentry-spring-boot-jakarta` ([#2880](https://github.com/getsentry/sentry-java/pull/2880))
  - The autoconfigure modules `sentry-spring-boot` and `sentry-spring-boot-jakarta` have a `compileOnly` dependency on `spring-boot-starter` which is needed for our auto installation in [sentry-android-gradle-plugin](https://github.com/getsentry/sentry-android-gradle-plugin)
  - The starter modules  `sentry-spring-boot-starter` and `sentry-spring-boot-starter-jakarta` now bring `spring-boot-starter` as a dependency
- You can now disable Sentry by setting the `enabled` option to `false` ([#2840](https://github.com/getsentry/sentry-java/pull/2840))

### Fixes

- Propagate OkHttp status to parent spans ([#2872](https://github.com/getsentry/sentry-java/pull/2872))

## 6.27.0

### Features

- Add TraceOrigin to Transactions and Spans ([#2803](https://github.com/getsentry/sentry-java/pull/2803))

### Fixes

- Deduplicate events happening in multiple threads simultaneously (e.g. `OutOfMemoryError`) ([#2845](https://github.com/getsentry/sentry-java/pull/2845))
  - This will improve Crash-Free Session Rate as we no longer will send multiple Session updates with `Crashed` status, but only the one that is relevant
- Ensure no Java 8 method reference sugar is used for Android ([#2857](https://github.com/getsentry/sentry-java/pull/2857))
- Do not send session updates for terminated sessions ([#2849](https://github.com/getsentry/sentry-java/pull/2849))

## 6.26.0

### Features
- (Internal) Extend APIs for hybrid SDKs ([#2814](https://github.com/getsentry/sentry-java/pull/2814), [#2846](https://github.com/getsentry/sentry-java/pull/2846))

### Fixes

- Fix ANRv2 thread dump parsing for native-only threads ([#2839](https://github.com/getsentry/sentry-java/pull/2839))
- Derive `TracingContext` values from event for ANRv2 events ([#2839](https://github.com/getsentry/sentry-java/pull/2839))

## 6.25.2

### Fixes

- Change Spring Boot, Apollo, Apollo 3, JUL, Logback, Log4j2, OpenFeign, GraphQL and Kotlin coroutines core dependencies to compileOnly ([#2837](https://github.com/getsentry/sentry-java/pull/2837))

## 6.25.1

### Fixes

- Allow removing integrations in SentryAndroid.init ([#2826](https://github.com/getsentry/sentry-java/pull/2826))
- Fix concurrent access to frameMetrics listener ([#2823](https://github.com/getsentry/sentry-java/pull/2823))

### Dependencies

- Bump Native SDK from v0.6.4 to v0.6.5 ([#2822](https://github.com/getsentry/sentry-java/pull/2822))
  - [changelog](https://github.com/getsentry/sentry-native/blob/master/CHANGELOG.md#065)
  - [diff](https://github.com/getsentry/sentry-native/compare/0.6.4...0.6.5)
- Bump Gradle from v8.2.0 to v8.2.1 ([#2830](https://github.com/getsentry/sentry-java/pull/2830))
  - [changelog](https://github.com/gradle/gradle/blob/master/CHANGELOG.md#v821)
  - [diff](https://github.com/gradle/gradle/compare/v8.2.0...v8.2.1)

## 6.25.0

### Features

- Add manifest `AutoInit` to integrations list ([#2795](https://github.com/getsentry/sentry-java/pull/2795))
- Tracing headers (`sentry-trace` and `baggage`) are now attached and passed through even if performance is disabled ([#2788](https://github.com/getsentry/sentry-java/pull/2788))

### Fixes

- Set `environment` from `SentryOptions` if none persisted in ANRv2 ([#2809](https://github.com/getsentry/sentry-java/pull/2809))
- Remove code that set `tracesSampleRate` to `0.0` for Spring Boot if not set ([#2800](https://github.com/getsentry/sentry-java/pull/2800))
  - This used to enable performance but not send any transactions by default.
  - Performance is now disabled by default.
- Fix slow/frozen frames were not reported with transactions ([#2811](https://github.com/getsentry/sentry-java/pull/2811))

### Dependencies

- Bump Native SDK from v0.6.3 to v0.6.4 ([#2796](https://github.com/getsentry/sentry-java/pull/2796))
  - [changelog](https://github.com/getsentry/sentry-native/blob/master/CHANGELOG.md#064)
  - [diff](https://github.com/getsentry/sentry-native/compare/0.6.3...0.6.4)
- Bump Gradle from v8.1.1 to v8.2.0 ([#2810](https://github.com/getsentry/sentry-java/pull/2810))
  - [changelog](https://github.com/gradle/gradle/blob/master/CHANGELOG.md#v820)
  - [diff](https://github.com/gradle/gradle/compare/v8.1.1...v8.2.0)

## 6.24.0

### Features

- Add debouncing mechanism and before-capture callbacks for screenshots and view hierarchies ([#2773](https://github.com/getsentry/sentry-java/pull/2773))
- Improve ANRv2 implementation ([#2792](https://github.com/getsentry/sentry-java/pull/2792))
  - Add a proguard rule to keep `ApplicationNotResponding` class from obfuscation
  - Add a new option `setReportHistoricalAnrs`; when enabled, it will report all of the ANRs from the [getHistoricalExitReasons](https://developer.android.com/reference/android/app/ActivityManager?hl=en#getHistoricalProcessExitReasons(java.lang.String,%20int,%20int)) list. 
  By default, the SDK only reports and enriches the latest ANR and only this one counts towards ANR rate. 
  Worth noting that this option is mainly useful when updating the SDK to the version where ANRv2 has been introduced, to report all ANRs happened prior to the SDK update. After that, the SDK will always pick up the latest ANR from the historical exit reasons list on next app restart, so there should be no historical ANRs to report.
  These ANRs are reported with the `HistoricalAppExitInfo` mechanism.
  - Add a new option `setAttachAnrThreadDump` to send ANR thread dump from the system as an attachment. 
  This is only useful as additional information, because the SDK attempts to parse the thread dump into proper threads with stacktraces by default.
  - If [ApplicationExitInfo#getTraceInputStream](https://developer.android.com/reference/android/app/ApplicationExitInfo#getTraceInputStream()) returns null, the SDK no longer reports an ANR event, as these events are not very useful without it.
  - Enhance regex patterns for native stackframes

## 6.23.0

### Features

- Add profile rate limiting ([#2782](https://github.com/getsentry/sentry-java/pull/2782))
- Support for automatically capturing Failed GraphQL (Apollo 3) Client errors ([#2781](https://github.com/getsentry/sentry-java/pull/2781))

```kotlin
import com.apollographql.apollo3.ApolloClient
import io.sentry.apollo3.sentryTracing

val apolloClient = ApolloClient.Builder()
    .serverUrl("https://example.com/graphql")
    .sentryTracing(captureFailedRequests = true)    
    .build()
```

### Dependencies

- Bump Native SDK from v0.6.2 to v0.6.3 ([#2746](https://github.com/getsentry/sentry-java/pull/2746))
  - [changelog](https://github.com/getsentry/sentry-native/blob/master/CHANGELOG.md#063)
  - [diff](https://github.com/getsentry/sentry-native/compare/0.6.2...0.6.3)

### Fixes

- Align http.status with [span data conventions](https://develop.sentry.dev/sdk/performance/span-data-conventions/) ([#2786](https://github.com/getsentry/sentry-java/pull/2786))

## 6.22.0

### Features

- Add `lock` attribute to the `SentryStackFrame` protocol to better highlight offending frames in the UI ([#2761](https://github.com/getsentry/sentry-java/pull/2761))
- Enrich database spans with blocked main thread info ([#2760](https://github.com/getsentry/sentry-java/pull/2760))
- Add `api_target` to `Request` and `data` to `Response` Protocols ([#2775](https://github.com/getsentry/sentry-java/pull/2775))

### Fixes

- No longer use `String.join` in `Baggage` as it requires API level 26 ([#2778](https://github.com/getsentry/sentry-java/pull/2778))

## 6.21.0

### Features

- Introduce new `sentry-android-sqlite` integration ([#2722](https://github.com/getsentry/sentry-java/pull/2722))
    - This integration replaces the old `androidx.sqlite` database instrumentation in the Sentry Android Gradle plugin
    - A new capability to manually instrument your `androidx.sqlite` databases. 
      - You can wrap your custom `SupportSQLiteOpenHelper` instance into `SentrySupportSQLiteOpenHelper(myHelper)` if you're not using the Sentry Android Gradle plugin and still benefit from performance auto-instrumentation.
- Add SentryWrapper for Callable and Supplier Interface ([#2720](https://github.com/getsentry/sentry-java/pull/2720))
- Load sentry-debug-meta.properties ([#2734](https://github.com/getsentry/sentry-java/pull/2734))
  - This enables source context for Java
  - For more information on how to enable source context, please refer to [#633](https://github.com/getsentry/sentry-java/issues/633#issuecomment-1465599120)

### Fixes

- Finish WebFlux transaction before popping scope ([#2724](https://github.com/getsentry/sentry-java/pull/2724))
- Use daemon threads for SentryExecutorService ([#2747](https://github.com/getsentry/sentry-java/pull/2747))
  - We started using `SentryExecutorService` in `6.19.0` which caused the application to hang on shutdown unless `Sentry.close()` was called. By using daemon threads we no longer block shutdown.
- Use Base64.NO_WRAP to avoid unexpected char errors in Apollo ([#2745](https://github.com/getsentry/sentry-java/pull/2745))
- Don't warn R8 on missing `ComposeViewHierarchyExporter` class ([#2743](https://github.com/getsentry/sentry-java/pull/2743))

## 6.20.0

### Features

- Add support for Sentry Kotlin Compiler Plugin ([#2695](https://github.com/getsentry/sentry-java/pull/2695))
  - In conjunction with our sentry-kotlin-compiler-plugin we improved Jetpack Compose support for
    - [View Hierarchy](https://docs.sentry.io/platforms/android/enriching-events/viewhierarchy/) support for Jetpack Compose screens
    - Automatic breadcrumbs for [user interactions](https://docs.sentry.io/platforms/android/performance/instrumentation/automatic-instrumentation/#user-interaction-instrumentation)
- More granular http requests instrumentation with a new SentryOkHttpEventListener ([#2659](https://github.com/getsentry/sentry-java/pull/2659))
    - Create spans for time spent on:
        - Proxy selection
        - DNS resolution
        - HTTPS setup
        - Connection
        - Requesting headers
        - Receiving response
    - You can attach the event listener to your OkHttpClient through `client.eventListener(new SentryOkHttpEventListener()).addInterceptor(new SentryOkHttpInterceptor()).build();`
    - In case you already have an event listener you can use the SentryOkHttpEventListener as well through `client.eventListener(new SentryOkHttpEventListener(myListener)).addInterceptor(new SentryOkHttpInterceptor()).build();`
- Add a new option to disable `RootChecker` ([#2735](https://github.com/getsentry/sentry-java/pull/2735))

### Fixes

- Base64 encode internal Apollo3 Headers ([#2707](https://github.com/getsentry/sentry-java/pull/2707))
- Fix `SentryTracer` crash when scheduling auto-finish of a transaction, but the timer has already been cancelled ([#2731](https://github.com/getsentry/sentry-java/pull/2731))
- Fix `AndroidTransactionProfiler` crash when finishing a profile that happened due to race condition ([#2731](https://github.com/getsentry/sentry-java/pull/2731))

## 6.19.1

### Fixes

- Ensure screenshots and view hierarchies are captured on the main thread ([#2712](https://github.com/getsentry/sentry-java/pull/2712))

## 6.19.0

### Features

- Add Screenshot and ViewHierarchy to integrations list ([#2698](https://github.com/getsentry/sentry-java/pull/2698))
- New ANR detection based on [ApplicationExitInfo API](https://developer.android.com/reference/android/app/ApplicationExitInfo) ([#2697](https://github.com/getsentry/sentry-java/pull/2697))
    - This implementation completely replaces the old one (based on a watchdog) on devices running Android 11 and above:
      - New implementation provides more precise ANR events/ANR rate detection as well as system thread dump information. The new implementation reports ANRs exactly as Google Play Console, without producing false positives or missing important background ANR events.
      - New implementation reports ANR events with a new mechanism `mechanism:AppExitInfo`.
      - However, despite producing many false positives, the old implementation is capable of better enriching ANR errors (which is not available with the new implementation), for example:
        - Capturing screenshots at the time of ANR event;
        - Capturing transactions and profiling data corresponding to the ANR event;
        - Auxiliary information (such as current memory load) at the time of ANR event.
      - If you would like us to provide support for the old approach working alongside the new one on Android 11 and above (e.g. for raising events for slow code on main thread), consider upvoting [this issue](https://github.com/getsentry/sentry-java/issues/2693).
    - The old watchdog implementation will continue working for older API versions (Android < 11):
        - The old implementation reports ANR events with the existing mechanism `mechanism:ANR`.
- Open up `TransactionOptions`, `ITransaction` and `IHub` methods allowing consumers modify start/end timestamp of transactions and spans ([#2701](https://github.com/getsentry/sentry-java/pull/2701))
- Send source bundle IDs to Sentry to enable source context ([#2663](https://github.com/getsentry/sentry-java/pull/2663))
  - For more information on how to enable source context, please refer to [#633](https://github.com/getsentry/sentry-java/issues/633#issuecomment-1465599120)

### Fixes

- Android Profiler on calling thread ([#2691](https://github.com/getsentry/sentry-java/pull/2691))
- Use `configureScope` instead of `withScope` in `Hub.close()`. This ensures that the main scope releases the in-memory data when closing a hub instance. ([#2688](https://github.com/getsentry/sentry-java/pull/2688))
- Remove null keys/values before creating concurrent hashmap in order to avoid NPE ([#2708](https://github.com/getsentry/sentry-java/pull/2708))
- Exclude SentryOptions from R8/ProGuard obfuscation ([#2699](https://github.com/getsentry/sentry-java/pull/2699))
  - This fixes AGP 8.+ incompatibility, where full R8 mode is enforced

### Dependencies

- Bump Gradle from v8.1.0 to v8.1.1 ([#2666](https://github.com/getsentry/sentry-java/pull/2666))
  - [changelog](https://github.com/gradle/gradle/blob/master release-test/CHANGELOG.md#v811)
  - [diff](https://github.com/gradle/gradle/compare/v8.1.0...v8.1.1)
- Bump Native SDK from v0.6.1 to v0.6.2 ([#2689](https://github.com/getsentry/sentry-java/pull/2689))
  - [changelog](https://github.com/getsentry/sentry-native/blob/master/CHANGELOG.md#062)
  - [diff](https://github.com/getsentry/sentry-native/compare/0.6.1...0.6.2)

## 6.18.1

### Fixes

- Fix crash when Sentry SDK is initialized more than once ([#2679](https://github.com/getsentry/sentry-java/pull/2679))
- Track a ttfd span per Activity ([#2673](https://github.com/getsentry/sentry-java/pull/2673))

## 6.18.0

### Features

- Attach Trace Context when an ANR is detected (ANRv1) ([#2583](https://github.com/getsentry/sentry-java/pull/2583))
- Make log4j2 integration compatible with log4j 3.0 ([#2634](https://github.com/getsentry/sentry-java/pull/2634))
    - Instead of relying on package scanning, we now use an annotation processor to generate `Log4j2Plugins.dat`
- Create `User` and `Breadcrumb` from map ([#2614](https://github.com/getsentry/sentry-java/pull/2614))
- Add `sent_at` to envelope header item ([#2638](https://github.com/getsentry/sentry-java/pull/2638))

### Fixes

- Fix timestamp intervals of PerformanceCollectionData in profiles ([#2648](https://github.com/getsentry/sentry-java/pull/2648))
- Fix timestamps of PerformanceCollectionData in profiles ([#2632](https://github.com/getsentry/sentry-java/pull/2632))
- Fix missing propagateMinConstraints flag for SentryTraced ([#2637](https://github.com/getsentry/sentry-java/pull/2637))
- Fix potential SecurityException thrown by ConnectivityManager on Android 11 ([#2653](https://github.com/getsentry/sentry-java/pull/2653))
- Fix aar artifacts publishing for Maven ([#2641](https://github.com/getsentry/sentry-java/pull/2641))

### Dependencies
- Bump Kotlin compile version from v1.6.10 to 1.8.0 ([#2563](https://github.com/getsentry/sentry-java/pull/2563))
- Bump Compose compile version from v1.1.1 to v1.3.0 ([#2563](https://github.com/getsentry/sentry-java/pull/2563))
- Bump AGP version from v7.3.0 to v7.4.2 ([#2574](https://github.com/getsentry/sentry-java/pull/2574))
- Bump Gradle from v7.6.0 to v8.0.2 ([#2563](https://github.com/getsentry/sentry-java/pull/2563))
    - [changelog](https://github.com/gradle/gradle/blob/master/CHANGELOG.md#v802)
    - [diff](https://github.com/gradle/gradle/compare/v7.6.0...v8.0.2)
- Bump Gradle from v8.0.2 to v8.1.0 ([#2650](https://github.com/getsentry/sentry-java/pull/2650))
  - [changelog](https://github.com/gradle/gradle/blob/master/CHANGELOG.md#v810)
  - [diff](https://github.com/gradle/gradle/compare/v8.0.2...v8.1.0)

## 6.17.0

### Features

- Add `name` and `geo` to `User` ([#2556](https://github.com/getsentry/sentry-java/pull/2556)) 
- Add breadcrumbs on network changes ([#2608](https://github.com/getsentry/sentry-java/pull/2608))
- Add time-to-initial-display and time-to-full-display measurements to Activity transactions ([#2611](https://github.com/getsentry/sentry-java/pull/2611))
- Read integration list written by sentry gradle plugin from manifest ([#2598](https://github.com/getsentry/sentry-java/pull/2598))
- Add Logcat adapter ([#2620](https://github.com/getsentry/sentry-java/pull/2620))
- Provide CPU count/frequency data as device context ([#2622](https://github.com/getsentry/sentry-java/pull/2622))

### Fixes

- Trim time-to-full-display span if reportFullyDisplayed API is never called ([#2631](https://github.com/getsentry/sentry-java/pull/2631))
- Fix Automatic UI transactions having wrong durations ([#2623](https://github.com/getsentry/sentry-java/pull/2623))
- Fix wrong default environment in Session ([#2610](https://github.com/getsentry/sentry-java/pull/2610))
- Pass through unknown sentry baggage keys into SentryEnvelopeHeader ([#2618](https://github.com/getsentry/sentry-java/pull/2618))
- Fix missing null check when removing lifecycle observer ([#2625](https://github.com/getsentry/sentry-java/pull/2625))

### Dependencies

- Bump Native SDK from v0.6.0 to v0.6.1 ([#2629](https://github.com/getsentry/sentry-java/pull/2629))
  - [changelog](https://github.com/getsentry/sentry-native/blob/master/CHANGELOG.md#061)
  - [diff](https://github.com/getsentry/sentry-native/compare/0.6.0...0.6.1)

## 6.16.0

### Features

- Improve versatility of exception resolver component for Spring with more flexible API for consumers. ([#2577](https://github.com/getsentry/sentry-java/pull/2577))
- Automatic performance instrumentation for WebFlux ([#2597](https://github.com/getsentry/sentry-java/pull/2597))
  - You can enable it by adding `sentry.enable-tracing=true` to your `application.properties`
- The Spring Boot integration can now be configured to add the `SentryAppender` to specific loggers instead of the `ROOT` logger ([#2173](https://github.com/getsentry/sentry-java/pull/2173))
  - You can specify the loggers using `"sentry.logging.loggers[0]=foo.bar` and `"sentry.logging.loggers[1]=baz` in your `application.properties`
- Add capabilities to track Jetpack Compose composition/rendering time ([#2507](https://github.com/getsentry/sentry-java/pull/2507))
- Adapt span op and description for graphql to fit spec ([#2607](https://github.com/getsentry/sentry-java/pull/2607))

### Fixes

- Fix timestamps of slow and frozen frames for profiles ([#2584](https://github.com/getsentry/sentry-java/pull/2584))
- Deprecate reportFullDisplayed in favor of reportFullyDisplayed ([#2585](https://github.com/getsentry/sentry-java/pull/2585))
- Add mechanism for logging integrations and update spring mechanism types ([#2595](https://github.com/getsentry/sentry-java/pull/2595))
	- NOTE: If you're using these mechanism types (`HandlerExceptionResolver`, `SentryWebExceptionHandler`) in your dashboards please update them to use the new types.
- Filter out session cookies sent by Spring and Spring Boot integrations ([#2593](https://github.com/getsentry/sentry-java/pull/2593))
  - We filter out some common cookies like JSESSIONID
  - We also read the value from `server.servlet.session.cookie.name` and filter it out
- No longer send event / transaction to Sentry if `beforeSend` / `beforeSendTransaction` throws ([#2591](https://github.com/getsentry/sentry-java/pull/2591))
- Add version to sentryClientName used in auth header ([#2596](https://github.com/getsentry/sentry-java/pull/2596))
- Keep integration names from being obfuscated ([#2599](https://github.com/getsentry/sentry-java/pull/2599))
- Change log level from INFO to WARN for error message indicating a failed Log4j2 Sentry.init ([#2606](https://github.com/getsentry/sentry-java/pull/2606))
  - The log message was often not visible as our docs suggest a minimum log level of WARN
- Fix session tracking on Android ([#2609](https://github.com/getsentry/sentry-java/pull/2609))
  - Incorrect number of session has been sent. In addition, some of the sessions were not properly ended, messing up Session Health Metrics.

### Dependencies

- Bump `opentelemetry-sdk` to `1.23.1` and `opentelemetry-javaagent` to `1.23.0` ([#2590](https://github.com/getsentry/sentry-java/pull/2590))
- Bump Native SDK from v0.5.4 to v0.6.0 ([#2545](https://github.com/getsentry/sentry-java/pull/2545))
  - [changelog](https://github.com/getsentry/sentry-native/blob/master/CHANGELOG.md#060)
  - [diff](https://github.com/getsentry/sentry-native/compare/0.5.4...0.6.0)

## 6.15.0

### Features

- Adjust time-to-full-display span if reportFullDisplayed is called too early ([#2550](https://github.com/getsentry/sentry-java/pull/2550))
- Add `enableTracing` option ([#2530](https://github.com/getsentry/sentry-java/pull/2530))
    - This change is backwards compatible. The default is `null` meaning existing behaviour remains unchanged (setting either `tracesSampleRate` or `tracesSampler` enables performance).
    - If set to `true`, performance is enabled, even if no `tracesSampleRate` or `tracesSampler` have been configured.
    - If set to `false` performance is disabled, regardless of `tracesSampleRate` and `tracesSampler` options.
- Detect dependencies by listing MANIFEST.MF files at runtime ([#2538](https://github.com/getsentry/sentry-java/pull/2538))
- Report integrations in use, report packages in use more consistently ([#2179](https://github.com/getsentry/sentry-java/pull/2179))
- Implement `ThreadLocalAccessor` for propagating Sentry hub with reactor / WebFlux ([#2570](https://github.com/getsentry/sentry-java/pull/2570))
  - Requires `io.micrometer:context-propagation:1.0.2+` as well as Spring Boot 3.0.3+
  - Enable the feature by setting `sentry.reactive.thread-local-accessor-enabled=true`
  - This is still considered experimental. Once we have enough feedback we may turn this on by default.
  - Checkout the sample here: https://github.com/getsentry/sentry-java/tree/main/sentry-samples/sentry-samples-spring-boot-webflux-jakarta
  - A new hub is now cloned from the main hub for every request

### Fixes

- Leave `inApp` flag for stack frames undecided in SDK if unsure and let ingestion decide instead ([#2547](https://github.com/getsentry/sentry-java/pull/2547))
- Allow `0.0` error sample rate ([#2573](https://github.com/getsentry/sentry-java/pull/2573))
- Fix memory leak in WebFlux related to an ever growing stack ([#2580](https://github.com/getsentry/sentry-java/pull/2580))
- Use the same hub in WebFlux exception handler as we do in WebFilter ([#2566](https://github.com/getsentry/sentry-java/pull/2566))
- Switch upstream Jetpack Compose dependencies to `compileOnly` in `sentry-compose-android` ([#2578](https://github.com/getsentry/sentry-java/pull/2578))
  - NOTE: If you're using Compose Navigation/User Interaction integrations, make sure to have the following dependencies on the classpath as we do not bring them in transitively anymore:
    - `androidx.navigation:navigation-compose:`
    - `androidx.compose.runtime:runtime:`
    - `androidx.compose.ui:ui:`

## 6.14.0

### Features

- Add time-to-full-display span to Activity auto-instrumentation ([#2432](https://github.com/getsentry/sentry-java/pull/2432))
- Add `main` flag to threads and `in_foreground` flag for app contexts  ([#2516](https://github.com/getsentry/sentry-java/pull/2516))

### Fixes

- Ignore Shutdown in progress when closing ShutdownHookIntegration ([#2521](https://github.com/getsentry/sentry-java/pull/2521))
- Fix app start span end-time is wrong if SDK init is deferred ([#2519](https://github.com/getsentry/sentry-java/pull/2519))
- Fix invalid session creation when app is launched in background ([#2543](https://github.com/getsentry/sentry-java/pull/2543))

## 6.13.1

### Fixes

- Fix transaction performance collector oom ([#2505](https://github.com/getsentry/sentry-java/pull/2505))
- Remove authority from URLs sent to Sentry ([#2366](https://github.com/getsentry/sentry-java/pull/2366))
- Fix `sentry-bom` containing incorrect artifacts ([#2504](https://github.com/getsentry/sentry-java/pull/2504))

### Dependencies

- Bump Native SDK from v0.5.3 to v0.5.4 ([#2500](https://github.com/getsentry/sentry-java/pull/2500))
  - [changelog](https://github.com/getsentry/sentry-native/blob/master/CHANGELOG.md#054)
  - [diff](https://github.com/getsentry/sentry-native/compare/0.5.3...0.5.4)

## 6.13.0

### Features

- Send cpu usage percentage in profile payload ([#2469](https://github.com/getsentry/sentry-java/pull/2469))
- Send transaction memory stats in profile payload ([#2447](https://github.com/getsentry/sentry-java/pull/2447))
- Add cpu usage collection ([#2462](https://github.com/getsentry/sentry-java/pull/2462))
- Improve ANR implementation: ([#2475](https://github.com/getsentry/sentry-java/pull/2475))
  - Add `abnormal_mechanism` to sessions for ANR rate calculation
  - Always attach thread dump to ANR events
  - Distinguish between foreground and background ANRs
- Improve possible date precision to 10 μs ([#2451](https://github.com/getsentry/sentry-java/pull/2451))

### Fixes

- Fix performance collector setup called in main thread ([#2499](https://github.com/getsentry/sentry-java/pull/2499))
- Expand guard against CVE-2018-9492 "Privilege Escalation via Content Provider" ([#2482](https://github.com/getsentry/sentry-java/pull/2482))
- Prevent OOM by disabling TransactionPerformanceCollector for now ([#2498](https://github.com/getsentry/sentry-java/pull/2498))

## 6.12.1

### Fixes

- Create timer in `TransactionPerformanceCollector` lazily ([#2478](https://github.com/getsentry/sentry-java/pull/2478))

## 6.12.0

### Features

- Attach View Hierarchy to the errored/crashed events ([#2440](https://github.com/getsentry/sentry-java/pull/2440))
- Collect memory usage in transactions ([#2445](https://github.com/getsentry/sentry-java/pull/2445))
- Add `traceOptionsRequests` option to disable tracing of OPTIONS requests ([#2453](https://github.com/getsentry/sentry-java/pull/2453))
- Extend list of HTTP headers considered sensitive ([#2455](https://github.com/getsentry/sentry-java/pull/2455))

### Fixes

- Use a single TransactionPerfomanceCollector ([#2464](https://github.com/getsentry/sentry-java/pull/2464))
- Don't override sdk name with Timber ([#2450](https://github.com/getsentry/sentry-java/pull/2450))
- Set transactionNameSource to CUSTOM when setting transaction name ([#2405](https://github.com/getsentry/sentry-java/pull/2405))
- Guard against CVE-2018-9492 "Privilege Escalation via Content Provider" ([#2466](https://github.com/getsentry/sentry-java/pull/2466))

## 6.11.0

### Features

- Disable Android concurrent profiling ([#2434](https://github.com/getsentry/sentry-java/pull/2434))
- Add logging for OpenTelemetry integration ([#2425](https://github.com/getsentry/sentry-java/pull/2425))
- Auto add `OpenTelemetryLinkErrorEventProcessor` for Spring Boot ([#2429](https://github.com/getsentry/sentry-java/pull/2429))

### Fixes

- Use minSdk compatible `Objects` class ([#2436](https://github.com/getsentry/sentry-java/pull/2436))
- Prevent R8 from warning on missing classes, as we check for their presence at runtime ([#2439](https://github.com/getsentry/sentry-java/pull/2439))

### Dependencies

- Bump Gradle from v7.5.1 to v7.6.0 ([#2438](https://github.com/getsentry/sentry-java/pull/2438))
  - [changelog](https://github.com/gradle/gradle/blob/master/CHANGELOG.md#v760)
  - [diff](https://github.com/gradle/gradle/compare/v7.5.1...v7.6.0)

## 6.10.0

### Features

- Add time-to-initial-display span to Activity transactions ([#2369](https://github.com/getsentry/sentry-java/pull/2369))
- Start a session after init if AutoSessionTracking is enabled ([#2356](https://github.com/getsentry/sentry-java/pull/2356))
- Provide automatic breadcrumbs and transactions for click/scroll events for Compose ([#2390](https://github.com/getsentry/sentry-java/pull/2390))
- Add `blocked_main_thread` and `call_stack` to File I/O spans to detect performance issues ([#2382](https://github.com/getsentry/sentry-java/pull/2382))

### Dependencies

- Bump Native SDK from v0.5.2 to v0.5.3 ([#2423](https://github.com/getsentry/sentry-java/pull/2423))
  - [changelog](https://github.com/getsentry/sentry-native/blob/master/CHANGELOG.md#053)
  - [diff](https://github.com/getsentry/sentry-native/compare/0.5.2...0.5.3)

## 6.9.2

### Fixes

- Updated ProfileMeasurementValue types ([#2412](https://github.com/getsentry/sentry-java/pull/2412))
- Clear window reference only on activity stop in profileMeasurements collector ([#2407](https://github.com/getsentry/sentry-java/pull/2407))
- No longer disable OpenTelemetry exporters in default Java Agent config ([#2408](https://github.com/getsentry/sentry-java/pull/2408))
- Fix `ClassNotFoundException` for `io.sentry.spring.SentrySpringServletContainerInitializer` in `sentry-spring-jakarta` ([#2411](https://github.com/getsentry/sentry-java/issues/2411))
- Fix `sentry-samples-spring-jakarta` ([#2411](https://github.com/getsentry/sentry-java/issues/2411))

### Features

- Add SENTRY_AUTO_INIT environment variable to control OpenTelemetry Agent init ([#2410](https://github.com/getsentry/sentry-java/pull/2410))
- Add OpenTelemetryLinkErrorEventProcessor for linking errors to traces created via OpenTelemetry ([#2418](https://github.com/getsentry/sentry-java/pull/2418))

### Dependencies

- Bump OpenTelemetry to 1.20.1 and OpenTelemetry Java Agent to 1.20.2 ([#2420](https://github.com/getsentry/sentry-java/pull/2420))

## 6.9.1

### Fixes

- OpenTelemetry modules were missing in `6.9.0` so we released the same code again as `6.9.1` including OpenTelemetry modules

## 6.9.0

### Fixes

- Use `canonicalName` in Fragment Integration for better de-obfuscation ([#2379](https://github.com/getsentry/sentry-java/pull/2379))
- Fix Timber and Fragment integrations auto-installation for obfuscated builds ([#2379](https://github.com/getsentry/sentry-java/pull/2379))
- Don't attach screenshots to events from Hybrid SDKs ([#2360](https://github.com/getsentry/sentry-java/pull/2360))
- Ensure Hints do not cause memory leaks ([#2387](https://github.com/getsentry/sentry-java/pull/2387))
- Do not attach empty `sentry-trace` and `baggage` headers ([#2385](https://github.com/getsentry/sentry-java/pull/2385))

### Features

- Add beforeSendTransaction which allows users to filter and change transactions ([#2388](https://github.com/getsentry/sentry-java/pull/2388))
- Add experimental support for OpenTelemetry ([README](sentry-opentelemetry/README.md))([#2344](https://github.com/getsentry/sentry-java/pull/2344))

### Dependencies

- Update Spring Boot Jakarta to Spring Boot 3.0.0 ([#2389](https://github.com/getsentry/sentry-java/pull/2389))
- Bump Spring Boot to 2.7.5 ([#2383](https://github.com/getsentry/sentry-java/pull/2383))

## 6.8.0

### Features

- Add FrameMetrics to Android profiling data ([#2342](https://github.com/getsentry/sentry-java/pull/2342))

### Fixes

- Remove profiler main thread io ([#2348](https://github.com/getsentry/sentry-java/pull/2348))
- Fix ensure all options are processed before integrations are loaded ([#2377](https://github.com/getsentry/sentry-java/pull/2377))

## 6.7.1

### Fixes

- Fix `Gpu.vendorId` should be a String ([#2343](https://github.com/getsentry/sentry-java/pull/2343))
- Don't set device name on Android if `sendDefaultPii` is disabled ([#2354](https://github.com/getsentry/sentry-java/pull/2354))
- Fix corrupted UUID on Motorola devices ([#2363](https://github.com/getsentry/sentry-java/pull/2363))
- Fix ANR on dropped uncaught exception events ([#2368](https://github.com/getsentry/sentry-java/pull/2368))

### Features

- Update Spring Boot Jakarta to Spring Boot 3.0.0-RC2 ([#2347](https://github.com/getsentry/sentry-java/pull/2347))

## 6.7.0

### Fixes

- Use correct set-cookie for the HTTP Client response object ([#2326](https://github.com/getsentry/sentry-java/pull/2326))
- Fix NoSuchElementException in CircularFifoQueue when cloning a Scope ([#2328](https://github.com/getsentry/sentry-java/pull/2328))

### Features

- Customizable fragment lifecycle breadcrumbs ([#2299](https://github.com/getsentry/sentry-java/pull/2299))
- Provide hook for Jetpack Compose navigation instrumentation ([#2320](https://github.com/getsentry/sentry-java/pull/2320))
- Populate `event.modules` with dependencies metadata ([#2324](https://github.com/getsentry/sentry-java/pull/2324))
- Support Spring 6 and Spring Boot 3 ([#2289](https://github.com/getsentry/sentry-java/pull/2289))

### Dependencies

- Bump Native SDK from v0.5.1 to v0.5.2 ([#2315](https://github.com/getsentry/sentry-java/pull/2315))
  - [changelog](https://github.com/getsentry/sentry-native/blob/master/CHANGELOG.md#052)
  - [diff](https://github.com/getsentry/sentry-native/compare/0.5.1...0.5.2)

## 6.6.0

### Fixes

- Ensure potential callback exceptions are caught #2123 ([#2291](https://github.com/getsentry/sentry-java/pull/2291))
- Remove verbose FrameMetricsAggregator failure logging ([#2293](https://github.com/getsentry/sentry-java/pull/2293))
- Ignore broken regex for tracePropagationTarget ([#2288](https://github.com/getsentry/sentry-java/pull/2288))
- No longer serialize static fields; use toString as fallback ([#2309](https://github.com/getsentry/sentry-java/pull/2309))
- Fix `SentryFileWriter`/`SentryFileOutputStream` append overwrites file contents ([#2304](https://github.com/getsentry/sentry-java/pull/2304))
- Respect incoming parent sampled decision when continuing a trace ([#2311](https://github.com/getsentry/sentry-java/pull/2311))

### Features

- Profile envelopes are sent directly from profiler ([#2298](https://github.com/getsentry/sentry-java/pull/2298))
- Add support for using Encoder with logback.SentryAppender ([#2246](https://github.com/getsentry/sentry-java/pull/2246))
- Report Startup Crashes ([#2277](https://github.com/getsentry/sentry-java/pull/2277))
- HTTP Client errors for OkHttp ([#2287](https://github.com/getsentry/sentry-java/pull/2287))
- Add option to enable or disable Frame Tracking ([#2314](https://github.com/getsentry/sentry-java/pull/2314))

### Dependencies

- Bump Native SDK from v0.5.0 to v0.5.1 ([#2306](https://github.com/getsentry/sentry-java/pull/2306))
  - [changelog](https://github.com/getsentry/sentry-native/blob/master/CHANGELOG.md#051)
  - [diff](https://github.com/getsentry/sentry-native/compare/0.5.0...0.5.1)

## 6.5.0

### Fixes

- Improve public facing API for creating Baggage from header ([#2284](https://github.com/getsentry/sentry-java/pull/2284))

## 6.5.0-beta.3

### Features

- Provide API for attaching custom measurements to transactions ([#2260](https://github.com/getsentry/sentry-java/pull/2260))
- Bump spring to 2.7.4 ([#2279](https://github.com/getsentry/sentry-java/pull/2279))

## 6.5.0-beta.2

### Features

- Make user segment a top level property ([#2257](https://github.com/getsentry/sentry-java/pull/2257))
- Replace user `other` with `data` ([#2258](https://github.com/getsentry/sentry-java/pull/2258))
- `isTraceSampling` is now on by default. `tracingOrigins` has been replaced by `tracePropagationTargets` ([#2255](https://github.com/getsentry/sentry-java/pull/2255))

## 6.5.0-beta.1

### Features

- Server-Side Dynamic Sampling Context support  ([#2226](https://github.com/getsentry/sentry-java/pull/2226))

## 6.4.4

### Fixes

- Fix ConcurrentModificationException due to FrameMetricsAggregator manipulation ([#2282](https://github.com/getsentry/sentry-java/pull/2282))

## 6.4.3

- Fix slow and frozen frames tracking ([#2271](https://github.com/getsentry/sentry-java/pull/2271))

## 6.4.2

### Fixes

- Fixed AbstractMethodError when getting Lifecycle ([#2228](https://github.com/getsentry/sentry-java/pull/2228))
- Missing unit fields for Android measurements ([#2204](https://github.com/getsentry/sentry-java/pull/2204))
- Avoid sending empty profiles ([#2232](https://github.com/getsentry/sentry-java/pull/2232))
- Fix file descriptor leak in FileIO instrumentation ([#2248](https://github.com/getsentry/sentry-java/pull/2248))

## 6.4.1

### Fixes

- Fix memory leak caused by throwableToSpan ([#2227](https://github.com/getsentry/sentry-java/pull/2227))

## 6.4.0

### Fixes

- make profiling rate defaults to 101 hz ([#2211](https://github.com/getsentry/sentry-java/pull/2211))
- SentryOptions.setProfilingTracesIntervalMillis has been deprecated
- Added cpu architecture and default environment in profiles envelope ([#2207](https://github.com/getsentry/sentry-java/pull/2207))
- SentryOptions.setProfilingEnabled has been deprecated in favor of setProfilesSampleRate
- Use toString for enum serialization ([#2220](https://github.com/getsentry/sentry-java/pull/2220))

### Features

- Concurrent profiling 3 - added truncation reason ([#2247](https://github.com/getsentry/sentry-java/pull/2247))
- Concurrent profiling 2 - added list of transactions ([#2218](https://github.com/getsentry/sentry-java/pull/2218))
- Concurrent profiling 1 - added envelope payload data format ([#2216](https://github.com/getsentry/sentry-java/pull/2216))
- Send source for transactions ([#2180](https://github.com/getsentry/sentry-java/pull/2180))
- Add profilesSampleRate and profileSampler options for Android sdk ([#2184](https://github.com/getsentry/sentry-java/pull/2184))
- Add baggage header to RestTemplate ([#2206](https://github.com/getsentry/sentry-java/pull/2206))
- Bump Native SDK from v0.4.18 to v0.5.0 ([#2199](https://github.com/getsentry/sentry-java/pull/2199))
  - [changelog](https://github.com/getsentry/sentry-native/blob/master/CHANGELOG.md#050)
  - [diff](https://github.com/getsentry/sentry-native/compare/0.4.18...0.5.0)
- Bump Gradle from v7.5.0 to v7.5.1 ([#2212](https://github.com/getsentry/sentry-java/pull/2212))
  - [changelog](https://github.com/gradle/gradle/blob/master/CHANGELOG.md#v751)
  - [diff](https://github.com/gradle/gradle/compare/v7.5.0...v7.5.1)

## 6.3.1

### Fixes

- Prevent NPE by checking SentryTracer.timer for null again inside synchronized ([#2200](https://github.com/getsentry/sentry-java/pull/2200))
- Weakly reference Activity for transaction finished callback ([#2203](https://github.com/getsentry/sentry-java/pull/2203))
- `attach-screenshot` set on Manual init. didn't work ([#2186](https://github.com/getsentry/sentry-java/pull/2186))
- Remove extra space from `spring.factories` causing issues in old versions of Spring Boot ([#2181](https://github.com/getsentry/sentry-java/pull/2181))


### Features

- Bump Native SDK to v0.4.18 ([#2154](https://github.com/getsentry/sentry-java/pull/2154))
  - [changelog](https://github.com/getsentry/sentry-native/blob/master/CHANGELOG.md#0418)
  - [diff](https://github.com/getsentry/sentry-native/compare/0.4.17...0.4.18)
- Bump Gradle to v7.5.0 ([#2174](https://github.com/getsentry/sentry-java/pull/2174), [#2191](https://github.com/getsentry/sentry-java/pull/2191))
  - [changelog](https://github.com/gradle/gradle/blob/master/CHANGELOG.md#v750)
  - [diff](https://github.com/gradle/gradle/compare/v7.4.2...v7.5.0)

## 6.3.0

### Features

- Switch upstream dependencies to `compileOnly` in integrations ([#2175](https://github.com/getsentry/sentry-java/pull/2175))

### Fixes

- Lazily retrieve HostnameCache in MainEventProcessor ([#2170](https://github.com/getsentry/sentry-java/pull/2170))

## 6.2.1

### Fixes

- Only send userid in Dynamic Sampling Context if sendDefaultPii is true ([#2147](https://github.com/getsentry/sentry-java/pull/2147))
- Remove userId from baggage due to PII ([#2157](https://github.com/getsentry/sentry-java/pull/2157))

### Features

- Add integration for Apollo-Kotlin 3 ([#2109](https://github.com/getsentry/sentry-java/pull/2109))
- New package `sentry-android-navigation` for AndroidX Navigation support ([#2136](https://github.com/getsentry/sentry-java/pull/2136))
- New package `sentry-compose` for Jetpack Compose support (Navigation) ([#2136](https://github.com/getsentry/sentry-java/pull/2136))
- Add sample rate to baggage as well as trace in envelope header and flatten user ([#2135](https://github.com/getsentry/sentry-java/pull/2135))

Breaking Changes:
- The boolean parameter `samplingDecision` in the `TransactionContext` constructor has been replaced with a `TracesSamplingDecision` object. Feel free to ignore the `@ApiStatus.Internal` in this case.

## 6.1.4

### Fixes

- Filter out app starts with more than 60s ([#2127](https://github.com/getsentry/sentry-java/pull/2127))

## 6.1.3

### Fixes

- Fix thread leak due to Timer being created and never cancelled ([#2131](https://github.com/getsentry/sentry-java/pull/2131))

## 6.1.2

### Fixes

- Swallow error when reading ActivityManager#getProcessesInErrorState instead of crashing ([#2114](https://github.com/getsentry/sentry-java/pull/2114))
- Use charset string directly as StandardCharsets is not available on earlier Android versions ([#2111](https://github.com/getsentry/sentry-java/pull/2111))

## 6.1.1

### Features

- Replace `tracestate` header with `baggage` header ([#2078](https://github.com/getsentry/sentry-java/pull/2078))
- Allow opting out of device info collection that requires Inter-Process Communication (IPC) ([#2100](https://github.com/getsentry/sentry-java/pull/2100))

## 6.1.0

### Features

- Implement local scope by adding overloads to the capture methods that accept a ScopeCallback ([#2084](https://github.com/getsentry/sentry-java/pull/2084))
- SentryOptions#merge is now public and can be used to load ExternalOptions ([#2088](https://github.com/getsentry/sentry-java/pull/2088))

### Fixes

- Fix proguard rules to work R8 [issue](https://issuetracker.google.com/issues/235733922) around on AGP 7.3.0-betaX and 7.4.0-alphaX ([#2094](https://github.com/getsentry/sentry-java/pull/2094))
- Fix GraalVM Native Image compatibility ([#2172](https://github.com/getsentry/sentry-java/pull/2172))

## 6.0.0

### Sentry Self-hosted Compatibility

- Starting with version `6.0.0` of the `sentry` package, [Sentry's self hosted version >= v21.9.0](https://github.com/getsentry/self-hosted/releases) is required or you have to manually disable sending client reports via the `sendClientReports` option. This only applies to self-hosted Sentry. If you are using [sentry.io](https://sentry.io), no action is needed.

### Features

- Allow optimization and obfuscation of the SDK by reducing proguard rules ([#2031](https://github.com/getsentry/sentry-java/pull/2031))
- Relax TransactionNameProvider ([#1861](https://github.com/getsentry/sentry-java/pull/1861))
- Use float instead of Date for protocol types for higher precision ([#1737](https://github.com/getsentry/sentry-java/pull/1737))
- Allow setting SDK info (name & version) in manifest ([#2016](https://github.com/getsentry/sentry-java/pull/2016))
- Allow setting native Android SDK name during build ([#2035](https://github.com/getsentry/sentry-java/pull/2035))
- Include application permissions in Android events ([#2018](https://github.com/getsentry/sentry-java/pull/2018))
- Automatically create transactions for UI events ([#1975](https://github.com/getsentry/sentry-java/pull/1975))
- Hints are now used via a Hint object and passed into beforeSend and EventProcessor as @NotNull Hint object ([#2045](https://github.com/getsentry/sentry-java/pull/2045))
- Attachments can be manipulated via hint ([#2046](https://github.com/getsentry/sentry-java/pull/2046))
- Add sentry-servlet-jakarta module ([#1987](https://github.com/getsentry/sentry-java/pull/1987))
- Add client reports ([#1982](https://github.com/getsentry/sentry-java/pull/1982))
- Screenshot is taken when there is an error ([#1967](https://github.com/getsentry/sentry-java/pull/1967))
- Add Android profiling traces ([#1897](https://github.com/getsentry/sentry-java/pull/1897)) ([#1959](https://github.com/getsentry/sentry-java/pull/1959)) and its tests ([#1949](https://github.com/getsentry/sentry-java/pull/1949))
- Enable enableScopeSync by default for Android ([#1928](https://github.com/getsentry/sentry-java/pull/1928))
- Feat: Vendor JSON ([#1554](https://github.com/getsentry/sentry-java/pull/1554))
    - Introduce `JsonSerializable` and `JsonDeserializer` interfaces for manual json
      serialization/deserialization.
    - Introduce `JsonUnknwon` interface to preserve unknown properties when deserializing/serializing
      SDK classes.
    - When passing custom objects, for example in `Contexts`, these are supported for serialization:
        - `JsonSerializable`
        - `Map`, `Collection`, `Array`, `String` and all primitive types.
        - Objects with the help of refection.
            - `Map`, `Collection`, `Array`, `String` and all primitive types.
            - Call `toString()` on objects that have a cyclic reference to a ancestor object.
            - Call `toString()` where object graphs exceed max depth.
    - Remove `gson` dependency.
    - Remove `IUnknownPropertiesConsumer`
- Pass MDC tags as Sentry tags ([#1954](https://github.com/getsentry/sentry-java/pull/1954))

### Fixes

- Calling Sentry.init and specifying contextTags now has an effect on the Logback SentryAppender ([#2052](https://github.com/getsentry/sentry-java/pull/2052))
- Calling Sentry.init and specifying contextTags now has an effect on the Log4j SentryAppender ([#2054](https://github.com/getsentry/sentry-java/pull/2054))
- Calling Sentry.init and specifying contextTags now has an effect on the jul SentryAppender ([#2057](https://github.com/getsentry/sentry-java/pull/2057))
- Update Spring Boot dependency to 2.6.8 and fix the CVE-2022-22970 ([#2068](https://github.com/getsentry/sentry-java/pull/2068))
- Sentry can now self heal after a Thread had its currentHub set to a NoOpHub ([#2076](https://github.com/getsentry/sentry-java/pull/2076))
- No longer close OutputStream that is passed into JsonSerializer ([#2029](https://github.com/getsentry/sentry-java/pull/2029))
- Fix setting context tags on events captured by Spring ([#2060](https://github.com/getsentry/sentry-java/pull/2060))
- Isolate cached events with hashed DSN subfolder ([#2038](https://github.com/getsentry/sentry-java/pull/2038))
- SentryThread.current flag will not be overridden by DefaultAndroidEventProcessor if already set ([#2050](https://github.com/getsentry/sentry-java/pull/2050))
- Fix serialization of Long inside of Request.data ([#2051](https://github.com/getsentry/sentry-java/pull/2051))
- Update sentry-native to 0.4.17 ([#2033](https://github.com/getsentry/sentry-java/pull/2033))
- Update Gradle to 7.4.2 and AGP to 7.2 ([#2042](https://github.com/getsentry/sentry-java/pull/2042))
- Change order of event filtering mechanisms ([#2001](https://github.com/getsentry/sentry-java/pull/2001))
- Only send session update for dropped events if state changed ([#2002](https://github.com/getsentry/sentry-java/pull/2002))
- Android profiling initializes on first profile start ([#2009](https://github.com/getsentry/sentry-java/pull/2009))
- Profiling rate decreased from 300hz to 100hz ([#1997](https://github.com/getsentry/sentry-java/pull/1997))
- Allow disabling sending of client reports via Android Manifest and external options ([#2007](https://github.com/getsentry/sentry-java/pull/2007))
- Ref: Upgrade Spring Boot dependency to 2.5.13 ([#2011](https://github.com/getsentry/sentry-java/pull/2011))
- Ref: Make options.printUncaughtStackTrace primitive type ([#1995](https://github.com/getsentry/sentry-java/pull/1995))
- Ref: Remove not needed interface abstractions on Android ([#1953](https://github.com/getsentry/sentry-java/pull/1953))
- Ref: Make hints Map<String, Object> instead of only Object ([#1929](https://github.com/getsentry/sentry-java/pull/1929))
- Ref: Simplify DateUtils with ISO8601Utils ([#1837](https://github.com/getsentry/sentry-java/pull/1837))
- Ref: Remove deprecated and scheduled fields ([#1875](https://github.com/getsentry/sentry-java/pull/1875))
- Ref: Add shutdownTimeoutMillis in favor of shutdownTimeout ([#1873](https://github.com/getsentry/sentry-java/pull/1873))
- Ref: Remove Attachment ContentType since the Server infers it ([#1874](https://github.com/getsentry/sentry-java/pull/1874))
- Ref: Bind external properties to a dedicated class. ([#1750](https://github.com/getsentry/sentry-java/pull/1750))
- Ref: Debug log serializable objects ([#1795](https://github.com/getsentry/sentry-java/pull/1795))
- Ref: catch Throwable instead of Exception to suppress internal SDK errors ([#1812](https://github.com/getsentry/sentry-java/pull/1812))
- `SentryOptions` can merge properties from `ExternalOptions` instead of another instance of `SentryOptions`
- Following boolean properties from `SentryOptions` that allowed `null` values are now not nullable - `debug`, `enableUncaughtExceptionHandler`, `enableDeduplication`
- `SentryOptions` cannot be created anymore using `PropertiesProvider` with `SentryOptions#from` method. Use `ExternalOptions#from` instead and merge created object with `SentryOptions#merge`
- Bump: Kotlin to 1.5 and compatibility to 1.4 for sentry-android-timber ([#1815](https://github.com/getsentry/sentry-java/pull/1815))

## 5.7.4

### Fixes

* Change order of event filtering mechanisms and only send session update for dropped events if session state changed (#2028)

## 5.7.3

### Fixes

- Sentry Timber integration throws an exception when using args ([#1986](https://github.com/getsentry/sentry-java/pull/1986))

## 5.7.2

### Fixes

- Bring back support for `Timber.tag` ([#1974](https://github.com/getsentry/sentry-java/pull/1974))

## 5.7.1

### Fixes

- Sentry Timber integration does not submit msg.formatted breadcrumbs ([#1957](https://github.com/getsentry/sentry-java/pull/1957))
- ANR WatchDog won't crash on SecurityException ([#1962](https://github.com/getsentry/sentry-java/pull/1962))

## 5.7.0

### Features

- Automatically enable `Timber` and `Fragment` integrations if they are present on the classpath ([#1936](https://github.com/getsentry/sentry-java/pull/1936))

## 5.6.3

### Fixes

- If transaction or span is finished, do not allow to mutate ([#1940](https://github.com/getsentry/sentry-java/pull/1940))
- Keep used AndroidX classes from obfuscation (Fixes UI breadcrumbs and Slow/Frozen frames) ([#1942](https://github.com/getsentry/sentry-java/pull/1942))

## 5.6.2

### Fixes

- Ref: Make ActivityFramesTracker public to be used by Hybrid SDKs ([#1931](https://github.com/getsentry/sentry-java/pull/1931))
- Bump: AGP to 7.1.2 ([#1930](https://github.com/getsentry/sentry-java/pull/1930))
- NPE while adding "response_body_size" breadcrumb, when response body length is unknown ([#1908](https://github.com/getsentry/sentry-java/pull/1908))
- Do not include stacktrace frames into Timber message ([#1898](https://github.com/getsentry/sentry-java/pull/1898))
- Potential memory leaks ([#1909](https://github.com/getsentry/sentry-java/pull/1909))

Breaking changes:
`Timber.tag` is no longer supported by our [Timber integration](https://docs.sentry.io/platforms/android/configuration/integrations/timber/) and will not appear on Sentry for error events.
Please vote on this [issue](https://github.com/getsentry/sentry-java/issues/1900), if you'd like us to provide support for that.

## 5.6.2-beta.3

### Fixes

- Ref: Make ActivityFramesTracker public to be used by Hybrid SDKs ([#1931](https://github.com/getsentry/sentry-java/pull/1931))
- Bump: AGP to 7.1.2 ([#1930](https://github.com/getsentry/sentry-java/pull/1930))

## 5.6.2-beta.2

### Fixes

- NPE while adding "response_body_size" breadcrumb, when response body length is unknown ([#1908](https://github.com/getsentry/sentry-java/pull/1908))

## 5.6.2-beta.1

### Fixes

- Do not include stacktrace frames into Timber message ([#1898](https://github.com/getsentry/sentry-java/pull/1898))
- Potential memory leaks ([#1909](https://github.com/getsentry/sentry-java/pull/1909))

Breaking changes:
`Timber.tag` is no longer supported by our [Timber integration](https://docs.sentry.io/platforms/android/configuration/integrations/timber/) and will not appear on Sentry for error events.
Please vote on this [issue](https://github.com/getsentry/sentry-java/issues/1900), if you'd like us to provide support for that.

## 5.6.1

### Features

- Add options.printUncaughtStackTrace to print uncaught exceptions ([#1890](https://github.com/getsentry/sentry-java/pull/1890))

### Fixes

- NPE while adding "response_body_size" breadcrumb, when response body is null ([#1884](https://github.com/getsentry/sentry-java/pull/1884))
- Bump: AGP to 7.1.0 ([#1892](https://github.com/getsentry/sentry-java/pull/1892))

## 5.6.0

### Features

- Add breadcrumbs support for UI events (automatically captured) ([#1876](https://github.com/getsentry/sentry-java/pull/1876))

### Fixes

- Change scope of servlet-api to compileOnly ([#1880](https://github.com/getsentry/sentry-java/pull/1880))

## 5.5.3

### Fixes

- Do not create SentryExceptionResolver bean when Spring MVC is not on the classpath ([#1865](https://github.com/getsentry/sentry-java/pull/1865))

## 5.5.2

### Fixes

- Detect App Cold start correctly for Hybrid SDKs ([#1855](https://github.com/getsentry/sentry-java/pull/1855))
- Bump: log4j to 2.17.0 ([#1852](https://github.com/getsentry/sentry-java/pull/1852))
- Bump: logback to 1.2.9 ([#1853](https://github.com/getsentry/sentry-java/pull/1853))

## 5.5.1

### Fixes

- Bump: log4j to 2.16.0 ([#1845](https://github.com/getsentry/sentry-java/pull/1845))
- Make App start cold/warm visible to Hybrid SDKs ([#1848](https://github.com/getsentry/sentry-java/pull/1848))

## 5.5.0

### Features

- Add locale to device context and deprecate language ([#1832](https://github.com/getsentry/sentry-java/pull/1832))
- Add `SentryFileInputStream` and `SentryFileOutputStream` for File I/O performance instrumentation ([#1826](https://github.com/getsentry/sentry-java/pull/1826))
- Add `SentryFileReader` and `SentryFileWriter` for File I/O instrumentation ([#1843](https://github.com/getsentry/sentry-java/pull/1843))

### Fixes

- Bump: log4j to 2.15.0 ([#1839](https://github.com/getsentry/sentry-java/pull/1839))
- Ref: Rename Fragment span operation from `ui.fragment.load` to `ui.load` ([#1824](https://github.com/getsentry/sentry-java/pull/1824))
- Ref: change `java.util.Random` to `java.security.SecureRandom` for possible security reasons ([#1831](https://github.com/getsentry/sentry-java/pull/1831))

## 5.4.3

### Fixes

- Only report App start measurement for full launch on Android ([#1821](https://github.com/getsentry/sentry-java/pull/1821))

## 5.4.2

### Fixes

- Ref: catch Throwable instead of Exception to suppress internal SDK errors ([#1812](https://github.com/getsentry/sentry-java/pull/1812))

## 5.4.1

### Features

- Refactor OkHttp and Apollo to Kotlin functional interfaces ([#1797](https://github.com/getsentry/sentry-java/pull/1797))
- Add secondary constructor to SentryInstrumentation ([#1804](https://github.com/getsentry/sentry-java/pull/1804))

### Fixes

- Do not start fragment span if not added to the Activity ([#1813](https://github.com/getsentry/sentry-java/pull/1813))

## 5.4.0

### Features

- Add `graphql-java` instrumentation ([#1777](https://github.com/getsentry/sentry-java/pull/1777))

### Fixes

- Do not crash when event processors throw a lower level Throwable class ([#1800](https://github.com/getsentry/sentry-java/pull/1800))
- ActivityFramesTracker does not throw if Activity has no observers ([#1799](https://github.com/getsentry/sentry-java/pull/1799))

## 5.3.0

### Features

- Add datasource tracing with P6Spy ([#1784](https://github.com/getsentry/sentry-java/pull/1784))

### Fixes

- ActivityFramesTracker does not throw if Activity has not been added ([#1782](https://github.com/getsentry/sentry-java/pull/1782))
- PerformanceAndroidEventProcessor uses up to date isTracingEnabled set on Configuration callback ([#1786](https://github.com/getsentry/sentry-java/pull/1786))

## 5.2.4

### Fixes

- Window.FEATURE_NO_TITLE does not work when using activity traces ([#1769](https://github.com/getsentry/sentry-java/pull/1769))
- unregister UncaughtExceptionHandler on close ([#1770](https://github.com/getsentry/sentry-java/pull/1770))

## 5.2.3

### Fixes

- Make ActivityFramesTracker operations thread-safe ([#1762](https://github.com/getsentry/sentry-java/pull/1762))
- Clone Scope Contexts ([#1763](https://github.com/getsentry/sentry-java/pull/1763))
- Bump: AGP to 7.0.3 ([#1765](https://github.com/getsentry/sentry-java/pull/1765))

## 5.2.2

### Fixes

- Close HostnameCache#executorService on SentryClient#close ([#1757](https://github.com/getsentry/sentry-java/pull/1757))

## 5.2.1

### Features

- Add isCrashedLastRun support ([#1739](https://github.com/getsentry/sentry-java/pull/1739))
- Attach Java vendor and version to events and transactions ([#1703](https://github.com/getsentry/sentry-java/pull/1703))

### Fixes

- Handle exception if Context.registerReceiver throws ([#1747](https://github.com/getsentry/sentry-java/pull/1747))

## 5.2.0

### Features

- Allow setting proguard via Options and/or external resources ([#1728](https://github.com/getsentry/sentry-java/pull/1728))
- Add breadcrumbs for the Apollo integration ([#1726](https://github.com/getsentry/sentry-java/pull/1726))

### Fixes

- Don't set lastEventId for transactions ([#1727](https://github.com/getsentry/sentry-java/pull/1727))
- ActivityLifecycleIntegration#appStartSpan memory leak ([#1732](https://github.com/getsentry/sentry-java/pull/1732))

## 5.2.0-beta.3

### Features

- Add "data" to spans ([#1717](https://github.com/getsentry/sentry-java/pull/1717))

### Fixes

- Check at runtime if AndroidX.Core is available ([#1718](https://github.com/getsentry/sentry-java/pull/1718))
- Should not capture unfinished transaction ([#1719](https://github.com/getsentry/sentry-java/pull/1719))

## 5.2.0-beta.2

### Fixes

- Bump AGP to 7.0.2 ([#1650](https://github.com/getsentry/sentry-java/pull/1650))
- Drop spans in BeforeSpanCallback. ([#1713](https://github.com/getsentry/sentry-java/pull/1713))

## 5.2.0-beta.1

### Features

- Add tracestate HTTP header support ([#1683](https://github.com/getsentry/sentry-java/pull/1683))
- Add option to filter which origins receive tracing headers ([#1698](https://github.com/getsentry/sentry-java/pull/1698))
- Include unfinished spans in transaction ([#1699](https://github.com/getsentry/sentry-java/pull/1699))
- Add static helpers for creating breadcrumbs ([#1702](https://github.com/getsentry/sentry-java/pull/1702))
- Performance support for Android Apollo ([#1705](https://github.com/getsentry/sentry-java/pull/1705))

### Fixes

- Move tags from transaction.contexts.trace.tags to transaction.tags ([#1700](https://github.com/getsentry/sentry-java/pull/1700))

Breaking changes:

- Updated proguard keep rule for enums, which affects consumer application code ([#1694](https://github.com/getsentry/sentry-java/pull/1694))

## 5.1.2

### Fixes

- Servlet 3.1 compatibility issue ([#1681](https://github.com/getsentry/sentry-java/pull/1681))
- Do not drop Contexts key if Collection, Array or Char ([#1680](https://github.com/getsentry/sentry-java/pull/1680))

## 5.1.1

### Features

- Add support for async methods in Spring MVC ([#1652](https://github.com/getsentry/sentry-java/pull/1652))
- Add secondary constructor taking IHub to SentryOkHttpInterceptor ([#1657](https://github.com/getsentry/sentry-java/pull/1657))
- Merge external map properties ([#1656](https://github.com/getsentry/sentry-java/pull/1656))

### Fixes

- Remove onActivityPreCreated call in favor of onActivityCreated ([#1661](https://github.com/getsentry/sentry-java/pull/1661))
- Do not crash if SENSOR_SERVICE throws ([#1655](https://github.com/getsentry/sentry-java/pull/1655))
- Make sure scope is popped when processing request results in exception ([#1665](https://github.com/getsentry/sentry-java/pull/1665))

## 5.1.0

### Features

- Spring WebClient integration ([#1621](https://github.com/getsentry/sentry-java/pull/1621))
- OpenFeign integration ([#1632](https://github.com/getsentry/sentry-java/pull/1632))
- Add more convenient way to pass BeforeSpanCallback in OpenFeign integration ([#1637](https://github.com/getsentry/sentry-java/pull/1637))

### Fixes

- Bump: sentry-native to 0.4.12 ([#1651](https://github.com/getsentry/sentry-java/pull/1651))

## 5.1.0-beta.9

- No documented changes.

## 5.1.0-beta.8

### Features

- Generate Sentry BOM ([#1486](https://github.com/getsentry/sentry-java/pull/1486))

## 5.1.0-beta.7

### Features

- Slow/Frozen frames metrics ([#1609](https://github.com/getsentry/sentry-java/pull/1609))

## 5.1.0-beta.6

### Features

- Add request body extraction for Spring MVC integration ([#1595](https://github.com/getsentry/sentry-java/pull/1595))

### Fixes

- set min sdk version of sentry-android-fragment to API 14 ([#1608](https://github.com/getsentry/sentry-java/pull/1608))
- Ser/Deser of the UserFeedback from cached envelope ([#1611](https://github.com/getsentry/sentry-java/pull/1611))

## 5.1.0-beta.5

### Fixes

- Make SentryAppender non-final for Log4j2 and Logback ([#1603](https://github.com/getsentry/sentry-java/pull/1603))
- Do not throw IAE when tracing header contain invalid trace id ([#1605](https://github.com/getsentry/sentry-java/pull/1605))

## 5.1.0-beta.4

### Fixes

- Update sentry-native to 0.4.11 ([#1591](https://github.com/getsentry/sentry-java/pull/1591))

## 5.1.0-beta.3

### Features

- Spring Webflux integration ([#1529](https://github.com/getsentry/sentry-java/pull/1529))

## 5.1.0-beta.2

### Features

- Support transaction waiting for children to finish. ([#1535](https://github.com/getsentry/sentry-java/pull/1535))
- Capture logged marker in log4j2 and logback appenders ([#1551](https://github.com/getsentry/sentry-java/pull/1551))
- Allow clearing of attachments in the scope ([#1562](https://github.com/getsentry/sentry-java/pull/1562))
- Set mechanism type in SentryExceptionResolver ([#1556](https://github.com/getsentry/sentry-java/pull/1556))
- Perf. for fragments ([#1528](https://github.com/getsentry/sentry-java/pull/1528))

### Fixes

- Handling missing Spring Security on classpath on Java 8 ([#1552](https://github.com/getsentry/sentry-java/pull/1552))
- Use a different method to get strings from JNI, and avoid excessive Stack Space usage. ([#1214](https://github.com/getsentry/sentry-java/pull/1214))
- Add data field to SentrySpan ([#1555](https://github.com/getsentry/sentry-java/pull/1555))
- Clock drift issue when calling DateUtils#getDateTimeWithMillisPrecision ([#1557](https://github.com/getsentry/sentry-java/pull/1557))
- Prefer snake case for HTTP integration data keys ([#1559](https://github.com/getsentry/sentry-java/pull/1559))
- Assign lastEventId only if event was queued for submission ([#1565](https://github.com/getsentry/sentry-java/pull/1565))

## 5.1.0-beta.1

### Features

- Measure app start time ([#1487](https://github.com/getsentry/sentry-java/pull/1487))
- Automatic breadcrumbs logging for fragment lifecycle ([#1522](https://github.com/getsentry/sentry-java/pull/1522))

## 5.0.1

### Fixes

- Sources and Javadoc artifacts were mixed up ([#1515](https://github.com/getsentry/sentry-java/pull/1515))

## 5.0.0

This release brings many improvements but also new features:

- OkHttp Interceptor for Android ([#1330](https://github.com/getsentry/sentry-java/pull/1330))
- GraalVM Native Image Compatibility ([#1329](https://github.com/getsentry/sentry-java/pull/1329))
- Add option to ignore exceptions by type ([#1352](https://github.com/getsentry/sentry-java/pull/1352))
- Enrich transactions with device contexts ([#1430](https://github.com/getsentry/sentry-java/pull/1430)) ([#1469](https://github.com/getsentry/sentry-java/pull/1469))
- Better interoperability with Kotlin null-safety ([#1439](https://github.com/getsentry/sentry-java/pull/1439)) and ([#1462](https://github.com/getsentry/sentry-java/pull/1462))
- Add coroutines support ([#1479](https://github.com/getsentry/sentry-java/pull/1479))
- OkHttp callback for Customising the Span ([#1478](https://github.com/getsentry/sentry-java/pull/1478))
- Add breadcrumb in Spring RestTemplate integration ([#1481](https://github.com/getsentry/sentry-java/pull/1481))

Breaking changes:

- Migration Guide for [Java](https://docs.sentry.io/platforms/java/migration/)
- Migration Guide for [Android](https://docs.sentry.io/platforms/android/migration/)

Other fixes:

- Fix: Add attachmentType to envelope ser/deser. ([#1504](https://github.com/getsentry/sentry-java/pull/1504))

Thank you:

- @maciejwalkowiak for coding most of it.

## 5.0.0-beta.7

### Fixes


- Ref: Deprecate SentryBaseEvent#getOriginThrowable and add SentryBaseEvent#getThrowableMechanism ([#1502](https://github.com/getsentry/sentry-java/pull/1502))
- Graceful Shutdown flushes event instead of Closing SDK ([#1500](https://github.com/getsentry/sentry-java/pull/1500))
- Do not append threads that come from the EnvelopeFileObserver ([#1501](https://github.com/getsentry/sentry-java/pull/1501))
- Ref: Deprecate cacheDirSize and add maxCacheItems ([#1499](https://github.com/getsentry/sentry-java/pull/1499))
- Append all threads if Hint is Cached but attachThreads is enabled ([#1503](https://github.com/getsentry/sentry-java/pull/1503))

## 5.0.0-beta.6

### Features

- Add secondary constructor to SentryOkHttpInterceptor ([#1491](https://github.com/getsentry/sentry-java/pull/1491))
- Add option to enable debug mode in Log4j2 integration ([#1492](https://github.com/getsentry/sentry-java/pull/1492))

### Fixes

- Ref: Replace clone() with copy constructor ([#1496](https://github.com/getsentry/sentry-java/pull/1496))

## 5.0.0-beta.5

### Features

- OkHttp callback for Customising the Span ([#1478](https://github.com/getsentry/sentry-java/pull/1478))
- Add breadcrumb in Spring RestTemplate integration ([#1481](https://github.com/getsentry/sentry-java/pull/1481))
- Add coroutines support ([#1479](https://github.com/getsentry/sentry-java/pull/1479))

### Fixes

- Cloning Stack ([#1483](https://github.com/getsentry/sentry-java/pull/1483))

## 5.0.0-beta.4

### Fixes

- Enrich Transactions with Context Data ([#1469](https://github.com/getsentry/sentry-java/pull/1469))
- Bump: Apache HttpClient to 5.0.4 ([#1476](https://github.com/getsentry/sentry-java/pull/1476))

## 5.0.0-beta.3

### Fixes

- Handling immutable collections on SentryEvent and protocol objects ([#1468](https://github.com/getsentry/sentry-java/pull/1468))
- Associate event with transaction when thrown exception is not a direct cause ([#1463](https://github.com/getsentry/sentry-java/pull/1463))
- Ref: nullability annotations to Sentry module ([#1439](https://github.com/getsentry/sentry-java/pull/1439)) and ([#1462](https://github.com/getsentry/sentry-java/pull/1462))
- NPE when adding Context Data with null values for log4j2 ([#1465](https://github.com/getsentry/sentry-java/pull/1465))

## 5.0.0-beta.2

### Fixes

- sentry-android-timber package sets sentry.java.android.timber as SDK name ([#1456](https://github.com/getsentry/sentry-java/pull/1456))
- When AppLifecycleIntegration is closed, it should remove observer using UI thread ([#1459](https://github.com/getsentry/sentry-java/pull/1459))
- Bump: AGP to 4.2.0 ([#1460](https://github.com/getsentry/sentry-java/pull/1460))

Breaking Changes:

- Remove: Settings.Secure.ANDROID_ID in favor of generated installationId ([#1455](https://github.com/getsentry/sentry-java/pull/1455))
- Rename: enableSessionTracking to enableAutoSessionTracking ([#1457](https://github.com/getsentry/sentry-java/pull/1457))

## 5.0.0-beta.1

### Fixes

- Ref: Refactor converting HttpServletRequest to Sentry Request in Spring integration ([#1387](https://github.com/getsentry/sentry-java/pull/1387))
- Bump: sentry-native to 0.4.9 ([#1431](https://github.com/getsentry/sentry-java/pull/1431))
- Activity tracing auto instrumentation for Android API < 29 ([#1402](https://github.com/getsentry/sentry-java/pull/1402))
- use connection and read timeouts in ApacheHttpClient based transport ([#1397](https://github.com/getsentry/sentry-java/pull/1397))
- set correct transaction status for unhandled exceptions in SentryTracingFilter ([#1406](https://github.com/getsentry/sentry-java/pull/1406))
- handle network errors in SentrySpanClientHttpRequestInterceptor ([#1407](https://github.com/getsentry/sentry-java/pull/1407))
- set scope on transaction ([#1409](https://github.com/getsentry/sentry-java/pull/1409))
- set status and associate events with transactions ([#1426](https://github.com/getsentry/sentry-java/pull/1426))
- Do not set free memory and is low memory fields when it's a NDK hard crash ([#1399](https://github.com/getsentry/sentry-java/pull/1399))
- Apply user from the scope to transaction ([#1424](https://github.com/getsentry/sentry-java/pull/1424))
- Pass maxBreadcrumbs config. to sentry-native ([#1425](https://github.com/getsentry/sentry-java/pull/1425))
- Run event processors and enrich transactions with contexts ([#1430](https://github.com/getsentry/sentry-java/pull/1430))
- Set Span status for OkHttp integration ([#1447](https://github.com/getsentry/sentry-java/pull/1447))
- Set user on transaction in Spring & Spring Boot integrations ([#1443](https://github.com/getsentry/sentry-java/pull/1443))

## 4.4.0-alpha.2

### Features

- Add option to ignore exceptions by type ([#1352](https://github.com/getsentry/sentry-java/pull/1352))
- Sentry closes Android NDK and ShutdownHook integrations ([#1358](https://github.com/getsentry/sentry-java/pull/1358))
- Allow inheritance of SentryHandler class in sentry-jul package([#1367](https://github.com/getsentry/sentry-java/pull/1367))
- Make NoOpHub public ([#1379](https://github.com/getsentry/sentry-java/pull/1379))
- Configure max spans per transaction ([#1394](https://github.com/getsentry/sentry-java/pull/1394))

### Fixes

- Bump: Upgrade Apache HttpComponents Core to 5.0.3 ([#1375](https://github.com/getsentry/sentry-java/pull/1375))
- NPE when MDC contains null values (sentry-logback) ([#1364](https://github.com/getsentry/sentry-java/pull/1364))
- Avoid NPE when MDC contains null values (sentry-jul) ([#1385](https://github.com/getsentry/sentry-java/pull/1385))
- Accept only non null value maps ([#1368](https://github.com/getsentry/sentry-java/pull/1368))
- Do not bind transactions to scope by default. ([#1376](https://github.com/getsentry/sentry-java/pull/1376))
- Hub thread safety ([#1388](https://github.com/getsentry/sentry-java/pull/1388))
- SentryTransactionAdvice should operate on the new scope ([#1389](https://github.com/getsentry/sentry-java/pull/1389))

## 4.4.0-alpha.1

### Features

- Add an overload for `startTransaction` that sets the created transaction to the Scope ([#1313](https://github.com/getsentry/sentry-java/pull/1313))
- Set SDK version on Transactions ([#1307](https://github.com/getsentry/sentry-java/pull/1307))
- GraalVM Native Image Compatibility ([#1329](https://github.com/getsentry/sentry-java/pull/1329))
- Add OkHttp client application interceptor ([#1330](https://github.com/getsentry/sentry-java/pull/1330))

### Fixes

- Bump: sentry-native to 0.4.8
- Ref: Separate user facing and protocol classes in the Performance feature ([#1304](https://github.com/getsentry/sentry-java/pull/1304))
- Use logger set on SentryOptions in GsonSerializer ([#1308](https://github.com/getsentry/sentry-java/pull/1308))
- Use the bindToScope correctly
- Allow 0.0 to be set on tracesSampleRate ([#1328](https://github.com/getsentry/sentry-java/pull/1328))
- set "java" platform to transactions ([#1332](https://github.com/getsentry/sentry-java/pull/1332))
- Allow disabling tracing through SentryOptions ([#1337](https://github.com/getsentry/sentry-java/pull/1337))

## 4.3.0

### Features

- Activity tracing auto instrumentation

### Fixes

- Aetting in-app-includes from external properties ([#1291](https://github.com/getsentry/sentry-java/pull/1291))
- Initialize Sentry in Logback appender when DSN is not set in XML config ([#1296](https://github.com/getsentry/sentry-java/pull/1296))
- JUL integration SDK name ([#1293](https://github.com/getsentry/sentry-java/pull/1293))

## 4.2.0

### Features

- Improve EventProcessor nullability annotations ([#1229](https://github.com/getsentry/sentry-java/pull/1229)).
- Add ability to flush events synchronously.
- Support @SentrySpan and @SentryTransaction on classes and interfaces. ([#1243](https://github.com/getsentry/sentry-java/pull/1243))
- Do not serialize empty collections and maps ([#1245](https://github.com/getsentry/sentry-java/pull/1245))
- Integration interface better compatibility with Kotlin null-safety
- Simplify Sentry configuration in Spring integration ([#1259](https://github.com/getsentry/sentry-java/pull/1259))
- Simplify configuring Logback integration when environment variable with the DSN is not set ([#1271](https://github.com/getsentry/sentry-java/pull/1271))
- Add Request to the Scope. [#1270](https://github.com/getsentry/sentry-java/pull/1270))
- Optimize SentryTracingFilter when hub is disabled.

### Fixes

- Bump: sentry-native to 0.4.7
- Optimize DuplicateEventDetectionEventProcessor performance ([#1247](https://github.com/getsentry/sentry-java/pull/1247)).
- Prefix sdk.package names with io.sentry ([#1249](https://github.com/getsentry/sentry-java/pull/1249))
- Remove experimental annotation for Attachment ([#1257](https://github.com/getsentry/sentry-java/pull/1257))
- Mark stacktrace as snapshot if captured at arbitrary moment ([#1231](https://github.com/getsentry/sentry-java/pull/1231))
- Disable Gson HTML escaping
- Make the ANR Atomic flags immutable
- Prevent NoOpHub from creating heavy SentryOptions objects ([#1272](https://github.com/getsentry/sentry-java/pull/1272))
- SentryTransaction#getStatus NPE ([#1273](https://github.com/getsentry/sentry-java/pull/1273))
- Discard unfinished Spans before sending them over to Sentry ([#1279](https://github.com/getsentry/sentry-java/pull/1279))
- Interrupt the thread in QueuedThreadPoolExecutor ([#1276](https://github.com/getsentry/sentry-java/pull/1276))
- SentryTransaction#finish should not clear another transaction from the scope ([#1278](https://github.com/getsentry/sentry-java/pull/1278))

Breaking Changes:
- Enchancement: SentryExceptionResolver should not send handled errors by default ([#1248](https://github.com/getsentry/sentry-java/pull/1248)).
- Ref: Simplify RestTemplate instrumentation ([#1246](https://github.com/getsentry/sentry-java/pull/1246))
- Enchancement: Add overloads for startTransaction taking op and description ([#1244](https://github.com/getsentry/sentry-java/pull/1244))

## 4.1.0

### Features

- Improve Kotlin compatibility for SdkVersion ([#1213](https://github.com/getsentry/sentry-java/pull/1213))
- Support logging via JUL ([#1211](https://github.com/getsentry/sentry-java/pull/1211))

### Fixes

- Returning Sentry trace header from Span ([#1217](https://github.com/getsentry/sentry-java/pull/1217))
- Remove misleading error logs ([#1222](https://github.com/getsentry/sentry-java/pull/1222))

## 4.0.0

This release brings the Sentry Performance feature to Java SDK, Spring, Spring Boot, and Android integrations. Read more in the reference documentation:

- [Performance for Java](https://docs.sentry.io/platforms/java/performance/)
- [Performance for Spring](https://docs.sentry.io/platforms/java/guides/spring/)
- [Performance for Spring Boot](https://docs.sentry.io/platforms/java/guides/spring-boot/)
- [Performance for Android](https://docs.sentry.io/platforms/android/performance/)

### Other improvements:

#### Core:

- Improved loading external configuration:
  - Load `sentry.properties` from the application's current working directory ([#1046](https://github.com/getsentry/sentry-java/pull/1046))
  - Resolve `in-app-includes`, `in-app-excludes`, `tags`, `debug`, `uncaught.handler.enabled` parameters from the external configuration
- Set global tags on SentryOptions and load them from external configuration ([#1066](https://github.com/getsentry/sentry-java/pull/1066))
- Add support for attachments ([#1082](https://github.com/getsentry/sentry-java/pull/1082))
- Resolve `servername` from the localhost address
- Simplified transport configuration through setting `TransportFactory` instead of `ITransport` on SentryOptions ([#1124](https://github.com/getsentry/sentry-java/pull/1124))

#### Spring Boot:

- Add the ability to register multiple `OptionsConfiguration` beans ([#1093](https://github.com/getsentry/sentry-java/pull/1093))
- Initialize Logback after context refreshes ([#1129](https://github.com/getsentry/sentry-java/pull/1129))

#### Android:

- Add `isSideLoaded` and `installerStore` tags automatically (Where your App. was installed from eg Google Play, Amazon Store, downloaded APK, etc...)
- Bump: sentry-native to 0.4.6
- Bump: Gradle to 6.8.1 and AGP to 4.1.2

## 4.0.0-beta.1

### Features

- Add addToTransactions to Attachment ([#1191](https://github.com/getsentry/sentry-java/pull/1191))
- Support SENTRY_TRACES_SAMPLE_RATE conf. via env variables ([#1171](https://github.com/getsentry/sentry-java/pull/1171))
- Pass request to CustomSamplingContext in Spring integration ([#1172](https://github.com/getsentry/sentry-java/pull/1172))
- Move `SentrySpanClientHttpRequestInterceptor` to Spring module ([#1181](https://github.com/getsentry/sentry-java/pull/1181))
- Add overload for `transaction/span.finish(SpanStatus)` ([#1182](https://github.com/getsentry/sentry-java/pull/1182))
- Simplify registering traces sample callback in Spring integration ([#1184](https://github.com/getsentry/sentry-java/pull/1184))
- Polish Performance API ([#1165](https://github.com/getsentry/sentry-java/pull/1165))
- Set "debug" through external properties ([#1186](https://github.com/getsentry/sentry-java/pull/1186))
- Simplify Spring integration ([#1188](https://github.com/getsentry/sentry-java/pull/1188))
- Init overload with dsn ([#1195](https://github.com/getsentry/sentry-java/pull/1195))
- Enable Kotlin map-like access on CustomSamplingContext ([#1192](https://github.com/getsentry/sentry-java/pull/1192))
- Auto register custom ITransportFactory in Spring integration ([#1194](https://github.com/getsentry/sentry-java/pull/1194))
- Improve Kotlin property access in Performance API ([#1193](https://github.com/getsentry/sentry-java/pull/1193))
- Copy options tags to transactions ([#1198](https://github.com/getsentry/sentry-java/pull/1198))
- Add convenient method for accessing event's throwable ([#1202](https://github.com/getsentry/sentry-java/pull/1202))

### Fixes

- Ref: Set SpanContext on SentryTransaction to avoid potential NPE ([#1173](https://github.com/getsentry/sentry-java/pull/1173))
- Free Local Refs manually due to Android local ref. count limits
- Bring back support for setting transaction name without ongoing transaction ([#1183](https://github.com/getsentry/sentry-java/pull/1183))

## 4.0.0-alpha.3

### Features

- Improve ITransaction and ISpan null-safety compatibility ([#1161](https://github.com/getsentry/sentry-java/pull/1161))
- Automatically assign span context to captured events ([#1156](https://github.com/getsentry/sentry-java/pull/1156))
- Autoconfigure Apache HttpClient 5 based Transport in Spring Boot integration ([#1143](https://github.com/getsentry/sentry-java/pull/1143))
- Send user.ip_address = {{auto}} when sendDefaultPii is true ([#1015](https://github.com/getsentry/sentry-java/pull/1015))
- Read tracesSampleRate from AndroidManifest
- OutboxSender supports all envelope item types ([#1158](https://github.com/getsentry/sentry-java/pull/1158))
- Read `uncaught.handler.enabled` property from the external configuration
- Resolve servername from the localhost address
- Add maxAttachmentSize to SentryOptions ([#1138](https://github.com/getsentry/sentry-java/pull/1138))
- Drop invalid attachments ([#1134](https://github.com/getsentry/sentry-java/pull/1134))
- Set isSideLoaded info tags
- Add non blocking Apache HttpClient 5 based Transport ([#1136](https://github.com/getsentry/sentry-java/pull/1136))

### Fixes

- Ref: Make Attachment immutable ([#1120](https://github.com/getsentry/sentry-java/pull/1120))
- Ref: using Calendar to generate Dates
- Ref: Return NoOpTransaction instead of null ([#1126](https://github.com/getsentry/sentry-java/pull/1126))
- Ref: `ITransport` implementations are now responsible for executing request in asynchronous or synchronous way ([#1118](https://github.com/getsentry/sentry-java/pull/1118))
- Ref: Add option to set `TransportFactory` instead of `ITransport` on `SentryOptions` ([#1124](https://github.com/getsentry/sentry-java/pull/1124))
- Ref: Simplify ITransport creation in ITransportFactory ([#1135](https://github.com/getsentry/sentry-java/pull/1135))
- Fixes and Tests: Session serialization and deserialization
- Inheriting sampling decision from parent ([#1100](https://github.com/getsentry/sentry-java/pull/1100))
- Exception only sets a stack trace if there are frames
- Initialize Logback after context refreshes ([#1129](https://github.com/getsentry/sentry-java/pull/1129))
- Do not crash when passing null values to @Nullable methods, eg User and Scope
- Resolving dashed properties from external configuration
- Consider {{ auto }} as a default ip address ([#1015](https://github.com/getsentry/sentry-java/pull/1015))
- Set release and environment on Transactions ([#1152](https://github.com/getsentry/sentry-java/pull/1152))
- Do not set transaction on the scope automatically

## 4.0.0-alpha.2

### Features

- Add basic support for attachments ([#1082](https://github.com/getsentry/sentry-java/pull/1082))
- Set transaction name on events and transactions sent using Spring integration ([#1067](https://github.com/getsentry/sentry-java/pull/1067))
- Set global tags on SentryOptions and load them from external configuration ([#1066](https://github.com/getsentry/sentry-java/pull/1066))
- Add API validator and remove deprecated methods
- Add more convenient method to start a child span ([#1073](https://github.com/getsentry/sentry-java/pull/1073))
- Autoconfigure traces callback in Spring Boot integration ([#1074](https://github.com/getsentry/sentry-java/pull/1074))
- Resolve in-app-includes and in-app-excludes parameters from the external configuration
- Make InAppIncludesResolver public ([#1084](https://github.com/getsentry/sentry-java/pull/1084))
- Add the ability to register multiple OptionsConfiguration beans ([#1093](https://github.com/getsentry/sentry-java/pull/1093))
- Database query tracing with datasource-proxy ([#1095](https://github.com/getsentry/sentry-java/pull/1095))

### Fixes

- Ref: Refactor resolving SpanContext for Throwable ([#1068](https://github.com/getsentry/sentry-java/pull/1068))
- Ref: Change "op" to "operation" in @SentrySpan and @SentryTransaction
- Remove method reference in SentryEnvelopeItem ([#1091](https://github.com/getsentry/sentry-java/pull/1091))
- Set current thread only if there are no exceptions
- SentryOptions creates GsonSerializer by default
- Append DebugImage list if event already has it
- Sort breadcrumbs by Date if there are breadcrumbs already in the event

## 4.0.0-alpha.1

### Features

- Load `sentry.properties` from the application's current working directory ([#1046](https://github.com/getsentry/sentry-java/pull/1046))
- Performance monitoring ([#971](https://github.com/getsentry/sentry-java/pull/971))
- Performance monitoring for Spring Boot applications ([#971](https://github.com/getsentry/sentry-java/pull/971))

### Fixes

- Ref: Refactor JSON deserialization ([#1047](https://github.com/getsentry/sentry-java/pull/1047))

## 3.2.1

### Fixes

- Set current thread only if theres no exceptions ([#1064](https://github.com/getsentry/sentry-java/pull/1064))
- Append DebugImage list if event already has it ([#1092](https://github.com/getsentry/sentry-java/pull/1092))
- Sort breadcrumbs by Date if there are breadcrumbs already in the event ([#1094](https://github.com/getsentry/sentry-java/pull/1094))
- Free Local Refs manually due to Android local ref. count limits  ([#1179](https://github.com/getsentry/sentry-java/pull/1179))

## 3.2.0

### Features

- Expose a Module (Debug images) Loader for Android thru sentry-native ([#1043](https://github.com/getsentry/sentry-java/pull/1043))
- Added java doc to protocol classes based on sentry-data-schemes project ([#1045](https://github.com/getsentry/sentry-java/pull/1045))
- Make SentryExceptionResolver Order configurable to not send handled web exceptions ([#1008](https://github.com/getsentry/sentry-java/pull/1008))
- Resolve HTTP Proxy parameters from the external configuration ([#1028](https://github.com/getsentry/sentry-java/pull/1028))
- Sentry NDK integration is compiled against default NDK version based on AGP's version ([#1048](https://github.com/getsentry/sentry-java/pull/1048))

### Fixes

- Bump: AGP 4.1.1 ([#1040](https://github.com/getsentry/sentry-java/pull/1040))
- Update to sentry-native 0.4.4 and fix shared library builds ([#1039](https://github.com/getsentry/sentry-java/pull/1039))
- use neutral Locale for String operations ([#1033](https://github.com/getsentry/sentry-java/pull/1033))
- Clean up JNI code and properly free strings ([#1050](https://github.com/getsentry/sentry-java/pull/1050))
- set userId for hard-crashes if no user is set ([#1049](https://github.com/getsentry/sentry-java/pull/1049))

## 3.1.3

### Fixes

- Fix broken NDK integration on 3.1.2 (release failed on packaging a .so file)
- Increase max cached events to 30 ([#1029](https://github.com/getsentry/sentry-java/pull/1029))
- Normalize DSN URI ([#1030](https://github.com/getsentry/sentry-java/pull/1030))

## 3.1.2

### Features

- Manually capturing User Feedback
- Set environment to "production" by default.
- Make public the Breadcrumb constructor that accepts a Date ([#1012](https://github.com/getsentry/sentry-java/pull/1012))

### Fixes

- ref: Validate event id on user feedback submission

## 3.1.1

### Features

- Bind logging related SentryProperties to Slf4j Level instead of Logback to improve Log4j2 compatibility

### Fixes

- Prevent Logback and Log4j2 integrations from re-initializing Sentry when Sentry is already initialized
- Make sure HttpServletRequestSentryUserProvider runs by default before custom SentryUserProvider beans
- Fix setting up Sentry in Spring Webflux annotation by changing the scope of Spring WebMvc related dependencies

## 3.1.0

### Features

- Make getThrowable public and improve set contexts ([#967](https://github.com/getsentry/sentry-java/pull/967))
- Accepted quoted values in properties from external configuration ([#972](https://github.com/getsentry/sentry-java/pull/972))

### Fixes

- Auto-Configure `inAppIncludes` in Spring Boot integration ([#966](https://github.com/getsentry/sentry-java/pull/966))
- Bump: Android Gradle Plugin 4.0.2 ([#968](https://github.com/getsentry/sentry-java/pull/968))
- Don't require `sentry.dsn` to be set when using `io.sentry:sentry-spring-boot-starter` and `io.sentry:sentry-logback` together ([#965](https://github.com/getsentry/sentry-java/pull/965))
- Remove chunked streaming mode ([#974](https://github.com/getsentry/sentry-java/pull/974))
- Android 11 + targetSdkVersion 30 crashes Sentry on start ([#977](https://github.com/getsentry/sentry-java/pull/977))

## 3.0.0

## Java + Android

This release marks the re-unification of Java and Android SDK code bases.
It's based on the Android 2.0 SDK, which implements [Sentry's unified API](https://develop.sentry.dev/sdk/unified-api/).

Considerable changes were done, which include a lot of improvements. More are covered below, but the highlights are:

- Improved `log4j2` integration
  - Capture breadcrumbs for level INFO and higher
  - Raises event for ERROR and higher.
  - Minimum levels are configurable.
  - Optionally initializes the SDK via appender.xml
- Dropped support to `log4j`.
- Improved `logback` integration
  - Capture breadcrumbs for level INFO and higher
  - Raises event for ERROR and higher.
  - Minimum levels are configurable.
  - Optionally initializes the SDK via appender.xml
  - Configurable via Spring integration if both are enabled
- Spring
  - No more duplicate events with Spring and logback
  - Auto initalizes if DSN is available
  - Configuration options available with auto complete
- Google App Engine support dropped

## What’s Changed

- Callback to validate SSL certificate ([#944](https://github.com/getsentry/sentry-java/pull/944))
- Attach stack traces enabled by default

### Android specific

- Release health enabled by default for Android
- Sync of Scopes for Java -> Native (NDK)
- Bump Sentry-Native v0.4.2
- Android 11 Support

[Android migration docs](https://docs.sentry.io/platforms/android/migration/#migrating-from-sentry-android-2x-to-sentry-android-3x)

### Java specific

- Unified API for Java SDK and integrations (Spring, Spring boot starter, Servlet, Logback, Log4j2)

New Java [docs](https://docs.sentry.io/platforms/java/) are live and being improved.

## Acquisition

Packages were released on [`bintray sentry-java`](https://dl.bintray.com/getsentry/sentry-java/io/sentry/), [`bintray sentry-android`](https://dl.bintray.com/getsentry/sentry-android/io/sentry/), [`jcenter`](https://jcenter.bintray.com/io/sentry/) and [`mavenCentral`](https://repo.maven.apache.org/maven2/io/sentry/)

## Where is the Java 1.7 code base?

The previous Java releases, are all available in this repository through the tagged releases.
## 3.0.0-beta.1

## What’s Changed

- feat: ssl support ([#944](https://github.com/getsentry/sentry-java/pull/944)) @ninekaw9 @marandaneto
- feat: sync Java to C ([#937](https://github.com/getsentry/sentry-java/pull/937)) @bruno-garcia @marandaneto
- feat: Auto-configure Logback appender in Spring Boot integration. ([#938](https://github.com/getsentry/sentry-java/pull/938)) @maciejwalkowiak
- feat: Add Servlet integration. ([#935](https://github.com/getsentry/sentry-java/pull/935)) @maciejwalkowiak
- fix: Pop scope at the end of the request in Spring integration. ([#936](https://github.com/getsentry/sentry-java/pull/936)) @maciejwalkowiak
- bump: Upgrade Spring Boot to 2.3.4. ([#932](https://github.com/getsentry/sentry-java/pull/932)) @maciejwalkowiak
- fix: Do not set cookies when send pii is set to false. ([#931](https://github.com/getsentry/sentry-java/pull/931)) @maciejwalkowiak

Packages were released on [`bintray sentry-java`](https://dl.bintray.com/getsentry/sentry-java/io/sentry/), [`bintray sentry-android`](https://dl.bintray.com/getsentry/sentry-android/io/sentry/), [`jcenter`](https://jcenter.bintray.com/io/sentry/) and [`mavenCentral`](https://repo.maven.apache.org/maven2/io/sentry/)

We'd love to get feedback.

## 3.0.0-alpha.3

### Features

- Enable attach stack traces and disable attach threads by default ([#921](https://github.com/getsentry/sentry-java/pull/921)) @marandaneto

### Fixes

- Bump sentry-native to 0.4.2 ([#926](https://github.com/getsentry/sentry-java/pull/926)) @marandaneto
- ref: remove log level as RN do not use it anymore ([#924](https://github.com/getsentry/sentry-java/pull/924)) @marandaneto
- Read sample rate correctly from manifest meta data ([#923](https://github.com/getsentry/sentry-java/pull/923)) @marandaneto

Packages were released on [`bintray sentry-android`](https://dl.bintray.com/getsentry/sentry-android/io/sentry/) and [`bintray sentry-java`](https://dl.bintray.com/getsentry/sentry-java/io/sentry/)

We'd love to get feedback.

## 3.0.0-alpha.2

TBD

Packages were released on [bintray](https://dl.bintray.com/getsentry/maven/io/sentry/)

> Note: This release marks the unification of the Java and Android Sentry codebases based on the core of the Android SDK (version 2.x).
Previous releases for the Android SDK (version 2.x) can be found on the now archived: https://github.com/getsentry/sentry-android/

## 3.0.0-alpha.1

### Features

### Fixes


## New releases will happen on a different repository:

https://github.com/getsentry/sentry-java

## What’s Changed

### Features

### Fixes


- feat: enable release health by default

Packages were released on [`bintray`](https://dl.bintray.com/getsentry/sentry-android/io/sentry/sentry-android/), [`jcenter`](https://jcenter.bintray.com/io/sentry/sentry-android/) and [`mavenCentral`](https://repo.maven.apache.org/maven2/io/sentry/sentry-android/)

We'd love to get feedback.

## 2.3.1

### Fixes

- Add main thread checker for the app lifecycle integration ([#525](https://github.com/getsentry/sentry-android/pull/525)) @marandaneto
- Set correct migration link ([#523](https://github.com/getsentry/sentry-android/pull/523)) @fupduck
- Warn about Sentry re-initialization. ([#521](https://github.com/getsentry/sentry-android/pull/521)) @maciejwalkowiak
- Set SDK version in `MainEventProcessor`. ([#513](https://github.com/getsentry/sentry-android/pull/513)) @maciejwalkowiak
- Bump sentry-native to 0.4.0 ([#512](https://github.com/getsentry/sentry-android/pull/512)) @marandaneto
- Bump Gradle to 6.6 and fix linting issues ([#510](https://github.com/getsentry/sentry-android/pull/510)) @marandaneto
- fix(sentry-java): Contexts belong on the Scope ([#504](https://github.com/getsentry/sentry-android/pull/504)) @maciejwalkowiak
- Add tests for verifying scope changes thread isolation ([#508](https://github.com/getsentry/sentry-android/pull/508)) @maciejwalkowiak
- Set `SdkVersion` in default `SentryOptions` created in sentry-core module ([#506](https://github.com/getsentry/sentry-android/pull/506)) @maciejwalkowiak

Packages were released on [`bintray`](https://dl.bintray.com/getsentry/sentry-android/io/sentry/sentry-android/), [`jcenter`](https://jcenter.bintray.com/io/sentry/sentry-android/) and [`mavenCentral`](https://repo.maven.apache.org/maven2/io/sentry/sentry-android/)

We'd love to get feedback.

## 2.3.0

### Features

- Add console application sample. ([#502](https://github.com/getsentry/sentry-android/pull/502)) @maciejwalkowiak
- Log stacktraces in SystemOutLogger ([#498](https://github.com/getsentry/sentry-android/pull/498)) @maciejwalkowiak
- Add method to add breadcrumb with string parameter. ([#501](https://github.com/getsentry/sentry-android/pull/501)) @maciejwalkowiak

### Fixes

- Converting UTC and ISO timestamp when missing Locale/TimeZone do not error ([#505](https://github.com/getsentry/sentry-android/pull/505)) @marandaneto
- Call `Sentry#close` on JVM shutdown. ([#497](https://github.com/getsentry/sentry-android/pull/497)) @maciejwalkowiak
- ref: sentry-core changes for console app ([#473](https://github.com/getsentry/sentry-android/pull/473)) @marandaneto

Obs: If you are using its own instance of `Hub`/`SentryClient` and reflection to set up the SDK to be usable within Libraries, this change may break your code, please fix the renamed classes.

Packages were released on [`bintray`](https://dl.bintray.com/getsentry/sentry-android/io/sentry/sentry-android/), [`jcenter`](https://jcenter.bintray.com/io/sentry/sentry-android/) and [`mavenCentral`](https://repo.maven.apache.org/maven2/io/sentry/sentry-android/)

We'd love to get feedback.

## 2.2.2

### Features

- Add sdk to envelope header ([#488](https://github.com/getsentry/sentry-android/pull/488)) @marandaneto
- Log request if response code is not 200 ([#484](https://github.com/getsentry/sentry-android/pull/484)) @marandaneto

### Fixes

- Bump plugin versions ([#487](https://github.com/getsentry/sentry-android/pull/487)) @marandaneto
- Bump: AGP 4.0.1 ([#486](https://github.com/getsentry/sentry-android/pull/486)) @marandaneto

Packages were released on [`bintray`](https://dl.bintray.com/getsentry/sentry-android/io/sentry/sentry-android/), [`jcenter`](https://jcenter.bintray.com/io/sentry/sentry-android/) and [`mavenCentral`](https://repo.maven.apache.org/maven2/io/sentry/sentry-android/)

We'd love to get feedback.

## 2.2.1

### Fixes

- Timber adds breadcrumb even if event level is < minEventLevel ([#480](https://github.com/getsentry/sentry-android/pull/480)) @marandaneto
- Contexts serializer avoids reflection and fixes desugaring issue ([#478](https://github.com/getsentry/sentry-android/pull/478)) @marandaneto
- clone session before sending to the transport ([#474](https://github.com/getsentry/sentry-android/pull/474)) @marandaneto
- Bump Gradle 6.5.1 ([#479](https://github.com/getsentry/sentry-android/pull/479)) @marandaneto

Packages were released on [`bintray`](https://dl.bintray.com/getsentry/sentry-android/io/sentry/sentry-android/), [`jcenter`](https://jcenter.bintray.com/io/sentry/sentry-android/) and [`mavenCentral`](https://repo.maven.apache.org/maven2/io/sentry/sentry-android/)

We'd love to get feedback.

## 2.2.0

### Fixes

- Negative session sequence if the date is before java date epoch ([#471](https://github.com/getsentry/sentry-android/pull/471)) @marandaneto
- Deserialise unmapped contexts values from envelope ([#470](https://github.com/getsentry/sentry-android/pull/470)) @marandaneto
- Bump: sentry-native 0.3.4 ([#468](https://github.com/getsentry/sentry-android/pull/468)) @marandaneto

- feat: timber integration ([#464](https://github.com/getsentry/sentry-android/pull/464)) @marandaneto

1) To add integrations it requires a [manual initialization](https://docs.sentry.io/platforms/android/#manual-initialization) of the Android SDK.

2) Add the `sentry-android-timber` dependency:

```groovy
implementation 'io.sentry:sentry-android-timber:{version}' // version >= 2.2.0
```

3) Initialize and add the `SentryTimberIntegration`:

```java
SentryAndroid.init(this, options -> {
    // default values:
    // minEventLevel = ERROR
    // minBreadcrumbLevel = INFO
    options.addIntegration(new SentryTimberIntegration());

    // custom values for minEventLevel and minBreadcrumbLevel
    // options.addIntegration(new SentryTimberIntegration(SentryLevel.WARNING, SentryLevel.ERROR));
});
```

4) Use the Timber integration:

```java
try {
    int x = 1 / 0;
} catch (Exception e) {
    Timber.e(e);
}
```

Packages were released on [`bintray`](https://dl.bintray.com/getsentry/sentry-android/io/sentry/sentry-android/), [`jcenter`](https://jcenter.bintray.com/io/sentry/sentry-android/) and [`mavenCentral`](https://repo.maven.apache.org/maven2/io/sentry/sentry-android/)

We'd love to get feedback.

## 2.1.7

### Fixes

- Init native libs if available on SDK init ([#461](https://github.com/getsentry/sentry-android/pull/461)) @marandaneto
- Make JVM target explicit in sentry-core ([#462](https://github.com/getsentry/sentry-android/pull/462)) @dilbernd
- Timestamp with millis from react-native should be in UTC format ([#456](https://github.com/getsentry/sentry-android/pull/456)) @marandaneto
- Bump Gradle to 6.5 ([#454](https://github.com/getsentry/sentry-android/pull/454)) @marandaneto

Packages were released on [`bintray`](https://dl.bintray.com/getsentry/sentry-android/io/sentry/sentry-android/), [`jcenter`](https://jcenter.bintray.com/io/sentry/sentry-android/) and [`mavenCentral`](https://repo.maven.apache.org/maven2/io/sentry/sentry-android/)

We'd love to get feedback.

## 2.1.6

### Fixes

- Do not lookup sentry-debug-meta but instead load it directly ([#445](https://github.com/getsentry/sentry-android/pull/445)) @marandaneto
- Regression on v2.1.5 which can cause a crash on SDK init

Packages were released on [`bintray`](https://dl.bintray.com/getsentry/sentry-android/io/sentry/sentry-android/), [`jcenter`](https://jcenter.bintray.com/io/sentry/sentry-android/) and [`mavenCentral`](https://repo.maven.apache.org/maven2/io/sentry/sentry-android/)

We'd love to get feedback.

## 2.1.5

### Fixes

This version has a severe bug and can cause a crash on SDK init

Please upgrade to https://github.com/getsentry/sentry-android/releases/tag/2.1.6

## 2.1.4

### Features

- Make gzip as default content encoding type ([#433](https://github.com/getsentry/sentry-android/pull/433)) @marandaneto
- Use AGP 4 features ([#366](https://github.com/getsentry/sentry-android/pull/366)) @marandaneto
- Create GH Actions CI for Ubuntu/macOS ([#403](https://github.com/getsentry/sentry-android/pull/403)) @marandaneto
- Make root checker better and minimize false positive ([#417](https://github.com/getsentry/sentry-android/pull/417)) @marandaneto

### Fixes

- bump: sentry-native to 0.3.1 ([#440](https://github.com/getsentry/sentry-android/pull/440)) @marandaneto
- Update last session timestamp ([#437](https://github.com/getsentry/sentry-android/pull/437)) @marandaneto
- Filter trim memory breadcrumbs ([#431](https://github.com/getsentry/sentry-android/pull/431)) @marandaneto

Packages were released on [`bintray`](https://dl.bintray.com/getsentry/sentry-android/io/sentry/sentry-android/), [`jcenter`](https://jcenter.bintray.com/io/sentry/sentry-android/) and [`mavenCentral`](https://repo.maven.apache.org/maven2/io/sentry/sentry-android/)

We'd love to get feedback.

## 2.1.3

### Fixes

This fixes several critical bugs in sentry-android 2.0 and 2.1

- Sentry.init register integrations after creating the main Hub instead of doing it in the main Hub ctor ([#427](https://github.com/getsentry/sentry-android/pull/427)) @marandaneto
- make NoOpLogger public ([#425](https://github.com/getsentry/sentry-android/pull/425)) @marandaneto
- ConnectivityChecker returns connection status and events are not trying to be sent if no connection. ([#420](https://github.com/getsentry/sentry-android/pull/420)) @marandaneto
- thread pool executor is a single thread executor instead of scheduled thread executor ([#422](https://github.com/getsentry/sentry-android/pull/422)) @marandaneto
- Add Abnormal to the Session.State enum as its part of the protocol ([#424](https://github.com/getsentry/sentry-android/pull/424)) @marandaneto
- Bump: Gradle to 6.4.1 ([#419](https://github.com/getsentry/sentry-android/pull/419)) @marandaneto

We recommend that you use sentry-android 2.1.3 over the initial release of sentry-android 2.0 and 2.1.

Packages were released on [`bintray`](https://dl.bintray.com/getsentry/sentry-android/io/sentry/sentry-android/), [`jcenter`](https://jcenter.bintray.com/io/sentry/sentry-android/) and [`mavenCentral`](https://repo.maven.apache.org/maven2/io/sentry/sentry-android/)

We'd love to get feedback.

## 2.1.2

### Features

- Added options to configure http transport ([#411](https://github.com/getsentry/sentry-android/pull/411)) @marandaneto

### Fixes

- Phone state breadcrumbs require read_phone_state on older OS versions ([#415](https://github.com/getsentry/sentry-android/pull/415)) @marandaneto @bsergean
- before raising ANR events, we check ProcessErrorStateInfo if available ([#412](https://github.com/getsentry/sentry-android/pull/412)) @marandaneto
- send cached events to use a single thread executor ([#405](https://github.com/getsentry/sentry-android/pull/405)) @marandaneto
- initing SDK on AttachBaseContext ([#409](https://github.com/getsentry/sentry-android/pull/409)) @marandaneto
- sessions can't be abnormal, but exited if not ended properly ([#410](https://github.com/getsentry/sentry-android/pull/410)) @marandaneto

Packages were released on [`bintray`](https://dl.bintray.com/getsentry/sentry-android/io/sentry/sentry-android/), [`jcenter`](https://jcenter.bintray.com/io/sentry/sentry-android/) and [`mavenCentral`](https://repo.maven.apache.org/maven2/io/sentry/sentry-android/)

We'd love to get feedback.

## 2.1.1

### Features

- Added missing getters on Breadcrumb and SentryEvent ([#397](https://github.com/getsentry/sentry-android/pull/397)) @marandaneto
- Add trim memory breadcrumbs ([#395](https://github.com/getsentry/sentry-android/pull/395)) @marandaneto
- Only set breadcrumb extras if not empty ([#394](https://github.com/getsentry/sentry-android/pull/394)) @marandaneto
- Added samples of how to disable automatic breadcrumbs ([#389](https://github.com/getsentry/sentry-android/pull/389)) @marandaneto

### Fixes

- Set missing release, environment and dist to sentry-native options ([#404](https://github.com/getsentry/sentry-android/pull/404)) @marandaneto
- Do not add automatic and empty sensor breadcrumbs ([#401](https://github.com/getsentry/sentry-android/pull/401)) @marandaneto
- ref: removed Thread.sleep from LifecycleWatcher tests, using awaitility and DateProvider ([#392](https://github.com/getsentry/sentry-android/pull/392)) @marandaneto
- ref: added a DateTimeProvider for making retry after testable ([#391](https://github.com/getsentry/sentry-android/pull/391)) @marandaneto
- Bump Gradle to 6.4 ([#390](https://github.com/getsentry/sentry-android/pull/390)) @marandaneto
- Bump sentry-native to 0.2.6 ([#396](https://github.com/getsentry/sentry-android/pull/396)) @marandaneto

Packages were released on [`bintray`](https://dl.bintray.com/getsentry/sentry-android/io/sentry/sentry-android/), [`jcenter`](https://jcenter.bintray.com/io/sentry/sentry-android/) and [`mavenCentral`](https://repo.maven.apache.org/maven2/io/sentry/sentry-android/)

We'd love to get feedback.

## 2.1.0

### Features

- Includes all the changes of 2.1.0 alpha, beta and RC

### Fixes

- fix when PhoneStateListener is not ready for use ([#387](https://github.com/getsentry/sentry-android/pull/387)) @marandaneto
- make ANR 5s by default ([#388](https://github.com/getsentry/sentry-android/pull/388)) @marandaneto
- rate limiting by categories ([#381](https://github.com/getsentry/sentry-android/pull/381)) @marandaneto
- Bump NDK to latest stable version 21.1.6352462 ([#386](https://github.com/getsentry/sentry-android/pull/386)) @marandaneto

Packages were released on [`bintray`](https://dl.bintray.com/getsentry/sentry-android/io/sentry/sentry-android/), [`jcenter`](https://jcenter.bintray.com/io/sentry/sentry-android/) and [`mavenCentral`](https://repo.maven.apache.org/maven2/io/sentry/sentry-android/)

We'd love to get feedback.

## 2.0.3

### Fixes

- patch from 2.1.0-alpha.2 - avoid crash if NDK throws UnsatisfiedLinkError ([#344](https://github.com/getsentry/sentry-android/pull/344)) @marandaneto

Packages were released on [`bintray`](https://dl.bintray.com/getsentry/sentry-android/io/sentry/sentry-android/), [`jcenter`](https://jcenter.bintray.com/io/sentry/sentry-android/) and [`mavenCentral`](https://repo.maven.apache.org/maven2/io/sentry/sentry-android/)

We'd love to get feedback.

## 2.1.0-RC.1

### Features

- Options for uncaught exception and make SentryOptions list Thread-Safe ([#384](https://github.com/getsentry/sentry-android/pull/384)) @marandaneto
- Automatic breadcrumbs for app, activity and sessions lifecycles and system events ([#348](https://github.com/getsentry/sentry-android/pull/348)) @marandaneto
- Make capture session and envelope internal ([#372](https://github.com/getsentry/sentry-android/pull/372)) @marandaneto

### Fixes

- If retry after header has empty categories, apply retry after to all of them ([#377](https://github.com/getsentry/sentry-android/pull/377)) @marandaneto
- Discard events and envelopes if cached and retry after ([#378](https://github.com/getsentry/sentry-android/pull/378)) @marandaneto
- Merge loadLibrary calls for sentry-native and clean up CMake files ([#373](https://github.com/getsentry/sentry-android/pull/373)) @Swatinem
- Exceptions should be sorted oldest to newest ([#370](https://github.com/getsentry/sentry-android/pull/370)) @marandaneto
- Check external storage size even if its read only ([#368](https://github.com/getsentry/sentry-android/pull/368)) @marandaneto
- Wrong check for cellular network capability ([#369](https://github.com/getsentry/sentry-android/pull/369)) @marandaneto
- add ScheduledForRemoval annotation to deprecated methods ([#375](https://github.com/getsentry/sentry-android/pull/375)) @marandaneto
- Bump NDK to 21.0.6113669 ([#367](https://github.com/getsentry/sentry-android/pull/367)) @marandaneto
- Bump AGP and add new make cmd to check for updates ([#365](https://github.com/getsentry/sentry-android/pull/365)) @marandaneto

Packages were released on [`bintray`](https://dl.bintray.com/getsentry/sentry-android/io/sentry/sentry-android/), [`jcenter`](https://jcenter.bintray.com/io/sentry/sentry-android/) and [`mavenCentral`](https://repo.maven.apache.org/maven2/io/sentry/sentry-android/)

We'd love to get feedback.

## 2.1.0-beta.2

### Fixes

- Bump sentry-native to 0.2.4 ([#364](https://github.com/getsentry/sentry-android/pull/364)) @marandaneto
- Update current session on session start after deleting previous session ([#362](https://github.com/getsentry/sentry-android/pull/362)) @marandaneto

Packages were released on [`bintray`](https://dl.bintray.com/getsentry/sentry-android/io/sentry/sentry-android/), [`jcenter`](https://jcenter.bintray.com/io/sentry/sentry-android/) and [`mavenCentral`](https://repo.maven.apache.org/maven2/io/sentry/sentry-android/)

We'd love to get feedback.

## 2.1.0-beta.1

### Fixes

- Bump sentry-native to 0.2.3 ([#357](https://github.com/getsentry/sentry-android/pull/357)) @marandaneto
- Check for androidx availability on runtime ([#356](https://github.com/getsentry/sentry-android/pull/356)) @marandaneto
- If theres a left over session file and its crashed, we should not overwrite its state ([#354](https://github.com/getsentry/sentry-android/pull/354)) @marandaneto
- Session should be exited state if state was ok ([#352](https://github.com/getsentry/sentry-android/pull/352)) @marandaneto
- Envelope has dedicated endpoint ([#353](https://github.com/getsentry/sentry-android/pull/353)) @marandaneto

Packages were released on [`bintray`](https://dl.bintray.com/getsentry/sentry-android/io/sentry/sentry-android/), [`jcenter`](https://jcenter.bintray.com/io/sentry/sentry-android/) and [`mavenCentral`](https://repo.maven.apache.org/maven2/io/sentry/sentry-android/)

We'd love to get feedback.

## 2.1.0-alpha.2

### Fixes

- Change integration order for cached outbox events ([#347](https://github.com/getsentry/sentry-android/pull/347)) @marandaneto
- Avoid crash if NDK throws UnsatisfiedLinkError ([#344](https://github.com/getsentry/sentry-android/pull/344)) @marandaneto
- Avoid getting a threadlocal twice. ([#339](https://github.com/getsentry/sentry-android/pull/339)) @metlos
- Removing session tracking guard on hub and client ([#338](https://github.com/getsentry/sentry-android/pull/338)) @marandaneto
- Bump agp to 3.6.2 ([#336](https://github.com/getsentry/sentry-android/pull/336)) @marandaneto
- Fix racey ANR integration ([#332](https://github.com/getsentry/sentry-android/pull/332)) @marandaneto
- Logging envelopes path when possible instead of nullable id ([#331](https://github.com/getsentry/sentry-android/pull/331)) @marandaneto
- Renaming transport gate method ([#330](https://github.com/getsentry/sentry-android/pull/330)) @marandaneto

Packages were released on [`bintray`](https://dl.bintray.com/getsentry/sentry-android/io/sentry/sentry-android/), [`jcenter`](https://jcenter.bintray.com/io/sentry/sentry-android/) and [`mavenCentral`](https://repo.maven.apache.org/maven2/io/sentry/sentry-android/)

We'd love to get feedback.

## 2.1.0-alpha.1

Release of Sentry's new SDK for Android.

## What’s Changed

### Features

- Release health @marandaneto @bruno-garcia
- ANR report should have 'was active=yes' on the dashboard ([#299](https://github.com/getsentry/sentry-android/pull/299)) @marandaneto
- NDK events apply scoped data ([#322](https://github.com/getsentry/sentry-android/pull/322)) @marandaneto
- Add a StdoutTransport ([#310](https://github.com/getsentry/sentry-android/pull/310)) @mike-burns
- Implementing new retry after protocol ([#306](https://github.com/getsentry/sentry-android/pull/306)) @marandaneto

### Fixes

- Bump sentry-native to 0.2.2 ([#305](https://github.com/getsentry/sentry-android/pull/305)) @Swatinem
- Missing App's info ([#315](https://github.com/getsentry/sentry-android/pull/315)) @marandaneto
- Buffered writers/readers - otimizations ([#311](https://github.com/getsentry/sentry-android/pull/311)) @marandaneto
- Boot time should be UTC ([#309](https://github.com/getsentry/sentry-android/pull/309)) @marandaneto
- Make transport result public ([#300](https://github.com/getsentry/sentry-android/pull/300)) @marandaneto

Packages were released on [`bintray`](https://dl.bintray.com/getsentry/sentry-android/io/sentry/sentry-android/), [`jcenter`](https://jcenter.bintray.com/io/sentry/sentry-android/) and [`mavenCentral`](https://repo.maven.apache.org/maven2/io/sentry/sentry-android/)

We'd love to get feedback.

## 2.0.2

Release of Sentry's new SDK for Android.

### Features

- MavenCentral support ([#284](https://github.com/getsentry/sentry-android/pull/284)) @marandaneto

### Fixes

- Bump AGP to 3.6.1 ([#285](https://github.com/getsentry/sentry-android/pull/285)) @marandaneto

Packages were released on [`bintray`](https://dl.bintray.com/getsentry/sentry-android/io/sentry/sentry-android/), [`jcenter`](https://jcenter.bintray.com/io/sentry/sentry-android/) and [`mavenCentral`](https://repo.maven.apache.org/maven2/io/sentry/sentry-android/)

We'd love to get feedback.

## 2.0.1

Release of Sentry's new SDK for Android.

## What’s Changed

### Features

- Attach threads/stacktraces ([#267](https://github.com/getsentry/sentry-android/pull/267)) @marandaneto
- Add the default serverName to SentryOptions and use it in MainEventProcessor ([#279](https://github.com/getsentry/sentry-android/pull/279)) @metlos

### Fixes

- set current threadId when there's no mechanism set ([#277](https://github.com/getsentry/sentry-android/pull/277)) @marandaneto
- Preview package manager ([#269](https://github.com/getsentry/sentry-android/pull/269)) @bruno-garcia

Packages were released on [`bintray`](https://dl.bintray.com/getsentry/sentry-android/io/sentry/), [`jcenter`](https://jcenter.bintray.com/io/sentry/sentry-android/)

We'd love to get feedback.

## 2.0.0

Release of Sentry's new SDK for Android.

New features not offered by (1.7.x):

- NDK support
  - Captures crashes caused by native code
  - Access to the [`sentry-native` SDK](https://github.com/getsentry/sentry-native/) API by your native (C/C++/Rust code/..).
- Automatic init (just add your `DSN` to the manifest)
   - Proguard rules are added automatically
   - Permission (Internet) is added automatically
- Uncaught Exceptions might be captured even before the app restarts
- Sentry's Unified API.
- More context/device information
- Packaged as `aar`
- Frames from the app automatically marked as `InApp=true` (stack traces in Sentry highlights them by default).
- Complete Sentry Protocol available.
- All threads and their stack traces are captured.
- Sample project in this repo to test many features (segfault, uncaught exception, ANR...)

Features from the current SDK like `ANR` are also available (by default triggered after 4 seconds).

Packages were released on [`bintray`](https://dl.bintray.com/getsentry/sentry-android/io/sentry/), [`jcenter`](https://jcenter.bintray.com/io/sentry/sentry-android/)

We'd love to get feedback.

## 2.0.0-rc04

Release of Sentry's new SDK for Android.

### Features

- Take sampleRate from metadata ([#262](https://github.com/getsentry/sentry-android/pull/262)) @bruno-garcia
- Support mills timestamp format ([#263](https://github.com/getsentry/sentry-android/pull/263)) @marandaneto
- Adding logs to installed integrations ([#265](https://github.com/getsentry/sentry-android/pull/265)) @marandaneto

### Fixes

- Breacrumb.data to string,object, Add LOG level ([#264](https://github.com/getsentry/sentry-android/pull/264)) @HazAT
- Read release conf. on manifest ([#266](https://github.com/getsentry/sentry-android/pull/266)) @marandaneto

Packages were released on [`bintray`](https://dl.bintray.com/getsentry/sentry-android/io/sentry/), [`jcenter`](https://jcenter.bintray.com/io/sentry/sentry-android/)

We'd love to get feedback and we'll work in getting the GA `2.0.0` out soon.
Until then, the [stable SDK offered by Sentry is at version 1.7.30](https://github.com/getsentry/sentry-java/releases/tag/v1.7.30)

## 2.0.0-rc03

Release of Sentry's new SDK for Android.

### Fixes

- fixes ([#259](https://github.com/getsentry/sentry-android/issues/259)) - NPE check on getExternalFilesDirs items. ([#260](https://github.com/getsentry/sentry-android/pull/260)) @marandaneto
- strictMode typo ([#258](https://github.com/getsentry/sentry-android/pull/258)) @marandaneto

Packages were released on [`bintray`](https://dl.bintray.com/getsentry/sentry-android/io/sentry/), [`jcenter`](https://jcenter.bintray.com/io/sentry/sentry-android/)

We'd love to get feedback and we'll work in getting the GA `2.0.0` out soon.
Until then, the [stable SDK offered by Sentry is at version 1.7.30](https://github.com/getsentry/sentry-java/releases/tag/v1.7.30)

## 2.0.0-rc02

Release of Sentry's new SDK for Android.

### Features

- Hub mode configurable ([#247](https://github.com/getsentry/sentry-android/pull/247)) @bruno-garcia
- Added remove methods (tags/extras) to the sentry static class ([#243](https://github.com/getsentry/sentry-android/pull/243)) @marandaneto

### Fixes


- Update ndk for new sentry-native version ([#235](https://github.com/getsentry/sentry-android/pull/235)) @Swatinem @marandaneto
- Make integrations public ([#256](https://github.com/getsentry/sentry-android/pull/256)) @marandaneto
- Bump build-tools ([#255](https://github.com/getsentry/sentry-android/pull/255)) @marandaneto
- Added javadocs to scope and its dependencies ([#253](https://github.com/getsentry/sentry-android/pull/253)) @marandaneto
- Build all ABIs ([#254](https://github.com/getsentry/sentry-android/pull/254)) @marandaneto
- Moving back ANR timeout from long to int param. ([#252](https://github.com/getsentry/sentry-android/pull/252)) @marandaneto
- Added HubAdapter to call Sentry static methods from Integrations ([#250](https://github.com/getsentry/sentry-android/pull/250)) @marandaneto
- New Release format ([#242](https://github.com/getsentry/sentry-android/pull/242)) @marandaneto
- Javadocs for SentryOptions ([#246](https://github.com/getsentry/sentry-android/pull/246)) @marandaneto
- non-app is already inApp excluded by default. ([#244](https://github.com/getsentry/sentry-android/pull/244)) @marandaneto
- Fix if symlink exists for sentry-native ([#241](https://github.com/getsentry/sentry-android/pull/241)) @marandaneto
- Clone method - race condition free ([#226](https://github.com/getsentry/sentry-android/pull/226)) @marandaneto
- Refactoring breadcrumbs callback ([#239](https://github.com/getsentry/sentry-android/pull/239)) @marandaneto

Packages were released on [`bintray`](https://dl.bintray.com/getsentry/sentry-android/io/sentry/), [`jcenter`](https://jcenter.bintray.com/io/sentry/sentry-android/)

We'd love to get feedback and we'll work in getting the GA `2.0.0` out soon.
Until then, the [stable SDK offered by Sentry is at version 1.7.30](https://github.com/getsentry/sentry-java/releases/tag/v1.7.30)

## 2.0.0-rc01

Release of Sentry's new SDK for Android.

## What’s Changed

### Features

- Added remove methods for Scope data ([#237](https://github.com/getsentry/sentry-android/pull/237)) @marandaneto
- More device context (deviceId, connectionType and language) ([#229](https://github.com/getsentry/sentry-android/pull/229)) @marandaneto
- Added a few java docs (Sentry, Hub and SentryClient) ([#223](https://github.com/getsentry/sentry-android/pull/223)) @marandaneto
- Implemented diagnostic logger ([#218](https://github.com/getsentry/sentry-android/pull/218)) @marandaneto
- Added event processors to scope ([#209](https://github.com/getsentry/sentry-android/pull/209)) @marandaneto
- Added android transport gate ([#206](https://github.com/getsentry/sentry-android/pull/206)) @marandaneto
- Added executor for caching values out of the main thread ([#201](https://github.com/getsentry/sentry-android/pull/201)) @marandaneto

### Fixes


- Honor RetryAfter ([#236](https://github.com/getsentry/sentry-android/pull/236)) @marandaneto
- Add tests for SentryValues ([#238](https://github.com/getsentry/sentry-android/pull/238)) @philipphofmann
- Do not set frames if there's none ([#234](https://github.com/getsentry/sentry-android/pull/234)) @marandaneto
- Always call interrupt after InterruptedException ([#232](https://github.com/getsentry/sentry-android/pull/232)) @marandaneto
- Mark as current thread if its the main thread ([#228](https://github.com/getsentry/sentry-android/pull/228)) @marandaneto
- Fix lgtm alerts ([#219](https://github.com/getsentry/sentry-android/pull/219)) @marandaneto
- Written unit tests to ANR integration ([#215](https://github.com/getsentry/sentry-android/pull/215)) @marandaneto
- Added blog posts to README ([#214](https://github.com/getsentry/sentry-android/pull/214)) @marandaneto
- Raise code coverage for Dsn to 100% ([#212](https://github.com/getsentry/sentry-android/pull/212)) @philipphofmann
- Remove redundant times(1) for Mockito.verify ([#211](https://github.com/getsentry/sentry-android/pull/211)) @philipphofmann
- Transport may be set on options ([#203](https://github.com/getsentry/sentry-android/pull/203)) @marandaneto
- dist may be set on options ([#204](https://github.com/getsentry/sentry-android/pull/204)) @marandaneto
- Throw an exception if DSN is not set ([#200](https://github.com/getsentry/sentry-android/pull/200)) @marandaneto
- Migration guide markdown ([#197](https://github.com/getsentry/sentry-android/pull/197)) @marandaneto

Packages were released on [`bintray`](https://dl.bintray.com/getsentry/sentry-android/io/sentry/), [`jcenter`](https://jcenter.bintray.com/io/sentry/sentry-android/)

We'd love to get feedback and we'll work in getting the GA `2.0.0` out soon.
Until then, the [stable SDK offered by Sentry is at version 1.7.29](https://github.com/getsentry/sentry-java/releases/tag/v1.7.29)

## 2.0.0-beta02

Release of Sentry's new SDK for Android.

### Features

- addBreadcrumb overloads ([#196](https://github.com/getsentry/sentry-android/pull/196)) and ([#198](https://github.com/getsentry/sentry-android/pull/198))

### Fixes

- fix Android bug on API 24 and 25 about getting current threads and stack traces ([#194](https://github.com/getsentry/sentry-android/pull/194))

Packages were released on [`bintray`](https://dl.bintray.com/getsentry/sentry-android/io/sentry/), [`jcenter`](https://jcenter.bintray.com/io/sentry/sentry-android/)

We'd love to get feedback and we'll work in getting the GA `2.0.0` out soon.
Until then, the [stable SDK offered by Sentry is at version 1.7.28](https://github.com/getsentry/sentry-java/releases/tag/v1.7.28)

## 2.0.0-beta01

Release of Sentry's new SDK for Android.

### Fixes

- ref: ANR doesn't set handled flag ([#186](https://github.com/getsentry/sentry-android/pull/186))
- SDK final review ([#183](https://github.com/getsentry/sentry-android/pull/183))
- ref: Drop errored in favor of crashed ([#187](https://github.com/getsentry/sentry-android/pull/187))
- Workaround android_id ([#185](https://github.com/getsentry/sentry-android/pull/185))
- Renamed sampleRate ([#191](https://github.com/getsentry/sentry-android/pull/191))
- Making timestamp package-private or test-only ([#190](https://github.com/getsentry/sentry-android/pull/190))
- Split event processor in Device/App data ([#180](https://github.com/getsentry/sentry-android/pull/180))

Packages were released on [`bintray`](https://dl.bintray.com/getsentry/sentry-android/io/sentry/), [`jcenter`](https://jcenter.bintray.com/io/sentry/sentry-android/)

We'd love to get feedback and we'll work in getting the GA `2.0.0` out soon.
Until then, the [stable SDK offered by Sentry is at version 1.7.28](https://github.com/getsentry/sentry-java/releases/tag/v1.7.28)

## 2.0.0-alpha09

Release of Sentry's new SDK for Android.

### Features

- Adding nativeBundle plugin ([#161](https://github.com/getsentry/sentry-android/pull/161))
- Adding scope methods to sentry static class ([#179](https://github.com/getsentry/sentry-android/pull/179))

### Fixes

- fix: DSN parsing ([#165](https://github.com/getsentry/sentry-android/pull/165))
- Don't avoid exception type minification ([#166](https://github.com/getsentry/sentry-android/pull/166))
- make Gson retro compatible with older versions of AGP ([#177](https://github.com/getsentry/sentry-android/pull/177))
- Bump sentry-native with message object instead of a string ([#172](https://github.com/getsentry/sentry-android/pull/172))

Packages were released on [`bintray`](https://dl.bintray.com/getsentry/sentry-android/io/sentry/), [`jcenter`](https://jcenter.bintray.com/io/sentry/sentry-android/)

We'd love to get feedback and we'll work in getting the GA `2.0.0` out soon.
Until then, the [stable SDK offered by Sentry is at version 1.7.28](https://github.com/getsentry/sentry-java/releases/tag/v1.7.28)

## 2.0.0-alpha08

Release of Sentry's new SDK for Android.

### Fixes

- DebugId endianness ([#162](https://github.com/getsentry/sentry-android/pull/162))
- Executed beforeBreadcrumb also for scope ([#160](https://github.com/getsentry/sentry-android/pull/160))
- Benefit of manifest merging when minSdk ([#159](https://github.com/getsentry/sentry-android/pull/159))
- Add method to captureMessage with level ([#157](https://github.com/getsentry/sentry-android/pull/157))
- Listing assets file on the wrong dir ([#156](https://github.com/getsentry/sentry-android/pull/156))

Packages were released on [`bintray`](https://dl.bintray.com/getsentry/sentry-android/io/sentry/), [`jcenter`](https://jcenter.bintray.com/io/sentry/sentry-android/)

We'd love to get feedback and we'll work in getting the GA `2.0.0` out soon.
Until then, the [stable SDK offered by Sentry is at version 1.7.28](https://github.com/getsentry/sentry-java/releases/tag/v1.7.28)

## 2.0.0-alpha07

Third release of Sentry's new SDK for Android.

### Fixes

-  Fixed release for jcenter and bintray

Packages were released on [`bintray`](https://dl.bintray.com/getsentry/sentry-android/io/sentry/), [`jcenter`](https://jcenter.bintray.com/io/sentry/sentry-android/)

We'd love to get feedback and we'll work in getting the GA `2.0.0` out soon.
Until then, the [stable SDK offered by Sentry is at version 1.7.28](https://github.com/getsentry/sentry-java/releases/tag/v1.7.28)

## 2.0.0-alpha06

Second release of Sentry's new SDK for Android.

### Fixes

- Fixed a typo on pom generation.

Packages were released on [`bintray`](https://dl.bintray.com/getsentry/sentry-android/io/sentry/), [`jcenter`](https://jcenter.bintray.com/io/sentry/sentry-android/)

We'd love to get feedback and we'll work in getting the GA `2.0.0` out soon.
Until then, the [stable SDK offered by Sentry is at version 1.7.28](https://github.com/getsentry/sentry-java/releases/tag/v1.7.28)

## 2.0.0-alpha05

First release of Sentry's new SDK for Android.

New features not offered by our current (1.7.x), stable SDK are:

- NDK support
  - Captures crashes caused by native code
  - Access to the [`sentry-native` SDK](https://github.com/getsentry/sentry-native/) API by your native (C/C++/Rust code/..).
- Automatic init (just add your `DSN` to the manifest)
   - Proguard rules are added automatically
   - Permission (Internet) is added automatically
- Uncaught Exceptions might be captured even before the app restarts
- Unified API which include scopes etc.
- More context/device information
- Packaged as `aar`
- Frames from the app automatically marked as `InApp=true` (stack traces in Sentry highlights them by default).
- Complete Sentry Protocol available.
- All threads and their stack traces are captured.
- Sample project in this repo to test many features (segfault, uncaught exception, scope)

Features from the current SDK like `ANR` are also available (by default triggered after 4 seconds).

Packages were released on [`bintray`](https://dl.bintray.com/getsentry/sentry-android/io/sentry/), [`jcenter`](https://jcenter.bintray.com/io/sentry/sentry-android/)

We'd love to get feedback and we'll work in getting the GA `2.0.0` out soon.
Until then, the [stable SDK offered by Sentry is at version 1.7.28](https://github.com/getsentry/sentry-java/releases/tag/v1.7.28)<|MERGE_RESOLUTION|>--- conflicted
+++ resolved
@@ -30,14 +30,11 @@
   - This was causing Sentry SDK to log warnings: "Sentry Log is disabled and this 'logger' call is a no-op."
 - Do not use Sentry logging API in Log4j2 if logs are disabled ([#4573](https://github.com/getsentry/sentry-java/pull/4573))
   - This was causing Sentry SDK to log warnings: "Sentry Log is disabled and this 'logger' call is a no-op."
-<<<<<<< HEAD
 - SDKs send queue is no longer shutdown immediately on re-init ([#4564](https://github.com/getsentry/sentry-java/pull/4564))
   - This means we're no longer losing events that have been enqueued right before SDK re-init.
-=======
 - Reduce scope forking when using OpenTelemetry ([#4565](https://github.com/getsentry/sentry-java/pull/4565))
   - `Sentry.withScope` now has the correct current scope passed to the callback. Previously our OpenTelemetry integration forked scopes an additional.
   - Overall the SDK is now forking scopes a bit less often.
->>>>>>> a8898291
 
 ## 8.17.0
 
