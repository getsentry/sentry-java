--- conflicted
+++ resolved
@@ -2,16 +2,14 @@
 
 ## Unreleased
 
-<<<<<<< HEAD
 ### Features
 
 - Add new User Feedback API ([#4286](https://github.com/getsentry/sentry-java/pull/4286))
     - We now introduced Sentry.captureFeedback, which supersedes Sentry.captureUserFeedback
-=======
+
 ### Fixes
 
 - Hook User Interaction integration into running Activity in case of deferred SDK init ([#4337](https://github.com/getsentry/sentry-java/pull/4337))
->>>>>>> 81bed63a
 
 ### Dependencies
 
