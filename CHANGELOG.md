# vNext

* Enhancement: Support SENTRY_TRACES_SAMPLE_RATE conf. via env variables (#1171)
* Enhancement: Pass request to CustomSamplingContext in Spring integration (#1172)
* Ref: Set SpanContext on SentryTransaction to avoid potential NPE (#1173)
* Fix: Free Local Refs manually due to Android local ref. count limits
<<<<<<< HEAD
* Enhancement: Polish Performance API (#1165)
=======
* Fix: Bring back support for setting transaction name without ongoing transaction (#1183)
* Enhancement: Add overload for `transaction/span.finish(SpanStatus)` (#1182)
* Enhancement: Simplify registering traces sample callback in Spring integration (#1184)
>>>>>>> 18b003df

# 4.0.0-alpha.3

* Feat: Add maxAttachmentSize to SentryOptions (#1138)
* Feat: Drop invalid attachments (#1134)
* Ref: Make Attachment immutable (#1120)
* Fix inheriting sampling decision from parent (#1100)
* Fixes and Tests: Session serialization and deserialization
* Ref: using Calendar to generate Dates
* Fix: Exception only sets a stack trace if there are frames
* Feat: set isSideLoaded info tags
* Enhancement: Read tracesSampleRate from AndroidManifest
* Fix: Initialize Logback after context refreshes (#1129)
* Ref: Return NoOpTransaction instead of null (#1126)
* Fix: Do not crash when passing null values to @Nullable methods, eg User and Scope
* Ref: `ITransport` implementations are now responsible for executing request in asynchronous or synchronous way (#1118)
* Ref: Add option to set `TransportFactory` instead of `ITransport` on `SentryOptions` (#1124)
* Ref: Simplify ITransport creation in ITransportFactory (#1135) 
* Feat: Add non blocking Apache HttpClient 5 based Transport (#1136)
* Enhancement: Autoconfigure Apache HttpClient 5 based Transport in Spring Boot integration (#1143)
* Enhancement: Send user.ip_address = {{auto}} when sendDefaultPii is true (#1015)
* Fix: Resolving dashed properties from external configuration
* Feat: Read `uncaught.handler.enabled` property from the external configuration 
* Feat: Resolve servername from the localhost address
* Fix: Consider {{ auto }} as a default ip address (#1015) 
* Fix: Set release and environment on Transactions (#1152)
* Fix: Do not set transaction on the scope automatically   
* Enhancement: Automatically assign span context to captured events (#1156)
* Feat: OutboxSender supports all envelope item types #1158
* Enhancement: Improve ITransaction and ISpan null-safety compatibility (#1161)

# 4.0.0-alpha.2

* Feat: Add basic support for attachments (#1082)
* Fix: Remove method reference in SentryEnvelopeItem (#1091)
* Enhancement: Set transaction name on events and transactions sent using Spring integration (#1067)
* Fix: Set current thread only if there are no exceptions
* Enhancement: Set global tags on SentryOptions and load them from external configuration (#1066)
* Ref: Refactor resolving SpanContext for Throwable (#1068)
* Enhancement: Add API validator and remove deprecated methods
* Enhancement: Add more convenient method to start a child span (#1073)
* Enhancement: Autoconfigure traces callback in Spring Boot integration (#1074)
* Enhancement: Resolve in-app-includes and in-app-excludes parameters from the external configuration
* Enhancement: Make InAppIncludesResolver public (#1084)
* Ref: Change "op" to "operation" in @SentrySpan and @SentryTransaction
* Fix: SentryOptions creates GsonSerializer by default
* Enhancement: Add the ability to register multiple OptionsConfiguration beans (#1093)
* Fix: Append DebugImage list if event already has it
* Fix: Sort breadcrumbs by Date if there are breadcrumbs already in the event

# 4.0.0-alpha.1

* Enhancement: Load `sentry.properties` from the application's current working directory (#1046)
* Ref: Refactor JSON deserialization (#1047)
* Feat: Performance monitoring (#971)
* Feat: Performance monitoring for Spring Boot applications (#971)

# 3.2.0

* Bump: AGP 4.1.1 (#1040)
* Fix: use neutral Locale for String operations #1033
* Update to sentry-native 0.4.4 and fix shared library builds (#1039)
* Feat: Expose a Module (Debug images) Loader for Android thru sentry-native #1043
* Enhancement: Added java doc to protocol classes based on sentry-data-schemes project (#1045)
* Enhancement: Make SentryExceptionResolver Order configurable to not send handled web exceptions (#1008)
* Enhancement: Resolve HTTP Proxy parameters from the external configuration (#1028)
* Enhancement: Sentry NDK integration is compiled against default NDK version based on AGP's version #1048
* Fix: Clean up JNI code and properly free strings #1050
* Fix: set userId for hard-crashes if no user is set #1049

# 3.1.3

* Fix broken NDK integration on 3.1.2 (release failed on packaging a .so file)
* Increase max cached events to 30 (#1029)
* Normalize DSN URI (#1030)

# 3.1.2

* feat: Manually capturing User Feedback
* Enhancement: Set environment to "production" by default.
* Enhancement: Make public the Breadcrumb constructor that accepts a Date #1012
* ref: Validate event id on user feedback submission
 
# 3.1.1

* fix: Prevent Logback and Log4j2 integrations from re-initializing Sentry when Sentry is already initialized
* Enhancement: Bind logging related SentryProperties to Slf4j Level instead of Logback to improve Log4j2 compatibility
* fix: Make sure HttpServletRequestSentryUserProvider runs by default before custom SentryUserProvider beans
* fix: fix setting up Sentry in Spring Webflux annotation by changing the scope of Spring WebMvc related dependencies

# 3.1.0

* fix: Don't require `sentry.dsn` to be set when using `io.sentry:sentry-spring-boot-starter` and `io.sentry:sentry-logback` together #965
* Auto-Configure `inAppIncludes` in Spring Boot integration #966
* Enhancement: make getThrowable public and improve set contexts #967
* Bump: Android Gradle Plugin 4.0.2 #968
* Enhancement: accepted quoted values in properties from external configuration #972
* fix: remove chunked streaming mode #974
* fix: Android 11 + targetSdkVersion 30 crashes Sentry on start #977

# 3.0.0

# Java + Android

This release marks the re-unification of Java and Android SDK code bases.
It's based on the Android 2.0 SDK, which implements [Sentry's unified API](https://develop.sentry.dev/sdk/unified-api/).

Considerable changes were done, which include a lot of improvements. More are covered below, but the highlights are:

* Improved `log4j2` integration
  * Capture breadcrumbs for level INFO and higher
  * Raises event for ERROR and higher.
  * Minimum levels are configurable.
  * Optionally initializes the SDK via appender.xml
* Dropped support to `log4j`.
* Improved `logback` integration
  * Capture breadcrumbs for level INFO and higher
  * Raises event for ERROR and higher. 
  * Minimum levels are configurable.
  * Optionally initializes the SDK via appender.xml
  * Configurable via Spring integration if both are enabled
* Spring
  * No more duplicate events with Spring and logback
  * Auto initalizes if DSN is available
  * Configuration options available with auto complete
* Google App Engine support dropped

## What’s Changed

* Callback to validate SSL certificate (#944) 
* Attach stack traces enabled by default

### Android specific

* Release health enabled by default for Android
* Sync of Scopes for Java -> Native (NDK)
* Bump Sentry-Native v0.4.2
* Android 11 Support

[Android migration docs](https://docs.sentry.io/platforms/android/migration/#migrating-from-sentry-android-2x-to-sentry-android-3x)

### Java specific

* Unified API for Java SDK and integrations (Spring, Spring boot starter, Servlet, Logback, Log4j2)

New Java [docs](https://docs.sentry.io/platforms/java/) are live and being improved.

# Acquisition

Packages were released on [`bintray sentry-java`](https://dl.bintray.com/getsentry/sentry-java/io/sentry/), [`bintray sentry-android`](https://dl.bintray.com/getsentry/sentry-android/io/sentry/), [`jcenter`](https://jcenter.bintray.com/io/sentry/) and [`mavenCentral`](https://repo.maven.apache.org/maven2/io/sentry/)

## Where is the Java 1.7 code base?

The previous Java releases, are all available in this repository through the tagged releases.
# 3.0.0-beta.1

## What’s Changed

* feat: ssl support (#944) @ninekaw9 @marandaneto 
* feat: sync Java to C (#937) @bruno-garcia @marandaneto
* feat: Auto-configure Logback appender in Spring Boot integration. (#938) @maciejwalkowiak
* feat: Add Servlet integration. (#935) @maciejwalkowiak
* fix: Pop scope at the end of the request in Spring integration. (#936) @maciejwalkowiak
* bump: Upgrade Spring Boot to 2.3.4. (#932) @maciejwalkowiak
* fix: Do not set cookies when send pii is set to false. (#931) @maciejwalkowiak

Packages were released on [`bintray sentry-java`](https://dl.bintray.com/getsentry/sentry-java/io/sentry/), [`bintray sentry-android`](https://dl.bintray.com/getsentry/sentry-android/io/sentry/), [`jcenter`](https://jcenter.bintray.com/io/sentry/) and [`mavenCentral`](https://repo.maven.apache.org/maven2/io/sentry/)

We'd love to get feedback.

# 3.0.0-alpha.3

## What’s Changed

* Bump sentry-native to 0.4.2 (#926) @marandaneto
* feat: enable attach stack traces and disable attach threads by default (#921) @marandaneto
* fix: read sample rate correctly from manifest meta data (#923) @marandaneto
* ref: remove log level as RN do not use it anymore (#924) @marandaneto

Packages were released on [`bintray sentry-android`](https://dl.bintray.com/getsentry/sentry-android/io/sentry/) and [`bintray sentry-java`](https://dl.bintray.com/getsentry/sentry-java/io/sentry/)

We'd love to get feedback.

# 3.0.0-alpha.2

TBD

Packages were released on [bintray](https://dl.bintray.com/getsentry/maven/io/sentry/)

> Note: This release marks the unification of the Java and Android Sentry codebases based on the core of the Android SDK (version 2.x).
Previous releases for the Android SDK (version 2.x) can be found on the now archived: https://github.com/getsentry/sentry-android/

# 3.0.0-alpha.1

# New releases will happen on a different repository:

https://github.com/getsentry/sentry-java

## What’s Changed

* feat: enable release health by default

Packages were released on [`bintray`](https://dl.bintray.com/getsentry/sentry-android/io/sentry/sentry-android/), [`jcenter`](https://jcenter.bintray.com/io/sentry/sentry-android/) and [`mavenCentral`](https://repo.maven.apache.org/maven2/io/sentry/sentry-android/)

We'd love to get feedback.

# 2.3.1

## What’s Changed

* fix: add main thread checker for the app lifecycle integration (#525) @marandaneto
* Set correct migration link (#523) @fupduck
* Warn about Sentry re-initialization. (#521) @maciejwalkowiak
* Set SDK version in `MainEventProcessor`. (#513) @maciejwalkowiak
* Bump sentry-native to 0.4.0 (#512) @marandaneto
* Bump Gradle to 6.6 and fix linting issues (#510) @marandaneto
* fix(sentry-java): Contexts belong on the Scope (#504) @maciejwalkowiak
* Add tests for verifying scope changes thread isolation (#508) @maciejwalkowiak
* Set `SdkVersion` in default `SentryOptions` created in sentry-core module (#506) @maciejwalkowiak

Packages were released on [`bintray`](https://dl.bintray.com/getsentry/sentry-android/io/sentry/sentry-android/), [`jcenter`](https://jcenter.bintray.com/io/sentry/sentry-android/) and [`mavenCentral`](https://repo.maven.apache.org/maven2/io/sentry/sentry-android/)

We'd love to get feedback.

# 2.3.0

## What’s Changed

* fix: converting UTC and ISO timestamp when missing Locale/TimeZone do not error (#505) @marandaneto
* Add console application sample. (#502) @maciejwalkowiak
* Log stacktraces in SystemOutLogger (#498) @maciejwalkowiak
* Add method to add breadcrumb with string parameter. (#501) @maciejwalkowiak
* Call `Sentry#close` on JVM shutdown. (#497) @maciejwalkowiak
* ref: sentry-core changes for console app (#473) @marandaneto

Obs: If you are using its own instance of `Hub`/`SentryClient` and reflection to set up the SDK to be usable within Libraries, this change may break your code, please fix the renamed classes.

Packages were released on [`bintray`](https://dl.bintray.com/getsentry/sentry-android/io/sentry/sentry-android/), [`jcenter`](https://jcenter.bintray.com/io/sentry/sentry-android/) and [`mavenCentral`](https://repo.maven.apache.org/maven2/io/sentry/sentry-android/)

We'd love to get feedback.

# 2.2.2

## What’s Changed

* feat: add sdk to envelope header (#488) @marandaneto
* Bump plugin versions (#487) @marandaneto
* Bump: AGP 4.0.1 (#486) @marandaneto
* feat: log request if response code is not 200 (#484) @marandaneto

Packages were released on [`bintray`](https://dl.bintray.com/getsentry/sentry-android/io/sentry/sentry-android/), [`jcenter`](https://jcenter.bintray.com/io/sentry/sentry-android/) and [`mavenCentral`](https://repo.maven.apache.org/maven2/io/sentry/sentry-android/)

We'd love to get feedback.

# 2.2.1

## What’s Changed

* fix: Timber adds breadcrumb even if event level is < minEventLevel (#480) @marandaneto
* enhancement: Bump Gradle 6.5.1 (#479) @marandaneto
* fix: contexts serializer avoids reflection and fixes desugaring issue (#478) @marandaneto
* fix: clone session before sending to the transport (#474) @marandaneto

Packages were released on [`bintray`](https://dl.bintray.com/getsentry/sentry-android/io/sentry/sentry-android/), [`jcenter`](https://jcenter.bintray.com/io/sentry/sentry-android/) and [`mavenCentral`](https://repo.maven.apache.org/maven2/io/sentry/sentry-android/)

We'd love to get feedback.

# 2.2.0

## What’s Changed

* fix: negative session sequence if the date is before java date epoch (#471) @marandaneto
* fix: deserialise unmapped contexts values from envelope (#470) @marandaneto
* Bump: sentry-native 0.3.4 (#468) @marandaneto

* feat: timber integration (#464) @marandaneto

1) To add integrations it requires a [manual initialization](https://docs.sentry.io/platforms/android/#manual-initialization) of the Android SDK.

2) Add the `sentry-android-timber` dependency:

```groovy
implementation 'io.sentry:sentry-android-timber:{version}' // version >= 2.2.0
```

3) Initialize and add the `SentryTimberIntegration`:

```java
SentryAndroid.init(this, options -> {
    // default values:
    // minEventLevel = ERROR
    // minBreadcrumbLevel = INFO
    options.addIntegration(new SentryTimberIntegration());

    // custom values for minEventLevel and minBreadcrumbLevel
    // options.addIntegration(new SentryTimberIntegration(SentryLevel.WARNING, SentryLevel.ERROR));
});
```

4) Use the Timber integration:

```java
try {
    int x = 1 / 0;
} catch (Exception e) {
    Timber.e(e);
}
```

Packages were released on [`bintray`](https://dl.bintray.com/getsentry/sentry-android/io/sentry/sentry-android/), [`jcenter`](https://jcenter.bintray.com/io/sentry/sentry-android/) and [`mavenCentral`](https://repo.maven.apache.org/maven2/io/sentry/sentry-android/)

We'd love to get feedback.

# 2.1.7

## What’s Changed

* fix: init native libs if available on SDK init (#461) @marandaneto
* Make JVM target explicit in sentry-core (#462) @dilbernd
* fix: timestamp with millis from react-native should be in UTC format (#456) @marandaneto
* Bump Gradle to 6.5 (#454) @marandaneto

Packages were released on [`bintray`](https://dl.bintray.com/getsentry/sentry-android/io/sentry/sentry-android/), [`jcenter`](https://jcenter.bintray.com/io/sentry/sentry-android/) and [`mavenCentral`](https://repo.maven.apache.org/maven2/io/sentry/sentry-android/)

We'd love to get feedback.

# 2.1.6

## What’s Changed

* fix: do not lookup sentry-debug-meta but instead load it directly (#445) @marandaneto
* fix: regression on v2.1.5 which can cause a crash on SDK init

Packages were released on [`bintray`](https://dl.bintray.com/getsentry/sentry-android/io/sentry/sentry-android/), [`jcenter`](https://jcenter.bintray.com/io/sentry/sentry-android/) and [`mavenCentral`](https://repo.maven.apache.org/maven2/io/sentry/sentry-android/)

We'd love to get feedback.

# 2.1.5

This version has a severe bug and can cause a crash on SDK init

Please upgrade to https://github.com/getsentry/sentry-android/releases/tag/2.1.6

# 2.1.4

## What’s Changed

* bump: sentry-native to 0.3.1 (#440) @marandaneto
* fix: update last session timestamp (#437) @marandaneto
* feat: make gzip as default content encoding type (#433) @marandaneto
* enhancement: use AGP 4 features (#366) @marandaneto
* enhancement: Create GH Actions CI for Ubuntu/macOS (#403) @marandaneto
* enhancement: make root checker better and minimize false positive (#417) @marandaneto
* fix: filter trim memory breadcrumbs (#431) @marandaneto

Packages were released on [`bintray`](https://dl.bintray.com/getsentry/sentry-android/io/sentry/sentry-android/), [`jcenter`](https://jcenter.bintray.com/io/sentry/sentry-android/) and [`mavenCentral`](https://repo.maven.apache.org/maven2/io/sentry/sentry-android/)

We'd love to get feedback.

# 2.1.3

## What’s Changed

This fixes several critical bugs in sentry-android 2.0 and 2.1

* fix: Sentry.init register integrations after creating the main Hub instead of doing it in the main Hub ctor (#427) @marandaneto
* fix: make NoOpLogger public (#425) @marandaneto
* fix: ConnectivityChecker returns connection status and events are not trying to be sent if no connection. (#420) @marandaneto
* ref: thread pool executor is a single thread executor instead of scheduled thread executor (#422) @marandaneto
* fix: Add Abnormal to the Session.State enum as its part of the protocol (#424) @marandaneto
* Bump: Gradle to 6.4.1 (#419) @marandaneto

We recommend that you use sentry-android 2.1.3 over the initial release of sentry-android 2.0 and 2.1.

Packages were released on [`bintray`](https://dl.bintray.com/getsentry/sentry-android/io/sentry/sentry-android/), [`jcenter`](https://jcenter.bintray.com/io/sentry/sentry-android/) and [`mavenCentral`](https://repo.maven.apache.org/maven2/io/sentry/sentry-android/)

We'd love to get feedback.

# 2.1.2

## What’s Changed

* fix: Phone state breadcrumbs require read_phone_state on older OS versions (#415) @marandaneto @bsergean
* fix: before raising ANR events, we check ProcessErrorStateInfo if available (#412) @marandaneto
* fix: send cached events to use a single thread executor (#405) @marandaneto
* enha: added options to configure http transport (#411) @marandaneto
* fix: initing SDK on AttachBaseContext (#409) @marandaneto
* fix: sessions can't be abnormal, but exited if not ended properly (#410) @marandaneto

Packages were released on [`bintray`](https://dl.bintray.com/getsentry/sentry-android/io/sentry/sentry-android/), [`jcenter`](https://jcenter.bintray.com/io/sentry/sentry-android/) and [`mavenCentral`](https://repo.maven.apache.org/maven2/io/sentry/sentry-android/)

We'd love to get feedback.

# 2.1.1

## What’s Changed

* fix: set missing release, environment and dist to sentry-native options (#404) @marandaneto
* fix: do not add automatic and empty sensor breadcrumbs (#401) @marandaneto
* enha: added missing getters on Breadcrumb and SentryEvent (#397) @marandaneto
* enha: bump sentry-native to 0.2.6 (#396) @marandaneto
* feat: add trim memory breadcrumbs (#395) @marandaneto
* enha: only set breadcrumb extras if not empty (#394) @marandaneto
* ref: removed Thread.sleep from LifecycleWatcher tests, using awaitility and DateProvider (#392) @marandaneto
* ref: added a DateTimeProvider for making retry after testable (#391) @marandaneto
* enha: BUMP Gradle to 6.4 (#390) @marandaneto
* enha: added samples of how to disable automatic breadcrumbs (#389) @marandaneto

Packages were released on [`bintray`](https://dl.bintray.com/getsentry/sentry-android/io/sentry/sentry-android/), [`jcenter`](https://jcenter.bintray.com/io/sentry/sentry-android/) and [`mavenCentral`](https://repo.maven.apache.org/maven2/io/sentry/sentry-android/)

We'd love to get feedback.

# 2.1.0

## What’s Changed

* Includes all the changes of 2.1.0 alpha, beta and RC
* fix when PhoneStateListener is not ready for use (#387) @marandaneto
* make ANR 5s by default (#388) @marandaneto
* fix: rate limiting by categories (#381) @marandaneto
* BUMP NDK to latest stable version 21.1.6352462 (#386) @marandaneto

Packages were released on [`bintray`](https://dl.bintray.com/getsentry/sentry-android/io/sentry/sentry-android/), [`jcenter`](https://jcenter.bintray.com/io/sentry/sentry-android/) and [`mavenCentral`](https://repo.maven.apache.org/maven2/io/sentry/sentry-android/)

We'd love to get feedback.

# 2.0.3

## What’s Changed

* patch from 2.1.0-alpha.2 - avoid crash if NDK throws UnsatisfiedLinkError (#344) @marandaneto

Packages were released on [`bintray`](https://dl.bintray.com/getsentry/sentry-android/io/sentry/sentry-android/), [`jcenter`](https://jcenter.bintray.com/io/sentry/sentry-android/) and [`mavenCentral`](https://repo.maven.apache.org/maven2/io/sentry/sentry-android/)

We'd love to get feedback.
# 2.1.0-RC.1

## What’s Changed

* feat: Options for uncaught exception and make SentryOptions list Thread-Safe (#384) @marandaneto
* feat: automatic breadcrumbs for app, activity and sessions lifecycles and system events (#348) @marandaneto
* fix: if retry after header has empty categories, apply retry after to all of them (#377) @marandaneto
* fix: discard events and envelopes if cached and retry after (#378) @marandaneto
* add ScheduledForRemoval annotation to deprecated methods (#375) @marandaneto
* fix: Merge loadLibrary calls for sentry-native and clean up CMake files (#373) @Swatinem
* enha: make capture session and envelope internal (#372) @marandaneto
* fix: exceptions should be sorted oldest to newest (#370) @marandaneto
* fix: check external storage size even if its read only (#368) @marandaneto
* fix: wrong check for cellular network capability (#369) @marandaneto
* bump NDK to 21.0.6113669 (#367) @marandaneto
* bump AGP and add new make cmd to check for updates (#365) @marandaneto

Packages were released on [`bintray`](https://dl.bintray.com/getsentry/sentry-android/io/sentry/sentry-android/), [`jcenter`](https://jcenter.bintray.com/io/sentry/sentry-android/) and [`mavenCentral`](https://repo.maven.apache.org/maven2/io/sentry/sentry-android/)

We'd love to get feedback.

# 2.1.0-beta.2

## What’s Changed

* bump sentry-native to 0.2.4 (#364) @marandaneto
* update current session on session start after deleting previous session (#362) @marandaneto

Packages were released on [`bintray`](https://dl.bintray.com/getsentry/sentry-android/io/sentry/sentry-android/), [`jcenter`](https://jcenter.bintray.com/io/sentry/sentry-android/) and [`mavenCentral`](https://repo.maven.apache.org/maven2/io/sentry/sentry-android/)

We'd love to get feedback.

# 2.1.0-beta.1

## What’s Changed

* BUMP sentry-native to 0.2.3 (#357) @marandaneto
* check for androidx availability on runtime (#356) @marandaneto
* if theres a left over session file and its crashed, we should not overwrite its state (#354) @marandaneto
* session should be exited state if state was ok (#352) @marandaneto
* envelope has dedicated endpoint (#353) @marandaneto

Packages were released on [`bintray`](https://dl.bintray.com/getsentry/sentry-android/io/sentry/sentry-android/), [`jcenter`](https://jcenter.bintray.com/io/sentry/sentry-android/) and [`mavenCentral`](https://repo.maven.apache.org/maven2/io/sentry/sentry-android/)

We'd love to get feedback.

# 2.1.0-alpha.2

## What’s Changed

* change integration order for cached outbox events (#347) @marandaneto
* avoid crash if NDK throws UnsatisfiedLinkError (#344) @marandaneto
* Avoid getting a threadlocal twice. (#339) @metlos
* removing session tracking guard on hub and client (#338) @marandaneto
* bump agp to 3.6.2 (#336) @marandaneto
* fix racey ANR integration (#332) @marandaneto
* logging envelopes path when possible instead of nullable id (#331) @marandaneto
* renaming transport gate method (#330) @marandaneto

Packages were released on [`bintray`](https://dl.bintray.com/getsentry/sentry-android/io/sentry/sentry-android/), [`jcenter`](https://jcenter.bintray.com/io/sentry/sentry-android/) and [`mavenCentral`](https://repo.maven.apache.org/maven2/io/sentry/sentry-android/)

We'd love to get feedback.

# 2.1.0-alpha.1

Release of Sentry's new SDK for Android.

## What’s Changed

* BUMP sentry-native to 0.2.2 (#305) @Swatinem
* ANR report should have 'was active=yes' on the dashboard (#299) @marandaneto
* NDK events apply scoped data (#322) @marandaneto
* fix missing App's info (#315) @marandaneto
* buffered writers/readers - otimizations (#311) @marandaneto
* Add a StdoutTransport (#310) @mike-burns
* boot time should be UTC (#309) @marandaneto
* implementing new retry after protocol (#306) @marandaneto
* make transport result public (#300) @marandaneto
* release health @marandaneto @bruno-garcia 

Packages were released on [`bintray`](https://dl.bintray.com/getsentry/sentry-android/io/sentry/sentry-android/), [`jcenter`](https://jcenter.bintray.com/io/sentry/sentry-android/) and [`mavenCentral`](https://repo.maven.apache.org/maven2/io/sentry/sentry-android/)

We'd love to get feedback.

# 2.0.2

Release of Sentry's new SDK for Android.

## What’s Changed

* BUMP AGP to 3.6.1 (#285) @marandaneto
* MavenCentral support (#284) @marandaneto

Packages were released on [`bintray`](https://dl.bintray.com/getsentry/sentry-android/io/sentry/sentry-android/), [`jcenter`](https://jcenter.bintray.com/io/sentry/sentry-android/) and [`mavenCentral`](https://repo.maven.apache.org/maven2/io/sentry/sentry-android/)

We'd love to get feedback.

# 2.0.1

Release of Sentry's new SDK for Android.

## What’s Changed

* Add the default serverName to SentryOptions and use it in MainEventProcessor (#279) @metlos
* set current threadId when there's no mechanism set (#277) @marandaneto
* feat: attach threads/stacktraces (#267) @marandaneto
* fix: preview package manager (#269) @bruno-garcia

Packages were released on [`bintray`](https://dl.bintray.com/getsentry/sentry-android/io/sentry/), [`jcenter`](https://jcenter.bintray.com/io/sentry/sentry-android/)

We'd love to get feedback.

# 2.0.0

Release of Sentry's new SDK for Android.

New features not offered by (1.7.x):

* NDK support
  * Captures crashes caused by native code
  * Access to the [`sentry-native` SDK](https://github.com/getsentry/sentry-native/) API by your native (C/C++/Rust code/..).
* Automatic init (just add your `DSN` to the manifest)
   * Proguard rules are added automatically
   * Permission (Internet) is added automatically
* Uncaught Exceptions might be captured even before the app restarts
* Sentry's Unified API.
* More context/device information
* Packaged as `aar`
* Frames from the app automatically marked as `InApp=true` (stack traces in Sentry highlights them by default).
* Complete Sentry Protocol available.
* All threads and their stack traces are captured.
* Sample project in this repo to test many features (segfault, uncaught exception, ANR...)

Features from the current SDK like `ANR` are also available (by default triggered after 4 seconds).

Packages were released on [`bintray`](https://dl.bintray.com/getsentry/sentry-android/io/sentry/), [`jcenter`](https://jcenter.bintray.com/io/sentry/sentry-android/)

We'd love to get feedback.

# 2.0.0-rc04

Release of Sentry's new SDK for Android.

## What’s Changed

* fix: breacrumb.data to string,object, Add LOG level (#264) @HazAT
* read release conf. on manifest (#266) @marandaneto
* Support mills timestamp format (#263) @marandaneto
* adding logs to installed integrations (#265) @marandaneto
* feat: Take sampleRate from metadata (#262) @bruno-garcia

Packages were released on [`bintray`](https://dl.bintray.com/getsentry/sentry-android/io/sentry/), [`jcenter`](https://jcenter.bintray.com/io/sentry/sentry-android/)

We'd love to get feedback and we'll work in getting the GA `2.0.0` out soon.
Until then, the [stable SDK offered by Sentry is at version 1.7.30](https://github.com/getsentry/sentry-java/releases/tag/v1.7.30)
# 2.0.0-rc03

Release of Sentry's new SDK for Android.

## What’s Changed

* fixes #259 - NPE check on getExternalFilesDirs items. (#260) @marandaneto
* fix strictMode typo (#258) @marandaneto

Packages were released on [`bintray`](https://dl.bintray.com/getsentry/sentry-android/io/sentry/), [`jcenter`](https://jcenter.bintray.com/io/sentry/sentry-android/)

We'd love to get feedback and we'll work in getting the GA `2.0.0` out soon.
Until then, the [stable SDK offered by Sentry is at version 1.7.30](https://github.com/getsentry/sentry-java/releases/tag/v1.7.30)
# 2.0.0-rc02

Release of Sentry's new SDK for Android.

## What’s Changed

* update ndk for new sentry-native version (#235) @Swatinem @marandaneto
* make integrations public (#256) @marandaneto
* BUMP build-tools (#255) @marandaneto
* added javadocs to scope and its dependencies (#253) @marandaneto
* build all ABIs (#254) @marandaneto
* moving back ANR timeout from long to int param. (#252) @marandaneto
* feat: Hub mode configurable (#247) @bruno-garcia
* Added HubAdapter to call Sentry static methods from Integrations (#250) @marandaneto
* new Release format (#242) @marandaneto
* Javadocs for SentryOptions (#246) @marandaneto
* non-app is already inApp excluded by default. (#244) @marandaneto
* added remove methods (tags/extras) to the sentry static class (#243) @marandaneto
* fix if symlink exists for sentry-native (#241) @marandaneto
* clone method - race condition free (#226) @marandaneto
* refactoring breadcrumbs callback (#239) @marandaneto

Packages were released on [`bintray`](https://dl.bintray.com/getsentry/sentry-android/io/sentry/), [`jcenter`](https://jcenter.bintray.com/io/sentry/sentry-android/)

We'd love to get feedback and we'll work in getting the GA `2.0.0` out soon.
Until then, the [stable SDK offered by Sentry is at version 1.7.30](https://github.com/getsentry/sentry-java/releases/tag/v1.7.30)

# 2.0.0-rc01

Release of Sentry's new SDK for Android.

## What’s Changed

* Honor RetryAfter (#236) @marandaneto
* Add tests for SentryValues (#238) @philipphofmann
* added remove methods for Scope data (#237) @marandaneto
* do not set frames if there's none (#234) @marandaneto
* always call interrupt after InterruptedException (#232) @marandaneto
* more device context (deviceId, connectionType and language) (#229) @marandaneto
* mark as current thread if its the main thread (#228) @marandaneto
* added a few java docs (Sentry, Hub and SentryClient) (#223) @marandaneto
* implemented diagnostic logger (#218) @marandaneto
* fix lgtm alerts (#219) @marandaneto
* written unit tests to ANR integration (#215) @marandaneto
* added blog posts to README (#214) @marandaneto
* added event processors to scope (#209) @marandaneto
* Raise code coverage for Dsn to 100% (#212) @philipphofmann
* Remove redundant times(1) for Mockito.verify (#211) @philipphofmann
* added android transport gate (#206) @marandaneto
* transport may be set on options (#203) @marandaneto
* dist may be set on options (#204) @marandaneto
* added executor for caching values out of the main thread (#201) @marandaneto
* throw an exception if DSN is not set (#200) @marandaneto
* migration guide markdown (#197) @marandaneto

Packages were released on [`bintray`](https://dl.bintray.com/getsentry/sentry-android/io/sentry/), [`jcenter`](https://jcenter.bintray.com/io/sentry/sentry-android/)

We'd love to get feedback and we'll work in getting the GA `2.0.0` out soon.
Until then, the [stable SDK offered by Sentry is at version 1.7.29](https://github.com/getsentry/sentry-java/releases/tag/v1.7.29)

# 2.0.0-beta02

Release of Sentry's new SDK for Android.

* fix Android bug on API 24 and 25 about getting current threads and stack traces (#194)
* addBreadcrumb overloads #196 and #198

Packages were released on [`bintray`](https://dl.bintray.com/getsentry/sentry-android/io/sentry/), [`jcenter`](https://jcenter.bintray.com/io/sentry/sentry-android/)

We'd love to get feedback and we'll work in getting the GA `2.0.0` out soon.
Until then, the [stable SDK offered by Sentry is at version 1.7.28](https://github.com/getsentry/sentry-java/releases/tag/v1.7.28)
# 2.0.0-beta01

Release of Sentry's new SDK for Android.

* ref: ANR doesn't set handled flag #186
* SDK final review (#183)
* ref: Drop errored in favor of crashed (#187)
* workaround android_id (#185)
* renamed sampleRate (#191)
* making timestamp package-private or test-only (#190)
* Split event processor in Device/App data (#180)

Packages were released on [`bintray`](https://dl.bintray.com/getsentry/sentry-android/io/sentry/), [`jcenter`](https://jcenter.bintray.com/io/sentry/sentry-android/)

We'd love to get feedback and we'll work in getting the GA `2.0.0` out soon.
Until then, the [stable SDK offered by Sentry is at version 1.7.28](https://github.com/getsentry/sentry-java/releases/tag/v1.7.28)

# 2.0.0-alpha09

Release of Sentry's new SDK for Android.

* fix: DSN parsing (#165)
* BUMP: sentry-native with message object instead of a string (#172)
* Don't avoid exception type minification (#166)
* make Gson retro compatible with older versions of AGP (#177)
* adding nativeBundle plugin (#161)
* adding scope methods to sentry static class (#179)

Packages were released on [`bintray`](https://dl.bintray.com/getsentry/sentry-android/io/sentry/), [`jcenter`](https://jcenter.bintray.com/io/sentry/sentry-android/)

We'd love to get feedback and we'll work in getting the GA `2.0.0` out soon.
Until then, the [stable SDK offered by Sentry is at version 1.7.28](https://github.com/getsentry/sentry-java/releases/tag/v1.7.28)

# 2.0.0-alpha08

Release of Sentry's new SDK for Android.

* DebugId endianness (#162)
* executed beforeBreadcrumb also for scope (#160)
* benefit of manifest merging when minSdk (#159)
* add method to captureMessage with level (#157)
* listing assets file on the wrong dir (#156)

Packages were released on [`bintray`](https://dl.bintray.com/getsentry/sentry-android/io/sentry/), [`jcenter`](https://jcenter.bintray.com/io/sentry/sentry-android/)

We'd love to get feedback and we'll work in getting the GA `2.0.0` out soon.
Until then, the [stable SDK offered by Sentry is at version 1.7.28](https://github.com/getsentry/sentry-java/releases/tag/v1.7.28)

# 2.0.0-alpha07

Third release of Sentry's new SDK for Android.

*  Fixed release for jcenter and bintray

Packages were released on [`bintray`](https://dl.bintray.com/getsentry/sentry-android/io/sentry/), [`jcenter`](https://jcenter.bintray.com/io/sentry/sentry-android/)

We'd love to get feedback and we'll work in getting the GA `2.0.0` out soon.
Until then, the [stable SDK offered by Sentry is at version 1.7.28](https://github.com/getsentry/sentry-java/releases/tag/v1.7.28)

# 2.0.0-alpha06

Second release of Sentry's new SDK for Android.

* Fixed a typo on pom generation.

Packages were released on [`bintray`](https://dl.bintray.com/getsentry/sentry-android/io/sentry/), [`jcenter`](https://jcenter.bintray.com/io/sentry/sentry-android/)

We'd love to get feedback and we'll work in getting the GA `2.0.0` out soon.
Until then, the [stable SDK offered by Sentry is at version 1.7.28](https://github.com/getsentry/sentry-java/releases/tag/v1.7.28)

# 2.0.0-alpha05

First release of Sentry's new SDK for Android.

New features not offered by our current (1.7.x), stable SDK are:

* NDK support
  * Captures crashes caused by native code
  * Access to the [`sentry-native` SDK](https://github.com/getsentry/sentry-native/) API by your native (C/C++/Rust code/..).
* Automatic init (just add your `DSN` to the manifest)
   * Proguard rules are added automatically
   * Permission (Internet) is added automatically
* Uncaught Exceptions might be captured even before the app restarts
* Unified API which include scopes etc.
* More context/device information
* Packaged as `aar`
* Frames from the app automatically marked as `InApp=true` (stack traces in Sentry highlights them by default).
* Complete Sentry Protocol available.
* All threads and their stack traces are captured.
* Sample project in this repo to test many features (segfault, uncaught exception, scope)

Features from the current SDK like `ANR` are also available (by default triggered after 4 seconds).

Packages were released on [`bintray`](https://dl.bintray.com/getsentry/sentry-android/io/sentry/), [`jcenter`](https://jcenter.bintray.com/io/sentry/sentry-android/)

We'd love to get feedback and we'll work in getting the GA `2.0.0` out soon.
Until then, the [stable SDK offered by Sentry is at version 1.7.28](https://github.com/getsentry/sentry-java/releases/tag/v1.7.28)<|MERGE_RESOLUTION|>--- conflicted
+++ resolved
@@ -4,13 +4,10 @@
 * Enhancement: Pass request to CustomSamplingContext in Spring integration (#1172)
 * Ref: Set SpanContext on SentryTransaction to avoid potential NPE (#1173)
 * Fix: Free Local Refs manually due to Android local ref. count limits
-<<<<<<< HEAD
-* Enhancement: Polish Performance API (#1165)
-=======
 * Fix: Bring back support for setting transaction name without ongoing transaction (#1183)
 * Enhancement: Add overload for `transaction/span.finish(SpanStatus)` (#1182)
 * Enhancement: Simplify registering traces sample callback in Spring integration (#1184)
->>>>>>> 18b003df
+* Enhancement: Polish Performance API (#1165)
 
 # 4.0.0-alpha.3
 
