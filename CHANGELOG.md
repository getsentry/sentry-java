--- conflicted
+++ resolved
@@ -13,13 +13,10 @@
   - For feature flag evaluations tracked on spans:
     - Only 10 evaluations are tracked per span, existing flags are updated but new ones exceeding the limit are ignored
     - Spans do not inherit evaluations from their parent
-<<<<<<< HEAD
 - Drop log events once buffer hits hard limit ([#4889](https://github.com/getsentry/sentry-java/pull/4889))
   - If we have 1000 log events queued up, we drop any new logs coming in to prevent OOM
-=======
 - Remove vendored code and upgrade to async profiler 4.2 ([#4856](https://github.com/getsentry/sentry-java/pull/4856))
   - This adds support for JDK 23+
->>>>>>> 46eff2a2
 
 ### Fixes
 
