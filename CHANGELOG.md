--- conflicted
+++ resolved
@@ -1,10 +1,7 @@
 # Unreleased
 
-<<<<<<< HEAD
 * Ref: Deprecate SentryBaseEvent#getOriginThrowable and add SentryBaseEvent#getThrowableMechanism (#1502)
-=======
 * Fix: Graceful Shutdown flushes event instead of Closing SDK (#1500)
->>>>>>> 90984b2b
 * Fix: Do not append threads that come from the EnvelopeFileObserver (#1501)
 * Ref: Deprecate cacheDirSize and add maxCacheItems (#1499)
 
