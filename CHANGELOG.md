--- conflicted
+++ resolved
@@ -1,12 +1,5 @@
 # Changelog
 
-<<<<<<< HEAD
-## 6.4.4
-
-### Fixes
-
-- Fix ConcurrentModificationException due to FrameMetricsAggregator manipulation ([#2282](https://github.com/getsentry/sentry-java/pull/2282))
-=======
 ## Unreleased
 
 ### Fixes
@@ -34,7 +27,11 @@
 
 - Server-Side Dynamic Sampling Context support  ([#2226](https://github.com/getsentry/sentry-java/pull/2226))
 
->>>>>>> ece81f79
+## 6.4.4
+
+### Fixes
+
+- Fix ConcurrentModificationException due to FrameMetricsAggregator manipulation ([#2282](https://github.com/getsentry/sentry-java/pull/2282))
 
 ## 6.4.3
 
