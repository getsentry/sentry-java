# Changelog

<<<<<<< HEAD
## Unreleased

### Features

- Implement local scope by adding overloads to the capture methods that accept a ScopeCallback ([#2075](https://github.com/getsentry/sentry-java/pull/2075))

## 6.0.0-rc.1
=======
## 6.0.0

### Sentry Self-hosted Compatibility

- Starting with version `6.0.0` of the `sentry` package, [Sentry's self hosted version >= v21.9.0](https://github.com/getsentry/self-hosted/releases) is required or you have to manually disable sending client reports via the `sendClientReports` option. This only applies to self-hosted Sentry. If you are using [sentry.io](https://sentry.io), no action is needed.
>>>>>>> c62a9f7a

### Features

- Allow optimization and obfuscation of the SDK by reducing proguard rules ([#2031](https://github.com/getsentry/sentry-java/pull/2031))
- Relax TransactionNameProvider ([#1861](https://github.com/getsentry/sentry-java/pull/1861))
- Use float instead of Date for protocol types for higher precision ([#1737](https://github.com/getsentry/sentry-java/pull/1737))
- Allow setting SDK info (name & version) in manifest ([#2016](https://github.com/getsentry/sentry-java/pull/2016))
- Allow setting native Android SDK name during build ([#2035](https://github.com/getsentry/sentry-java/pull/2035))
- Include application permissions in Android events ([#2018](https://github.com/getsentry/sentry-java/pull/2018))
- Automatically create transactions for UI events ([#1975](https://github.com/getsentry/sentry-java/pull/1975))
- Hints are now used via a Hint object and passed into beforeSend and EventProcessor as @NotNull Hint object ([#2045](https://github.com/getsentry/sentry-java/pull/2045))
- Attachments can be manipulated via hint ([#2046](https://github.com/getsentry/sentry-java/pull/2046))
- Add sentry-servlet-jakarta module ([#1987](https://github.com/getsentry/sentry-java/pull/1987))
- Add client reports ([#1982](https://github.com/getsentry/sentry-java/pull/1982))
- Screenshot is taken when there is an error ([#1967](https://github.com/getsentry/sentry-java/pull/1967))
- Add Android profiling traces ([#1897](https://github.com/getsentry/sentry-java/pull/1897)) ([#1959](https://github.com/getsentry/sentry-java/pull/1959)) and its tests ([#1949](https://github.com/getsentry/sentry-java/pull/1949))
- Enable enableScopeSync by default for Android ([#1928](https://github.com/getsentry/sentry-java/pull/1928))
- Feat: Vendor JSON ([#1554](https://github.com/getsentry/sentry-java/pull/1554))
    - Introduce `JsonSerializable` and `JsonDeserializer` interfaces for manual json
      serialization/deserialization.
    - Introduce `JsonUnknwon` interface to preserve unknown properties when deserializing/serializing
      SDK classes.
    - When passing custom objects, for example in `Contexts`, these are supported for serialization:
        - `JsonSerializable`
        - `Map`, `Collection`, `Array`, `String` and all primitive types.
        - Objects with the help of refection.
            - `Map`, `Collection`, `Array`, `String` and all primitive types.
            - Call `toString()` on objects that have a cyclic reference to a ancestor object.
            - Call `toString()` where object graphs exceed max depth.
    - Remove `gson` dependency.
    - Remove `IUnknownPropertiesConsumer`

### Fixes

- Calling Sentry.init and specifying contextTags now has an effect on the Logback SentryAppender ([#2052](https://github.com/getsentry/sentry-java/pull/2052))
- Calling Sentry.init and specifying contextTags now has an effect on the Log4j SentryAppender ([#2054](https://github.com/getsentry/sentry-java/pull/2054))
- Calling Sentry.init and specifying contextTags now has an effect on the jul SentryAppender ([#2057](https://github.com/getsentry/sentry-java/pull/2057))
- Update Spring Boot dependency to 2.6.8 and fix the CVE-2022-22970 ([#2068](https://github.com/getsentry/sentry-java/pull/2068))
- Sentry can now self heal after a Thread had its currentHub set to a NoOpHub ([#2076](https://github.com/getsentry/sentry-java/pull/2076))
- No longer close OutputStream that is passed into JsonSerializer ([#2029](https://github.com/getsentry/sentry-java/pull/2029))
- Fix setting context tags on events captured by Spring ([#2060](https://github.com/getsentry/sentry-java/pull/2060))
- Isolate cached events with hashed DSN subfolder ([#2038](https://github.com/getsentry/sentry-java/pull/2038))
- SentryThread.current flag will not be overridden by DefaultAndroidEventProcessor if already set ([#2050](https://github.com/getsentry/sentry-java/pull/2050))
- Fix serialization of Long inside of Request.data ([#2051](https://github.com/getsentry/sentry-java/pull/2051))
- Update sentry-native to 0.4.17 ([#2033](https://github.com/getsentry/sentry-java/pull/2033))
- Update Gradle to 7.4.2 and AGP to 7.2 ([#2042](https://github.com/getsentry/sentry-java/pull/2042))
- Change order of event filtering mechanisms ([#2001](https://github.com/getsentry/sentry-java/pull/2001))
- Only send session update for dropped events if state changed ([#2002](https://github.com/getsentry/sentry-java/pull/2002))
- Android profiling initializes on first profile start ([#2009](https://github.com/getsentry/sentry-java/pull/2009))
- Profiling rate decreased from 300hz to 100hz ([#1997](https://github.com/getsentry/sentry-java/pull/1997))
- Allow disabling sending of client reports via Android Manifest and external options ([#2007](https://github.com/getsentry/sentry-java/pull/2007))
- Ref: Upgrade Spring Boot dependency to 2.5.13 ([#2011](https://github.com/getsentry/sentry-java/pull/2011))
- Ref: Make options.printUncaughtStackTrace primitive type ([#1995](https://github.com/getsentry/sentry-java/pull/1995))
- Ref: Remove not needed interface abstractions on Android ([#1953](https://github.com/getsentry/sentry-java/pull/1953))
- Ref: Make hints Map<String, Object> instead of only Object ([#1929](https://github.com/getsentry/sentry-java/pull/1929))
- Ref: Simplify DateUtils with ISO8601Utils ([#1837](https://github.com/getsentry/sentry-java/pull/1837))
- Ref: Remove deprecated and scheduled fields ([#1875](https://github.com/getsentry/sentry-java/pull/1875))
- Ref: Add shutdownTimeoutMillis in favor of shutdownTimeout ([#1873](https://github.com/getsentry/sentry-java/pull/1873))
- Ref: Remove Attachment ContentType since the Server infers it ([#1874](https://github.com/getsentry/sentry-java/pull/1874))
- Ref: Bind external properties to a dedicated class. ([#1750](https://github.com/getsentry/sentry-java/pull/1750))
- Ref: Debug log serializable objects ([#1795](https://github.com/getsentry/sentry-java/pull/1795))
- Ref: catch Throwable instead of Exception to suppress internal SDK errors ([#1812](https://github.com/getsentry/sentry-java/pull/1812))
- `SentryOptions` can merge properties from `ExternalOptions` instead of another instance of `SentryOptions`
- Following boolean properties from `SentryOptions` that allowed `null` values are now not nullable - `debug`, `enableUncaughtExceptionHandler`, `enableDeduplication`
- `SentryOptions` cannot be created anymore using `PropertiesProvider` with `SentryOptions#from` method. Use `ExternalOptions#from` instead and merge created object with `SentryOptions#merge`
- Bump: Kotlin to 1.5 and compatibility to 1.4 for sentry-android-timber ([#1815](https://github.com/getsentry/sentry-java/pull/1815))

## 5.7.4

### Fixes

* Change order of event filtering mechanisms and only send session update for dropped events if session state changed (#2028)

## 5.7.3

### Fixes

- Sentry Timber integration throws an exception when using args ([#1986](https://github.com/getsentry/sentry-java/pull/1986))

## 5.7.2

### Fixes

- Bring back support for `Timber.tag` ([#1974](https://github.com/getsentry/sentry-java/pull/1974))

## 5.7.1

### Fixes

- Sentry Timber integration does not submit msg.formatted breadcrumbs ([#1957](https://github.com/getsentry/sentry-java/pull/1957))
- ANR WatchDog won't crash on SecurityException ([#1962](https://github.com/getsentry/sentry-java/pull/1962))

## 5.7.0

### Features

- Automatically enable `Timber` and `Fragment` integrations if they are present on the classpath ([#1936](https://github.com/getsentry/sentry-java/pull/1936))

## 5.6.3

### Fixes

- If transaction or span is finished, do not allow to mutate ([#1940](https://github.com/getsentry/sentry-java/pull/1940))
- Keep used AndroidX classes from obfuscation (Fixes UI breadcrumbs and Slow/Frozen frames) ([#1942](https://github.com/getsentry/sentry-java/pull/1942))

## 5.6.2

### Fixes

- Ref: Make ActivityFramesTracker public to be used by Hybrid SDKs ([#1931](https://github.com/getsentry/sentry-java/pull/1931))
- Bump: AGP to 7.1.2 ([#1930](https://github.com/getsentry/sentry-java/pull/1930))
- NPE while adding "response_body_size" breadcrumb, when response body length is unknown ([#1908](https://github.com/getsentry/sentry-java/pull/1908))
- Do not include stacktrace frames into Timber message ([#1898](https://github.com/getsentry/sentry-java/pull/1898))
- Potential memory leaks ([#1909](https://github.com/getsentry/sentry-java/pull/1909))

Breaking changes:
`Timber.tag` is no longer supported by our [Timber integration](https://docs.sentry.io/platforms/android/configuration/integrations/timber/) and will not appear on Sentry for error events.
Please vote on this [issue](https://github.com/getsentry/sentry-java/issues/1900), if you'd like us to provide support for that.

## 5.6.2-beta.3

### Fixes

- Ref: Make ActivityFramesTracker public to be used by Hybrid SDKs ([#1931](https://github.com/getsentry/sentry-java/pull/1931))
- Bump: AGP to 7.1.2 ([#1930](https://github.com/getsentry/sentry-java/pull/1930))

## 5.6.2-beta.2

### Fixes

- NPE while adding "response_body_size" breadcrumb, when response body length is unknown ([#1908](https://github.com/getsentry/sentry-java/pull/1908))

## 5.6.2-beta.1

### Fixes

- Do not include stacktrace frames into Timber message ([#1898](https://github.com/getsentry/sentry-java/pull/1898))
- Potential memory leaks ([#1909](https://github.com/getsentry/sentry-java/pull/1909))

Breaking changes:
`Timber.tag` is no longer supported by our [Timber integration](https://docs.sentry.io/platforms/android/configuration/integrations/timber/) and will not appear on Sentry for error events.
Please vote on this [issue](https://github.com/getsentry/sentry-java/issues/1900), if you'd like us to provide support for that.

## 5.6.1

### Features

- Add options.printUncaughtStackTrace to print uncaught exceptions ([#1890](https://github.com/getsentry/sentry-java/pull/1890))

### Fixes

- NPE while adding "response_body_size" breadcrumb, when response body is null ([#1884](https://github.com/getsentry/sentry-java/pull/1884))
- Bump: AGP to 7.1.0 ([#1892](https://github.com/getsentry/sentry-java/pull/1892))

## 5.6.0

### Features

- Add breadcrumbs support for UI events (automatically captured) ([#1876](https://github.com/getsentry/sentry-java/pull/1876))

### Fixes

- Change scope of servlet-api to compileOnly ([#1880](https://github.com/getsentry/sentry-java/pull/1880))

## 5.5.3

### Fixes

- Do not create SentryExceptionResolver bean when Spring MVC is not on the classpath ([#1865](https://github.com/getsentry/sentry-java/pull/1865))

## 5.5.2

### Fixes

- Detect App Cold start correctly for Hybrid SDKs ([#1855](https://github.com/getsentry/sentry-java/pull/1855))
- Bump: log4j to 2.17.0 ([#1852](https://github.com/getsentry/sentry-java/pull/1852))
- Bump: logback to 1.2.9 ([#1853](https://github.com/getsentry/sentry-java/pull/1853))

## 5.5.1

### Fixes

- Bump: log4j to 2.16.0 ([#1845](https://github.com/getsentry/sentry-java/pull/1845))
- Make App start cold/warm visible to Hybrid SDKs ([#1848](https://github.com/getsentry/sentry-java/pull/1848))

## 5.5.0

### Features

- Add locale to device context and deprecate language ([#1832](https://github.com/getsentry/sentry-java/pull/1832))
- Add `SentryFileInputStream` and `SentryFileOutputStream` for File I/O performance instrumentation ([#1826](https://github.com/getsentry/sentry-java/pull/1826))
- Add `SentryFileReader` and `SentryFileWriter` for File I/O instrumentation ([#1843](https://github.com/getsentry/sentry-java/pull/1843))

### Fixes

- Bump: log4j to 2.15.0 ([#1839](https://github.com/getsentry/sentry-java/pull/1839))
- Ref: Rename Fragment span operation from `ui.fragment.load` to `ui.load` ([#1824](https://github.com/getsentry/sentry-java/pull/1824))
- Ref: change `java.util.Random` to `java.security.SecureRandom` for possible security reasons ([#1831](https://github.com/getsentry/sentry-java/pull/1831))

## 5.4.3

### Fixes

- Only report App start measurement for full launch on Android ([#1821](https://github.com/getsentry/sentry-java/pull/1821))

## 5.4.2

### Fixes

- Ref: catch Throwable instead of Exception to suppress internal SDK errors ([#1812](https://github.com/getsentry/sentry-java/pull/1812))

## 5.4.1

### Features

- Refactor OkHttp and Apollo to Kotlin functional interfaces ([#1797](https://github.com/getsentry/sentry-java/pull/1797))
- Add secondary constructor to SentryInstrumentation ([#1804](https://github.com/getsentry/sentry-java/pull/1804))

### Fixes

- Do not start fragment span if not added to the Activity ([#1813](https://github.com/getsentry/sentry-java/pull/1813))

## 5.4.0

### Features

- Add `graphql-java` instrumentation ([#1777](https://github.com/getsentry/sentry-java/pull/1777))

### Fixes

- Do not crash when event processors throw a lower level Throwable class ([#1800](https://github.com/getsentry/sentry-java/pull/1800))
- ActivityFramesTracker does not throw if Activity has no observers ([#1799](https://github.com/getsentry/sentry-java/pull/1799))

## 5.3.0

### Features

- Add datasource tracing with P6Spy ([#1784](https://github.com/getsentry/sentry-java/pull/1784))

### Fixes

- ActivityFramesTracker does not throw if Activity has not been added ([#1782](https://github.com/getsentry/sentry-java/pull/1782))
- PerformanceAndroidEventProcessor uses up to date isTracingEnabled set on Configuration callback ([#1786](https://github.com/getsentry/sentry-java/pull/1786))

## 5.2.4

### Fixes

- Window.FEATURE_NO_TITLE does not work when using activity traces ([#1769](https://github.com/getsentry/sentry-java/pull/1769))
- unregister UncaughtExceptionHandler on close ([#1770](https://github.com/getsentry/sentry-java/pull/1770))

## 5.2.3

### Fixes

- Make ActivityFramesTracker operations thread-safe ([#1762](https://github.com/getsentry/sentry-java/pull/1762))
- Clone Scope Contexts ([#1763](https://github.com/getsentry/sentry-java/pull/1763))
- Bump: AGP to 7.0.3 ([#1765](https://github.com/getsentry/sentry-java/pull/1765))

## 5.2.2

### Fixes

- Close HostnameCache#executorService on SentryClient#close ([#1757](https://github.com/getsentry/sentry-java/pull/1757))

## 5.2.1

### Features

- Add isCrashedLastRun support ([#1739](https://github.com/getsentry/sentry-java/pull/1739))
- Attach Java vendor and version to events and transactions ([#1703](https://github.com/getsentry/sentry-java/pull/1703))

### Fixes

- Handle exception if Context.registerReceiver throws ([#1747](https://github.com/getsentry/sentry-java/pull/1747))

## 5.2.0

### Features

- Allow setting proguard via Options and/or external resources ([#1728](https://github.com/getsentry/sentry-java/pull/1728))
- Add breadcrumbs for the Apollo integration ([#1726](https://github.com/getsentry/sentry-java/pull/1726))

### Fixes

- Don't set lastEventId for transactions ([#1727](https://github.com/getsentry/sentry-java/pull/1727))
- ActivityLifecycleIntegration#appStartSpan memory leak ([#1732](https://github.com/getsentry/sentry-java/pull/1732))

## 5.2.0-beta.3

### Features

- Add "data" to spans ([#1717](https://github.com/getsentry/sentry-java/pull/1717))

### Fixes

- Check at runtime if AndroidX.Core is available ([#1718](https://github.com/getsentry/sentry-java/pull/1718))
- Should not capture unfinished transaction ([#1719](https://github.com/getsentry/sentry-java/pull/1719))

## 5.2.0-beta.2

### Fixes

- Bump AGP to 7.0.2 ([#1650](https://github.com/getsentry/sentry-java/pull/1650))
- Drop spans in BeforeSpanCallback. ([#1713](https://github.com/getsentry/sentry-java/pull/1713))

## 5.2.0-beta.1

### Features

- Add tracestate HTTP header support ([#1683](https://github.com/getsentry/sentry-java/pull/1683))
- Add option to filter which origins receive tracing headers ([#1698](https://github.com/getsentry/sentry-java/pull/1698))
- Include unfinished spans in transaction ([#1699](https://github.com/getsentry/sentry-java/pull/1699))
- Add static helpers for creating breadcrumbs ([#1702](https://github.com/getsentry/sentry-java/pull/1702))
- Performance support for Android Apollo ([#1705](https://github.com/getsentry/sentry-java/pull/1705))

### Fixes

- Move tags from transaction.contexts.trace.tags to transaction.tags ([#1700](https://github.com/getsentry/sentry-java/pull/1700))

Breaking changes:

- Updated proguard keep rule for enums, which affects consumer application code ([#1694](https://github.com/getsentry/sentry-java/pull/1694))

## 5.1.2

### Fixes

- Servlet 3.1 compatibility issue ([#1681](https://github.com/getsentry/sentry-java/pull/1681))
- Do not drop Contexts key if Collection, Array or Char ([#1680](https://github.com/getsentry/sentry-java/pull/1680))

## 5.1.1

### Features

- Add support for async methods in Spring MVC ([#1652](https://github.com/getsentry/sentry-java/pull/1652))
- Add secondary constructor taking IHub to SentryOkHttpInterceptor ([#1657](https://github.com/getsentry/sentry-java/pull/1657))
- Merge external map properties ([#1656](https://github.com/getsentry/sentry-java/pull/1656))

### Fixes

- Remove onActivityPreCreated call in favor of onActivityCreated ([#1661](https://github.com/getsentry/sentry-java/pull/1661))
- Do not crash if SENSOR_SERVICE throws ([#1655](https://github.com/getsentry/sentry-java/pull/1655))
- Make sure scope is popped when processing request results in exception ([#1665](https://github.com/getsentry/sentry-java/pull/1665))

## 5.1.0

### Features

- Spring WebClient integration ([#1621](https://github.com/getsentry/sentry-java/pull/1621))
- OpenFeign integration ([#1632](https://github.com/getsentry/sentry-java/pull/1632))
- Add more convenient way to pass BeforeSpanCallback in OpenFeign integration ([#1637](https://github.com/getsentry/sentry-java/pull/1637))

### Fixes

- Bump: sentry-native to 0.4.12 ([#1651](https://github.com/getsentry/sentry-java/pull/1651))

## 5.1.0-beta.9

- No documented changes.

## 5.1.0-beta.8

### Features

- Generate Sentry BOM ([#1486](https://github.com/getsentry/sentry-java/pull/1486))

## 5.1.0-beta.7

### Features

- Slow/Frozen frames metrics ([#1609](https://github.com/getsentry/sentry-java/pull/1609))

## 5.1.0-beta.6

### Features

- Add request body extraction for Spring MVC integration ([#1595](https://github.com/getsentry/sentry-java/pull/1595))

### Fixes

- set min sdk version of sentry-android-fragment to API 14 ([#1608](https://github.com/getsentry/sentry-java/pull/1608))
- Ser/Deser of the UserFeedback from cached envelope ([#1611](https://github.com/getsentry/sentry-java/pull/1611))

## 5.1.0-beta.5

### Fixes

- Make SentryAppender non-final for Log4j2 and Logback ([#1603](https://github.com/getsentry/sentry-java/pull/1603))
- Do not throw IAE when tracing header contain invalid trace id ([#1605](https://github.com/getsentry/sentry-java/pull/1605))

## 5.1.0-beta.4

### Fixes

- Update sentry-native to 0.4.11 ([#1591](https://github.com/getsentry/sentry-java/pull/1591))

## 5.1.0-beta.3

### Features

- Spring Webflux integration ([#1529](https://github.com/getsentry/sentry-java/pull/1529))

## 5.1.0-beta.2

### Features

- Support transaction waiting for children to finish. ([#1535](https://github.com/getsentry/sentry-java/pull/1535))
- Capture logged marker in log4j2 and logback appenders ([#1551](https://github.com/getsentry/sentry-java/pull/1551))
- Allow clearing of attachments in the scope ([#1562](https://github.com/getsentry/sentry-java/pull/1562))
- Set mechanism type in SentryExceptionResolver ([#1556](https://github.com/getsentry/sentry-java/pull/1556))
- Perf. for fragments ([#1528](https://github.com/getsentry/sentry-java/pull/1528))

### Fixes

- Handling missing Spring Security on classpath on Java 8 ([#1552](https://github.com/getsentry/sentry-java/pull/1552))
- Use a different method to get strings from JNI, and avoid excessive Stack Space usage. ([#1214](https://github.com/getsentry/sentry-java/pull/1214))
- Add data field to SentrySpan ([#1555](https://github.com/getsentry/sentry-java/pull/1555))
- Clock drift issue when calling DateUtils#getDateTimeWithMillisPrecision ([#1557](https://github.com/getsentry/sentry-java/pull/1557))
- Prefer snake case for HTTP integration data keys ([#1559](https://github.com/getsentry/sentry-java/pull/1559))
- Assign lastEventId only if event was queued for submission ([#1565](https://github.com/getsentry/sentry-java/pull/1565))

## 5.1.0-beta.1

### Features

- Measure app start time ([#1487](https://github.com/getsentry/sentry-java/pull/1487))
- Automatic breadcrumbs logging for fragment lifecycle ([#1522](https://github.com/getsentry/sentry-java/pull/1522))

## 5.0.1

### Fixes

- Sources and Javadoc artifacts were mixed up ([#1515](https://github.com/getsentry/sentry-java/pull/1515))

## 5.0.0

This release brings many improvements but also new features:

- OkHttp Interceptor for Android ([#1330](https://github.com/getsentry/sentry-java/pull/1330))
- GraalVM Native Image Compatibility ([#1329](https://github.com/getsentry/sentry-java/pull/1329))
- Add option to ignore exceptions by type ([#1352](https://github.com/getsentry/sentry-java/pull/1352))
- Enrich transactions with device contexts ([#1430](https://github.com/getsentry/sentry-java/pull/1430)) ([#1469](https://github.com/getsentry/sentry-java/pull/1469))
- Better interoperability with Kotlin null-safety ([#1439](https://github.com/getsentry/sentry-java/pull/1439)) and ([#1462](https://github.com/getsentry/sentry-java/pull/1462))
- Add coroutines support ([#1479](https://github.com/getsentry/sentry-java/pull/1479))
- OkHttp callback for Customising the Span ([#1478](https://github.com/getsentry/sentry-java/pull/1478))
- Add breadcrumb in Spring RestTemplate integration ([#1481](https://github.com/getsentry/sentry-java/pull/1481))

Breaking changes:

- Migration Guide for [Java](https://docs.sentry.io/platforms/java/migration/)
- Migration Guide for [Android](https://docs.sentry.io/platforms/android/migration/)

Other fixes:

- Fix: Add attachmentType to envelope ser/deser. ([#1504](https://github.com/getsentry/sentry-java/pull/1504))

Thank you:

- @maciejwalkowiak for coding most of it.

## 5.0.0-beta.7

### Fixes


- Ref: Deprecate SentryBaseEvent#getOriginThrowable and add SentryBaseEvent#getThrowableMechanism ([#1502](https://github.com/getsentry/sentry-java/pull/1502))
- Graceful Shutdown flushes event instead of Closing SDK ([#1500](https://github.com/getsentry/sentry-java/pull/1500))
- Do not append threads that come from the EnvelopeFileObserver ([#1501](https://github.com/getsentry/sentry-java/pull/1501))
- Ref: Deprecate cacheDirSize and add maxCacheItems ([#1499](https://github.com/getsentry/sentry-java/pull/1499))
- Append all threads if Hint is Cached but attachThreads is enabled ([#1503](https://github.com/getsentry/sentry-java/pull/1503))

## 5.0.0-beta.6

### Features

- Add secondary constructor to SentryOkHttpInterceptor ([#1491](https://github.com/getsentry/sentry-java/pull/1491))
- Add option to enable debug mode in Log4j2 integration ([#1492](https://github.com/getsentry/sentry-java/pull/1492))

### Fixes

- Ref: Replace clone() with copy constructor ([#1496](https://github.com/getsentry/sentry-java/pull/1496))

## 5.0.0-beta.5

### Features

- OkHttp callback for Customising the Span ([#1478](https://github.com/getsentry/sentry-java/pull/1478))
- Add breadcrumb in Spring RestTemplate integration ([#1481](https://github.com/getsentry/sentry-java/pull/1481))
- Add coroutines support ([#1479](https://github.com/getsentry/sentry-java/pull/1479))

### Fixes

- Cloning Stack ([#1483](https://github.com/getsentry/sentry-java/pull/1483))

## 5.0.0-beta.4

### Fixes

- Enrich Transactions with Context Data ([#1469](https://github.com/getsentry/sentry-java/pull/1469))
- Bump: Apache HttpClient to 5.0.4 ([#1476](https://github.com/getsentry/sentry-java/pull/1476))

## 5.0.0-beta.3

### Fixes

- Handling immutable collections on SentryEvent and protocol objects ([#1468](https://github.com/getsentry/sentry-java/pull/1468))
- Associate event with transaction when thrown exception is not a direct cause ([#1463](https://github.com/getsentry/sentry-java/pull/1463))
- Ref: nullability annotations to Sentry module ([#1439](https://github.com/getsentry/sentry-java/pull/1439)) and ([#1462](https://github.com/getsentry/sentry-java/pull/1462))
- NPE when adding Context Data with null values for log4j2 ([#1465](https://github.com/getsentry/sentry-java/pull/1465))

## 5.0.0-beta.2

### Fixes

- sentry-android-timber package sets sentry.java.android.timber as SDK name ([#1456](https://github.com/getsentry/sentry-java/pull/1456))
- When AppLifecycleIntegration is closed, it should remove observer using UI thread ([#1459](https://github.com/getsentry/sentry-java/pull/1459))
- Bump: AGP to 4.2.0 ([#1460](https://github.com/getsentry/sentry-java/pull/1460))

Breaking Changes:

- Remove: Settings.Secure.ANDROID_ID in favor of generated installationId ([#1455](https://github.com/getsentry/sentry-java/pull/1455))
- Rename: enableSessionTracking to enableAutoSessionTracking ([#1457](https://github.com/getsentry/sentry-java/pull/1457))

## 5.0.0-beta.1

### Fixes

- Ref: Refactor converting HttpServletRequest to Sentry Request in Spring integration ([#1387](https://github.com/getsentry/sentry-java/pull/1387))
- Bump: sentry-native to 0.4.9 ([#1431](https://github.com/getsentry/sentry-java/pull/1431))
- Activity tracing auto instrumentation for Android API < 29 ([#1402](https://github.com/getsentry/sentry-java/pull/1402))
- use connection and read timeouts in ApacheHttpClient based transport ([#1397](https://github.com/getsentry/sentry-java/pull/1397))
- set correct transaction status for unhandled exceptions in SentryTracingFilter ([#1406](https://github.com/getsentry/sentry-java/pull/1406))
- handle network errors in SentrySpanClientHttpRequestInterceptor ([#1407](https://github.com/getsentry/sentry-java/pull/1407))
- set scope on transaction ([#1409](https://github.com/getsentry/sentry-java/pull/1409))
- set status and associate events with transactions ([#1426](https://github.com/getsentry/sentry-java/pull/1426))
- Do not set free memory and is low memory fields when it's a NDK hard crash ([#1399](https://github.com/getsentry/sentry-java/pull/1399))
- Apply user from the scope to transaction ([#1424](https://github.com/getsentry/sentry-java/pull/1424))
- Pass maxBreadcrumbs config. to sentry-native ([#1425](https://github.com/getsentry/sentry-java/pull/1425))
- Run event processors and enrich transactions with contexts ([#1430](https://github.com/getsentry/sentry-java/pull/1430))
- Set Span status for OkHttp integration ([#1447](https://github.com/getsentry/sentry-java/pull/1447))
- Set user on transaction in Spring & Spring Boot integrations ([#1443](https://github.com/getsentry/sentry-java/pull/1443))

## 4.4.0-alpha.2

### Features

- Add option to ignore exceptions by type ([#1352](https://github.com/getsentry/sentry-java/pull/1352))
- Sentry closes Android NDK and ShutdownHook integrations ([#1358](https://github.com/getsentry/sentry-java/pull/1358))
- Allow inheritance of SentryHandler class in sentry-jul package([#1367](https://github.com/getsentry/sentry-java/pull/1367))
- Make NoOpHub public ([#1379](https://github.com/getsentry/sentry-java/pull/1379))
- Configure max spans per transaction ([#1394](https://github.com/getsentry/sentry-java/pull/1394))

### Fixes

- Bump: Upgrade Apache HttpComponents Core to 5.0.3 ([#1375](https://github.com/getsentry/sentry-java/pull/1375))
- NPE when MDC contains null values (sentry-logback) ([#1364](https://github.com/getsentry/sentry-java/pull/1364))
- Avoid NPE when MDC contains null values (sentry-jul) ([#1385](https://github.com/getsentry/sentry-java/pull/1385))
- Accept only non null value maps ([#1368](https://github.com/getsentry/sentry-java/pull/1368))
- Do not bind transactions to scope by default. ([#1376](https://github.com/getsentry/sentry-java/pull/1376))
- Hub thread safety ([#1388](https://github.com/getsentry/sentry-java/pull/1388))
- SentryTransactionAdvice should operate on the new scope ([#1389](https://github.com/getsentry/sentry-java/pull/1389))

## 4.4.0-alpha.1

### Features

- Add an overload for `startTransaction` that sets the created transaction to the Scope ([#1313](https://github.com/getsentry/sentry-java/pull/1313))
- Set SDK version on Transactions ([#1307](https://github.com/getsentry/sentry-java/pull/1307))
- GraalVM Native Image Compatibility ([#1329](https://github.com/getsentry/sentry-java/pull/1329))
- Add OkHttp client application interceptor ([#1330](https://github.com/getsentry/sentry-java/pull/1330))

### Fixes

- Bump: sentry-native to 0.4.8
- Ref: Separate user facing and protocol classes in the Performance feature ([#1304](https://github.com/getsentry/sentry-java/pull/1304))
- Use logger set on SentryOptions in GsonSerializer ([#1308](https://github.com/getsentry/sentry-java/pull/1308))
- Use the bindToScope correctly
- Allow 0.0 to be set on tracesSampleRate ([#1328](https://github.com/getsentry/sentry-java/pull/1328))
- set "java" platform to transactions ([#1332](https://github.com/getsentry/sentry-java/pull/1332))
- Allow disabling tracing through SentryOptions ([#1337](https://github.com/getsentry/sentry-java/pull/1337))

## 4.3.0

### Features

- Activity tracing auto instrumentation

### Fixes

- Aetting in-app-includes from external properties ([#1291](https://github.com/getsentry/sentry-java/pull/1291))
- Initialize Sentry in Logback appender when DSN is not set in XML config ([#1296](https://github.com/getsentry/sentry-java/pull/1296))
- JUL integration SDK name ([#1293](https://github.com/getsentry/sentry-java/pull/1293))

## 4.2.0

### Features

- Improve EventProcessor nullability annotations ([#1229](https://github.com/getsentry/sentry-java/pull/1229)).
- Add ability to flush events synchronously.
- Support @SentrySpan and @SentryTransaction on classes and interfaces. ([#1243](https://github.com/getsentry/sentry-java/pull/1243))
- Do not serialize empty collections and maps ([#1245](https://github.com/getsentry/sentry-java/pull/1245))
- Integration interface better compatibility with Kotlin null-safety
- Simplify Sentry configuration in Spring integration ([#1259](https://github.com/getsentry/sentry-java/pull/1259))
- Simplify configuring Logback integration when environment variable with the DSN is not set ([#1271](https://github.com/getsentry/sentry-java/pull/1271))
- Add Request to the Scope. [#1270](https://github.com/getsentry/sentry-java/pull/1270))
- Optimize SentryTracingFilter when hub is disabled.

### Fixes

- Bump: sentry-native to 0.4.7
- Optimize DuplicateEventDetectionEventProcessor performance ([#1247](https://github.com/getsentry/sentry-java/pull/1247)).
- Prefix sdk.package names with io.sentry ([#1249](https://github.com/getsentry/sentry-java/pull/1249))
- Remove experimental annotation for Attachment ([#1257](https://github.com/getsentry/sentry-java/pull/1257))
- Mark stacktrace as snapshot if captured at arbitrary moment ([#1231](https://github.com/getsentry/sentry-java/pull/1231))
- Disable Gson HTML escaping
- Make the ANR Atomic flags immutable
- Prevent NoOpHub from creating heavy SentryOptions objects ([#1272](https://github.com/getsentry/sentry-java/pull/1272))
- SentryTransaction#getStatus NPE ([#1273](https://github.com/getsentry/sentry-java/pull/1273))
- Discard unfinished Spans before sending them over to Sentry ([#1279](https://github.com/getsentry/sentry-java/pull/1279))
- Interrupt the thread in QueuedThreadPoolExecutor ([#1276](https://github.com/getsentry/sentry-java/pull/1276))
- SentryTransaction#finish should not clear another transaction from the scope ([#1278](https://github.com/getsentry/sentry-java/pull/1278))

Breaking Changes:
- Enchancement: SentryExceptionResolver should not send handled errors by default ([#1248](https://github.com/getsentry/sentry-java/pull/1248)).
- Ref: Simplify RestTemplate instrumentation ([#1246](https://github.com/getsentry/sentry-java/pull/1246))
- Enchancement: Add overloads for startTransaction taking op and description ([#1244](https://github.com/getsentry/sentry-java/pull/1244))

## 4.1.0

### Features

- Improve Kotlin compatibility for SdkVersion ([#1213](https://github.com/getsentry/sentry-java/pull/1213))
- Support logging via JUL ([#1211](https://github.com/getsentry/sentry-java/pull/1211))

### Fixes

- Returning Sentry trace header from Span ([#1217](https://github.com/getsentry/sentry-java/pull/1217))
- Remove misleading error logs ([#1222](https://github.com/getsentry/sentry-java/pull/1222))

## 4.0.0

This release brings the Sentry Performance feature to Java SDK, Spring, Spring Boot, and Android integrations. Read more in the reference documentation:

- [Performance for Java](https://docs.sentry.io/platforms/java/performance/)
- [Performance for Spring](https://docs.sentry.io/platforms/java/guides/spring/)
- [Performance for Spring Boot](https://docs.sentry.io/platforms/java/guides/spring-boot/)
- [Performance for Android](https://docs.sentry.io/platforms/android/performance/)

### Other improvements:

#### Core:

- Improved loading external configuration:
  - Load `sentry.properties` from the application's current working directory ([#1046](https://github.com/getsentry/sentry-java/pull/1046))
  - Resolve `in-app-includes`, `in-app-excludes`, `tags`, `debug`, `uncaught.handler.enabled` parameters from the external configuration
- Set global tags on SentryOptions and load them from external configuration ([#1066](https://github.com/getsentry/sentry-java/pull/1066))
- Add support for attachments ([#1082](https://github.com/getsentry/sentry-java/pull/1082))
- Resolve `servername` from the localhost address
- Simplified transport configuration through setting `TransportFactory` instead of `ITransport` on SentryOptions ([#1124](https://github.com/getsentry/sentry-java/pull/1124))

#### Spring Boot:

- Add the ability to register multiple `OptionsConfiguration` beans ([#1093](https://github.com/getsentry/sentry-java/pull/1093))
- Initialize Logback after context refreshes ([#1129](https://github.com/getsentry/sentry-java/pull/1129))

#### Android:

- Add `isSideLoaded` and `installerStore` tags automatically (Where your App. was installed from eg Google Play, Amazon Store, downloaded APK, etc...)
- Bump: sentry-native to 0.4.6
- Bump: Gradle to 6.8.1 and AGP to 4.1.2

## 4.0.0-beta.1

### Features

- Add addToTransactions to Attachment ([#1191](https://github.com/getsentry/sentry-java/pull/1191))
- Support SENTRY_TRACES_SAMPLE_RATE conf. via env variables ([#1171](https://github.com/getsentry/sentry-java/pull/1171))
- Pass request to CustomSamplingContext in Spring integration ([#1172](https://github.com/getsentry/sentry-java/pull/1172))
- Move `SentrySpanClientHttpRequestInterceptor` to Spring module ([#1181](https://github.com/getsentry/sentry-java/pull/1181))
- Add overload for `transaction/span.finish(SpanStatus)` ([#1182](https://github.com/getsentry/sentry-java/pull/1182))
- Simplify registering traces sample callback in Spring integration ([#1184](https://github.com/getsentry/sentry-java/pull/1184))
- Polish Performance API ([#1165](https://github.com/getsentry/sentry-java/pull/1165))
- Set "debug" through external properties ([#1186](https://github.com/getsentry/sentry-java/pull/1186))
- Simplify Spring integration ([#1188](https://github.com/getsentry/sentry-java/pull/1188))
- Init overload with dsn ([#1195](https://github.com/getsentry/sentry-java/pull/1195))
- Enable Kotlin map-like access on CustomSamplingContext ([#1192](https://github.com/getsentry/sentry-java/pull/1192))
- Auto register custom ITransportFactory in Spring integration ([#1194](https://github.com/getsentry/sentry-java/pull/1194))
- Improve Kotlin property access in Performance API ([#1193](https://github.com/getsentry/sentry-java/pull/1193))
- Copy options tags to transactions ([#1198](https://github.com/getsentry/sentry-java/pull/1198))
- Add convenient method for accessing event's throwable ([#1202](https://github.com/getsentry/sentry-java/pull/1202))

### Fixes

- Ref: Set SpanContext on SentryTransaction to avoid potential NPE ([#1173](https://github.com/getsentry/sentry-java/pull/1173))
- Free Local Refs manually due to Android local ref. count limits
- Bring back support for setting transaction name without ongoing transaction ([#1183](https://github.com/getsentry/sentry-java/pull/1183))

## 4.0.0-alpha.3

### Features

- Improve ITransaction and ISpan null-safety compatibility ([#1161](https://github.com/getsentry/sentry-java/pull/1161))
- Automatically assign span context to captured events ([#1156](https://github.com/getsentry/sentry-java/pull/1156))
- Autoconfigure Apache HttpClient 5 based Transport in Spring Boot integration ([#1143](https://github.com/getsentry/sentry-java/pull/1143))
- Send user.ip_address = {{auto}} when sendDefaultPii is true ([#1015](https://github.com/getsentry/sentry-java/pull/1015))
- Read tracesSampleRate from AndroidManifest
- OutboxSender supports all envelope item types ([#1158](https://github.com/getsentry/sentry-java/pull/1158))
- Read `uncaught.handler.enabled` property from the external configuration
- Resolve servername from the localhost address
- Add maxAttachmentSize to SentryOptions ([#1138](https://github.com/getsentry/sentry-java/pull/1138))
- Drop invalid attachments ([#1134](https://github.com/getsentry/sentry-java/pull/1134))
- Set isSideLoaded info tags
- Add non blocking Apache HttpClient 5 based Transport ([#1136](https://github.com/getsentry/sentry-java/pull/1136))

### Fixes

- Ref: Make Attachment immutable ([#1120](https://github.com/getsentry/sentry-java/pull/1120))
- Ref: using Calendar to generate Dates
- Ref: Return NoOpTransaction instead of null ([#1126](https://github.com/getsentry/sentry-java/pull/1126))
- Ref: `ITransport` implementations are now responsible for executing request in asynchronous or synchronous way ([#1118](https://github.com/getsentry/sentry-java/pull/1118))
- Ref: Add option to set `TransportFactory` instead of `ITransport` on `SentryOptions` ([#1124](https://github.com/getsentry/sentry-java/pull/1124))
- Ref: Simplify ITransport creation in ITransportFactory ([#1135](https://github.com/getsentry/sentry-java/pull/1135))
- Fixes and Tests: Session serialization and deserialization
- Inheriting sampling decision from parent ([#1100](https://github.com/getsentry/sentry-java/pull/1100))
- Exception only sets a stack trace if there are frames
- Initialize Logback after context refreshes ([#1129](https://github.com/getsentry/sentry-java/pull/1129))
- Do not crash when passing null values to @Nullable methods, eg User and Scope
- Resolving dashed properties from external configuration
- Consider {{ auto }} as a default ip address ([#1015](https://github.com/getsentry/sentry-java/pull/1015))
- Set release and environment on Transactions ([#1152](https://github.com/getsentry/sentry-java/pull/1152))
- Do not set transaction on the scope automatically

## 4.0.0-alpha.2

### Features

- Add basic support for attachments ([#1082](https://github.com/getsentry/sentry-java/pull/1082))
- Set transaction name on events and transactions sent using Spring integration ([#1067](https://github.com/getsentry/sentry-java/pull/1067))
- Set global tags on SentryOptions and load them from external configuration ([#1066](https://github.com/getsentry/sentry-java/pull/1066))
- Add API validator and remove deprecated methods
- Add more convenient method to start a child span ([#1073](https://github.com/getsentry/sentry-java/pull/1073))
- Autoconfigure traces callback in Spring Boot integration ([#1074](https://github.com/getsentry/sentry-java/pull/1074))
- Resolve in-app-includes and in-app-excludes parameters from the external configuration
- Make InAppIncludesResolver public ([#1084](https://github.com/getsentry/sentry-java/pull/1084))
- Add the ability to register multiple OptionsConfiguration beans ([#1093](https://github.com/getsentry/sentry-java/pull/1093))
- Database query tracing with datasource-proxy ([#1095](https://github.com/getsentry/sentry-java/pull/1095))

### Fixes

- Ref: Refactor resolving SpanContext for Throwable ([#1068](https://github.com/getsentry/sentry-java/pull/1068))
- Ref: Change "op" to "operation" in @SentrySpan and @SentryTransaction
- Remove method reference in SentryEnvelopeItem ([#1091](https://github.com/getsentry/sentry-java/pull/1091))
- Set current thread only if there are no exceptions
- SentryOptions creates GsonSerializer by default
- Append DebugImage list if event already has it
- Sort breadcrumbs by Date if there are breadcrumbs already in the event

## 4.0.0-alpha.1

### Features

- Load `sentry.properties` from the application's current working directory ([#1046](https://github.com/getsentry/sentry-java/pull/1046))
- Performance monitoring ([#971](https://github.com/getsentry/sentry-java/pull/971))
- Performance monitoring for Spring Boot applications ([#971](https://github.com/getsentry/sentry-java/pull/971))

### Fixes

- Ref: Refactor JSON deserialization ([#1047](https://github.com/getsentry/sentry-java/pull/1047))

## 3.2.1

### Fixes

- Set current thread only if theres no exceptions ([#1064](https://github.com/getsentry/sentry-java/pull/1064))
- Append DebugImage list if event already has it ([#1092](https://github.com/getsentry/sentry-java/pull/1092))
- Sort breadcrumbs by Date if there are breadcrumbs already in the event ([#1094](https://github.com/getsentry/sentry-java/pull/1094))
- Free Local Refs manually due to Android local ref. count limits  ([#1179](https://github.com/getsentry/sentry-java/pull/1179))

## 3.2.0

### Features

- Expose a Module (Debug images) Loader for Android thru sentry-native ([#1043](https://github.com/getsentry/sentry-java/pull/1043))
- Added java doc to protocol classes based on sentry-data-schemes project ([#1045](https://github.com/getsentry/sentry-java/pull/1045))
- Make SentryExceptionResolver Order configurable to not send handled web exceptions ([#1008](https://github.com/getsentry/sentry-java/pull/1008))
- Resolve HTTP Proxy parameters from the external configuration ([#1028](https://github.com/getsentry/sentry-java/pull/1028))
- Sentry NDK integration is compiled against default NDK version based on AGP's version ([#1048](https://github.com/getsentry/sentry-java/pull/1048))

### Fixes

- Bump: AGP 4.1.1 ([#1040](https://github.com/getsentry/sentry-java/pull/1040))
- Update to sentry-native 0.4.4 and fix shared library builds ([#1039](https://github.com/getsentry/sentry-java/pull/1039))
- use neutral Locale for String operations ([#1033](https://github.com/getsentry/sentry-java/pull/1033))
- Clean up JNI code and properly free strings ([#1050](https://github.com/getsentry/sentry-java/pull/1050))
- set userId for hard-crashes if no user is set ([#1049](https://github.com/getsentry/sentry-java/pull/1049))

## 3.1.3

### Fixes

- Fix broken NDK integration on 3.1.2 (release failed on packaging a .so file)
- Increase max cached events to 30 ([#1029](https://github.com/getsentry/sentry-java/pull/1029))
- Normalize DSN URI ([#1030](https://github.com/getsentry/sentry-java/pull/1030))

## 3.1.2

### Features

- Manually capturing User Feedback
- Set environment to "production" by default.
- Make public the Breadcrumb constructor that accepts a Date ([#1012](https://github.com/getsentry/sentry-java/pull/1012))

### Fixes

- ref: Validate event id on user feedback submission

## 3.1.1

### Features

- Bind logging related SentryProperties to Slf4j Level instead of Logback to improve Log4j2 compatibility

### Fixes

- Prevent Logback and Log4j2 integrations from re-initializing Sentry when Sentry is already initialized
- Make sure HttpServletRequestSentryUserProvider runs by default before custom SentryUserProvider beans
- Fix setting up Sentry in Spring Webflux annotation by changing the scope of Spring WebMvc related dependencies

## 3.1.0

### Features

- Make getThrowable public and improve set contexts ([#967](https://github.com/getsentry/sentry-java/pull/967))
- Accepted quoted values in properties from external configuration ([#972](https://github.com/getsentry/sentry-java/pull/972))

### Fixes

- Auto-Configure `inAppIncludes` in Spring Boot integration ([#966](https://github.com/getsentry/sentry-java/pull/966))
- Bump: Android Gradle Plugin 4.0.2 ([#968](https://github.com/getsentry/sentry-java/pull/968))
- Don't require `sentry.dsn` to be set when using `io.sentry:sentry-spring-boot-starter` and `io.sentry:sentry-logback` together ([#965](https://github.com/getsentry/sentry-java/pull/965))
- Remove chunked streaming mode ([#974](https://github.com/getsentry/sentry-java/pull/974))
- Android 11 + targetSdkVersion 30 crashes Sentry on start ([#977](https://github.com/getsentry/sentry-java/pull/977))

## 3.0.0

## Java + Android

This release marks the re-unification of Java and Android SDK code bases.
It's based on the Android 2.0 SDK, which implements [Sentry's unified API](https://develop.sentry.dev/sdk/unified-api/).

Considerable changes were done, which include a lot of improvements. More are covered below, but the highlights are:

- Improved `log4j2` integration
  - Capture breadcrumbs for level INFO and higher
  - Raises event for ERROR and higher.
  - Minimum levels are configurable.
  - Optionally initializes the SDK via appender.xml
- Dropped support to `log4j`.
- Improved `logback` integration
  - Capture breadcrumbs for level INFO and higher
  - Raises event for ERROR and higher.
  - Minimum levels are configurable.
  - Optionally initializes the SDK via appender.xml
  - Configurable via Spring integration if both are enabled
- Spring
  - No more duplicate events with Spring and logback
  - Auto initalizes if DSN is available
  - Configuration options available with auto complete
- Google App Engine support dropped

## What’s Changed

- Callback to validate SSL certificate ([#944](https://github.com/getsentry/sentry-java/pull/944))
- Attach stack traces enabled by default

### Android specific

- Release health enabled by default for Android
- Sync of Scopes for Java -> Native (NDK)
- Bump Sentry-Native v0.4.2
- Android 11 Support

[Android migration docs](https://docs.sentry.io/platforms/android/migration/#migrating-from-sentry-android-2x-to-sentry-android-3x)

### Java specific

- Unified API for Java SDK and integrations (Spring, Spring boot starter, Servlet, Logback, Log4j2)

New Java [docs](https://docs.sentry.io/platforms/java/) are live and being improved.

## Acquisition

Packages were released on [`bintray sentry-java`](https://dl.bintray.com/getsentry/sentry-java/io/sentry/), [`bintray sentry-android`](https://dl.bintray.com/getsentry/sentry-android/io/sentry/), [`jcenter`](https://jcenter.bintray.com/io/sentry/) and [`mavenCentral`](https://repo.maven.apache.org/maven2/io/sentry/)

## Where is the Java 1.7 code base?

The previous Java releases, are all available in this repository through the tagged releases.
## 3.0.0-beta.1

## What’s Changed

- feat: ssl support ([#944](https://github.com/getsentry/sentry-java/pull/944)) @ninekaw9 @marandaneto
- feat: sync Java to C ([#937](https://github.com/getsentry/sentry-java/pull/937)) @bruno-garcia @marandaneto
- feat: Auto-configure Logback appender in Spring Boot integration. ([#938](https://github.com/getsentry/sentry-java/pull/938)) @maciejwalkowiak
- feat: Add Servlet integration. ([#935](https://github.com/getsentry/sentry-java/pull/935)) @maciejwalkowiak
- fix: Pop scope at the end of the request in Spring integration. ([#936](https://github.com/getsentry/sentry-java/pull/936)) @maciejwalkowiak
- bump: Upgrade Spring Boot to 2.3.4. ([#932](https://github.com/getsentry/sentry-java/pull/932)) @maciejwalkowiak
- fix: Do not set cookies when send pii is set to false. ([#931](https://github.com/getsentry/sentry-java/pull/931)) @maciejwalkowiak

Packages were released on [`bintray sentry-java`](https://dl.bintray.com/getsentry/sentry-java/io/sentry/), [`bintray sentry-android`](https://dl.bintray.com/getsentry/sentry-android/io/sentry/), [`jcenter`](https://jcenter.bintray.com/io/sentry/) and [`mavenCentral`](https://repo.maven.apache.org/maven2/io/sentry/)

We'd love to get feedback.

## 3.0.0-alpha.3

### Features

- Enable attach stack traces and disable attach threads by default ([#921](https://github.com/getsentry/sentry-java/pull/921)) @marandaneto

### Fixes

- Bump sentry-native to 0.4.2 ([#926](https://github.com/getsentry/sentry-java/pull/926)) @marandaneto
- ref: remove log level as RN do not use it anymore ([#924](https://github.com/getsentry/sentry-java/pull/924)) @marandaneto
- Read sample rate correctly from manifest meta data ([#923](https://github.com/getsentry/sentry-java/pull/923)) @marandaneto

Packages were released on [`bintray sentry-android`](https://dl.bintray.com/getsentry/sentry-android/io/sentry/) and [`bintray sentry-java`](https://dl.bintray.com/getsentry/sentry-java/io/sentry/)

We'd love to get feedback.

## 3.0.0-alpha.2

TBD

Packages were released on [bintray](https://dl.bintray.com/getsentry/maven/io/sentry/)

> Note: This release marks the unification of the Java and Android Sentry codebases based on the core of the Android SDK (version 2.x).
Previous releases for the Android SDK (version 2.x) can be found on the now archived: https://github.com/getsentry/sentry-android/

## 3.0.0-alpha.1

### Features

### Fixes


## New releases will happen on a different repository:

https://github.com/getsentry/sentry-java

## What’s Changed

### Features

### Fixes


- feat: enable release health by default

Packages were released on [`bintray`](https://dl.bintray.com/getsentry/sentry-android/io/sentry/sentry-android/), [`jcenter`](https://jcenter.bintray.com/io/sentry/sentry-android/) and [`mavenCentral`](https://repo.maven.apache.org/maven2/io/sentry/sentry-android/)

We'd love to get feedback.

## 2.3.1

### Fixes

- Add main thread checker for the app lifecycle integration ([#525](https://github.com/getsentry/sentry-android/pull/525)) @marandaneto
- Set correct migration link ([#523](https://github.com/getsentry/sentry-android/pull/523)) @fupduck
- Warn about Sentry re-initialization. ([#521](https://github.com/getsentry/sentry-android/pull/521)) @maciejwalkowiak
- Set SDK version in `MainEventProcessor`. ([#513](https://github.com/getsentry/sentry-android/pull/513)) @maciejwalkowiak
- Bump sentry-native to 0.4.0 ([#512](https://github.com/getsentry/sentry-android/pull/512)) @marandaneto
- Bump Gradle to 6.6 and fix linting issues ([#510](https://github.com/getsentry/sentry-android/pull/510)) @marandaneto
- fix(sentry-java): Contexts belong on the Scope ([#504](https://github.com/getsentry/sentry-android/pull/504)) @maciejwalkowiak
- Add tests for verifying scope changes thread isolation ([#508](https://github.com/getsentry/sentry-android/pull/508)) @maciejwalkowiak
- Set `SdkVersion` in default `SentryOptions` created in sentry-core module ([#506](https://github.com/getsentry/sentry-android/pull/506)) @maciejwalkowiak

Packages were released on [`bintray`](https://dl.bintray.com/getsentry/sentry-android/io/sentry/sentry-android/), [`jcenter`](https://jcenter.bintray.com/io/sentry/sentry-android/) and [`mavenCentral`](https://repo.maven.apache.org/maven2/io/sentry/sentry-android/)

We'd love to get feedback.

## 2.3.0

### Features

- Add console application sample. ([#502](https://github.com/getsentry/sentry-android/pull/502)) @maciejwalkowiak
- Log stacktraces in SystemOutLogger ([#498](https://github.com/getsentry/sentry-android/pull/498)) @maciejwalkowiak
- Add method to add breadcrumb with string parameter. ([#501](https://github.com/getsentry/sentry-android/pull/501)) @maciejwalkowiak

### Fixes

- Converting UTC and ISO timestamp when missing Locale/TimeZone do not error ([#505](https://github.com/getsentry/sentry-android/pull/505)) @marandaneto
- Call `Sentry#close` on JVM shutdown. ([#497](https://github.com/getsentry/sentry-android/pull/497)) @maciejwalkowiak
- ref: sentry-core changes for console app ([#473](https://github.com/getsentry/sentry-android/pull/473)) @marandaneto

Obs: If you are using its own instance of `Hub`/`SentryClient` and reflection to set up the SDK to be usable within Libraries, this change may break your code, please fix the renamed classes.

Packages were released on [`bintray`](https://dl.bintray.com/getsentry/sentry-android/io/sentry/sentry-android/), [`jcenter`](https://jcenter.bintray.com/io/sentry/sentry-android/) and [`mavenCentral`](https://repo.maven.apache.org/maven2/io/sentry/sentry-android/)

We'd love to get feedback.

## 2.2.2

### Features

- Add sdk to envelope header ([#488](https://github.com/getsentry/sentry-android/pull/488)) @marandaneto
- Log request if response code is not 200 ([#484](https://github.com/getsentry/sentry-android/pull/484)) @marandaneto

### Fixes

- Bump plugin versions ([#487](https://github.com/getsentry/sentry-android/pull/487)) @marandaneto
- Bump: AGP 4.0.1 ([#486](https://github.com/getsentry/sentry-android/pull/486)) @marandaneto

Packages were released on [`bintray`](https://dl.bintray.com/getsentry/sentry-android/io/sentry/sentry-android/), [`jcenter`](https://jcenter.bintray.com/io/sentry/sentry-android/) and [`mavenCentral`](https://repo.maven.apache.org/maven2/io/sentry/sentry-android/)

We'd love to get feedback.

## 2.2.1

### Fixes

- Timber adds breadcrumb even if event level is < minEventLevel ([#480](https://github.com/getsentry/sentry-android/pull/480)) @marandaneto
- Contexts serializer avoids reflection and fixes desugaring issue ([#478](https://github.com/getsentry/sentry-android/pull/478)) @marandaneto
- clone session before sending to the transport ([#474](https://github.com/getsentry/sentry-android/pull/474)) @marandaneto
- Bump Gradle 6.5.1 ([#479](https://github.com/getsentry/sentry-android/pull/479)) @marandaneto

Packages were released on [`bintray`](https://dl.bintray.com/getsentry/sentry-android/io/sentry/sentry-android/), [`jcenter`](https://jcenter.bintray.com/io/sentry/sentry-android/) and [`mavenCentral`](https://repo.maven.apache.org/maven2/io/sentry/sentry-android/)

We'd love to get feedback.

## 2.2.0

### Fixes

- Negative session sequence if the date is before java date epoch ([#471](https://github.com/getsentry/sentry-android/pull/471)) @marandaneto
- Deserialise unmapped contexts values from envelope ([#470](https://github.com/getsentry/sentry-android/pull/470)) @marandaneto
- Bump: sentry-native 0.3.4 ([#468](https://github.com/getsentry/sentry-android/pull/468)) @marandaneto

- feat: timber integration ([#464](https://github.com/getsentry/sentry-android/pull/464)) @marandaneto

1) To add integrations it requires a [manual initialization](https://docs.sentry.io/platforms/android/#manual-initialization) of the Android SDK.

2) Add the `sentry-android-timber` dependency:

```groovy
implementation 'io.sentry:sentry-android-timber:{version}' // version >= 2.2.0
```

3) Initialize and add the `SentryTimberIntegration`:

```java
SentryAndroid.init(this, options -> {
    // default values:
    // minEventLevel = ERROR
    // minBreadcrumbLevel = INFO
    options.addIntegration(new SentryTimberIntegration());

    // custom values for minEventLevel and minBreadcrumbLevel
    // options.addIntegration(new SentryTimberIntegration(SentryLevel.WARNING, SentryLevel.ERROR));
});
```

4) Use the Timber integration:

```java
try {
    int x = 1 / 0;
} catch (Exception e) {
    Timber.e(e);
}
```

Packages were released on [`bintray`](https://dl.bintray.com/getsentry/sentry-android/io/sentry/sentry-android/), [`jcenter`](https://jcenter.bintray.com/io/sentry/sentry-android/) and [`mavenCentral`](https://repo.maven.apache.org/maven2/io/sentry/sentry-android/)

We'd love to get feedback.

## 2.1.7

### Fixes

- Init native libs if available on SDK init ([#461](https://github.com/getsentry/sentry-android/pull/461)) @marandaneto
- Make JVM target explicit in sentry-core ([#462](https://github.com/getsentry/sentry-android/pull/462)) @dilbernd
- Timestamp with millis from react-native should be in UTC format ([#456](https://github.com/getsentry/sentry-android/pull/456)) @marandaneto
- Bump Gradle to 6.5 ([#454](https://github.com/getsentry/sentry-android/pull/454)) @marandaneto

Packages were released on [`bintray`](https://dl.bintray.com/getsentry/sentry-android/io/sentry/sentry-android/), [`jcenter`](https://jcenter.bintray.com/io/sentry/sentry-android/) and [`mavenCentral`](https://repo.maven.apache.org/maven2/io/sentry/sentry-android/)

We'd love to get feedback.

## 2.1.6

### Fixes

- Do not lookup sentry-debug-meta but instead load it directly ([#445](https://github.com/getsentry/sentry-android/pull/445)) @marandaneto
- Regression on v2.1.5 which can cause a crash on SDK init

Packages were released on [`bintray`](https://dl.bintray.com/getsentry/sentry-android/io/sentry/sentry-android/), [`jcenter`](https://jcenter.bintray.com/io/sentry/sentry-android/) and [`mavenCentral`](https://repo.maven.apache.org/maven2/io/sentry/sentry-android/)

We'd love to get feedback.

## 2.1.5

### Fixes

This version has a severe bug and can cause a crash on SDK init

Please upgrade to https://github.com/getsentry/sentry-android/releases/tag/2.1.6

## 2.1.4

### Features

- Make gzip as default content encoding type ([#433](https://github.com/getsentry/sentry-android/pull/433)) @marandaneto
- Use AGP 4 features ([#366](https://github.com/getsentry/sentry-android/pull/366)) @marandaneto
- Create GH Actions CI for Ubuntu/macOS ([#403](https://github.com/getsentry/sentry-android/pull/403)) @marandaneto
- Make root checker better and minimize false positive ([#417](https://github.com/getsentry/sentry-android/pull/417)) @marandaneto

### Fixes

- bump: sentry-native to 0.3.1 ([#440](https://github.com/getsentry/sentry-android/pull/440)) @marandaneto
- Update last session timestamp ([#437](https://github.com/getsentry/sentry-android/pull/437)) @marandaneto
- Filter trim memory breadcrumbs ([#431](https://github.com/getsentry/sentry-android/pull/431)) @marandaneto

Packages were released on [`bintray`](https://dl.bintray.com/getsentry/sentry-android/io/sentry/sentry-android/), [`jcenter`](https://jcenter.bintray.com/io/sentry/sentry-android/) and [`mavenCentral`](https://repo.maven.apache.org/maven2/io/sentry/sentry-android/)

We'd love to get feedback.

## 2.1.3

### Fixes

This fixes several critical bugs in sentry-android 2.0 and 2.1

- Sentry.init register integrations after creating the main Hub instead of doing it in the main Hub ctor ([#427](https://github.com/getsentry/sentry-android/pull/427)) @marandaneto
- make NoOpLogger public ([#425](https://github.com/getsentry/sentry-android/pull/425)) @marandaneto
- ConnectivityChecker returns connection status and events are not trying to be sent if no connection. ([#420](https://github.com/getsentry/sentry-android/pull/420)) @marandaneto
- thread pool executor is a single thread executor instead of scheduled thread executor ([#422](https://github.com/getsentry/sentry-android/pull/422)) @marandaneto
- Add Abnormal to the Session.State enum as its part of the protocol ([#424](https://github.com/getsentry/sentry-android/pull/424)) @marandaneto
- Bump: Gradle to 6.4.1 ([#419](https://github.com/getsentry/sentry-android/pull/419)) @marandaneto

We recommend that you use sentry-android 2.1.3 over the initial release of sentry-android 2.0 and 2.1.

Packages were released on [`bintray`](https://dl.bintray.com/getsentry/sentry-android/io/sentry/sentry-android/), [`jcenter`](https://jcenter.bintray.com/io/sentry/sentry-android/) and [`mavenCentral`](https://repo.maven.apache.org/maven2/io/sentry/sentry-android/)

We'd love to get feedback.

## 2.1.2

### Features

- Added options to configure http transport ([#411](https://github.com/getsentry/sentry-android/pull/411)) @marandaneto

### Fixes

- Phone state breadcrumbs require read_phone_state on older OS versions ([#415](https://github.com/getsentry/sentry-android/pull/415)) @marandaneto @bsergean
- before raising ANR events, we check ProcessErrorStateInfo if available ([#412](https://github.com/getsentry/sentry-android/pull/412)) @marandaneto
- send cached events to use a single thread executor ([#405](https://github.com/getsentry/sentry-android/pull/405)) @marandaneto
- initing SDK on AttachBaseContext ([#409](https://github.com/getsentry/sentry-android/pull/409)) @marandaneto
- sessions can't be abnormal, but exited if not ended properly ([#410](https://github.com/getsentry/sentry-android/pull/410)) @marandaneto

Packages were released on [`bintray`](https://dl.bintray.com/getsentry/sentry-android/io/sentry/sentry-android/), [`jcenter`](https://jcenter.bintray.com/io/sentry/sentry-android/) and [`mavenCentral`](https://repo.maven.apache.org/maven2/io/sentry/sentry-android/)

We'd love to get feedback.

## 2.1.1

### Features

- Added missing getters on Breadcrumb and SentryEvent ([#397](https://github.com/getsentry/sentry-android/pull/397)) @marandaneto
- Add trim memory breadcrumbs ([#395](https://github.com/getsentry/sentry-android/pull/395)) @marandaneto
- Only set breadcrumb extras if not empty ([#394](https://github.com/getsentry/sentry-android/pull/394)) @marandaneto
- Added samples of how to disable automatic breadcrumbs ([#389](https://github.com/getsentry/sentry-android/pull/389)) @marandaneto

### Fixes

- Set missing release, environment and dist to sentry-native options ([#404](https://github.com/getsentry/sentry-android/pull/404)) @marandaneto
- Do not add automatic and empty sensor breadcrumbs ([#401](https://github.com/getsentry/sentry-android/pull/401)) @marandaneto
- ref: removed Thread.sleep from LifecycleWatcher tests, using awaitility and DateProvider ([#392](https://github.com/getsentry/sentry-android/pull/392)) @marandaneto
- ref: added a DateTimeProvider for making retry after testable ([#391](https://github.com/getsentry/sentry-android/pull/391)) @marandaneto
- Bump Gradle to 6.4 ([#390](https://github.com/getsentry/sentry-android/pull/390)) @marandaneto
- Bump sentry-native to 0.2.6 ([#396](https://github.com/getsentry/sentry-android/pull/396)) @marandaneto

Packages were released on [`bintray`](https://dl.bintray.com/getsentry/sentry-android/io/sentry/sentry-android/), [`jcenter`](https://jcenter.bintray.com/io/sentry/sentry-android/) and [`mavenCentral`](https://repo.maven.apache.org/maven2/io/sentry/sentry-android/)

We'd love to get feedback.

## 2.1.0

### Features

- Includes all the changes of 2.1.0 alpha, beta and RC

### Fixes

- fix when PhoneStateListener is not ready for use ([#387](https://github.com/getsentry/sentry-android/pull/387)) @marandaneto
- make ANR 5s by default ([#388](https://github.com/getsentry/sentry-android/pull/388)) @marandaneto
- rate limiting by categories ([#381](https://github.com/getsentry/sentry-android/pull/381)) @marandaneto
- Bump NDK to latest stable version 21.1.6352462 ([#386](https://github.com/getsentry/sentry-android/pull/386)) @marandaneto

Packages were released on [`bintray`](https://dl.bintray.com/getsentry/sentry-android/io/sentry/sentry-android/), [`jcenter`](https://jcenter.bintray.com/io/sentry/sentry-android/) and [`mavenCentral`](https://repo.maven.apache.org/maven2/io/sentry/sentry-android/)

We'd love to get feedback.

## 2.0.3

### Fixes

- patch from 2.1.0-alpha.2 - avoid crash if NDK throws UnsatisfiedLinkError ([#344](https://github.com/getsentry/sentry-android/pull/344)) @marandaneto

Packages were released on [`bintray`](https://dl.bintray.com/getsentry/sentry-android/io/sentry/sentry-android/), [`jcenter`](https://jcenter.bintray.com/io/sentry/sentry-android/) and [`mavenCentral`](https://repo.maven.apache.org/maven2/io/sentry/sentry-android/)

We'd love to get feedback.

## 2.1.0-RC.1

### Features

- Options for uncaught exception and make SentryOptions list Thread-Safe ([#384](https://github.com/getsentry/sentry-android/pull/384)) @marandaneto
- Automatic breadcrumbs for app, activity and sessions lifecycles and system events ([#348](https://github.com/getsentry/sentry-android/pull/348)) @marandaneto
- Make capture session and envelope internal ([#372](https://github.com/getsentry/sentry-android/pull/372)) @marandaneto

### Fixes

- If retry after header has empty categories, apply retry after to all of them ([#377](https://github.com/getsentry/sentry-android/pull/377)) @marandaneto
- Discard events and envelopes if cached and retry after ([#378](https://github.com/getsentry/sentry-android/pull/378)) @marandaneto
- Merge loadLibrary calls for sentry-native and clean up CMake files ([#373](https://github.com/getsentry/sentry-android/pull/373)) @Swatinem
- Exceptions should be sorted oldest to newest ([#370](https://github.com/getsentry/sentry-android/pull/370)) @marandaneto
- Check external storage size even if its read only ([#368](https://github.com/getsentry/sentry-android/pull/368)) @marandaneto
- Wrong check for cellular network capability ([#369](https://github.com/getsentry/sentry-android/pull/369)) @marandaneto
- add ScheduledForRemoval annotation to deprecated methods ([#375](https://github.com/getsentry/sentry-android/pull/375)) @marandaneto
- Bump NDK to 21.0.6113669 ([#367](https://github.com/getsentry/sentry-android/pull/367)) @marandaneto
- Bump AGP and add new make cmd to check for updates ([#365](https://github.com/getsentry/sentry-android/pull/365)) @marandaneto

Packages were released on [`bintray`](https://dl.bintray.com/getsentry/sentry-android/io/sentry/sentry-android/), [`jcenter`](https://jcenter.bintray.com/io/sentry/sentry-android/) and [`mavenCentral`](https://repo.maven.apache.org/maven2/io/sentry/sentry-android/)

We'd love to get feedback.

## 2.1.0-beta.2

### Fixes

- Bump sentry-native to 0.2.4 ([#364](https://github.com/getsentry/sentry-android/pull/364)) @marandaneto
- Update current session on session start after deleting previous session ([#362](https://github.com/getsentry/sentry-android/pull/362)) @marandaneto

Packages were released on [`bintray`](https://dl.bintray.com/getsentry/sentry-android/io/sentry/sentry-android/), [`jcenter`](https://jcenter.bintray.com/io/sentry/sentry-android/) and [`mavenCentral`](https://repo.maven.apache.org/maven2/io/sentry/sentry-android/)

We'd love to get feedback.

## 2.1.0-beta.1

### Fixes

- Bump sentry-native to 0.2.3 ([#357](https://github.com/getsentry/sentry-android/pull/357)) @marandaneto
- Check for androidx availability on runtime ([#356](https://github.com/getsentry/sentry-android/pull/356)) @marandaneto
- If theres a left over session file and its crashed, we should not overwrite its state ([#354](https://github.com/getsentry/sentry-android/pull/354)) @marandaneto
- Session should be exited state if state was ok ([#352](https://github.com/getsentry/sentry-android/pull/352)) @marandaneto
- Envelope has dedicated endpoint ([#353](https://github.com/getsentry/sentry-android/pull/353)) @marandaneto

Packages were released on [`bintray`](https://dl.bintray.com/getsentry/sentry-android/io/sentry/sentry-android/), [`jcenter`](https://jcenter.bintray.com/io/sentry/sentry-android/) and [`mavenCentral`](https://repo.maven.apache.org/maven2/io/sentry/sentry-android/)

We'd love to get feedback.

## 2.1.0-alpha.2

### Fixes

- Change integration order for cached outbox events ([#347](https://github.com/getsentry/sentry-android/pull/347)) @marandaneto
- Avoid crash if NDK throws UnsatisfiedLinkError ([#344](https://github.com/getsentry/sentry-android/pull/344)) @marandaneto
- Avoid getting a threadlocal twice. ([#339](https://github.com/getsentry/sentry-android/pull/339)) @metlos
- Removing session tracking guard on hub and client ([#338](https://github.com/getsentry/sentry-android/pull/338)) @marandaneto
- Bump agp to 3.6.2 ([#336](https://github.com/getsentry/sentry-android/pull/336)) @marandaneto
- Fix racey ANR integration ([#332](https://github.com/getsentry/sentry-android/pull/332)) @marandaneto
- Logging envelopes path when possible instead of nullable id ([#331](https://github.com/getsentry/sentry-android/pull/331)) @marandaneto
- Renaming transport gate method ([#330](https://github.com/getsentry/sentry-android/pull/330)) @marandaneto

Packages were released on [`bintray`](https://dl.bintray.com/getsentry/sentry-android/io/sentry/sentry-android/), [`jcenter`](https://jcenter.bintray.com/io/sentry/sentry-android/) and [`mavenCentral`](https://repo.maven.apache.org/maven2/io/sentry/sentry-android/)

We'd love to get feedback.

## 2.1.0-alpha.1

Release of Sentry's new SDK for Android.

## What’s Changed

### Features

- Release health @marandaneto @bruno-garcia
- ANR report should have 'was active=yes' on the dashboard ([#299](https://github.com/getsentry/sentry-android/pull/299)) @marandaneto
- NDK events apply scoped data ([#322](https://github.com/getsentry/sentry-android/pull/322)) @marandaneto
- Add a StdoutTransport ([#310](https://github.com/getsentry/sentry-android/pull/310)) @mike-burns
- Implementing new retry after protocol ([#306](https://github.com/getsentry/sentry-android/pull/306)) @marandaneto

### Fixes

- Bump sentry-native to 0.2.2 ([#305](https://github.com/getsentry/sentry-android/pull/305)) @Swatinem
- Missing App's info ([#315](https://github.com/getsentry/sentry-android/pull/315)) @marandaneto
- Buffered writers/readers - otimizations ([#311](https://github.com/getsentry/sentry-android/pull/311)) @marandaneto
- Boot time should be UTC ([#309](https://github.com/getsentry/sentry-android/pull/309)) @marandaneto
- Make transport result public ([#300](https://github.com/getsentry/sentry-android/pull/300)) @marandaneto

Packages were released on [`bintray`](https://dl.bintray.com/getsentry/sentry-android/io/sentry/sentry-android/), [`jcenter`](https://jcenter.bintray.com/io/sentry/sentry-android/) and [`mavenCentral`](https://repo.maven.apache.org/maven2/io/sentry/sentry-android/)

We'd love to get feedback.

## 2.0.2

Release of Sentry's new SDK for Android.

### Features

- MavenCentral support ([#284](https://github.com/getsentry/sentry-android/pull/284)) @marandaneto

### Fixes

- Bump AGP to 3.6.1 ([#285](https://github.com/getsentry/sentry-android/pull/285)) @marandaneto

Packages were released on [`bintray`](https://dl.bintray.com/getsentry/sentry-android/io/sentry/sentry-android/), [`jcenter`](https://jcenter.bintray.com/io/sentry/sentry-android/) and [`mavenCentral`](https://repo.maven.apache.org/maven2/io/sentry/sentry-android/)

We'd love to get feedback.

## 2.0.1

Release of Sentry's new SDK for Android.

## What’s Changed

### Features

- Attach threads/stacktraces ([#267](https://github.com/getsentry/sentry-android/pull/267)) @marandaneto
- Add the default serverName to SentryOptions and use it in MainEventProcessor ([#279](https://github.com/getsentry/sentry-android/pull/279)) @metlos

### Fixes

- set current threadId when there's no mechanism set ([#277](https://github.com/getsentry/sentry-android/pull/277)) @marandaneto
- Preview package manager ([#269](https://github.com/getsentry/sentry-android/pull/269)) @bruno-garcia

Packages were released on [`bintray`](https://dl.bintray.com/getsentry/sentry-android/io/sentry/), [`jcenter`](https://jcenter.bintray.com/io/sentry/sentry-android/)

We'd love to get feedback.

## 2.0.0

Release of Sentry's new SDK for Android.

New features not offered by (1.7.x):

- NDK support
  - Captures crashes caused by native code
  - Access to the [`sentry-native` SDK](https://github.com/getsentry/sentry-native/) API by your native (C/C++/Rust code/..).
- Automatic init (just add your `DSN` to the manifest)
   - Proguard rules are added automatically
   - Permission (Internet) is added automatically
- Uncaught Exceptions might be captured even before the app restarts
- Sentry's Unified API.
- More context/device information
- Packaged as `aar`
- Frames from the app automatically marked as `InApp=true` (stack traces in Sentry highlights them by default).
- Complete Sentry Protocol available.
- All threads and their stack traces are captured.
- Sample project in this repo to test many features (segfault, uncaught exception, ANR...)

Features from the current SDK like `ANR` are also available (by default triggered after 4 seconds).

Packages were released on [`bintray`](https://dl.bintray.com/getsentry/sentry-android/io/sentry/), [`jcenter`](https://jcenter.bintray.com/io/sentry/sentry-android/)

We'd love to get feedback.

## 2.0.0-rc04

Release of Sentry's new SDK for Android.

### Features

- Take sampleRate from metadata ([#262](https://github.com/getsentry/sentry-android/pull/262)) @bruno-garcia
- Support mills timestamp format ([#263](https://github.com/getsentry/sentry-android/pull/263)) @marandaneto
- Adding logs to installed integrations ([#265](https://github.com/getsentry/sentry-android/pull/265)) @marandaneto

### Fixes

- Breacrumb.data to string,object, Add LOG level ([#264](https://github.com/getsentry/sentry-android/pull/264)) @HazAT
- Read release conf. on manifest ([#266](https://github.com/getsentry/sentry-android/pull/266)) @marandaneto

Packages were released on [`bintray`](https://dl.bintray.com/getsentry/sentry-android/io/sentry/), [`jcenter`](https://jcenter.bintray.com/io/sentry/sentry-android/)

We'd love to get feedback and we'll work in getting the GA `2.0.0` out soon.
Until then, the [stable SDK offered by Sentry is at version 1.7.30](https://github.com/getsentry/sentry-java/releases/tag/v1.7.30)

## 2.0.0-rc03

Release of Sentry's new SDK for Android.

### Fixes

- fixes ([#259](https://github.com/getsentry/sentry-android/issues/259)) - NPE check on getExternalFilesDirs items. ([#260](https://github.com/getsentry/sentry-android/pull/260)) @marandaneto
- strictMode typo ([#258](https://github.com/getsentry/sentry-android/pull/258)) @marandaneto

Packages were released on [`bintray`](https://dl.bintray.com/getsentry/sentry-android/io/sentry/), [`jcenter`](https://jcenter.bintray.com/io/sentry/sentry-android/)

We'd love to get feedback and we'll work in getting the GA `2.0.0` out soon.
Until then, the [stable SDK offered by Sentry is at version 1.7.30](https://github.com/getsentry/sentry-java/releases/tag/v1.7.30)

## 2.0.0-rc02

Release of Sentry's new SDK for Android.

### Features

- Hub mode configurable ([#247](https://github.com/getsentry/sentry-android/pull/247)) @bruno-garcia
- Added remove methods (tags/extras) to the sentry static class ([#243](https://github.com/getsentry/sentry-android/pull/243)) @marandaneto

### Fixes


- Update ndk for new sentry-native version ([#235](https://github.com/getsentry/sentry-android/pull/235)) @Swatinem @marandaneto
- Make integrations public ([#256](https://github.com/getsentry/sentry-android/pull/256)) @marandaneto
- Bump build-tools ([#255](https://github.com/getsentry/sentry-android/pull/255)) @marandaneto
- Added javadocs to scope and its dependencies ([#253](https://github.com/getsentry/sentry-android/pull/253)) @marandaneto
- Build all ABIs ([#254](https://github.com/getsentry/sentry-android/pull/254)) @marandaneto
- Moving back ANR timeout from long to int param. ([#252](https://github.com/getsentry/sentry-android/pull/252)) @marandaneto
- Added HubAdapter to call Sentry static methods from Integrations ([#250](https://github.com/getsentry/sentry-android/pull/250)) @marandaneto
- New Release format ([#242](https://github.com/getsentry/sentry-android/pull/242)) @marandaneto
- Javadocs for SentryOptions ([#246](https://github.com/getsentry/sentry-android/pull/246)) @marandaneto
- non-app is already inApp excluded by default. ([#244](https://github.com/getsentry/sentry-android/pull/244)) @marandaneto
- Fix if symlink exists for sentry-native ([#241](https://github.com/getsentry/sentry-android/pull/241)) @marandaneto
- Clone method - race condition free ([#226](https://github.com/getsentry/sentry-android/pull/226)) @marandaneto
- Refactoring breadcrumbs callback ([#239](https://github.com/getsentry/sentry-android/pull/239)) @marandaneto

Packages were released on [`bintray`](https://dl.bintray.com/getsentry/sentry-android/io/sentry/), [`jcenter`](https://jcenter.bintray.com/io/sentry/sentry-android/)

We'd love to get feedback and we'll work in getting the GA `2.0.0` out soon.
Until then, the [stable SDK offered by Sentry is at version 1.7.30](https://github.com/getsentry/sentry-java/releases/tag/v1.7.30)

## 2.0.0-rc01

Release of Sentry's new SDK for Android.

## What’s Changed

### Features

- Added remove methods for Scope data ([#237](https://github.com/getsentry/sentry-android/pull/237)) @marandaneto
- More device context (deviceId, connectionType and language) ([#229](https://github.com/getsentry/sentry-android/pull/229)) @marandaneto
- Added a few java docs (Sentry, Hub and SentryClient) ([#223](https://github.com/getsentry/sentry-android/pull/223)) @marandaneto
- Implemented diagnostic logger ([#218](https://github.com/getsentry/sentry-android/pull/218)) @marandaneto
- Added event processors to scope ([#209](https://github.com/getsentry/sentry-android/pull/209)) @marandaneto
- Added android transport gate ([#206](https://github.com/getsentry/sentry-android/pull/206)) @marandaneto
- Added executor for caching values out of the main thread ([#201](https://github.com/getsentry/sentry-android/pull/201)) @marandaneto

### Fixes


- Honor RetryAfter ([#236](https://github.com/getsentry/sentry-android/pull/236)) @marandaneto
- Add tests for SentryValues ([#238](https://github.com/getsentry/sentry-android/pull/238)) @philipphofmann
- Do not set frames if there's none ([#234](https://github.com/getsentry/sentry-android/pull/234)) @marandaneto
- Always call interrupt after InterruptedException ([#232](https://github.com/getsentry/sentry-android/pull/232)) @marandaneto
- Mark as current thread if its the main thread ([#228](https://github.com/getsentry/sentry-android/pull/228)) @marandaneto
- Fix lgtm alerts ([#219](https://github.com/getsentry/sentry-android/pull/219)) @marandaneto
- Written unit tests to ANR integration ([#215](https://github.com/getsentry/sentry-android/pull/215)) @marandaneto
- Added blog posts to README ([#214](https://github.com/getsentry/sentry-android/pull/214)) @marandaneto
- Raise code coverage for Dsn to 100% ([#212](https://github.com/getsentry/sentry-android/pull/212)) @philipphofmann
- Remove redundant times(1) for Mockito.verify ([#211](https://github.com/getsentry/sentry-android/pull/211)) @philipphofmann
- Transport may be set on options ([#203](https://github.com/getsentry/sentry-android/pull/203)) @marandaneto
- dist may be set on options ([#204](https://github.com/getsentry/sentry-android/pull/204)) @marandaneto
- Throw an exception if DSN is not set ([#200](https://github.com/getsentry/sentry-android/pull/200)) @marandaneto
- Migration guide markdown ([#197](https://github.com/getsentry/sentry-android/pull/197)) @marandaneto

Packages were released on [`bintray`](https://dl.bintray.com/getsentry/sentry-android/io/sentry/), [`jcenter`](https://jcenter.bintray.com/io/sentry/sentry-android/)

We'd love to get feedback and we'll work in getting the GA `2.0.0` out soon.
Until then, the [stable SDK offered by Sentry is at version 1.7.29](https://github.com/getsentry/sentry-java/releases/tag/v1.7.29)

## 2.0.0-beta02

Release of Sentry's new SDK for Android.

### Features

- addBreadcrumb overloads ([#196](https://github.com/getsentry/sentry-android/pull/196)) and ([#198](https://github.com/getsentry/sentry-android/pull/198))

### Fixes

- fix Android bug on API 24 and 25 about getting current threads and stack traces ([#194](https://github.com/getsentry/sentry-android/pull/194))

Packages were released on [`bintray`](https://dl.bintray.com/getsentry/sentry-android/io/sentry/), [`jcenter`](https://jcenter.bintray.com/io/sentry/sentry-android/)

We'd love to get feedback and we'll work in getting the GA `2.0.0` out soon.
Until then, the [stable SDK offered by Sentry is at version 1.7.28](https://github.com/getsentry/sentry-java/releases/tag/v1.7.28)

## 2.0.0-beta01

Release of Sentry's new SDK for Android.

### Fixes

- ref: ANR doesn't set handled flag ([#186](https://github.com/getsentry/sentry-android/pull/186))
- SDK final review ([#183](https://github.com/getsentry/sentry-android/pull/183))
- ref: Drop errored in favor of crashed ([#187](https://github.com/getsentry/sentry-android/pull/187))
- Workaround android_id ([#185](https://github.com/getsentry/sentry-android/pull/185))
- Renamed sampleRate ([#191](https://github.com/getsentry/sentry-android/pull/191))
- Making timestamp package-private or test-only ([#190](https://github.com/getsentry/sentry-android/pull/190))
- Split event processor in Device/App data ([#180](https://github.com/getsentry/sentry-android/pull/180))

Packages were released on [`bintray`](https://dl.bintray.com/getsentry/sentry-android/io/sentry/), [`jcenter`](https://jcenter.bintray.com/io/sentry/sentry-android/)

We'd love to get feedback and we'll work in getting the GA `2.0.0` out soon.
Until then, the [stable SDK offered by Sentry is at version 1.7.28](https://github.com/getsentry/sentry-java/releases/tag/v1.7.28)

## 2.0.0-alpha09

Release of Sentry's new SDK for Android.

### Features

- Adding nativeBundle plugin ([#161](https://github.com/getsentry/sentry-android/pull/161))
- Adding scope methods to sentry static class ([#179](https://github.com/getsentry/sentry-android/pull/179))

### Fixes

- fix: DSN parsing ([#165](https://github.com/getsentry/sentry-android/pull/165))
- Don't avoid exception type minification ([#166](https://github.com/getsentry/sentry-android/pull/166))
- make Gson retro compatible with older versions of AGP ([#177](https://github.com/getsentry/sentry-android/pull/177))
- Bump sentry-native with message object instead of a string ([#172](https://github.com/getsentry/sentry-android/pull/172))

Packages were released on [`bintray`](https://dl.bintray.com/getsentry/sentry-android/io/sentry/), [`jcenter`](https://jcenter.bintray.com/io/sentry/sentry-android/)

We'd love to get feedback and we'll work in getting the GA `2.0.0` out soon.
Until then, the [stable SDK offered by Sentry is at version 1.7.28](https://github.com/getsentry/sentry-java/releases/tag/v1.7.28)

## 2.0.0-alpha08

Release of Sentry's new SDK for Android.

### Fixes

- DebugId endianness ([#162](https://github.com/getsentry/sentry-android/pull/162))
- Executed beforeBreadcrumb also for scope ([#160](https://github.com/getsentry/sentry-android/pull/160))
- Benefit of manifest merging when minSdk ([#159](https://github.com/getsentry/sentry-android/pull/159))
- Add method to captureMessage with level ([#157](https://github.com/getsentry/sentry-android/pull/157))
- Listing assets file on the wrong dir ([#156](https://github.com/getsentry/sentry-android/pull/156))

Packages were released on [`bintray`](https://dl.bintray.com/getsentry/sentry-android/io/sentry/), [`jcenter`](https://jcenter.bintray.com/io/sentry/sentry-android/)

We'd love to get feedback and we'll work in getting the GA `2.0.0` out soon.
Until then, the [stable SDK offered by Sentry is at version 1.7.28](https://github.com/getsentry/sentry-java/releases/tag/v1.7.28)

## 2.0.0-alpha07

Third release of Sentry's new SDK for Android.

### Fixes

-  Fixed release for jcenter and bintray

Packages were released on [`bintray`](https://dl.bintray.com/getsentry/sentry-android/io/sentry/), [`jcenter`](https://jcenter.bintray.com/io/sentry/sentry-android/)

We'd love to get feedback and we'll work in getting the GA `2.0.0` out soon.
Until then, the [stable SDK offered by Sentry is at version 1.7.28](https://github.com/getsentry/sentry-java/releases/tag/v1.7.28)

## 2.0.0-alpha06

Second release of Sentry's new SDK for Android.

### Fixes

- Fixed a typo on pom generation.

Packages were released on [`bintray`](https://dl.bintray.com/getsentry/sentry-android/io/sentry/), [`jcenter`](https://jcenter.bintray.com/io/sentry/sentry-android/)

We'd love to get feedback and we'll work in getting the GA `2.0.0` out soon.
Until then, the [stable SDK offered by Sentry is at version 1.7.28](https://github.com/getsentry/sentry-java/releases/tag/v1.7.28)

## 2.0.0-alpha05

First release of Sentry's new SDK for Android.

New features not offered by our current (1.7.x), stable SDK are:

- NDK support
  - Captures crashes caused by native code
  - Access to the [`sentry-native` SDK](https://github.com/getsentry/sentry-native/) API by your native (C/C++/Rust code/..).
- Automatic init (just add your `DSN` to the manifest)
   - Proguard rules are added automatically
   - Permission (Internet) is added automatically
- Uncaught Exceptions might be captured even before the app restarts
- Unified API which include scopes etc.
- More context/device information
- Packaged as `aar`
- Frames from the app automatically marked as `InApp=true` (stack traces in Sentry highlights them by default).
- Complete Sentry Protocol available.
- All threads and their stack traces are captured.
- Sample project in this repo to test many features (segfault, uncaught exception, scope)

Features from the current SDK like `ANR` are also available (by default triggered after 4 seconds).

Packages were released on [`bintray`](https://dl.bintray.com/getsentry/sentry-android/io/sentry/), [`jcenter`](https://jcenter.bintray.com/io/sentry/sentry-android/)

We'd love to get feedback and we'll work in getting the GA `2.0.0` out soon.
Until then, the [stable SDK offered by Sentry is at version 1.7.28](https://github.com/getsentry/sentry-java/releases/tag/v1.7.28)<|MERGE_RESOLUTION|>--- conflicted
+++ resolved
@@ -1,23 +1,18 @@
 # Changelog
 
-<<<<<<< HEAD
 ## Unreleased
 
 ### Features
 
 - Implement local scope by adding overloads to the capture methods that accept a ScopeCallback ([#2075](https://github.com/getsentry/sentry-java/pull/2075))
 
-## 6.0.0-rc.1
-=======
 ## 6.0.0
 
 ### Sentry Self-hosted Compatibility
 
 - Starting with version `6.0.0` of the `sentry` package, [Sentry's self hosted version >= v21.9.0](https://github.com/getsentry/self-hosted/releases) is required or you have to manually disable sending client reports via the `sendClientReports` option. This only applies to self-hosted Sentry. If you are using [sentry.io](https://sentry.io), no action is needed.
->>>>>>> c62a9f7a
-
-### Features
-
+
+### Features
 - Allow optimization and obfuscation of the SDK by reducing proguard rules ([#2031](https://github.com/getsentry/sentry-java/pull/2031))
 - Relax TransactionNameProvider ([#1861](https://github.com/getsentry/sentry-java/pull/1861))
 - Use float instead of Date for protocol types for higher precision ([#1737](https://github.com/getsentry/sentry-java/pull/1737))
