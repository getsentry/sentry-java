# Changelog

## Unreleased

### Fixes

<<<<<<< HEAD
- Send Timber logs through Sentry Logs ([#4490](https://github.com/getsentry/sentry-java/pull/4490))
  - Enable the Logs feature in your `SentryOptions` or with the `io.sentry.logs.enabled` manifest option and the SDK will automatically send Timber logs to Sentry, if the TimberIntegration is enabled.
  - The SDK will automatically detect Timber and use it to send logs to Sentry.
- Send logcat through Sentry Logs ([#4487](https://github.com/getsentry/sentry-java/pull/4487))
    - Enable the Logs feature in your `SentryOptions` or with the `io.sentry.logs.enabled` manifest option and the SDK will automatically send logcat logs to Sentry, if the Sentry Android Gradle plugin is applied.
    - To set the logcat level check the [Logcat integration documentation](https://docs.sentry.io/platforms/android/integrations/logcat/#configure).
=======
- Send logcat through Sentry Logs ([#4487](https://github.com/getsentry/sentry-java/pull/4487))
  - Enable the Logs feature in your `SentryOptions` or with the `io.sentry.logs.enabled` manifest option and the SDK will automatically send logcat logs to Sentry, if the Sentry Android Gradle plugin is applied.
  - To set the logcat level check the [Logcat integration documentation](https://docs.sentry.io/platforms/android/integrations/logcat/#configure).

## 8.16.1-alpha.2

### Fixes

>>>>>>> bc158777
- Optimize scope when maxBreadcrumb is 0 ([#4504](https://github.com/getsentry/sentry-java/pull/4504))
- Fix javadoc on TransportResult ([#4528](https://github.com/getsentry/sentry-java/pull/4528))
- Session Replay: Fix `IllegalArgumentException` when `Bitmap` is initialized with non-positive values ([#4536](https://github.com/getsentry/sentry-java/pull/4536))
- Set thread information on transaction from OpenTelemetry attributes ([#4478](https://github.com/getsentry/sentry-java/pull/4478))

### Internal

- Flattened PerformanceCollectionData ([#4505](https://github.com/getsentry/sentry-java/pull/4505))

## 8.16.0

### Features

- Send JUL logs to Sentry as logs ([#4518](https://github.com/getsentry/sentry-java/pull/4518))
  - You need to enable the logs feature, either in `sentry.properties`:
    ```properties
    logs.enabled=true
    ```
  - Or, if you manually initialize Sentry, you may also enable logs on `Sentry.init`:
    ```java
    Sentry.init(options -> {
      ...
      options.getLogs().setEnabled(true);
    });
    ```
  - It is also possible to set the `minimumLevel` in `logging.properties`, meaning any log message >= the configured level will be sent to Sentry and show up under Logs:
    ```properties
    io.sentry.jul.SentryHandler.minimumLevel=CONFIG
    ```
- Send Log4j2 logs to Sentry as logs ([#4517](https://github.com/getsentry/sentry-java/pull/4517))
  - You need to enable the logs feature either in `sentry.properties`:
    ```properties
    logs.enabled=true
    ```
  - If you manually initialize Sentry, you may also enable logs on `Sentry.init`:
    ```java
    Sentry.init(options -> {
      ...
      options.getLogs().setEnabled(true);
    });
    ```
  - It is also possible to set the `minimumLevel` in `log4j2.xml`, meaning any log message >= the configured level will be sent to Sentry and show up under Logs:
    ```xml
    <Sentry name="Sentry"
        dsn="your DSN"
        minimumBreadcrumbLevel="DEBUG"
        minimumEventLevel="WARN"
        minimumLevel="DEBUG"
    />
    ```

## 8.15.1

### Fixes

- Enabling Sentry Logs through Logback in Spring Boot config did not work in 3.15.0 ([#4523](https://github.com/getsentry/sentry-java/pull/4523))

## 8.15.0

### Features

- Add chipset to device context ([#4512](https://github.com/getsentry/sentry-java/pull/4512))

### Fixes

- No longer send out empty log envelopes ([#4497](https://github.com/getsentry/sentry-java/pull/4497))
- Session Replay: Expand fix for crash on devices to all Unisoc/Spreadtrum chipsets ([#4510](https://github.com/getsentry/sentry-java/pull/4510))
- Log parameter objects are now turned into `String` via `toString` ([#4515](https://github.com/getsentry/sentry-java/pull/4515))
  - One of the two `SentryLogEventAttributeValue` constructors did not convert the value previously.
- Logs are now flushed on shutdown ([#4503](https://github.com/getsentry/sentry-java/pull/4503))
- User Feedback: Do not redefine system attributes for `SentryUserFeedbackButton`, but reference them instead ([#4519](https://github.com/getsentry/sentry-java/pull/4519))

### Features

- Send Logback logs to Sentry as logs ([#4502](https://github.com/getsentry/sentry-java/pull/4502))
  - You need to enable the logs feature and can also set the `minimumLevel` for log events:
    ```xml
    <appender name="sentry" class="io.sentry.logback.SentryAppender">
      <options>
        <!-- NOTE: Replace the test DSN below with YOUR OWN DSN to see the events from this app in your Sentry project/dashboard -->
        <dsn>https://502f25099c204a2fbf4cb16edc5975d1@o447951.ingest.sentry.io/5428563</dsn>
        <logs>
          <enabled>true</enabled>
        </logs>
      </options>
      <!-- Demonstrates how to modify the minimum values -->
      <!-- Default for Events is ERROR -->
      <minimumEventLevel>WARN</minimumEventLevel>
      <!-- Default for Breadcrumbs is INFO -->
      <minimumBreadcrumbLevel>DEBUG</minimumBreadcrumbLevel>
      <!-- Default for Log Events is INFO -->
      <minimumLevel>INFO</minimumLevel>
    </appender>
    ```
  - For Spring Boot you may also enable it in `application.properties` / `application.yml`:
    ```properties
    sentry.logs.enabled=true
    sentry.logging.minimum-level=error
    ```
  - If you manually initialize Sentry, you may also enable logs on `Sentry.init`:
    ```java
    Sentry.init(options -> {
      ...
      options.getLogs().setEnabled(true);
    });
    ```
  - Enabling via `sentry.properties` is also possible:
    ```properties
    logs.enabled=true
    ```
- Automatically use `SentryOptions.Logs.BeforeSendLogCallback` Spring beans ([#4509](https://github.com/getsentry/sentry-java/pull/4509))

### Dependencies

- Bump Gradle from v8.14.1 to v8.14.2 ([#4473](https://github.com/getsentry/sentry-java/pull/4473))
  - [changelog](https://github.com/gradle/gradle/blob/master/CHANGELOG.md#v8142)
  - [diff](https://github.com/gradle/gradle/compare/v8.14.1...v8.14.2)

## 8.14.0

### Fixes

- Fix Session Replay masking for newer versions of Jetpack Compose (1.8+) ([#4485](https://github.com/getsentry/sentry-java/pull/4485))

### Features

- Add New User Feedback Widget ([#4450](https://github.com/getsentry/sentry-java/pull/4450))
    - This widget is a custom button that can be used to show the user feedback form
- Add New User Feedback form ([#4384](https://github.com/getsentry/sentry-java/pull/4384))
    - We now introduce SentryUserFeedbackDialog, which extends AlertDialog, inheriting the show() and cancel() methods, among others.
      To use it, just instantiate it and call show() on the instance (Sentry must be previously initialized).
      For customization options, please check the [User Feedback documentation](https://docs.sentry.io/platforms/android/user-feedback/configuration/).
      ```java
      import io.sentry.android.core.SentryUserFeedbackDialog;
      
      new SentryUserFeedbackDialog.Builder(context).create().show();
      ```
      ```kotlin
      import io.sentry.android.core.SentryUserFeedbackDialog
    
      SentryUserFeedbackDialog.Builder(context).create().show()
      ```
- Add `user.id`, `user.name` and `user.email` to log attributes ([#4486](https://github.com/getsentry/sentry-java/pull/4486))
- User `name` attribute has been deprecated, please use `username` instead ([#4486](https://github.com/getsentry/sentry-java/pull/4486))
- Add device (`device.brand`, `device.model` and `device.family`) and OS (`os.name` and `os.version`) attributes to logs ([#4493](https://github.com/getsentry/sentry-java/pull/4493))
- Serialize `preContext` and `postContext` in `SentryStackFrame` ([#4482](https://github.com/getsentry/sentry-java/pull/4482))

### Internal

- User Feedback now uses SentryUser.username instead of SentryUser.name ([#4494](https://github.com/getsentry/sentry-java/pull/4494))

## 8.13.3

### Fixes

- Send UI Profiling app start chunk when it finishes ([#4423](https://github.com/getsentry/sentry-java/pull/4423))
- Republish Javadoc [#4457](https://github.com/getsentry/sentry-java/pull/4457)
- Finalize `OkHttpEvent` even if no active span in `SentryOkHttpInterceptor` [#4469](https://github.com/getsentry/sentry-java/pull/4469)
- Session Replay: Do not capture current replay for cached events from the past ([#4474](https://github.com/getsentry/sentry-java/pull/4474))
- Session Replay: Correctly capture Dialogs and non full-sized windows ([#4354](https://github.com/getsentry/sentry-java/pull/4354))
- Session Replay: Fix inconsistent `segment_id` ([#4471](https://github.com/getsentry/sentry-java/pull/4471))
- Session Replay: Fix crash on devices with the Unisoc/Spreadtrum T606 chipset ([#4477](https://github.com/getsentry/sentry-java/pull/4477))

## 8.13.2

### Fixes

- Don't apply Spring Boot plugin in `sentry-spring-boot-jakarta` ([#4456](https://github.com/getsentry/sentry-java/pull/4456))
  - The jar for `io.sentry:sentry-spring-boot-jakarta` is now correctly being built and published to Maven Central.

## 8.13.1

### Fixes

- Fix `SentryAndroid.init` crash if SDK is initialized from a background thread while an `Activity` is in resumed state ([#4449](https://github.com/getsentry/sentry-java/pull/4449))

### Dependencies

- Bump Gradle from v8.14 to v8.14.1 ([#4437](https://github.com/getsentry/sentry-java/pull/4437))
  - [changelog](https://github.com/gradle/gradle/blob/master/CHANGELOG.md#v8141)
  - [diff](https://github.com/gradle/gradle/compare/v8.14...v8.14.1)

## 8.13.0

### Features

- Add debug mode for Session Replay masking ([#4357](https://github.com/getsentry/sentry-java/pull/4357))
    - Use `Sentry.replay().enableDebugMaskingOverlay()` to overlay the screen with the Session Replay masks.
    - The masks will be invalidated at most once per `frameRate` (default 1 fps).
- Extend Logs API to allow passing in `attributes` ([#4402](https://github.com/getsentry/sentry-java/pull/4402))
  - `Sentry.logger.log` now takes a `SentryLogParameters`
  - Use `SentryLogParameters.create(SentryAttributes.of(...))` to pass attributes
    - Attribute values may be of type `string`, `boolean`, `integer` or `double`.
    - Other types will be converted to `string`. Currently we simply call `toString()` but we might offer more in the future.
    - You may manually flatten complex types into multiple separate attributes of simple types.
      - e.g. intead of `SentryAttribute.named("point", Point(10, 20))` you may store it as `SentryAttribute.integerAttribute("point.x", point.x)` and `SentryAttribute.integerAttribute("point.y", point.y)`
    - `SentryAttribute.named()` will automatically infer the type or fall back to `string`.
    - `SentryAttribute.booleanAttribute()` takes a `Boolean` value
    - `SentryAttribute.integerAttribute()` takes a `Integer` value
    - `SentryAttribute.doubleAttribute()` takes a `Double` value
    - `SentryAttribute.stringAttribute()` takes a `String` value
  - We opted for handling parameters via `SentryLogParameters` to avoid creating tons of overloads that are ambiguous.

### Fixes

- Isolation scope is now forked in `OtelSentrySpanProcessor` instead of `OtelSentryPropagator` ([#4434](https://github.com/getsentry/sentry-java/pull/4434))
  - Since propagator may never be invoked we moved the location where isolation scope is forked.
  - Not invoking `OtelSentryPropagator.extract` or having a `sentry-trace` header that failed to parse would cause isolation scope not to be forked.
  - This in turn caused data to bleed between scopes, e.g. from one request into another

### Dependencies

- Bump Spring Boot to `3.5.0` ([#4111](https://github.com/getsentry/sentry-java/pull/4111))

## 8.12.0

### Features

- Add new User Feedback API ([#4286](https://github.com/getsentry/sentry-java/pull/4286))
    - We now introduced Sentry.captureFeedback, which supersedes Sentry.captureUserFeedback
- Add Sentry Log Feature ([#4372](https://github.com/getsentry/sentry-java/pull/4372))
    - The feature is disabled by default and needs to be enabled by:
        - `options.getLogs().setEnabled(true)` in `Sentry.init` / `SentryAndroid.init`
        - `<meta-data android:name="io.sentry.logs.enabled" android:value="true" />` in `AndroidManifest.xml`
        - `logs.enabled=true` in `sentry.properties`
        - `sentry.logs.enabled=true` in `application.properties`
        - `sentry.logs.enabled: true` in `application.yml`
    - Logs can be captured using `Sentry.logger().info()` and similar methods.
    - Logs also take a format string and arguments which we then send through `String.format`.
    - Please use `options.getLogs().setBeforeSend()` to filter outgoing logs

### Fixes

- Hook User Interaction integration into running Activity in case of deferred SDK init ([#4337](https://github.com/getsentry/sentry-java/pull/4337))

### Dependencies

- Bump Gradle from v8.13 to v8.14.0 ([#4360](https://github.com/getsentry/sentry-java/pull/4360))
  - [changelog](https://github.com/gradle/gradle/blob/master/CHANGELOG.md#v8140)
  - [diff](https://github.com/gradle/gradle/compare/v8.13...v8.14.0)

## 8.11.1

### Fixes

- Fix Android profile chunk envelope type for UI Profiling ([#4366](https://github.com/getsentry/sentry-java/pull/4366))

## 8.11.0

### Features

- Make `RequestDetailsResolver` public ([#4326](https://github.com/getsentry/sentry-java/pull/4326))
  - `RequestDetailsResolver` is now public and has an additional constructor, making it easier to use a custom `TransportFactory`

### Fixes

- Session Replay: Fix masking of non-styled `Text` Composables ([#4361](https://github.com/getsentry/sentry-java/pull/4361))
- Session Replay: Fix masking read-only `TextField` Composables ([#4362](https://github.com/getsentry/sentry-java/pull/4362))

## 8.10.0

### Features

- Wrap configured OpenTelemetry `ContextStorageProvider` if available ([#4359](https://github.com/getsentry/sentry-java/pull/4359))
  - This is only relevant if you see `java.lang.IllegalStateException: Found multiple ContextStorageProvider. Set the io.opentelemetry.context.ContextStorageProvider property to the fully qualified class name of the provider to use. Falling back to default ContextStorage. Found providers: ...` 
  - Set `-Dio.opentelemetry.context.contextStorageProvider=io.sentry.opentelemetry.SentryContextStorageProvider` on your `java` command
  - Sentry will then wrap the other `ContextStorageProvider` that has been configured by loading it through SPI
  - If no other `ContextStorageProvider` is available or there are problems loading it, we fall back to using `SentryOtelThreadLocalStorage`
    
### Fixes

- Update profile chunk rate limit and client report ([#4353](https://github.com/getsentry/sentry-java/pull/4353))

### Dependencies

- Bump Native SDK from v0.8.3 to v0.8.4 ([#4343](https://github.com/getsentry/sentry-java/pull/4343))
  - [changelog](https://github.com/getsentry/sentry-native/blob/master/CHANGELOG.md#084)
  - [diff](https://github.com/getsentry/sentry-native/compare/0.8.3...0.8.4)

## 8.9.0

### Features

- Add `SentryWrapper.wrapRunnable` to wrap `Runnable` for use with Sentry ([#4332](https://github.com/getsentry/sentry-java/pull/4332))

### Fixes

- Fix TTFD measurement when API called too early ([#4297](https://github.com/getsentry/sentry-java/pull/4297))
- Tag sockets traffic originating from Sentry's HttpConnection ([#4340](https://github.com/getsentry/sentry-java/pull/4340))
  - This should suppress the StrictMode's `UntaggedSocketViolation`
- Reduce debug logs verbosity ([#4341](https://github.com/getsentry/sentry-java/pull/4341))
- Fix unregister `SystemEventsBroadcastReceiver` when entering background ([#4338](https://github.com/getsentry/sentry-java/pull/4338))
  - This should reduce ANRs seen with this class in the stack trace for Android 14 and above

### Improvements

- Make user interaction tracing faster and do fewer allocations ([#4347](https://github.com/getsentry/sentry-java/pull/4347))
- Pre-load modules on a background thread upon SDK init ([#4348](https://github.com/getsentry/sentry-java/pull/4348))

## 8.8.0

### Features

- Add `CoroutineExceptionHandler` for reporting uncaught exceptions in coroutines to Sentry ([#4259](https://github.com/getsentry/sentry-java/pull/4259))
  - This is now part of `sentry-kotlin-extensions` and can be used together with `SentryContext` when launching a coroutine
  - Any exceptions thrown in a coroutine when using the handler will be captured (not rethrown!) and reported to Sentry
  - It's also possible to extend `CoroutineExceptionHandler` to implement custom behavior in addition to the one we provide by default

### Fixes

- Use thread context classloader when available ([#4320](https://github.com/getsentry/sentry-java/pull/4320))
  - This ensures correct resource loading in environments like Spring Boot where the thread context classloader is used for resource loading.
- Improve low memory breadcrumb capturing ([#4325](https://github.com/getsentry/sentry-java/pull/4325))
- Fix do not initialize SDK for Jetpack Compose Preview builds ([#4324](https://github.com/getsentry/sentry-java/pull/4324))
- Fix Synchronize Baggage values ([#4327](https://github.com/getsentry/sentry-java/pull/4327))

### Improvements

- Make `SystemEventsBreadcrumbsIntegration` faster ([#4330](https://github.com/getsentry/sentry-java/pull/4330))

## 8.7.0

### Features

- UI Profiling GA

  Continuous Profiling is now GA, named UI Profiling. To enable it you can use one of the following options. More info can be found at https://docs.sentry.io/platforms/android/profiling/.
    Note: Both `options.profilesSampler` and `options.profilesSampleRate` must **not** be set to enable UI Profiling.
    To keep the same transaction-based behaviour, without the 30 seconds limitation, you can use the `trace` lifecycle mode.
  
  ```xml
  <application>
    <!-- Enable UI profiling, adjust in production env. This is evaluated only once per session -->
    <meta-data android:name="io.sentry.traces.profiling.session-sample-rate" android:value="1.0" />
    <!-- Set profiling lifecycle, can be `manual` (controlled through `Sentry.startProfiler()` and `Sentry.stopProfiler()`) or `trace` (automatically starts and stop a profile whenever a sampled trace starts and finishes) -->
    <meta-data android:name="io.sentry.traces.profiling.lifecycle" android:value="trace" />
    <!-- Enable profiling on app start. The app start profile will be stopped automatically when the app start root span finishes -->
    <meta-data android:name="io.sentry.traces.profiling.start-on-app-start" android:value="true" />
  </application>
  ```
  ```java
  import io.sentry.ProfileLifecycle;
  import io.sentry.android.core.SentryAndroid;
  
  SentryAndroid.init(context, options -> {
      // Enable UI profiling, adjust in production env. This is evaluated only once per session
      options.setProfileSessionSampleRate(1.0);
      // Set profiling lifecycle, can be `manual` (controlled through `Sentry.startProfiler()` and `Sentry.stopProfiler()`) or `trace` (automatically starts and stop a profile whenever a sampled trace starts and finishes)
      options.setProfileLifecycle(ProfileLifecycle.TRACE);
      // Enable profiling on app start. The app start profile will be stopped automatically when the app start root span finishes
      options.setStartProfilerOnAppStart(true);
    });
  ```
  ```kotlin
  import io.sentry.ProfileLifecycle
  import io.sentry.android.core.SentryAndroid

  SentryAndroid.init(context, { options ->
    // Enable UI profiling, adjust in production env. This is evaluated only once per session
    options.profileSessionSampleRate = 1.0
    // Set profiling lifecycle, can be `manual` (controlled through `Sentry.startProfiler()` and `Sentry.stopProfiler()`) or `trace` (automatically starts and stop a profile whenever a sampled trace starts and finishes)
    options.profileLifecycle = ProfileLifecycle.TRACE
    // Enable profiling on app start. The app start profile will be stopped automatically when the app start root span finishes
    options.isStartProfilerOnAppStart = true
    })
  ```

  - Continuous Profiling - Stop when app goes in background ([#4311](https://github.com/getsentry/sentry-java/pull/4311))
  - Continuous Profiling - Add delayed stop ([#4293](https://github.com/getsentry/sentry-java/pull/4293))
  - Continuous Profiling - Out of Experimental ([#4310](https://github.com/getsentry/sentry-java/pull/4310))

### Fixes

- Compress Screenshots on a background thread ([#4295](https://github.com/getsentry/sentry-java/pull/4295))

## 8.6.0

### Behavioral Changes

- The Sentry SDK will now crash on startup if mixed versions have been detected ([#4277](https://github.com/getsentry/sentry-java/pull/4277))
  - On `Sentry.init` / `SentryAndroid.init` the SDK now checks if all Sentry Java / Android SDK dependencies have the same version.
  - While this may seem like a bad idea at first glance, mixing versions of dependencies has a very high chance of causing a crash later. We opted for a controlled crash that's hard to miss.
  - Note: This detection only works for new versions of the SDK, so please take this as a reminder to check your SDK version alignment manually when upgrading the SDK to this version and then you should be good.
  - The SDK will also print log messages if mixed versions have been detected at a later point. ([#4270](https://github.com/getsentry/sentry-java/pull/4270))
    - This takes care of cases missed by the startup check above due to older versions.

### Features

- Increase http timeouts from 5s to 30s to have a better chance of events being delivered without retry ([#4276](https://github.com/getsentry/sentry-java/pull/4276))
- Add `MANIFEST.MF` to Sentry JARs ([#4272](https://github.com/getsentry/sentry-java/pull/4272))
- Retain baggage sample rate/rand values as doubles ([#4279](https://github.com/getsentry/sentry-java/pull/4279))
- Introduce fatal SDK logger ([#4288](https://github.com/getsentry/sentry-java/pull/4288))
  - We use this to print out messages when there is a problem that prevents the SDK from working correctly.
  - One example for this is when the SDK has been configured with mixed dependency versions where we print out details, which module and version are affected.

### Fixes

- Do not override user-defined `SentryOptions` ([#4262](https://github.com/getsentry/sentry-java/pull/4262))
- Session Replay: Change bitmap config to `ARGB_8888` for screenshots ([#4282](https://github.com/getsentry/sentry-java/pull/4282))
- The `MANIFEST.MF` of `sentry-opentelemetry-agent` now has `Implementation-Version` set to the raw version ([#4291](https://github.com/getsentry/sentry-java/pull/4291))
  - An example value would be `8.6.0`
  - The value of the `Sentry-Version-Name` attribute looks like `sentry-8.5.0-otel-2.10.0`
- Fix tags missing for compose view hierarchies ([#4275](https://github.com/getsentry/sentry-java/pull/4275))
- Do not leak SentryFileInputStream/SentryFileOutputStream descriptors and channels ([#4296](https://github.com/getsentry/sentry-java/pull/4296))
- Remove "not yet implemented" from `Sentry.flush` comment ([#4305](https://github.com/getsentry/sentry-java/pull/4305))

### Internal

- Added `platform` to SentryEnvelopeItemHeader ([#4287](https://github.com/getsentry/sentry-java/pull/4287))
  - Set `android` platform to ProfileChunk envelope item header

### Dependencies

- Bump Native SDK from v0.8.1 to v0.8.3 ([#4267](https://github.com/getsentry/sentry-java/pull/4267), [#4298](https://github.com/getsentry/sentry-java/pull/4298))
  - [changelog](https://github.com/getsentry/sentry-native/blob/master/CHANGELOG.md#083)
  - [diff](https://github.com/getsentry/sentry-native/compare/0.8.1...0.8.3)
- Bump Spring Boot from 2.7.5 to 2.7.18 ([#3496](https://github.com/getsentry/sentry-java/pull/3496))

## 8.5.0

### Features

- Add native stack frame address information and debug image metadata to ANR events ([#4061](https://github.com/getsentry/sentry-java/pull/4061))
    - This enables symbolication for stripped native code in ANRs
- Add Continuous Profiling Support ([#3710](https://github.com/getsentry/sentry-java/pull/3710))

  To enable Continuous Profiling use the `Sentry.startProfiler` and `Sentry.stopProfiler` experimental APIs. Sampling rate can be set through `options.profileSessionSampleRate`, which defaults to null (disabled).   
  Note: Both `options.profilesSampler` and `options.profilesSampleRate` must **not** be set to enable Continuous Profiling.

  ```java
  import io.sentry.ProfileLifecycle;
  import io.sentry.android.core.SentryAndroid;

  SentryAndroid.init(context) { options ->
   
    // Currently under experimental options:
    options.getExperimental().setProfileSessionSampleRate(1.0);
    // In manual mode, you need to start and stop the profiler manually using Sentry.startProfiler and Sentry.stopProfiler
    // In trace mode, the profiler will start and stop automatically whenever a sampled trace starts and finishes
    options.getExperimental().setProfileLifecycle(ProfileLifecycle.MANUAL);
  }
  // Start profiling
  Sentry.startProfiler();
  
  // After all profiling is done, stop the profiler. Profiles can last indefinitely if not stopped.
  Sentry.stopProfiler();
  ```
  ```kotlin
  import io.sentry.ProfileLifecycle
  import io.sentry.android.core.SentryAndroid

  SentryAndroid.init(context) { options ->
   
    // Currently under experimental options:
    options.experimental.profileSessionSampleRate = 1.0
    // In manual mode, you need to start and stop the profiler manually using Sentry.startProfiler and Sentry.stopProfiler
    // In trace mode, the profiler will start and stop automatically whenever a sampled trace starts and finishes
    options.experimental.profileLifecycle = ProfileLifecycle.MANUAL
  }
  // Start profiling
  Sentry.startProfiler()
  
  // After all profiling is done, stop the profiler. Profiles can last indefinitely if not stopped.
  Sentry.stopProfiler()
  ```

  To learn more visit [Sentry's Continuous Profiling](https://docs.sentry.io/product/explore/profiling/transaction-vs-continuous-profiling/#continuous-profiling-mode) documentation page.

### Fixes

- Reduce excessive CPU usage when serializing breadcrumbs to disk for ANRs ([#4181](https://github.com/getsentry/sentry-java/pull/4181))
- Ensure app start type is set, even when ActivityLifecycleIntegration is not running ([#4250](https://github.com/getsentry/sentry-java/pull/4250))
- Use `SpringServletTransactionNameProvider` as fallback for Spring WebMVC ([#4263](https://github.com/getsentry/sentry-java/pull/4263))
  - In certain cases the SDK was not able to provide a transaction name automatically and thus did not finish the transaction for the request.
  - We now first try `SpringMvcTransactionNameProvider` which would provide the route as transaction name.
  - If that does not return anything, we try `SpringServletTransactionNameProvider` next, which returns the URL of the request.

### Behavioral Changes

- The user's `device.name` is not reported anymore via the device context, even if `options.isSendDefaultPii` is enabled ([#4179](https://github.com/getsentry/sentry-java/pull/4179))

### Dependencies

- Bump Gradle from v8.12.1 to v8.13.0 ([#4209](https://github.com/getsentry/sentry-java/pull/4209))
  - [changelog](https://github.com/gradle/gradle/blob/master/CHANGELOG.md#v8130)
  - [diff](https://github.com/gradle/gradle/compare/v8.12.1...v8.13.0)

## 8.4.0

### Fixes

- The SDK now handles `null` on many APIs instead of expecting a non `null` value ([#4245](https://github.com/getsentry/sentry-java/pull/4245))
  - Certain APIs like `setTag`, `setData`, `setExtra`, `setContext` previously caused a `NullPointerException` when invoked with either `null` key or value.
  - The SDK now tries to have a sane fallback when `null` is passed and no longer throws `NullPointerException`
  - If `null` is passed, the SDK will
    - do nothing if a `null` key is passed, returning `null` for non void methods
    - remove any previous value if the new value is set to `null`
- Add support for setting in-app-includes/in-app-excludes via AndroidManifest.xml ([#4240](https://github.com/getsentry/sentry-java/pull/4240))
- Modifications to OkHttp requests are now properly propagated to the affected span / breadcrumbs ([#4238](https://github.com/getsentry/sentry-java/pull/4238))
  - Please ensure the SentryOkHttpInterceptor is added last to your OkHttpClient, as otherwise changes to the `Request`  by subsequent interceptors won't be considered
- Fix "class ch.qos.logback.classic.spi.ThrowableProxyVO cannot be cast to class ch.qos.logback.classic.spi.ThrowableProxy" ([#4206](https://github.com/getsentry/sentry-java/pull/4206))
  - In this case we cannot report the `Throwable` to Sentry as it's not available
  - If you are using OpenTelemetry v1 `OpenTelemetryAppender`, please consider upgrading to v2
- Pass OpenTelemetry span attributes into TracesSampler callback ([#4253](https://github.com/getsentry/sentry-java/pull/4253))
  - `SamplingContext` now has a `getAttribute` method that grants access to OpenTelemetry span attributes via their String key (e.g. `http.request.method`)
- Fix AbstractMethodError when using SentryTraced for Jetpack Compose ([#4255](https://github.com/getsentry/sentry-java/pull/4255))
- Assume `http.client` for span `op` if not a root span ([#4257](https://github.com/getsentry/sentry-java/pull/4257))
- Avoid unnecessary copies when using `CopyOnWriteArrayList` ([#4247](https://github.com/getsentry/sentry-java/pull/4247))
  - This affects in particular `SentryTracer.getLatestActiveSpan` which would have previously copied all child span references. This may have caused `OutOfMemoryError` on certain devices due to high frequency of calling the method.

### Features

- The SDK now automatically propagates the trace-context to the native layer. This allows to connect errors on different layers of the application. ([#4137](https://github.com/getsentry/sentry-java/pull/4137))
- Capture OpenTelemetry span events ([#3564](https://github.com/getsentry/sentry-java/pull/3564))
  - OpenTelemetry spans may have exceptions attached to them (`openTelemetrySpan.recordException`). We can now send those to Sentry as errors.
  - Set `capture-open-telemetry-events=true` in `sentry.properties` to enable it
  - Set `sentry.capture-open-telemetry-events=true` in Springs `application.properties` to enable it
  - Set `sentry.captureOpenTelemetryEvents: true` in Springs `application.yml` to enable it

### Behavioural Changes

- Use `java.net.URI` for parsing URLs in `UrlUtils` ([#4210](https://github.com/getsentry/sentry-java/pull/4210))
  - This could affect grouping for issues with messages containing URLs that fall in known corner cases that were handled incorrectly previously (e.g. email in URL path)

### Internal

- Also use port when checking if a request is made to Sentry DSN ([#4231](https://github.com/getsentry/sentry-java/pull/4231))
  - For our OpenTelemetry integration we check if a span is for a request to Sentry
  - We now also consider the port when performing this check

### Dependencies

- Bump Native SDK from v0.7.20 to v0.8.1 ([#4137](https://github.com/getsentry/sentry-java/pull/4137))
  - [changelog](https://github.com/getsentry/sentry-native/blob/master/CHANGELOG.md#0810)
  - [diff](https://github.com/getsentry/sentry-native/compare/v0.7.20...0.8.1)

## 8.3.0

### Features

- Add HTTP server request headers from OpenTelemetry span attributes to sentry `request` in payload ([#4102](https://github.com/getsentry/sentry-java/pull/4102))
  - You have to explicitly enable each header by adding it to the [OpenTelemetry config](https://opentelemetry.io/docs/zero-code/java/agent/instrumentation/http/#capturing-http-request-and-response-headers)
  - Please only enable headers you actually want to send to Sentry. Some may contain sensitive data like PII, cookies, tokens etc.
  - We are no longer adding request/response headers to `contexts/otel/attributes` of the event.
- The `ignoredErrors` option is now configurable via the manifest property `io.sentry.traces.ignored-errors` ([#4178](https://github.com/getsentry/sentry-java/pull/4178))
- A list of active Spring profiles is attached to payloads sent to Sentry (errors, traces, etc.) and displayed in the UI when using our Spring or Spring Boot integrations ([#4147](https://github.com/getsentry/sentry-java/pull/4147))
  - This consists of an empty list when only the default profile is active
- Added `enableTraceIdGeneration` to the AndroidOptions. This allows Hybrid SDKs to "freeze" and control the trace and connect errors on different layers of the application ([4188](https://github.com/getsentry/sentry-java/pull/4188))
- Move to a single NetworkCallback listener to reduce number of IPC calls on Android ([#4164](https://github.com/getsentry/sentry-java/pull/4164))
- Add GraphQL Apollo Kotlin 4 integration ([#4166](https://github.com/getsentry/sentry-java/pull/4166))
- Add support for async dispatch requests to Spring Boot 2 and 3 ([#3983](https://github.com/getsentry/sentry-java/pull/3983))
  - To enable it, please set `sentry.keep-transactions-open-for-async-responses=true` in `application.properties` or `sentry.keepTransactionsOpenForAsyncResponses: true` in `application.yml`
- Add constructor to JUL `SentryHandler` for disabling external config ([#4208](https://github.com/getsentry/sentry-java/pull/4208))

### Fixes

- Filter strings that cannot be parsed as Regex no longer cause an SDK crash ([#4213](https://github.com/getsentry/sentry-java/pull/4213))
  - This was the case e.g. for `ignoredErrors`, `ignoredTransactions` and `ignoredCheckIns`
  - We now simply don't use such strings for Regex matching and only use them for String comparison
- `SentryOptions.setTracePropagationTargets` is no longer marked internal ([#4170](https://github.com/getsentry/sentry-java/pull/4170))
- Session Replay: Fix crash when a navigation breadcrumb does not have "to" destination ([#4185](https://github.com/getsentry/sentry-java/pull/4185))
- Session Replay: Cap video segment duration to maximum 5 minutes to prevent endless video encoding in background ([#4185](https://github.com/getsentry/sentry-java/pull/4185))
- Check `tracePropagationTargets` in OpenTelemetry propagator ([#4191](https://github.com/getsentry/sentry-java/pull/4191))
  - If a URL can be retrieved from OpenTelemetry span attributes, we check it against `tracePropagationTargets` before attaching `sentry-trace` and `baggage` headers to outgoing requests
  - If no URL can be retrieved we always attach the headers
- Fix `ignoredErrors`, `ignoredTransactions` and `ignoredCheckIns` being unset by external options like `sentry.properties` or ENV vars ([#4207](https://github.com/getsentry/sentry-java/pull/4207))
  - Whenever parsing of external options was enabled (`enableExternalConfiguration`), which is the default for many integrations, the values set on `SentryOptions` passed to `Sentry.init` would be lost
  - Even if the value was not set in any external configuration it would still be set to an empty list

### Behavioural Changes

- The class `io.sentry.spring.jakarta.webflux.ReactorUtils` is now deprecated, please use `io.sentry.reactor.SentryReactorUtils` in the new `sentry-reactor` module instead ([#4155](https://github.com/getsentry/sentry-java/pull/4155))
  - The new module will be exposed as an `api` dependency when using `sentry-spring-boot-jakarta` (Spring Boot 3) or `sentry-spring-jakarta` (Spring 6). 
    Therefore, if you're using one of those modules, changing your imports will suffice.

## 8.2.0

### Breaking Changes

- The Kotlin Language version is now set to 1.6 ([#3936](https://github.com/getsentry/sentry-java/pull/3936))

### Features

- Create onCreate and onStart spans for all Activities ([#4025](https://github.com/getsentry/sentry-java/pull/4025))
- Add split apks info to the `App` context ([#3193](https://github.com/getsentry/sentry-java/pull/3193))
- Expose new `withSentryObservableEffect` method overload that accepts `SentryNavigationListener` as a parameter ([#4143](https://github.com/getsentry/sentry-java/pull/4143))
  - This allows sharing the same `SentryNavigationListener` instance across fragments and composables to preserve the trace 
- (Internal) Add API to filter native debug images based on stacktrace addresses ([#4089](https://github.com/getsentry/sentry-java/pull/4089))
- Propagate sampling random value ([#4153](https://github.com/getsentry/sentry-java/pull/4153))
  - The random value used for sampling traces is now sent to Sentry and attached to the `baggage` header on outgoing requests
- Update `sampleRate` that is sent to Sentry and attached to the `baggage` header on outgoing requests ([#4158](https://github.com/getsentry/sentry-java/pull/4158))
  - If the SDK uses its `sampleRate` or `tracesSampler` callback, it now updates the `sampleRate` in Dynamic Sampling Context.

### Fixes

- Log a warning when envelope or items are dropped due to rate limiting ([#4148](https://github.com/getsentry/sentry-java/pull/4148))
- Do not log if `OtelContextScopesStorage` cannot be found ([#4127](https://github.com/getsentry/sentry-java/pull/4127))
  - Previously `java.lang.ClassNotFoundException: io.sentry.opentelemetry.OtelContextScopesStorage` was shown in the log if the class could not be found.
  - This is just a lookup the SDK performs to configure itself. The SDK also works without OpenTelemetry.
- Session Replay: Fix various crashes and issues ([#4135](https://github.com/getsentry/sentry-java/pull/4135))
  - Fix `FileNotFoundException` when trying to read/write `.ongoing_segment` file
  - Fix `IllegalStateException` when registering `onDrawListener`
  - Fix SIGABRT native crashes on Motorola devices when encoding a video
- Mention javadoc and sources for published artifacts in Gradle `.module` metadata ([#3936](https://github.com/getsentry/sentry-java/pull/3936))
- (Jetpack Compose) Modifier.sentryTag now uses Modifier.Node ([#4029](https://github.com/getsentry/sentry-java/pull/4029))
  - This allows Composables that use this modifier to be skippable

### Dependencies

- Bump Native SDK from v0.7.19 to v0.7.20 ([#4128](https://github.com/getsentry/sentry-java/pull/4128))
  - [changelog](https://github.com/getsentry/sentry-native/blob/master/CHANGELOG.md#0720)
  - [diff](https://github.com/getsentry/sentry-native/compare/v0.7.19...0.7.20)
- Bump Gradle from v8.9.0 to v8.12.1 ([#4106](https://github.com/getsentry/sentry-java/pull/4106))
  - [changelog](https://github.com/gradle/gradle/blob/master/CHANGELOG.md#v8121)
  - [diff](https://github.com/gradle/gradle/compare/v8.9.0...v8.12.1)

## 8.1.0

### Features

- Add `options.ignoredErrors` to filter out errors that match a certain String or Regex ([#4083](https://github.com/getsentry/sentry-java/pull/4083))
  - The matching is attempted on `event.message`, `event.formatted`, and `{event.throwable.class.name}: {event.throwable.message}`
  - Can be set in `sentry.properties`, e.g. `ignored-errors=Some error,Another .*`
  - Can be set in environment variables, e.g. `SENTRY_IGNORED_ERRORS=Some error,Another .*`
  - For Spring Boot, it can be set in `application.properties`, e.g. `sentry.ignored-errors=Some error,Another .*`
- Log OpenTelemetry related Sentry config ([#4122](https://github.com/getsentry/sentry-java/pull/4122))

### Fixes

- Avoid logging an error when a float is passed in the manifest ([#4031](https://github.com/getsentry/sentry-java/pull/4031))
- Add `request` details to transactions created through OpenTelemetry ([#4098](https://github.com/getsentry/sentry-java/pull/4098))
  - We now add HTTP request method and URL where Sentry expects it to display it in Sentry UI
- Remove `java.lang.ClassNotFoundException` debug logs when searching for OpenTelemetry marker classes ([#4091](https://github.com/getsentry/sentry-java/pull/4091))
  - There was up to three of these, one for `io.sentry.opentelemetry.agent.AgentMarker`, `io.sentry.opentelemetry.agent.AgentlessMarker` and `io.sentry.opentelemetry.agent.AgentlessSpringMarker`.
  - These were not indicators of something being wrong but rather the SDK looking at what is available at runtime to configure itself accordingly.
- Do not instrument File I/O operations if tracing is disabled ([#4051](https://github.com/getsentry/sentry-java/pull/4051))
- Do not instrument User Interaction multiple times ([#4051](https://github.com/getsentry/sentry-java/pull/4051))
- Speed up view traversal to find touched target in `UserInteractionIntegration` ([#4051](https://github.com/getsentry/sentry-java/pull/4051))
- Reduce IPC/Binder calls performed by the SDK ([#4058](https://github.com/getsentry/sentry-java/pull/4058))

### Behavioural Changes

- Reduce the number of broadcasts the SDK is subscribed for ([#4052](https://github.com/getsentry/sentry-java/pull/4052))
  - Drop `TempSensorBreadcrumbsIntegration`
  - Drop `PhoneStateBreadcrumbsIntegration`
  - Reduce number of broadcasts in `SystemEventsBreadcrumbsIntegration`

Current list of the broadcast events can be found [here](https://github.com/getsentry/sentry-java/blob/9b8dc0a844d10b55ddeddf55d278c0ab0f86421c/sentry-android-core/src/main/java/io/sentry/android/core/SystemEventsBreadcrumbsIntegration.java#L131-L153). If you'd like to subscribe for more events, consider overriding the `SystemEventsBreadcrumbsIntegration` as follows:

```kotlin
SentryAndroid.init(context) { options ->
    options.integrations.removeAll { it is SystemEventsBreadcrumbsIntegration }
    options.integrations.add(SystemEventsBreadcrumbsIntegration(context, SystemEventsBreadcrumbsIntegration.getDefaultActions() + listOf(/* your custom actions */)))
}
```

If you would like to keep some of the default broadcast events as breadcrumbs, consider opening a [GitHub issue](https://github.com/getsentry/sentry-java/issues/new).
- Set mechanism `type` to `suppressed` for suppressed exceptions ([#4125](https://github.com/getsentry/sentry-java/pull/4125))
  - This helps to distinguish an exceptions cause from any suppressed exceptions in the Sentry UI

### Dependencies

- Bump Spring Boot to `3.4.2` ([#4081](https://github.com/getsentry/sentry-java/pull/4081))
- Bump Native SDK from v0.7.14 to v0.7.19 ([#4076](https://github.com/getsentry/sentry-java/pull/4076))
  - [changelog](https://github.com/getsentry/sentry-native/blob/master/CHANGELOG.md#0719)
  - [diff](https://github.com/getsentry/sentry-native/compare/v0.7.14...0.7.19)

## 8.0.0

### Summary

Version 8 of the Sentry Android/Java SDK brings a variety of features and fixes. The most notable changes are:

- `Hub` has been replaced by `Scopes`
- New `Scope` types have been introduced, see "Behavioural Changes" for more details.
- Lifecycle tokens have been introduced to manage `Scope` lifecycle, see "Behavioural Changes" for more details.
- Bumping `minSdk` level to 21 (Android 5.0)
- Our `sentry-opentelemetry-agent` has been improved and now works in combination with the rest of Sentry. You may now combine OpenTelemetry and Sentry for instrumenting your application.
    - You may now use both OpenTelemetry SDK and Sentry SDK to capture transactions and spans. They can also be mixed and end up on the same transaction.
    - OpenTelemetry extends the Sentry SDK by adding spans for numerous integrations, like Ktor, Vert.x and MongoDB. Please check [the OpenTelemetry GitHub repository](https://github.com/open-telemetry/opentelemetry-java-instrumentation/tree/main/instrumentation) for a full list.
    - OpenTelemetry allows propagating trace information from and to additional libraries, that Sentry did not support before, for example gRPC.
    - OpenTelemetry also has broader support for propagating the Sentry `Scopes` through reactive libraries like RxJava.
- The SDK is now compatible with Spring Boot 3.4
- We now support GraphQL v22 (`sentry-graphql-22`)
- Metrics have been removed

Please take a look at [our migration guide in docs](https://docs.sentry.io/platforms/java/migration/7.x-to-8.0).

### Sentry Self-hosted Compatibility

This SDK version is compatible with a self-hosted version of Sentry `22.12.0` or higher. If you are using an older version of [self-hosted Sentry](https://develop.sentry.dev/self-hosted/) (aka onpremise), you will need to [upgrade](https://develop.sentry.dev/self-hosted/releases/). If you're using `sentry.io` no action is required.

### Breaking Changes

- The Android minSdk level for all Android modules is now 21 ([#3852](https://github.com/getsentry/sentry-java/pull/3852))
- The minSdk level for sentry-android-ndk changed from 19 to 21 ([#3851](https://github.com/getsentry/sentry-java/pull/3851))
- Throw IllegalArgumentException when calling Sentry.init on Android ([#3596](https://github.com/getsentry/sentry-java/pull/3596))
- Metrics have been removed from the SDK ([#3774](https://github.com/getsentry/sentry-java/pull/3774))
    - Metrics will return but we don't know in what exact form yet
- `enableTracing` option (a.k.a `enable-tracing`) has been removed from the SDK ([#3776](https://github.com/getsentry/sentry-java/pull/3776))
    - Please set `tracesSampleRate` to a value >= 0.0 for enabling performance instead. The default value is `null` which means performance is disabled.
- Replace `synchronized` methods and blocks with `ReentrantLock` (`AutoClosableReentrantLock`) ([#3715](https://github.com/getsentry/sentry-java/pull/3715))
    - If you are subclassing any Sentry classes, please check if the parent class used `synchronized` before. Please make sure to use the same lock object as the parent class in that case.
- `traceOrigins` option (`io.sentry.traces.tracing-origins` in manifest) has been removed, please use `tracePropagationTargets` (`io.sentry.traces.trace-propagation-targets` in manifest`) instead ([#3780](https://github.com/getsentry/sentry-java/pull/3780))
- `profilingEnabled` option (`io.sentry.traces.profiling.enable` in manifest) has been removed, please use `profilesSampleRate` (`io.sentry.traces.profiling.sample-rate` instead) instead ([#3780](https://github.com/getsentry/sentry-java/pull/3780))
- `shutdownTimeout` option has been removed, please use `shutdownTimeoutMillis` instead ([#3780](https://github.com/getsentry/sentry-java/pull/3780))
- `profilingTracesIntervalMillis` option for Android has been removed ([#3780](https://github.com/getsentry/sentry-java/pull/3780))
- `io.sentry.session-tracking.enable` manifest option has been removed ([#3780](https://github.com/getsentry/sentry-java/pull/3780))
- `Sentry.traceHeaders()` method has been removed, please use `Sentry.getTraceparent()` instead ([#3718](https://github.com/getsentry/sentry-java/pull/3718))
- `Sentry.reportFullDisplayed()` method has been removed, please use `Sentry.reportFullyDisplayed()` instead ([#3717](https://github.com/getsentry/sentry-java/pull/3717))
- `User.other` has been removed, please use `data` instead ([#3780](https://github.com/getsentry/sentry-java/pull/3780))
- `SdkVersion.getIntegrations()` has been removed, please use `getIntegrationSet` instead ([#3780](https://github.com/getsentry/sentry-java/pull/3780))
- `SdkVersion.getPackages()` has been removed, please use `getPackageSet()` instead ([#3780](https://github.com/getsentry/sentry-java/pull/3780))
- `Device.language` has been removed, please use `locale` instead ([#3780](https://github.com/getsentry/sentry-java/pull/3780))
- `TraceContext.user` and `TraceContextUser` class have been removed, please use `userId` on `TraceContext` instead ([#3780](https://github.com/getsentry/sentry-java/pull/3780))
- `TransactionContext.fromSentryTrace()` has been removed, please use `Sentry.continueTrace()` instead ([#3780](https://github.com/getsentry/sentry-java/pull/3780))
- `SentryDataFetcherExceptionHandler` has been removed, please use `SentryGenericDataFetcherExceptionHandler` in combination with `SentryInstrumentation` instead ([#3780](https://github.com/getsentry/sentry-java/pull/3780))
- `sentry-android-okhttp` has been removed in favor of `sentry-okhttp`, removing android dependency from the module ([#3510](https://github.com/getsentry/sentry-java/pull/3510))
- `Contexts` no longer extends `ConcurrentHashMap`, instead we offer a selected set of methods.
- User segment has been removed ([#3512](https://github.com/getsentry/sentry-java/pull/3512))
- One of the `AndroidTransactionProfiler` constructors has been removed, please use a different one ([#3780](https://github.com/getsentry/sentry-java/pull/3780))
- Use String instead of UUID for SessionId ([#3834](https://github.com/getsentry/sentry-java/pull/3834))
    - The `Session` constructor now takes a `String` instead of a `UUID` for the `sessionId` parameter.
    - `Session.getSessionId()` now returns a `String` instead of a `UUID`.
- All status codes below 400 are now mapped to `SpanStatus.OK` ([#3869](https://github.com/getsentry/sentry-java/pull/3869))
- Change OkHttp sub-spans to span attributes ([#3556](https://github.com/getsentry/sentry-java/pull/3556))
    - This will reduce the number of spans created by the SDK
- `instrumenter` option should no longer be needed as our new OpenTelemetry integration now works in combination with the rest of Sentry

### Behavioural Changes

- We're introducing some new `Scope` types in the SDK, allowing for better control over what data is attached where. Previously there was a stack of scopes that was pushed and popped. Instead we now fork scopes for a given lifecycle and then restore the previous scopes. Since `Hub` is gone, it is also never cloned anymore. Separation of data now happens through the different scope types while making it easier to manipulate exactly what you need without having to attach data at the right time to have it apply where wanted.
    - Global scope is attached to all events created by the SDK. It can also be modified before `Sentry.init` has been called. It can be manipulated using `Sentry.configureScope(ScopeType.GLOBAL, (scope) -> { ... })`.
    - Isolation scope can be used e.g. to attach data to all events that come up while handling an incoming request. It can also be used for other isolation purposes. It can be manipulated using `Sentry.configureScope(ScopeType.ISOLATION, (scope) -> { ... })`. The SDK automatically forks isolation scope in certain cases like incoming requests, CRON jobs, Spring `@Async` and more.
    - Current scope is forked often and data added to it is only added to events that are created while this scope is active. Data is also passed on to newly forked child scopes but not to parents. It can be manipulated using `Sentry.configureScope(ScopeType.CURRENT, (scope) -> { ... })`.
- `Sentry.popScope` has been deprecated, please call `.close()` on the token returned by `Sentry.pushScope` instead or use it in a way described in more detail in [our migration guide](https://docs.sentry.io/platforms/java/migration/7.x-to-8.0).
- We have chosen a default scope that is used for `Sentry.configureScope()` as well as API like `Sentry.setTag()`
    - For Android the type defaults to `CURRENT` scope
    - For Backend and other JVM applicatons it defaults to `ISOLATION` scope
- Event processors on `Scope` can now be ordered by overriding the `getOrder` method on implementations of `EventProcessor`. NOTE: This order only applies to event processors on `Scope` but not `SentryOptions` at the moment. Feel free to request this if you need it.
- `Hub` is deprecated in favor of `Scopes`, alongside some `Hub` relevant APIs. More details can be found in [our migration guide](https://docs.sentry.io/platforms/java/migration/7.x-to-8.0).
- Send file name and path only if `isSendDefaultPii` is `true` ([#3919](https://github.com/getsentry/sentry-java/pull/3919))
- (Android) Enable Performance V2 by default ([#3824](https://github.com/getsentry/sentry-java/pull/3824))
    - With this change cold app start spans will include spans for ContentProviders, Application and Activity load.
- (Android) Replace thread id with kernel thread id in span data ([#3706](https://github.com/getsentry/sentry-java/pull/3706))
- (Android) The JNI layer for sentry-native has now been moved from sentry-java to sentry-native ([#3189](https://github.com/getsentry/sentry-java/pull/3189))
    - This now includes prefab support for sentry-native, allowing you to link and access the sentry-native API within your native app code
    - Checkout the `sentry-samples/sentry-samples-android` example on how to configure CMake and consume `sentry.h`
- The user ip-address is now only set to `"{{auto}}"` if `sendDefaultPii` is enabled ([#4072](https://github.com/getsentry/sentry-java/pull/4072))
  - This change gives you control over IP address collection directly on the client

### Features

- The SDK is now compatible with Spring Boot 3.4 ([#3939](https://github.com/getsentry/sentry-java/pull/3939))
- Our `sentry-opentelemetry-agent` has been completely reworked and now plays nicely with the rest of the Java SDK
    - You may also want to give this new agent a try even if you haven't used OpenTelemetry (with Sentry) before. It offers support for [many more libraries and frameworks](https://github.com/open-telemetry/opentelemetry-java-instrumentation/blob/main/docs/supported-libraries.md), improving on our trace propagation, `Scopes` (used to be `Hub`) propagation as well as performance instrumentation (i.e. more spans).
    - If you are using a framework we did not support before and currently resort to manual instrumentation, please give the agent a try. See [here for a list of supported libraries, frameworks and application servers](https://github.com/open-telemetry/opentelemetry-java-instrumentation/blob/main/docs/supported-libraries.md).
    - Please see [Java SDK docs](https://docs.sentry.io/platforms/java/tracing/instrumentation/opentelemetry/) for more details on how to set up the agent. Please make sure to select the correct SDK from the dropdown on the left side of the docs.
    - What's new about the Agent
        - When the OpenTelemetry Agent is used, Sentry API creates OpenTelemetry spans under the hood, handing back a wrapper object which bridges the gap between traditional Sentry API and OpenTelemetry. We might be replacing some of the Sentry performance API in the future.
            - This is achieved by configuring the SDK to use `OtelSpanFactory` instead of `DefaultSpanFactory` which is done automatically by the auto init of the Java Agent.
        - OpenTelemetry spans are now only turned into Sentry spans when they are finished so they can be sent to the Sentry server.
        - Now registers an OpenTelemetry `Sampler` which uses Sentry sampling configuration
        - Other Performance integrations automatically stop creating spans to avoid duplicate spans
        - The Sentry SDK now makes use of OpenTelemetry `Context` for storing Sentry `Scopes` (which is similar to what used to be called `Hub`) and thus relies on OpenTelemetry for `Context` propagation.
        - Classes used for the previous version of our OpenTelemetry support have been deprecated but can still be used manually. We're not planning to keep the old agent around in favor of less complexity in the SDK.
- Add `sentry-opentelemetry-agentless-spring` module ([#4000](https://github.com/getsentry/sentry-java/pull/4000))
    - This module can be added as a dependency when using Sentry with OpenTelemetry and Spring Boot but don't want to use our Agent. It takes care of configuring OpenTelemetry for use with Sentry.
    - You may want to set `OTEL_LOGS_EXPORTER=none;OTEL_METRICS_EXPORTER=none;OTEL_TRACES_EXPORTER=none` env vars to not have the log flooded with error messages regarding OpenTelemetry features we don't use.
- Add `sentry-opentelemetry-agentless` module ([#3961](https://github.com/getsentry/sentry-java/pull/3961))
    - This module can be added as a dependency when using Sentry with OpenTelemetry but don't want to use our Agent. It takes care of configuring OpenTelemetry for use with Sentry.
    - To enable the auto configuration of it, please set `-Dotel.java.global-autoconfigure.enabled=true` on the `java` command, when starting your application.
    - You may also want to set `OTEL_LOGS_EXPORTER=none;OTEL_METRICS_EXPORTER=none;OTEL_TRACES_EXPORTER=none` env vars to not have the log flooded with error messages regarding OpenTelemetry features we don't use.
- `OpenTelemetryUtil.applyOpenTelemetryOptions` now takes an enum instead of a boolean for its mode
- Add `openTelemetryMode` option ([#3994](https://github.com/getsentry/sentry-java/pull/3994))
    - It defaults to `AUTO` meaning the SDK will figure out how to best configure itself for use with OpenTelemetry
    - Use of OpenTelemetry can also be disabled completely by setting it to `OFF` ([#3995](https://github.com/getsentry/sentry-java/pull/3995))
        - In this case even if OpenTelemetry is present, the Sentry SDK will not use it
    - Use `AGENT` when using `sentry-opentelemetry-agent`
    - Use `AGENTLESS` when using `sentry-opentelemetry-agentless`
    - Use `AGENTLESS_SPRING` when using `sentry-opentelemetry-agentless-spring`
- Add `ignoredTransactions` option to filter out transactions by name ([#3871](https://github.com/getsentry/sentry-java/pull/3871))
    - can be used via ENV vars, e.g. `SENTRY_IGNORED_TRANSACTIONS=POST /person/,GET /pers.*`
    - can also be set in options directly, e.g. `options.setIgnoredTransactions(...)`
    - can also be set in `sentry.properties`, e.g. `ignored-transactions=POST /person/,GET /pers.*`
    - can also be set in Spring config `application.properties`, e.g. `sentry.ignored-transactions=POST /person/,GET /pers.*`
- Add `scopeBindingMode` to `SpanOptions` ([#4004](https://github.com/getsentry/sentry-java/pull/4004))
    - This setting only affects the SDK when used with OpenTelemetry.
    - Defaults to `AUTO` meaning the SDK will decide whether the span should be bound to the current scope. It will not bind transactions to scope using `AUTO`, it will only bind spans where the parent span is on the current scope.
    - `ON` sets the new span on the current scope.
    - `OFF` does not set the new span on the scope.
- Add `ignoredSpanOrigins` option for ignoring spans coming from certain integrations
    - We pre-configure this to ignore Performance instrumentation for Spring and other integrations when using our OpenTelemetry Agent to avoid duplicate spans
- Support `graphql-java` v22 via a new module `sentry-graphql-22` ([#3740](https://github.com/getsentry/sentry-java/pull/3740))
    - If you are using `graphql-java` v21 or earlier, you can use the `sentry-graphql` module
    - For `graphql-java` v22 and newer please use the `sentry-graphql-22` module
- We now provide a `SentryInstrumenter` bean directly for Spring (Boot) if there is none yet instead of using `GraphQlSourceBuilderCustomizer` to add the instrumentation ([#3744](https://github.com/getsentry/sentry-java/pull/3744))
    - It is now also possible to provide a bean of type `SentryGraphqlInstrumentation.BeforeSpanCallback` which is then used by `SentryInstrumenter`
- Add data fetching environment hint to breadcrumb for GraphQL (#3413) ([#3431](https://github.com/getsentry/sentry-java/pull/3431))
- Report exceptions returned by Throwable.getSuppressed() to Sentry as exception groups ([#3396] https://github.com/getsentry/sentry-java/pull/3396)
  - Any suppressed exceptions are added to the issue details page in Sentry, the same way any cause is.
  - We are planning to improve how we visualize suppressed exceptions. See https://github.com/getsentry/sentry-java/issues/4059
- Enable `ThreadLocalAccessor` for Spring Boot 3 WebFlux by default ([#4023](https://github.com/getsentry/sentry-java/pull/4023))
- Allow passing `environment` to `CheckinUtils.withCheckIn` ([3889](https://github.com/getsentry/sentry-java/pull/3889))
- Add `globalHubMode` to options ([#3805](https://github.com/getsentry/sentry-java/pull/3805))
    - `globalHubMode` used to only be a param on `Sentry.init`. To make it easier to be used in e.g. Desktop environments, we now additionally added it as an option on SentryOptions that can also be set via `sentry.properties`.
    - If both the param on `Sentry.init` and the option are set, the option will win. By default the option is set to `null` meaning whatever is passed to `Sentry.init` takes effect.
- Lazy uuid generation for SentryId and SpanId ([#3770](https://github.com/getsentry/sentry-java/pull/3770))
- Faster generation of Sentry and Span IDs ([#3818](https://github.com/getsentry/sentry-java/pull/3818))
    - Uses faster implementation to convert UUID to SentryID String
    - Uses faster Random implementation to generate UUIDs
- Android 15: Add support for 16KB page sizes ([#3851](https://github.com/getsentry/sentry-java/pull/3851))
    - See https://developer.android.com/guide/practices/page-sizes for more details
- Add init priority settings ([#3674](https://github.com/getsentry/sentry-java/pull/3674))
    - You may now set `forceInit=true` (`force-init` for `.properties` files) to ensure a call to Sentry.init / SentryAndroid.init takes effect
- Add force init option to Android Manifest ([#3675](https://github.com/getsentry/sentry-java/pull/3675))
    - Use `<meta-data android:name="io.sentry.force-init" android:value="true" />` to ensure Sentry Android auto init is not easily overwritten
- Attach request body for `application/x-www-form-urlencoded` requests in Spring ([#3731](https://github.com/getsentry/sentry-java/pull/3731))
    - Previously request body was only attached for `application/json` requests
- Set breadcrumb level based on http status ([#3771](https://github.com/getsentry/sentry-java/pull/3771))
- Emit transaction.data inside contexts.trace.data ([#3735](https://github.com/getsentry/sentry-java/pull/3735))
    - Also does not emit `transaction.data` in `extras` anymore
- Add a sample for showcasing Sentry with OpenTelemetry for Spring Boot 3 with our Java agent (`sentry-samples-spring-boot-jakarta-opentelemetry`) ([#3856](https://github.com/getsentry/sentry-java/pull/3828))
- Add a sample for showcasing Sentry with OpenTelemetry for Spring Boot 3 without our Java agent (`sentry-samples-spring-boot-jakarta-opentelemetry-noagent`) ([#3856](https://github.com/getsentry/sentry-java/pull/3856))
- Add a sample for showcasing Sentry with OpenTelemetry (`sentry-samples-console-opentelemetry-noagent`) ([#3856](https://github.com/getsentry/sentry-java/pull/3862))

### Fixes

- Fix incoming defer sampling decision `sentry-trace` header ([#3942](https://github.com/getsentry/sentry-java/pull/3942))
    - A `sentry-trace` header that only contains trace ID and span ID but no sampled flag (`-1`, `-0` suffix) means the receiving system can make its own sampling decision
    - When generating `sentry-trace` header from `PropagationContext` we now copy the `sampled` flag.
    - In `TransactionContext.fromPropagationContext` when there is no parent sampling decision, keep the decision `null` so a new sampling decision is made instead of defaulting to `false`
- Fix order of calling `close` on previous Sentry instance when re-initializing ([#3750](https://github.com/getsentry/sentry-java/pull/3750))
    - Previously some parts of Sentry were immediately closed after re-init that should have stayed open and some parts of the previous init were never closed
- All status codes below 400 are now mapped to `SpanStatus.OK` ([#3869](https://github.com/getsentry/sentry-java/pull/3869))
- Improve ignored check performance ([#3992](https://github.com/getsentry/sentry-java/pull/3992))
    - Checking if a span origin, a transaction or a checkIn should be ignored is now faster
- Cache requests for Spring using Springs `ContentCachingRequestWrapper` instead of our own Wrapper to also cache parameters ([#3641](https://github.com/getsentry/sentry-java/pull/3641))
    - Previously only the body was cached which could lead to problems in the FilterChain as Request parameters were not available
- Close backpressure monitor on SDK shutdown ([#3998](https://github.com/getsentry/sentry-java/pull/3998))
    - Due to the backpressure monitor rescheduling a task to run every 10s, it very likely caused shutdown to wait the full `shutdownTimeoutMillis` (defaulting to 2s) instead of being able to terminate immediately
- Let OpenTelemetry auto instrumentation handle extracting and injecting tracing information if present ([#3953](https://github.com/getsentry/sentry-java/pull/3953))
    - Our integrations no longer call `.continueTrace` and also do not inject tracing headers if the integration has been added to `ignoredSpanOrigins`
- Fix testTag not working for Jetpack Compose user interaction tracking ([#3878](https://github.com/getsentry/sentry-java/pull/3878))
- Mark `DiskFlushNotification` hint flushed when rate limited ([#3892](https://github.com/getsentry/sentry-java/pull/3892))
    - Our `UncaughtExceptionHandlerIntegration` waited for the full flush timeout duration (default 15s) when rate limited.
- Do not replace `op` with auto generated content for OpenTelemetry spans with span kind `INTERNAL` ([#3906](https://github.com/getsentry/sentry-java/pull/3906))
- Add `enable-spotlight` and `spotlight-connection-url` to external options and check if spotlight is enabled when deciding whether to inspect an OpenTelemetry span for connecting to splotlight ([#3709](https://github.com/getsentry/sentry-java/pull/3709))
- Trace context on `Contexts.setTrace` has been marked `@NotNull` ([#3721](https://github.com/getsentry/sentry-java/pull/3721))
    - Setting it to `null` would cause an exception.
    - Transactions are dropped if trace context is missing
- Remove internal annotation on `SpanOptions` ([#3722](https://github.com/getsentry/sentry-java/pull/3722))
- `SentryLogbackInitializer` is now public ([#3723](https://github.com/getsentry/sentry-java/pull/3723))
- Parse and use `send-default-pii` and `max-request-body-size` from `sentry.properties` ([#3534](https://github.com/getsentry/sentry-java/pull/3534))
- `TracesSampler` is now only created once in `SentryOptions` instead of creating a new one for every `Hub` (which is now `Scopes`). This means we're now creating fewer `SecureRandom` instances.

### Internal

- Make `SentryClient` constructor public ([#4045](https://github.com/getsentry/sentry-java/pull/4045))
- Warm starts cleanup ([#3954](https://github.com/getsentry/sentry-java/pull/3954))

### Changes in pre-releases

These changes have been made during development of `8.0.0`. You may skip this section. We just put it here for sake of completeness.

- Extract OpenTelemetry `URL_PATH` span attribute into description ([#3933](https://github.com/getsentry/sentry-java/pull/3933))
- Replace OpenTelemetry `ContextStorage` wrapper with `ContextStorageProvider` ([#3938](https://github.com/getsentry/sentry-java/pull/3938))
    - The wrapper had to be put in place before any call to `Context` whereas `ContextStorageProvider` is automatically invoked at the correct time.
- Send `otel.kind` to Sentry ([#3907](https://github.com/getsentry/sentry-java/pull/3907))
- Spring Boot now automatically detects if OpenTelemetry is available and makes use of it ([#3846](https://github.com/getsentry/sentry-java/pull/3846))
    - This is only enabled if there is no OpenTelemetry agent available
    - We prefer to use the OpenTelemetry agent as it offers more auto instrumentation
    - In some cases the OpenTelemetry agent cannot be used, please see https://opentelemetry.io/docs/zero-code/java/spring-boot-starter/ for more details on when to prefer the Agent and when the Spring Boot starter makes more sense.
    - In this mode the SDK makes use of the `OpenTelemetry` bean that is created by `opentelemetry-spring-boot-starter` instead of `GlobalOpenTelemetry`
- Spring Boot now automatically detects our OpenTelemetry agent if its auto init is disabled ([#3848](https://github.com/getsentry/sentry-java/pull/3848))
    - This means Spring Boot config mechanisms can now be combined with our OpenTelemetry agent
    - The `sentry-opentelemetry-extra` module has been removed again, most classes have been moved to `sentry-opentelemetry-bootstrap` which is loaded into the bootstrap classloader (i.e. `null`) when our Java agent is used. The rest has been moved into `sentry-opentelemetry-agentcustomization` and is loaded into the agent classloader when our Java agent is used.
    - The `sentry-opentelemetry-bootstrap` and `sentry-opentelemetry-agentcustomization` modules can be used without the agent as well, in which case all classes are loaded into the application classloader. Check out our `sentry-samples-spring-boot-jakarta-opentelemetry-noagent` sample.
    - In this mode the SDK makes use of `GlobalOpenTelemetry`
- Automatically set span factory based on presence of OpenTelemetry ([#3858](https://github.com/getsentry/sentry-java/pull/3858))
    - `SentrySpanFactoryHolder` has been removed as it is no longer required.

- Replace deprecated `SimpleInstrumentation` with `SimplePerformantInstrumentation` for graphql 22 ([#3974](https://github.com/getsentry/sentry-java/pull/3974))
- We now hold a strong reference to the underlying OpenTelemetry span when it is created through Sentry API ([#3997](https://github.com/getsentry/sentry-java/pull/3997))
    - This keeps it from being garbage collected too early
- Defer sampling decision by setting `sampled` to `null` in `PropagationContext` when using OpenTelemetry in case of an incoming defer sampling `sentry-trace` header. ([#3945](https://github.com/getsentry/sentry-java/pull/3945))
- Build `PropagationContext` from `SamplingDecision` made by `SentrySampler` instead of parsing headers and potentially ignoring a sampling decision in case a `sentry-trace` header comes in with deferred sampling decision. ([#3947](https://github.com/getsentry/sentry-java/pull/3947))
- The Sentry OpenTelemetry Java agent now makes sure Sentry `Scopes` storage is initialized even if the agents auto init is disabled ([#3848](https://github.com/getsentry/sentry-java/pull/3848))
    - This is required for all integrations to work together with our OpenTelemetry Java agent if its auto init has been disabled and the SDKs init should be used instead.
- Fix `startChild` for span that is not in current OpenTelemetry `Context` ([#3862](https://github.com/getsentry/sentry-java/pull/3862))
    - Starting a child span from a transaction that wasn't in the current `Context` lead to multiple transactions being created (one for the transaction and another per span created).
- Add `auto.graphql.graphql22` to ignored span origins when using OpenTelemetry ([#3828](https://github.com/getsentry/sentry-java/pull/3828))
- Use OpenTelemetry span name as fallback for transaction name ([#3557](https://github.com/getsentry/sentry-java/pull/3557))
    - In certain cases we were sending transactions as "<unlabeled transaction>" when using OpenTelemetry
- Add OpenTelemetry span data to Sentry span ([#3593](https://github.com/getsentry/sentry-java/pull/3593))
- No longer selectively copy OpenTelemetry attributes to Sentry spans / transactions `data` ([#3663](https://github.com/getsentry/sentry-java/pull/3663))
- Remove `PROCESS_COMMAND_ARGS` (`process.command_args`) OpenTelemetry span attribute as it can be very large ([#3664](https://github.com/getsentry/sentry-java/pull/3664))
- Use RECORD_ONLY sampling decision if performance is disabled ([#3659](https://github.com/getsentry/sentry-java/pull/3659))
    - Also fix check whether Performance is enabled when making a sampling decision in the OpenTelemetry sampler
- Sentry OpenTelemetry Java Agent now sets Instrumenter to SENTRY (used to be OTEL) ([#3697](https://github.com/getsentry/sentry-java/pull/3697))
- Set span origin in `ActivityLifecycleIntegration` on span options instead of after creating the span / transaction ([#3702](https://github.com/getsentry/sentry-java/pull/3702))
    - This allows spans to be filtered by span origin on creation
- Honor ignored span origins in `SentryTracer.startChild` ([#3704](https://github.com/getsentry/sentry-java/pull/3704))
- Use span id of remote parent ([#3548](https://github.com/getsentry/sentry-java/pull/3548))
    - Traces were broken because on an incoming request, OtelSentrySpanProcessor did not set the parentSpanId on the span correctly. Traces were not referencing the actual parent span but some other (random) span ID which the server doesn't know.
- Attach active span to scope when using OpenTelemetry ([#3549](https://github.com/getsentry/sentry-java/pull/3549))
    - Errors weren't linked to traces correctly due to parts of the SDK not knowing the current span
- Record dropped spans in client report when sampling out OpenTelemetry spans ([#3552](https://github.com/getsentry/sentry-java/pull/3552))
- Retrieve the correct current span from `Scope`/`Scopes` when using OpenTelemetry ([#3554](https://github.com/getsentry/sentry-java/pull/3554))
- Support spans that are split into multiple batches ([#3539](https://github.com/getsentry/sentry-java/pull/3539))
    - When spans belonging to a single transaction were split into multiple batches for SpanExporter, we did not add all spans because the isSpanTooOld check wasn't inverted.
- Partially fix bootstrap class loading ([#3543](https://github.com/getsentry/sentry-java/pull/3543))
    - There was a problem with two separate Sentry `Scopes` being active inside each OpenTelemetry `Context` due to using context keys from more than one class loader.
- The Spring Boot 3 WebFlux sample now uses our GraphQL v22 integration ([#3828](https://github.com/getsentry/sentry-java/pull/3828))
- Do not ignore certain span origins for OpenTelemetry without agent ([#3856](https://github.com/getsentry/sentry-java/pull/3856))
- `span.startChild` now uses `.makeCurrent()` by default ([#3544](https://github.com/getsentry/sentry-java/pull/3544))
    - This caused an issue where the span tree wasn't correct because some spans were not added to their direct parent
- Do not set the exception group marker when there is a suppressed exception ([#4056](https://github.com/getsentry/sentry-java/pull/4056))
    - Due to how grouping works in Sentry currently sometimes the suppressed exception is treated as the main exception. This change ensures we keep using the main exception and not change how grouping works.
    - As a consequence the list of exceptions in the group on top of an issue is no longer shown in Sentry UI.
    - We are planning to improve this in the future but opted for this fix first.

### Dependencies

- Bump Native SDK from v0.7.0 to v0.7.17 ([#3441](https://github.com/getsentry/sentry-java/pull/3189)) ([#3851](https://github.com/getsentry/sentry-java/pull/3851)) ([#3914](https://github.com/getsentry/sentry-java/pull/3914)) ([#4003](https://github.com/getsentry/sentry-java/pull/4003))
    - [changelog](https://github.com/getsentry/sentry-native/blob/master/CHANGELOG.md#0717)
    - [diff](https://github.com/getsentry/sentry-native/compare/0.7.0...0.7.17)
- Bump OpenTelemetry to 1.44.1, OpenTelemetry Java Agent to 2.10.0 and Semantic Conventions to 1.28.0 ([#3668](https://github.com/getsentry/sentry-java/pull/3668)) ([#3935](https://github.com/getsentry/sentry-java/pull/3935))

### Migration Guide / Deprecations

Please take a look at [our migration guide in docs](https://docs.sentry.io/platforms/java/migration/7.x-to-8.0).

- `Hub` has been deprecated, we're replacing the following:
    - `IHub` has been replaced by `IScopes`, however you should be able to simply pass `IHub` instances to code expecting `IScopes`, allowing for an easier migration.
    - `HubAdapter.getInstance()` has been replaced by `ScopesAdapter.getInstance()`
    - The `.clone()` method on `IHub`/`IScopes` has been deprecated, please use `.pushScope()` or `.pushIsolationScope()` instead
    - Some internal methods like `.getCurrentHub()` and `.setCurrentHub()` have also been replaced.
- `Sentry.popScope` has been replaced by calling `.close()` on the token returned by `Sentry.pushScope()` and `Sentry.pushIsolationScope()`. The token can also be used in a `try` block like this:

```
try (final @NotNull ISentryLifecycleToken ignored = Sentry.pushScope()) {
  // this block has its separate current scope
}
```

as well as:


```
try (final @NotNull ISentryLifecycleToken ignored = Sentry.pushIsolationScope()) {
  // this block has its separate isolation scope
}
```
- Classes used by our previous OpenTelemetry integration have been deprecated (`SentrySpanProcessor`, `SentryPropagator`, `OpenTelemetryLinkErrorEventProcessor`). Please take a look at [docs](https://docs.sentry.io/platforms/java/tracing/instrumentation/opentelemetry/) on how to setup OpenTelemetry in v8.

You may also use `LifecycleHelper.close(token)`, e.g. in case you need to pass the token around for closing later.


### Changes from `rc.4`

If you have been using `8.0.0-rc.4` of the Java SDK, here's the new changes that have been included in the `8.0.0` release:

- Make `SentryClient` constructor public ([#4045](https://github.com/getsentry/sentry-java/pull/4045))
- The user ip-address is now only set to `"{{auto}}"` if sendDefaultPii is enabled ([#4072](https://github.com/getsentry/sentry-java/pull/4072))
    - This change gives you control over IP address collection directly on the client
- Do not set the exception group marker when there is a suppressed exception ([#4056](https://github.com/getsentry/sentry-java/pull/4056))
    - Due to how grouping works in Sentry currently sometimes the suppressed exception is treated as the main exception. This change ensures we keep using the main exception and not change how grouping works.
    - As a consequence the list of exceptions in the group on top of an issue is no longer shown in Sentry UI.
    - We are planning to improve this in the future but opted for this fix first.
- Fix swallow NDK loadLibrary errors ([#4082](https://github.com/getsentry/sentry-java/pull/4082))

## 7.22.5

### Fixes

- Session Replay: Change bitmap config to `ARGB_8888` for screenshots ([#4282](https://github.com/getsentry/sentry-java/pull/4282))

## 7.22.4

### Fixes

- Session Replay: Fix crash when a navigation breadcrumb does not have "to" destination ([#4185](https://github.com/getsentry/sentry-java/pull/4185))
- Session Replay: Cap video segment duration to maximum 5 minutes to prevent endless video encoding in background ([#4185](https://github.com/getsentry/sentry-java/pull/4185))
- Avoid logging an error when a float is passed in the manifest ([#4266](https://github.com/getsentry/sentry-java/pull/4266))

## 7.22.3

### Fixes

- Reduce excessive CPU usage when serializing breadcrumbs to disk for ANRs ([#4181](https://github.com/getsentry/sentry-java/pull/4181))

## 7.22.2

### Fixes

- Fix AbstractMethodError when using SentryTraced for Jetpack Compose ([#4256](https://github.com/getsentry/sentry-java/pull/4256))

## 7.22.1

### Fixes

- Fix Ensure app start type is set, even when ActivityLifecycleIntegration is not running ([#4216](https://github.com/getsentry/sentry-java/pull/4216))
- Fix properly reset application/content-provider timespans for warm app starts ([#4244](https://github.com/getsentry/sentry-java/pull/4244))

## 7.22.0

### Fixes

- Session Replay: Fix various crashes and issues ([#4135](https://github.com/getsentry/sentry-java/pull/4135))
    - Fix `FileNotFoundException` when trying to read/write `.ongoing_segment` file
    - Fix `IllegalStateException` when registering `onDrawListener`
    - Fix SIGABRT native crashes on Motorola devices when encoding a video
- (Jetpack Compose) Modifier.sentryTag now uses Modifier.Node ([#4029](https://github.com/getsentry/sentry-java/pull/4029))
    - This allows Composables that use this modifier to be skippable

## 7.21.0

### Fixes

- Do not instrument File I/O operations if tracing is disabled ([#4051](https://github.com/getsentry/sentry-java/pull/4051))
- Do not instrument User Interaction multiple times ([#4051](https://github.com/getsentry/sentry-java/pull/4051))
- Speed up view traversal to find touched target in `UserInteractionIntegration` ([#4051](https://github.com/getsentry/sentry-java/pull/4051))
- Reduce IPC/Binder calls performed by the SDK ([#4058](https://github.com/getsentry/sentry-java/pull/4058))

### Behavioural Changes

- (changed in [7.20.1](https://github.com/getsentry/sentry-java/releases/tag/7.20.1)) The user ip-address is now only set to `"{{auto}}"` if sendDefaultPii is enabled ([#4071](https://github.com/getsentry/sentry-java/pull/4071))
    - This change gives you control over IP address collection directly on the client
- Reduce the number of broadcasts the SDK is subscribed for ([#4052](https://github.com/getsentry/sentry-java/pull/4052))
  - Drop `TempSensorBreadcrumbsIntegration`
  - Drop `PhoneStateBreadcrumbsIntegration`
  - Reduce number of broadcasts in `SystemEventsBreadcrumbsIntegration`

Current list of the broadcast events can be found [here](https://github.com/getsentry/sentry-java/blob/9b8dc0a844d10b55ddeddf55d278c0ab0f86421c/sentry-android-core/src/main/java/io/sentry/android/core/SystemEventsBreadcrumbsIntegration.java#L131-L153). If you'd like to subscribe for more events, consider overriding the `SystemEventsBreadcrumbsIntegration` as follows:

```kotlin
SentryAndroid.init(context) { options ->
    options.integrations.removeAll { it is SystemEventsBreadcrumbsIntegration }
    options.integrations.add(SystemEventsBreadcrumbsIntegration(context, SystemEventsBreadcrumbsIntegration.getDefaultActions() + listOf(/* your custom actions */)))
}
```

If you would like to keep some of the default broadcast events as breadcrumbs, consider opening a [GitHub issue](https://github.com/getsentry/sentry-java/issues/new).

## 7.21.0-beta.1

### Fixes

- Do not instrument File I/O operations if tracing is disabled ([#4051](https://github.com/getsentry/sentry-java/pull/4051))
- Do not instrument User Interaction multiple times ([#4051](https://github.com/getsentry/sentry-java/pull/4051))
- Speed up view traversal to find touched target in `UserInteractionIntegration` ([#4051](https://github.com/getsentry/sentry-java/pull/4051))
- Reduce IPC/Binder calls performed by the SDK ([#4058](https://github.com/getsentry/sentry-java/pull/4058))

### Behavioural Changes

- Reduce the number of broadcasts the SDK is subscribed for ([#4052](https://github.com/getsentry/sentry-java/pull/4052))
  - Drop `TempSensorBreadcrumbsIntegration`
  - Drop `PhoneStateBreadcrumbsIntegration`
  - Reduce number of broadcasts in `SystemEventsBreadcrumbsIntegration`

Current list of the broadcast events can be found [here](https://github.com/getsentry/sentry-java/blob/9b8dc0a844d10b55ddeddf55d278c0ab0f86421c/sentry-android-core/src/main/java/io/sentry/android/core/SystemEventsBreadcrumbsIntegration.java#L131-L153). If you'd like to subscribe for more events, consider overriding the `SystemEventsBreadcrumbsIntegration` as follows:

```kotlin
SentryAndroid.init(context) { options ->
    options.integrations.removeAll { it is SystemEventsBreadcrumbsIntegration }
    options.integrations.add(SystemEventsBreadcrumbsIntegration(context, SystemEventsBreadcrumbsIntegration.getDefaultActions() + listOf(/* your custom actions */)))
}
```

If you would like to keep some of the default broadcast events as breadcrumbs, consider opening a [GitHub issue](https://github.com/getsentry/sentry-java/issues/new).

## 7.20.1

### Behavioural Changes

- The user ip-address is now only set to `"{{auto}}"` if sendDefaultPii is enabled ([#4071](https://github.com/getsentry/sentry-java/pull/4071))
    - This change gives you control over IP address collection directly on the client

## 7.20.0

### Features

- Session Replay GA ([#4017](https://github.com/getsentry/sentry-java/pull/4017))

To enable Replay use the `sessionReplay.sessionSampleRate` or `sessionReplay.onErrorSampleRate` options.

  ```kotlin
  import io.sentry.SentryReplayOptions
  import io.sentry.android.core.SentryAndroid

  SentryAndroid.init(context) { options ->
   
    options.sessionReplay.sessionSampleRate = 1.0
    options.sessionReplay.onErrorSampleRate = 1.0
  
    // To change default redaction behavior (defaults to true)
    options.sessionReplay.redactAllImages = true
    options.sessionReplay.redactAllText = true
  
    // To change quality of the recording (defaults to MEDIUM)
    options.sessionReplay.quality = SentryReplayOptions.SentryReplayQuality.MEDIUM // (LOW|MEDIUM|HIGH)
  }
  ```

### Fixes

- Fix warm start detection ([#3937](https://github.com/getsentry/sentry-java/pull/3937))
- Session Replay: Reduce memory allocations, disk space consumption, and payload size ([#4016](https://github.com/getsentry/sentry-java/pull/4016))
- Session Replay: Do not try to encode corrupted frames multiple times ([#4016](https://github.com/getsentry/sentry-java/pull/4016))

### Internal

- Session Replay: Allow overriding `SdkVersion` for replay events ([#4014](https://github.com/getsentry/sentry-java/pull/4014))
- Session Replay: Send replay options as tags ([#4015](https://github.com/getsentry/sentry-java/pull/4015))

### Breaking changes

- Session Replay options were moved from under `experimental` to the main `options` object ([#4017](https://github.com/getsentry/sentry-java/pull/4017))

## 7.19.1

### Fixes

- Change TTFD timeout to 25 seconds ([#3984](https://github.com/getsentry/sentry-java/pull/3984))
- Session Replay: Fix memory leak when masking Compose screens ([#3985](https://github.com/getsentry/sentry-java/pull/3985))
- Session Replay: Fix potential ANRs in `GestureRecorder` ([#4001](https://github.com/getsentry/sentry-java/pull/4001))

### Internal

- Session Replay: Flutter improvements ([#4007](https://github.com/getsentry/sentry-java/pull/4007))

## 7.19.0

### Fixes

- Session Replay: fix various crashes and issues ([#3970](https://github.com/getsentry/sentry-java/pull/3970))
    - Fix `IndexOutOfBoundsException` when tracking window changes
    - Fix `IllegalStateException` when adding/removing draw listener for a dead view
    - Fix `ConcurrentModificationException` when registering window listeners and stopping `WindowRecorder`/`GestureRecorder`
- Add support for setting sentry-native handler_strategy ([#3671](https://github.com/getsentry/sentry-java/pull/3671))

### Dependencies

- Bump Native SDK from v0.7.8 to v0.7.16 ([#3671](https://github.com/getsentry/sentry-java/pull/3671))
    - [changelog](https://github.com/getsentry/sentry-native/blob/master/CHANGELOG.md#0716)
    - [diff](https://github.com/getsentry/sentry-native/compare/0.7.8...0.7.16)

## 7.18.1

### Fixes

- Fix testTag not working for Jetpack Compose user interaction tracking ([#3878](https://github.com/getsentry/sentry-java/pull/3878))

## 7.18.0

### Features

- Android 15: Add support for 16KB page sizes ([#3620](https://github.com/getsentry/sentry-java/pull/3620))
    - See https://developer.android.com/guide/practices/page-sizes for more details
- Session Replay: Add `beforeSendReplay` callback ([#3855](https://github.com/getsentry/sentry-java/pull/3855))
- Session Replay: Add support for masking/unmasking view containers ([#3881](https://github.com/getsentry/sentry-java/pull/3881))

### Fixes

- Avoid collecting normal frames ([#3782](https://github.com/getsentry/sentry-java/pull/3782))
- Ensure android initialization process continues even if options configuration block throws an exception ([#3887](https://github.com/getsentry/sentry-java/pull/3887))
- Do not report parsing ANR error when there are no threads ([#3888](https://github.com/getsentry/sentry-java/pull/3888))
    - This should significantly reduce the number of events with message "Sentry Android SDK failed to parse system thread dump..." reported
- Session Replay: Disable replay in session mode when rate limit is active ([#3854](https://github.com/getsentry/sentry-java/pull/3854))

### Dependencies

- Bump Native SDK from v0.7.2 to v0.7.8 ([#3620](https://github.com/getsentry/sentry-java/pull/3620))
    - [changelog](https://github.com/getsentry/sentry-native/blob/master/CHANGELOG.md#078)
    - [diff](https://github.com/getsentry/sentry-native/compare/0.7.2...0.7.8)

## 7.17.0

### Features

- Add meta option to set the maximum amount of breadcrumbs to be logged. ([#3836](https://github.com/getsentry/sentry-java/pull/3836))
- Use a separate `Random` instance per thread to improve SDK performance ([#3835](https://github.com/getsentry/sentry-java/pull/3835))

### Fixes

- Using MaxBreadcrumb with value 0 no longer crashes. ([#3836](https://github.com/getsentry/sentry-java/pull/3836))
- Accept manifest integer values when requiring floating values ([#3823](https://github.com/getsentry/sentry-java/pull/3823))
- Fix standalone tomcat jndi issue ([#3873](https://github.com/getsentry/sentry-java/pull/3873))
    - Using Sentry Spring Boot on a standalone tomcat caused the following error:
        - Failed to bind properties under 'sentry.parsed-dsn' to io.sentry.Dsn

## 7.16.0

### Features

- Add meta option to attach ANR thread dumps ([#3791](https://github.com/getsentry/sentry-java/pull/3791))

### Fixes

- Cache parsed Dsn ([#3796](https://github.com/getsentry/sentry-java/pull/3796))
- fix invalid profiles when the transaction name is empty ([#3747](https://github.com/getsentry/sentry-java/pull/3747))
- Deprecate `enableTracing` option ([#3777](https://github.com/getsentry/sentry-java/pull/3777))
- Vendor `java.util.Random` and replace `java.security.SecureRandom` usages ([#3783](https://github.com/getsentry/sentry-java/pull/3783))
- Fix potential ANRs due to NDK scope sync ([#3754](https://github.com/getsentry/sentry-java/pull/3754))
- Fix potential ANRs due to NDK System.loadLibrary calls ([#3670](https://github.com/getsentry/sentry-java/pull/3670))
- Fix slow `Log` calls on app startup ([#3793](https://github.com/getsentry/sentry-java/pull/3793))
- Fix slow Integration name parsing ([#3794](https://github.com/getsentry/sentry-java/pull/3794))
- Session Replay: Reduce startup and capture overhead ([#3799](https://github.com/getsentry/sentry-java/pull/3799))
- Load lazy fields on init in the background ([#3803](https://github.com/getsentry/sentry-java/pull/3803))
- Replace setOf with HashSet.add ([#3801](https://github.com/getsentry/sentry-java/pull/3801))

### Breaking changes

- The method `addIntegrationToSdkVersion(Ljava/lang/Class;)V` has been removed from the core (`io.sentry:sentry`) package. Please make sure all of the packages (e.g. `io.sentry:sentry-android-core`, `io.sentry:sentry-android-fragment`, `io.sentry:sentry-okhttp`  and others) are all aligned and using the same version to prevent the `NoSuchMethodError` exception.

## 7.16.0-alpha.1

### Features

- Add meta option to attach ANR thread dumps ([#3791](https://github.com/getsentry/sentry-java/pull/3791))

### Fixes

- Cache parsed Dsn ([#3796](https://github.com/getsentry/sentry-java/pull/3796))
- fix invalid profiles when the transaction name is empty ([#3747](https://github.com/getsentry/sentry-java/pull/3747))
- Deprecate `enableTracing` option ([#3777](https://github.com/getsentry/sentry-java/pull/3777))
- Vendor `java.util.Random` and replace `java.security.SecureRandom` usages ([#3783](https://github.com/getsentry/sentry-java/pull/3783))
- Fix potential ANRs due to NDK scope sync ([#3754](https://github.com/getsentry/sentry-java/pull/3754))
- Fix potential ANRs due to NDK System.loadLibrary calls ([#3670](https://github.com/getsentry/sentry-java/pull/3670))
- Fix slow `Log` calls on app startup ([#3793](https://github.com/getsentry/sentry-java/pull/3793))
- Fix slow Integration name parsing ([#3794](https://github.com/getsentry/sentry-java/pull/3794))
- Session Replay: Reduce startup and capture overhead ([#3799](https://github.com/getsentry/sentry-java/pull/3799))

## 7.15.0

### Features

- Add support for `feedback` envelope header item type ([#3687](https://github.com/getsentry/sentry-java/pull/3687))
- Add breadcrumb.origin field ([#3727](https://github.com/getsentry/sentry-java/pull/3727))
- Session Replay: Add options to selectively mask/unmask views captured in replay. The following options are available: ([#3689](https://github.com/getsentry/sentry-java/pull/3689))
    - `android:tag="sentry-mask|sentry-unmask"` in XML or `view.setTag("sentry-mask|sentry-unmask")` in code tags
        - if you already have a tag set for a view, you can set a tag by id: `<tag android:id="@id/sentry_privacy" android:value="mask|unmask"/>` in XML or `view.setTag(io.sentry.android.replay.R.id.sentry_privacy, "mask|unmask")` in code
    - `view.sentryReplayMask()` or `view.sentryReplayUnmask()` extension functions
    - mask/unmask `View`s of a certain type by adding fully-qualified classname to one of the lists `options.experimental.sessionReplay.addMaskViewClass()` or `options.experimental.sessionReplay.addUnmaskViewClass()`. Note, that all of the view subclasses/subtypes will be masked/unmasked as well
        - For example, (this is already a default behavior) to mask all `TextView`s and their subclasses (`RadioButton`, `EditText`, etc.): `options.experimental.sessionReplay.addMaskViewClass("android.widget.TextView")`
        - If you're using code obfuscation, adjust your proguard-rules accordingly, so your custom view class name is not minified
- Session Replay: Support Jetpack Compose masking ([#3739](https://github.com/getsentry/sentry-java/pull/3739))
  - To selectively mask/unmask @Composables, use `Modifier.sentryReplayMask()` and `Modifier.sentryReplayUnmask()` modifiers
- Session Replay: Mask `WebView`, `VideoView` and `androidx.media3.ui.PlayerView` by default ([#3775](https://github.com/getsentry/sentry-java/pull/3775))

### Fixes

- Avoid stopping appStartProfiler after application creation ([#3630](https://github.com/getsentry/sentry-java/pull/3630))
- Session Replay: Correctly detect dominant color for `TextView`s with Spans ([#3682](https://github.com/getsentry/sentry-java/pull/3682))
- Fix ensure Application Context is used even when SDK is initialized via Activity Context ([#3669](https://github.com/getsentry/sentry-java/pull/3669))
- Fix potential ANRs due to `Calendar.getInstance` usage in Breadcrumbs constructor ([#3736](https://github.com/getsentry/sentry-java/pull/3736))
- Fix potential ANRs due to default integrations ([#3778](https://github.com/getsentry/sentry-java/pull/3778))
- Lazily initialize heavy `SentryOptions` members to avoid ANRs on app start ([#3749](https://github.com/getsentry/sentry-java/pull/3749))

*Breaking changes*:

- `options.experimental.sessionReplay.errorSampleRate` was renamed to `options.experimental.sessionReplay.onErrorSampleRate` ([#3637](https://github.com/getsentry/sentry-java/pull/3637))
- Manifest option `io.sentry.session-replay.error-sample-rate` was renamed to `io.sentry.session-replay.on-error-sample-rate` ([#3637](https://github.com/getsentry/sentry-java/pull/3637))
- Change `redactAllText` and `redactAllImages` to `maskAllText` and `maskAllImages` ([#3741](https://github.com/getsentry/sentry-java/pull/3741))

## 7.14.0

### Features

- Session Replay: Gesture/touch support for Flutter ([#3623](https://github.com/getsentry/sentry-java/pull/3623))

### Fixes

- Fix app start spans missing from Pixel devices ([#3634](https://github.com/getsentry/sentry-java/pull/3634))
- Avoid ArrayIndexOutOfBoundsException on Android cpu data collection ([#3598](https://github.com/getsentry/sentry-java/pull/3598))
- Fix lazy select queries instrumentation ([#3604](https://github.com/getsentry/sentry-java/pull/3604))
- Session Replay: buffer mode improvements ([#3622](https://github.com/getsentry/sentry-java/pull/3622))
  - Align next segment timestamp with the end of the buffered segment when converting from buffer mode to session mode
  - Persist `buffer` replay type for the entire replay when converting from buffer mode to session mode
  - Properly store screen names for `buffer` mode
- Session Replay: fix various crashes and issues ([#3628](https://github.com/getsentry/sentry-java/pull/3628))
  - Fix video not being encoded on Pixel devices
  - Fix SIGABRT native crashes on Xiaomi devices when encoding a video
  - Fix `RejectedExecutionException` when redacting a screenshot
  - Fix `FileNotFoundException` when persisting segment values

### Chores

- Introduce `ReplayShadowMediaCodec` and refactor tests using custom encoder ([#3612](https://github.com/getsentry/sentry-java/pull/3612))

## 7.13.0

### Features

- Session Replay: ([#3565](https://github.com/getsentry/sentry-java/pull/3565)) ([#3609](https://github.com/getsentry/sentry-java/pull/3609))
  - Capture remaining replay segment for ANRs on next app launch
  - Capture remaining replay segment for unhandled crashes on next app launch

### Fixes

- Session Replay: ([#3565](https://github.com/getsentry/sentry-java/pull/3565)) ([#3609](https://github.com/getsentry/sentry-java/pull/3609))
  - Fix stopping replay in `session` mode at 1 hour deadline
  - Never encode full frames for a video segment, only do partial updates. This further reduces size of the replay segment
  - Use propagation context when no active transaction for ANRs

### Dependencies

- Bump Spring Boot to 3.3.2 ([#3541](https://github.com/getsentry/sentry-java/pull/3541))

## 7.12.1

### Fixes

- Check app start spans time and ignore background app starts ([#3550](https://github.com/getsentry/sentry-java/pull/3550))
  - This should eliminate long-lasting App Start transactions

## 7.12.0

### Features

- Session Replay Public Beta ([#3339](https://github.com/getsentry/sentry-java/pull/3339))

  To enable Replay use the `sessionReplay.sessionSampleRate` or `sessionReplay.errorSampleRate` experimental options.

  ```kotlin
  import io.sentry.SentryReplayOptions
  import io.sentry.android.core.SentryAndroid

  SentryAndroid.init(context) { options ->
   
    // Currently under experimental options:
    options.experimental.sessionReplay.sessionSampleRate = 1.0
    options.experimental.sessionReplay.errorSampleRate = 1.0
  
    // To change default redaction behavior (defaults to true)
    options.experimental.sessionReplay.redactAllImages = true
    options.experimental.sessionReplay.redactAllText = true
  
    // To change quality of the recording (defaults to MEDIUM)
    options.experimental.sessionReplay.quality = SentryReplayOptions.SentryReplayQuality.MEDIUM // (LOW|MEDIUM|HIGH)
  }
  ```

  To learn more visit [Sentry's Mobile Session Replay](https://docs.sentry.io/product/explore/session-replay/mobile/) documentation page.

## 7.11.0

### Features

- Report dropped spans ([#3528](https://github.com/getsentry/sentry-java/pull/3528))

### Fixes

- Fix duplicate session start for React Native ([#3504](https://github.com/getsentry/sentry-java/pull/3504))
- Move onFinishCallback before span or transaction is finished ([#3459](https://github.com/getsentry/sentry-java/pull/3459))
- Add timestamp when a profile starts ([#3442](https://github.com/getsentry/sentry-java/pull/3442))
- Move fragment auto span finish to onFragmentStarted ([#3424](https://github.com/getsentry/sentry-java/pull/3424))
- Remove profiling timeout logic and disable profiling on API 21 ([#3478](https://github.com/getsentry/sentry-java/pull/3478))
- Properly reset metric flush flag on metric emission ([#3493](https://github.com/getsentry/sentry-java/pull/3493))
- Use SecureRandom in favor of Random for Metrics ([#3495](https://github.com/getsentry/sentry-java/pull/3495))
- Fix UncaughtExceptionHandlerIntegration Memory Leak ([#3398](https://github.com/getsentry/sentry-java/pull/3398))
- Deprecated `User.segment`. Use a custom tag or context instead. ([#3511](https://github.com/getsentry/sentry-java/pull/3511))
- Fix duplicated http spans ([#3526](https://github.com/getsentry/sentry-java/pull/3526))
- When capturing unhandled hybrid exception session should be ended and new start if need ([#3480](https://github.com/getsentry/sentry-java/pull/3480))

### Dependencies

- Bump Native SDK from v0.7.0 to v0.7.2 ([#3314](https://github.com/getsentry/sentry-java/pull/3314))
  - [changelog](https://github.com/getsentry/sentry-native/blob/master/CHANGELOG.md#072)
  - [diff](https://github.com/getsentry/sentry-native/compare/0.7.0...0.7.2)

## 7.10.0

### Features

- Publish Gradle module metadata ([#3422](https://github.com/getsentry/sentry-java/pull/3422))

### Fixes

- Fix faulty `span.frame_delay` calculation for early app start spans ([#3427](https://github.com/getsentry/sentry-java/pull/3427))
- Fix crash when installing `ShutdownHookIntegration` and the VM is shutting down ([#3456](https://github.com/getsentry/sentry-java/pull/3456))

## 7.9.0

### Features

- Add start_type to app context ([#3379](https://github.com/getsentry/sentry-java/pull/3379))
- Add ttid/ttfd contribution flags ([#3386](https://github.com/getsentry/sentry-java/pull/3386))

### Fixes

- (Internal) Metrics code cleanup ([#3403](https://github.com/getsentry/sentry-java/pull/3403))
- Fix Frame measurements in app start transactions ([#3382](https://github.com/getsentry/sentry-java/pull/3382))
- Fix timing metric value different from span duration ([#3368](https://github.com/getsentry/sentry-java/pull/3368))
- Do not always write startup crash marker ([#3409](https://github.com/getsentry/sentry-java/pull/3409))
  - This may have been causing the SDK init logic to block the main thread

## 7.8.0

### Features

- Add description to OkHttp spans ([#3320](https://github.com/getsentry/sentry-java/pull/3320))
- Enable backpressure management by default ([#3284](https://github.com/getsentry/sentry-java/pull/3284))

### Fixes

- Add rate limit to Metrics ([#3334](https://github.com/getsentry/sentry-java/pull/3334))
- Fix java.lang.ClassNotFoundException: org.springframework.web.servlet.HandlerMapping in Spring Boot Servlet mode without WebMVC ([#3336](https://github.com/getsentry/sentry-java/pull/3336))
- Fix normalization of metrics keys, tags and values ([#3332](https://github.com/getsentry/sentry-java/pull/3332))

## 7.7.0

### Features

- Add support for Spring Rest Client ([#3199](https://github.com/getsentry/sentry-java/pull/3199))
- Extend Proxy options with proxy type ([#3326](https://github.com/getsentry/sentry-java/pull/3326))

### Fixes

- Fixed default deadline timeout to 30s instead of 300s ([#3322](https://github.com/getsentry/sentry-java/pull/3322))
- Fixed `Fix java.lang.ClassNotFoundException: org.springframework.web.servlet.HandlerExceptionResolver` in Spring Boot Servlet mode without WebMVC ([#3333](https://github.com/getsentry/sentry-java/pull/3333))

## 7.6.0

### Features

- Experimental: Add support for Sentry Developer Metrics ([#3205](https://github.com/getsentry/sentry-java/pull/3205), [#3238](https://github.com/getsentry/sentry-java/pull/3238), [#3248](https://github.com/getsentry/sentry-java/pull/3248), [#3250](https://github.com/getsentry/sentry-java/pull/3250))  
  Use the Metrics API to track processing time, download sizes, user signups, and conversion rates and correlate them back to tracing data in order to get deeper insights and solve issues faster. Our API supports counters, distributions, sets, gauges and timers, and it's easy to get started:
  ```kotlin
  Sentry.metrics()
    .increment(
        "button_login_click", // key
        1.0,                  // value
        null,                 // unit
        mapOf(                // tags
            "provider" to "e-mail"
        )
    )
  ```
  To learn more about Sentry Developer Metrics, head over to our [Java](https://docs.sentry.io/platforms/java/metrics/) and [Android](https://docs.sentry.io//platforms/android/metrics/) docs page.

## 7.5.0

### Features

- Add support for measurements at span level ([#3219](https://github.com/getsentry/sentry-java/pull/3219))
- Add `enableScopePersistence` option to disable `PersistingScopeObserver` used for ANR reporting which may increase performance overhead. Defaults to `true` ([#3218](https://github.com/getsentry/sentry-java/pull/3218))
  - When disabled, the SDK will not enrich ANRv2 events with scope data (e.g. breadcrumbs, user, tags, etc.)
- Configurable defaults for Cron - MonitorConfig ([#3195](https://github.com/getsentry/sentry-java/pull/3195))
- We now display a warning on startup if an incompatible version of Spring Boot is detected ([#3233](https://github.com/getsentry/sentry-java/pull/3233))
  - This should help notice a mismatching Sentry dependency, especially when upgrading a Spring Boot application
- Experimental: Add Metrics API ([#3205](https://github.com/getsentry/sentry-java/pull/3205))

### Fixes

- Ensure performance measurement collection is not taken too frequently ([#3221](https://github.com/getsentry/sentry-java/pull/3221))
- Fix old profiles deletion on SDK init ([#3216](https://github.com/getsentry/sentry-java/pull/3216))
- Fix hub restore point in wrappers: SentryWrapper, SentryTaskDecorator and SentryScheduleHook ([#3225](https://github.com/getsentry/sentry-java/pull/3225))
  - We now reset the hub to its previous value on the thread where the `Runnable`/`Callable`/`Supplier` is executed instead of setting it to the hub that was used on the thread where the `Runnable`/`Callable`/`Supplier` was created.
- Fix add missing thread name/id to app start spans ([#3226](https://github.com/getsentry/sentry-java/pull/3226))

## 7.4.0

### Features

- Add new threshold parameters to monitor config ([#3181](https://github.com/getsentry/sentry-java/pull/3181))
- Report process init time as a span for app start performance ([#3159](https://github.com/getsentry/sentry-java/pull/3159))
- (perf-v2): Calculate frame delay on a span level ([#3197](https://github.com/getsentry/sentry-java/pull/3197))
- Resolve spring properties in @SentryCheckIn annotation ([#3194](https://github.com/getsentry/sentry-java/pull/3194))
- Experimental: Add Spotlight integration ([#3166](https://github.com/getsentry/sentry-java/pull/3166))
    - For more details about Spotlight head over to https://spotlightjs.com/
    - Set `options.isEnableSpotlight = true` to enable Spotlight

### Fixes

- Don't wait on main thread when SDK restarts ([#3200](https://github.com/getsentry/sentry-java/pull/3200))
- Fix Jetpack Compose widgets are not being correctly identified for user interaction tracing ([#3209](https://github.com/getsentry/sentry-java/pull/3209))
- Fix issue title on Android when a wrapping `RuntimeException` is thrown by the system ([#3212](https://github.com/getsentry/sentry-java/pull/3212))
  - This will change grouping of the issues that were previously titled `RuntimeInit$MethodAndArgsCaller` to have them split up properly by the original root cause exception

## 7.3.0

### Features

- Added App Start profiling
    - This depends on the new option `io.sentry.profiling.enable-app-start`, other than the already existing `io.sentry.traces.profiling.sample-rate`.
    - Sampler functions can check the new `isForNextAppStart` flag, to adjust startup profiling sampling programmatically.
      Relevant PRs:
    - Decouple Profiler from Transaction ([#3101](https://github.com/getsentry/sentry-java/pull/3101))
    - Add options and sampling logic ([#3121](https://github.com/getsentry/sentry-java/pull/3121))
    - Add ContentProvider and start profile ([#3128](https://github.com/getsentry/sentry-java/pull/3128))
- Extend internal performance collector APIs ([#3102](https://github.com/getsentry/sentry-java/pull/3102))
- Collect slow and frozen frames for spans using `OnFrameMetricsAvailableListener` ([#3111](https://github.com/getsentry/sentry-java/pull/3111))
- Interpolate total frame count to match span duration ([#3158](https://github.com/getsentry/sentry-java/pull/3158))

### Fixes

- Avoid multiple breadcrumbs from OkHttpEventListener ([#3175](https://github.com/getsentry/sentry-java/pull/3175))
- Apply OkHttp listener auto finish timestamp to all running spans ([#3167](https://github.com/getsentry/sentry-java/pull/3167))
- Fix not eligible for auto proxying warnings ([#3154](https://github.com/getsentry/sentry-java/pull/3154))
- Set default fingerprint for ANRv2 events to correctly group background and foreground ANRs ([#3164](https://github.com/getsentry/sentry-java/pull/3164))
  - This will improve grouping of ANRs that have similar stacktraces but differ in background vs foreground state. Only affects newly-ingested ANR events with `mechanism:AppExitInfo`
- Fix UserFeedback disk cache name conflicts with linked events ([#3116](https://github.com/getsentry/sentry-java/pull/3116))

### Breaking changes

- Remove `HostnameVerifier` option as it's flagged by security tools of some app stores ([#3150](https://github.com/getsentry/sentry-java/pull/3150))
  - If you were using this option, you have 3 possible paths going forward:
    - Provide a custom `ITransportFactory` through `SentryOptions.setTransportFactory()`, where you can copy over most of the parts like `HttpConnection` and `AsyncHttpTransport` from the SDK with necessary modifications
    - Get a certificate for your server through e.g. [Let's Encrypt](https://letsencrypt.org/)
    - Fork the SDK and add the hostname verifier back

### Dependencies

- Bump Native SDK from v0.6.7 to v0.7.0 ([#3133](https://github.com/getsentry/sentry-java/pull/3133))
  - [changelog](https://github.com/getsentry/sentry-native/blob/master/CHANGELOG.md#070)
  - [diff](https://github.com/getsentry/sentry-native/compare/0.6.7...0.7.0)

## 7.2.0

### Features

- Handle `monitor`/`check_in` in client reports and rate limiter ([#3096](https://github.com/getsentry/sentry-java/pull/3096))
- Add support for `graphql-java` version 21 ([#3090](https://github.com/getsentry/sentry-java/pull/3090))

### Fixes

- Avoid concurrency in AndroidProfiler performance data collection ([#3130](https://github.com/getsentry/sentry-java/pull/3130))
- Improve thresholds for network changes breadcrumbs ([#3083](https://github.com/getsentry/sentry-java/pull/3083))
- SchedulerFactoryBeanCustomizer now runs first so user customization is not overridden ([#3095](https://github.com/getsentry/sentry-java/pull/3095))
  - If you are setting global job listeners please also add `SentryJobListener`
- Ensure serialVersionUID of Exception classes are unique ([#3115](https://github.com/getsentry/sentry-java/pull/3115))
- Get rid of "is not eligible for getting processed by all BeanPostProcessors" warnings in Spring Boot ([#3108](https://github.com/getsentry/sentry-java/pull/3108))
- Fix missing `release` and other fields for ANRs reported with `mechanism:AppExitInfo` ([#3074](https://github.com/getsentry/sentry-java/pull/3074))

### Dependencies

- Bump `opentelemetry-sdk` to `1.33.0` and `opentelemetry-javaagent` to `1.32.0` ([#3112](https://github.com/getsentry/sentry-java/pull/3112))

## 7.1.0

### Features

- Support multiple debug-metadata.properties ([#3024](https://github.com/getsentry/sentry-java/pull/3024))
- Automatically downsample transactions when the system is under load ([#3072](https://github.com/getsentry/sentry-java/pull/3072))
  - You can opt into this behaviour by setting `enable-backpressure-handling=true`.
  - We're happy to receive feedback, e.g. [in this GitHub issue](https://github.com/getsentry/sentry-java/issues/2829)
  - When the system is under load we start reducing the `tracesSampleRate` automatically.
  - Once the system goes back to healthy, we reset the `tracesSampleRate` to its original value.
- (Android) Experimental: Provide more detailed cold app start information ([#3057](https://github.com/getsentry/sentry-java/pull/3057))
  - Attaches spans for Application, ContentProvider, and Activities to app-start timings
  - Application and ContentProvider timings are added using bytecode instrumentation, which requires sentry-android-gradle-plugin version `4.1.0` or newer
  - Uses Process.startUptimeMillis to calculate app-start timings
  - To enable this feature set `options.isEnablePerformanceV2 = true`
- Move slow+frozen frame calculation, as well as frame delay inside SentryFrameMetricsCollector ([#3100](https://github.com/getsentry/sentry-java/pull/3100))
- Extract Activity Breadcrumbs generation into own Integration ([#3064](https://github.com/getsentry/sentry-java/pull/3064))

### Fixes

- Send breadcrumbs and client error in `SentryOkHttpEventListener` even without transactions ([#3087](https://github.com/getsentry/sentry-java/pull/3087))
- Keep `io.sentry.exception.SentryHttpClientException` from obfuscation to display proper issue title on Sentry ([#3093](https://github.com/getsentry/sentry-java/pull/3093))
- (Android) Fix wrong activity transaction duration in case SDK init is deferred ([#3092](https://github.com/getsentry/sentry-java/pull/3092))

### Dependencies

- Bump Gradle from v8.4.0 to v8.5.0 ([#3070](https://github.com/getsentry/sentry-java/pull/3070))
  - [changelog](https://github.com/gradle/gradle/blob/master/CHANGELOG.md#v850)
  - [diff](https://github.com/gradle/gradle/compare/v8.4.0...v8.5.0)

## 7.0.0

Version 7 of the Sentry Android/Java SDK brings a variety of features and fixes. The most notable changes are:
- Bumping `minSdk` level to 19 (Android 4.4)
- The SDK will now listen to connectivity changes and try to re-upload cached events when internet connection is re-established additionally to uploading events on app restart 
- `Sentry.getSpan` now returns the root transaction, which should improve the span hierarchy and make it leaner
- Multiple improvements to reduce probability of the SDK causing ANRs
- New `sentry-okhttp` artifact is unbundled from Android and can be used in pure JVM-only apps

## Sentry Self-hosted Compatibility

This SDK version is compatible with a self-hosted version of Sentry `22.12.0` or higher. If you are using an older version of [self-hosted Sentry](https://develop.sentry.dev/self-hosted/) (aka onpremise), you will need to [upgrade](https://develop.sentry.dev/self-hosted/releases/). If you're using `sentry.io` no action is required.

## Sentry Integrations Version Compatibility (Android)

Make sure to align _all_ Sentry dependencies to the same version when bumping the SDK to 7.+, otherwise it will crash at runtime due to binary incompatibility. (E.g. if you're using `-timber`, `-okhttp` or other packages)

For example, if you're using the [Sentry Android Gradle plugin](https://github.com/getsentry/sentry-android-gradle-plugin) with the `autoInstallation` [feature](https://docs.sentry.io/platforms/android/configuration/gradle/#auto-installation) (enabled by default), make sure to use version 4.+ of the gradle plugin together with version 7.+ of the SDK. If you can't do that for some reason, you can specify sentry version via the plugin config block:

```kotlin
sentry {
  autoInstallation {
    sentryVersion.set("7.0.0")
  }
}
```

Similarly, if you have a Sentry SDK (e.g. `sentry-android-core`) dependency on one of your Gradle modules and you're updating it to 7.+, make sure the Gradle plugin is at 4.+ or specify the SDK version as shown in the snippet above.

## Breaking Changes

- Bump min API to 19 ([#2883](https://github.com/getsentry/sentry-java/pull/2883))
- If you're using `sentry-kotlin-extensions`, it requires `kotlinx-coroutines-core` version `1.6.1` or higher now ([#2838](https://github.com/getsentry/sentry-java/pull/2838))
- Move enableNdk from SentryOptions to SentryAndroidOptions ([#2793](https://github.com/getsentry/sentry-java/pull/2793))
- Apollo v2 BeforeSpanCallback now allows returning null ([#2890](https://github.com/getsentry/sentry-java/pull/2890))
- `SentryOkHttpUtils` was removed from public API as it's been exposed by mistake ([#3005](https://github.com/getsentry/sentry-java/pull/3005))
- `Scope` now implements the `IScope` interface, therefore some methods like `ScopeCallback.run` accept `IScope` now ([#3066](https://github.com/getsentry/sentry-java/pull/3066))
- Cleanup `startTransaction` overloads ([#2964](https://github.com/getsentry/sentry-java/pull/2964))
    - We have reduced the number of overloads by allowing to pass in a `TransactionOptions` object instead of having separate parameters for certain options
    - `TransactionOptions` has defaults set and can be customized, for example:

```kotlin
// old
val transaction = Sentry.startTransaction("name", "op", bindToScope = true)
// new
val transaction = Sentry.startTransaction("name", "op", TransactionOptions().apply { isBindToScope = true })
```

## Behavioural Changes

- Android only: `Sentry.getSpan()` returns the root span/transaction instead of the latest span ([#2855](https://github.com/getsentry/sentry-java/pull/2855))
- Capture failed HTTP and GraphQL (Apollo) requests by default ([#2794](https://github.com/getsentry/sentry-java/pull/2794))
    - This can increase your event consumption and may affect your quota, because we will report failed network requests as Sentry events by default, if you're using the `sentry-android-okhttp` or `sentry-apollo-3` integrations. You can customize what errors you want/don't want to have reported for [OkHttp](https://docs.sentry.io/platforms/android/integrations/okhttp#http-client-errors) and [Apollo3](https://docs.sentry.io/platforms/android/integrations/apollo3#graphql-client-errors) respectively.
- Measure AppStart time till First Draw instead of `onResume` ([#2851](https://github.com/getsentry/sentry-java/pull/2851))
- Automatic user interaction tracking: every click now starts a new automatic transaction ([#2891](https://github.com/getsentry/sentry-java/pull/2891))
    - Previously performing a click on the same UI widget twice would keep the existing transaction running, the new behavior now better aligns with other SDKs
- Add deadline timeout for automatic transactions ([#2865](https://github.com/getsentry/sentry-java/pull/2865))
    - This affects all automatically generated transactions on Android (UI, clicks), the default timeout is 30s, meaning the automatic transaction will be force-finished with status `deadline_exceeded` when reaching the deadline 
- Set ip_address to {{auto}} by default, even if sendDefaultPII is disabled ([#2860](https://github.com/getsentry/sentry-java/pull/2860))
    - Instead use the "Prevent Storing of IP Addresses" option in the "Security & Privacy" project settings on sentry.io
- Raw logback message and parameters are now guarded by `sendDefaultPii` if an `encoder` has been configured ([#2976](https://github.com/getsentry/sentry-java/pull/2976))
- The `maxSpans` setting (defaults to 1000) is enforced for nested child spans which means a single transaction can have `maxSpans` number of children (nested or not) at most ([#3065](https://github.com/getsentry/sentry-java/pull/3065))
- The `ScopeCallback` in `withScope` is now always executed ([#3066](https://github.com/getsentry/sentry-java/pull/3066))

## Deprecations

- `sentry-android-okhttp` was deprecated in favour of the new `sentry-okhttp` module. Make sure to replace `io.sentry.android.okhttp` package name with `io.sentry.okhttp` before the next major, where the classes will be removed ([#3005](https://github.com/getsentry/sentry-java/pull/3005))

## Other Changes

### Features

- Observe network state to upload any unsent envelopes ([#2910](https://github.com/getsentry/sentry-java/pull/2910))
    - Android: it works out-of-the-box as part of the default `SendCachedEnvelopeIntegration`
    - JVM: you'd have to install `SendCachedEnvelopeFireAndForgetIntegration` as mentioned in https://docs.sentry.io/platforms/java/configuration/#configuring-offline-caching and provide your own implementation of `IConnectionStatusProvider` via `SentryOptions`
- Add `sentry-okhttp` module to support instrumenting OkHttp in non-Android projects ([#3005](https://github.com/getsentry/sentry-java/pull/3005))
- Do not filter out Sentry SDK frames in case of uncaught exceptions ([#3021](https://github.com/getsentry/sentry-java/pull/3021))
- Do not try to send and drop cached envelopes when rate-limiting is active ([#2937](https://github.com/getsentry/sentry-java/pull/2937))

### Fixes

- Use `getMyMemoryState()` instead of `getRunningAppProcesses()` to retrieve process importance ([#3004](https://github.com/getsentry/sentry-java/pull/3004))
    - This should prevent some app stores from flagging apps as violating their privacy
- Reduce flush timeout to 4s on Android to avoid ANRs ([#2858](https://github.com/getsentry/sentry-java/pull/2858))
- Reduce timeout of AsyncHttpTransport to avoid ANR ([#2879](https://github.com/getsentry/sentry-java/pull/2879))
- Do not overwrite UI transaction status if set by the user ([#2852](https://github.com/getsentry/sentry-java/pull/2852))
- Capture unfinished transaction on Scope with status `aborted` in case a crash happens ([#2938](https://github.com/getsentry/sentry-java/pull/2938))
    - This will fix the link between transactions and corresponding crashes, you'll be able to see them in a single trace
- Fix Coroutine Context Propagation using CopyableThreadContextElement ([#2838](https://github.com/getsentry/sentry-java/pull/2838))
- Fix don't overwrite the span status of unfinished spans ([#2859](https://github.com/getsentry/sentry-java/pull/2859))
- Migrate from `default` interface methods to proper implementations in each interface implementor ([#2847](https://github.com/getsentry/sentry-java/pull/2847))
    - This prevents issues when using the SDK on older AGP versions (< 4.x.x)
- Reduce main thread work on init ([#3036](https://github.com/getsentry/sentry-java/pull/3036))
- Move Integrations registration to background on init ([#3043](https://github.com/getsentry/sentry-java/pull/3043))
- Fix `SentryOkHttpInterceptor.BeforeSpanCallback` was not finishing span when it was dropped ([#2958](https://github.com/getsentry/sentry-java/pull/2958))

## 6.34.0

### Features

- Add current activity name to app context ([#2999](https://github.com/getsentry/sentry-java/pull/2999))
- Add `MonitorConfig` param to `CheckInUtils.withCheckIn` ([#3038](https://github.com/getsentry/sentry-java/pull/3038))
  - This makes it easier to automatically create or update (upsert) monitors.
- (Internal) Extract Android Profiler and Measurements for Hybrid SDKs ([#3016](https://github.com/getsentry/sentry-java/pull/3016))
- (Internal) Remove SentryOptions dependency from AndroidProfiler ([#3051](https://github.com/getsentry/sentry-java/pull/3051))
- (Internal) Add `readBytesFromFile` for use in Hybrid SDKs ([#3052](https://github.com/getsentry/sentry-java/pull/3052))
- (Internal) Add `getProguardUuid` for use in Hybrid SDKs ([#3054](https://github.com/getsentry/sentry-java/pull/3054))

### Fixes

-  Fix SIGSEV, SIGABRT and SIGBUS crashes happening after/around the August Google Play System update, see [#2955](https://github.com/getsentry/sentry-java/issues/2955) for more details (fix provided by Native SDK bump)
- Ensure DSN uses http/https protocol ([#3044](https://github.com/getsentry/sentry-java/pull/3044))

### Dependencies

- Bump Native SDK from v0.6.6 to v0.6.7 ([#3048](https://github.com/getsentry/sentry-java/pull/3048))
  - [changelog](https://github.com/getsentry/sentry-native/blob/master/CHANGELOG.md#067)
  - [diff](https://github.com/getsentry/sentry-native/compare/0.6.6...0.6.7)

## 6.33.2-beta.1

### Fixes

-  Fix SIGSEV, SIGABRT and SIGBUS crashes happening after/around the August Google Play System update, see [#2955](https://github.com/getsentry/sentry-java/issues/2955) for more details (fix provided by Native SDK bump)

### Dependencies

- Bump Native SDK from v0.6.6 to v0.6.7 ([#3048](https://github.com/getsentry/sentry-java/pull/3048))
  - [changelog](https://github.com/getsentry/sentry-native/blob/master/CHANGELOG.md#067)
  - [diff](https://github.com/getsentry/sentry-native/compare/0.6.6...0.6.7)

## 6.33.1

### Fixes

- Do not register `sentrySpringFilter` in ServletContext for Spring Boot ([#3027](https://github.com/getsentry/sentry-java/pull/3027))

## 6.33.0

### Features

- Add thread information to spans ([#2998](https://github.com/getsentry/sentry-java/pull/2998))
- Use PixelCopy API for capturing screenshots on API level 24+ ([#3008](https://github.com/getsentry/sentry-java/pull/3008))

### Fixes

- Fix crash when HTTP connection error message contains formatting symbols ([#3002](https://github.com/getsentry/sentry-java/pull/3002))
- Cap max number of stack frames to 100 to not exceed payload size limit ([#3009](https://github.com/getsentry/sentry-java/pull/3009))
  - This will ensure we report errors with a big number of frames such as `StackOverflowError`
- Fix user interaction tracking not working for Jetpack Compose 1.5+ ([#3010](https://github.com/getsentry/sentry-java/pull/3010))
- Make sure to close all Closeable resources ([#3000](https://github.com/getsentry/sentry-java/pull/3000))

## 6.32.0

### Features

- Make `DebugImagesLoader` public ([#2993](https://github.com/getsentry/sentry-java/pull/2993))

### Fixes

- Make `SystemEventsBroadcastReceiver` exported on API 33+ ([#2990](https://github.com/getsentry/sentry-java/pull/2990))
  - This will fix the `SystemEventsBreadcrumbsIntegration` crashes that you might have encountered on Play Console

## 6.31.0

### Features

- Improve default debouncing mechanism ([#2945](https://github.com/getsentry/sentry-java/pull/2945))
- Add `CheckInUtils.withCheckIn` which abstracts away some of the manual check-ins complexity ([#2959](https://github.com/getsentry/sentry-java/pull/2959))
- Add `@SentryCaptureExceptionParameter` annotation which captures exceptions passed into an annotated method ([#2764](https://github.com/getsentry/sentry-java/pull/2764))
  - This can be used to replace `Sentry.captureException` calls in `@ExceptionHandler` of a `@ControllerAdvice`
- Add `ServerWebExchange` to `Hint` for WebFlux as `WEBFLUX_EXCEPTION_HANDLER_EXCHANGE` ([#2977](https://github.com/getsentry/sentry-java/pull/2977))
- Allow filtering GraphQL errors ([#2967](https://github.com/getsentry/sentry-java/pull/2967))
  - This list can be set directly when calling the constructor of `SentryInstrumentation`
  - For Spring Boot it can also be set in `application.properties` as `sentry.graphql.ignored-error-types=SOME_ERROR,ANOTHER_ERROR`

### Fixes

- Add OkHttp span auto-close when response body is not read ([#2923](https://github.com/getsentry/sentry-java/pull/2923))
- Fix json parsing of nullable/empty fields for Hybrid SDKs ([#2968](https://github.com/getsentry/sentry-java/pull/2968))
  - (Internal) Rename `nextList` to `nextListOrNull` to actually match what the method does
  - (Hybrid) Check if there's any object in a collection before trying to parse it (which prevents the "Failed to deserilize object in list" log message)
  - (Hybrid) If a date can't be parsed as an ISO timestamp, attempts to parse it as millis silently, without printing a log message
  - (Hybrid) If `op` is not defined as part of `SpanContext`, fallback to an empty string, because the filed is optional in the spec
- Always attach OkHttp errors and Http Client Errors only to call root span ([#2961](https://github.com/getsentry/sentry-java/pull/2961))
- Fixed crash accessing Choreographer instance ([#2970](https://github.com/getsentry/sentry-java/pull/2970))

### Dependencies

- Bump Native SDK from v0.6.5 to v0.6.6 ([#2975](https://github.com/getsentry/sentry-java/pull/2975))
  - [changelog](https://github.com/getsentry/sentry-native/blob/master/CHANGELOG.md#066)
  - [diff](https://github.com/getsentry/sentry-native/compare/0.6.5...0.6.6)
- Bump Gradle from v8.3.0 to v8.4.0 ([#2966](https://github.com/getsentry/sentry-java/pull/2966))
  - [changelog](https://github.com/gradle/gradle/blob/master/CHANGELOG.md#v840)
  - [diff](https://github.com/gradle/gradle/compare/v8.3.0...v8.4.0)

## 6.30.0

### Features

- Add `sendModules` option for disable sending modules ([#2926](https://github.com/getsentry/sentry-java/pull/2926))
- Send `db.system` and `db.name` in span data for androidx.sqlite spans ([#2928](https://github.com/getsentry/sentry-java/pull/2928))
- Check-ins (CRONS) support ([#2952](https://github.com/getsentry/sentry-java/pull/2952))
  - Add API for sending check-ins (CRONS) manually ([#2935](https://github.com/getsentry/sentry-java/pull/2935))
  - Support check-ins (CRONS) for Quartz ([#2940](https://github.com/getsentry/sentry-java/pull/2940))
  - `@SentryCheckIn` annotation and advice config for Spring ([#2946](https://github.com/getsentry/sentry-java/pull/2946))
  - Add option for ignoring certain monitor slugs ([#2943](https://github.com/getsentry/sentry-java/pull/2943))

### Fixes

- Always send memory stats for transactions ([#2936](https://github.com/getsentry/sentry-java/pull/2936))
  - This makes it possible to query transactions by the `device.class` tag on Sentry
- Add `sentry.enable-aot-compatibility` property to SpringBoot Jakarta `SentryAutoConfiguration` to enable building for GraalVM ([#2915](https://github.com/getsentry/sentry-java/pull/2915))

### Dependencies

- Bump Gradle from v8.2.1 to v8.3.0 ([#2900](https://github.com/getsentry/sentry-java/pull/2900))
  - [changelog](https://github.com/gradle/gradle/blob/master release-test/CHANGELOG.md#v830)
  - [diff](https://github.com/gradle/gradle/compare/v8.2.1...v8.3.0)

## 6.29.0

### Features

- Send `db.system` and `db.name` in span data ([#2894](https://github.com/getsentry/sentry-java/pull/2894))
- Send `http.request.method` in span data ([#2896](https://github.com/getsentry/sentry-java/pull/2896))
- Add `enablePrettySerializationOutput` option for opting out of pretty print ([#2871](https://github.com/getsentry/sentry-java/pull/2871))

## 6.28.0

### Features

- Add HTTP response code to Spring WebFlux transactions ([#2870](https://github.com/getsentry/sentry-java/pull/2870))
- Add `sampled` to Dynamic Sampling Context ([#2869](https://github.com/getsentry/sentry-java/pull/2869))
- Improve server side GraphQL support for spring-graphql and Nextflix DGS ([#2856](https://github.com/getsentry/sentry-java/pull/2856))
    - If you have already been using `SentryDataFetcherExceptionHandler` that still works but has been deprecated. Please use `SentryGenericDataFetcherExceptionHandler` combined with `SentryInstrumentation` instead for better error reporting.
    - More exceptions and errors caught and reported to Sentry by also looking at the `ExecutionResult` (more specifically its `errors`)
        - You may want to filter out certain errors, please see [docs on filtering](https://docs.sentry.io/platforms/java/configuration/filtering/)
    - More details for Sentry events: query, variables and response (where possible)
    - Breadcrumbs for operation (query, mutation, subscription), data fetchers and data loaders (Spring only)
    - Better hub propagation by using `GraphQLContext`
- Add autoconfigure modules for Spring Boot called `sentry-spring-boot` and `sentry-spring-boot-jakarta` ([#2880](https://github.com/getsentry/sentry-java/pull/2880))
  - The autoconfigure modules `sentry-spring-boot` and `sentry-spring-boot-jakarta` have a `compileOnly` dependency on `spring-boot-starter` which is needed for our auto installation in [sentry-android-gradle-plugin](https://github.com/getsentry/sentry-android-gradle-plugin)
  - The starter modules  `sentry-spring-boot-starter` and `sentry-spring-boot-starter-jakarta` now bring `spring-boot-starter` as a dependency
- You can now disable Sentry by setting the `enabled` option to `false` ([#2840](https://github.com/getsentry/sentry-java/pull/2840))

### Fixes

- Propagate OkHttp status to parent spans ([#2872](https://github.com/getsentry/sentry-java/pull/2872))

## 6.27.0

### Features

- Add TraceOrigin to Transactions and Spans ([#2803](https://github.com/getsentry/sentry-java/pull/2803))

### Fixes

- Deduplicate events happening in multiple threads simultaneously (e.g. `OutOfMemoryError`) ([#2845](https://github.com/getsentry/sentry-java/pull/2845))
  - This will improve Crash-Free Session Rate as we no longer will send multiple Session updates with `Crashed` status, but only the one that is relevant
- Ensure no Java 8 method reference sugar is used for Android ([#2857](https://github.com/getsentry/sentry-java/pull/2857))
- Do not send session updates for terminated sessions ([#2849](https://github.com/getsentry/sentry-java/pull/2849))

## 6.26.0

### Features
- (Internal) Extend APIs for hybrid SDKs ([#2814](https://github.com/getsentry/sentry-java/pull/2814), [#2846](https://github.com/getsentry/sentry-java/pull/2846))

### Fixes

- Fix ANRv2 thread dump parsing for native-only threads ([#2839](https://github.com/getsentry/sentry-java/pull/2839))
- Derive `TracingContext` values from event for ANRv2 events ([#2839](https://github.com/getsentry/sentry-java/pull/2839))

## 6.25.2

### Fixes

- Change Spring Boot, Apollo, Apollo 3, JUL, Logback, Log4j2, OpenFeign, GraphQL and Kotlin coroutines core dependencies to compileOnly ([#2837](https://github.com/getsentry/sentry-java/pull/2837))

## 6.25.1

### Fixes

- Allow removing integrations in SentryAndroid.init ([#2826](https://github.com/getsentry/sentry-java/pull/2826))
- Fix concurrent access to frameMetrics listener ([#2823](https://github.com/getsentry/sentry-java/pull/2823))

### Dependencies

- Bump Native SDK from v0.6.4 to v0.6.5 ([#2822](https://github.com/getsentry/sentry-java/pull/2822))
  - [changelog](https://github.com/getsentry/sentry-native/blob/master/CHANGELOG.md#065)
  - [diff](https://github.com/getsentry/sentry-native/compare/0.6.4...0.6.5)
- Bump Gradle from v8.2.0 to v8.2.1 ([#2830](https://github.com/getsentry/sentry-java/pull/2830))
  - [changelog](https://github.com/gradle/gradle/blob/master/CHANGELOG.md#v821)
  - [diff](https://github.com/gradle/gradle/compare/v8.2.0...v8.2.1)

## 6.25.0

### Features

- Add manifest `AutoInit` to integrations list ([#2795](https://github.com/getsentry/sentry-java/pull/2795))
- Tracing headers (`sentry-trace` and `baggage`) are now attached and passed through even if performance is disabled ([#2788](https://github.com/getsentry/sentry-java/pull/2788))

### Fixes

- Set `environment` from `SentryOptions` if none persisted in ANRv2 ([#2809](https://github.com/getsentry/sentry-java/pull/2809))
- Remove code that set `tracesSampleRate` to `0.0` for Spring Boot if not set ([#2800](https://github.com/getsentry/sentry-java/pull/2800))
  - This used to enable performance but not send any transactions by default.
  - Performance is now disabled by default.
- Fix slow/frozen frames were not reported with transactions ([#2811](https://github.com/getsentry/sentry-java/pull/2811))

### Dependencies

- Bump Native SDK from v0.6.3 to v0.6.4 ([#2796](https://github.com/getsentry/sentry-java/pull/2796))
  - [changelog](https://github.com/getsentry/sentry-native/blob/master/CHANGELOG.md#064)
  - [diff](https://github.com/getsentry/sentry-native/compare/0.6.3...0.6.4)
- Bump Gradle from v8.1.1 to v8.2.0 ([#2810](https://github.com/getsentry/sentry-java/pull/2810))
  - [changelog](https://github.com/gradle/gradle/blob/master/CHANGELOG.md#v820)
  - [diff](https://github.com/gradle/gradle/compare/v8.1.1...v8.2.0)

## 6.24.0

### Features

- Add debouncing mechanism and before-capture callbacks for screenshots and view hierarchies ([#2773](https://github.com/getsentry/sentry-java/pull/2773))
- Improve ANRv2 implementation ([#2792](https://github.com/getsentry/sentry-java/pull/2792))
  - Add a proguard rule to keep `ApplicationNotResponding` class from obfuscation
  - Add a new option `setReportHistoricalAnrs`; when enabled, it will report all of the ANRs from the [getHistoricalExitReasons](https://developer.android.com/reference/android/app/ActivityManager?hl=en#getHistoricalProcessExitReasons(java.lang.String,%20int,%20int)) list. 
  By default, the SDK only reports and enriches the latest ANR and only this one counts towards ANR rate. 
  Worth noting that this option is mainly useful when updating the SDK to the version where ANRv2 has been introduced, to report all ANRs happened prior to the SDK update. After that, the SDK will always pick up the latest ANR from the historical exit reasons list on next app restart, so there should be no historical ANRs to report.
  These ANRs are reported with the `HistoricalAppExitInfo` mechanism.
  - Add a new option `setAttachAnrThreadDump` to send ANR thread dump from the system as an attachment. 
  This is only useful as additional information, because the SDK attempts to parse the thread dump into proper threads with stacktraces by default.
  - If [ApplicationExitInfo#getTraceInputStream](https://developer.android.com/reference/android/app/ApplicationExitInfo#getTraceInputStream()) returns null, the SDK no longer reports an ANR event, as these events are not very useful without it.
  - Enhance regex patterns for native stackframes

## 6.23.0

### Features

- Add profile rate limiting ([#2782](https://github.com/getsentry/sentry-java/pull/2782))
- Support for automatically capturing Failed GraphQL (Apollo 3) Client errors ([#2781](https://github.com/getsentry/sentry-java/pull/2781))

```kotlin
import com.apollographql.apollo3.ApolloClient
import io.sentry.apollo3.sentryTracing

val apolloClient = ApolloClient.Builder()
    .serverUrl("https://example.com/graphql")
    .sentryTracing(captureFailedRequests = true)    
    .build()
```

### Dependencies

- Bump Native SDK from v0.6.2 to v0.6.3 ([#2746](https://github.com/getsentry/sentry-java/pull/2746))
  - [changelog](https://github.com/getsentry/sentry-native/blob/master/CHANGELOG.md#063)
  - [diff](https://github.com/getsentry/sentry-native/compare/0.6.2...0.6.3)

### Fixes

- Align http.status with [span data conventions](https://develop.sentry.dev/sdk/performance/span-data-conventions/) ([#2786](https://github.com/getsentry/sentry-java/pull/2786))

## 6.22.0

### Features

- Add `lock` attribute to the `SentryStackFrame` protocol to better highlight offending frames in the UI ([#2761](https://github.com/getsentry/sentry-java/pull/2761))
- Enrich database spans with blocked main thread info ([#2760](https://github.com/getsentry/sentry-java/pull/2760))
- Add `api_target` to `Request` and `data` to `Response` Protocols ([#2775](https://github.com/getsentry/sentry-java/pull/2775))

### Fixes

- No longer use `String.join` in `Baggage` as it requires API level 26 ([#2778](https://github.com/getsentry/sentry-java/pull/2778))

## 6.21.0

### Features

- Introduce new `sentry-android-sqlite` integration ([#2722](https://github.com/getsentry/sentry-java/pull/2722))
    - This integration replaces the old `androidx.sqlite` database instrumentation in the Sentry Android Gradle plugin
    - A new capability to manually instrument your `androidx.sqlite` databases. 
      - You can wrap your custom `SupportSQLiteOpenHelper` instance into `SentrySupportSQLiteOpenHelper(myHelper)` if you're not using the Sentry Android Gradle plugin and still benefit from performance auto-instrumentation.
- Add SentryWrapper for Callable and Supplier Interface ([#2720](https://github.com/getsentry/sentry-java/pull/2720))
- Load sentry-debug-meta.properties ([#2734](https://github.com/getsentry/sentry-java/pull/2734))
  - This enables source context for Java
  - For more information on how to enable source context, please refer to [#633](https://github.com/getsentry/sentry-java/issues/633#issuecomment-1465599120)

### Fixes

- Finish WebFlux transaction before popping scope ([#2724](https://github.com/getsentry/sentry-java/pull/2724))
- Use daemon threads for SentryExecutorService ([#2747](https://github.com/getsentry/sentry-java/pull/2747))
  - We started using `SentryExecutorService` in `6.19.0` which caused the application to hang on shutdown unless `Sentry.close()` was called. By using daemon threads we no longer block shutdown.
- Use Base64.NO_WRAP to avoid unexpected char errors in Apollo ([#2745](https://github.com/getsentry/sentry-java/pull/2745))
- Don't warn R8 on missing `ComposeViewHierarchyExporter` class ([#2743](https://github.com/getsentry/sentry-java/pull/2743))

## 6.20.0

### Features

- Add support for Sentry Kotlin Compiler Plugin ([#2695](https://github.com/getsentry/sentry-java/pull/2695))
  - In conjunction with our sentry-kotlin-compiler-plugin we improved Jetpack Compose support for
    - [View Hierarchy](https://docs.sentry.io/platforms/android/enriching-events/viewhierarchy/) support for Jetpack Compose screens
    - Automatic breadcrumbs for [user interactions](https://docs.sentry.io/platforms/android/performance/instrumentation/automatic-instrumentation/#user-interaction-instrumentation)
- More granular http requests instrumentation with a new SentryOkHttpEventListener ([#2659](https://github.com/getsentry/sentry-java/pull/2659))
    - Create spans for time spent on:
        - Proxy selection
        - DNS resolution
        - HTTPS setup
        - Connection
        - Requesting headers
        - Receiving response
    - You can attach the event listener to your OkHttpClient through `client.eventListener(new SentryOkHttpEventListener()).addInterceptor(new SentryOkHttpInterceptor()).build();`
    - In case you already have an event listener you can use the SentryOkHttpEventListener as well through `client.eventListener(new SentryOkHttpEventListener(myListener)).addInterceptor(new SentryOkHttpInterceptor()).build();`
- Add a new option to disable `RootChecker` ([#2735](https://github.com/getsentry/sentry-java/pull/2735))

### Fixes

- Base64 encode internal Apollo3 Headers ([#2707](https://github.com/getsentry/sentry-java/pull/2707))
- Fix `SentryTracer` crash when scheduling auto-finish of a transaction, but the timer has already been cancelled ([#2731](https://github.com/getsentry/sentry-java/pull/2731))
- Fix `AndroidTransactionProfiler` crash when finishing a profile that happened due to race condition ([#2731](https://github.com/getsentry/sentry-java/pull/2731))

## 6.19.1

### Fixes

- Ensure screenshots and view hierarchies are captured on the main thread ([#2712](https://github.com/getsentry/sentry-java/pull/2712))

## 6.19.0

### Features

- Add Screenshot and ViewHierarchy to integrations list ([#2698](https://github.com/getsentry/sentry-java/pull/2698))
- New ANR detection based on [ApplicationExitInfo API](https://developer.android.com/reference/android/app/ApplicationExitInfo) ([#2697](https://github.com/getsentry/sentry-java/pull/2697))
    - This implementation completely replaces the old one (based on a watchdog) on devices running Android 11 and above:
      - New implementation provides more precise ANR events/ANR rate detection as well as system thread dump information. The new implementation reports ANRs exactly as Google Play Console, without producing false positives or missing important background ANR events.
      - New implementation reports ANR events with a new mechanism `mechanism:AppExitInfo`.
      - However, despite producing many false positives, the old implementation is capable of better enriching ANR errors (which is not available with the new implementation), for example:
        - Capturing screenshots at the time of ANR event;
        - Capturing transactions and profiling data corresponding to the ANR event;
        - Auxiliary information (such as current memory load) at the time of ANR event.
      - If you would like us to provide support for the old approach working alongside the new one on Android 11 and above (e.g. for raising events for slow code on main thread), consider upvoting [this issue](https://github.com/getsentry/sentry-java/issues/2693).
    - The old watchdog implementation will continue working for older API versions (Android < 11):
        - The old implementation reports ANR events with the existing mechanism `mechanism:ANR`.
- Open up `TransactionOptions`, `ITransaction` and `IHub` methods allowing consumers modify start/end timestamp of transactions and spans ([#2701](https://github.com/getsentry/sentry-java/pull/2701))
- Send source bundle IDs to Sentry to enable source context ([#2663](https://github.com/getsentry/sentry-java/pull/2663))
  - For more information on how to enable source context, please refer to [#633](https://github.com/getsentry/sentry-java/issues/633#issuecomment-1465599120)

### Fixes

- Android Profiler on calling thread ([#2691](https://github.com/getsentry/sentry-java/pull/2691))
- Use `configureScope` instead of `withScope` in `Hub.close()`. This ensures that the main scope releases the in-memory data when closing a hub instance. ([#2688](https://github.com/getsentry/sentry-java/pull/2688))
- Remove null keys/values before creating concurrent hashmap in order to avoid NPE ([#2708](https://github.com/getsentry/sentry-java/pull/2708))
- Exclude SentryOptions from R8/ProGuard obfuscation ([#2699](https://github.com/getsentry/sentry-java/pull/2699))
  - This fixes AGP 8.+ incompatibility, where full R8 mode is enforced

### Dependencies

- Bump Gradle from v8.1.0 to v8.1.1 ([#2666](https://github.com/getsentry/sentry-java/pull/2666))
  - [changelog](https://github.com/gradle/gradle/blob/master release-test/CHANGELOG.md#v811)
  - [diff](https://github.com/gradle/gradle/compare/v8.1.0...v8.1.1)
- Bump Native SDK from v0.6.1 to v0.6.2 ([#2689](https://github.com/getsentry/sentry-java/pull/2689))
  - [changelog](https://github.com/getsentry/sentry-native/blob/master/CHANGELOG.md#062)
  - [diff](https://github.com/getsentry/sentry-native/compare/0.6.1...0.6.2)

## 6.18.1

### Fixes

- Fix crash when Sentry SDK is initialized more than once ([#2679](https://github.com/getsentry/sentry-java/pull/2679))
- Track a ttfd span per Activity ([#2673](https://github.com/getsentry/sentry-java/pull/2673))

## 6.18.0

### Features

- Attach Trace Context when an ANR is detected (ANRv1) ([#2583](https://github.com/getsentry/sentry-java/pull/2583))
- Make log4j2 integration compatible with log4j 3.0 ([#2634](https://github.com/getsentry/sentry-java/pull/2634))
    - Instead of relying on package scanning, we now use an annotation processor to generate `Log4j2Plugins.dat`
- Create `User` and `Breadcrumb` from map ([#2614](https://github.com/getsentry/sentry-java/pull/2614))
- Add `sent_at` to envelope header item ([#2638](https://github.com/getsentry/sentry-java/pull/2638))

### Fixes

- Fix timestamp intervals of PerformanceCollectionData in profiles ([#2648](https://github.com/getsentry/sentry-java/pull/2648))
- Fix timestamps of PerformanceCollectionData in profiles ([#2632](https://github.com/getsentry/sentry-java/pull/2632))
- Fix missing propagateMinConstraints flag for SentryTraced ([#2637](https://github.com/getsentry/sentry-java/pull/2637))
- Fix potential SecurityException thrown by ConnectivityManager on Android 11 ([#2653](https://github.com/getsentry/sentry-java/pull/2653))
- Fix aar artifacts publishing for Maven ([#2641](https://github.com/getsentry/sentry-java/pull/2641))

### Dependencies
- Bump Kotlin compile version from v1.6.10 to 1.8.0 ([#2563](https://github.com/getsentry/sentry-java/pull/2563))
- Bump Compose compile version from v1.1.1 to v1.3.0 ([#2563](https://github.com/getsentry/sentry-java/pull/2563))
- Bump AGP version from v7.3.0 to v7.4.2 ([#2574](https://github.com/getsentry/sentry-java/pull/2574))
- Bump Gradle from v7.6.0 to v8.0.2 ([#2563](https://github.com/getsentry/sentry-java/pull/2563))
    - [changelog](https://github.com/gradle/gradle/blob/master/CHANGELOG.md#v802)
    - [diff](https://github.com/gradle/gradle/compare/v7.6.0...v8.0.2)
- Bump Gradle from v8.0.2 to v8.1.0 ([#2650](https://github.com/getsentry/sentry-java/pull/2650))
  - [changelog](https://github.com/gradle/gradle/blob/master/CHANGELOG.md#v810)
  - [diff](https://github.com/gradle/gradle/compare/v8.0.2...v8.1.0)

## 6.17.0

### Features

- Add `name` and `geo` to `User` ([#2556](https://github.com/getsentry/sentry-java/pull/2556)) 
- Add breadcrumbs on network changes ([#2608](https://github.com/getsentry/sentry-java/pull/2608))
- Add time-to-initial-display and time-to-full-display measurements to Activity transactions ([#2611](https://github.com/getsentry/sentry-java/pull/2611))
- Read integration list written by sentry gradle plugin from manifest ([#2598](https://github.com/getsentry/sentry-java/pull/2598))
- Add Logcat adapter ([#2620](https://github.com/getsentry/sentry-java/pull/2620))
- Provide CPU count/frequency data as device context ([#2622](https://github.com/getsentry/sentry-java/pull/2622))

### Fixes

- Trim time-to-full-display span if reportFullyDisplayed API is never called ([#2631](https://github.com/getsentry/sentry-java/pull/2631))
- Fix Automatic UI transactions having wrong durations ([#2623](https://github.com/getsentry/sentry-java/pull/2623))
- Fix wrong default environment in Session ([#2610](https://github.com/getsentry/sentry-java/pull/2610))
- Pass through unknown sentry baggage keys into SentryEnvelopeHeader ([#2618](https://github.com/getsentry/sentry-java/pull/2618))
- Fix missing null check when removing lifecycle observer ([#2625](https://github.com/getsentry/sentry-java/pull/2625))

### Dependencies

- Bump Native SDK from v0.6.0 to v0.6.1 ([#2629](https://github.com/getsentry/sentry-java/pull/2629))
  - [changelog](https://github.com/getsentry/sentry-native/blob/master/CHANGELOG.md#061)
  - [diff](https://github.com/getsentry/sentry-native/compare/0.6.0...0.6.1)

## 6.16.0

### Features

- Improve versatility of exception resolver component for Spring with more flexible API for consumers. ([#2577](https://github.com/getsentry/sentry-java/pull/2577))
- Automatic performance instrumentation for WebFlux ([#2597](https://github.com/getsentry/sentry-java/pull/2597))
  - You can enable it by adding `sentry.enable-tracing=true` to your `application.properties`
- The Spring Boot integration can now be configured to add the `SentryAppender` to specific loggers instead of the `ROOT` logger ([#2173](https://github.com/getsentry/sentry-java/pull/2173))
  - You can specify the loggers using `"sentry.logging.loggers[0]=foo.bar` and `"sentry.logging.loggers[1]=baz` in your `application.properties`
- Add capabilities to track Jetpack Compose composition/rendering time ([#2507](https://github.com/getsentry/sentry-java/pull/2507))
- Adapt span op and description for graphql to fit spec ([#2607](https://github.com/getsentry/sentry-java/pull/2607))

### Fixes

- Fix timestamps of slow and frozen frames for profiles ([#2584](https://github.com/getsentry/sentry-java/pull/2584))
- Deprecate reportFullDisplayed in favor of reportFullyDisplayed ([#2585](https://github.com/getsentry/sentry-java/pull/2585))
- Add mechanism for logging integrations and update spring mechanism types ([#2595](https://github.com/getsentry/sentry-java/pull/2595))
	- NOTE: If you're using these mechanism types (`HandlerExceptionResolver`, `SentryWebExceptionHandler`) in your dashboards please update them to use the new types.
- Filter out session cookies sent by Spring and Spring Boot integrations ([#2593](https://github.com/getsentry/sentry-java/pull/2593))
  - We filter out some common cookies like JSESSIONID
  - We also read the value from `server.servlet.session.cookie.name` and filter it out
- No longer send event / transaction to Sentry if `beforeSend` / `beforeSendTransaction` throws ([#2591](https://github.com/getsentry/sentry-java/pull/2591))
- Add version to sentryClientName used in auth header ([#2596](https://github.com/getsentry/sentry-java/pull/2596))
- Keep integration names from being obfuscated ([#2599](https://github.com/getsentry/sentry-java/pull/2599))
- Change log level from INFO to WARN for error message indicating a failed Log4j2 Sentry.init ([#2606](https://github.com/getsentry/sentry-java/pull/2606))
  - The log message was often not visible as our docs suggest a minimum log level of WARN
- Fix session tracking on Android ([#2609](https://github.com/getsentry/sentry-java/pull/2609))
  - Incorrect number of session has been sent. In addition, some of the sessions were not properly ended, messing up Session Health Metrics.

### Dependencies

- Bump `opentelemetry-sdk` to `1.23.1` and `opentelemetry-javaagent` to `1.23.0` ([#2590](https://github.com/getsentry/sentry-java/pull/2590))
- Bump Native SDK from v0.5.4 to v0.6.0 ([#2545](https://github.com/getsentry/sentry-java/pull/2545))
  - [changelog](https://github.com/getsentry/sentry-native/blob/master/CHANGELOG.md#060)
  - [diff](https://github.com/getsentry/sentry-native/compare/0.5.4...0.6.0)

## 6.15.0

### Features

- Adjust time-to-full-display span if reportFullDisplayed is called too early ([#2550](https://github.com/getsentry/sentry-java/pull/2550))
- Add `enableTracing` option ([#2530](https://github.com/getsentry/sentry-java/pull/2530))
    - This change is backwards compatible. The default is `null` meaning existing behaviour remains unchanged (setting either `tracesSampleRate` or `tracesSampler` enables performance).
    - If set to `true`, performance is enabled, even if no `tracesSampleRate` or `tracesSampler` have been configured.
    - If set to `false` performance is disabled, regardless of `tracesSampleRate` and `tracesSampler` options.
- Detect dependencies by listing MANIFEST.MF files at runtime ([#2538](https://github.com/getsentry/sentry-java/pull/2538))
- Report integrations in use, report packages in use more consistently ([#2179](https://github.com/getsentry/sentry-java/pull/2179))
- Implement `ThreadLocalAccessor` for propagating Sentry hub with reactor / WebFlux ([#2570](https://github.com/getsentry/sentry-java/pull/2570))
  - Requires `io.micrometer:context-propagation:1.0.2+` as well as Spring Boot 3.0.3+
  - Enable the feature by setting `sentry.reactive.thread-local-accessor-enabled=true`
  - This is still considered experimental. Once we have enough feedback we may turn this on by default.
  - Checkout the sample here: https://github.com/getsentry/sentry-java/tree/main/sentry-samples/sentry-samples-spring-boot-webflux-jakarta
  - A new hub is now cloned from the main hub for every request

### Fixes

- Leave `inApp` flag for stack frames undecided in SDK if unsure and let ingestion decide instead ([#2547](https://github.com/getsentry/sentry-java/pull/2547))
- Allow `0.0` error sample rate ([#2573](https://github.com/getsentry/sentry-java/pull/2573))
- Fix memory leak in WebFlux related to an ever growing stack ([#2580](https://github.com/getsentry/sentry-java/pull/2580))
- Use the same hub in WebFlux exception handler as we do in WebFilter ([#2566](https://github.com/getsentry/sentry-java/pull/2566))
- Switch upstream Jetpack Compose dependencies to `compileOnly` in `sentry-compose-android` ([#2578](https://github.com/getsentry/sentry-java/pull/2578))
  - NOTE: If you're using Compose Navigation/User Interaction integrations, make sure to have the following dependencies on the classpath as we do not bring them in transitively anymore:
    - `androidx.navigation:navigation-compose:`
    - `androidx.compose.runtime:runtime:`
    - `androidx.compose.ui:ui:`

## 6.14.0

### Features

- Add time-to-full-display span to Activity auto-instrumentation ([#2432](https://github.com/getsentry/sentry-java/pull/2432))
- Add `main` flag to threads and `in_foreground` flag for app contexts  ([#2516](https://github.com/getsentry/sentry-java/pull/2516))

### Fixes

- Ignore Shutdown in progress when closing ShutdownHookIntegration ([#2521](https://github.com/getsentry/sentry-java/pull/2521))
- Fix app start span end-time is wrong if SDK init is deferred ([#2519](https://github.com/getsentry/sentry-java/pull/2519))
- Fix invalid session creation when app is launched in background ([#2543](https://github.com/getsentry/sentry-java/pull/2543))

## 6.13.1

### Fixes

- Fix transaction performance collector oom ([#2505](https://github.com/getsentry/sentry-java/pull/2505))
- Remove authority from URLs sent to Sentry ([#2366](https://github.com/getsentry/sentry-java/pull/2366))
- Fix `sentry-bom` containing incorrect artifacts ([#2504](https://github.com/getsentry/sentry-java/pull/2504))

### Dependencies

- Bump Native SDK from v0.5.3 to v0.5.4 ([#2500](https://github.com/getsentry/sentry-java/pull/2500))
  - [changelog](https://github.com/getsentry/sentry-native/blob/master/CHANGELOG.md#054)
  - [diff](https://github.com/getsentry/sentry-native/compare/0.5.3...0.5.4)

## 6.13.0

### Features

- Send cpu usage percentage in profile payload ([#2469](https://github.com/getsentry/sentry-java/pull/2469))
- Send transaction memory stats in profile payload ([#2447](https://github.com/getsentry/sentry-java/pull/2447))
- Add cpu usage collection ([#2462](https://github.com/getsentry/sentry-java/pull/2462))
- Improve ANR implementation: ([#2475](https://github.com/getsentry/sentry-java/pull/2475))
  - Add `abnormal_mechanism` to sessions for ANR rate calculation
  - Always attach thread dump to ANR events
  - Distinguish between foreground and background ANRs
- Improve possible date precision to 10 μs ([#2451](https://github.com/getsentry/sentry-java/pull/2451))

### Fixes

- Fix performance collector setup called in main thread ([#2499](https://github.com/getsentry/sentry-java/pull/2499))
- Expand guard against CVE-2018-9492 "Privilege Escalation via Content Provider" ([#2482](https://github.com/getsentry/sentry-java/pull/2482))
- Prevent OOM by disabling TransactionPerformanceCollector for now ([#2498](https://github.com/getsentry/sentry-java/pull/2498))

## 6.12.1

### Fixes

- Create timer in `TransactionPerformanceCollector` lazily ([#2478](https://github.com/getsentry/sentry-java/pull/2478))

## 6.12.0

### Features

- Attach View Hierarchy to the errored/crashed events ([#2440](https://github.com/getsentry/sentry-java/pull/2440))
- Collect memory usage in transactions ([#2445](https://github.com/getsentry/sentry-java/pull/2445))
- Add `traceOptionsRequests` option to disable tracing of OPTIONS requests ([#2453](https://github.com/getsentry/sentry-java/pull/2453))
- Extend list of HTTP headers considered sensitive ([#2455](https://github.com/getsentry/sentry-java/pull/2455))

### Fixes

- Use a single TransactionPerfomanceCollector ([#2464](https://github.com/getsentry/sentry-java/pull/2464))
- Don't override sdk name with Timber ([#2450](https://github.com/getsentry/sentry-java/pull/2450))
- Set transactionNameSource to CUSTOM when setting transaction name ([#2405](https://github.com/getsentry/sentry-java/pull/2405))
- Guard against CVE-2018-9492 "Privilege Escalation via Content Provider" ([#2466](https://github.com/getsentry/sentry-java/pull/2466))

## 6.11.0

### Features

- Disable Android concurrent profiling ([#2434](https://github.com/getsentry/sentry-java/pull/2434))
- Add logging for OpenTelemetry integration ([#2425](https://github.com/getsentry/sentry-java/pull/2425))
- Auto add `OpenTelemetryLinkErrorEventProcessor` for Spring Boot ([#2429](https://github.com/getsentry/sentry-java/pull/2429))

### Fixes

- Use minSdk compatible `Objects` class ([#2436](https://github.com/getsentry/sentry-java/pull/2436))
- Prevent R8 from warning on missing classes, as we check for their presence at runtime ([#2439](https://github.com/getsentry/sentry-java/pull/2439))

### Dependencies

- Bump Gradle from v7.5.1 to v7.6.0 ([#2438](https://github.com/getsentry/sentry-java/pull/2438))
  - [changelog](https://github.com/gradle/gradle/blob/master/CHANGELOG.md#v760)
  - [diff](https://github.com/gradle/gradle/compare/v7.5.1...v7.6.0)

## 6.10.0

### Features

- Add time-to-initial-display span to Activity transactions ([#2369](https://github.com/getsentry/sentry-java/pull/2369))
- Start a session after init if AutoSessionTracking is enabled ([#2356](https://github.com/getsentry/sentry-java/pull/2356))
- Provide automatic breadcrumbs and transactions for click/scroll events for Compose ([#2390](https://github.com/getsentry/sentry-java/pull/2390))
- Add `blocked_main_thread` and `call_stack` to File I/O spans to detect performance issues ([#2382](https://github.com/getsentry/sentry-java/pull/2382))

### Dependencies

- Bump Native SDK from v0.5.2 to v0.5.3 ([#2423](https://github.com/getsentry/sentry-java/pull/2423))
  - [changelog](https://github.com/getsentry/sentry-native/blob/master/CHANGELOG.md#053)
  - [diff](https://github.com/getsentry/sentry-native/compare/0.5.2...0.5.3)

## 6.9.2

### Fixes

- Updated ProfileMeasurementValue types ([#2412](https://github.com/getsentry/sentry-java/pull/2412))
- Clear window reference only on activity stop in profileMeasurements collector ([#2407](https://github.com/getsentry/sentry-java/pull/2407))
- No longer disable OpenTelemetry exporters in default Java Agent config ([#2408](https://github.com/getsentry/sentry-java/pull/2408))
- Fix `ClassNotFoundException` for `io.sentry.spring.SentrySpringServletContainerInitializer` in `sentry-spring-jakarta` ([#2411](https://github.com/getsentry/sentry-java/issues/2411))
- Fix `sentry-samples-spring-jakarta` ([#2411](https://github.com/getsentry/sentry-java/issues/2411))

### Features

- Add SENTRY_AUTO_INIT environment variable to control OpenTelemetry Agent init ([#2410](https://github.com/getsentry/sentry-java/pull/2410))
- Add OpenTelemetryLinkErrorEventProcessor for linking errors to traces created via OpenTelemetry ([#2418](https://github.com/getsentry/sentry-java/pull/2418))

### Dependencies

- Bump OpenTelemetry to 1.20.1 and OpenTelemetry Java Agent to 1.20.2 ([#2420](https://github.com/getsentry/sentry-java/pull/2420))

## 6.9.1

### Fixes

- OpenTelemetry modules were missing in `6.9.0` so we released the same code again as `6.9.1` including OpenTelemetry modules

## 6.9.0

### Fixes

- Use `canonicalName` in Fragment Integration for better de-obfuscation ([#2379](https://github.com/getsentry/sentry-java/pull/2379))
- Fix Timber and Fragment integrations auto-installation for obfuscated builds ([#2379](https://github.com/getsentry/sentry-java/pull/2379))
- Don't attach screenshots to events from Hybrid SDKs ([#2360](https://github.com/getsentry/sentry-java/pull/2360))
- Ensure Hints do not cause memory leaks ([#2387](https://github.com/getsentry/sentry-java/pull/2387))
- Do not attach empty `sentry-trace` and `baggage` headers ([#2385](https://github.com/getsentry/sentry-java/pull/2385))

### Features

- Add beforeSendTransaction which allows users to filter and change transactions ([#2388](https://github.com/getsentry/sentry-java/pull/2388))
- Add experimental support for OpenTelemetry ([README](sentry-opentelemetry/README.md))([#2344](https://github.com/getsentry/sentry-java/pull/2344))

### Dependencies

- Update Spring Boot Jakarta to Spring Boot 3.0.0 ([#2389](https://github.com/getsentry/sentry-java/pull/2389))
- Bump Spring Boot to 2.7.5 ([#2383](https://github.com/getsentry/sentry-java/pull/2383))

## 6.8.0

### Features

- Add FrameMetrics to Android profiling data ([#2342](https://github.com/getsentry/sentry-java/pull/2342))

### Fixes

- Remove profiler main thread io ([#2348](https://github.com/getsentry/sentry-java/pull/2348))
- Fix ensure all options are processed before integrations are loaded ([#2377](https://github.com/getsentry/sentry-java/pull/2377))

## 6.7.1

### Fixes

- Fix `Gpu.vendorId` should be a String ([#2343](https://github.com/getsentry/sentry-java/pull/2343))
- Don't set device name on Android if `sendDefaultPii` is disabled ([#2354](https://github.com/getsentry/sentry-java/pull/2354))
- Fix corrupted UUID on Motorola devices ([#2363](https://github.com/getsentry/sentry-java/pull/2363))
- Fix ANR on dropped uncaught exception events ([#2368](https://github.com/getsentry/sentry-java/pull/2368))

### Features

- Update Spring Boot Jakarta to Spring Boot 3.0.0-RC2 ([#2347](https://github.com/getsentry/sentry-java/pull/2347))

## 6.7.0

### Fixes

- Use correct set-cookie for the HTTP Client response object ([#2326](https://github.com/getsentry/sentry-java/pull/2326))
- Fix NoSuchElementException in CircularFifoQueue when cloning a Scope ([#2328](https://github.com/getsentry/sentry-java/pull/2328))

### Features

- Customizable fragment lifecycle breadcrumbs ([#2299](https://github.com/getsentry/sentry-java/pull/2299))
- Provide hook for Jetpack Compose navigation instrumentation ([#2320](https://github.com/getsentry/sentry-java/pull/2320))
- Populate `event.modules` with dependencies metadata ([#2324](https://github.com/getsentry/sentry-java/pull/2324))
- Support Spring 6 and Spring Boot 3 ([#2289](https://github.com/getsentry/sentry-java/pull/2289))

### Dependencies

- Bump Native SDK from v0.5.1 to v0.5.2 ([#2315](https://github.com/getsentry/sentry-java/pull/2315))
  - [changelog](https://github.com/getsentry/sentry-native/blob/master/CHANGELOG.md#052)
  - [diff](https://github.com/getsentry/sentry-native/compare/0.5.1...0.5.2)

## 6.6.0

### Fixes

- Ensure potential callback exceptions are caught #2123 ([#2291](https://github.com/getsentry/sentry-java/pull/2291))
- Remove verbose FrameMetricsAggregator failure logging ([#2293](https://github.com/getsentry/sentry-java/pull/2293))
- Ignore broken regex for tracePropagationTarget ([#2288](https://github.com/getsentry/sentry-java/pull/2288))
- No longer serialize static fields; use toString as fallback ([#2309](https://github.com/getsentry/sentry-java/pull/2309))
- Fix `SentryFileWriter`/`SentryFileOutputStream` append overwrites file contents ([#2304](https://github.com/getsentry/sentry-java/pull/2304))
- Respect incoming parent sampled decision when continuing a trace ([#2311](https://github.com/getsentry/sentry-java/pull/2311))

### Features

- Profile envelopes are sent directly from profiler ([#2298](https://github.com/getsentry/sentry-java/pull/2298))
- Add support for using Encoder with logback.SentryAppender ([#2246](https://github.com/getsentry/sentry-java/pull/2246))
- Report Startup Crashes ([#2277](https://github.com/getsentry/sentry-java/pull/2277))
- HTTP Client errors for OkHttp ([#2287](https://github.com/getsentry/sentry-java/pull/2287))
- Add option to enable or disable Frame Tracking ([#2314](https://github.com/getsentry/sentry-java/pull/2314))

### Dependencies

- Bump Native SDK from v0.5.0 to v0.5.1 ([#2306](https://github.com/getsentry/sentry-java/pull/2306))
  - [changelog](https://github.com/getsentry/sentry-native/blob/master/CHANGELOG.md#051)
  - [diff](https://github.com/getsentry/sentry-native/compare/0.5.0...0.5.1)

## 6.5.0

### Fixes

- Improve public facing API for creating Baggage from header ([#2284](https://github.com/getsentry/sentry-java/pull/2284))

## 6.5.0-beta.3

### Features

- Provide API for attaching custom measurements to transactions ([#2260](https://github.com/getsentry/sentry-java/pull/2260))
- Bump spring to 2.7.4 ([#2279](https://github.com/getsentry/sentry-java/pull/2279))

## 6.5.0-beta.2

### Features

- Make user segment a top level property ([#2257](https://github.com/getsentry/sentry-java/pull/2257))
- Replace user `other` with `data` ([#2258](https://github.com/getsentry/sentry-java/pull/2258))
- `isTraceSampling` is now on by default. `tracingOrigins` has been replaced by `tracePropagationTargets` ([#2255](https://github.com/getsentry/sentry-java/pull/2255))

## 6.5.0-beta.1

### Features

- Server-Side Dynamic Sampling Context support  ([#2226](https://github.com/getsentry/sentry-java/pull/2226))

## 6.4.4

### Fixes

- Fix ConcurrentModificationException due to FrameMetricsAggregator manipulation ([#2282](https://github.com/getsentry/sentry-java/pull/2282))

## 6.4.3

- Fix slow and frozen frames tracking ([#2271](https://github.com/getsentry/sentry-java/pull/2271))

## 6.4.2

### Fixes

- Fixed AbstractMethodError when getting Lifecycle ([#2228](https://github.com/getsentry/sentry-java/pull/2228))
- Missing unit fields for Android measurements ([#2204](https://github.com/getsentry/sentry-java/pull/2204))
- Avoid sending empty profiles ([#2232](https://github.com/getsentry/sentry-java/pull/2232))
- Fix file descriptor leak in FileIO instrumentation ([#2248](https://github.com/getsentry/sentry-java/pull/2248))

## 6.4.1

### Fixes

- Fix memory leak caused by throwableToSpan ([#2227](https://github.com/getsentry/sentry-java/pull/2227))

## 6.4.0

### Fixes

- make profiling rate defaults to 101 hz ([#2211](https://github.com/getsentry/sentry-java/pull/2211))
- SentryOptions.setProfilingTracesIntervalMillis has been deprecated
- Added cpu architecture and default environment in profiles envelope ([#2207](https://github.com/getsentry/sentry-java/pull/2207))
- SentryOptions.setProfilingEnabled has been deprecated in favor of setProfilesSampleRate
- Use toString for enum serialization ([#2220](https://github.com/getsentry/sentry-java/pull/2220))

### Features

- Concurrent profiling 3 - added truncation reason ([#2247](https://github.com/getsentry/sentry-java/pull/2247))
- Concurrent profiling 2 - added list of transactions ([#2218](https://github.com/getsentry/sentry-java/pull/2218))
- Concurrent profiling 1 - added envelope payload data format ([#2216](https://github.com/getsentry/sentry-java/pull/2216))
- Send source for transactions ([#2180](https://github.com/getsentry/sentry-java/pull/2180))
- Add profilesSampleRate and profileSampler options for Android sdk ([#2184](https://github.com/getsentry/sentry-java/pull/2184))
- Add baggage header to RestTemplate ([#2206](https://github.com/getsentry/sentry-java/pull/2206))
- Bump Native SDK from v0.4.18 to v0.5.0 ([#2199](https://github.com/getsentry/sentry-java/pull/2199))
  - [changelog](https://github.com/getsentry/sentry-native/blob/master/CHANGELOG.md#050)
  - [diff](https://github.com/getsentry/sentry-native/compare/0.4.18...0.5.0)
- Bump Gradle from v7.5.0 to v7.5.1 ([#2212](https://github.com/getsentry/sentry-java/pull/2212))
  - [changelog](https://github.com/gradle/gradle/blob/master/CHANGELOG.md#v751)
  - [diff](https://github.com/gradle/gradle/compare/v7.5.0...v7.5.1)

## 6.3.1

### Fixes

- Prevent NPE by checking SentryTracer.timer for null again inside synchronized ([#2200](https://github.com/getsentry/sentry-java/pull/2200))
- Weakly reference Activity for transaction finished callback ([#2203](https://github.com/getsentry/sentry-java/pull/2203))
- `attach-screenshot` set on Manual init. didn't work ([#2186](https://github.com/getsentry/sentry-java/pull/2186))
- Remove extra space from `spring.factories` causing issues in old versions of Spring Boot ([#2181](https://github.com/getsentry/sentry-java/pull/2181))


### Features

- Bump Native SDK to v0.4.18 ([#2154](https://github.com/getsentry/sentry-java/pull/2154))
  - [changelog](https://github.com/getsentry/sentry-native/blob/master/CHANGELOG.md#0418)
  - [diff](https://github.com/getsentry/sentry-native/compare/0.4.17...0.4.18)
- Bump Gradle to v7.5.0 ([#2174](https://github.com/getsentry/sentry-java/pull/2174), [#2191](https://github.com/getsentry/sentry-java/pull/2191))
  - [changelog](https://github.com/gradle/gradle/blob/master/CHANGELOG.md#v750)
  - [diff](https://github.com/gradle/gradle/compare/v7.4.2...v7.5.0)

## 6.3.0

### Features

- Switch upstream dependencies to `compileOnly` in integrations ([#2175](https://github.com/getsentry/sentry-java/pull/2175))

### Fixes

- Lazily retrieve HostnameCache in MainEventProcessor ([#2170](https://github.com/getsentry/sentry-java/pull/2170))

## 6.2.1

### Fixes

- Only send userid in Dynamic Sampling Context if sendDefaultPii is true ([#2147](https://github.com/getsentry/sentry-java/pull/2147))
- Remove userId from baggage due to PII ([#2157](https://github.com/getsentry/sentry-java/pull/2157))

### Features

- Add integration for Apollo-Kotlin 3 ([#2109](https://github.com/getsentry/sentry-java/pull/2109))
- New package `sentry-android-navigation` for AndroidX Navigation support ([#2136](https://github.com/getsentry/sentry-java/pull/2136))
- New package `sentry-compose` for Jetpack Compose support (Navigation) ([#2136](https://github.com/getsentry/sentry-java/pull/2136))
- Add sample rate to baggage as well as trace in envelope header and flatten user ([#2135](https://github.com/getsentry/sentry-java/pull/2135))

Breaking Changes:
- The boolean parameter `samplingDecision` in the `TransactionContext` constructor has been replaced with a `TracesSamplingDecision` object. Feel free to ignore the `@ApiStatus.Internal` in this case.

## 6.1.4

### Fixes

- Filter out app starts with more than 60s ([#2127](https://github.com/getsentry/sentry-java/pull/2127))

## 6.1.3

### Fixes

- Fix thread leak due to Timer being created and never cancelled ([#2131](https://github.com/getsentry/sentry-java/pull/2131))

## 6.1.2

### Fixes

- Swallow error when reading ActivityManager#getProcessesInErrorState instead of crashing ([#2114](https://github.com/getsentry/sentry-java/pull/2114))
- Use charset string directly as StandardCharsets is not available on earlier Android versions ([#2111](https://github.com/getsentry/sentry-java/pull/2111))

## 6.1.1

### Features

- Replace `tracestate` header with `baggage` header ([#2078](https://github.com/getsentry/sentry-java/pull/2078))
- Allow opting out of device info collection that requires Inter-Process Communication (IPC) ([#2100](https://github.com/getsentry/sentry-java/pull/2100))

## 6.1.0

### Features

- Implement local scope by adding overloads to the capture methods that accept a ScopeCallback ([#2084](https://github.com/getsentry/sentry-java/pull/2084))
- SentryOptions#merge is now public and can be used to load ExternalOptions ([#2088](https://github.com/getsentry/sentry-java/pull/2088))

### Fixes

- Fix proguard rules to work R8 [issue](https://issuetracker.google.com/issues/235733922) around on AGP 7.3.0-betaX and 7.4.0-alphaX ([#2094](https://github.com/getsentry/sentry-java/pull/2094))
- Fix GraalVM Native Image compatibility ([#2172](https://github.com/getsentry/sentry-java/pull/2172))

## 6.0.0

### Sentry Self-hosted Compatibility

- Starting with version `6.0.0` of the `sentry` package, [Sentry's self hosted version >= v21.9.0](https://github.com/getsentry/self-hosted/releases) is required or you have to manually disable sending client reports via the `sendClientReports` option. This only applies to self-hosted Sentry. If you are using [sentry.io](https://sentry.io), no action is needed.

### Features

- Allow optimization and obfuscation of the SDK by reducing proguard rules ([#2031](https://github.com/getsentry/sentry-java/pull/2031))
- Relax TransactionNameProvider ([#1861](https://github.com/getsentry/sentry-java/pull/1861))
- Use float instead of Date for protocol types for higher precision ([#1737](https://github.com/getsentry/sentry-java/pull/1737))
- Allow setting SDK info (name & version) in manifest ([#2016](https://github.com/getsentry/sentry-java/pull/2016))
- Allow setting native Android SDK name during build ([#2035](https://github.com/getsentry/sentry-java/pull/2035))
- Include application permissions in Android events ([#2018](https://github.com/getsentry/sentry-java/pull/2018))
- Automatically create transactions for UI events ([#1975](https://github.com/getsentry/sentry-java/pull/1975))
- Hints are now used via a Hint object and passed into beforeSend and EventProcessor as @NotNull Hint object ([#2045](https://github.com/getsentry/sentry-java/pull/2045))
- Attachments can be manipulated via hint ([#2046](https://github.com/getsentry/sentry-java/pull/2046))
- Add sentry-servlet-jakarta module ([#1987](https://github.com/getsentry/sentry-java/pull/1987))
- Add client reports ([#1982](https://github.com/getsentry/sentry-java/pull/1982))
- Screenshot is taken when there is an error ([#1967](https://github.com/getsentry/sentry-java/pull/1967))
- Add Android profiling traces ([#1897](https://github.com/getsentry/sentry-java/pull/1897)) ([#1959](https://github.com/getsentry/sentry-java/pull/1959)) and its tests ([#1949](https://github.com/getsentry/sentry-java/pull/1949))
- Enable enableScopeSync by default for Android ([#1928](https://github.com/getsentry/sentry-java/pull/1928))
- Feat: Vendor JSON ([#1554](https://github.com/getsentry/sentry-java/pull/1554))
    - Introduce `JsonSerializable` and `JsonDeserializer` interfaces for manual json
      serialization/deserialization.
    - Introduce `JsonUnknwon` interface to preserve unknown properties when deserializing/serializing
      SDK classes.
    - When passing custom objects, for example in `Contexts`, these are supported for serialization:
        - `JsonSerializable`
        - `Map`, `Collection`, `Array`, `String` and all primitive types.
        - Objects with the help of refection.
            - `Map`, `Collection`, `Array`, `String` and all primitive types.
            - Call `toString()` on objects that have a cyclic reference to a ancestor object.
            - Call `toString()` where object graphs exceed max depth.
    - Remove `gson` dependency.
    - Remove `IUnknownPropertiesConsumer`
- Pass MDC tags as Sentry tags ([#1954](https://github.com/getsentry/sentry-java/pull/1954))

### Fixes

- Calling Sentry.init and specifying contextTags now has an effect on the Logback SentryAppender ([#2052](https://github.com/getsentry/sentry-java/pull/2052))
- Calling Sentry.init and specifying contextTags now has an effect on the Log4j SentryAppender ([#2054](https://github.com/getsentry/sentry-java/pull/2054))
- Calling Sentry.init and specifying contextTags now has an effect on the jul SentryAppender ([#2057](https://github.com/getsentry/sentry-java/pull/2057))
- Update Spring Boot dependency to 2.6.8 and fix the CVE-2022-22970 ([#2068](https://github.com/getsentry/sentry-java/pull/2068))
- Sentry can now self heal after a Thread had its currentHub set to a NoOpHub ([#2076](https://github.com/getsentry/sentry-java/pull/2076))
- No longer close OutputStream that is passed into JsonSerializer ([#2029](https://github.com/getsentry/sentry-java/pull/2029))
- Fix setting context tags on events captured by Spring ([#2060](https://github.com/getsentry/sentry-java/pull/2060))
- Isolate cached events with hashed DSN subfolder ([#2038](https://github.com/getsentry/sentry-java/pull/2038))
- SentryThread.current flag will not be overridden by DefaultAndroidEventProcessor if already set ([#2050](https://github.com/getsentry/sentry-java/pull/2050))
- Fix serialization of Long inside of Request.data ([#2051](https://github.com/getsentry/sentry-java/pull/2051))
- Update sentry-native to 0.4.17 ([#2033](https://github.com/getsentry/sentry-java/pull/2033))
- Update Gradle to 7.4.2 and AGP to 7.2 ([#2042](https://github.com/getsentry/sentry-java/pull/2042))
- Change order of event filtering mechanisms ([#2001](https://github.com/getsentry/sentry-java/pull/2001))
- Only send session update for dropped events if state changed ([#2002](https://github.com/getsentry/sentry-java/pull/2002))
- Android profiling initializes on first profile start ([#2009](https://github.com/getsentry/sentry-java/pull/2009))
- Profiling rate decreased from 300hz to 100hz ([#1997](https://github.com/getsentry/sentry-java/pull/1997))
- Allow disabling sending of client reports via Android Manifest and external options ([#2007](https://github.com/getsentry/sentry-java/pull/2007))
- Ref: Upgrade Spring Boot dependency to 2.5.13 ([#2011](https://github.com/getsentry/sentry-java/pull/2011))
- Ref: Make options.printUncaughtStackTrace primitive type ([#1995](https://github.com/getsentry/sentry-java/pull/1995))
- Ref: Remove not needed interface abstractions on Android ([#1953](https://github.com/getsentry/sentry-java/pull/1953))
- Ref: Make hints Map<String, Object> instead of only Object ([#1929](https://github.com/getsentry/sentry-java/pull/1929))
- Ref: Simplify DateUtils with ISO8601Utils ([#1837](https://github.com/getsentry/sentry-java/pull/1837))
- Ref: Remove deprecated and scheduled fields ([#1875](https://github.com/getsentry/sentry-java/pull/1875))
- Ref: Add shutdownTimeoutMillis in favor of shutdownTimeout ([#1873](https://github.com/getsentry/sentry-java/pull/1873))
- Ref: Remove Attachment ContentType since the Server infers it ([#1874](https://github.com/getsentry/sentry-java/pull/1874))
- Ref: Bind external properties to a dedicated class. ([#1750](https://github.com/getsentry/sentry-java/pull/1750))
- Ref: Debug log serializable objects ([#1795](https://github.com/getsentry/sentry-java/pull/1795))
- Ref: catch Throwable instead of Exception to suppress internal SDK errors ([#1812](https://github.com/getsentry/sentry-java/pull/1812))
- `SentryOptions` can merge properties from `ExternalOptions` instead of another instance of `SentryOptions`
- Following boolean properties from `SentryOptions` that allowed `null` values are now not nullable - `debug`, `enableUncaughtExceptionHandler`, `enableDeduplication`
- `SentryOptions` cannot be created anymore using `PropertiesProvider` with `SentryOptions#from` method. Use `ExternalOptions#from` instead and merge created object with `SentryOptions#merge`
- Bump: Kotlin to 1.5 and compatibility to 1.4 for sentry-android-timber ([#1815](https://github.com/getsentry/sentry-java/pull/1815))

## 5.7.4

### Fixes

* Change order of event filtering mechanisms and only send session update for dropped events if session state changed (#2028)

## 5.7.3

### Fixes

- Sentry Timber integration throws an exception when using args ([#1986](https://github.com/getsentry/sentry-java/pull/1986))

## 5.7.2

### Fixes

- Bring back support for `Timber.tag` ([#1974](https://github.com/getsentry/sentry-java/pull/1974))

## 5.7.1

### Fixes

- Sentry Timber integration does not submit msg.formatted breadcrumbs ([#1957](https://github.com/getsentry/sentry-java/pull/1957))
- ANR WatchDog won't crash on SecurityException ([#1962](https://github.com/getsentry/sentry-java/pull/1962))

## 5.7.0

### Features

- Automatically enable `Timber` and `Fragment` integrations if they are present on the classpath ([#1936](https://github.com/getsentry/sentry-java/pull/1936))

## 5.6.3

### Fixes

- If transaction or span is finished, do not allow to mutate ([#1940](https://github.com/getsentry/sentry-java/pull/1940))
- Keep used AndroidX classes from obfuscation (Fixes UI breadcrumbs and Slow/Frozen frames) ([#1942](https://github.com/getsentry/sentry-java/pull/1942))

## 5.6.2

### Fixes

- Ref: Make ActivityFramesTracker public to be used by Hybrid SDKs ([#1931](https://github.com/getsentry/sentry-java/pull/1931))
- Bump: AGP to 7.1.2 ([#1930](https://github.com/getsentry/sentry-java/pull/1930))
- NPE while adding "response_body_size" breadcrumb, when response body length is unknown ([#1908](https://github.com/getsentry/sentry-java/pull/1908))
- Do not include stacktrace frames into Timber message ([#1898](https://github.com/getsentry/sentry-java/pull/1898))
- Potential memory leaks ([#1909](https://github.com/getsentry/sentry-java/pull/1909))

Breaking changes:
`Timber.tag` is no longer supported by our [Timber integration](https://docs.sentry.io/platforms/android/configuration/integrations/timber/) and will not appear on Sentry for error events.
Please vote on this [issue](https://github.com/getsentry/sentry-java/issues/1900), if you'd like us to provide support for that.

## 5.6.2-beta.3

### Fixes

- Ref: Make ActivityFramesTracker public to be used by Hybrid SDKs ([#1931](https://github.com/getsentry/sentry-java/pull/1931))
- Bump: AGP to 7.1.2 ([#1930](https://github.com/getsentry/sentry-java/pull/1930))

## 5.6.2-beta.2

### Fixes

- NPE while adding "response_body_size" breadcrumb, when response body length is unknown ([#1908](https://github.com/getsentry/sentry-java/pull/1908))

## 5.6.2-beta.1

### Fixes

- Do not include stacktrace frames into Timber message ([#1898](https://github.com/getsentry/sentry-java/pull/1898))
- Potential memory leaks ([#1909](https://github.com/getsentry/sentry-java/pull/1909))

Breaking changes:
`Timber.tag` is no longer supported by our [Timber integration](https://docs.sentry.io/platforms/android/configuration/integrations/timber/) and will not appear on Sentry for error events.
Please vote on this [issue](https://github.com/getsentry/sentry-java/issues/1900), if you'd like us to provide support for that.

## 5.6.1

### Features

- Add options.printUncaughtStackTrace to print uncaught exceptions ([#1890](https://github.com/getsentry/sentry-java/pull/1890))

### Fixes

- NPE while adding "response_body_size" breadcrumb, when response body is null ([#1884](https://github.com/getsentry/sentry-java/pull/1884))
- Bump: AGP to 7.1.0 ([#1892](https://github.com/getsentry/sentry-java/pull/1892))

## 5.6.0

### Features

- Add breadcrumbs support for UI events (automatically captured) ([#1876](https://github.com/getsentry/sentry-java/pull/1876))

### Fixes

- Change scope of servlet-api to compileOnly ([#1880](https://github.com/getsentry/sentry-java/pull/1880))

## 5.5.3

### Fixes

- Do not create SentryExceptionResolver bean when Spring MVC is not on the classpath ([#1865](https://github.com/getsentry/sentry-java/pull/1865))

## 5.5.2

### Fixes

- Detect App Cold start correctly for Hybrid SDKs ([#1855](https://github.com/getsentry/sentry-java/pull/1855))
- Bump: log4j to 2.17.0 ([#1852](https://github.com/getsentry/sentry-java/pull/1852))
- Bump: logback to 1.2.9 ([#1853](https://github.com/getsentry/sentry-java/pull/1853))

## 5.5.1

### Fixes

- Bump: log4j to 2.16.0 ([#1845](https://github.com/getsentry/sentry-java/pull/1845))
- Make App start cold/warm visible to Hybrid SDKs ([#1848](https://github.com/getsentry/sentry-java/pull/1848))

## 5.5.0

### Features

- Add locale to device context and deprecate language ([#1832](https://github.com/getsentry/sentry-java/pull/1832))
- Add `SentryFileInputStream` and `SentryFileOutputStream` for File I/O performance instrumentation ([#1826](https://github.com/getsentry/sentry-java/pull/1826))
- Add `SentryFileReader` and `SentryFileWriter` for File I/O instrumentation ([#1843](https://github.com/getsentry/sentry-java/pull/1843))

### Fixes

- Bump: log4j to 2.15.0 ([#1839](https://github.com/getsentry/sentry-java/pull/1839))
- Ref: Rename Fragment span operation from `ui.fragment.load` to `ui.load` ([#1824](https://github.com/getsentry/sentry-java/pull/1824))
- Ref: change `java.util.Random` to `java.security.SecureRandom` for possible security reasons ([#1831](https://github.com/getsentry/sentry-java/pull/1831))

## 5.4.3

### Fixes

- Only report App start measurement for full launch on Android ([#1821](https://github.com/getsentry/sentry-java/pull/1821))

## 5.4.2

### Fixes

- Ref: catch Throwable instead of Exception to suppress internal SDK errors ([#1812](https://github.com/getsentry/sentry-java/pull/1812))

## 5.4.1

### Features

- Refactor OkHttp and Apollo to Kotlin functional interfaces ([#1797](https://github.com/getsentry/sentry-java/pull/1797))
- Add secondary constructor to SentryInstrumentation ([#1804](https://github.com/getsentry/sentry-java/pull/1804))

### Fixes

- Do not start fragment span if not added to the Activity ([#1813](https://github.com/getsentry/sentry-java/pull/1813))

## 5.4.0

### Features

- Add `graphql-java` instrumentation ([#1777](https://github.com/getsentry/sentry-java/pull/1777))

### Fixes

- Do not crash when event processors throw a lower level Throwable class ([#1800](https://github.com/getsentry/sentry-java/pull/1800))
- ActivityFramesTracker does not throw if Activity has no observers ([#1799](https://github.com/getsentry/sentry-java/pull/1799))

## 5.3.0

### Features

- Add datasource tracing with P6Spy ([#1784](https://github.com/getsentry/sentry-java/pull/1784))

### Fixes

- ActivityFramesTracker does not throw if Activity has not been added ([#1782](https://github.com/getsentry/sentry-java/pull/1782))
- PerformanceAndroidEventProcessor uses up to date isTracingEnabled set on Configuration callback ([#1786](https://github.com/getsentry/sentry-java/pull/1786))

## 5.2.4

### Fixes

- Window.FEATURE_NO_TITLE does not work when using activity traces ([#1769](https://github.com/getsentry/sentry-java/pull/1769))
- unregister UncaughtExceptionHandler on close ([#1770](https://github.com/getsentry/sentry-java/pull/1770))

## 5.2.3

### Fixes

- Make ActivityFramesTracker operations thread-safe ([#1762](https://github.com/getsentry/sentry-java/pull/1762))
- Clone Scope Contexts ([#1763](https://github.com/getsentry/sentry-java/pull/1763))
- Bump: AGP to 7.0.3 ([#1765](https://github.com/getsentry/sentry-java/pull/1765))

## 5.2.2

### Fixes

- Close HostnameCache#executorService on SentryClient#close ([#1757](https://github.com/getsentry/sentry-java/pull/1757))

## 5.2.1

### Features

- Add isCrashedLastRun support ([#1739](https://github.com/getsentry/sentry-java/pull/1739))
- Attach Java vendor and version to events and transactions ([#1703](https://github.com/getsentry/sentry-java/pull/1703))

### Fixes

- Handle exception if Context.registerReceiver throws ([#1747](https://github.com/getsentry/sentry-java/pull/1747))

## 5.2.0

### Features

- Allow setting proguard via Options and/or external resources ([#1728](https://github.com/getsentry/sentry-java/pull/1728))
- Add breadcrumbs for the Apollo integration ([#1726](https://github.com/getsentry/sentry-java/pull/1726))

### Fixes

- Don't set lastEventId for transactions ([#1727](https://github.com/getsentry/sentry-java/pull/1727))
- ActivityLifecycleIntegration#appStartSpan memory leak ([#1732](https://github.com/getsentry/sentry-java/pull/1732))

## 5.2.0-beta.3

### Features

- Add "data" to spans ([#1717](https://github.com/getsentry/sentry-java/pull/1717))

### Fixes

- Check at runtime if AndroidX.Core is available ([#1718](https://github.com/getsentry/sentry-java/pull/1718))
- Should not capture unfinished transaction ([#1719](https://github.com/getsentry/sentry-java/pull/1719))

## 5.2.0-beta.2

### Fixes

- Bump AGP to 7.0.2 ([#1650](https://github.com/getsentry/sentry-java/pull/1650))
- Drop spans in BeforeSpanCallback. ([#1713](https://github.com/getsentry/sentry-java/pull/1713))

## 5.2.0-beta.1

### Features

- Add tracestate HTTP header support ([#1683](https://github.com/getsentry/sentry-java/pull/1683))
- Add option to filter which origins receive tracing headers ([#1698](https://github.com/getsentry/sentry-java/pull/1698))
- Include unfinished spans in transaction ([#1699](https://github.com/getsentry/sentry-java/pull/1699))
- Add static helpers for creating breadcrumbs ([#1702](https://github.com/getsentry/sentry-java/pull/1702))
- Performance support for Android Apollo ([#1705](https://github.com/getsentry/sentry-java/pull/1705))

### Fixes

- Move tags from transaction.contexts.trace.tags to transaction.tags ([#1700](https://github.com/getsentry/sentry-java/pull/1700))

Breaking changes:

- Updated proguard keep rule for enums, which affects consumer application code ([#1694](https://github.com/getsentry/sentry-java/pull/1694))

## 5.1.2

### Fixes

- Servlet 3.1 compatibility issue ([#1681](https://github.com/getsentry/sentry-java/pull/1681))
- Do not drop Contexts key if Collection, Array or Char ([#1680](https://github.com/getsentry/sentry-java/pull/1680))

## 5.1.1

### Features

- Add support for async methods in Spring MVC ([#1652](https://github.com/getsentry/sentry-java/pull/1652))
- Add secondary constructor taking IHub to SentryOkHttpInterceptor ([#1657](https://github.com/getsentry/sentry-java/pull/1657))
- Merge external map properties ([#1656](https://github.com/getsentry/sentry-java/pull/1656))

### Fixes

- Remove onActivityPreCreated call in favor of onActivityCreated ([#1661](https://github.com/getsentry/sentry-java/pull/1661))
- Do not crash if SENSOR_SERVICE throws ([#1655](https://github.com/getsentry/sentry-java/pull/1655))
- Make sure scope is popped when processing request results in exception ([#1665](https://github.com/getsentry/sentry-java/pull/1665))

## 5.1.0

### Features

- Spring WebClient integration ([#1621](https://github.com/getsentry/sentry-java/pull/1621))
- OpenFeign integration ([#1632](https://github.com/getsentry/sentry-java/pull/1632))
- Add more convenient way to pass BeforeSpanCallback in OpenFeign integration ([#1637](https://github.com/getsentry/sentry-java/pull/1637))

### Fixes

- Bump: sentry-native to 0.4.12 ([#1651](https://github.com/getsentry/sentry-java/pull/1651))

## 5.1.0-beta.9

- No documented changes.

## 5.1.0-beta.8

### Features

- Generate Sentry BOM ([#1486](https://github.com/getsentry/sentry-java/pull/1486))

## 5.1.0-beta.7

### Features

- Slow/Frozen frames metrics ([#1609](https://github.com/getsentry/sentry-java/pull/1609))

## 5.1.0-beta.6

### Features

- Add request body extraction for Spring MVC integration ([#1595](https://github.com/getsentry/sentry-java/pull/1595))

### Fixes

- set min sdk version of sentry-android-fragment to API 14 ([#1608](https://github.com/getsentry/sentry-java/pull/1608))
- Ser/Deser of the UserFeedback from cached envelope ([#1611](https://github.com/getsentry/sentry-java/pull/1611))

## 5.1.0-beta.5

### Fixes

- Make SentryAppender non-final for Log4j2 and Logback ([#1603](https://github.com/getsentry/sentry-java/pull/1603))
- Do not throw IAE when tracing header contain invalid trace id ([#1605](https://github.com/getsentry/sentry-java/pull/1605))

## 5.1.0-beta.4

### Fixes

- Update sentry-native to 0.4.11 ([#1591](https://github.com/getsentry/sentry-java/pull/1591))

## 5.1.0-beta.3

### Features

- Spring Webflux integration ([#1529](https://github.com/getsentry/sentry-java/pull/1529))

## 5.1.0-beta.2

### Features

- Support transaction waiting for children to finish. ([#1535](https://github.com/getsentry/sentry-java/pull/1535))
- Capture logged marker in log4j2 and logback appenders ([#1551](https://github.com/getsentry/sentry-java/pull/1551))
- Allow clearing of attachments in the scope ([#1562](https://github.com/getsentry/sentry-java/pull/1562))
- Set mechanism type in SentryExceptionResolver ([#1556](https://github.com/getsentry/sentry-java/pull/1556))
- Perf. for fragments ([#1528](https://github.com/getsentry/sentry-java/pull/1528))

### Fixes

- Handling missing Spring Security on classpath on Java 8 ([#1552](https://github.com/getsentry/sentry-java/pull/1552))
- Use a different method to get strings from JNI, and avoid excessive Stack Space usage. ([#1214](https://github.com/getsentry/sentry-java/pull/1214))
- Add data field to SentrySpan ([#1555](https://github.com/getsentry/sentry-java/pull/1555))
- Clock drift issue when calling DateUtils#getDateTimeWithMillisPrecision ([#1557](https://github.com/getsentry/sentry-java/pull/1557))
- Prefer snake case for HTTP integration data keys ([#1559](https://github.com/getsentry/sentry-java/pull/1559))
- Assign lastEventId only if event was queued for submission ([#1565](https://github.com/getsentry/sentry-java/pull/1565))

## 5.1.0-beta.1

### Features

- Measure app start time ([#1487](https://github.com/getsentry/sentry-java/pull/1487))
- Automatic breadcrumbs logging for fragment lifecycle ([#1522](https://github.com/getsentry/sentry-java/pull/1522))

## 5.0.1

### Fixes

- Sources and Javadoc artifacts were mixed up ([#1515](https://github.com/getsentry/sentry-java/pull/1515))

## 5.0.0

This release brings many improvements but also new features:

- OkHttp Interceptor for Android ([#1330](https://github.com/getsentry/sentry-java/pull/1330))
- GraalVM Native Image Compatibility ([#1329](https://github.com/getsentry/sentry-java/pull/1329))
- Add option to ignore exceptions by type ([#1352](https://github.com/getsentry/sentry-java/pull/1352))
- Enrich transactions with device contexts ([#1430](https://github.com/getsentry/sentry-java/pull/1430)) ([#1469](https://github.com/getsentry/sentry-java/pull/1469))
- Better interoperability with Kotlin null-safety ([#1439](https://github.com/getsentry/sentry-java/pull/1439)) and ([#1462](https://github.com/getsentry/sentry-java/pull/1462))
- Add coroutines support ([#1479](https://github.com/getsentry/sentry-java/pull/1479))
- OkHttp callback for Customising the Span ([#1478](https://github.com/getsentry/sentry-java/pull/1478))
- Add breadcrumb in Spring RestTemplate integration ([#1481](https://github.com/getsentry/sentry-java/pull/1481))

Breaking changes:

- Migration Guide for [Java](https://docs.sentry.io/platforms/java/migration/)
- Migration Guide for [Android](https://docs.sentry.io/platforms/android/migration/)

Other fixes:

- Fix: Add attachmentType to envelope ser/deser. ([#1504](https://github.com/getsentry/sentry-java/pull/1504))

Thank you:

- @maciejwalkowiak for coding most of it.

## 5.0.0-beta.7

### Fixes


- Ref: Deprecate SentryBaseEvent#getOriginThrowable and add SentryBaseEvent#getThrowableMechanism ([#1502](https://github.com/getsentry/sentry-java/pull/1502))
- Graceful Shutdown flushes event instead of Closing SDK ([#1500](https://github.com/getsentry/sentry-java/pull/1500))
- Do not append threads that come from the EnvelopeFileObserver ([#1501](https://github.com/getsentry/sentry-java/pull/1501))
- Ref: Deprecate cacheDirSize and add maxCacheItems ([#1499](https://github.com/getsentry/sentry-java/pull/1499))
- Append all threads if Hint is Cached but attachThreads is enabled ([#1503](https://github.com/getsentry/sentry-java/pull/1503))

## 5.0.0-beta.6

### Features

- Add secondary constructor to SentryOkHttpInterceptor ([#1491](https://github.com/getsentry/sentry-java/pull/1491))
- Add option to enable debug mode in Log4j2 integration ([#1492](https://github.com/getsentry/sentry-java/pull/1492))

### Fixes

- Ref: Replace clone() with copy constructor ([#1496](https://github.com/getsentry/sentry-java/pull/1496))

## 5.0.0-beta.5

### Features

- OkHttp callback for Customising the Span ([#1478](https://github.com/getsentry/sentry-java/pull/1478))
- Add breadcrumb in Spring RestTemplate integration ([#1481](https://github.com/getsentry/sentry-java/pull/1481))
- Add coroutines support ([#1479](https://github.com/getsentry/sentry-java/pull/1479))

### Fixes

- Cloning Stack ([#1483](https://github.com/getsentry/sentry-java/pull/1483))

## 5.0.0-beta.4

### Fixes

- Enrich Transactions with Context Data ([#1469](https://github.com/getsentry/sentry-java/pull/1469))
- Bump: Apache HttpClient to 5.0.4 ([#1476](https://github.com/getsentry/sentry-java/pull/1476))

## 5.0.0-beta.3

### Fixes

- Handling immutable collections on SentryEvent and protocol objects ([#1468](https://github.com/getsentry/sentry-java/pull/1468))
- Associate event with transaction when thrown exception is not a direct cause ([#1463](https://github.com/getsentry/sentry-java/pull/1463))
- Ref: nullability annotations to Sentry module ([#1439](https://github.com/getsentry/sentry-java/pull/1439)) and ([#1462](https://github.com/getsentry/sentry-java/pull/1462))
- NPE when adding Context Data with null values for log4j2 ([#1465](https://github.com/getsentry/sentry-java/pull/1465))

## 5.0.0-beta.2

### Fixes

- sentry-android-timber package sets sentry.java.android.timber as SDK name ([#1456](https://github.com/getsentry/sentry-java/pull/1456))
- When AppLifecycleIntegration is closed, it should remove observer using UI thread ([#1459](https://github.com/getsentry/sentry-java/pull/1459))
- Bump: AGP to 4.2.0 ([#1460](https://github.com/getsentry/sentry-java/pull/1460))

Breaking Changes:

- Remove: Settings.Secure.ANDROID_ID in favor of generated installationId ([#1455](https://github.com/getsentry/sentry-java/pull/1455))
- Rename: enableSessionTracking to enableAutoSessionTracking ([#1457](https://github.com/getsentry/sentry-java/pull/1457))

## 5.0.0-beta.1

### Fixes

- Ref: Refactor converting HttpServletRequest to Sentry Request in Spring integration ([#1387](https://github.com/getsentry/sentry-java/pull/1387))
- Bump: sentry-native to 0.4.9 ([#1431](https://github.com/getsentry/sentry-java/pull/1431))
- Activity tracing auto instrumentation for Android API < 29 ([#1402](https://github.com/getsentry/sentry-java/pull/1402))
- use connection and read timeouts in ApacheHttpClient based transport ([#1397](https://github.com/getsentry/sentry-java/pull/1397))
- set correct transaction status for unhandled exceptions in SentryTracingFilter ([#1406](https://github.com/getsentry/sentry-java/pull/1406))
- handle network errors in SentrySpanClientHttpRequestInterceptor ([#1407](https://github.com/getsentry/sentry-java/pull/1407))
- set scope on transaction ([#1409](https://github.com/getsentry/sentry-java/pull/1409))
- set status and associate events with transactions ([#1426](https://github.com/getsentry/sentry-java/pull/1426))
- Do not set free memory and is low memory fields when it's a NDK hard crash ([#1399](https://github.com/getsentry/sentry-java/pull/1399))
- Apply user from the scope to transaction ([#1424](https://github.com/getsentry/sentry-java/pull/1424))
- Pass maxBreadcrumbs config. to sentry-native ([#1425](https://github.com/getsentry/sentry-java/pull/1425))
- Run event processors and enrich transactions with contexts ([#1430](https://github.com/getsentry/sentry-java/pull/1430))
- Set Span status for OkHttp integration ([#1447](https://github.com/getsentry/sentry-java/pull/1447))
- Set user on transaction in Spring & Spring Boot integrations ([#1443](https://github.com/getsentry/sentry-java/pull/1443))

## 4.4.0-alpha.2

### Features

- Add option to ignore exceptions by type ([#1352](https://github.com/getsentry/sentry-java/pull/1352))
- Sentry closes Android NDK and ShutdownHook integrations ([#1358](https://github.com/getsentry/sentry-java/pull/1358))
- Allow inheritance of SentryHandler class in sentry-jul package([#1367](https://github.com/getsentry/sentry-java/pull/1367))
- Make NoOpHub public ([#1379](https://github.com/getsentry/sentry-java/pull/1379))
- Configure max spans per transaction ([#1394](https://github.com/getsentry/sentry-java/pull/1394))

### Fixes

- Bump: Upgrade Apache HttpComponents Core to 5.0.3 ([#1375](https://github.com/getsentry/sentry-java/pull/1375))
- NPE when MDC contains null values (sentry-logback) ([#1364](https://github.com/getsentry/sentry-java/pull/1364))
- Avoid NPE when MDC contains null values (sentry-jul) ([#1385](https://github.com/getsentry/sentry-java/pull/1385))
- Accept only non null value maps ([#1368](https://github.com/getsentry/sentry-java/pull/1368))
- Do not bind transactions to scope by default. ([#1376](https://github.com/getsentry/sentry-java/pull/1376))
- Hub thread safety ([#1388](https://github.com/getsentry/sentry-java/pull/1388))
- SentryTransactionAdvice should operate on the new scope ([#1389](https://github.com/getsentry/sentry-java/pull/1389))

## 4.4.0-alpha.1

### Features

- Add an overload for `startTransaction` that sets the created transaction to the Scope ([#1313](https://github.com/getsentry/sentry-java/pull/1313))
- Set SDK version on Transactions ([#1307](https://github.com/getsentry/sentry-java/pull/1307))
- GraalVM Native Image Compatibility ([#1329](https://github.com/getsentry/sentry-java/pull/1329))
- Add OkHttp client application interceptor ([#1330](https://github.com/getsentry/sentry-java/pull/1330))

### Fixes

- Bump: sentry-native to 0.4.8
- Ref: Separate user facing and protocol classes in the Performance feature ([#1304](https://github.com/getsentry/sentry-java/pull/1304))
- Use logger set on SentryOptions in GsonSerializer ([#1308](https://github.com/getsentry/sentry-java/pull/1308))
- Use the bindToScope correctly
- Allow 0.0 to be set on tracesSampleRate ([#1328](https://github.com/getsentry/sentry-java/pull/1328))
- set "java" platform to transactions ([#1332](https://github.com/getsentry/sentry-java/pull/1332))
- Allow disabling tracing through SentryOptions ([#1337](https://github.com/getsentry/sentry-java/pull/1337))

## 4.3.0

### Features

- Activity tracing auto instrumentation

### Fixes

- Aetting in-app-includes from external properties ([#1291](https://github.com/getsentry/sentry-java/pull/1291))
- Initialize Sentry in Logback appender when DSN is not set in XML config ([#1296](https://github.com/getsentry/sentry-java/pull/1296))
- JUL integration SDK name ([#1293](https://github.com/getsentry/sentry-java/pull/1293))

## 4.2.0

### Features

- Improve EventProcessor nullability annotations ([#1229](https://github.com/getsentry/sentry-java/pull/1229)).
- Add ability to flush events synchronously.
- Support @SentrySpan and @SentryTransaction on classes and interfaces. ([#1243](https://github.com/getsentry/sentry-java/pull/1243))
- Do not serialize empty collections and maps ([#1245](https://github.com/getsentry/sentry-java/pull/1245))
- Integration interface better compatibility with Kotlin null-safety
- Simplify Sentry configuration in Spring integration ([#1259](https://github.com/getsentry/sentry-java/pull/1259))
- Simplify configuring Logback integration when environment variable with the DSN is not set ([#1271](https://github.com/getsentry/sentry-java/pull/1271))
- Add Request to the Scope. [#1270](https://github.com/getsentry/sentry-java/pull/1270))
- Optimize SentryTracingFilter when hub is disabled.

### Fixes

- Bump: sentry-native to 0.4.7
- Optimize DuplicateEventDetectionEventProcessor performance ([#1247](https://github.com/getsentry/sentry-java/pull/1247)).
- Prefix sdk.package names with io.sentry ([#1249](https://github.com/getsentry/sentry-java/pull/1249))
- Remove experimental annotation for Attachment ([#1257](https://github.com/getsentry/sentry-java/pull/1257))
- Mark stacktrace as snapshot if captured at arbitrary moment ([#1231](https://github.com/getsentry/sentry-java/pull/1231))
- Disable Gson HTML escaping
- Make the ANR Atomic flags immutable
- Prevent NoOpHub from creating heavy SentryOptions objects ([#1272](https://github.com/getsentry/sentry-java/pull/1272))
- SentryTransaction#getStatus NPE ([#1273](https://github.com/getsentry/sentry-java/pull/1273))
- Discard unfinished Spans before sending them over to Sentry ([#1279](https://github.com/getsentry/sentry-java/pull/1279))
- Interrupt the thread in QueuedThreadPoolExecutor ([#1276](https://github.com/getsentry/sentry-java/pull/1276))
- SentryTransaction#finish should not clear another transaction from the scope ([#1278](https://github.com/getsentry/sentry-java/pull/1278))

Breaking Changes:
- Enchancement: SentryExceptionResolver should not send handled errors by default ([#1248](https://github.com/getsentry/sentry-java/pull/1248)).
- Ref: Simplify RestTemplate instrumentation ([#1246](https://github.com/getsentry/sentry-java/pull/1246))
- Enchancement: Add overloads for startTransaction taking op and description ([#1244](https://github.com/getsentry/sentry-java/pull/1244))

## 4.1.0

### Features

- Improve Kotlin compatibility for SdkVersion ([#1213](https://github.com/getsentry/sentry-java/pull/1213))
- Support logging via JUL ([#1211](https://github.com/getsentry/sentry-java/pull/1211))

### Fixes

- Returning Sentry trace header from Span ([#1217](https://github.com/getsentry/sentry-java/pull/1217))
- Remove misleading error logs ([#1222](https://github.com/getsentry/sentry-java/pull/1222))

## 4.0.0

This release brings the Sentry Performance feature to Java SDK, Spring, Spring Boot, and Android integrations. Read more in the reference documentation:

- [Performance for Java](https://docs.sentry.io/platforms/java/performance/)
- [Performance for Spring](https://docs.sentry.io/platforms/java/guides/spring/)
- [Performance for Spring Boot](https://docs.sentry.io/platforms/java/guides/spring-boot/)
- [Performance for Android](https://docs.sentry.io/platforms/android/performance/)

### Other improvements:

#### Core:

- Improved loading external configuration:
  - Load `sentry.properties` from the application's current working directory ([#1046](https://github.com/getsentry/sentry-java/pull/1046))
  - Resolve `in-app-includes`, `in-app-excludes`, `tags`, `debug`, `uncaught.handler.enabled` parameters from the external configuration
- Set global tags on SentryOptions and load them from external configuration ([#1066](https://github.com/getsentry/sentry-java/pull/1066))
- Add support for attachments ([#1082](https://github.com/getsentry/sentry-java/pull/1082))
- Resolve `servername` from the localhost address
- Simplified transport configuration through setting `TransportFactory` instead of `ITransport` on SentryOptions ([#1124](https://github.com/getsentry/sentry-java/pull/1124))

#### Spring Boot:

- Add the ability to register multiple `OptionsConfiguration` beans ([#1093](https://github.com/getsentry/sentry-java/pull/1093))
- Initialize Logback after context refreshes ([#1129](https://github.com/getsentry/sentry-java/pull/1129))

#### Android:

- Add `isSideLoaded` and `installerStore` tags automatically (Where your App. was installed from eg Google Play, Amazon Store, downloaded APK, etc...)
- Bump: sentry-native to 0.4.6
- Bump: Gradle to 6.8.1 and AGP to 4.1.2

## 4.0.0-beta.1

### Features

- Add addToTransactions to Attachment ([#1191](https://github.com/getsentry/sentry-java/pull/1191))
- Support SENTRY_TRACES_SAMPLE_RATE conf. via env variables ([#1171](https://github.com/getsentry/sentry-java/pull/1171))
- Pass request to CustomSamplingContext in Spring integration ([#1172](https://github.com/getsentry/sentry-java/pull/1172))
- Move `SentrySpanClientHttpRequestInterceptor` to Spring module ([#1181](https://github.com/getsentry/sentry-java/pull/1181))
- Add overload for `transaction/span.finish(SpanStatus)` ([#1182](https://github.com/getsentry/sentry-java/pull/1182))
- Simplify registering traces sample callback in Spring integration ([#1184](https://github.com/getsentry/sentry-java/pull/1184))
- Polish Performance API ([#1165](https://github.com/getsentry/sentry-java/pull/1165))
- Set "debug" through external properties ([#1186](https://github.com/getsentry/sentry-java/pull/1186))
- Simplify Spring integration ([#1188](https://github.com/getsentry/sentry-java/pull/1188))
- Init overload with dsn ([#1195](https://github.com/getsentry/sentry-java/pull/1195))
- Enable Kotlin map-like access on CustomSamplingContext ([#1192](https://github.com/getsentry/sentry-java/pull/1192))
- Auto register custom ITransportFactory in Spring integration ([#1194](https://github.com/getsentry/sentry-java/pull/1194))
- Improve Kotlin property access in Performance API ([#1193](https://github.com/getsentry/sentry-java/pull/1193))
- Copy options tags to transactions ([#1198](https://github.com/getsentry/sentry-java/pull/1198))
- Add convenient method for accessing event's throwable ([#1202](https://github.com/getsentry/sentry-java/pull/1202))

### Fixes

- Ref: Set SpanContext on SentryTransaction to avoid potential NPE ([#1173](https://github.com/getsentry/sentry-java/pull/1173))
- Free Local Refs manually due to Android local ref. count limits
- Bring back support for setting transaction name without ongoing transaction ([#1183](https://github.com/getsentry/sentry-java/pull/1183))

## 4.0.0-alpha.3

### Features

- Improve ITransaction and ISpan null-safety compatibility ([#1161](https://github.com/getsentry/sentry-java/pull/1161))
- Automatically assign span context to captured events ([#1156](https://github.com/getsentry/sentry-java/pull/1156))
- Autoconfigure Apache HttpClient 5 based Transport in Spring Boot integration ([#1143](https://github.com/getsentry/sentry-java/pull/1143))
- Send user.ip_address = {{auto}} when sendDefaultPii is true ([#1015](https://github.com/getsentry/sentry-java/pull/1015))
- Read tracesSampleRate from AndroidManifest
- OutboxSender supports all envelope item types ([#1158](https://github.com/getsentry/sentry-java/pull/1158))
- Read `uncaught.handler.enabled` property from the external configuration
- Resolve servername from the localhost address
- Add maxAttachmentSize to SentryOptions ([#1138](https://github.com/getsentry/sentry-java/pull/1138))
- Drop invalid attachments ([#1134](https://github.com/getsentry/sentry-java/pull/1134))
- Set isSideLoaded info tags
- Add non blocking Apache HttpClient 5 based Transport ([#1136](https://github.com/getsentry/sentry-java/pull/1136))

### Fixes

- Ref: Make Attachment immutable ([#1120](https://github.com/getsentry/sentry-java/pull/1120))
- Ref: using Calendar to generate Dates
- Ref: Return NoOpTransaction instead of null ([#1126](https://github.com/getsentry/sentry-java/pull/1126))
- Ref: `ITransport` implementations are now responsible for executing request in asynchronous or synchronous way ([#1118](https://github.com/getsentry/sentry-java/pull/1118))
- Ref: Add option to set `TransportFactory` instead of `ITransport` on `SentryOptions` ([#1124](https://github.com/getsentry/sentry-java/pull/1124))
- Ref: Simplify ITransport creation in ITransportFactory ([#1135](https://github.com/getsentry/sentry-java/pull/1135))
- Fixes and Tests: Session serialization and deserialization
- Inheriting sampling decision from parent ([#1100](https://github.com/getsentry/sentry-java/pull/1100))
- Exception only sets a stack trace if there are frames
- Initialize Logback after context refreshes ([#1129](https://github.com/getsentry/sentry-java/pull/1129))
- Do not crash when passing null values to @Nullable methods, eg User and Scope
- Resolving dashed properties from external configuration
- Consider {{ auto }} as a default ip address ([#1015](https://github.com/getsentry/sentry-java/pull/1015))
- Set release and environment on Transactions ([#1152](https://github.com/getsentry/sentry-java/pull/1152))
- Do not set transaction on the scope automatically

## 4.0.0-alpha.2

### Features

- Add basic support for attachments ([#1082](https://github.com/getsentry/sentry-java/pull/1082))
- Set transaction name on events and transactions sent using Spring integration ([#1067](https://github.com/getsentry/sentry-java/pull/1067))
- Set global tags on SentryOptions and load them from external configuration ([#1066](https://github.com/getsentry/sentry-java/pull/1066))
- Add API validator and remove deprecated methods
- Add more convenient method to start a child span ([#1073](https://github.com/getsentry/sentry-java/pull/1073))
- Autoconfigure traces callback in Spring Boot integration ([#1074](https://github.com/getsentry/sentry-java/pull/1074))
- Resolve in-app-includes and in-app-excludes parameters from the external configuration
- Make InAppIncludesResolver public ([#1084](https://github.com/getsentry/sentry-java/pull/1084))
- Add the ability to register multiple OptionsConfiguration beans ([#1093](https://github.com/getsentry/sentry-java/pull/1093))
- Database query tracing with datasource-proxy ([#1095](https://github.com/getsentry/sentry-java/pull/1095))

### Fixes

- Ref: Refactor resolving SpanContext for Throwable ([#1068](https://github.com/getsentry/sentry-java/pull/1068))
- Ref: Change "op" to "operation" in @SentrySpan and @SentryTransaction
- Remove method reference in SentryEnvelopeItem ([#1091](https://github.com/getsentry/sentry-java/pull/1091))
- Set current thread only if there are no exceptions
- SentryOptions creates GsonSerializer by default
- Append DebugImage list if event already has it
- Sort breadcrumbs by Date if there are breadcrumbs already in the event

## 4.0.0-alpha.1

### Features

- Load `sentry.properties` from the application's current working directory ([#1046](https://github.com/getsentry/sentry-java/pull/1046))
- Performance monitoring ([#971](https://github.com/getsentry/sentry-java/pull/971))
- Performance monitoring for Spring Boot applications ([#971](https://github.com/getsentry/sentry-java/pull/971))

### Fixes

- Ref: Refactor JSON deserialization ([#1047](https://github.com/getsentry/sentry-java/pull/1047))

## 3.2.1

### Fixes

- Set current thread only if theres no exceptions ([#1064](https://github.com/getsentry/sentry-java/pull/1064))
- Append DebugImage list if event already has it ([#1092](https://github.com/getsentry/sentry-java/pull/1092))
- Sort breadcrumbs by Date if there are breadcrumbs already in the event ([#1094](https://github.com/getsentry/sentry-java/pull/1094))
- Free Local Refs manually due to Android local ref. count limits  ([#1179](https://github.com/getsentry/sentry-java/pull/1179))

## 3.2.0

### Features

- Expose a Module (Debug images) Loader for Android thru sentry-native ([#1043](https://github.com/getsentry/sentry-java/pull/1043))
- Added java doc to protocol classes based on sentry-data-schemes project ([#1045](https://github.com/getsentry/sentry-java/pull/1045))
- Make SentryExceptionResolver Order configurable to not send handled web exceptions ([#1008](https://github.com/getsentry/sentry-java/pull/1008))
- Resolve HTTP Proxy parameters from the external configuration ([#1028](https://github.com/getsentry/sentry-java/pull/1028))
- Sentry NDK integration is compiled against default NDK version based on AGP's version ([#1048](https://github.com/getsentry/sentry-java/pull/1048))

### Fixes

- Bump: AGP 4.1.1 ([#1040](https://github.com/getsentry/sentry-java/pull/1040))
- Update to sentry-native 0.4.4 and fix shared library builds ([#1039](https://github.com/getsentry/sentry-java/pull/1039))
- use neutral Locale for String operations ([#1033](https://github.com/getsentry/sentry-java/pull/1033))
- Clean up JNI code and properly free strings ([#1050](https://github.com/getsentry/sentry-java/pull/1050))
- set userId for hard-crashes if no user is set ([#1049](https://github.com/getsentry/sentry-java/pull/1049))

## 3.1.3

### Fixes

- Fix broken NDK integration on 3.1.2 (release failed on packaging a .so file)
- Increase max cached events to 30 ([#1029](https://github.com/getsentry/sentry-java/pull/1029))
- Normalize DSN URI ([#1030](https://github.com/getsentry/sentry-java/pull/1030))

## 3.1.2

### Features

- Manually capturing User Feedback
- Set environment to "production" by default.
- Make public the Breadcrumb constructor that accepts a Date ([#1012](https://github.com/getsentry/sentry-java/pull/1012))

### Fixes

- ref: Validate event id on user feedback submission

## 3.1.1

### Features

- Bind logging related SentryProperties to Slf4j Level instead of Logback to improve Log4j2 compatibility

### Fixes

- Prevent Logback and Log4j2 integrations from re-initializing Sentry when Sentry is already initialized
- Make sure HttpServletRequestSentryUserProvider runs by default before custom SentryUserProvider beans
- Fix setting up Sentry in Spring Webflux annotation by changing the scope of Spring WebMvc related dependencies

## 3.1.0

### Features

- Make getThrowable public and improve set contexts ([#967](https://github.com/getsentry/sentry-java/pull/967))
- Accepted quoted values in properties from external configuration ([#972](https://github.com/getsentry/sentry-java/pull/972))

### Fixes

- Auto-Configure `inAppIncludes` in Spring Boot integration ([#966](https://github.com/getsentry/sentry-java/pull/966))
- Bump: Android Gradle Plugin 4.0.2 ([#968](https://github.com/getsentry/sentry-java/pull/968))
- Don't require `sentry.dsn` to be set when using `io.sentry:sentry-spring-boot-starter` and `io.sentry:sentry-logback` together ([#965](https://github.com/getsentry/sentry-java/pull/965))
- Remove chunked streaming mode ([#974](https://github.com/getsentry/sentry-java/pull/974))
- Android 11 + targetSdkVersion 30 crashes Sentry on start ([#977](https://github.com/getsentry/sentry-java/pull/977))

## 3.0.0

## Java + Android

This release marks the re-unification of Java and Android SDK code bases.
It's based on the Android 2.0 SDK, which implements [Sentry's unified API](https://develop.sentry.dev/sdk/unified-api/).

Considerable changes were done, which include a lot of improvements. More are covered below, but the highlights are:

- Improved `log4j2` integration
  - Capture breadcrumbs for level INFO and higher
  - Raises event for ERROR and higher.
  - Minimum levels are configurable.
  - Optionally initializes the SDK via appender.xml
- Dropped support to `log4j`.
- Improved `logback` integration
  - Capture breadcrumbs for level INFO and higher
  - Raises event for ERROR and higher.
  - Minimum levels are configurable.
  - Optionally initializes the SDK via appender.xml
  - Configurable via Spring integration if both are enabled
- Spring
  - No more duplicate events with Spring and logback
  - Auto initalizes if DSN is available
  - Configuration options available with auto complete
- Google App Engine support dropped

## What’s Changed

- Callback to validate SSL certificate ([#944](https://github.com/getsentry/sentry-java/pull/944))
- Attach stack traces enabled by default

### Android specific

- Release health enabled by default for Android
- Sync of Scopes for Java -> Native (NDK)
- Bump Sentry-Native v0.4.2
- Android 11 Support

[Android migration docs](https://docs.sentry.io/platforms/android/migration/#migrating-from-sentry-android-2x-to-sentry-android-3x)

### Java specific

- Unified API for Java SDK and integrations (Spring, Spring boot starter, Servlet, Logback, Log4j2)

New Java [docs](https://docs.sentry.io/platforms/java/) are live and being improved.

## Acquisition

Packages were released on [`bintray sentry-java`](https://dl.bintray.com/getsentry/sentry-java/io/sentry/), [`bintray sentry-android`](https://dl.bintray.com/getsentry/sentry-android/io/sentry/), [`jcenter`](https://jcenter.bintray.com/io/sentry/) and [`mavenCentral`](https://repo.maven.apache.org/maven2/io/sentry/)

## Where is the Java 1.7 code base?

The previous Java releases, are all available in this repository through the tagged releases.
## 3.0.0-beta.1

## What’s Changed

- feat: ssl support ([#944](https://github.com/getsentry/sentry-java/pull/944)) @ninekaw9 @marandaneto
- feat: sync Java to C ([#937](https://github.com/getsentry/sentry-java/pull/937)) @bruno-garcia @marandaneto
- feat: Auto-configure Logback appender in Spring Boot integration. ([#938](https://github.com/getsentry/sentry-java/pull/938)) @maciejwalkowiak
- feat: Add Servlet integration. ([#935](https://github.com/getsentry/sentry-java/pull/935)) @maciejwalkowiak
- fix: Pop scope at the end of the request in Spring integration. ([#936](https://github.com/getsentry/sentry-java/pull/936)) @maciejwalkowiak
- bump: Upgrade Spring Boot to 2.3.4. ([#932](https://github.com/getsentry/sentry-java/pull/932)) @maciejwalkowiak
- fix: Do not set cookies when send pii is set to false. ([#931](https://github.com/getsentry/sentry-java/pull/931)) @maciejwalkowiak

Packages were released on [`bintray sentry-java`](https://dl.bintray.com/getsentry/sentry-java/io/sentry/), [`bintray sentry-android`](https://dl.bintray.com/getsentry/sentry-android/io/sentry/), [`jcenter`](https://jcenter.bintray.com/io/sentry/) and [`mavenCentral`](https://repo.maven.apache.org/maven2/io/sentry/)

We'd love to get feedback.

## 3.0.0-alpha.3

### Features

- Enable attach stack traces and disable attach threads by default ([#921](https://github.com/getsentry/sentry-java/pull/921)) @marandaneto

### Fixes

- Bump sentry-native to 0.4.2 ([#926](https://github.com/getsentry/sentry-java/pull/926)) @marandaneto
- ref: remove log level as RN do not use it anymore ([#924](https://github.com/getsentry/sentry-java/pull/924)) @marandaneto
- Read sample rate correctly from manifest meta data ([#923](https://github.com/getsentry/sentry-java/pull/923)) @marandaneto

Packages were released on [`bintray sentry-android`](https://dl.bintray.com/getsentry/sentry-android/io/sentry/) and [`bintray sentry-java`](https://dl.bintray.com/getsentry/sentry-java/io/sentry/)

We'd love to get feedback.

## 3.0.0-alpha.2

TBD

Packages were released on [bintray](https://dl.bintray.com/getsentry/maven/io/sentry/)

> Note: This release marks the unification of the Java and Android Sentry codebases based on the core of the Android SDK (version 2.x).
Previous releases for the Android SDK (version 2.x) can be found on the now archived: https://github.com/getsentry/sentry-android/

## 3.0.0-alpha.1

### Features

### Fixes


## New releases will happen on a different repository:

https://github.com/getsentry/sentry-java

## What’s Changed

### Features

### Fixes


- feat: enable release health by default

Packages were released on [`bintray`](https://dl.bintray.com/getsentry/sentry-android/io/sentry/sentry-android/), [`jcenter`](https://jcenter.bintray.com/io/sentry/sentry-android/) and [`mavenCentral`](https://repo.maven.apache.org/maven2/io/sentry/sentry-android/)

We'd love to get feedback.

## 2.3.1

### Fixes

- Add main thread checker for the app lifecycle integration ([#525](https://github.com/getsentry/sentry-android/pull/525)) @marandaneto
- Set correct migration link ([#523](https://github.com/getsentry/sentry-android/pull/523)) @fupduck
- Warn about Sentry re-initialization. ([#521](https://github.com/getsentry/sentry-android/pull/521)) @maciejwalkowiak
- Set SDK version in `MainEventProcessor`. ([#513](https://github.com/getsentry/sentry-android/pull/513)) @maciejwalkowiak
- Bump sentry-native to 0.4.0 ([#512](https://github.com/getsentry/sentry-android/pull/512)) @marandaneto
- Bump Gradle to 6.6 and fix linting issues ([#510](https://github.com/getsentry/sentry-android/pull/510)) @marandaneto
- fix(sentry-java): Contexts belong on the Scope ([#504](https://github.com/getsentry/sentry-android/pull/504)) @maciejwalkowiak
- Add tests for verifying scope changes thread isolation ([#508](https://github.com/getsentry/sentry-android/pull/508)) @maciejwalkowiak
- Set `SdkVersion` in default `SentryOptions` created in sentry-core module ([#506](https://github.com/getsentry/sentry-android/pull/506)) @maciejwalkowiak

Packages were released on [`bintray`](https://dl.bintray.com/getsentry/sentry-android/io/sentry/sentry-android/), [`jcenter`](https://jcenter.bintray.com/io/sentry/sentry-android/) and [`mavenCentral`](https://repo.maven.apache.org/maven2/io/sentry/sentry-android/)

We'd love to get feedback.

## 2.3.0

### Features

- Add console application sample. ([#502](https://github.com/getsentry/sentry-android/pull/502)) @maciejwalkowiak
- Log stacktraces in SystemOutLogger ([#498](https://github.com/getsentry/sentry-android/pull/498)) @maciejwalkowiak
- Add method to add breadcrumb with string parameter. ([#501](https://github.com/getsentry/sentry-android/pull/501)) @maciejwalkowiak

### Fixes

- Converting UTC and ISO timestamp when missing Locale/TimeZone do not error ([#505](https://github.com/getsentry/sentry-android/pull/505)) @marandaneto
- Call `Sentry#close` on JVM shutdown. ([#497](https://github.com/getsentry/sentry-android/pull/497)) @maciejwalkowiak
- ref: sentry-core changes for console app ([#473](https://github.com/getsentry/sentry-android/pull/473)) @marandaneto

Obs: If you are using its own instance of `Hub`/`SentryClient` and reflection to set up the SDK to be usable within Libraries, this change may break your code, please fix the renamed classes.

Packages were released on [`bintray`](https://dl.bintray.com/getsentry/sentry-android/io/sentry/sentry-android/), [`jcenter`](https://jcenter.bintray.com/io/sentry/sentry-android/) and [`mavenCentral`](https://repo.maven.apache.org/maven2/io/sentry/sentry-android/)

We'd love to get feedback.

## 2.2.2

### Features

- Add sdk to envelope header ([#488](https://github.com/getsentry/sentry-android/pull/488)) @marandaneto
- Log request if response code is not 200 ([#484](https://github.com/getsentry/sentry-android/pull/484)) @marandaneto

### Fixes

- Bump plugin versions ([#487](https://github.com/getsentry/sentry-android/pull/487)) @marandaneto
- Bump: AGP 4.0.1 ([#486](https://github.com/getsentry/sentry-android/pull/486)) @marandaneto

Packages were released on [`bintray`](https://dl.bintray.com/getsentry/sentry-android/io/sentry/sentry-android/), [`jcenter`](https://jcenter.bintray.com/io/sentry/sentry-android/) and [`mavenCentral`](https://repo.maven.apache.org/maven2/io/sentry/sentry-android/)

We'd love to get feedback.

## 2.2.1

### Fixes

- Timber adds breadcrumb even if event level is < minEventLevel ([#480](https://github.com/getsentry/sentry-android/pull/480)) @marandaneto
- Contexts serializer avoids reflection and fixes desugaring issue ([#478](https://github.com/getsentry/sentry-android/pull/478)) @marandaneto
- clone session before sending to the transport ([#474](https://github.com/getsentry/sentry-android/pull/474)) @marandaneto
- Bump Gradle 6.5.1 ([#479](https://github.com/getsentry/sentry-android/pull/479)) @marandaneto

Packages were released on [`bintray`](https://dl.bintray.com/getsentry/sentry-android/io/sentry/sentry-android/), [`jcenter`](https://jcenter.bintray.com/io/sentry/sentry-android/) and [`mavenCentral`](https://repo.maven.apache.org/maven2/io/sentry/sentry-android/)

We'd love to get feedback.

## 2.2.0

### Fixes

- Negative session sequence if the date is before java date epoch ([#471](https://github.com/getsentry/sentry-android/pull/471)) @marandaneto
- Deserialise unmapped contexts values from envelope ([#470](https://github.com/getsentry/sentry-android/pull/470)) @marandaneto
- Bump: sentry-native 0.3.4 ([#468](https://github.com/getsentry/sentry-android/pull/468)) @marandaneto

- feat: timber integration ([#464](https://github.com/getsentry/sentry-android/pull/464)) @marandaneto

1) To add integrations it requires a [manual initialization](https://docs.sentry.io/platforms/android/#manual-initialization) of the Android SDK.

2) Add the `sentry-android-timber` dependency:

```groovy
implementation 'io.sentry:sentry-android-timber:{version}' // version >= 2.2.0
```

3) Initialize and add the `SentryTimberIntegration`:

```java
SentryAndroid.init(this, options -> {
    // default values:
    // minEventLevel = ERROR
    // minBreadcrumbLevel = INFO
    options.addIntegration(new SentryTimberIntegration());

    // custom values for minEventLevel and minBreadcrumbLevel
    // options.addIntegration(new SentryTimberIntegration(SentryLevel.WARNING, SentryLevel.ERROR));
});
```

4) Use the Timber integration:

```java
try {
    int x = 1 / 0;
} catch (Exception e) {
    Timber.e(e);
}
```

Packages were released on [`bintray`](https://dl.bintray.com/getsentry/sentry-android/io/sentry/sentry-android/), [`jcenter`](https://jcenter.bintray.com/io/sentry/sentry-android/) and [`mavenCentral`](https://repo.maven.apache.org/maven2/io/sentry/sentry-android/)

We'd love to get feedback.

## 2.1.7

### Fixes

- Init native libs if available on SDK init ([#461](https://github.com/getsentry/sentry-android/pull/461)) @marandaneto
- Make JVM target explicit in sentry-core ([#462](https://github.com/getsentry/sentry-android/pull/462)) @dilbernd
- Timestamp with millis from react-native should be in UTC format ([#456](https://github.com/getsentry/sentry-android/pull/456)) @marandaneto
- Bump Gradle to 6.5 ([#454](https://github.com/getsentry/sentry-android/pull/454)) @marandaneto

Packages were released on [`bintray`](https://dl.bintray.com/getsentry/sentry-android/io/sentry/sentry-android/), [`jcenter`](https://jcenter.bintray.com/io/sentry/sentry-android/) and [`mavenCentral`](https://repo.maven.apache.org/maven2/io/sentry/sentry-android/)

We'd love to get feedback.

## 2.1.6

### Fixes

- Do not lookup sentry-debug-meta but instead load it directly ([#445](https://github.com/getsentry/sentry-android/pull/445)) @marandaneto
- Regression on v2.1.5 which can cause a crash on SDK init

Packages were released on [`bintray`](https://dl.bintray.com/getsentry/sentry-android/io/sentry/sentry-android/), [`jcenter`](https://jcenter.bintray.com/io/sentry/sentry-android/) and [`mavenCentral`](https://repo.maven.apache.org/maven2/io/sentry/sentry-android/)

We'd love to get feedback.

## 2.1.5

### Fixes

This version has a severe bug and can cause a crash on SDK init

Please upgrade to https://github.com/getsentry/sentry-android/releases/tag/2.1.6

## 2.1.4

### Features

- Make gzip as default content encoding type ([#433](https://github.com/getsentry/sentry-android/pull/433)) @marandaneto
- Use AGP 4 features ([#366](https://github.com/getsentry/sentry-android/pull/366)) @marandaneto
- Create GH Actions CI for Ubuntu/macOS ([#403](https://github.com/getsentry/sentry-android/pull/403)) @marandaneto
- Make root checker better and minimize false positive ([#417](https://github.com/getsentry/sentry-android/pull/417)) @marandaneto

### Fixes

- bump: sentry-native to 0.3.1 ([#440](https://github.com/getsentry/sentry-android/pull/440)) @marandaneto
- Update last session timestamp ([#437](https://github.com/getsentry/sentry-android/pull/437)) @marandaneto
- Filter trim memory breadcrumbs ([#431](https://github.com/getsentry/sentry-android/pull/431)) @marandaneto

Packages were released on [`bintray`](https://dl.bintray.com/getsentry/sentry-android/io/sentry/sentry-android/), [`jcenter`](https://jcenter.bintray.com/io/sentry/sentry-android/) and [`mavenCentral`](https://repo.maven.apache.org/maven2/io/sentry/sentry-android/)

We'd love to get feedback.

## 2.1.3

### Fixes

This fixes several critical bugs in sentry-android 2.0 and 2.1

- Sentry.init register integrations after creating the main Hub instead of doing it in the main Hub ctor ([#427](https://github.com/getsentry/sentry-android/pull/427)) @marandaneto
- make NoOpLogger public ([#425](https://github.com/getsentry/sentry-android/pull/425)) @marandaneto
- ConnectivityChecker returns connection status and events are not trying to be sent if no connection. ([#420](https://github.com/getsentry/sentry-android/pull/420)) @marandaneto
- thread pool executor is a single thread executor instead of scheduled thread executor ([#422](https://github.com/getsentry/sentry-android/pull/422)) @marandaneto
- Add Abnormal to the Session.State enum as its part of the protocol ([#424](https://github.com/getsentry/sentry-android/pull/424)) @marandaneto
- Bump: Gradle to 6.4.1 ([#419](https://github.com/getsentry/sentry-android/pull/419)) @marandaneto

We recommend that you use sentry-android 2.1.3 over the initial release of sentry-android 2.0 and 2.1.

Packages were released on [`bintray`](https://dl.bintray.com/getsentry/sentry-android/io/sentry/sentry-android/), [`jcenter`](https://jcenter.bintray.com/io/sentry/sentry-android/) and [`mavenCentral`](https://repo.maven.apache.org/maven2/io/sentry/sentry-android/)

We'd love to get feedback.

## 2.1.2

### Features

- Added options to configure http transport ([#411](https://github.com/getsentry/sentry-android/pull/411)) @marandaneto

### Fixes

- Phone state breadcrumbs require read_phone_state on older OS versions ([#415](https://github.com/getsentry/sentry-android/pull/415)) @marandaneto @bsergean
- before raising ANR events, we check ProcessErrorStateInfo if available ([#412](https://github.com/getsentry/sentry-android/pull/412)) @marandaneto
- send cached events to use a single thread executor ([#405](https://github.com/getsentry/sentry-android/pull/405)) @marandaneto
- initing SDK on AttachBaseContext ([#409](https://github.com/getsentry/sentry-android/pull/409)) @marandaneto
- sessions can't be abnormal, but exited if not ended properly ([#410](https://github.com/getsentry/sentry-android/pull/410)) @marandaneto

Packages were released on [`bintray`](https://dl.bintray.com/getsentry/sentry-android/io/sentry/sentry-android/), [`jcenter`](https://jcenter.bintray.com/io/sentry/sentry-android/) and [`mavenCentral`](https://repo.maven.apache.org/maven2/io/sentry/sentry-android/)

We'd love to get feedback.

## 2.1.1

### Features

- Added missing getters on Breadcrumb and SentryEvent ([#397](https://github.com/getsentry/sentry-android/pull/397)) @marandaneto
- Add trim memory breadcrumbs ([#395](https://github.com/getsentry/sentry-android/pull/395)) @marandaneto
- Only set breadcrumb extras if not empty ([#394](https://github.com/getsentry/sentry-android/pull/394)) @marandaneto
- Added samples of how to disable automatic breadcrumbs ([#389](https://github.com/getsentry/sentry-android/pull/389)) @marandaneto

### Fixes

- Set missing release, environment and dist to sentry-native options ([#404](https://github.com/getsentry/sentry-android/pull/404)) @marandaneto
- Do not add automatic and empty sensor breadcrumbs ([#401](https://github.com/getsentry/sentry-android/pull/401)) @marandaneto
- ref: removed Thread.sleep from LifecycleWatcher tests, using awaitility and DateProvider ([#392](https://github.com/getsentry/sentry-android/pull/392)) @marandaneto
- ref: added a DateTimeProvider for making retry after testable ([#391](https://github.com/getsentry/sentry-android/pull/391)) @marandaneto
- Bump Gradle to 6.4 ([#390](https://github.com/getsentry/sentry-android/pull/390)) @marandaneto
- Bump sentry-native to 0.2.6 ([#396](https://github.com/getsentry/sentry-android/pull/396)) @marandaneto

Packages were released on [`bintray`](https://dl.bintray.com/getsentry/sentry-android/io/sentry/sentry-android/), [`jcenter`](https://jcenter.bintray.com/io/sentry/sentry-android/) and [`mavenCentral`](https://repo.maven.apache.org/maven2/io/sentry/sentry-android/)

We'd love to get feedback.

## 2.1.0

### Features

- Includes all the changes of 2.1.0 alpha, beta and RC

### Fixes

- fix when PhoneStateListener is not ready for use ([#387](https://github.com/getsentry/sentry-android/pull/387)) @marandaneto
- make ANR 5s by default ([#388](https://github.com/getsentry/sentry-android/pull/388)) @marandaneto
- rate limiting by categories ([#381](https://github.com/getsentry/sentry-android/pull/381)) @marandaneto
- Bump NDK to latest stable version 21.1.6352462 ([#386](https://github.com/getsentry/sentry-android/pull/386)) @marandaneto

Packages were released on [`bintray`](https://dl.bintray.com/getsentry/sentry-android/io/sentry/sentry-android/), [`jcenter`](https://jcenter.bintray.com/io/sentry/sentry-android/) and [`mavenCentral`](https://repo.maven.apache.org/maven2/io/sentry/sentry-android/)

We'd love to get feedback.

## 2.0.3

### Fixes

- patch from 2.1.0-alpha.2 - avoid crash if NDK throws UnsatisfiedLinkError ([#344](https://github.com/getsentry/sentry-android/pull/344)) @marandaneto

Packages were released on [`bintray`](https://dl.bintray.com/getsentry/sentry-android/io/sentry/sentry-android/), [`jcenter`](https://jcenter.bintray.com/io/sentry/sentry-android/) and [`mavenCentral`](https://repo.maven.apache.org/maven2/io/sentry/sentry-android/)

We'd love to get feedback.

## 2.1.0-RC.1

### Features

- Options for uncaught exception and make SentryOptions list Thread-Safe ([#384](https://github.com/getsentry/sentry-android/pull/384)) @marandaneto
- Automatic breadcrumbs for app, activity and sessions lifecycles and system events ([#348](https://github.com/getsentry/sentry-android/pull/348)) @marandaneto
- Make capture session and envelope internal ([#372](https://github.com/getsentry/sentry-android/pull/372)) @marandaneto

### Fixes

- If retry after header has empty categories, apply retry after to all of them ([#377](https://github.com/getsentry/sentry-android/pull/377)) @marandaneto
- Discard events and envelopes if cached and retry after ([#378](https://github.com/getsentry/sentry-android/pull/378)) @marandaneto
- Merge loadLibrary calls for sentry-native and clean up CMake files ([#373](https://github.com/getsentry/sentry-android/pull/373)) @Swatinem
- Exceptions should be sorted oldest to newest ([#370](https://github.com/getsentry/sentry-android/pull/370)) @marandaneto
- Check external storage size even if its read only ([#368](https://github.com/getsentry/sentry-android/pull/368)) @marandaneto
- Wrong check for cellular network capability ([#369](https://github.com/getsentry/sentry-android/pull/369)) @marandaneto
- add ScheduledForRemoval annotation to deprecated methods ([#375](https://github.com/getsentry/sentry-android/pull/375)) @marandaneto
- Bump NDK to 21.0.6113669 ([#367](https://github.com/getsentry/sentry-android/pull/367)) @marandaneto
- Bump AGP and add new make cmd to check for updates ([#365](https://github.com/getsentry/sentry-android/pull/365)) @marandaneto

Packages were released on [`bintray`](https://dl.bintray.com/getsentry/sentry-android/io/sentry/sentry-android/), [`jcenter`](https://jcenter.bintray.com/io/sentry/sentry-android/) and [`mavenCentral`](https://repo.maven.apache.org/maven2/io/sentry/sentry-android/)

We'd love to get feedback.

## 2.1.0-beta.2

### Fixes

- Bump sentry-native to 0.2.4 ([#364](https://github.com/getsentry/sentry-android/pull/364)) @marandaneto
- Update current session on session start after deleting previous session ([#362](https://github.com/getsentry/sentry-android/pull/362)) @marandaneto

Packages were released on [`bintray`](https://dl.bintray.com/getsentry/sentry-android/io/sentry/sentry-android/), [`jcenter`](https://jcenter.bintray.com/io/sentry/sentry-android/) and [`mavenCentral`](https://repo.maven.apache.org/maven2/io/sentry/sentry-android/)

We'd love to get feedback.

## 2.1.0-beta.1

### Fixes

- Bump sentry-native to 0.2.3 ([#357](https://github.com/getsentry/sentry-android/pull/357)) @marandaneto
- Check for androidx availability on runtime ([#356](https://github.com/getsentry/sentry-android/pull/356)) @marandaneto
- If theres a left over session file and its crashed, we should not overwrite its state ([#354](https://github.com/getsentry/sentry-android/pull/354)) @marandaneto
- Session should be exited state if state was ok ([#352](https://github.com/getsentry/sentry-android/pull/352)) @marandaneto
- Envelope has dedicated endpoint ([#353](https://github.com/getsentry/sentry-android/pull/353)) @marandaneto

Packages were released on [`bintray`](https://dl.bintray.com/getsentry/sentry-android/io/sentry/sentry-android/), [`jcenter`](https://jcenter.bintray.com/io/sentry/sentry-android/) and [`mavenCentral`](https://repo.maven.apache.org/maven2/io/sentry/sentry-android/)

We'd love to get feedback.

## 2.1.0-alpha.2

### Fixes

- Change integration order for cached outbox events ([#347](https://github.com/getsentry/sentry-android/pull/347)) @marandaneto
- Avoid crash if NDK throws UnsatisfiedLinkError ([#344](https://github.com/getsentry/sentry-android/pull/344)) @marandaneto
- Avoid getting a threadlocal twice. ([#339](https://github.com/getsentry/sentry-android/pull/339)) @metlos
- Removing session tracking guard on hub and client ([#338](https://github.com/getsentry/sentry-android/pull/338)) @marandaneto
- Bump agp to 3.6.2 ([#336](https://github.com/getsentry/sentry-android/pull/336)) @marandaneto
- Fix racey ANR integration ([#332](https://github.com/getsentry/sentry-android/pull/332)) @marandaneto
- Logging envelopes path when possible instead of nullable id ([#331](https://github.com/getsentry/sentry-android/pull/331)) @marandaneto
- Renaming transport gate method ([#330](https://github.com/getsentry/sentry-android/pull/330)) @marandaneto

Packages were released on [`bintray`](https://dl.bintray.com/getsentry/sentry-android/io/sentry/sentry-android/), [`jcenter`](https://jcenter.bintray.com/io/sentry/sentry-android/) and [`mavenCentral`](https://repo.maven.apache.org/maven2/io/sentry/sentry-android/)

We'd love to get feedback.

## 2.1.0-alpha.1

Release of Sentry's new SDK for Android.

## What’s Changed

### Features

- Release health @marandaneto @bruno-garcia
- ANR report should have 'was active=yes' on the dashboard ([#299](https://github.com/getsentry/sentry-android/pull/299)) @marandaneto
- NDK events apply scoped data ([#322](https://github.com/getsentry/sentry-android/pull/322)) @marandaneto
- Add a StdoutTransport ([#310](https://github.com/getsentry/sentry-android/pull/310)) @mike-burns
- Implementing new retry after protocol ([#306](https://github.com/getsentry/sentry-android/pull/306)) @marandaneto

### Fixes

- Bump sentry-native to 0.2.2 ([#305](https://github.com/getsentry/sentry-android/pull/305)) @Swatinem
- Missing App's info ([#315](https://github.com/getsentry/sentry-android/pull/315)) @marandaneto
- Buffered writers/readers - otimizations ([#311](https://github.com/getsentry/sentry-android/pull/311)) @marandaneto
- Boot time should be UTC ([#309](https://github.com/getsentry/sentry-android/pull/309)) @marandaneto
- Make transport result public ([#300](https://github.com/getsentry/sentry-android/pull/300)) @marandaneto

Packages were released on [`bintray`](https://dl.bintray.com/getsentry/sentry-android/io/sentry/sentry-android/), [`jcenter`](https://jcenter.bintray.com/io/sentry/sentry-android/) and [`mavenCentral`](https://repo.maven.apache.org/maven2/io/sentry/sentry-android/)

We'd love to get feedback.

## 2.0.2

Release of Sentry's new SDK for Android.

### Features

- MavenCentral support ([#284](https://github.com/getsentry/sentry-android/pull/284)) @marandaneto

### Fixes

- Bump AGP to 3.6.1 ([#285](https://github.com/getsentry/sentry-android/pull/285)) @marandaneto

Packages were released on [`bintray`](https://dl.bintray.com/getsentry/sentry-android/io/sentry/sentry-android/), [`jcenter`](https://jcenter.bintray.com/io/sentry/sentry-android/) and [`mavenCentral`](https://repo.maven.apache.org/maven2/io/sentry/sentry-android/)

We'd love to get feedback.

## 2.0.1

Release of Sentry's new SDK for Android.

## What’s Changed

### Features

- Attach threads/stacktraces ([#267](https://github.com/getsentry/sentry-android/pull/267)) @marandaneto
- Add the default serverName to SentryOptions and use it in MainEventProcessor ([#279](https://github.com/getsentry/sentry-android/pull/279)) @metlos

### Fixes

- set current threadId when there's no mechanism set ([#277](https://github.com/getsentry/sentry-android/pull/277)) @marandaneto
- Preview package manager ([#269](https://github.com/getsentry/sentry-android/pull/269)) @bruno-garcia

Packages were released on [`bintray`](https://dl.bintray.com/getsentry/sentry-android/io/sentry/), [`jcenter`](https://jcenter.bintray.com/io/sentry/sentry-android/)

We'd love to get feedback.

## 2.0.0

Release of Sentry's new SDK for Android.

New features not offered by (1.7.x):

- NDK support
  - Captures crashes caused by native code
  - Access to the [`sentry-native` SDK](https://github.com/getsentry/sentry-native/) API by your native (C/C++/Rust code/..).
- Automatic init (just add your `DSN` to the manifest)
   - Proguard rules are added automatically
   - Permission (Internet) is added automatically
- Uncaught Exceptions might be captured even before the app restarts
- Sentry's Unified API.
- More context/device information
- Packaged as `aar`
- Frames from the app automatically marked as `InApp=true` (stack traces in Sentry highlights them by default).
- Complete Sentry Protocol available.
- All threads and their stack traces are captured.
- Sample project in this repo to test many features (segfault, uncaught exception, ANR...)

Features from the current SDK like `ANR` are also available (by default triggered after 4 seconds).

Packages were released on [`bintray`](https://dl.bintray.com/getsentry/sentry-android/io/sentry/), [`jcenter`](https://jcenter.bintray.com/io/sentry/sentry-android/)

We'd love to get feedback.

## 2.0.0-rc04

Release of Sentry's new SDK for Android.

### Features

- Take sampleRate from metadata ([#262](https://github.com/getsentry/sentry-android/pull/262)) @bruno-garcia
- Support mills timestamp format ([#263](https://github.com/getsentry/sentry-android/pull/263)) @marandaneto
- Adding logs to installed integrations ([#265](https://github.com/getsentry/sentry-android/pull/265)) @marandaneto

### Fixes

- Breacrumb.data to string,object, Add LOG level ([#264](https://github.com/getsentry/sentry-android/pull/264)) @HazAT
- Read release conf. on manifest ([#266](https://github.com/getsentry/sentry-android/pull/266)) @marandaneto

Packages were released on [`bintray`](https://dl.bintray.com/getsentry/sentry-android/io/sentry/), [`jcenter`](https://jcenter.bintray.com/io/sentry/sentry-android/)

We'd love to get feedback and we'll work in getting the GA `2.0.0` out soon.
Until then, the [stable SDK offered by Sentry is at version 1.7.30](https://github.com/getsentry/sentry-java/releases/tag/v1.7.30)

## 2.0.0-rc03

Release of Sentry's new SDK for Android.

### Fixes

- fixes ([#259](https://github.com/getsentry/sentry-android/issues/259)) - NPE check on getExternalFilesDirs items. ([#260](https://github.com/getsentry/sentry-android/pull/260)) @marandaneto
- strictMode typo ([#258](https://github.com/getsentry/sentry-android/pull/258)) @marandaneto

Packages were released on [`bintray`](https://dl.bintray.com/getsentry/sentry-android/io/sentry/), [`jcenter`](https://jcenter.bintray.com/io/sentry/sentry-android/)

We'd love to get feedback and we'll work in getting the GA `2.0.0` out soon.
Until then, the [stable SDK offered by Sentry is at version 1.7.30](https://github.com/getsentry/sentry-java/releases/tag/v1.7.30)

## 2.0.0-rc02

Release of Sentry's new SDK for Android.

### Features

- Hub mode configurable ([#247](https://github.com/getsentry/sentry-android/pull/247)) @bruno-garcia
- Added remove methods (tags/extras) to the sentry static class ([#243](https://github.com/getsentry/sentry-android/pull/243)) @marandaneto

### Fixes


- Update ndk for new sentry-native version ([#235](https://github.com/getsentry/sentry-android/pull/235)) @Swatinem @marandaneto
- Make integrations public ([#256](https://github.com/getsentry/sentry-android/pull/256)) @marandaneto
- Bump build-tools ([#255](https://github.com/getsentry/sentry-android/pull/255)) @marandaneto
- Added javadocs to scope and its dependencies ([#253](https://github.com/getsentry/sentry-android/pull/253)) @marandaneto
- Build all ABIs ([#254](https://github.com/getsentry/sentry-android/pull/254)) @marandaneto
- Moving back ANR timeout from long to int param. ([#252](https://github.com/getsentry/sentry-android/pull/252)) @marandaneto
- Added HubAdapter to call Sentry static methods from Integrations ([#250](https://github.com/getsentry/sentry-android/pull/250)) @marandaneto
- New Release format ([#242](https://github.com/getsentry/sentry-android/pull/242)) @marandaneto
- Javadocs for SentryOptions ([#246](https://github.com/getsentry/sentry-android/pull/246)) @marandaneto
- non-app is already inApp excluded by default. ([#244](https://github.com/getsentry/sentry-android/pull/244)) @marandaneto
- Fix if symlink exists for sentry-native ([#241](https://github.com/getsentry/sentry-android/pull/241)) @marandaneto
- Clone method - race condition free ([#226](https://github.com/getsentry/sentry-android/pull/226)) @marandaneto
- Refactoring breadcrumbs callback ([#239](https://github.com/getsentry/sentry-android/pull/239)) @marandaneto

Packages were released on [`bintray`](https://dl.bintray.com/getsentry/sentry-android/io/sentry/), [`jcenter`](https://jcenter.bintray.com/io/sentry/sentry-android/)

We'd love to get feedback and we'll work in getting the GA `2.0.0` out soon.
Until then, the [stable SDK offered by Sentry is at version 1.7.30](https://github.com/getsentry/sentry-java/releases/tag/v1.7.30)

## 2.0.0-rc01

Release of Sentry's new SDK for Android.

## What’s Changed

### Features

- Added remove methods for Scope data ([#237](https://github.com/getsentry/sentry-android/pull/237)) @marandaneto
- More device context (deviceId, connectionType and language) ([#229](https://github.com/getsentry/sentry-android/pull/229)) @marandaneto
- Added a few java docs (Sentry, Hub and SentryClient) ([#223](https://github.com/getsentry/sentry-android/pull/223)) @marandaneto
- Implemented diagnostic logger ([#218](https://github.com/getsentry/sentry-android/pull/218)) @marandaneto
- Added event processors to scope ([#209](https://github.com/getsentry/sentry-android/pull/209)) @marandaneto
- Added android transport gate ([#206](https://github.com/getsentry/sentry-android/pull/206)) @marandaneto
- Added executor for caching values out of the main thread ([#201](https://github.com/getsentry/sentry-android/pull/201)) @marandaneto

### Fixes


- Honor RetryAfter ([#236](https://github.com/getsentry/sentry-android/pull/236)) @marandaneto
- Add tests for SentryValues ([#238](https://github.com/getsentry/sentry-android/pull/238)) @philipphofmann
- Do not set frames if there's none ([#234](https://github.com/getsentry/sentry-android/pull/234)) @marandaneto
- Always call interrupt after InterruptedException ([#232](https://github.com/getsentry/sentry-android/pull/232)) @marandaneto
- Mark as current thread if its the main thread ([#228](https://github.com/getsentry/sentry-android/pull/228)) @marandaneto
- Fix lgtm alerts ([#219](https://github.com/getsentry/sentry-android/pull/219)) @marandaneto
- Written unit tests to ANR integration ([#215](https://github.com/getsentry/sentry-android/pull/215)) @marandaneto
- Added blog posts to README ([#214](https://github.com/getsentry/sentry-android/pull/214)) @marandaneto
- Raise code coverage for Dsn to 100% ([#212](https://github.com/getsentry/sentry-android/pull/212)) @philipphofmann
- Remove redundant times(1) for Mockito.verify ([#211](https://github.com/getsentry/sentry-android/pull/211)) @philipphofmann
- Transport may be set on options ([#203](https://github.com/getsentry/sentry-android/pull/203)) @marandaneto
- dist may be set on options ([#204](https://github.com/getsentry/sentry-android/pull/204)) @marandaneto
- Throw an exception if DSN is not set ([#200](https://github.com/getsentry/sentry-android/pull/200)) @marandaneto
- Migration guide markdown ([#197](https://github.com/getsentry/sentry-android/pull/197)) @marandaneto

Packages were released on [`bintray`](https://dl.bintray.com/getsentry/sentry-android/io/sentry/), [`jcenter`](https://jcenter.bintray.com/io/sentry/sentry-android/)

We'd love to get feedback and we'll work in getting the GA `2.0.0` out soon.
Until then, the [stable SDK offered by Sentry is at version 1.7.29](https://github.com/getsentry/sentry-java/releases/tag/v1.7.29)

## 2.0.0-beta02

Release of Sentry's new SDK for Android.

### Features

- addBreadcrumb overloads ([#196](https://github.com/getsentry/sentry-android/pull/196)) and ([#198](https://github.com/getsentry/sentry-android/pull/198))

### Fixes

- fix Android bug on API 24 and 25 about getting current threads and stack traces ([#194](https://github.com/getsentry/sentry-android/pull/194))

Packages were released on [`bintray`](https://dl.bintray.com/getsentry/sentry-android/io/sentry/), [`jcenter`](https://jcenter.bintray.com/io/sentry/sentry-android/)

We'd love to get feedback and we'll work in getting the GA `2.0.0` out soon.
Until then, the [stable SDK offered by Sentry is at version 1.7.28](https://github.com/getsentry/sentry-java/releases/tag/v1.7.28)

## 2.0.0-beta01

Release of Sentry's new SDK for Android.

### Fixes

- ref: ANR doesn't set handled flag ([#186](https://github.com/getsentry/sentry-android/pull/186))
- SDK final review ([#183](https://github.com/getsentry/sentry-android/pull/183))
- ref: Drop errored in favor of crashed ([#187](https://github.com/getsentry/sentry-android/pull/187))
- Workaround android_id ([#185](https://github.com/getsentry/sentry-android/pull/185))
- Renamed sampleRate ([#191](https://github.com/getsentry/sentry-android/pull/191))
- Making timestamp package-private or test-only ([#190](https://github.com/getsentry/sentry-android/pull/190))
- Split event processor in Device/App data ([#180](https://github.com/getsentry/sentry-android/pull/180))

Packages were released on [`bintray`](https://dl.bintray.com/getsentry/sentry-android/io/sentry/), [`jcenter`](https://jcenter.bintray.com/io/sentry/sentry-android/)

We'd love to get feedback and we'll work in getting the GA `2.0.0` out soon.
Until then, the [stable SDK offered by Sentry is at version 1.7.28](https://github.com/getsentry/sentry-java/releases/tag/v1.7.28)

## 2.0.0-alpha09

Release of Sentry's new SDK for Android.

### Features

- Adding nativeBundle plugin ([#161](https://github.com/getsentry/sentry-android/pull/161))
- Adding scope methods to sentry static class ([#179](https://github.com/getsentry/sentry-android/pull/179))

### Fixes

- fix: DSN parsing ([#165](https://github.com/getsentry/sentry-android/pull/165))
- Don't avoid exception type minification ([#166](https://github.com/getsentry/sentry-android/pull/166))
- make Gson retro compatible with older versions of AGP ([#177](https://github.com/getsentry/sentry-android/pull/177))
- Bump sentry-native with message object instead of a string ([#172](https://github.com/getsentry/sentry-android/pull/172))

Packages were released on [`bintray`](https://dl.bintray.com/getsentry/sentry-android/io/sentry/), [`jcenter`](https://jcenter.bintray.com/io/sentry/sentry-android/)

We'd love to get feedback and we'll work in getting the GA `2.0.0` out soon.
Until then, the [stable SDK offered by Sentry is at version 1.7.28](https://github.com/getsentry/sentry-java/releases/tag/v1.7.28)

## 2.0.0-alpha08

Release of Sentry's new SDK for Android.

### Fixes

- DebugId endianness ([#162](https://github.com/getsentry/sentry-android/pull/162))
- Executed beforeBreadcrumb also for scope ([#160](https://github.com/getsentry/sentry-android/pull/160))
- Benefit of manifest merging when minSdk ([#159](https://github.com/getsentry/sentry-android/pull/159))
- Add method to captureMessage with level ([#157](https://github.com/getsentry/sentry-android/pull/157))
- Listing assets file on the wrong dir ([#156](https://github.com/getsentry/sentry-android/pull/156))

Packages were released on [`bintray`](https://dl.bintray.com/getsentry/sentry-android/io/sentry/), [`jcenter`](https://jcenter.bintray.com/io/sentry/sentry-android/)

We'd love to get feedback and we'll work in getting the GA `2.0.0` out soon.
Until then, the [stable SDK offered by Sentry is at version 1.7.28](https://github.com/getsentry/sentry-java/releases/tag/v1.7.28)

## 2.0.0-alpha07

Third release of Sentry's new SDK for Android.

### Fixes

-  Fixed release for jcenter and bintray

Packages were released on [`bintray`](https://dl.bintray.com/getsentry/sentry-android/io/sentry/), [`jcenter`](https://jcenter.bintray.com/io/sentry/sentry-android/)

We'd love to get feedback and we'll work in getting the GA `2.0.0` out soon.
Until then, the [stable SDK offered by Sentry is at version 1.7.28](https://github.com/getsentry/sentry-java/releases/tag/v1.7.28)

## 2.0.0-alpha06

Second release of Sentry's new SDK for Android.

### Fixes

- Fixed a typo on pom generation.

Packages were released on [`bintray`](https://dl.bintray.com/getsentry/sentry-android/io/sentry/), [`jcenter`](https://jcenter.bintray.com/io/sentry/sentry-android/)

We'd love to get feedback and we'll work in getting the GA `2.0.0` out soon.
Until then, the [stable SDK offered by Sentry is at version 1.7.28](https://github.com/getsentry/sentry-java/releases/tag/v1.7.28)

## 2.0.0-alpha05

First release of Sentry's new SDK for Android.

New features not offered by our current (1.7.x), stable SDK are:

- NDK support
  - Captures crashes caused by native code
  - Access to the [`sentry-native` SDK](https://github.com/getsentry/sentry-native/) API by your native (C/C++/Rust code/..).
- Automatic init (just add your `DSN` to the manifest)
   - Proguard rules are added automatically
   - Permission (Internet) is added automatically
- Uncaught Exceptions might be captured even before the app restarts
- Unified API which include scopes etc.
- More context/device information
- Packaged as `aar`
- Frames from the app automatically marked as `InApp=true` (stack traces in Sentry highlights them by default).
- Complete Sentry Protocol available.
- All threads and their stack traces are captured.
- Sample project in this repo to test many features (segfault, uncaught exception, scope)

Features from the current SDK like `ANR` are also available (by default triggered after 4 seconds).

Packages were released on [`bintray`](https://dl.bintray.com/getsentry/sentry-android/io/sentry/), [`jcenter`](https://jcenter.bintray.com/io/sentry/sentry-android/)

We'd love to get feedback and we'll work in getting the GA `2.0.0` out soon.
Until then, the [stable SDK offered by Sentry is at version 1.7.28](https://github.com/getsentry/sentry-java/releases/tag/v1.7.28)<|MERGE_RESOLUTION|>--- conflicted
+++ resolved
@@ -4,15 +4,10 @@
 
 ### Fixes
 
-<<<<<<< HEAD
 - Send Timber logs through Sentry Logs ([#4490](https://github.com/getsentry/sentry-java/pull/4490))
   - Enable the Logs feature in your `SentryOptions` or with the `io.sentry.logs.enabled` manifest option and the SDK will automatically send Timber logs to Sentry, if the TimberIntegration is enabled.
   - The SDK will automatically detect Timber and use it to send logs to Sentry.
 - Send logcat through Sentry Logs ([#4487](https://github.com/getsentry/sentry-java/pull/4487))
-    - Enable the Logs feature in your `SentryOptions` or with the `io.sentry.logs.enabled` manifest option and the SDK will automatically send logcat logs to Sentry, if the Sentry Android Gradle plugin is applied.
-    - To set the logcat level check the [Logcat integration documentation](https://docs.sentry.io/platforms/android/integrations/logcat/#configure).
-=======
-- Send logcat through Sentry Logs ([#4487](https://github.com/getsentry/sentry-java/pull/4487))
   - Enable the Logs feature in your `SentryOptions` or with the `io.sentry.logs.enabled` manifest option and the SDK will automatically send logcat logs to Sentry, if the Sentry Android Gradle plugin is applied.
   - To set the logcat level check the [Logcat integration documentation](https://docs.sentry.io/platforms/android/integrations/logcat/#configure).
 
@@ -20,7 +15,6 @@
 
 ### Fixes
 
->>>>>>> bc158777
 - Optimize scope when maxBreadcrumb is 0 ([#4504](https://github.com/getsentry/sentry-java/pull/4504))
 - Fix javadoc on TransportResult ([#4528](https://github.com/getsentry/sentry-java/pull/4528))
 - Session Replay: Fix `IllegalArgumentException` when `Bitmap` is initialized with non-positive values ([#4536](https://github.com/getsentry/sentry-java/pull/4536))
