# Changelog

## Unreleased

<<<<<<< HEAD
* Fix: Handling missing Spring Security on classpath on Java 8 (#1552)
=======
* Feat: Capture logged marker in log4j2 and logback appenders (#1551)
>>>>>>> 1cdf98be

## 5.1.0-beta.1

* Feat: Measure app start time (#1487)
* Feat: Automatic breadcrumbs logging for fragment lifecycle (#1522) 

## 5.0.1

* Fix: Sources and Javadoc artifacts were mixed up (#1515)

## 5.0.0

This release brings many improvements but also new features:

* OkHttp Interceptor for Android (#1330)
* GraalVM Native Image Compatibility (#1329)
* Add option to ignore exceptions by type (#1352)
* Enrich transactions with device contexts (#1430) (#1469)
* Better interoperability with Kotlin null-safety (#1439) and (#1462)
* Add coroutines support (#1479)
* OkHttp callback for Customising the Span (#1478)
* Add breadcrumb in Spring RestTemplate integration (#1481)

Breaking changes:

* Migration Guide for [Java](https://docs.sentry.io/platforms/java/migration/)
* Migration Guide for [Android](https://docs.sentry.io/platforms/android/migration/)

Other fixes:

* Fix: Add attachmentType to envelope ser/deser. (#1504)

Thank you:

* @maciejwalkowiak for coding most of it.

## 5.0.0-beta.7

* Ref: Deprecate SentryBaseEvent#getOriginThrowable and add SentryBaseEvent#getThrowableMechanism (#1502)
* Fix: Graceful Shutdown flushes event instead of Closing SDK (#1500)
* Fix: Do not append threads that come from the EnvelopeFileObserver (#1501)
* Ref: Deprecate cacheDirSize and add maxCacheItems (#1499)
* Fix: Append all threads if Hint is Cached but attachThreads is enabled (#1503)

## 5.0.0-beta.6

* Feat: Add secondary constructor to SentryOkHttpInterceptor (#1491)
* Feat: Add option to enable debug mode in Log4j2 integration (#1492)
* Ref: Replace clone() with copy constructor (#1496)

## 5.0.0-beta.5

* Feat: OkHttp callback for Customising the Span (#1478)
* Feat: Add breadcrumb in Spring RestTemplate integration (#1481)
* Fix: Cloning Stack (#1483)
* Feat: Add coroutines support (#1479)

## 5.0.0-beta.4

* Fix: Enrich Transactions with Context Data (#1469)
* Bump: Apache HttpClient to 5.0.4 (#1476)

## 5.0.0-beta.3

* Fix: handling immutable collections on SentryEvent and protocol objects (#1468)
* Fix: associate event with transaction when thrown exception is not a direct cause (#1463)
* Ref: nullability annotations to Sentry module (#1439) and (#1462)
* Fix: NPE when adding Context Data with null values for log4j2 (#1465)

## 5.0.0-beta.2

* Fix: sentry-android-timber package sets sentry.java.android.timber as SDK name (#1456)
* Fix: When AppLifecycleIntegration is closed, it should remove observer using UI thread (#1459)
* Bump: AGP to 4.2.0 (#1460)

Breaking Changes:

* Remove: Settings.Secure.ANDROID_ID in favor of generated installationId (#1455)
* Rename: enableSessionTracking to enableAutoSessionTracking (#1457)

## 5.0.0-beta.1

* Fix: Activity tracing auto instrumentation for Android API < 29 (#1402)
* Fix: use connection and read timeouts in ApacheHttpClient based transport (#1397)
* Ref: Refactor converting HttpServletRequest to Sentry Request in Spring integration (#1387)
* Fix: set correct transaction status for unhandled exceptions in SentryTracingFilter (#1406)
* Fix: handle network errors in SentrySpanClientHttpRequestInterceptor (#1407)
* Fix: set scope on transaction (#1409)
* Fix: set status and associate events with transactions (#1426)
* Fix: Do not set free memory and is low memory fields when it's a NDK hard crash (#1399)
* Fix: Apply user from the scope to transaction (#1424)
* Fix: Pass maxBreadcrumbs config. to sentry-native (#1425)
* Fix: Run event processors and enrich transactions with contexts (#1430)
* Bump: sentry-native to 0.4.9 (#1431)
* Fix: Set Span status for OkHttp integration (#1447)
* Fix: Set user on transaction in Spring & Spring Boot integrations (#1443)

## 4.4.0-alpha.2

* Feat: Add option to ignore exceptions by type (#1352)
* Fix: NPE when MDC contains null values (sentry-logback) (#1364)
* Fix: Avoid NPE when MDC contains null values (sentry-jul) (#1385)
* Feat: Sentry closes Android NDK and ShutdownHook integrations (#1358)
* Enhancement: Allow inheritance of SentryHandler class in sentry-jul package(#1367)
* Fix: Accept only non null value maps (#1368)
* Bump: Upgrade Apache HttpComponents Core to 5.0.3 (#1375)
* Enhancement: Make NoOpHub public (#1379)
* Fix: Do not bind transactions to scope by default. (#1376)
* Fix: Hub thread safety (#1388)
* Fix: SentryTransactionAdvice should operate on the new scope (#1389)
* Feat: configure max spans per transaction (#1394)

## 4.4.0-alpha.1

* Bump: sentry-native to 0.4.8
* Feat: Add an overload for `startTransaction` that sets the created transaction to the Scope #1313
* Ref: Separate user facing and protocol classes in the Performance feature (#1304)
* Feat: Set SDK version on Transactions (#1307)
* Fix: Use logger set on SentryOptions in GsonSerializer (#1308)
* Fix: Use the bindToScope correctly
* Feat: GraalVM Native Image Compatibility (#1329)
* Fix: Allow 0.0 to be set on tracesSampleRate (#1328)
* Fix: set "java" platform to transactions #1332
* Feat: Add OkHttp client application interceptor (#1330)
* Fix: Allow disabling tracing through SentryOptions (#1337)

## 4.3.0

* Fix: setting in-app-includes from external properties (#1291)
* Fix: Initialize Sentry in Logback appender when DSN is not set in XML config (#1296)
* Fix: JUL integration SDK name (#1293)
* Feat: Activity tracing auto instrumentation

## 4.2.0

* Fix: Remove experimental annotation for Attachment #1257
* Fix: Mark stacktrace as snapshot if captured at arbitrary moment #1231
* Enchancement: Improve EventProcessor nullability annotations (#1229).
* Bump: sentry-native to 0.4.7
* Enchancement: Add ability to flush events synchronously.
* Fix: Disable Gson HTML escaping
* Enchancement: Support @SentrySpan and @SentryTransaction on classes and interfaces. (#1243)
* Enchancement: Do not serialize empty collections and maps (#1245)
* Ref: Optimize DuplicateEventDetectionEventProcessor performance (#1247).
* Ref: Prefix sdk.package names with io.sentry (#1249)
* Fix: Make the ANR Atomic flags immutable
* Enchancement: Integration interface better compatibility with Kotlin null-safety
* Enchancement: Simplify Sentry configuration in Spring integration (#1259)
* Enchancement: Simplify configuring Logback integration when environment variable with the DSN is not set (#1271)
* Fix: Prevent NoOpHub from creating heavy SentryOptions objects (#1272)
* Enchancement: Add Request to the Scope. #1270
* Fix: SentryTransaction#getStatus NPE (#1273)
* Enchancement: Optimize SentryTracingFilter when hub is disabled.
* Fix: Discard unfinished Spans before sending them over to Sentry (#1279)
* Fix: Interrupt the thread in QueuedThreadPoolExecutor (#1276)
* Fix: SentryTransaction#finish should not clear another transaction from the scope (#1278)

Breaking Changes:
* Enchancement: SentryExceptionResolver should not send handled errors by default (#1248).
* Ref: Simplify RestTemplate instrumentation (#1246)
* Enchancement: Add overloads for startTransaction taking op and description (#1244)

## 4.1.0

* Improve Kotlin compatibility for SdkVersion (#1213)
* Feat: Support logging via JUL (#1211)
* Fix: returning Sentry trace header from Span (#1217)
* Fix: Remove misleading error logs (#1222)

## 4.0.0

This release brings the Sentry Performance feature to Java SDK, Spring, Spring Boot, and Android integrations. Read more in the reference documentation:

- [Performance for Java](https://docs.sentry.io/platforms/java/performance/)
- [Performance for Spring](https://docs.sentry.io/platforms/java/guides/spring/)
- [Performance for Spring Boot](https://docs.sentry.io/platforms/java/guides/spring-boot/)
- [Performance for Android](https://docs.sentry.io/platforms/android/performance/)

### Other improvements:

#### Core:

- Improved loading external configuration:
  - Load `sentry.properties` from the application's current working directory (#1046)
  - Resolve `in-app-includes`, `in-app-excludes`, `tags`, `debug`, `uncaught.handler.enabled` parameters from the external configuration
- Set global tags on SentryOptions and load them from external configuration (#1066)
- Add support for attachments (#1082)
- Resolve `servername` from the localhost address
- Simplified transport configuration through setting `TransportFactory` instead of `ITransport` on SentryOptions (#1124)

#### Spring Boot:
- Add the ability to register multiple `OptionsConfiguration` beans (#1093)
- Initialize Logback after context refreshes (#1129)

#### Android:
- Add `isSideLoaded` and `installerStore` tags automatically (Where your App. was installed from eg Google Play, Amazon Store, downloaded APK, etc...)
- Bump: sentry-native to 0.4.6
- Bump: Gradle to 6.8.1 and AGP to 4.1.2

## 4.0.0-beta.1

* Feat: Add addToTransactions to Attachment (#1191)
* Enhancement: Support SENTRY_TRACES_SAMPLE_RATE conf. via env variables (#1171)
* Enhancement: Pass request to CustomSamplingContext in Spring integration (#1172)
* Ref: Set SpanContext on SentryTransaction to avoid potential NPE (#1173)
* Fix: Free Local Refs manually due to Android local ref. count limits
* Enhancement: Move `SentrySpanClientHttpRequestInterceptor` to Spring module (#1181)
* Enhancement: Add overload for `transaction/span.finish(SpanStatus)` (#1182)
* Fix: Bring back support for setting transaction name without ongoing transaction (#1183)
* Enhancement: Simplify registering traces sample callback in Spring integration (#1184)
* Enhancement: Polish Performance API (#1165)
* Enhancement: Set "debug" through external properties (#1186)
* Enhancement: Simplify Spring integration (#1188)
* Enhancement: Init overload with dsn (#1195)
* Enhancement: Enable Kotlin map-like access on CustomSamplingContext (#1192)
* Enhancement: Auto register custom ITransportFactory in Spring integration (#1194)
* Enhancement: Improve Kotlin property access in Performance API (#1193)
* Enhancement: Copy options tags to transactions (#1198)
* Enhancement: Add convenient method for accessing event's throwable (1202)

## 4.0.0-alpha.3

* Feat: Add maxAttachmentSize to SentryOptions (#1138)
* Feat: Drop invalid attachments (#1134)
* Ref: Make Attachment immutable (#1120)
* Fix inheriting sampling decision from parent (#1100)
* Fixes and Tests: Session serialization and deserialization
* Ref: using Calendar to generate Dates
* Fix: Exception only sets a stack trace if there are frames
* Feat: set isSideLoaded info tags
* Enhancement: Read tracesSampleRate from AndroidManifest
* Fix: Initialize Logback after context refreshes (#1129)
* Ref: Return NoOpTransaction instead of null (#1126)
* Fix: Do not crash when passing null values to @Nullable methods, eg User and Scope
* Ref: `ITransport` implementations are now responsible for executing request in asynchronous or synchronous way (#1118)
* Ref: Add option to set `TransportFactory` instead of `ITransport` on `SentryOptions` (#1124)
* Ref: Simplify ITransport creation in ITransportFactory (#1135) 
* Feat: Add non blocking Apache HttpClient 5 based Transport (#1136)
* Enhancement: Autoconfigure Apache HttpClient 5 based Transport in Spring Boot integration (#1143)
* Enhancement: Send user.ip_address = {{auto}} when sendDefaultPii is true (#1015)
* Fix: Resolving dashed properties from external configuration
* Feat: Read `uncaught.handler.enabled` property from the external configuration 
* Feat: Resolve servername from the localhost address
* Fix: Consider {{ auto }} as a default ip address (#1015) 
* Fix: Set release and environment on Transactions (#1152)
* Fix: Do not set transaction on the scope automatically   
* Enhancement: Automatically assign span context to captured events (#1156)
* Feat: OutboxSender supports all envelope item types #1158
* Enhancement: Improve ITransaction and ISpan null-safety compatibility (#1161)

## 4.0.0-alpha.2

* Feat: Add basic support for attachments (#1082)
* Fix: Remove method reference in SentryEnvelopeItem (#1091)
* Enhancement: Set transaction name on events and transactions sent using Spring integration (#1067)
* Fix: Set current thread only if there are no exceptions
* Enhancement: Set global tags on SentryOptions and load them from external configuration (#1066)
* Ref: Refactor resolving SpanContext for Throwable (#1068)
* Enhancement: Add API validator and remove deprecated methods
* Enhancement: Add more convenient method to start a child span (#1073)
* Enhancement: Autoconfigure traces callback in Spring Boot integration (#1074)
* Enhancement: Resolve in-app-includes and in-app-excludes parameters from the external configuration
* Enhancement: Make InAppIncludesResolver public (#1084)
* Ref: Change "op" to "operation" in @SentrySpan and @SentryTransaction
* Fix: SentryOptions creates GsonSerializer by default
* Enhancement: Add the ability to register multiple OptionsConfiguration beans (#1093)
* Fix: Append DebugImage list if event already has it
* Fix: Sort breadcrumbs by Date if there are breadcrumbs already in the event
* Feat: Database query tracing with datasource-proxy (#1095)

## 4.0.0-alpha.1

* Enhancement: Load `sentry.properties` from the application's current working directory (#1046)
* Ref: Refactor JSON deserialization (#1047)
* Feat: Performance monitoring (#971)
* Feat: Performance monitoring for Spring Boot applications (#971)

## 3.2.1

* Fix: Set current thread only if theres no exceptions (#1064)
* Fix: Append DebugImage list if event already has it (#1092)
* Fix: Sort breadcrumbs by Date if there are breadcrumbs already in the event (#1094)
* Fix: Free Local Refs manually due to Android local ref. count limits  (#1179)

## 3.2.0

* Bump: AGP 4.1.1 (#1040)
* Fix: use neutral Locale for String operations #1033
* Update to sentry-native 0.4.4 and fix shared library builds (#1039)
* Feat: Expose a Module (Debug images) Loader for Android thru sentry-native #1043
* Enhancement: Added java doc to protocol classes based on sentry-data-schemes project (#1045)
* Enhancement: Make SentryExceptionResolver Order configurable to not send handled web exceptions (#1008)
* Enhancement: Resolve HTTP Proxy parameters from the external configuration (#1028)
* Enhancement: Sentry NDK integration is compiled against default NDK version based on AGP's version #1048
* Fix: Clean up JNI code and properly free strings #1050
* Fix: set userId for hard-crashes if no user is set #1049

## 3.1.3

* Fix broken NDK integration on 3.1.2 (release failed on packaging a .so file)
* Increase max cached events to 30 (#1029)
* Normalize DSN URI (#1030)

## 3.1.2

* feat: Manually capturing User Feedback
* Enhancement: Set environment to "production" by default.
* Enhancement: Make public the Breadcrumb constructor that accepts a Date #1012
* ref: Validate event id on user feedback submission
 
## 3.1.1

* fix: Prevent Logback and Log4j2 integrations from re-initializing Sentry when Sentry is already initialized
* Enhancement: Bind logging related SentryProperties to Slf4j Level instead of Logback to improve Log4j2 compatibility
* fix: Make sure HttpServletRequestSentryUserProvider runs by default before custom SentryUserProvider beans
* fix: fix setting up Sentry in Spring Webflux annotation by changing the scope of Spring WebMvc related dependencies

## 3.1.0

* fix: Don't require `sentry.dsn` to be set when using `io.sentry:sentry-spring-boot-starter` and `io.sentry:sentry-logback` together #965
* Auto-Configure `inAppIncludes` in Spring Boot integration #966
* Enhancement: make getThrowable public and improve set contexts #967
* Bump: Android Gradle Plugin 4.0.2 #968
* Enhancement: accepted quoted values in properties from external configuration #972
* fix: remove chunked streaming mode #974
* fix: Android 11 + targetSdkVersion 30 crashes Sentry on start #977

## 3.0.0

## Java + Android

This release marks the re-unification of Java and Android SDK code bases.
It's based on the Android 2.0 SDK, which implements [Sentry's unified API](https://develop.sentry.dev/sdk/unified-api/).

Considerable changes were done, which include a lot of improvements. More are covered below, but the highlights are:

* Improved `log4j2` integration
  * Capture breadcrumbs for level INFO and higher
  * Raises event for ERROR and higher.
  * Minimum levels are configurable.
  * Optionally initializes the SDK via appender.xml
* Dropped support to `log4j`.
* Improved `logback` integration
  * Capture breadcrumbs for level INFO and higher
  * Raises event for ERROR and higher. 
  * Minimum levels are configurable.
  * Optionally initializes the SDK via appender.xml
  * Configurable via Spring integration if both are enabled
* Spring
  * No more duplicate events with Spring and logback
  * Auto initalizes if DSN is available
  * Configuration options available with auto complete
* Google App Engine support dropped

## What’s Changed

* Callback to validate SSL certificate (#944) 
* Attach stack traces enabled by default

### Android specific

* Release health enabled by default for Android
* Sync of Scopes for Java -> Native (NDK)
* Bump Sentry-Native v0.4.2
* Android 11 Support

[Android migration docs](https://docs.sentry.io/platforms/android/migration/#migrating-from-sentry-android-2x-to-sentry-android-3x)

### Java specific

* Unified API for Java SDK and integrations (Spring, Spring boot starter, Servlet, Logback, Log4j2)

New Java [docs](https://docs.sentry.io/platforms/java/) are live and being improved.

## Acquisition

Packages were released on [`bintray sentry-java`](https://dl.bintray.com/getsentry/sentry-java/io/sentry/), [`bintray sentry-android`](https://dl.bintray.com/getsentry/sentry-android/io/sentry/), [`jcenter`](https://jcenter.bintray.com/io/sentry/) and [`mavenCentral`](https://repo.maven.apache.org/maven2/io/sentry/)

## Where is the Java 1.7 code base?

The previous Java releases, are all available in this repository through the tagged releases.
## 3.0.0-beta.1

## What’s Changed

* feat: ssl support (#944) @ninekaw9 @marandaneto 
* feat: sync Java to C (#937) @bruno-garcia @marandaneto
* feat: Auto-configure Logback appender in Spring Boot integration. (#938) @maciejwalkowiak
* feat: Add Servlet integration. (#935) @maciejwalkowiak
* fix: Pop scope at the end of the request in Spring integration. (#936) @maciejwalkowiak
* bump: Upgrade Spring Boot to 2.3.4. (#932) @maciejwalkowiak
* fix: Do not set cookies when send pii is set to false. (#931) @maciejwalkowiak

Packages were released on [`bintray sentry-java`](https://dl.bintray.com/getsentry/sentry-java/io/sentry/), [`bintray sentry-android`](https://dl.bintray.com/getsentry/sentry-android/io/sentry/), [`jcenter`](https://jcenter.bintray.com/io/sentry/) and [`mavenCentral`](https://repo.maven.apache.org/maven2/io/sentry/)

We'd love to get feedback.

## 3.0.0-alpha.3

## What’s Changed

* Bump sentry-native to 0.4.2 (#926) @marandaneto
* feat: enable attach stack traces and disable attach threads by default (#921) @marandaneto
* fix: read sample rate correctly from manifest meta data (#923) @marandaneto
* ref: remove log level as RN do not use it anymore (#924) @marandaneto

Packages were released on [`bintray sentry-android`](https://dl.bintray.com/getsentry/sentry-android/io/sentry/) and [`bintray sentry-java`](https://dl.bintray.com/getsentry/sentry-java/io/sentry/)

We'd love to get feedback.

## 3.0.0-alpha.2

TBD

Packages were released on [bintray](https://dl.bintray.com/getsentry/maven/io/sentry/)

> Note: This release marks the unification of the Java and Android Sentry codebases based on the core of the Android SDK (version 2.x).
Previous releases for the Android SDK (version 2.x) can be found on the now archived: https://github.com/getsentry/sentry-android/

## 3.0.0-alpha.1

## New releases will happen on a different repository:

https://github.com/getsentry/sentry-java

## What’s Changed

* feat: enable release health by default

Packages were released on [`bintray`](https://dl.bintray.com/getsentry/sentry-android/io/sentry/sentry-android/), [`jcenter`](https://jcenter.bintray.com/io/sentry/sentry-android/) and [`mavenCentral`](https://repo.maven.apache.org/maven2/io/sentry/sentry-android/)

We'd love to get feedback.

## 2.3.1

## What’s Changed

* fix: add main thread checker for the app lifecycle integration (#525) @marandaneto
* Set correct migration link (#523) @fupduck
* Warn about Sentry re-initialization. (#521) @maciejwalkowiak
* Set SDK version in `MainEventProcessor`. (#513) @maciejwalkowiak
* Bump sentry-native to 0.4.0 (#512) @marandaneto
* Bump Gradle to 6.6 and fix linting issues (#510) @marandaneto
* fix(sentry-java): Contexts belong on the Scope (#504) @maciejwalkowiak
* Add tests for verifying scope changes thread isolation (#508) @maciejwalkowiak
* Set `SdkVersion` in default `SentryOptions` created in sentry-core module (#506) @maciejwalkowiak

Packages were released on [`bintray`](https://dl.bintray.com/getsentry/sentry-android/io/sentry/sentry-android/), [`jcenter`](https://jcenter.bintray.com/io/sentry/sentry-android/) and [`mavenCentral`](https://repo.maven.apache.org/maven2/io/sentry/sentry-android/)

We'd love to get feedback.

## 2.3.0

## What’s Changed

* fix: converting UTC and ISO timestamp when missing Locale/TimeZone do not error (#505) @marandaneto
* Add console application sample. (#502) @maciejwalkowiak
* Log stacktraces in SystemOutLogger (#498) @maciejwalkowiak
* Add method to add breadcrumb with string parameter. (#501) @maciejwalkowiak
* Call `Sentry#close` on JVM shutdown. (#497) @maciejwalkowiak
* ref: sentry-core changes for console app (#473) @marandaneto

Obs: If you are using its own instance of `Hub`/`SentryClient` and reflection to set up the SDK to be usable within Libraries, this change may break your code, please fix the renamed classes.

Packages were released on [`bintray`](https://dl.bintray.com/getsentry/sentry-android/io/sentry/sentry-android/), [`jcenter`](https://jcenter.bintray.com/io/sentry/sentry-android/) and [`mavenCentral`](https://repo.maven.apache.org/maven2/io/sentry/sentry-android/)

We'd love to get feedback.

## 2.2.2

## What’s Changed

* feat: add sdk to envelope header (#488) @marandaneto
* Bump plugin versions (#487) @marandaneto
* Bump: AGP 4.0.1 (#486) @marandaneto
* feat: log request if response code is not 200 (#484) @marandaneto

Packages were released on [`bintray`](https://dl.bintray.com/getsentry/sentry-android/io/sentry/sentry-android/), [`jcenter`](https://jcenter.bintray.com/io/sentry/sentry-android/) and [`mavenCentral`](https://repo.maven.apache.org/maven2/io/sentry/sentry-android/)

We'd love to get feedback.

## 2.2.1

## What’s Changed

* fix: Timber adds breadcrumb even if event level is < minEventLevel (#480) @marandaneto
* enhancement: Bump Gradle 6.5.1 (#479) @marandaneto
* fix: contexts serializer avoids reflection and fixes desugaring issue (#478) @marandaneto
* fix: clone session before sending to the transport (#474) @marandaneto

Packages were released on [`bintray`](https://dl.bintray.com/getsentry/sentry-android/io/sentry/sentry-android/), [`jcenter`](https://jcenter.bintray.com/io/sentry/sentry-android/) and [`mavenCentral`](https://repo.maven.apache.org/maven2/io/sentry/sentry-android/)

We'd love to get feedback.

## 2.2.0

## What’s Changed

* fix: negative session sequence if the date is before java date epoch (#471) @marandaneto
* fix: deserialise unmapped contexts values from envelope (#470) @marandaneto
* Bump: sentry-native 0.3.4 (#468) @marandaneto

* feat: timber integration (#464) @marandaneto

1) To add integrations it requires a [manual initialization](https://docs.sentry.io/platforms/android/#manual-initialization) of the Android SDK.

2) Add the `sentry-android-timber` dependency:

```groovy
implementation 'io.sentry:sentry-android-timber:{version}' // version >= 2.2.0
```

3) Initialize and add the `SentryTimberIntegration`:

```java
SentryAndroid.init(this, options -> {
    // default values:
    // minEventLevel = ERROR
    // minBreadcrumbLevel = INFO
    options.addIntegration(new SentryTimberIntegration());

    // custom values for minEventLevel and minBreadcrumbLevel
    // options.addIntegration(new SentryTimberIntegration(SentryLevel.WARNING, SentryLevel.ERROR));
});
```

4) Use the Timber integration:

```java
try {
    int x = 1 / 0;
} catch (Exception e) {
    Timber.e(e);
}
```

Packages were released on [`bintray`](https://dl.bintray.com/getsentry/sentry-android/io/sentry/sentry-android/), [`jcenter`](https://jcenter.bintray.com/io/sentry/sentry-android/) and [`mavenCentral`](https://repo.maven.apache.org/maven2/io/sentry/sentry-android/)

We'd love to get feedback.

## 2.1.7

## What’s Changed

* fix: init native libs if available on SDK init (#461) @marandaneto
* Make JVM target explicit in sentry-core (#462) @dilbernd
* fix: timestamp with millis from react-native should be in UTC format (#456) @marandaneto
* Bump Gradle to 6.5 (#454) @marandaneto

Packages were released on [`bintray`](https://dl.bintray.com/getsentry/sentry-android/io/sentry/sentry-android/), [`jcenter`](https://jcenter.bintray.com/io/sentry/sentry-android/) and [`mavenCentral`](https://repo.maven.apache.org/maven2/io/sentry/sentry-android/)

We'd love to get feedback.

## 2.1.6

## What’s Changed

* fix: do not lookup sentry-debug-meta but instead load it directly (#445) @marandaneto
* fix: regression on v2.1.5 which can cause a crash on SDK init

Packages were released on [`bintray`](https://dl.bintray.com/getsentry/sentry-android/io/sentry/sentry-android/), [`jcenter`](https://jcenter.bintray.com/io/sentry/sentry-android/) and [`mavenCentral`](https://repo.maven.apache.org/maven2/io/sentry/sentry-android/)

We'd love to get feedback.

## 2.1.5

This version has a severe bug and can cause a crash on SDK init

Please upgrade to https://github.com/getsentry/sentry-android/releases/tag/2.1.6

## 2.1.4

## What’s Changed

* bump: sentry-native to 0.3.1 (#440) @marandaneto
* fix: update last session timestamp (#437) @marandaneto
* feat: make gzip as default content encoding type (#433) @marandaneto
* enhancement: use AGP 4 features (#366) @marandaneto
* enhancement: Create GH Actions CI for Ubuntu/macOS (#403) @marandaneto
* enhancement: make root checker better and minimize false positive (#417) @marandaneto
* fix: filter trim memory breadcrumbs (#431) @marandaneto

Packages were released on [`bintray`](https://dl.bintray.com/getsentry/sentry-android/io/sentry/sentry-android/), [`jcenter`](https://jcenter.bintray.com/io/sentry/sentry-android/) and [`mavenCentral`](https://repo.maven.apache.org/maven2/io/sentry/sentry-android/)

We'd love to get feedback.

## 2.1.3

## What’s Changed

This fixes several critical bugs in sentry-android 2.0 and 2.1

* fix: Sentry.init register integrations after creating the main Hub instead of doing it in the main Hub ctor (#427) @marandaneto
* fix: make NoOpLogger public (#425) @marandaneto
* fix: ConnectivityChecker returns connection status and events are not trying to be sent if no connection. (#420) @marandaneto
* ref: thread pool executor is a single thread executor instead of scheduled thread executor (#422) @marandaneto
* fix: Add Abnormal to the Session.State enum as its part of the protocol (#424) @marandaneto
* Bump: Gradle to 6.4.1 (#419) @marandaneto

We recommend that you use sentry-android 2.1.3 over the initial release of sentry-android 2.0 and 2.1.

Packages were released on [`bintray`](https://dl.bintray.com/getsentry/sentry-android/io/sentry/sentry-android/), [`jcenter`](https://jcenter.bintray.com/io/sentry/sentry-android/) and [`mavenCentral`](https://repo.maven.apache.org/maven2/io/sentry/sentry-android/)

We'd love to get feedback.

## 2.1.2

## What’s Changed

* fix: Phone state breadcrumbs require read_phone_state on older OS versions (#415) @marandaneto @bsergean
* fix: before raising ANR events, we check ProcessErrorStateInfo if available (#412) @marandaneto
* fix: send cached events to use a single thread executor (#405) @marandaneto
* enha: added options to configure http transport (#411) @marandaneto
* fix: initing SDK on AttachBaseContext (#409) @marandaneto
* fix: sessions can't be abnormal, but exited if not ended properly (#410) @marandaneto

Packages were released on [`bintray`](https://dl.bintray.com/getsentry/sentry-android/io/sentry/sentry-android/), [`jcenter`](https://jcenter.bintray.com/io/sentry/sentry-android/) and [`mavenCentral`](https://repo.maven.apache.org/maven2/io/sentry/sentry-android/)

We'd love to get feedback.

## 2.1.1

## What’s Changed

* fix: set missing release, environment and dist to sentry-native options (#404) @marandaneto
* fix: do not add automatic and empty sensor breadcrumbs (#401) @marandaneto
* enha: added missing getters on Breadcrumb and SentryEvent (#397) @marandaneto
* enha: bump sentry-native to 0.2.6 (#396) @marandaneto
* feat: add trim memory breadcrumbs (#395) @marandaneto
* enha: only set breadcrumb extras if not empty (#394) @marandaneto
* ref: removed Thread.sleep from LifecycleWatcher tests, using awaitility and DateProvider (#392) @marandaneto
* ref: added a DateTimeProvider for making retry after testable (#391) @marandaneto
* enha: BUMP Gradle to 6.4 (#390) @marandaneto
* enha: added samples of how to disable automatic breadcrumbs (#389) @marandaneto

Packages were released on [`bintray`](https://dl.bintray.com/getsentry/sentry-android/io/sentry/sentry-android/), [`jcenter`](https://jcenter.bintray.com/io/sentry/sentry-android/) and [`mavenCentral`](https://repo.maven.apache.org/maven2/io/sentry/sentry-android/)

We'd love to get feedback.

## 2.1.0

## What’s Changed

* Includes all the changes of 2.1.0 alpha, beta and RC
* fix when PhoneStateListener is not ready for use (#387) @marandaneto
* make ANR 5s by default (#388) @marandaneto
* fix: rate limiting by categories (#381) @marandaneto
* BUMP NDK to latest stable version 21.1.6352462 (#386) @marandaneto

Packages were released on [`bintray`](https://dl.bintray.com/getsentry/sentry-android/io/sentry/sentry-android/), [`jcenter`](https://jcenter.bintray.com/io/sentry/sentry-android/) and [`mavenCentral`](https://repo.maven.apache.org/maven2/io/sentry/sentry-android/)

We'd love to get feedback.

## 2.0.3

## What’s Changed

* patch from 2.1.0-alpha.2 - avoid crash if NDK throws UnsatisfiedLinkError (#344) @marandaneto

Packages were released on [`bintray`](https://dl.bintray.com/getsentry/sentry-android/io/sentry/sentry-android/), [`jcenter`](https://jcenter.bintray.com/io/sentry/sentry-android/) and [`mavenCentral`](https://repo.maven.apache.org/maven2/io/sentry/sentry-android/)

We'd love to get feedback.
## 2.1.0-RC.1

## What’s Changed

* feat: Options for uncaught exception and make SentryOptions list Thread-Safe (#384) @marandaneto
* feat: automatic breadcrumbs for app, activity and sessions lifecycles and system events (#348) @marandaneto
* fix: if retry after header has empty categories, apply retry after to all of them (#377) @marandaneto
* fix: discard events and envelopes if cached and retry after (#378) @marandaneto
* add ScheduledForRemoval annotation to deprecated methods (#375) @marandaneto
* fix: Merge loadLibrary calls for sentry-native and clean up CMake files (#373) @Swatinem
* enha: make capture session and envelope internal (#372) @marandaneto
* fix: exceptions should be sorted oldest to newest (#370) @marandaneto
* fix: check external storage size even if its read only (#368) @marandaneto
* fix: wrong check for cellular network capability (#369) @marandaneto
* bump NDK to 21.0.6113669 (#367) @marandaneto
* bump AGP and add new make cmd to check for updates (#365) @marandaneto

Packages were released on [`bintray`](https://dl.bintray.com/getsentry/sentry-android/io/sentry/sentry-android/), [`jcenter`](https://jcenter.bintray.com/io/sentry/sentry-android/) and [`mavenCentral`](https://repo.maven.apache.org/maven2/io/sentry/sentry-android/)

We'd love to get feedback.

## 2.1.0-beta.2

## What’s Changed

* bump sentry-native to 0.2.4 (#364) @marandaneto
* update current session on session start after deleting previous session (#362) @marandaneto

Packages were released on [`bintray`](https://dl.bintray.com/getsentry/sentry-android/io/sentry/sentry-android/), [`jcenter`](https://jcenter.bintray.com/io/sentry/sentry-android/) and [`mavenCentral`](https://repo.maven.apache.org/maven2/io/sentry/sentry-android/)

We'd love to get feedback.

## 2.1.0-beta.1

## What’s Changed

* BUMP sentry-native to 0.2.3 (#357) @marandaneto
* check for androidx availability on runtime (#356) @marandaneto
* if theres a left over session file and its crashed, we should not overwrite its state (#354) @marandaneto
* session should be exited state if state was ok (#352) @marandaneto
* envelope has dedicated endpoint (#353) @marandaneto

Packages were released on [`bintray`](https://dl.bintray.com/getsentry/sentry-android/io/sentry/sentry-android/), [`jcenter`](https://jcenter.bintray.com/io/sentry/sentry-android/) and [`mavenCentral`](https://repo.maven.apache.org/maven2/io/sentry/sentry-android/)

We'd love to get feedback.

## 2.1.0-alpha.2

## What’s Changed

* change integration order for cached outbox events (#347) @marandaneto
* avoid crash if NDK throws UnsatisfiedLinkError (#344) @marandaneto
* Avoid getting a threadlocal twice. (#339) @metlos
* removing session tracking guard on hub and client (#338) @marandaneto
* bump agp to 3.6.2 (#336) @marandaneto
* fix racey ANR integration (#332) @marandaneto
* logging envelopes path when possible instead of nullable id (#331) @marandaneto
* renaming transport gate method (#330) @marandaneto

Packages were released on [`bintray`](https://dl.bintray.com/getsentry/sentry-android/io/sentry/sentry-android/), [`jcenter`](https://jcenter.bintray.com/io/sentry/sentry-android/) and [`mavenCentral`](https://repo.maven.apache.org/maven2/io/sentry/sentry-android/)

We'd love to get feedback.

## 2.1.0-alpha.1

Release of Sentry's new SDK for Android.

## What’s Changed

* BUMP sentry-native to 0.2.2 (#305) @Swatinem
* ANR report should have 'was active=yes' on the dashboard (#299) @marandaneto
* NDK events apply scoped data (#322) @marandaneto
* fix missing App's info (#315) @marandaneto
* buffered writers/readers - otimizations (#311) @marandaneto
* Add a StdoutTransport (#310) @mike-burns
* boot time should be UTC (#309) @marandaneto
* implementing new retry after protocol (#306) @marandaneto
* make transport result public (#300) @marandaneto
* release health @marandaneto @bruno-garcia 

Packages were released on [`bintray`](https://dl.bintray.com/getsentry/sentry-android/io/sentry/sentry-android/), [`jcenter`](https://jcenter.bintray.com/io/sentry/sentry-android/) and [`mavenCentral`](https://repo.maven.apache.org/maven2/io/sentry/sentry-android/)

We'd love to get feedback.

## 2.0.2

Release of Sentry's new SDK for Android.

## What’s Changed

* BUMP AGP to 3.6.1 (#285) @marandaneto
* MavenCentral support (#284) @marandaneto

Packages were released on [`bintray`](https://dl.bintray.com/getsentry/sentry-android/io/sentry/sentry-android/), [`jcenter`](https://jcenter.bintray.com/io/sentry/sentry-android/) and [`mavenCentral`](https://repo.maven.apache.org/maven2/io/sentry/sentry-android/)

We'd love to get feedback.

## 2.0.1

Release of Sentry's new SDK for Android.

## What’s Changed

* Add the default serverName to SentryOptions and use it in MainEventProcessor (#279) @metlos
* set current threadId when there's no mechanism set (#277) @marandaneto
* feat: attach threads/stacktraces (#267) @marandaneto
* fix: preview package manager (#269) @bruno-garcia

Packages were released on [`bintray`](https://dl.bintray.com/getsentry/sentry-android/io/sentry/), [`jcenter`](https://jcenter.bintray.com/io/sentry/sentry-android/)

We'd love to get feedback.

## 2.0.0

Release of Sentry's new SDK for Android.

New features not offered by (1.7.x):

* NDK support
  * Captures crashes caused by native code
  * Access to the [`sentry-native` SDK](https://github.com/getsentry/sentry-native/) API by your native (C/C++/Rust code/..).
* Automatic init (just add your `DSN` to the manifest)
   * Proguard rules are added automatically
   * Permission (Internet) is added automatically
* Uncaught Exceptions might be captured even before the app restarts
* Sentry's Unified API.
* More context/device information
* Packaged as `aar`
* Frames from the app automatically marked as `InApp=true` (stack traces in Sentry highlights them by default).
* Complete Sentry Protocol available.
* All threads and their stack traces are captured.
* Sample project in this repo to test many features (segfault, uncaught exception, ANR...)

Features from the current SDK like `ANR` are also available (by default triggered after 4 seconds).

Packages were released on [`bintray`](https://dl.bintray.com/getsentry/sentry-android/io/sentry/), [`jcenter`](https://jcenter.bintray.com/io/sentry/sentry-android/)

We'd love to get feedback.

## 2.0.0-rc04

Release of Sentry's new SDK for Android.

## What’s Changed

* fix: breacrumb.data to string,object, Add LOG level (#264) @HazAT
* read release conf. on manifest (#266) @marandaneto
* Support mills timestamp format (#263) @marandaneto
* adding logs to installed integrations (#265) @marandaneto
* feat: Take sampleRate from metadata (#262) @bruno-garcia

Packages were released on [`bintray`](https://dl.bintray.com/getsentry/sentry-android/io/sentry/), [`jcenter`](https://jcenter.bintray.com/io/sentry/sentry-android/)

We'd love to get feedback and we'll work in getting the GA `2.0.0` out soon.
Until then, the [stable SDK offered by Sentry is at version 1.7.30](https://github.com/getsentry/sentry-java/releases/tag/v1.7.30)
## 2.0.0-rc03

Release of Sentry's new SDK for Android.

## What’s Changed

* fixes #259 - NPE check on getExternalFilesDirs items. (#260) @marandaneto
* fix strictMode typo (#258) @marandaneto

Packages were released on [`bintray`](https://dl.bintray.com/getsentry/sentry-android/io/sentry/), [`jcenter`](https://jcenter.bintray.com/io/sentry/sentry-android/)

We'd love to get feedback and we'll work in getting the GA `2.0.0` out soon.
Until then, the [stable SDK offered by Sentry is at version 1.7.30](https://github.com/getsentry/sentry-java/releases/tag/v1.7.30)
## 2.0.0-rc02

Release of Sentry's new SDK for Android.

## What’s Changed

* update ndk for new sentry-native version (#235) @Swatinem @marandaneto
* make integrations public (#256) @marandaneto
* BUMP build-tools (#255) @marandaneto
* added javadocs to scope and its dependencies (#253) @marandaneto
* build all ABIs (#254) @marandaneto
* moving back ANR timeout from long to int param. (#252) @marandaneto
* feat: Hub mode configurable (#247) @bruno-garcia
* Added HubAdapter to call Sentry static methods from Integrations (#250) @marandaneto
* new Release format (#242) @marandaneto
* Javadocs for SentryOptions (#246) @marandaneto
* non-app is already inApp excluded by default. (#244) @marandaneto
* added remove methods (tags/extras) to the sentry static class (#243) @marandaneto
* fix if symlink exists for sentry-native (#241) @marandaneto
* clone method - race condition free (#226) @marandaneto
* refactoring breadcrumbs callback (#239) @marandaneto

Packages were released on [`bintray`](https://dl.bintray.com/getsentry/sentry-android/io/sentry/), [`jcenter`](https://jcenter.bintray.com/io/sentry/sentry-android/)

We'd love to get feedback and we'll work in getting the GA `2.0.0` out soon.
Until then, the [stable SDK offered by Sentry is at version 1.7.30](https://github.com/getsentry/sentry-java/releases/tag/v1.7.30)

## 2.0.0-rc01

Release of Sentry's new SDK for Android.

## What’s Changed

* Honor RetryAfter (#236) @marandaneto
* Add tests for SentryValues (#238) @philipphofmann
* added remove methods for Scope data (#237) @marandaneto
* do not set frames if there's none (#234) @marandaneto
* always call interrupt after InterruptedException (#232) @marandaneto
* more device context (deviceId, connectionType and language) (#229) @marandaneto
* mark as current thread if its the main thread (#228) @marandaneto
* added a few java docs (Sentry, Hub and SentryClient) (#223) @marandaneto
* implemented diagnostic logger (#218) @marandaneto
* fix lgtm alerts (#219) @marandaneto
* written unit tests to ANR integration (#215) @marandaneto
* added blog posts to README (#214) @marandaneto
* added event processors to scope (#209) @marandaneto
* Raise code coverage for Dsn to 100% (#212) @philipphofmann
* Remove redundant times(1) for Mockito.verify (#211) @philipphofmann
* added android transport gate (#206) @marandaneto
* transport may be set on options (#203) @marandaneto
* dist may be set on options (#204) @marandaneto
* added executor for caching values out of the main thread (#201) @marandaneto
* throw an exception if DSN is not set (#200) @marandaneto
* migration guide markdown (#197) @marandaneto

Packages were released on [`bintray`](https://dl.bintray.com/getsentry/sentry-android/io/sentry/), [`jcenter`](https://jcenter.bintray.com/io/sentry/sentry-android/)

We'd love to get feedback and we'll work in getting the GA `2.0.0` out soon.
Until then, the [stable SDK offered by Sentry is at version 1.7.29](https://github.com/getsentry/sentry-java/releases/tag/v1.7.29)

## 2.0.0-beta02

Release of Sentry's new SDK for Android.

* fix Android bug on API 24 and 25 about getting current threads and stack traces (#194)
* addBreadcrumb overloads #196 and #198

Packages were released on [`bintray`](https://dl.bintray.com/getsentry/sentry-android/io/sentry/), [`jcenter`](https://jcenter.bintray.com/io/sentry/sentry-android/)

We'd love to get feedback and we'll work in getting the GA `2.0.0` out soon.
Until then, the [stable SDK offered by Sentry is at version 1.7.28](https://github.com/getsentry/sentry-java/releases/tag/v1.7.28)
## 2.0.0-beta01

Release of Sentry's new SDK for Android.

* ref: ANR doesn't set handled flag #186
* SDK final review (#183)
* ref: Drop errored in favor of crashed (#187)
* workaround android_id (#185)
* renamed sampleRate (#191)
* making timestamp package-private or test-only (#190)
* Split event processor in Device/App data (#180)

Packages were released on [`bintray`](https://dl.bintray.com/getsentry/sentry-android/io/sentry/), [`jcenter`](https://jcenter.bintray.com/io/sentry/sentry-android/)

We'd love to get feedback and we'll work in getting the GA `2.0.0` out soon.
Until then, the [stable SDK offered by Sentry is at version 1.7.28](https://github.com/getsentry/sentry-java/releases/tag/v1.7.28)

## 2.0.0-alpha09

Release of Sentry's new SDK for Android.

* fix: DSN parsing (#165)
* BUMP: sentry-native with message object instead of a string (#172)
* Don't avoid exception type minification (#166)
* make Gson retro compatible with older versions of AGP (#177)
* adding nativeBundle plugin (#161)
* adding scope methods to sentry static class (#179)

Packages were released on [`bintray`](https://dl.bintray.com/getsentry/sentry-android/io/sentry/), [`jcenter`](https://jcenter.bintray.com/io/sentry/sentry-android/)

We'd love to get feedback and we'll work in getting the GA `2.0.0` out soon.
Until then, the [stable SDK offered by Sentry is at version 1.7.28](https://github.com/getsentry/sentry-java/releases/tag/v1.7.28)

## 2.0.0-alpha08

Release of Sentry's new SDK for Android.

* DebugId endianness (#162)
* executed beforeBreadcrumb also for scope (#160)
* benefit of manifest merging when minSdk (#159)
* add method to captureMessage with level (#157)
* listing assets file on the wrong dir (#156)

Packages were released on [`bintray`](https://dl.bintray.com/getsentry/sentry-android/io/sentry/), [`jcenter`](https://jcenter.bintray.com/io/sentry/sentry-android/)

We'd love to get feedback and we'll work in getting the GA `2.0.0` out soon.
Until then, the [stable SDK offered by Sentry is at version 1.7.28](https://github.com/getsentry/sentry-java/releases/tag/v1.7.28)

## 2.0.0-alpha07

Third release of Sentry's new SDK for Android.

*  Fixed release for jcenter and bintray

Packages were released on [`bintray`](https://dl.bintray.com/getsentry/sentry-android/io/sentry/), [`jcenter`](https://jcenter.bintray.com/io/sentry/sentry-android/)

We'd love to get feedback and we'll work in getting the GA `2.0.0` out soon.
Until then, the [stable SDK offered by Sentry is at version 1.7.28](https://github.com/getsentry/sentry-java/releases/tag/v1.7.28)

## 2.0.0-alpha06

Second release of Sentry's new SDK for Android.

* Fixed a typo on pom generation.

Packages were released on [`bintray`](https://dl.bintray.com/getsentry/sentry-android/io/sentry/), [`jcenter`](https://jcenter.bintray.com/io/sentry/sentry-android/)

We'd love to get feedback and we'll work in getting the GA `2.0.0` out soon.
Until then, the [stable SDK offered by Sentry is at version 1.7.28](https://github.com/getsentry/sentry-java/releases/tag/v1.7.28)

## 2.0.0-alpha05

First release of Sentry's new SDK for Android.

New features not offered by our current (1.7.x), stable SDK are:

* NDK support
  * Captures crashes caused by native code
  * Access to the [`sentry-native` SDK](https://github.com/getsentry/sentry-native/) API by your native (C/C++/Rust code/..).
* Automatic init (just add your `DSN` to the manifest)
   * Proguard rules are added automatically
   * Permission (Internet) is added automatically
* Uncaught Exceptions might be captured even before the app restarts
* Unified API which include scopes etc.
* More context/device information
* Packaged as `aar`
* Frames from the app automatically marked as `InApp=true` (stack traces in Sentry highlights them by default).
* Complete Sentry Protocol available.
* All threads and their stack traces are captured.
* Sample project in this repo to test many features (segfault, uncaught exception, scope)

Features from the current SDK like `ANR` are also available (by default triggered after 4 seconds).

Packages were released on [`bintray`](https://dl.bintray.com/getsentry/sentry-android/io/sentry/), [`jcenter`](https://jcenter.bintray.com/io/sentry/sentry-android/)

We'd love to get feedback and we'll work in getting the GA `2.0.0` out soon.
Until then, the [stable SDK offered by Sentry is at version 1.7.28](https://github.com/getsentry/sentry-java/releases/tag/v1.7.28)<|MERGE_RESOLUTION|>--- conflicted
+++ resolved
@@ -2,11 +2,8 @@
 
 ## Unreleased
 
-<<<<<<< HEAD
 * Fix: Handling missing Spring Security on classpath on Java 8 (#1552)
-=======
 * Feat: Capture logged marker in log4j2 and logback appenders (#1551)
->>>>>>> 1cdf98be
 
 ## 5.1.0-beta.1
 
