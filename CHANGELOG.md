--- conflicted
+++ resolved
@@ -2,34 +2,15 @@
 
 ## Unreleased
 
-### Fixes
-
-<<<<<<< HEAD
-- Fix incoming defer sampling decision `sentry-trace` header ([#3942](https://github.com/getsentry/sentry-java/pull/3942))
-  - A `sentry-trace` header that only contains trace ID and span ID but no sampled flag (`-1`, `-0` suffix) means the receiving system can make its own sampling decision
-  - When generating `sentry-trace` header from `PropagationContext` we now copy the `sampled` flag.
-  - In `TransactionContext.fromPropagationContext` when there is no parent sampling decision, keep the decision `null` so a new sampling decision is made instead of defaulting to `false`
-- Defer sampling decision by setting `sampled` to `null` in `PropagationContext` when using OpenTelemetry in case of an incoming defer sampling `sentry-trace` header. ([#3945](https://github.com/getsentry/sentry-java/pull/3945))
-- Build `PropagationContext` from `SamplingDecision` made by `SentrySampler` instead of parsing headers and potentially ignoring a sampling decision in case a `sentry-trace` header comes in with deferred sampling decision. ([#3947](https://github.com/getsentry/sentry-java/pull/3947))
-- Let OpenTelemetry handle extracting and injecting tracing information ([#3953](https://github.com/getsentry/sentry-java/pull/3953))
-  - Our integrations no longer call `.continueTrace` and also do not inject tracing headers if the integration has been added to `ignoredSpanOrigins`
-
-## 8.0.0-rc.1
-
 ### Breaking Changes
 
 - The Kotlin Language version is now set to 1.6 ([#3936](https://github.com/getsentry/sentry-java/pull/3936))
 
-### Features
-
-- Extract OpenTelemetry `URL_PATH` span attribute into description ([#3933](https://github.com/getsentry/sentry-java/pull/3933))
-- Replace OpenTelemetry `ContextStorage` wrapper with `ContextStorageProvider` ([#3938](https://github.com/getsentry/sentry-java/pull/3938))
-  - The wrapper had to be put in place before any call to `Context` whereas `ContextStorageProvider` is automatically invoked at the correct time.
-=======
+### Fixes
+
 - Do not log if `OtelContextScopesStorage` cannot be found ([#4127](https://github.com/getsentry/sentry-java/pull/4127))
   - Previously `java.lang.ClassNotFoundException: io.sentry.opentelemetry.OtelContextScopesStorage` was shown in the log if the class could not be found.
   - This is just a lookup the SDK performs to configure itself. The SDK also works without OpenTelemetry.
->>>>>>> c2e65f0b
 
 ### Dependencies
 
