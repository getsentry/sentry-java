# Changelog

## Unreleased

### Improvements

<<<<<<< HEAD
- Report Timber.tag() as `timber.tag` log attribute ([#4845](https://github.com/getsentry/sentry-java/pull/4845))
=======
- Fallback to distinct-id as user.id logging attribute when user is not set ([#4847](https://github.com/getsentry/sentry-java/pull/4847))
>>>>>>> fcec2f23

## 8.25.0

### Fixes

- [ANR] Removed AndroidTransactionProfiler lock ([#4817](https://github.com/getsentry/sentry-java/pull/4817))
- Avoid ExecutorService for DefaultCompositePerformanceCollector timeout ([#4841](https://github.com/getsentry/sentry-java/pull/4841))
  - This avoids infinite data collection for never stopped transactions, leading to OOMs
- Fix wrong .super() call in SentryTimberTree ([#4844](https://github.com/getsentry/sentry-java/pull/4844))

### Improvements

- [ANR] Defer some class availability checks ([#4825](https://github.com/getsentry/sentry-java/pull/4825))
- Collect PerformanceCollectionData only for sampled transactions ([#4834](https://github.com/getsentry/sentry-java/pull/4834))
  - **Breaking change**: Transactions with a deferred sampling decision (`sampled == null`) won't be collecting any performance data anymore (CPU, RAM, slow/frozen frames).

### Dependencies

- Bump Native SDK from v0.11.2 to v0.11.3 ([#4810](https://github.com/getsentry/sentry-java/pull/4810))
  - [changelog](https://github.com/getsentry/sentry-native/blob/master/CHANGELOG.md#0113)
  - [diff](https://github.com/getsentry/sentry-native/compare/0.11.2...0.11.3)

## 8.24.0

### Features

- Attach MDC properties to logs as attributes ([#4786](https://github.com/getsentry/sentry-java/pull/4786))
  - MDC properties set using supported logging frameworks (Logback, Log4j2, java.util.Logging) are now attached to structured logs as attributes.
  - The attribute reflected on the log is `mdc.<key>`, where `<key>` is the original key in the MDC.
  - This means that you will be able to filter/aggregate logs in the product based on these properties.
  - Only properties with keys matching the configured `contextTags` are sent as log attributes.
    - You can configure which properties are sent using `options.setContextTags` if initalizing manually, or by specifying a comma-separated list of keys with a `context-tags` entry in `sentry.properties` or `sentry.context-tags` in `application.properties`.
    - Note that keys containing spaces are not supported.
- Add experimental Sentry Android Distribution module for integrating with Sentry Build Distribution to check for and install updates ([#4804](https://github.com/getsentry/sentry-java/pull/4804))
- Allow passing a different `Handler` to `SystemEventsBreadcrumbsIntegration` and `AndroidConnectionStatusProvider` so their callbacks are deliver to that handler ([#4808](https://github.com/getsentry/sentry-java/pull/4808))
- Session Replay: Add new _experimental_ Canvas Capture Strategy ([#4777](https://github.com/getsentry/sentry-java/pull/4777))
  - A new screenshot capture strategy that uses Android's Canvas API for more accurate and reliable text and image masking
  - Any `.drawText()` or `.drawBitmap()` calls are replaced by rectangles, ensuring no text or images are present in the resulting output
  - Note: If this strategy is used, all text and images will be masked, regardless of any masking configuration
  - To enable this feature, set the `screenshotStrategy`, either via code:
    ```kotlin
    SentryAndroid.init(context) { options ->
      options.sessionReplay.screenshotStrategy = ScreenshotStrategyType.CANVAS
    }
    ```
    or AndroidManifest.xml:
    ```xml
    <application>
      <meta-data android:name="io.sentry.session-replay.screenshot-strategy" android:value="canvas" />
    </application>
    ```

### Fixes

- Avoid StrictMode warnings ([#4724](https://github.com/getsentry/sentry-java/pull/4724))
- Use logger from options for JVM profiler ([#4771](https://github.com/getsentry/sentry-java/pull/4771))
- Session Replay: Avoid deadlock when pausing replay if no connection ([#4788](https://github.com/getsentry/sentry-java/pull/4788))
- Session Replay: Fix capturing roots with no windows ([#4805](https://github.com/getsentry/sentry-java/pull/4805))
- Session Replay: Fix `java.lang.IllegalArgumentException: width and height must be > 0` ([#4805](https://github.com/getsentry/sentry-java/pull/4805))
- Handle `NoOpScopes` in `Context` when starting a span through OpenTelemetry ([#4823](https://github.com/getsentry/sentry-java/pull/4823))
  - This fixes "java.lang.IllegalArgumentException: The DSN is required" when combining WebFlux and OpenTelemetry
- Session Replay: Do not use recycled screenshots for masking ([#4790](https://github.com/getsentry/sentry-java/pull/4790))
  - This fixes native crashes seen in `Canvas.<init>`/`ScreenshotRecorder.capture`
- Session Replay: Ensure bitmaps are recycled properly ([#4820](https://github.com/getsentry/sentry-java/pull/4820))

### Miscellaneous

- Mark SentryClient(SentryOptions) constructor as not internal ([#4787](https://github.com/getsentry/sentry-java/pull/4787))

### Dependencies

- Bump Native SDK from v0.10.1 to v0.11.2 ([#4775](https://github.com/getsentry/sentry-java/pull/4775))
  - [changelog](https://github.com/getsentry/sentry-native/blob/master/CHANGELOG.md#0112)
  - [diff](https://github.com/getsentry/sentry-native/compare/0.10.1...0.11.2)

## 8.23.0

### Features

- Add session replay id to Sentry Logs ([#4740](https://github.com/getsentry/sentry-java/pull/4740))
- Add support for continuous profiling of JVM applications on macOS and Linux ([#4556](https://github.com/getsentry/sentry-java/pull/4556))
  - [Sentry continuous profiling](https://docs.sentry.io/product/explore/profiling/) on the JVM is using async-profiler under the hood.
  - By default this feature is disabled. Set a profile sample rate and chose a lifecycle (see below) to enable it.
  - Add the `sentry-async-profiler` dependency to your project
  - Set a sample rate for profiles, e.g. `1.0` to send all of them. You may use `options.setProfileSessionSampleRate(1.0)` in code or `profile-session-sample-rate=1.0` in `sentry.properties`
  - Set a profile lifecycle via `options.setProfileLifecycle(ProfileLifecycle.TRACE)` in code or `profile-lifecycle=TRACE` in `sentry.properties`
    - By default the lifecycle is set to `MANUAL`, meaning you have to explicitly call `Sentry.startProfiler()` and `Sentry.stopProfiler()`
    - You may change it to `TRACE` which will create a profile for each transaction
  - To automatically upload Profiles for each transaction in a Spring Boot application
    - set `sentry.profile-session-sample-rate=1.0` and `sentry.profile-lifecycle=TRACE` in `application.properties`
    - or set `sentry.profile-session-sample-rate: 1.0` and `sentry.profile-lifecycle: TRACE` in `application.yml`
  - Profiling can also be combined with our OpenTelemetry integration

### Fixes

- Start performance collection on AppStart continuous profiling ([#4752](https://github.com/getsentry/sentry-java/pull/4752))
- Preserve modifiers in `SentryTraced` ([#4757](https://github.com/getsentry/sentry-java/pull/4757))

### Improvements

- Handle `RejectedExecutionException` everywhere ([#4747](https://github.com/getsentry/sentry-java/pull/4747))
- Mark `SentryEnvelope` as not internal ([#4748](https://github.com/getsentry/sentry-java/pull/4748))

## 8.22.0

### Features

- Move SentryLogs out of experimental ([#4710](https://github.com/getsentry/sentry-java/pull/4710))
- Add support for w3c traceparent header ([#4671](https://github.com/getsentry/sentry-java/pull/4671))
  - This feature is disabled by default. If enabled, outgoing requests will include the w3c `traceparent` header.
  - See https://develop.sentry.dev/sdk/telemetry/traces/distributed-tracing/#w3c-trace-context-header for more details.
  ```kotlin
  Sentry(Android).init(context) { options ->
    // ...
    options.isPropagateTraceparent = true
  }
  ```
- Sentry now supports Spring Boot 4 M3 pre-release ([#4739](https://github.com/getsentry/sentry-java/pull/4739))

### Improvements

- Remove internal API status from get/setDistinctId ([#4708](https://github.com/getsentry/sentry-java/pull/4708))
- Remove ApiStatus.Experimental annotation from check-in API ([#4721](https://github.com/getsentry/sentry-java/pull/4721))

### Fixes

- Session Replay: Fix `NoSuchElementException` in `BufferCaptureStrategy` ([#4717](https://github.com/getsentry/sentry-java/pull/4717))
- Session Replay: Fix continue recording in Session mode after Buffer is triggered ([#4719](https://github.com/getsentry/sentry-java/pull/4719))

### Dependencies

- Bump Native SDK from v0.10.0 to v0.10.1 ([#4695](https://github.com/getsentry/sentry-java/pull/4695))
  - [changelog](https://github.com/getsentry/sentry-native/blob/master/CHANGELOG.md#0101)
  - [diff](https://github.com/getsentry/sentry-native/compare/0.10.0...0.10.1)

## 8.21.1

### Fixes

- Use Kotlin stdlib 1.9.24 dependency instead of 2.2.0 for all Android modules ([#4707](https://github.com/getsentry/sentry-java/pull/4707))
  - This fixes compile time issues if your app is using Kotlin < 2.x

## 8.21.0

### Fixes

- Only set log template for logging integrations if formatted message differs from template ([#4682](https://github.com/getsentry/sentry-java/pull/4682))

### Features

- Add support for Spring Boot 4 and Spring 7 ([#4601](https://github.com/getsentry/sentry-java/pull/4601))
  - NOTE: Our `sentry-opentelemetry-agentless-spring` is not working yet for Spring Boot 4. Please use `sentry-opentelemetry-agent` until OpenTelemetry has support for Spring Boot 4.
- Replace `UUIDGenerator` implementation with Apache licensed code ([#4662](https://github.com/getsentry/sentry-java/pull/4662))
- Replace `Random` implementation with MIT licensed code ([#4664](https://github.com/getsentry/sentry-java/pull/4664))
- Add support for `vars` attribute in `SentryStackFrame` ([#4686](https://github.com/getsentry/sentry-java/pull/4686))
  - **Breaking change**: The type of the `vars` attribute has been changed from `Map<String, String>` to `Map<String, Object>`.

## 8.20.0

### Fixes

- Do not use named capturing groups for regular expressions ([#4652](https://github.com/getsentry/sentry-java/pull/4652))
  - This fixes a crash on Android versions below 8.0 (API level 26)

### Features

- Add onDiscard to enable users to track the type and amount of data discarded before reaching Sentry ([#4612](https://github.com/getsentry/sentry-java/pull/4612))
  - Stub for setting the callback on `Sentry.init`:
     ```java
     Sentry.init(options -> {
       ...
       options.setOnDiscard(
        (reason, category, number) -> {
          // Your logic to process discarded data
        });
     });
     ```

## 8.19.1

> [!Warning]
> Android: This release is incompatible with API levels below 26. We recommend using SDK version 8.20.0 or higher instead.

### Fixes

- Do not store No-Op scopes onto OpenTelemetry Context when wrapping ([#4631](https://github.com/getsentry/sentry-java/pull/4631))
  - In 8.18.0 and 8.19.0 the SDK could break when initialized too late.

## 8.19.0

> [!Warning]
> Android: This release is incompatible with API levels below 26. We recommend using SDK version 8.20.0 or higher instead.

### Features

- Add a `isEnableSystemEventBreadcrumbsExtras` option to disable reporting system events extras for breadcrumbs ([#4625](https://github.com/getsentry/sentry-java/pull/4625))

### Improvements

- Session Replay: Use main thread looper to schedule replay capture ([#4542](https://github.com/getsentry/sentry-java/pull/4542))
- Use single `LifecycleObserver` and multi-cast it to the integrations interested in lifecycle states ([#4567](https://github.com/getsentry/sentry-java/pull/4567))
- Add `sentry.origin` attribute to logs ([#4618](https://github.com/getsentry/sentry-java/pull/4618))
  - This helps identify which integration captured a log event
- Prewarm `SentryExecutorService` for better performance at runtime ([#4606](https://github.com/getsentry/sentry-java/pull/4606))

### Fixes

- Cache network capabilities and status to reduce IPC calls ([#4560](https://github.com/getsentry/sentry-java/pull/4560))
- Deduplicate battery breadcrumbs ([#4561](https://github.com/getsentry/sentry-java/pull/4561))
- Remove unused method in ManifestMetadataReader ([#4585](https://github.com/getsentry/sentry-java/pull/4585))
- Have single `NetworkCallback` registered at a time to reduce IPC calls ([#4562](https://github.com/getsentry/sentry-java/pull/4562))
- Do not register for SystemEvents and NetworkCallbacks immediately when launched with non-foreground importance ([#4579](https://github.com/getsentry/sentry-java/pull/4579))
- Limit ProGuard keep rules for native methods within `sentry-android-ndk` to the `io.sentry.**` namespace. ([#4427](https://github.com/getsentry/sentry-java/pull/4427))
  - If you relied on the Sentry SDK to keep native method names for JNI compatibility within your namespace, please review your ProGuard rules and ensure the configuration still works. Especially when you're not consuming any of the default Android proguard rules (`proguard-android.txt` or `proguard-android-optimize.txt`) the following config should be present:
  ```
  -keepclasseswithmembernames class * {
    native <methods>;
  }
  ```
- Fix abstract method error in `SentrySupportSQLiteDatabase` ([#4597](https://github.com/getsentry/sentry-java/pull/4597))
- Ensure frame metrics listeners are registered/unregistered on the main thread ([#4582](https://github.com/getsentry/sentry-java/pull/4582))
- Do not report cached events as lost ([#4575](https://github.com/getsentry/sentry-java/pull/4575))
  - Previously events were recorded as lost early despite being retried later through the cache
- Move and flush unfinished previous session on init ([#4624](https://github.com/getsentry/sentry-java/pull/4624))
  - This removes the need for unnecessary blocking our background queue for 15 seconds in the case of a background app start
- Switch to compileOnly dependency for compose-ui-material ([#4630](https://github.com/getsentry/sentry-java/pull/4630))
  - This fixes `StackOverflowError` when using OSS Licenses plugin 

### Dependencies

- Bump Native SDK from v0.8.4 to v0.10.0 ([#4623](https://github.com/getsentry/sentry-java/pull/4623))
  - [changelog](https://github.com/getsentry/sentry-native/blob/master/CHANGELOG.md#0100)
  - [diff](https://github.com/getsentry/sentry-native/compare/0.8.4...0.10.0)

## 8.18.0

### Features

- Add `SentryUserFeedbackButton` Composable ([#4559](https://github.com/getsentry/sentry-java/pull/4559))
  - Also added `Sentry.showUserFeedbackDialog` static method
- Add deadlineTimeout option ([#4555](https://github.com/getsentry/sentry-java/pull/4555))
- Add Ktor client integration ([#4527](https://github.com/getsentry/sentry-java/pull/4527))
  - To use the integration, add a dependency on `io.sentry:sentry-ktor-client`, then install the `SentryKtorClientPlugin` on your `HttpClient`,
    e.g.:
    ```kotlin
    val client =
      HttpClient(Java) {
        install(io.sentry.ktorClient.SentryKtorClientPlugin) {
          captureFailedRequests = true
          failedRequestTargets = listOf(".*")
          failedRequestStatusCodes = listOf(HttpStatusCodeRange(500, 599))
        }
      }
    ```

### Fixes

- Allow multiple UncaughtExceptionHandlerIntegrations to be active at the same time ([#4462](https://github.com/getsentry/sentry-java/pull/4462))
- Prevent repeated scroll target determination during a single scroll gesture ([#4557](https://github.com/getsentry/sentry-java/pull/4557))
  - This should reduce the number of ANRs seen in `SentryGestureListener`
- Do not use Sentry logging API in JUL if logs are disabled ([#4574](https://github.com/getsentry/sentry-java/pull/4574))
  - This was causing Sentry SDK to log warnings: "Sentry Log is disabled and this 'logger' call is a no-op."
- Do not use Sentry logging API in Log4j2 if logs are disabled ([#4573](https://github.com/getsentry/sentry-java/pull/4573))
  - This was causing Sentry SDK to log warnings: "Sentry Log is disabled and this 'logger' call is a no-op."
- SDKs send queue is no longer shutdown immediately on re-init ([#4564](https://github.com/getsentry/sentry-java/pull/4564))
  - This means we're no longer losing events that have been enqueued right before SDK re-init.
- Reduce scope forking when using OpenTelemetry ([#4565](https://github.com/getsentry/sentry-java/pull/4565))
  - `Sentry.withScope` now has the correct current scope passed to the callback. Previously our OpenTelemetry integration forked scopes an additional.
  - Overall the SDK is now forking scopes a bit less often.

## 8.17.0

### Features

- Send Timber logs through Sentry Logs ([#4490](https://github.com/getsentry/sentry-java/pull/4490))
  - Enable the Logs feature in your `SentryOptions` or with the `io.sentry.logs.enabled` manifest option and the SDK will automatically send Timber logs to Sentry, if the TimberIntegration is enabled.
  - The SDK will automatically detect Timber and use it to send logs to Sentry.
- Send logcat through Sentry Logs ([#4487](https://github.com/getsentry/sentry-java/pull/4487))
  - Enable the Logs feature in your `SentryOptions` or with the `io.sentry.logs.enabled` manifest option and the SDK will automatically send logcat logs to Sentry, if the Sentry Android Gradle plugin is applied.
  - To set the logcat level check the [Logcat integration documentation](https://docs.sentry.io/platforms/android/integrations/logcat/#configure).
- Read build tool info from `sentry-debug-meta.properties` and attach it to events ([#4314](https://github.com/getsentry/sentry-java/pull/4314))

### Dependencies

- Bump OpenTelemetry ([#4532](https://github.com/getsentry/sentry-java/pull/4532))
  - `opentelemetry-sdk` to `1.51.0`
  - `opentelemetry-instrumentation` to `2.17.0`
  - `opentelemetry-javaagent` to `2.17.0`
  - `opentelemetry-semconv` to `1.34.0`
  - We are now configuring OpenTelemetry to still behave the same way it did before for span names it generates in GraphQL auto instrumentation ([#4537](https://github.com/getsentry/sentry-java/pull/4537))
- Bump Gradle from v8.14.2 to v8.14.3 ([#4540](https://github.com/getsentry/sentry-java/pull/4540))
  - [changelog](https://github.com/gradle/gradle/blob/master/CHANGELOG.md#v8143)
  - [diff](https://github.com/gradle/gradle/compare/v8.14.2...v8.14.3)

### Fixes

- Use Spring Boot Starter 3 in `sentry-spring-boot-starter-jakarta` ([#4545](https://github.com/getsentry/sentry-java/pull/4545))
  - While refactoring our dependency management, we accidentally added Spring Boot 2 and Spring Boot Starter 2 as dependencies of `sentry-spring-boot-starter-jakarta`, which is intended for Spring Boot 3.
  - Now, the correct dependencies (Spring Boot 3 and Spring Boot Starter 3) are being added.

## 8.16.1-alpha.2

### Fixes

- Optimize scope when maxBreadcrumb is 0 ([#4504](https://github.com/getsentry/sentry-java/pull/4504))
- Fix javadoc on TransportResult ([#4528](https://github.com/getsentry/sentry-java/pull/4528))
- Session Replay: Fix `IllegalArgumentException` when `Bitmap` is initialized with non-positive values ([#4536](https://github.com/getsentry/sentry-java/pull/4536))
- Set thread information on transaction from OpenTelemetry attributes ([#4478](https://github.com/getsentry/sentry-java/pull/4478))

### Internal

- Flattened PerformanceCollectionData ([#4505](https://github.com/getsentry/sentry-java/pull/4505))

## 8.16.0

### Features

- Send JUL logs to Sentry as logs ([#4518](https://github.com/getsentry/sentry-java/pull/4518))
  - You need to enable the logs feature, either in `sentry.properties`:
    ```properties
    logs.enabled=true
    ```
  - Or, if you manually initialize Sentry, you may also enable logs on `Sentry.init`:
    ```java
    Sentry.init(options -> {
      ...
      options.getLogs().setEnabled(true);
    });
    ```
  - It is also possible to set the `minimumLevel` in `logging.properties`, meaning any log message >= the configured level will be sent to Sentry and show up under Logs:
    ```properties
    io.sentry.jul.SentryHandler.minimumLevel=CONFIG
    ```
- Send Log4j2 logs to Sentry as logs ([#4517](https://github.com/getsentry/sentry-java/pull/4517))
  - You need to enable the logs feature either in `sentry.properties`:
    ```properties
    logs.enabled=true
    ```
  - If you manually initialize Sentry, you may also enable logs on `Sentry.init`:
    ```java
    Sentry.init(options -> {
      ...
      options.getLogs().setEnabled(true);
    });
    ```
  - It is also possible to set the `minimumLevel` in `log4j2.xml`, meaning any log message >= the configured level will be sent to Sentry and show up under Logs:
    ```xml
    <Sentry name="Sentry"
        dsn="your DSN"
        minimumBreadcrumbLevel="DEBUG"
        minimumEventLevel="WARN"
        minimumLevel="DEBUG"
    />
    ```

## 8.15.1

### Fixes

- Enabling Sentry Logs through Logback in Spring Boot config did not work in 3.15.0 ([#4523](https://github.com/getsentry/sentry-java/pull/4523))

## 8.15.0

### Features

- Add chipset to device context ([#4512](https://github.com/getsentry/sentry-java/pull/4512))

### Fixes

- No longer send out empty log envelopes ([#4497](https://github.com/getsentry/sentry-java/pull/4497))
- Session Replay: Expand fix for crash on devices to all Unisoc/Spreadtrum chipsets ([#4510](https://github.com/getsentry/sentry-java/pull/4510))
- Log parameter objects are now turned into `String` via `toString` ([#4515](https://github.com/getsentry/sentry-java/pull/4515))
  - One of the two `SentryLogEventAttributeValue` constructors did not convert the value previously.
- Logs are now flushed on shutdown ([#4503](https://github.com/getsentry/sentry-java/pull/4503))
- User Feedback: Do not redefine system attributes for `SentryUserFeedbackButton`, but reference them instead ([#4519](https://github.com/getsentry/sentry-java/pull/4519))

### Features

- Send Logback logs to Sentry as logs ([#4502](https://github.com/getsentry/sentry-java/pull/4502))
  - You need to enable the logs feature and can also set the `minimumLevel` for log events:
    ```xml
    <appender name="sentry" class="io.sentry.logback.SentryAppender">
      <options>
        <!-- NOTE: Replace the test DSN below with YOUR OWN DSN to see the events from this app in your Sentry project/dashboard -->
        <dsn>https://502f25099c204a2fbf4cb16edc5975d1@o447951.ingest.sentry.io/5428563</dsn>
        <logs>
          <enabled>true</enabled>
        </logs>
      </options>
      <!-- Demonstrates how to modify the minimum values -->
      <!-- Default for Events is ERROR -->
      <minimumEventLevel>WARN</minimumEventLevel>
      <!-- Default for Breadcrumbs is INFO -->
      <minimumBreadcrumbLevel>DEBUG</minimumBreadcrumbLevel>
      <!-- Default for Log Events is INFO -->
      <minimumLevel>INFO</minimumLevel>
    </appender>
    ```
  - For Spring Boot you may also enable it in `application.properties` / `application.yml`:
    ```properties
    sentry.logs.enabled=true
    sentry.logging.minimum-level=error
    ```
  - If you manually initialize Sentry, you may also enable logs on `Sentry.init`:
    ```java
    Sentry.init(options -> {
      ...
      options.getLogs().setEnabled(true);
    });
    ```
  - Enabling via `sentry.properties` is also possible:
    ```properties
    logs.enabled=true
    ```
- Automatically use `SentryOptions.Logs.BeforeSendLogCallback` Spring beans ([#4509](https://github.com/getsentry/sentry-java/pull/4509))

### Dependencies

- Bump Gradle from v8.14.1 to v8.14.2 ([#4473](https://github.com/getsentry/sentry-java/pull/4473))
  - [changelog](https://github.com/gradle/gradle/blob/master/CHANGELOG.md#v8142)
  - [diff](https://github.com/gradle/gradle/compare/v8.14.1...v8.14.2)

## 8.14.0

### Fixes

- Fix Session Replay masking for newer versions of Jetpack Compose (1.8+) ([#4485](https://github.com/getsentry/sentry-java/pull/4485))

### Features

- Add New User Feedback Widget ([#4450](https://github.com/getsentry/sentry-java/pull/4450))
    - This widget is a custom button that can be used to show the user feedback form
- Add New User Feedback form ([#4384](https://github.com/getsentry/sentry-java/pull/4384))
    - We now introduce SentryUserFeedbackDialog, which extends AlertDialog, inheriting the show() and cancel() methods, among others.
      To use it, just instantiate it and call show() on the instance (Sentry must be previously initialized).
      For customization options, please check the [User Feedback documentation](https://docs.sentry.io/platforms/android/user-feedback/configuration/).
      ```java
      import io.sentry.android.core.SentryUserFeedbackDialog;
      
      new SentryUserFeedbackDialog.Builder(context).create().show();
      ```
      ```kotlin
      import io.sentry.android.core.SentryUserFeedbackDialog
    
      SentryUserFeedbackDialog.Builder(context).create().show()
      ```
- Add `user.id`, `user.name` and `user.email` to log attributes ([#4486](https://github.com/getsentry/sentry-java/pull/4486))
- User `name` attribute has been deprecated, please use `username` instead ([#4486](https://github.com/getsentry/sentry-java/pull/4486))
- Add device (`device.brand`, `device.model` and `device.family`) and OS (`os.name` and `os.version`) attributes to logs ([#4493](https://github.com/getsentry/sentry-java/pull/4493))
- Serialize `preContext` and `postContext` in `SentryStackFrame` ([#4482](https://github.com/getsentry/sentry-java/pull/4482))

### Internal

- User Feedback now uses SentryUser.username instead of SentryUser.name ([#4494](https://github.com/getsentry/sentry-java/pull/4494))

## 8.13.3

### Fixes

- Send UI Profiling app start chunk when it finishes ([#4423](https://github.com/getsentry/sentry-java/pull/4423))
- Republish Javadoc [#4457](https://github.com/getsentry/sentry-java/pull/4457)
- Finalize `OkHttpEvent` even if no active span in `SentryOkHttpInterceptor` [#4469](https://github.com/getsentry/sentry-java/pull/4469)
- Session Replay: Do not capture current replay for cached events from the past ([#4474](https://github.com/getsentry/sentry-java/pull/4474))
- Session Replay: Correctly capture Dialogs and non full-sized windows ([#4354](https://github.com/getsentry/sentry-java/pull/4354))
- Session Replay: Fix inconsistent `segment_id` ([#4471](https://github.com/getsentry/sentry-java/pull/4471))
- Session Replay: Fix crash on devices with the Unisoc/Spreadtrum T606 chipset ([#4477](https://github.com/getsentry/sentry-java/pull/4477))

## 8.13.2

### Fixes

- Don't apply Spring Boot plugin in `sentry-spring-boot-jakarta` ([#4456](https://github.com/getsentry/sentry-java/pull/4456))
  - The jar for `io.sentry:sentry-spring-boot-jakarta` is now correctly being built and published to Maven Central.

## 8.13.1

### Fixes

- Fix `SentryAndroid.init` crash if SDK is initialized from a background thread while an `Activity` is in resumed state ([#4449](https://github.com/getsentry/sentry-java/pull/4449))

### Dependencies

- Bump Gradle from v8.14 to v8.14.1 ([#4437](https://github.com/getsentry/sentry-java/pull/4437))
  - [changelog](https://github.com/gradle/gradle/blob/master/CHANGELOG.md#v8141)
  - [diff](https://github.com/gradle/gradle/compare/v8.14...v8.14.1)

## 8.13.0

### Features

- Add debug mode for Session Replay masking ([#4357](https://github.com/getsentry/sentry-java/pull/4357))
    - Use `Sentry.replay().enableDebugMaskingOverlay()` to overlay the screen with the Session Replay masks.
    - The masks will be invalidated at most once per `frameRate` (default 1 fps).
- Extend Logs API to allow passing in `attributes` ([#4402](https://github.com/getsentry/sentry-java/pull/4402))
  - `Sentry.logger.log` now takes a `SentryLogParameters`
  - Use `SentryLogParameters.create(SentryAttributes.of(...))` to pass attributes
    - Attribute values may be of type `string`, `boolean`, `integer` or `double`.
    - Other types will be converted to `string`. Currently we simply call `toString()` but we might offer more in the future.
    - You may manually flatten complex types into multiple separate attributes of simple types.
      - e.g. intead of `SentryAttribute.named("point", Point(10, 20))` you may store it as `SentryAttribute.integerAttribute("point.x", point.x)` and `SentryAttribute.integerAttribute("point.y", point.y)`
    - `SentryAttribute.named()` will automatically infer the type or fall back to `string`.
    - `SentryAttribute.booleanAttribute()` takes a `Boolean` value
    - `SentryAttribute.integerAttribute()` takes a `Integer` value
    - `SentryAttribute.doubleAttribute()` takes a `Double` value
    - `SentryAttribute.stringAttribute()` takes a `String` value
  - We opted for handling parameters via `SentryLogParameters` to avoid creating tons of overloads that are ambiguous.

### Fixes

- Isolation scope is now forked in `OtelSentrySpanProcessor` instead of `OtelSentryPropagator` ([#4434](https://github.com/getsentry/sentry-java/pull/4434))
  - Since propagator may never be invoked we moved the location where isolation scope is forked.
  - Not invoking `OtelSentryPropagator.extract` or having a `sentry-trace` header that failed to parse would cause isolation scope not to be forked.
  - This in turn caused data to bleed between scopes, e.g. from one request into another

### Dependencies

- Bump Spring Boot to `3.5.0` ([#4111](https://github.com/getsentry/sentry-java/pull/4111))

## 8.12.0

### Features

- Add new User Feedback API ([#4286](https://github.com/getsentry/sentry-java/pull/4286))
    - We now introduced Sentry.captureFeedback, which supersedes Sentry.captureUserFeedback
- Add Sentry Log Feature ([#4372](https://github.com/getsentry/sentry-java/pull/4372))
    - The feature is disabled by default and needs to be enabled by:
        - `options.getLogs().setEnabled(true)` in `Sentry.init` / `SentryAndroid.init`
        - `<meta-data android:name="io.sentry.logs.enabled" android:value="true" />` in `AndroidManifest.xml`
        - `logs.enabled=true` in `sentry.properties`
        - `sentry.logs.enabled=true` in `application.properties`
        - `sentry.logs.enabled: true` in `application.yml`
    - Logs can be captured using `Sentry.logger().info()` and similar methods.
    - Logs also take a format string and arguments which we then send through `String.format`.
    - Please use `options.getLogs().setBeforeSend()` to filter outgoing logs

### Fixes

- Hook User Interaction integration into running Activity in case of deferred SDK init ([#4337](https://github.com/getsentry/sentry-java/pull/4337))

### Dependencies

- Bump Gradle from v8.13 to v8.14.0 ([#4360](https://github.com/getsentry/sentry-java/pull/4360))
  - [changelog](https://github.com/gradle/gradle/blob/master/CHANGELOG.md#v8140)
  - [diff](https://github.com/gradle/gradle/compare/v8.13...v8.14.0)

## 8.11.1

### Fixes

- Fix Android profile chunk envelope type for UI Profiling ([#4366](https://github.com/getsentry/sentry-java/pull/4366))

## 8.11.0

### Features

- Make `RequestDetailsResolver` public ([#4326](https://github.com/getsentry/sentry-java/pull/4326))
  - `RequestDetailsResolver` is now public and has an additional constructor, making it easier to use a custom `TransportFactory`

### Fixes

- Session Replay: Fix masking of non-styled `Text` Composables ([#4361](https://github.com/getsentry/sentry-java/pull/4361))
- Session Replay: Fix masking read-only `TextField` Composables ([#4362](https://github.com/getsentry/sentry-java/pull/4362))

## 8.10.0

### Features

- Wrap configured OpenTelemetry `ContextStorageProvider` if available ([#4359](https://github.com/getsentry/sentry-java/pull/4359))
  - This is only relevant if you see `java.lang.IllegalStateException: Found multiple ContextStorageProvider. Set the io.opentelemetry.context.ContextStorageProvider property to the fully qualified class name of the provider to use. Falling back to default ContextStorage. Found providers: ...` 
  - Set `-Dio.opentelemetry.context.contextStorageProvider=io.sentry.opentelemetry.SentryContextStorageProvider` on your `java` command
  - Sentry will then wrap the other `ContextStorageProvider` that has been configured by loading it through SPI
  - If no other `ContextStorageProvider` is available or there are problems loading it, we fall back to using `SentryOtelThreadLocalStorage`
    
### Fixes

- Update profile chunk rate limit and client report ([#4353](https://github.com/getsentry/sentry-java/pull/4353))

### Dependencies

- Bump Native SDK from v0.8.3 to v0.8.4 ([#4343](https://github.com/getsentry/sentry-java/pull/4343))
  - [changelog](https://github.com/getsentry/sentry-native/blob/master/CHANGELOG.md#084)
  - [diff](https://github.com/getsentry/sentry-native/compare/0.8.3...0.8.4)

## 8.9.0

### Features

- Add `SentryWrapper.wrapRunnable` to wrap `Runnable` for use with Sentry ([#4332](https://github.com/getsentry/sentry-java/pull/4332))

### Fixes

- Fix TTFD measurement when API called too early ([#4297](https://github.com/getsentry/sentry-java/pull/4297))
- Tag sockets traffic originating from Sentry's HttpConnection ([#4340](https://github.com/getsentry/sentry-java/pull/4340))
  - This should suppress the StrictMode's `UntaggedSocketViolation`
- Reduce debug logs verbosity ([#4341](https://github.com/getsentry/sentry-java/pull/4341))
- Fix unregister `SystemEventsBroadcastReceiver` when entering background ([#4338](https://github.com/getsentry/sentry-java/pull/4338))
  - This should reduce ANRs seen with this class in the stack trace for Android 14 and above

### Improvements

- Make user interaction tracing faster and do fewer allocations ([#4347](https://github.com/getsentry/sentry-java/pull/4347))
- Pre-load modules on a background thread upon SDK init ([#4348](https://github.com/getsentry/sentry-java/pull/4348))

## 8.8.0

### Features

- Add `CoroutineExceptionHandler` for reporting uncaught exceptions in coroutines to Sentry ([#4259](https://github.com/getsentry/sentry-java/pull/4259))
  - This is now part of `sentry-kotlin-extensions` and can be used together with `SentryContext` when launching a coroutine
  - Any exceptions thrown in a coroutine when using the handler will be captured (not rethrown!) and reported to Sentry
  - It's also possible to extend `CoroutineExceptionHandler` to implement custom behavior in addition to the one we provide by default

### Fixes

- Use thread context classloader when available ([#4320](https://github.com/getsentry/sentry-java/pull/4320))
  - This ensures correct resource loading in environments like Spring Boot where the thread context classloader is used for resource loading.
- Improve low memory breadcrumb capturing ([#4325](https://github.com/getsentry/sentry-java/pull/4325))
- Fix do not initialize SDK for Jetpack Compose Preview builds ([#4324](https://github.com/getsentry/sentry-java/pull/4324))
- Fix Synchronize Baggage values ([#4327](https://github.com/getsentry/sentry-java/pull/4327))

### Improvements

- Make `SystemEventsBreadcrumbsIntegration` faster ([#4330](https://github.com/getsentry/sentry-java/pull/4330))

## 8.7.0

### Features

- UI Profiling GA

  Continuous Profiling is now GA, named UI Profiling. To enable it you can use one of the following options. More info can be found at https://docs.sentry.io/platforms/android/profiling/.
    Note: Both `options.profilesSampler` and `options.profilesSampleRate` must **not** be set to enable UI Profiling.
    To keep the same transaction-based behaviour, without the 30 seconds limitation, you can use the `trace` lifecycle mode.
  
  ```xml
  <application>
    <!-- Enable UI profiling, adjust in production env. This is evaluated only once per session -->
    <meta-data android:name="io.sentry.traces.profiling.session-sample-rate" android:value="1.0" />
    <!-- Set profiling lifecycle, can be `manual` (controlled through `Sentry.startProfiler()` and `Sentry.stopProfiler()`) or `trace` (automatically starts and stop a profile whenever a sampled trace starts and finishes) -->
    <meta-data android:name="io.sentry.traces.profiling.lifecycle" android:value="trace" />
    <!-- Enable profiling on app start. The app start profile will be stopped automatically when the app start root span finishes -->
    <meta-data android:name="io.sentry.traces.profiling.start-on-app-start" android:value="true" />
  </application>
  ```
  ```java
  import io.sentry.ProfileLifecycle;
  import io.sentry.android.core.SentryAndroid;
  
  SentryAndroid.init(context, options -> {
      // Enable UI profiling, adjust in production env. This is evaluated only once per session
      options.setProfileSessionSampleRate(1.0);
      // Set profiling lifecycle, can be `manual` (controlled through `Sentry.startProfiler()` and `Sentry.stopProfiler()`) or `trace` (automatically starts and stop a profile whenever a sampled trace starts and finishes)
      options.setProfileLifecycle(ProfileLifecycle.TRACE);
      // Enable profiling on app start. The app start profile will be stopped automatically when the app start root span finishes
      options.setStartProfilerOnAppStart(true);
    });
  ```
  ```kotlin
  import io.sentry.ProfileLifecycle
  import io.sentry.android.core.SentryAndroid

  SentryAndroid.init(context, { options ->
    // Enable UI profiling, adjust in production env. This is evaluated only once per session
    options.profileSessionSampleRate = 1.0
    // Set profiling lifecycle, can be `manual` (controlled through `Sentry.startProfiler()` and `Sentry.stopProfiler()`) or `trace` (automatically starts and stop a profile whenever a sampled trace starts and finishes)
    options.profileLifecycle = ProfileLifecycle.TRACE
    // Enable profiling on app start. The app start profile will be stopped automatically when the app start root span finishes
    options.isStartProfilerOnAppStart = true
    })
  ```

  - Continuous Profiling - Stop when app goes in background ([#4311](https://github.com/getsentry/sentry-java/pull/4311))
  - Continuous Profiling - Add delayed stop ([#4293](https://github.com/getsentry/sentry-java/pull/4293))
  - Continuous Profiling - Out of Experimental ([#4310](https://github.com/getsentry/sentry-java/pull/4310))

### Fixes

- Compress Screenshots on a background thread ([#4295](https://github.com/getsentry/sentry-java/pull/4295))

## 8.6.0

### Behavioral Changes

- The Sentry SDK will now crash on startup if mixed versions have been detected ([#4277](https://github.com/getsentry/sentry-java/pull/4277))
  - On `Sentry.init` / `SentryAndroid.init` the SDK now checks if all Sentry Java / Android SDK dependencies have the same version.
  - While this may seem like a bad idea at first glance, mixing versions of dependencies has a very high chance of causing a crash later. We opted for a controlled crash that's hard to miss.
  - Note: This detection only works for new versions of the SDK, so please take this as a reminder to check your SDK version alignment manually when upgrading the SDK to this version and then you should be good.
  - The SDK will also print log messages if mixed versions have been detected at a later point. ([#4270](https://github.com/getsentry/sentry-java/pull/4270))
    - This takes care of cases missed by the startup check above due to older versions.

### Features

- Increase http timeouts from 5s to 30s to have a better chance of events being delivered without retry ([#4276](https://github.com/getsentry/sentry-java/pull/4276))
- Add `MANIFEST.MF` to Sentry JARs ([#4272](https://github.com/getsentry/sentry-java/pull/4272))
- Retain baggage sample rate/rand values as doubles ([#4279](https://github.com/getsentry/sentry-java/pull/4279))
- Introduce fatal SDK logger ([#4288](https://github.com/getsentry/sentry-java/pull/4288))
  - We use this to print out messages when there is a problem that prevents the SDK from working correctly.
  - One example for this is when the SDK has been configured with mixed dependency versions where we print out details, which module and version are affected.

### Fixes

- Do not override user-defined `SentryOptions` ([#4262](https://github.com/getsentry/sentry-java/pull/4262))
- Session Replay: Change bitmap config to `ARGB_8888` for screenshots ([#4282](https://github.com/getsentry/sentry-java/pull/4282))
- The `MANIFEST.MF` of `sentry-opentelemetry-agent` now has `Implementation-Version` set to the raw version ([#4291](https://github.com/getsentry/sentry-java/pull/4291))
  - An example value would be `8.6.0`
  - The value of the `Sentry-Version-Name` attribute looks like `sentry-8.5.0-otel-2.10.0`
- Fix tags missing for compose view hierarchies ([#4275](https://github.com/getsentry/sentry-java/pull/4275))
- Do not leak SentryFileInputStream/SentryFileOutputStream descriptors and channels ([#4296](https://github.com/getsentry/sentry-java/pull/4296))
- Remove "not yet implemented" from `Sentry.flush` comment ([#4305](https://github.com/getsentry/sentry-java/pull/4305))

### Internal

- Added `platform` to SentryEnvelopeItemHeader ([#4287](https://github.com/getsentry/sentry-java/pull/4287))
  - Set `android` platform to ProfileChunk envelope item header

### Dependencies

- Bump Native SDK from v0.8.1 to v0.8.3 ([#4267](https://github.com/getsentry/sentry-java/pull/4267), [#4298](https://github.com/getsentry/sentry-java/pull/4298))
  - [changelog](https://github.com/getsentry/sentry-native/blob/master/CHANGELOG.md#083)
  - [diff](https://github.com/getsentry/sentry-native/compare/0.8.1...0.8.3)
- Bump Spring Boot from 2.7.5 to 2.7.18 ([#3496](https://github.com/getsentry/sentry-java/pull/3496))

## 8.5.0

### Features

- Add native stack frame address information and debug image metadata to ANR events ([#4061](https://github.com/getsentry/sentry-java/pull/4061))
    - This enables symbolication for stripped native code in ANRs
- Add Continuous Profiling Support ([#3710](https://github.com/getsentry/sentry-java/pull/3710))

  To enable Continuous Profiling use the `Sentry.startProfiler` and `Sentry.stopProfiler` experimental APIs. Sampling rate can be set through `options.profileSessionSampleRate`, which defaults to null (disabled).   
  Note: Both `options.profilesSampler` and `options.profilesSampleRate` must **not** be set to enable Continuous Profiling.

  ```java
  import io.sentry.ProfileLifecycle;
  import io.sentry.android.core.SentryAndroid;

  SentryAndroid.init(context) { options ->
   
    // Currently under experimental options:
    options.getExperimental().setProfileSessionSampleRate(1.0);
    // In manual mode, you need to start and stop the profiler manually using Sentry.startProfiler and Sentry.stopProfiler
    // In trace mode, the profiler will start and stop automatically whenever a sampled trace starts and finishes
    options.getExperimental().setProfileLifecycle(ProfileLifecycle.MANUAL);
  }
  // Start profiling
  Sentry.startProfiler();
  
  // After all profiling is done, stop the profiler. Profiles can last indefinitely if not stopped.
  Sentry.stopProfiler();
  ```
  ```kotlin
  import io.sentry.ProfileLifecycle
  import io.sentry.android.core.SentryAndroid

  SentryAndroid.init(context) { options ->
   
    // Currently under experimental options:
    options.experimental.profileSessionSampleRate = 1.0
    // In manual mode, you need to start and stop the profiler manually using Sentry.startProfiler and Sentry.stopProfiler
    // In trace mode, the profiler will start and stop automatically whenever a sampled trace starts and finishes
    options.experimental.profileLifecycle = ProfileLifecycle.MANUAL
  }
  // Start profiling
  Sentry.startProfiler()
  
  // After all profiling is done, stop the profiler. Profiles can last indefinitely if not stopped.
  Sentry.stopProfiler()
  ```

  To learn more visit [Sentry's Continuous Profiling](https://docs.sentry.io/product/explore/profiling/transaction-vs-continuous-profiling/#continuous-profiling-mode) documentation page.

### Fixes

- Reduce excessive CPU usage when serializing breadcrumbs to disk for ANRs ([#4181](https://github.com/getsentry/sentry-java/pull/4181))
- Ensure app start type is set, even when ActivityLifecycleIntegration is not running ([#4250](https://github.com/getsentry/sentry-java/pull/4250))
- Use `SpringServletTransactionNameProvider` as fallback for Spring WebMVC ([#4263](https://github.com/getsentry/sentry-java/pull/4263))
  - In certain cases the SDK was not able to provide a transaction name automatically and thus did not finish the transaction for the request.
  - We now first try `SpringMvcTransactionNameProvider` which would provide the route as transaction name.
  - If that does not return anything, we try `SpringServletTransactionNameProvider` next, which returns the URL of the request.

### Behavioral Changes

- The user's `device.name` is not reported anymore via the device context, even if `options.isSendDefaultPii` is enabled ([#4179](https://github.com/getsentry/sentry-java/pull/4179))

### Dependencies

- Bump Gradle from v8.12.1 to v8.13.0 ([#4209](https://github.com/getsentry/sentry-java/pull/4209))
  - [changelog](https://github.com/gradle/gradle/blob/master/CHANGELOG.md#v8130)
  - [diff](https://github.com/gradle/gradle/compare/v8.12.1...v8.13.0)

## 8.4.0

### Fixes

- The SDK now handles `null` on many APIs instead of expecting a non `null` value ([#4245](https://github.com/getsentry/sentry-java/pull/4245))
  - Certain APIs like `setTag`, `setData`, `setExtra`, `setContext` previously caused a `NullPointerException` when invoked with either `null` key or value.
  - The SDK now tries to have a sane fallback when `null` is passed and no longer throws `NullPointerException`
  - If `null` is passed, the SDK will
    - do nothing if a `null` key is passed, returning `null` for non void methods
    - remove any previous value if the new value is set to `null`
- Add support for setting in-app-includes/in-app-excludes via AndroidManifest.xml ([#4240](https://github.com/getsentry/sentry-java/pull/4240))
- Modifications to OkHttp requests are now properly propagated to the affected span / breadcrumbs ([#4238](https://github.com/getsentry/sentry-java/pull/4238))
  - Please ensure the SentryOkHttpInterceptor is added last to your OkHttpClient, as otherwise changes to the `Request`  by subsequent interceptors won't be considered
- Fix "class ch.qos.logback.classic.spi.ThrowableProxyVO cannot be cast to class ch.qos.logback.classic.spi.ThrowableProxy" ([#4206](https://github.com/getsentry/sentry-java/pull/4206))
  - In this case we cannot report the `Throwable` to Sentry as it's not available
  - If you are using OpenTelemetry v1 `OpenTelemetryAppender`, please consider upgrading to v2
- Pass OpenTelemetry span attributes into TracesSampler callback ([#4253](https://github.com/getsentry/sentry-java/pull/4253))
  - `SamplingContext` now has a `getAttribute` method that grants access to OpenTelemetry span attributes via their String key (e.g. `http.request.method`)
- Fix AbstractMethodError when using SentryTraced for Jetpack Compose ([#4255](https://github.com/getsentry/sentry-java/pull/4255))
- Assume `http.client` for span `op` if not a root span ([#4257](https://github.com/getsentry/sentry-java/pull/4257))
- Avoid unnecessary copies when using `CopyOnWriteArrayList` ([#4247](https://github.com/getsentry/sentry-java/pull/4247))
  - This affects in particular `SentryTracer.getLatestActiveSpan` which would have previously copied all child span references. This may have caused `OutOfMemoryError` on certain devices due to high frequency of calling the method.

### Features

- The SDK now automatically propagates the trace-context to the native layer. This allows to connect errors on different layers of the application. ([#4137](https://github.com/getsentry/sentry-java/pull/4137))
- Capture OpenTelemetry span events ([#3564](https://github.com/getsentry/sentry-java/pull/3564))
  - OpenTelemetry spans may have exceptions attached to them (`openTelemetrySpan.recordException`). We can now send those to Sentry as errors.
  - Set `capture-open-telemetry-events=true` in `sentry.properties` to enable it
  - Set `sentry.capture-open-telemetry-events=true` in Springs `application.properties` to enable it
  - Set `sentry.captureOpenTelemetryEvents: true` in Springs `application.yml` to enable it

### Behavioural Changes

- Use `java.net.URI` for parsing URLs in `UrlUtils` ([#4210](https://github.com/getsentry/sentry-java/pull/4210))
  - This could affect grouping for issues with messages containing URLs that fall in known corner cases that were handled incorrectly previously (e.g. email in URL path)

### Internal

- Also use port when checking if a request is made to Sentry DSN ([#4231](https://github.com/getsentry/sentry-java/pull/4231))
  - For our OpenTelemetry integration we check if a span is for a request to Sentry
  - We now also consider the port when performing this check

### Dependencies

- Bump Native SDK from v0.7.20 to v0.8.1 ([#4137](https://github.com/getsentry/sentry-java/pull/4137))
  - [changelog](https://github.com/getsentry/sentry-native/blob/master/CHANGELOG.md#0810)
  - [diff](https://github.com/getsentry/sentry-native/compare/v0.7.20...0.8.1)

## 8.3.0

### Features

- Add HTTP server request headers from OpenTelemetry span attributes to sentry `request` in payload ([#4102](https://github.com/getsentry/sentry-java/pull/4102))
  - You have to explicitly enable each header by adding it to the [OpenTelemetry config](https://opentelemetry.io/docs/zero-code/java/agent/instrumentation/http/#capturing-http-request-and-response-headers)
  - Please only enable headers you actually want to send to Sentry. Some may contain sensitive data like PII, cookies, tokens etc.
  - We are no longer adding request/response headers to `contexts/otel/attributes` of the event.
- The `ignoredErrors` option is now configurable via the manifest property `io.sentry.traces.ignored-errors` ([#4178](https://github.com/getsentry/sentry-java/pull/4178))
- A list of active Spring profiles is attached to payloads sent to Sentry (errors, traces, etc.) and displayed in the UI when using our Spring or Spring Boot integrations ([#4147](https://github.com/getsentry/sentry-java/pull/4147))
  - This consists of an empty list when only the default profile is active
- Added `enableTraceIdGeneration` to the AndroidOptions. This allows Hybrid SDKs to "freeze" and control the trace and connect errors on different layers of the application ([4188](https://github.com/getsentry/sentry-java/pull/4188))
- Move to a single NetworkCallback listener to reduce number of IPC calls on Android ([#4164](https://github.com/getsentry/sentry-java/pull/4164))
- Add GraphQL Apollo Kotlin 4 integration ([#4166](https://github.com/getsentry/sentry-java/pull/4166))
- Add support for async dispatch requests to Spring Boot 2 and 3 ([#3983](https://github.com/getsentry/sentry-java/pull/3983))
  - To enable it, please set `sentry.keep-transactions-open-for-async-responses=true` in `application.properties` or `sentry.keepTransactionsOpenForAsyncResponses: true` in `application.yml`
- Add constructor to JUL `SentryHandler` for disabling external config ([#4208](https://github.com/getsentry/sentry-java/pull/4208))

### Fixes

- Filter strings that cannot be parsed as Regex no longer cause an SDK crash ([#4213](https://github.com/getsentry/sentry-java/pull/4213))
  - This was the case e.g. for `ignoredErrors`, `ignoredTransactions` and `ignoredCheckIns`
  - We now simply don't use such strings for Regex matching and only use them for String comparison
- `SentryOptions.setTracePropagationTargets` is no longer marked internal ([#4170](https://github.com/getsentry/sentry-java/pull/4170))
- Session Replay: Fix crash when a navigation breadcrumb does not have "to" destination ([#4185](https://github.com/getsentry/sentry-java/pull/4185))
- Session Replay: Cap video segment duration to maximum 5 minutes to prevent endless video encoding in background ([#4185](https://github.com/getsentry/sentry-java/pull/4185))
- Check `tracePropagationTargets` in OpenTelemetry propagator ([#4191](https://github.com/getsentry/sentry-java/pull/4191))
  - If a URL can be retrieved from OpenTelemetry span attributes, we check it against `tracePropagationTargets` before attaching `sentry-trace` and `baggage` headers to outgoing requests
  - If no URL can be retrieved we always attach the headers
- Fix `ignoredErrors`, `ignoredTransactions` and `ignoredCheckIns` being unset by external options like `sentry.properties` or ENV vars ([#4207](https://github.com/getsentry/sentry-java/pull/4207))
  - Whenever parsing of external options was enabled (`enableExternalConfiguration`), which is the default for many integrations, the values set on `SentryOptions` passed to `Sentry.init` would be lost
  - Even if the value was not set in any external configuration it would still be set to an empty list

### Behavioural Changes

- The class `io.sentry.spring.jakarta.webflux.ReactorUtils` is now deprecated, please use `io.sentry.reactor.SentryReactorUtils` in the new `sentry-reactor` module instead ([#4155](https://github.com/getsentry/sentry-java/pull/4155))
  - The new module will be exposed as an `api` dependency when using `sentry-spring-boot-jakarta` (Spring Boot 3) or `sentry-spring-jakarta` (Spring 6). 
    Therefore, if you're using one of those modules, changing your imports will suffice.

## 8.2.0

### Breaking Changes

- The Kotlin Language version is now set to 1.6 ([#3936](https://github.com/getsentry/sentry-java/pull/3936))

### Features

- Create onCreate and onStart spans for all Activities ([#4025](https://github.com/getsentry/sentry-java/pull/4025))
- Add split apks info to the `App` context ([#3193](https://github.com/getsentry/sentry-java/pull/3193))
- Expose new `withSentryObservableEffect` method overload that accepts `SentryNavigationListener` as a parameter ([#4143](https://github.com/getsentry/sentry-java/pull/4143))
  - This allows sharing the same `SentryNavigationListener` instance across fragments and composables to preserve the trace 
- (Internal) Add API to filter native debug images based on stacktrace addresses ([#4089](https://github.com/getsentry/sentry-java/pull/4089))
- Propagate sampling random value ([#4153](https://github.com/getsentry/sentry-java/pull/4153))
  - The random value used for sampling traces is now sent to Sentry and attached to the `baggage` header on outgoing requests
- Update `sampleRate` that is sent to Sentry and attached to the `baggage` header on outgoing requests ([#4158](https://github.com/getsentry/sentry-java/pull/4158))
  - If the SDK uses its `sampleRate` or `tracesSampler` callback, it now updates the `sampleRate` in Dynamic Sampling Context.

### Fixes

- Log a warning when envelope or items are dropped due to rate limiting ([#4148](https://github.com/getsentry/sentry-java/pull/4148))
- Do not log if `OtelContextScopesStorage` cannot be found ([#4127](https://github.com/getsentry/sentry-java/pull/4127))
  - Previously `java.lang.ClassNotFoundException: io.sentry.opentelemetry.OtelContextScopesStorage` was shown in the log if the class could not be found.
  - This is just a lookup the SDK performs to configure itself. The SDK also works without OpenTelemetry.
- Session Replay: Fix various crashes and issues ([#4135](https://github.com/getsentry/sentry-java/pull/4135))
  - Fix `FileNotFoundException` when trying to read/write `.ongoing_segment` file
  - Fix `IllegalStateException` when registering `onDrawListener`
  - Fix SIGABRT native crashes on Motorola devices when encoding a video
- Mention javadoc and sources for published artifacts in Gradle `.module` metadata ([#3936](https://github.com/getsentry/sentry-java/pull/3936))
- (Jetpack Compose) Modifier.sentryTag now uses Modifier.Node ([#4029](https://github.com/getsentry/sentry-java/pull/4029))
  - This allows Composables that use this modifier to be skippable

### Dependencies

- Bump Native SDK from v0.7.19 to v0.7.20 ([#4128](https://github.com/getsentry/sentry-java/pull/4128))
  - [changelog](https://github.com/getsentry/sentry-native/blob/master/CHANGELOG.md#0720)
  - [diff](https://github.com/getsentry/sentry-native/compare/v0.7.19...0.7.20)
- Bump Gradle from v8.9.0 to v8.12.1 ([#4106](https://github.com/getsentry/sentry-java/pull/4106))
  - [changelog](https://github.com/gradle/gradle/blob/master/CHANGELOG.md#v8121)
  - [diff](https://github.com/gradle/gradle/compare/v8.9.0...v8.12.1)

## 8.1.0

### Features

- Add `options.ignoredErrors` to filter out errors that match a certain String or Regex ([#4083](https://github.com/getsentry/sentry-java/pull/4083))
  - The matching is attempted on `event.message`, `event.formatted`, and `{event.throwable.class.name}: {event.throwable.message}`
  - Can be set in `sentry.properties`, e.g. `ignored-errors=Some error,Another .*`
  - Can be set in environment variables, e.g. `SENTRY_IGNORED_ERRORS=Some error,Another .*`
  - For Spring Boot, it can be set in `application.properties`, e.g. `sentry.ignored-errors=Some error,Another .*`
- Log OpenTelemetry related Sentry config ([#4122](https://github.com/getsentry/sentry-java/pull/4122))

### Fixes

- Avoid logging an error when a float is passed in the manifest ([#4031](https://github.com/getsentry/sentry-java/pull/4031))
- Add `request` details to transactions created through OpenTelemetry ([#4098](https://github.com/getsentry/sentry-java/pull/4098))
  - We now add HTTP request method and URL where Sentry expects it to display it in Sentry UI
- Remove `java.lang.ClassNotFoundException` debug logs when searching for OpenTelemetry marker classes ([#4091](https://github.com/getsentry/sentry-java/pull/4091))
  - There was up to three of these, one for `io.sentry.opentelemetry.agent.AgentMarker`, `io.sentry.opentelemetry.agent.AgentlessMarker` and `io.sentry.opentelemetry.agent.AgentlessSpringMarker`.
  - These were not indicators of something being wrong but rather the SDK looking at what is available at runtime to configure itself accordingly.
- Do not instrument File I/O operations if tracing is disabled ([#4051](https://github.com/getsentry/sentry-java/pull/4051))
- Do not instrument User Interaction multiple times ([#4051](https://github.com/getsentry/sentry-java/pull/4051))
- Speed up view traversal to find touched target in `UserInteractionIntegration` ([#4051](https://github.com/getsentry/sentry-java/pull/4051))
- Reduce IPC/Binder calls performed by the SDK ([#4058](https://github.com/getsentry/sentry-java/pull/4058))

### Behavioural Changes

- Reduce the number of broadcasts the SDK is subscribed for ([#4052](https://github.com/getsentry/sentry-java/pull/4052))
  - Drop `TempSensorBreadcrumbsIntegration`
  - Drop `PhoneStateBreadcrumbsIntegration`
  - Reduce number of broadcasts in `SystemEventsBreadcrumbsIntegration`

Current list of the broadcast events can be found [here](https://github.com/getsentry/sentry-java/blob/9b8dc0a844d10b55ddeddf55d278c0ab0f86421c/sentry-android-core/src/main/java/io/sentry/android/core/SystemEventsBreadcrumbsIntegration.java#L131-L153). If you'd like to subscribe for more events, consider overriding the `SystemEventsBreadcrumbsIntegration` as follows:

```kotlin
SentryAndroid.init(context) { options ->
    options.integrations.removeAll { it is SystemEventsBreadcrumbsIntegration }
    options.integrations.add(SystemEventsBreadcrumbsIntegration(context, SystemEventsBreadcrumbsIntegration.getDefaultActions() + listOf(/* your custom actions */)))
}
```

If you would like to keep some of the default broadcast events as breadcrumbs, consider opening a [GitHub issue](https://github.com/getsentry/sentry-java/issues/new).
- Set mechanism `type` to `suppressed` for suppressed exceptions ([#4125](https://github.com/getsentry/sentry-java/pull/4125))
  - This helps to distinguish an exceptions cause from any suppressed exceptions in the Sentry UI

### Dependencies

- Bump Spring Boot to `3.4.2` ([#4081](https://github.com/getsentry/sentry-java/pull/4081))
- Bump Native SDK from v0.7.14 to v0.7.19 ([#4076](https://github.com/getsentry/sentry-java/pull/4076))
  - [changelog](https://github.com/getsentry/sentry-native/blob/master/CHANGELOG.md#0719)
  - [diff](https://github.com/getsentry/sentry-native/compare/v0.7.14...0.7.19)

## 8.0.0

### Summary

Version 8 of the Sentry Android/Java SDK brings a variety of features and fixes. The most notable changes are:

- `Hub` has been replaced by `Scopes`
- New `Scope` types have been introduced, see "Behavioural Changes" for more details.
- Lifecycle tokens have been introduced to manage `Scope` lifecycle, see "Behavioural Changes" for more details.
- Bumping `minSdk` level to 21 (Android 5.0)
- Our `sentry-opentelemetry-agent` has been improved and now works in combination with the rest of Sentry. You may now combine OpenTelemetry and Sentry for instrumenting your application.
    - You may now use both OpenTelemetry SDK and Sentry SDK to capture transactions and spans. They can also be mixed and end up on the same transaction.
    - OpenTelemetry extends the Sentry SDK by adding spans for numerous integrations, like Ktor, Vert.x and MongoDB. Please check [the OpenTelemetry GitHub repository](https://github.com/open-telemetry/opentelemetry-java-instrumentation/tree/main/instrumentation) for a full list.
    - OpenTelemetry allows propagating trace information from and to additional libraries, that Sentry did not support before, for example gRPC.
    - OpenTelemetry also has broader support for propagating the Sentry `Scopes` through reactive libraries like RxJava.
- The SDK is now compatible with Spring Boot 3.4
- We now support GraphQL v22 (`sentry-graphql-22`)
- Metrics have been removed

Please take a look at [our migration guide in docs](https://docs.sentry.io/platforms/java/migration/7.x-to-8.0).

### Sentry Self-hosted Compatibility

This SDK version is compatible with a self-hosted version of Sentry `22.12.0` or higher. If you are using an older version of [self-hosted Sentry](https://develop.sentry.dev/self-hosted/) (aka onpremise), you will need to [upgrade](https://develop.sentry.dev/self-hosted/releases/). If you're using `sentry.io` no action is required.

### Breaking Changes

- The Android minSdk level for all Android modules is now 21 ([#3852](https://github.com/getsentry/sentry-java/pull/3852))
- The minSdk level for sentry-android-ndk changed from 19 to 21 ([#3851](https://github.com/getsentry/sentry-java/pull/3851))
- Throw IllegalArgumentException when calling Sentry.init on Android ([#3596](https://github.com/getsentry/sentry-java/pull/3596))
- Metrics have been removed from the SDK ([#3774](https://github.com/getsentry/sentry-java/pull/3774))
    - Metrics will return but we don't know in what exact form yet
- `enableTracing` option (a.k.a `enable-tracing`) has been removed from the SDK ([#3776](https://github.com/getsentry/sentry-java/pull/3776))
    - Please set `tracesSampleRate` to a value >= 0.0 for enabling performance instead. The default value is `null` which means performance is disabled.
- Replace `synchronized` methods and blocks with `ReentrantLock` (`AutoClosableReentrantLock`) ([#3715](https://github.com/getsentry/sentry-java/pull/3715))
    - If you are subclassing any Sentry classes, please check if the parent class used `synchronized` before. Please make sure to use the same lock object as the parent class in that case.
- `traceOrigins` option (`io.sentry.traces.tracing-origins` in manifest) has been removed, please use `tracePropagationTargets` (`io.sentry.traces.trace-propagation-targets` in manifest`) instead ([#3780](https://github.com/getsentry/sentry-java/pull/3780))
- `profilingEnabled` option (`io.sentry.traces.profiling.enable` in manifest) has been removed, please use `profilesSampleRate` (`io.sentry.traces.profiling.sample-rate` instead) instead ([#3780](https://github.com/getsentry/sentry-java/pull/3780))
- `shutdownTimeout` option has been removed, please use `shutdownTimeoutMillis` instead ([#3780](https://github.com/getsentry/sentry-java/pull/3780))
- `profilingTracesIntervalMillis` option for Android has been removed ([#3780](https://github.com/getsentry/sentry-java/pull/3780))
- `io.sentry.session-tracking.enable` manifest option has been removed ([#3780](https://github.com/getsentry/sentry-java/pull/3780))
- `Sentry.traceHeaders()` method has been removed, please use `Sentry.getTraceparent()` instead ([#3718](https://github.com/getsentry/sentry-java/pull/3718))
- `Sentry.reportFullDisplayed()` method has been removed, please use `Sentry.reportFullyDisplayed()` instead ([#3717](https://github.com/getsentry/sentry-java/pull/3717))
- `User.other` has been removed, please use `data` instead ([#3780](https://github.com/getsentry/sentry-java/pull/3780))
- `SdkVersion.getIntegrations()` has been removed, please use `getIntegrationSet` instead ([#3780](https://github.com/getsentry/sentry-java/pull/3780))
- `SdkVersion.getPackages()` has been removed, please use `getPackageSet()` instead ([#3780](https://github.com/getsentry/sentry-java/pull/3780))
- `Device.language` has been removed, please use `locale` instead ([#3780](https://github.com/getsentry/sentry-java/pull/3780))
- `TraceContext.user` and `TraceContextUser` class have been removed, please use `userId` on `TraceContext` instead ([#3780](https://github.com/getsentry/sentry-java/pull/3780))
- `TransactionContext.fromSentryTrace()` has been removed, please use `Sentry.continueTrace()` instead ([#3780](https://github.com/getsentry/sentry-java/pull/3780))
- `SentryDataFetcherExceptionHandler` has been removed, please use `SentryGenericDataFetcherExceptionHandler` in combination with `SentryInstrumentation` instead ([#3780](https://github.com/getsentry/sentry-java/pull/3780))
- `sentry-android-okhttp` has been removed in favor of `sentry-okhttp`, removing android dependency from the module ([#3510](https://github.com/getsentry/sentry-java/pull/3510))
- `Contexts` no longer extends `ConcurrentHashMap`, instead we offer a selected set of methods.
- User segment has been removed ([#3512](https://github.com/getsentry/sentry-java/pull/3512))
- One of the `AndroidTransactionProfiler` constructors has been removed, please use a different one ([#3780](https://github.com/getsentry/sentry-java/pull/3780))
- Use String instead of UUID for SessionId ([#3834](https://github.com/getsentry/sentry-java/pull/3834))
    - The `Session` constructor now takes a `String` instead of a `UUID` for the `sessionId` parameter.
    - `Session.getSessionId()` now returns a `String` instead of a `UUID`.
- All status codes below 400 are now mapped to `SpanStatus.OK` ([#3869](https://github.com/getsentry/sentry-java/pull/3869))
- Change OkHttp sub-spans to span attributes ([#3556](https://github.com/getsentry/sentry-java/pull/3556))
    - This will reduce the number of spans created by the SDK
- `instrumenter` option should no longer be needed as our new OpenTelemetry integration now works in combination with the rest of Sentry

### Behavioural Changes

- We're introducing some new `Scope` types in the SDK, allowing for better control over what data is attached where. Previously there was a stack of scopes that was pushed and popped. Instead we now fork scopes for a given lifecycle and then restore the previous scopes. Since `Hub` is gone, it is also never cloned anymore. Separation of data now happens through the different scope types while making it easier to manipulate exactly what you need without having to attach data at the right time to have it apply where wanted.
    - Global scope is attached to all events created by the SDK. It can also be modified before `Sentry.init` has been called. It can be manipulated using `Sentry.configureScope(ScopeType.GLOBAL, (scope) -> { ... })`.
    - Isolation scope can be used e.g. to attach data to all events that come up while handling an incoming request. It can also be used for other isolation purposes. It can be manipulated using `Sentry.configureScope(ScopeType.ISOLATION, (scope) -> { ... })`. The SDK automatically forks isolation scope in certain cases like incoming requests, CRON jobs, Spring `@Async` and more.
    - Current scope is forked often and data added to it is only added to events that are created while this scope is active. Data is also passed on to newly forked child scopes but not to parents. It can be manipulated using `Sentry.configureScope(ScopeType.CURRENT, (scope) -> { ... })`.
- `Sentry.popScope` has been deprecated, please call `.close()` on the token returned by `Sentry.pushScope` instead or use it in a way described in more detail in [our migration guide](https://docs.sentry.io/platforms/java/migration/7.x-to-8.0).
- We have chosen a default scope that is used for `Sentry.configureScope()` as well as API like `Sentry.setTag()`
    - For Android the type defaults to `CURRENT` scope
    - For Backend and other JVM applicatons it defaults to `ISOLATION` scope
- Event processors on `Scope` can now be ordered by overriding the `getOrder` method on implementations of `EventProcessor`. NOTE: This order only applies to event processors on `Scope` but not `SentryOptions` at the moment. Feel free to request this if you need it.
- `Hub` is deprecated in favor of `Scopes`, alongside some `Hub` relevant APIs. More details can be found in [our migration guide](https://docs.sentry.io/platforms/java/migration/7.x-to-8.0).
- Send file name and path only if `isSendDefaultPii` is `true` ([#3919](https://github.com/getsentry/sentry-java/pull/3919))
- (Android) Enable Performance V2 by default ([#3824](https://github.com/getsentry/sentry-java/pull/3824))
    - With this change cold app start spans will include spans for ContentProviders, Application and Activity load.
- (Android) Replace thread id with kernel thread id in span data ([#3706](https://github.com/getsentry/sentry-java/pull/3706))
- (Android) The JNI layer for sentry-native has now been moved from sentry-java to sentry-native ([#3189](https://github.com/getsentry/sentry-java/pull/3189))
    - This now includes prefab support for sentry-native, allowing you to link and access the sentry-native API within your native app code
    - Checkout the `sentry-samples/sentry-samples-android` example on how to configure CMake and consume `sentry.h`
- The user ip-address is now only set to `"{{auto}}"` if `sendDefaultPii` is enabled ([#4072](https://github.com/getsentry/sentry-java/pull/4072))
  - This change gives you control over IP address collection directly on the client

### Features

- The SDK is now compatible with Spring Boot 3.4 ([#3939](https://github.com/getsentry/sentry-java/pull/3939))
- Our `sentry-opentelemetry-agent` has been completely reworked and now plays nicely with the rest of the Java SDK
    - You may also want to give this new agent a try even if you haven't used OpenTelemetry (with Sentry) before. It offers support for [many more libraries and frameworks](https://github.com/open-telemetry/opentelemetry-java-instrumentation/blob/main/docs/supported-libraries.md), improving on our trace propagation, `Scopes` (used to be `Hub`) propagation as well as performance instrumentation (i.e. more spans).
    - If you are using a framework we did not support before and currently resort to manual instrumentation, please give the agent a try. See [here for a list of supported libraries, frameworks and application servers](https://github.com/open-telemetry/opentelemetry-java-instrumentation/blob/main/docs/supported-libraries.md).
    - Please see [Java SDK docs](https://docs.sentry.io/platforms/java/tracing/instrumentation/opentelemetry/) for more details on how to set up the agent. Please make sure to select the correct SDK from the dropdown on the left side of the docs.
    - What's new about the Agent
        - When the OpenTelemetry Agent is used, Sentry API creates OpenTelemetry spans under the hood, handing back a wrapper object which bridges the gap between traditional Sentry API and OpenTelemetry. We might be replacing some of the Sentry performance API in the future.
            - This is achieved by configuring the SDK to use `OtelSpanFactory` instead of `DefaultSpanFactory` which is done automatically by the auto init of the Java Agent.
        - OpenTelemetry spans are now only turned into Sentry spans when they are finished so they can be sent to the Sentry server.
        - Now registers an OpenTelemetry `Sampler` which uses Sentry sampling configuration
        - Other Performance integrations automatically stop creating spans to avoid duplicate spans
        - The Sentry SDK now makes use of OpenTelemetry `Context` for storing Sentry `Scopes` (which is similar to what used to be called `Hub`) and thus relies on OpenTelemetry for `Context` propagation.
        - Classes used for the previous version of our OpenTelemetry support have been deprecated but can still be used manually. We're not planning to keep the old agent around in favor of less complexity in the SDK.
- Add `sentry-opentelemetry-agentless-spring` module ([#4000](https://github.com/getsentry/sentry-java/pull/4000))
    - This module can be added as a dependency when using Sentry with OpenTelemetry and Spring Boot but don't want to use our Agent. It takes care of configuring OpenTelemetry for use with Sentry.
    - You may want to set `OTEL_LOGS_EXPORTER=none;OTEL_METRICS_EXPORTER=none;OTEL_TRACES_EXPORTER=none` env vars to not have the log flooded with error messages regarding OpenTelemetry features we don't use.
- Add `sentry-opentelemetry-agentless` module ([#3961](https://github.com/getsentry/sentry-java/pull/3961))
    - This module can be added as a dependency when using Sentry with OpenTelemetry but don't want to use our Agent. It takes care of configuring OpenTelemetry for use with Sentry.
    - To enable the auto configuration of it, please set `-Dotel.java.global-autoconfigure.enabled=true` on the `java` command, when starting your application.
    - You may also want to set `OTEL_LOGS_EXPORTER=none;OTEL_METRICS_EXPORTER=none;OTEL_TRACES_EXPORTER=none` env vars to not have the log flooded with error messages regarding OpenTelemetry features we don't use.
- `OpenTelemetryUtil.applyOpenTelemetryOptions` now takes an enum instead of a boolean for its mode
- Add `openTelemetryMode` option ([#3994](https://github.com/getsentry/sentry-java/pull/3994))
    - It defaults to `AUTO` meaning the SDK will figure out how to best configure itself for use with OpenTelemetry
    - Use of OpenTelemetry can also be disabled completely by setting it to `OFF` ([#3995](https://github.com/getsentry/sentry-java/pull/3995))
        - In this case even if OpenTelemetry is present, the Sentry SDK will not use it
    - Use `AGENT` when using `sentry-opentelemetry-agent`
    - Use `AGENTLESS` when using `sentry-opentelemetry-agentless`
    - Use `AGENTLESS_SPRING` when using `sentry-opentelemetry-agentless-spring`
- Add `ignoredTransactions` option to filter out transactions by name ([#3871](https://github.com/getsentry/sentry-java/pull/3871))
    - can be used via ENV vars, e.g. `SENTRY_IGNORED_TRANSACTIONS=POST /person/,GET /pers.*`
    - can also be set in options directly, e.g. `options.setIgnoredTransactions(...)`
    - can also be set in `sentry.properties`, e.g. `ignored-transactions=POST /person/,GET /pers.*`
    - can also be set in Spring config `application.properties`, e.g. `sentry.ignored-transactions=POST /person/,GET /pers.*`
- Add `scopeBindingMode` to `SpanOptions` ([#4004](https://github.com/getsentry/sentry-java/pull/4004))
    - This setting only affects the SDK when used with OpenTelemetry.
    - Defaults to `AUTO` meaning the SDK will decide whether the span should be bound to the current scope. It will not bind transactions to scope using `AUTO`, it will only bind spans where the parent span is on the current scope.
    - `ON` sets the new span on the current scope.
    - `OFF` does not set the new span on the scope.
- Add `ignoredSpanOrigins` option for ignoring spans coming from certain integrations
    - We pre-configure this to ignore Performance instrumentation for Spring and other integrations when using our OpenTelemetry Agent to avoid duplicate spans
- Support `graphql-java` v22 via a new module `sentry-graphql-22` ([#3740](https://github.com/getsentry/sentry-java/pull/3740))
    - If you are using `graphql-java` v21 or earlier, you can use the `sentry-graphql` module
    - For `graphql-java` v22 and newer please use the `sentry-graphql-22` module
- We now provide a `SentryInstrumenter` bean directly for Spring (Boot) if there is none yet instead of using `GraphQlSourceBuilderCustomizer` to add the instrumentation ([#3744](https://github.com/getsentry/sentry-java/pull/3744))
    - It is now also possible to provide a bean of type `SentryGraphqlInstrumentation.BeforeSpanCallback` which is then used by `SentryInstrumenter`
- Add data fetching environment hint to breadcrumb for GraphQL (#3413) ([#3431](https://github.com/getsentry/sentry-java/pull/3431))
- Report exceptions returned by Throwable.getSuppressed() to Sentry as exception groups ([#3396] https://github.com/getsentry/sentry-java/pull/3396)
  - Any suppressed exceptions are added to the issue details page in Sentry, the same way any cause is.
  - We are planning to improve how we visualize suppressed exceptions. See https://github.com/getsentry/sentry-java/issues/4059
- Enable `ThreadLocalAccessor` for Spring Boot 3 WebFlux by default ([#4023](https://github.com/getsentry/sentry-java/pull/4023))
- Allow passing `environment` to `CheckinUtils.withCheckIn` ([3889](https://github.com/getsentry/sentry-java/pull/3889))
- Add `globalHubMode` to options ([#3805](https://github.com/getsentry/sentry-java/pull/3805))
    - `globalHubMode` used to only be a param on `Sentry.init`. To make it easier to be used in e.g. Desktop environments, we now additionally added it as an option on SentryOptions that can also be set via `sentry.properties`.
    - If both the param on `Sentry.init` and the option are set, the option will win. By default the option is set to `null` meaning whatever is passed to `Sentry.init` takes effect.
- Lazy uuid generation for SentryId and SpanId ([#3770](https://github.com/getsentry/sentry-java/pull/3770))
- Faster generation of Sentry and Span IDs ([#3818](https://github.com/getsentry/sentry-java/pull/3818))
    - Uses faster implementation to convert UUID to SentryID String
    - Uses faster Random implementation to generate UUIDs
- Android 15: Add support for 16KB page sizes ([#3851](https://github.com/getsentry/sentry-java/pull/3851))
    - See https://developer.android.com/guide/practices/page-sizes for more details
- Add init priority settings ([#3674](https://github.com/getsentry/sentry-java/pull/3674))
    - You may now set `forceInit=true` (`force-init` for `.properties` files) to ensure a call to Sentry.init / SentryAndroid.init takes effect
- Add force init option to Android Manifest ([#3675](https://github.com/getsentry/sentry-java/pull/3675))
    - Use `<meta-data android:name="io.sentry.force-init" android:value="true" />` to ensure Sentry Android auto init is not easily overwritten
- Attach request body for `application/x-www-form-urlencoded` requests in Spring ([#3731](https://github.com/getsentry/sentry-java/pull/3731))
    - Previously request body was only attached for `application/json` requests
- Set breadcrumb level based on http status ([#3771](https://github.com/getsentry/sentry-java/pull/3771))
- Emit transaction.data inside contexts.trace.data ([#3735](https://github.com/getsentry/sentry-java/pull/3735))
    - Also does not emit `transaction.data` in `extras` anymore
- Add a sample for showcasing Sentry with OpenTelemetry for Spring Boot 3 with our Java agent (`sentry-samples-spring-boot-jakarta-opentelemetry`) ([#3856](https://github.com/getsentry/sentry-java/pull/3828))
- Add a sample for showcasing Sentry with OpenTelemetry for Spring Boot 3 without our Java agent (`sentry-samples-spring-boot-jakarta-opentelemetry-noagent`) ([#3856](https://github.com/getsentry/sentry-java/pull/3856))
- Add a sample for showcasing Sentry with OpenTelemetry (`sentry-samples-console-opentelemetry-noagent`) ([#3856](https://github.com/getsentry/sentry-java/pull/3862))

### Fixes

- Fix incoming defer sampling decision `sentry-trace` header ([#3942](https://github.com/getsentry/sentry-java/pull/3942))
    - A `sentry-trace` header that only contains trace ID and span ID but no sampled flag (`-1`, `-0` suffix) means the receiving system can make its own sampling decision
    - When generating `sentry-trace` header from `PropagationContext` we now copy the `sampled` flag.
    - In `TransactionContext.fromPropagationContext` when there is no parent sampling decision, keep the decision `null` so a new sampling decision is made instead of defaulting to `false`
- Fix order of calling `close` on previous Sentry instance when re-initializing ([#3750](https://github.com/getsentry/sentry-java/pull/3750))
    - Previously some parts of Sentry were immediately closed after re-init that should have stayed open and some parts of the previous init were never closed
- All status codes below 400 are now mapped to `SpanStatus.OK` ([#3869](https://github.com/getsentry/sentry-java/pull/3869))
- Improve ignored check performance ([#3992](https://github.com/getsentry/sentry-java/pull/3992))
    - Checking if a span origin, a transaction or a checkIn should be ignored is now faster
- Cache requests for Spring using Springs `ContentCachingRequestWrapper` instead of our own Wrapper to also cache parameters ([#3641](https://github.com/getsentry/sentry-java/pull/3641))
    - Previously only the body was cached which could lead to problems in the FilterChain as Request parameters were not available
- Close backpressure monitor on SDK shutdown ([#3998](https://github.com/getsentry/sentry-java/pull/3998))
    - Due to the backpressure monitor rescheduling a task to run every 10s, it very likely caused shutdown to wait the full `shutdownTimeoutMillis` (defaulting to 2s) instead of being able to terminate immediately
- Let OpenTelemetry auto instrumentation handle extracting and injecting tracing information if present ([#3953](https://github.com/getsentry/sentry-java/pull/3953))
    - Our integrations no longer call `.continueTrace` and also do not inject tracing headers if the integration has been added to `ignoredSpanOrigins`
- Fix testTag not working for Jetpack Compose user interaction tracking ([#3878](https://github.com/getsentry/sentry-java/pull/3878))
- Mark `DiskFlushNotification` hint flushed when rate limited ([#3892](https://github.com/getsentry/sentry-java/pull/3892))
    - Our `UncaughtExceptionHandlerIntegration` waited for the full flush timeout duration (default 15s) when rate limited.
- Do not replace `op` with auto generated content for OpenTelemetry spans with span kind `INTERNAL` ([#3906](https://github.com/getsentry/sentry-java/pull/3906))
- Add `enable-spotlight` and `spotlight-connection-url` to external options and check if spotlight is enabled when deciding whether to inspect an OpenTelemetry span for connecting to splotlight ([#3709](https://github.com/getsentry/sentry-java/pull/3709))
- Trace context on `Contexts.setTrace` has been marked `@NotNull` ([#3721](https://github.com/getsentry/sentry-java/pull/3721))
    - Setting it to `null` would cause an exception.
    - Transactions are dropped if trace context is missing
- Remove internal annotation on `SpanOptions` ([#3722](https://github.com/getsentry/sentry-java/pull/3722))
- `SentryLogbackInitializer` is now public ([#3723](https://github.com/getsentry/sentry-java/pull/3723))
- Parse and use `send-default-pii` and `max-request-body-size` from `sentry.properties` ([#3534](https://github.com/getsentry/sentry-java/pull/3534))
- `TracesSampler` is now only created once in `SentryOptions` instead of creating a new one for every `Hub` (which is now `Scopes`). This means we're now creating fewer `SecureRandom` instances.

### Internal

- Make `SentryClient` constructor public ([#4045](https://github.com/getsentry/sentry-java/pull/4045))
- Warm starts cleanup ([#3954](https://github.com/getsentry/sentry-java/pull/3954))

### Changes in pre-releases

These changes have been made during development of `8.0.0`. You may skip this section. We just put it here for sake of completeness.

- Extract OpenTelemetry `URL_PATH` span attribute into description ([#3933](https://github.com/getsentry/sentry-java/pull/3933))
- Replace OpenTelemetry `ContextStorage` wrapper with `ContextStorageProvider` ([#3938](https://github.com/getsentry/sentry-java/pull/3938))
    - The wrapper had to be put in place before any call to `Context` whereas `ContextStorageProvider` is automatically invoked at the correct time.
- Send `otel.kind` to Sentry ([#3907](https://github.com/getsentry/sentry-java/pull/3907))
- Spring Boot now automatically detects if OpenTelemetry is available and makes use of it ([#3846](https://github.com/getsentry/sentry-java/pull/3846))
    - This is only enabled if there is no OpenTelemetry agent available
    - We prefer to use the OpenTelemetry agent as it offers more auto instrumentation
    - In some cases the OpenTelemetry agent cannot be used, please see https://opentelemetry.io/docs/zero-code/java/spring-boot-starter/ for more details on when to prefer the Agent and when the Spring Boot starter makes more sense.
    - In this mode the SDK makes use of the `OpenTelemetry` bean that is created by `opentelemetry-spring-boot-starter` instead of `GlobalOpenTelemetry`
- Spring Boot now automatically detects our OpenTelemetry agent if its auto init is disabled ([#3848](https://github.com/getsentry/sentry-java/pull/3848))
    - This means Spring Boot config mechanisms can now be combined with our OpenTelemetry agent
    - The `sentry-opentelemetry-extra` module has been removed again, most classes have been moved to `sentry-opentelemetry-bootstrap` which is loaded into the bootstrap classloader (i.e. `null`) when our Java agent is used. The rest has been moved into `sentry-opentelemetry-agentcustomization` and is loaded into the agent classloader when our Java agent is used.
    - The `sentry-opentelemetry-bootstrap` and `sentry-opentelemetry-agentcustomization` modules can be used without the agent as well, in which case all classes are loaded into the application classloader. Check out our `sentry-samples-spring-boot-jakarta-opentelemetry-noagent` sample.
    - In this mode the SDK makes use of `GlobalOpenTelemetry`
- Automatically set span factory based on presence of OpenTelemetry ([#3858](https://github.com/getsentry/sentry-java/pull/3858))
    - `SentrySpanFactoryHolder` has been removed as it is no longer required.

- Replace deprecated `SimpleInstrumentation` with `SimplePerformantInstrumentation` for graphql 22 ([#3974](https://github.com/getsentry/sentry-java/pull/3974))
- We now hold a strong reference to the underlying OpenTelemetry span when it is created through Sentry API ([#3997](https://github.com/getsentry/sentry-java/pull/3997))
    - This keeps it from being garbage collected too early
- Defer sampling decision by setting `sampled` to `null` in `PropagationContext` when using OpenTelemetry in case of an incoming defer sampling `sentry-trace` header. ([#3945](https://github.com/getsentry/sentry-java/pull/3945))
- Build `PropagationContext` from `SamplingDecision` made by `SentrySampler` instead of parsing headers and potentially ignoring a sampling decision in case a `sentry-trace` header comes in with deferred sampling decision. ([#3947](https://github.com/getsentry/sentry-java/pull/3947))
- The Sentry OpenTelemetry Java agent now makes sure Sentry `Scopes` storage is initialized even if the agents auto init is disabled ([#3848](https://github.com/getsentry/sentry-java/pull/3848))
    - This is required for all integrations to work together with our OpenTelemetry Java agent if its auto init has been disabled and the SDKs init should be used instead.
- Fix `startChild` for span that is not in current OpenTelemetry `Context` ([#3862](https://github.com/getsentry/sentry-java/pull/3862))
    - Starting a child span from a transaction that wasn't in the current `Context` lead to multiple transactions being created (one for the transaction and another per span created).
- Add `auto.graphql.graphql22` to ignored span origins when using OpenTelemetry ([#3828](https://github.com/getsentry/sentry-java/pull/3828))
- Use OpenTelemetry span name as fallback for transaction name ([#3557](https://github.com/getsentry/sentry-java/pull/3557))
    - In certain cases we were sending transactions as "<unlabeled transaction>" when using OpenTelemetry
- Add OpenTelemetry span data to Sentry span ([#3593](https://github.com/getsentry/sentry-java/pull/3593))
- No longer selectively copy OpenTelemetry attributes to Sentry spans / transactions `data` ([#3663](https://github.com/getsentry/sentry-java/pull/3663))
- Remove `PROCESS_COMMAND_ARGS` (`process.command_args`) OpenTelemetry span attribute as it can be very large ([#3664](https://github.com/getsentry/sentry-java/pull/3664))
- Use RECORD_ONLY sampling decision if performance is disabled ([#3659](https://github.com/getsentry/sentry-java/pull/3659))
    - Also fix check whether Performance is enabled when making a sampling decision in the OpenTelemetry sampler
- Sentry OpenTelemetry Java Agent now sets Instrumenter to SENTRY (used to be OTEL) ([#3697](https://github.com/getsentry/sentry-java/pull/3697))
- Set span origin in `ActivityLifecycleIntegration` on span options instead of after creating the span / transaction ([#3702](https://github.com/getsentry/sentry-java/pull/3702))
    - This allows spans to be filtered by span origin on creation
- Honor ignored span origins in `SentryTracer.startChild` ([#3704](https://github.com/getsentry/sentry-java/pull/3704))
- Use span id of remote parent ([#3548](https://github.com/getsentry/sentry-java/pull/3548))
    - Traces were broken because on an incoming request, OtelSentrySpanProcessor did not set the parentSpanId on the span correctly. Traces were not referencing the actual parent span but some other (random) span ID which the server doesn't know.
- Attach active span to scope when using OpenTelemetry ([#3549](https://github.com/getsentry/sentry-java/pull/3549))
    - Errors weren't linked to traces correctly due to parts of the SDK not knowing the current span
- Record dropped spans in client report when sampling out OpenTelemetry spans ([#3552](https://github.com/getsentry/sentry-java/pull/3552))
- Retrieve the correct current span from `Scope`/`Scopes` when using OpenTelemetry ([#3554](https://github.com/getsentry/sentry-java/pull/3554))
- Support spans that are split into multiple batches ([#3539](https://github.com/getsentry/sentry-java/pull/3539))
    - When spans belonging to a single transaction were split into multiple batches for SpanExporter, we did not add all spans because the isSpanTooOld check wasn't inverted.
- Partially fix bootstrap class loading ([#3543](https://github.com/getsentry/sentry-java/pull/3543))
    - There was a problem with two separate Sentry `Scopes` being active inside each OpenTelemetry `Context` due to using context keys from more than one class loader.
- The Spring Boot 3 WebFlux sample now uses our GraphQL v22 integration ([#3828](https://github.com/getsentry/sentry-java/pull/3828))
- Do not ignore certain span origins for OpenTelemetry without agent ([#3856](https://github.com/getsentry/sentry-java/pull/3856))
- `span.startChild` now uses `.makeCurrent()` by default ([#3544](https://github.com/getsentry/sentry-java/pull/3544))
    - This caused an issue where the span tree wasn't correct because some spans were not added to their direct parent
- Do not set the exception group marker when there is a suppressed exception ([#4056](https://github.com/getsentry/sentry-java/pull/4056))
    - Due to how grouping works in Sentry currently sometimes the suppressed exception is treated as the main exception. This change ensures we keep using the main exception and not change how grouping works.
    - As a consequence the list of exceptions in the group on top of an issue is no longer shown in Sentry UI.
    - We are planning to improve this in the future but opted for this fix first.

### Dependencies

- Bump Native SDK from v0.7.0 to v0.7.17 ([#3441](https://github.com/getsentry/sentry-java/pull/3189)) ([#3851](https://github.com/getsentry/sentry-java/pull/3851)) ([#3914](https://github.com/getsentry/sentry-java/pull/3914)) ([#4003](https://github.com/getsentry/sentry-java/pull/4003))
    - [changelog](https://github.com/getsentry/sentry-native/blob/master/CHANGELOG.md#0717)
    - [diff](https://github.com/getsentry/sentry-native/compare/0.7.0...0.7.17)
- Bump OpenTelemetry to 1.44.1, OpenTelemetry Java Agent to 2.10.0 and Semantic Conventions to 1.28.0 ([#3668](https://github.com/getsentry/sentry-java/pull/3668)) ([#3935](https://github.com/getsentry/sentry-java/pull/3935))

### Migration Guide / Deprecations

Please take a look at [our migration guide in docs](https://docs.sentry.io/platforms/java/migration/7.x-to-8.0).

- `Hub` has been deprecated, we're replacing the following:
    - `IHub` has been replaced by `IScopes`, however you should be able to simply pass `IHub` instances to code expecting `IScopes`, allowing for an easier migration.
    - `HubAdapter.getInstance()` has been replaced by `ScopesAdapter.getInstance()`
    - The `.clone()` method on `IHub`/`IScopes` has been deprecated, please use `.pushScope()` or `.pushIsolationScope()` instead
    - Some internal methods like `.getCurrentHub()` and `.setCurrentHub()` have also been replaced.
- `Sentry.popScope` has been replaced by calling `.close()` on the token returned by `Sentry.pushScope()` and `Sentry.pushIsolationScope()`. The token can also be used in a `try` block like this:

```
try (final @NotNull ISentryLifecycleToken ignored = Sentry.pushScope()) {
  // this block has its separate current scope
}
```

as well as:


```
try (final @NotNull ISentryLifecycleToken ignored = Sentry.pushIsolationScope()) {
  // this block has its separate isolation scope
}
```
- Classes used by our previous OpenTelemetry integration have been deprecated (`SentrySpanProcessor`, `SentryPropagator`, `OpenTelemetryLinkErrorEventProcessor`). Please take a look at [docs](https://docs.sentry.io/platforms/java/tracing/instrumentation/opentelemetry/) on how to setup OpenTelemetry in v8.

You may also use `LifecycleHelper.close(token)`, e.g. in case you need to pass the token around for closing later.


### Changes from `rc.4`

If you have been using `8.0.0-rc.4` of the Java SDK, here's the new changes that have been included in the `8.0.0` release:

- Make `SentryClient` constructor public ([#4045](https://github.com/getsentry/sentry-java/pull/4045))
- The user ip-address is now only set to `"{{auto}}"` if sendDefaultPii is enabled ([#4072](https://github.com/getsentry/sentry-java/pull/4072))
    - This change gives you control over IP address collection directly on the client
- Do not set the exception group marker when there is a suppressed exception ([#4056](https://github.com/getsentry/sentry-java/pull/4056))
    - Due to how grouping works in Sentry currently sometimes the suppressed exception is treated as the main exception. This change ensures we keep using the main exception and not change how grouping works.
    - As a consequence the list of exceptions in the group on top of an issue is no longer shown in Sentry UI.
    - We are planning to improve this in the future but opted for this fix first.
- Fix swallow NDK loadLibrary errors ([#4082](https://github.com/getsentry/sentry-java/pull/4082))

## 7.22.6

### Fixes

- Compress Screenshots on a background thread ([#4295](https://github.com/getsentry/sentry-java/pull/4295))
- Improve low memory breadcrumb capturing ([#4325](https://github.com/getsentry/sentry-java/pull/4325))
- Make `SystemEventsBreadcrumbsIntegration` faster ([#4330](https://github.com/getsentry/sentry-java/pull/4330))
- Fix unregister `SystemEventsBroadcastReceiver` when entering background ([#4338](https://github.com/getsentry/sentry-java/pull/4338))
    - This should reduce ANRs seen with this class in the stack trace for Android 14 and above
- Pre-load modules on a background thread upon SDK init ([#4348](https://github.com/getsentry/sentry-java/pull/4348))
- Session Replay: Fix inconsistent `segment_id` ([#4471](https://github.com/getsentry/sentry-java/pull/4471))
- Session Replay: Do not capture current replay for cached events from the past ([#4474](https://github.com/getsentry/sentry-java/pull/4474))
- Session Replay: Fix crash on devices with the Unisoc/Spreadtrum T606 chipset ([#4477](https://github.com/getsentry/sentry-java/pull/4477))
- Session Replay: Fix masking of non-styled `Text` Composables ([#4361](https://github.com/getsentry/sentry-java/pull/4361))
- Session Replay: Fix masking read-only `TextField` Composables ([#4362](https://github.com/getsentry/sentry-java/pull/4362))
- Fix Session Replay masking for newer versions of Jetpack Compose (1.8+) ([#4485](https://github.com/getsentry/sentry-java/pull/4485))
- Session Replay: Expand fix for crash on devices to all Unisoc/Spreadtrum chipsets ([#4510](https://github.com/getsentry/sentry-java/pull/4510))

## 7.22.5

### Fixes

- Session Replay: Change bitmap config to `ARGB_8888` for screenshots ([#4282](https://github.com/getsentry/sentry-java/pull/4282))

## 7.22.4

### Fixes

- Session Replay: Fix crash when a navigation breadcrumb does not have "to" destination ([#4185](https://github.com/getsentry/sentry-java/pull/4185))
- Session Replay: Cap video segment duration to maximum 5 minutes to prevent endless video encoding in background ([#4185](https://github.com/getsentry/sentry-java/pull/4185))
- Avoid logging an error when a float is passed in the manifest ([#4266](https://github.com/getsentry/sentry-java/pull/4266))

## 7.22.3

### Fixes

- Reduce excessive CPU usage when serializing breadcrumbs to disk for ANRs ([#4181](https://github.com/getsentry/sentry-java/pull/4181))

## 7.22.2

### Fixes

- Fix AbstractMethodError when using SentryTraced for Jetpack Compose ([#4256](https://github.com/getsentry/sentry-java/pull/4256))

## 7.22.1

### Fixes

- Fix Ensure app start type is set, even when ActivityLifecycleIntegration is not running ([#4216](https://github.com/getsentry/sentry-java/pull/4216))
- Fix properly reset application/content-provider timespans for warm app starts ([#4244](https://github.com/getsentry/sentry-java/pull/4244))

## 7.22.0

### Fixes

- Session Replay: Fix various crashes and issues ([#4135](https://github.com/getsentry/sentry-java/pull/4135))
    - Fix `FileNotFoundException` when trying to read/write `.ongoing_segment` file
    - Fix `IllegalStateException` when registering `onDrawListener`
    - Fix SIGABRT native crashes on Motorola devices when encoding a video
- (Jetpack Compose) Modifier.sentryTag now uses Modifier.Node ([#4029](https://github.com/getsentry/sentry-java/pull/4029))
    - This allows Composables that use this modifier to be skippable

## 7.21.0

### Fixes

- Do not instrument File I/O operations if tracing is disabled ([#4051](https://github.com/getsentry/sentry-java/pull/4051))
- Do not instrument User Interaction multiple times ([#4051](https://github.com/getsentry/sentry-java/pull/4051))
- Speed up view traversal to find touched target in `UserInteractionIntegration` ([#4051](https://github.com/getsentry/sentry-java/pull/4051))
- Reduce IPC/Binder calls performed by the SDK ([#4058](https://github.com/getsentry/sentry-java/pull/4058))

### Behavioural Changes

- (changed in [7.20.1](https://github.com/getsentry/sentry-java/releases/tag/7.20.1)) The user ip-address is now only set to `"{{auto}}"` if sendDefaultPii is enabled ([#4071](https://github.com/getsentry/sentry-java/pull/4071))
    - This change gives you control over IP address collection directly on the client
- Reduce the number of broadcasts the SDK is subscribed for ([#4052](https://github.com/getsentry/sentry-java/pull/4052))
  - Drop `TempSensorBreadcrumbsIntegration`
  - Drop `PhoneStateBreadcrumbsIntegration`
  - Reduce number of broadcasts in `SystemEventsBreadcrumbsIntegration`

Current list of the broadcast events can be found [here](https://github.com/getsentry/sentry-java/blob/9b8dc0a844d10b55ddeddf55d278c0ab0f86421c/sentry-android-core/src/main/java/io/sentry/android/core/SystemEventsBreadcrumbsIntegration.java#L131-L153). If you'd like to subscribe for more events, consider overriding the `SystemEventsBreadcrumbsIntegration` as follows:

```kotlin
SentryAndroid.init(context) { options ->
    options.integrations.removeAll { it is SystemEventsBreadcrumbsIntegration }
    options.integrations.add(SystemEventsBreadcrumbsIntegration(context, SystemEventsBreadcrumbsIntegration.getDefaultActions() + listOf(/* your custom actions */)))
}
```

If you would like to keep some of the default broadcast events as breadcrumbs, consider opening a [GitHub issue](https://github.com/getsentry/sentry-java/issues/new).

## 7.21.0-beta.1

### Fixes

- Do not instrument File I/O operations if tracing is disabled ([#4051](https://github.com/getsentry/sentry-java/pull/4051))
- Do not instrument User Interaction multiple times ([#4051](https://github.com/getsentry/sentry-java/pull/4051))
- Speed up view traversal to find touched target in `UserInteractionIntegration` ([#4051](https://github.com/getsentry/sentry-java/pull/4051))
- Reduce IPC/Binder calls performed by the SDK ([#4058](https://github.com/getsentry/sentry-java/pull/4058))

### Behavioural Changes

- Reduce the number of broadcasts the SDK is subscribed for ([#4052](https://github.com/getsentry/sentry-java/pull/4052))
  - Drop `TempSensorBreadcrumbsIntegration`
  - Drop `PhoneStateBreadcrumbsIntegration`
  - Reduce number of broadcasts in `SystemEventsBreadcrumbsIntegration`

Current list of the broadcast events can be found [here](https://github.com/getsentry/sentry-java/blob/9b8dc0a844d10b55ddeddf55d278c0ab0f86421c/sentry-android-core/src/main/java/io/sentry/android/core/SystemEventsBreadcrumbsIntegration.java#L131-L153). If you'd like to subscribe for more events, consider overriding the `SystemEventsBreadcrumbsIntegration` as follows:

```kotlin
SentryAndroid.init(context) { options ->
    options.integrations.removeAll { it is SystemEventsBreadcrumbsIntegration }
    options.integrations.add(SystemEventsBreadcrumbsIntegration(context, SystemEventsBreadcrumbsIntegration.getDefaultActions() + listOf(/* your custom actions */)))
}
```

If you would like to keep some of the default broadcast events as breadcrumbs, consider opening a [GitHub issue](https://github.com/getsentry/sentry-java/issues/new).

## 7.20.1

### Behavioural Changes

- The user ip-address is now only set to `"{{auto}}"` if sendDefaultPii is enabled ([#4071](https://github.com/getsentry/sentry-java/pull/4071))
    - This change gives you control over IP address collection directly on the client

## 7.20.0

### Features

- Session Replay GA ([#4017](https://github.com/getsentry/sentry-java/pull/4017))

To enable Replay use the `sessionReplay.sessionSampleRate` or `sessionReplay.onErrorSampleRate` options.

  ```kotlin
  import io.sentry.SentryReplayOptions
  import io.sentry.android.core.SentryAndroid

  SentryAndroid.init(context) { options ->
   
    options.sessionReplay.sessionSampleRate = 1.0
    options.sessionReplay.onErrorSampleRate = 1.0
  
    // To change default redaction behavior (defaults to true)
    options.sessionReplay.redactAllImages = true
    options.sessionReplay.redactAllText = true
  
    // To change quality of the recording (defaults to MEDIUM)
    options.sessionReplay.quality = SentryReplayOptions.SentryReplayQuality.MEDIUM // (LOW|MEDIUM|HIGH)
  }
  ```

### Fixes

- Fix warm start detection ([#3937](https://github.com/getsentry/sentry-java/pull/3937))
- Session Replay: Reduce memory allocations, disk space consumption, and payload size ([#4016](https://github.com/getsentry/sentry-java/pull/4016))
- Session Replay: Do not try to encode corrupted frames multiple times ([#4016](https://github.com/getsentry/sentry-java/pull/4016))

### Internal

- Session Replay: Allow overriding `SdkVersion` for replay events ([#4014](https://github.com/getsentry/sentry-java/pull/4014))
- Session Replay: Send replay options as tags ([#4015](https://github.com/getsentry/sentry-java/pull/4015))

### Breaking changes

- Session Replay options were moved from under `experimental` to the main `options` object ([#4017](https://github.com/getsentry/sentry-java/pull/4017))

## 7.19.1

### Fixes

- Change TTFD timeout to 25 seconds ([#3984](https://github.com/getsentry/sentry-java/pull/3984))
- Session Replay: Fix memory leak when masking Compose screens ([#3985](https://github.com/getsentry/sentry-java/pull/3985))
- Session Replay: Fix potential ANRs in `GestureRecorder` ([#4001](https://github.com/getsentry/sentry-java/pull/4001))

### Internal

- Session Replay: Flutter improvements ([#4007](https://github.com/getsentry/sentry-java/pull/4007))

## 7.19.0

### Fixes

- Session Replay: fix various crashes and issues ([#3970](https://github.com/getsentry/sentry-java/pull/3970))
    - Fix `IndexOutOfBoundsException` when tracking window changes
    - Fix `IllegalStateException` when adding/removing draw listener for a dead view
    - Fix `ConcurrentModificationException` when registering window listeners and stopping `WindowRecorder`/`GestureRecorder`
- Add support for setting sentry-native handler_strategy ([#3671](https://github.com/getsentry/sentry-java/pull/3671))

### Dependencies

- Bump Native SDK from v0.7.8 to v0.7.16 ([#3671](https://github.com/getsentry/sentry-java/pull/3671))
    - [changelog](https://github.com/getsentry/sentry-native/blob/master/CHANGELOG.md#0716)
    - [diff](https://github.com/getsentry/sentry-native/compare/0.7.8...0.7.16)

## 7.18.1

### Fixes

- Fix testTag not working for Jetpack Compose user interaction tracking ([#3878](https://github.com/getsentry/sentry-java/pull/3878))

## 7.18.0

### Features

- Android 15: Add support for 16KB page sizes ([#3620](https://github.com/getsentry/sentry-java/pull/3620))
    - See https://developer.android.com/guide/practices/page-sizes for more details
- Session Replay: Add `beforeSendReplay` callback ([#3855](https://github.com/getsentry/sentry-java/pull/3855))
- Session Replay: Add support for masking/unmasking view containers ([#3881](https://github.com/getsentry/sentry-java/pull/3881))

### Fixes

- Avoid collecting normal frames ([#3782](https://github.com/getsentry/sentry-java/pull/3782))
- Ensure android initialization process continues even if options configuration block throws an exception ([#3887](https://github.com/getsentry/sentry-java/pull/3887))
- Do not report parsing ANR error when there are no threads ([#3888](https://github.com/getsentry/sentry-java/pull/3888))
    - This should significantly reduce the number of events with message "Sentry Android SDK failed to parse system thread dump..." reported
- Session Replay: Disable replay in session mode when rate limit is active ([#3854](https://github.com/getsentry/sentry-java/pull/3854))

### Dependencies

- Bump Native SDK from v0.7.2 to v0.7.8 ([#3620](https://github.com/getsentry/sentry-java/pull/3620))
    - [changelog](https://github.com/getsentry/sentry-native/blob/master/CHANGELOG.md#078)
    - [diff](https://github.com/getsentry/sentry-native/compare/0.7.2...0.7.8)

## 7.17.0

### Features

- Add meta option to set the maximum amount of breadcrumbs to be logged. ([#3836](https://github.com/getsentry/sentry-java/pull/3836))
- Use a separate `Random` instance per thread to improve SDK performance ([#3835](https://github.com/getsentry/sentry-java/pull/3835))

### Fixes

- Using MaxBreadcrumb with value 0 no longer crashes. ([#3836](https://github.com/getsentry/sentry-java/pull/3836))
- Accept manifest integer values when requiring floating values ([#3823](https://github.com/getsentry/sentry-java/pull/3823))
- Fix standalone tomcat jndi issue ([#3873](https://github.com/getsentry/sentry-java/pull/3873))
    - Using Sentry Spring Boot on a standalone tomcat caused the following error:
        - Failed to bind properties under 'sentry.parsed-dsn' to io.sentry.Dsn

## 7.16.0

### Features

- Add meta option to attach ANR thread dumps ([#3791](https://github.com/getsentry/sentry-java/pull/3791))

### Fixes

- Cache parsed Dsn ([#3796](https://github.com/getsentry/sentry-java/pull/3796))
- fix invalid profiles when the transaction name is empty ([#3747](https://github.com/getsentry/sentry-java/pull/3747))
- Deprecate `enableTracing` option ([#3777](https://github.com/getsentry/sentry-java/pull/3777))
- Vendor `java.util.Random` and replace `java.security.SecureRandom` usages ([#3783](https://github.com/getsentry/sentry-java/pull/3783))
- Fix potential ANRs due to NDK scope sync ([#3754](https://github.com/getsentry/sentry-java/pull/3754))
- Fix potential ANRs due to NDK System.loadLibrary calls ([#3670](https://github.com/getsentry/sentry-java/pull/3670))
- Fix slow `Log` calls on app startup ([#3793](https://github.com/getsentry/sentry-java/pull/3793))
- Fix slow Integration name parsing ([#3794](https://github.com/getsentry/sentry-java/pull/3794))
- Session Replay: Reduce startup and capture overhead ([#3799](https://github.com/getsentry/sentry-java/pull/3799))
- Load lazy fields on init in the background ([#3803](https://github.com/getsentry/sentry-java/pull/3803))
- Replace setOf with HashSet.add ([#3801](https://github.com/getsentry/sentry-java/pull/3801))

### Breaking changes

- The method `addIntegrationToSdkVersion(Ljava/lang/Class;)V` has been removed from the core (`io.sentry:sentry`) package. Please make sure all of the packages (e.g. `io.sentry:sentry-android-core`, `io.sentry:sentry-android-fragment`, `io.sentry:sentry-okhttp`  and others) are all aligned and using the same version to prevent the `NoSuchMethodError` exception.

## 7.16.0-alpha.1

### Features

- Add meta option to attach ANR thread dumps ([#3791](https://github.com/getsentry/sentry-java/pull/3791))

### Fixes

- Cache parsed Dsn ([#3796](https://github.com/getsentry/sentry-java/pull/3796))
- fix invalid profiles when the transaction name is empty ([#3747](https://github.com/getsentry/sentry-java/pull/3747))
- Deprecate `enableTracing` option ([#3777](https://github.com/getsentry/sentry-java/pull/3777))
- Vendor `java.util.Random` and replace `java.security.SecureRandom` usages ([#3783](https://github.com/getsentry/sentry-java/pull/3783))
- Fix potential ANRs due to NDK scope sync ([#3754](https://github.com/getsentry/sentry-java/pull/3754))
- Fix potential ANRs due to NDK System.loadLibrary calls ([#3670](https://github.com/getsentry/sentry-java/pull/3670))
- Fix slow `Log` calls on app startup ([#3793](https://github.com/getsentry/sentry-java/pull/3793))
- Fix slow Integration name parsing ([#3794](https://github.com/getsentry/sentry-java/pull/3794))
- Session Replay: Reduce startup and capture overhead ([#3799](https://github.com/getsentry/sentry-java/pull/3799))

## 7.15.0

### Features

- Add support for `feedback` envelope header item type ([#3687](https://github.com/getsentry/sentry-java/pull/3687))
- Add breadcrumb.origin field ([#3727](https://github.com/getsentry/sentry-java/pull/3727))
- Session Replay: Add options to selectively mask/unmask views captured in replay. The following options are available: ([#3689](https://github.com/getsentry/sentry-java/pull/3689))
    - `android:tag="sentry-mask|sentry-unmask"` in XML or `view.setTag("sentry-mask|sentry-unmask")` in code tags
        - if you already have a tag set for a view, you can set a tag by id: `<tag android:id="@id/sentry_privacy" android:value="mask|unmask"/>` in XML or `view.setTag(io.sentry.android.replay.R.id.sentry_privacy, "mask|unmask")` in code
    - `view.sentryReplayMask()` or `view.sentryReplayUnmask()` extension functions
    - mask/unmask `View`s of a certain type by adding fully-qualified classname to one of the lists `options.experimental.sessionReplay.addMaskViewClass()` or `options.experimental.sessionReplay.addUnmaskViewClass()`. Note, that all of the view subclasses/subtypes will be masked/unmasked as well
        - For example, (this is already a default behavior) to mask all `TextView`s and their subclasses (`RadioButton`, `EditText`, etc.): `options.experimental.sessionReplay.addMaskViewClass("android.widget.TextView")`
        - If you're using code obfuscation, adjust your proguard-rules accordingly, so your custom view class name is not minified
- Session Replay: Support Jetpack Compose masking ([#3739](https://github.com/getsentry/sentry-java/pull/3739))
  - To selectively mask/unmask @Composables, use `Modifier.sentryReplayMask()` and `Modifier.sentryReplayUnmask()` modifiers
- Session Replay: Mask `WebView`, `VideoView` and `androidx.media3.ui.PlayerView` by default ([#3775](https://github.com/getsentry/sentry-java/pull/3775))

### Fixes

- Avoid stopping appStartProfiler after application creation ([#3630](https://github.com/getsentry/sentry-java/pull/3630))
- Session Replay: Correctly detect dominant color for `TextView`s with Spans ([#3682](https://github.com/getsentry/sentry-java/pull/3682))
- Fix ensure Application Context is used even when SDK is initialized via Activity Context ([#3669](https://github.com/getsentry/sentry-java/pull/3669))
- Fix potential ANRs due to `Calendar.getInstance` usage in Breadcrumbs constructor ([#3736](https://github.com/getsentry/sentry-java/pull/3736))
- Fix potential ANRs due to default integrations ([#3778](https://github.com/getsentry/sentry-java/pull/3778))
- Lazily initialize heavy `SentryOptions` members to avoid ANRs on app start ([#3749](https://github.com/getsentry/sentry-java/pull/3749))

*Breaking changes*:

- `options.experimental.sessionReplay.errorSampleRate` was renamed to `options.experimental.sessionReplay.onErrorSampleRate` ([#3637](https://github.com/getsentry/sentry-java/pull/3637))
- Manifest option `io.sentry.session-replay.error-sample-rate` was renamed to `io.sentry.session-replay.on-error-sample-rate` ([#3637](https://github.com/getsentry/sentry-java/pull/3637))
- Change `redactAllText` and `redactAllImages` to `maskAllText` and `maskAllImages` ([#3741](https://github.com/getsentry/sentry-java/pull/3741))

## 7.14.0

### Features

- Session Replay: Gesture/touch support for Flutter ([#3623](https://github.com/getsentry/sentry-java/pull/3623))

### Fixes

- Fix app start spans missing from Pixel devices ([#3634](https://github.com/getsentry/sentry-java/pull/3634))
- Avoid ArrayIndexOutOfBoundsException on Android cpu data collection ([#3598](https://github.com/getsentry/sentry-java/pull/3598))
- Fix lazy select queries instrumentation ([#3604](https://github.com/getsentry/sentry-java/pull/3604))
- Session Replay: buffer mode improvements ([#3622](https://github.com/getsentry/sentry-java/pull/3622))
  - Align next segment timestamp with the end of the buffered segment when converting from buffer mode to session mode
  - Persist `buffer` replay type for the entire replay when converting from buffer mode to session mode
  - Properly store screen names for `buffer` mode
- Session Replay: fix various crashes and issues ([#3628](https://github.com/getsentry/sentry-java/pull/3628))
  - Fix video not being encoded on Pixel devices
  - Fix SIGABRT native crashes on Xiaomi devices when encoding a video
  - Fix `RejectedExecutionException` when redacting a screenshot
  - Fix `FileNotFoundException` when persisting segment values

### Chores

- Introduce `ReplayShadowMediaCodec` and refactor tests using custom encoder ([#3612](https://github.com/getsentry/sentry-java/pull/3612))

## 7.13.0

### Features

- Session Replay: ([#3565](https://github.com/getsentry/sentry-java/pull/3565)) ([#3609](https://github.com/getsentry/sentry-java/pull/3609))
  - Capture remaining replay segment for ANRs on next app launch
  - Capture remaining replay segment for unhandled crashes on next app launch

### Fixes

- Session Replay: ([#3565](https://github.com/getsentry/sentry-java/pull/3565)) ([#3609](https://github.com/getsentry/sentry-java/pull/3609))
  - Fix stopping replay in `session` mode at 1 hour deadline
  - Never encode full frames for a video segment, only do partial updates. This further reduces size of the replay segment
  - Use propagation context when no active transaction for ANRs

### Dependencies

- Bump Spring Boot to 3.3.2 ([#3541](https://github.com/getsentry/sentry-java/pull/3541))

## 7.12.1

### Fixes

- Check app start spans time and ignore background app starts ([#3550](https://github.com/getsentry/sentry-java/pull/3550))
  - This should eliminate long-lasting App Start transactions

## 7.12.0

### Features

- Session Replay Public Beta ([#3339](https://github.com/getsentry/sentry-java/pull/3339))

  To enable Replay use the `sessionReplay.sessionSampleRate` or `sessionReplay.errorSampleRate` experimental options.

  ```kotlin
  import io.sentry.SentryReplayOptions
  import io.sentry.android.core.SentryAndroid

  SentryAndroid.init(context) { options ->
   
    // Currently under experimental options:
    options.experimental.sessionReplay.sessionSampleRate = 1.0
    options.experimental.sessionReplay.errorSampleRate = 1.0
  
    // To change default redaction behavior (defaults to true)
    options.experimental.sessionReplay.redactAllImages = true
    options.experimental.sessionReplay.redactAllText = true
  
    // To change quality of the recording (defaults to MEDIUM)
    options.experimental.sessionReplay.quality = SentryReplayOptions.SentryReplayQuality.MEDIUM // (LOW|MEDIUM|HIGH)
  }
  ```

  To learn more visit [Sentry's Mobile Session Replay](https://docs.sentry.io/product/explore/session-replay/mobile/) documentation page.

## 7.11.0

### Features

- Report dropped spans ([#3528](https://github.com/getsentry/sentry-java/pull/3528))

### Fixes

- Fix duplicate session start for React Native ([#3504](https://github.com/getsentry/sentry-java/pull/3504))
- Move onFinishCallback before span or transaction is finished ([#3459](https://github.com/getsentry/sentry-java/pull/3459))
- Add timestamp when a profile starts ([#3442](https://github.com/getsentry/sentry-java/pull/3442))
- Move fragment auto span finish to onFragmentStarted ([#3424](https://github.com/getsentry/sentry-java/pull/3424))
- Remove profiling timeout logic and disable profiling on API 21 ([#3478](https://github.com/getsentry/sentry-java/pull/3478))
- Properly reset metric flush flag on metric emission ([#3493](https://github.com/getsentry/sentry-java/pull/3493))
- Use SecureRandom in favor of Random for Metrics ([#3495](https://github.com/getsentry/sentry-java/pull/3495))
- Fix UncaughtExceptionHandlerIntegration Memory Leak ([#3398](https://github.com/getsentry/sentry-java/pull/3398))
- Deprecated `User.segment`. Use a custom tag or context instead. ([#3511](https://github.com/getsentry/sentry-java/pull/3511))
- Fix duplicated http spans ([#3526](https://github.com/getsentry/sentry-java/pull/3526))
- When capturing unhandled hybrid exception session should be ended and new start if need ([#3480](https://github.com/getsentry/sentry-java/pull/3480))

### Dependencies

- Bump Native SDK from v0.7.0 to v0.7.2 ([#3314](https://github.com/getsentry/sentry-java/pull/3314))
  - [changelog](https://github.com/getsentry/sentry-native/blob/master/CHANGELOG.md#072)
  - [diff](https://github.com/getsentry/sentry-native/compare/0.7.0...0.7.2)

## 7.10.0

### Features

- Publish Gradle module metadata ([#3422](https://github.com/getsentry/sentry-java/pull/3422))

### Fixes

- Fix faulty `span.frame_delay` calculation for early app start spans ([#3427](https://github.com/getsentry/sentry-java/pull/3427))
- Fix crash when installing `ShutdownHookIntegration` and the VM is shutting down ([#3456](https://github.com/getsentry/sentry-java/pull/3456))

## 7.9.0

### Features

- Add start_type to app context ([#3379](https://github.com/getsentry/sentry-java/pull/3379))
- Add ttid/ttfd contribution flags ([#3386](https://github.com/getsentry/sentry-java/pull/3386))

### Fixes

- (Internal) Metrics code cleanup ([#3403](https://github.com/getsentry/sentry-java/pull/3403))
- Fix Frame measurements in app start transactions ([#3382](https://github.com/getsentry/sentry-java/pull/3382))
- Fix timing metric value different from span duration ([#3368](https://github.com/getsentry/sentry-java/pull/3368))
- Do not always write startup crash marker ([#3409](https://github.com/getsentry/sentry-java/pull/3409))
  - This may have been causing the SDK init logic to block the main thread

## 7.8.0

### Features

- Add description to OkHttp spans ([#3320](https://github.com/getsentry/sentry-java/pull/3320))
- Enable backpressure management by default ([#3284](https://github.com/getsentry/sentry-java/pull/3284))

### Fixes

- Add rate limit to Metrics ([#3334](https://github.com/getsentry/sentry-java/pull/3334))
- Fix java.lang.ClassNotFoundException: org.springframework.web.servlet.HandlerMapping in Spring Boot Servlet mode without WebMVC ([#3336](https://github.com/getsentry/sentry-java/pull/3336))
- Fix normalization of metrics keys, tags and values ([#3332](https://github.com/getsentry/sentry-java/pull/3332))

## 7.7.0

### Features

- Add support for Spring Rest Client ([#3199](https://github.com/getsentry/sentry-java/pull/3199))
- Extend Proxy options with proxy type ([#3326](https://github.com/getsentry/sentry-java/pull/3326))

### Fixes

- Fixed default deadline timeout to 30s instead of 300s ([#3322](https://github.com/getsentry/sentry-java/pull/3322))
- Fixed `Fix java.lang.ClassNotFoundException: org.springframework.web.servlet.HandlerExceptionResolver` in Spring Boot Servlet mode without WebMVC ([#3333](https://github.com/getsentry/sentry-java/pull/3333))

## 7.6.0

### Features

- Experimental: Add support for Sentry Developer Metrics ([#3205](https://github.com/getsentry/sentry-java/pull/3205), [#3238](https://github.com/getsentry/sentry-java/pull/3238), [#3248](https://github.com/getsentry/sentry-java/pull/3248), [#3250](https://github.com/getsentry/sentry-java/pull/3250))  
  Use the Metrics API to track processing time, download sizes, user signups, and conversion rates and correlate them back to tracing data in order to get deeper insights and solve issues faster. Our API supports counters, distributions, sets, gauges and timers, and it's easy to get started:
  ```kotlin
  Sentry.metrics()
    .increment(
        "button_login_click", // key
        1.0,                  // value
        null,                 // unit
        mapOf(                // tags
            "provider" to "e-mail"
        )
    )
  ```
  To learn more about Sentry Developer Metrics, head over to our [Java](https://docs.sentry.io/platforms/java/metrics/) and [Android](https://docs.sentry.io//platforms/android/metrics/) docs page.

## 7.5.0

### Features

- Add support for measurements at span level ([#3219](https://github.com/getsentry/sentry-java/pull/3219))
- Add `enableScopePersistence` option to disable `PersistingScopeObserver` used for ANR reporting which may increase performance overhead. Defaults to `true` ([#3218](https://github.com/getsentry/sentry-java/pull/3218))
  - When disabled, the SDK will not enrich ANRv2 events with scope data (e.g. breadcrumbs, user, tags, etc.)
- Configurable defaults for Cron - MonitorConfig ([#3195](https://github.com/getsentry/sentry-java/pull/3195))
- We now display a warning on startup if an incompatible version of Spring Boot is detected ([#3233](https://github.com/getsentry/sentry-java/pull/3233))
  - This should help notice a mismatching Sentry dependency, especially when upgrading a Spring Boot application
- Experimental: Add Metrics API ([#3205](https://github.com/getsentry/sentry-java/pull/3205))

### Fixes

- Ensure performance measurement collection is not taken too frequently ([#3221](https://github.com/getsentry/sentry-java/pull/3221))
- Fix old profiles deletion on SDK init ([#3216](https://github.com/getsentry/sentry-java/pull/3216))
- Fix hub restore point in wrappers: SentryWrapper, SentryTaskDecorator and SentryScheduleHook ([#3225](https://github.com/getsentry/sentry-java/pull/3225))
  - We now reset the hub to its previous value on the thread where the `Runnable`/`Callable`/`Supplier` is executed instead of setting it to the hub that was used on the thread where the `Runnable`/`Callable`/`Supplier` was created.
- Fix add missing thread name/id to app start spans ([#3226](https://github.com/getsentry/sentry-java/pull/3226))

## 7.4.0

### Features

- Add new threshold parameters to monitor config ([#3181](https://github.com/getsentry/sentry-java/pull/3181))
- Report process init time as a span for app start performance ([#3159](https://github.com/getsentry/sentry-java/pull/3159))
- (perf-v2): Calculate frame delay on a span level ([#3197](https://github.com/getsentry/sentry-java/pull/3197))
- Resolve spring properties in @SentryCheckIn annotation ([#3194](https://github.com/getsentry/sentry-java/pull/3194))
- Experimental: Add Spotlight integration ([#3166](https://github.com/getsentry/sentry-java/pull/3166))
    - For more details about Spotlight head over to https://spotlightjs.com/
    - Set `options.isEnableSpotlight = true` to enable Spotlight

### Fixes

- Don't wait on main thread when SDK restarts ([#3200](https://github.com/getsentry/sentry-java/pull/3200))
- Fix Jetpack Compose widgets are not being correctly identified for user interaction tracing ([#3209](https://github.com/getsentry/sentry-java/pull/3209))
- Fix issue title on Android when a wrapping `RuntimeException` is thrown by the system ([#3212](https://github.com/getsentry/sentry-java/pull/3212))
  - This will change grouping of the issues that were previously titled `RuntimeInit$MethodAndArgsCaller` to have them split up properly by the original root cause exception

## 7.3.0

### Features

- Added App Start profiling
    - This depends on the new option `io.sentry.profiling.enable-app-start`, other than the already existing `io.sentry.traces.profiling.sample-rate`.
    - Sampler functions can check the new `isForNextAppStart` flag, to adjust startup profiling sampling programmatically.
      Relevant PRs:
    - Decouple Profiler from Transaction ([#3101](https://github.com/getsentry/sentry-java/pull/3101))
    - Add options and sampling logic ([#3121](https://github.com/getsentry/sentry-java/pull/3121))
    - Add ContentProvider and start profile ([#3128](https://github.com/getsentry/sentry-java/pull/3128))
- Extend internal performance collector APIs ([#3102](https://github.com/getsentry/sentry-java/pull/3102))
- Collect slow and frozen frames for spans using `OnFrameMetricsAvailableListener` ([#3111](https://github.com/getsentry/sentry-java/pull/3111))
- Interpolate total frame count to match span duration ([#3158](https://github.com/getsentry/sentry-java/pull/3158))

### Fixes

- Avoid multiple breadcrumbs from OkHttpEventListener ([#3175](https://github.com/getsentry/sentry-java/pull/3175))
- Apply OkHttp listener auto finish timestamp to all running spans ([#3167](https://github.com/getsentry/sentry-java/pull/3167))
- Fix not eligible for auto proxying warnings ([#3154](https://github.com/getsentry/sentry-java/pull/3154))
- Set default fingerprint for ANRv2 events to correctly group background and foreground ANRs ([#3164](https://github.com/getsentry/sentry-java/pull/3164))
  - This will improve grouping of ANRs that have similar stacktraces but differ in background vs foreground state. Only affects newly-ingested ANR events with `mechanism:AppExitInfo`
- Fix UserFeedback disk cache name conflicts with linked events ([#3116](https://github.com/getsentry/sentry-java/pull/3116))

### Breaking changes

- Remove `HostnameVerifier` option as it's flagged by security tools of some app stores ([#3150](https://github.com/getsentry/sentry-java/pull/3150))
  - If you were using this option, you have 3 possible paths going forward:
    - Provide a custom `ITransportFactory` through `SentryOptions.setTransportFactory()`, where you can copy over most of the parts like `HttpConnection` and `AsyncHttpTransport` from the SDK with necessary modifications
    - Get a certificate for your server through e.g. [Let's Encrypt](https://letsencrypt.org/)
    - Fork the SDK and add the hostname verifier back

### Dependencies

- Bump Native SDK from v0.6.7 to v0.7.0 ([#3133](https://github.com/getsentry/sentry-java/pull/3133))
  - [changelog](https://github.com/getsentry/sentry-native/blob/master/CHANGELOG.md#070)
  - [diff](https://github.com/getsentry/sentry-native/compare/0.6.7...0.7.0)

## 7.2.0

### Features

- Handle `monitor`/`check_in` in client reports and rate limiter ([#3096](https://github.com/getsentry/sentry-java/pull/3096))
- Add support for `graphql-java` version 21 ([#3090](https://github.com/getsentry/sentry-java/pull/3090))

### Fixes

- Avoid concurrency in AndroidProfiler performance data collection ([#3130](https://github.com/getsentry/sentry-java/pull/3130))
- Improve thresholds for network changes breadcrumbs ([#3083](https://github.com/getsentry/sentry-java/pull/3083))
- SchedulerFactoryBeanCustomizer now runs first so user customization is not overridden ([#3095](https://github.com/getsentry/sentry-java/pull/3095))
  - If you are setting global job listeners please also add `SentryJobListener`
- Ensure serialVersionUID of Exception classes are unique ([#3115](https://github.com/getsentry/sentry-java/pull/3115))
- Get rid of "is not eligible for getting processed by all BeanPostProcessors" warnings in Spring Boot ([#3108](https://github.com/getsentry/sentry-java/pull/3108))
- Fix missing `release` and other fields for ANRs reported with `mechanism:AppExitInfo` ([#3074](https://github.com/getsentry/sentry-java/pull/3074))

### Dependencies

- Bump `opentelemetry-sdk` to `1.33.0` and `opentelemetry-javaagent` to `1.32.0` ([#3112](https://github.com/getsentry/sentry-java/pull/3112))

## 7.1.0

### Features

- Support multiple debug-metadata.properties ([#3024](https://github.com/getsentry/sentry-java/pull/3024))
- Automatically downsample transactions when the system is under load ([#3072](https://github.com/getsentry/sentry-java/pull/3072))
  - You can opt into this behaviour by setting `enable-backpressure-handling=true`.
  - We're happy to receive feedback, e.g. [in this GitHub issue](https://github.com/getsentry/sentry-java/issues/2829)
  - When the system is under load we start reducing the `tracesSampleRate` automatically.
  - Once the system goes back to healthy, we reset the `tracesSampleRate` to its original value.
- (Android) Experimental: Provide more detailed cold app start information ([#3057](https://github.com/getsentry/sentry-java/pull/3057))
  - Attaches spans for Application, ContentProvider, and Activities to app-start timings
  - Application and ContentProvider timings are added using bytecode instrumentation, which requires sentry-android-gradle-plugin version `4.1.0` or newer
  - Uses Process.startUptimeMillis to calculate app-start timings
  - To enable this feature set `options.isEnablePerformanceV2 = true`
- Move slow+frozen frame calculation, as well as frame delay inside SentryFrameMetricsCollector ([#3100](https://github.com/getsentry/sentry-java/pull/3100))
- Extract Activity Breadcrumbs generation into own Integration ([#3064](https://github.com/getsentry/sentry-java/pull/3064))

### Fixes

- Send breadcrumbs and client error in `SentryOkHttpEventListener` even without transactions ([#3087](https://github.com/getsentry/sentry-java/pull/3087))
- Keep `io.sentry.exception.SentryHttpClientException` from obfuscation to display proper issue title on Sentry ([#3093](https://github.com/getsentry/sentry-java/pull/3093))
- (Android) Fix wrong activity transaction duration in case SDK init is deferred ([#3092](https://github.com/getsentry/sentry-java/pull/3092))

### Dependencies

- Bump Gradle from v8.4.0 to v8.5.0 ([#3070](https://github.com/getsentry/sentry-java/pull/3070))
  - [changelog](https://github.com/gradle/gradle/blob/master/CHANGELOG.md#v850)
  - [diff](https://github.com/gradle/gradle/compare/v8.4.0...v8.5.0)

## 7.0.0

Version 7 of the Sentry Android/Java SDK brings a variety of features and fixes. The most notable changes are:
- Bumping `minSdk` level to 19 (Android 4.4)
- The SDK will now listen to connectivity changes and try to re-upload cached events when internet connection is re-established additionally to uploading events on app restart 
- `Sentry.getSpan` now returns the root transaction, which should improve the span hierarchy and make it leaner
- Multiple improvements to reduce probability of the SDK causing ANRs
- New `sentry-okhttp` artifact is unbundled from Android and can be used in pure JVM-only apps

## Sentry Self-hosted Compatibility

This SDK version is compatible with a self-hosted version of Sentry `22.12.0` or higher. If you are using an older version of [self-hosted Sentry](https://develop.sentry.dev/self-hosted/) (aka onpremise), you will need to [upgrade](https://develop.sentry.dev/self-hosted/releases/). If you're using `sentry.io` no action is required.

## Sentry Integrations Version Compatibility (Android)

Make sure to align _all_ Sentry dependencies to the same version when bumping the SDK to 7.+, otherwise it will crash at runtime due to binary incompatibility. (E.g. if you're using `-timber`, `-okhttp` or other packages)

For example, if you're using the [Sentry Android Gradle plugin](https://github.com/getsentry/sentry-android-gradle-plugin) with the `autoInstallation` [feature](https://docs.sentry.io/platforms/android/configuration/gradle/#auto-installation) (enabled by default), make sure to use version 4.+ of the gradle plugin together with version 7.+ of the SDK. If you can't do that for some reason, you can specify sentry version via the plugin config block:

```kotlin
sentry {
  autoInstallation {
    sentryVersion.set("7.0.0")
  }
}
```

Similarly, if you have a Sentry SDK (e.g. `sentry-android-core`) dependency on one of your Gradle modules and you're updating it to 7.+, make sure the Gradle plugin is at 4.+ or specify the SDK version as shown in the snippet above.

## Breaking Changes

- Bump min API to 19 ([#2883](https://github.com/getsentry/sentry-java/pull/2883))
- If you're using `sentry-kotlin-extensions`, it requires `kotlinx-coroutines-core` version `1.6.1` or higher now ([#2838](https://github.com/getsentry/sentry-java/pull/2838))
- Move enableNdk from SentryOptions to SentryAndroidOptions ([#2793](https://github.com/getsentry/sentry-java/pull/2793))
- Apollo v2 BeforeSpanCallback now allows returning null ([#2890](https://github.com/getsentry/sentry-java/pull/2890))
- `SentryOkHttpUtils` was removed from public API as it's been exposed by mistake ([#3005](https://github.com/getsentry/sentry-java/pull/3005))
- `Scope` now implements the `IScope` interface, therefore some methods like `ScopeCallback.run` accept `IScope` now ([#3066](https://github.com/getsentry/sentry-java/pull/3066))
- Cleanup `startTransaction` overloads ([#2964](https://github.com/getsentry/sentry-java/pull/2964))
    - We have reduced the number of overloads by allowing to pass in a `TransactionOptions` object instead of having separate parameters for certain options
    - `TransactionOptions` has defaults set and can be customized, for example:

```kotlin
// old
val transaction = Sentry.startTransaction("name", "op", bindToScope = true)
// new
val transaction = Sentry.startTransaction("name", "op", TransactionOptions().apply { isBindToScope = true })
```

## Behavioural Changes

- Android only: `Sentry.getSpan()` returns the root span/transaction instead of the latest span ([#2855](https://github.com/getsentry/sentry-java/pull/2855))
- Capture failed HTTP and GraphQL (Apollo) requests by default ([#2794](https://github.com/getsentry/sentry-java/pull/2794))
    - This can increase your event consumption and may affect your quota, because we will report failed network requests as Sentry events by default, if you're using the `sentry-android-okhttp` or `sentry-apollo-3` integrations. You can customize what errors you want/don't want to have reported for [OkHttp](https://docs.sentry.io/platforms/android/integrations/okhttp#http-client-errors) and [Apollo3](https://docs.sentry.io/platforms/android/integrations/apollo3#graphql-client-errors) respectively.
- Measure AppStart time till First Draw instead of `onResume` ([#2851](https://github.com/getsentry/sentry-java/pull/2851))
- Automatic user interaction tracking: every click now starts a new automatic transaction ([#2891](https://github.com/getsentry/sentry-java/pull/2891))
    - Previously performing a click on the same UI widget twice would keep the existing transaction running, the new behavior now better aligns with other SDKs
- Add deadline timeout for automatic transactions ([#2865](https://github.com/getsentry/sentry-java/pull/2865))
    - This affects all automatically generated transactions on Android (UI, clicks), the default timeout is 30s, meaning the automatic transaction will be force-finished with status `deadline_exceeded` when reaching the deadline 
- Set ip_address to {{auto}} by default, even if sendDefaultPII is disabled ([#2860](https://github.com/getsentry/sentry-java/pull/2860))
    - Instead use the "Prevent Storing of IP Addresses" option in the "Security & Privacy" project settings on sentry.io
- Raw logback message and parameters are now guarded by `sendDefaultPii` if an `encoder` has been configured ([#2976](https://github.com/getsentry/sentry-java/pull/2976))
- The `maxSpans` setting (defaults to 1000) is enforced for nested child spans which means a single transaction can have `maxSpans` number of children (nested or not) at most ([#3065](https://github.com/getsentry/sentry-java/pull/3065))
- The `ScopeCallback` in `withScope` is now always executed ([#3066](https://github.com/getsentry/sentry-java/pull/3066))

## Deprecations

- `sentry-android-okhttp` was deprecated in favour of the new `sentry-okhttp` module. Make sure to replace `io.sentry.android.okhttp` package name with `io.sentry.okhttp` before the next major, where the classes will be removed ([#3005](https://github.com/getsentry/sentry-java/pull/3005))

## Other Changes

### Features

- Observe network state to upload any unsent envelopes ([#2910](https://github.com/getsentry/sentry-java/pull/2910))
    - Android: it works out-of-the-box as part of the default `SendCachedEnvelopeIntegration`
    - JVM: you'd have to install `SendCachedEnvelopeFireAndForgetIntegration` as mentioned in https://docs.sentry.io/platforms/java/configuration/#configuring-offline-caching and provide your own implementation of `IConnectionStatusProvider` via `SentryOptions`
- Add `sentry-okhttp` module to support instrumenting OkHttp in non-Android projects ([#3005](https://github.com/getsentry/sentry-java/pull/3005))
- Do not filter out Sentry SDK frames in case of uncaught exceptions ([#3021](https://github.com/getsentry/sentry-java/pull/3021))
- Do not try to send and drop cached envelopes when rate-limiting is active ([#2937](https://github.com/getsentry/sentry-java/pull/2937))

### Fixes

- Use `getMyMemoryState()` instead of `getRunningAppProcesses()` to retrieve process importance ([#3004](https://github.com/getsentry/sentry-java/pull/3004))
    - This should prevent some app stores from flagging apps as violating their privacy
- Reduce flush timeout to 4s on Android to avoid ANRs ([#2858](https://github.com/getsentry/sentry-java/pull/2858))
- Reduce timeout of AsyncHttpTransport to avoid ANR ([#2879](https://github.com/getsentry/sentry-java/pull/2879))
- Do not overwrite UI transaction status if set by the user ([#2852](https://github.com/getsentry/sentry-java/pull/2852))
- Capture unfinished transaction on Scope with status `aborted` in case a crash happens ([#2938](https://github.com/getsentry/sentry-java/pull/2938))
    - This will fix the link between transactions and corresponding crashes, you'll be able to see them in a single trace
- Fix Coroutine Context Propagation using CopyableThreadContextElement ([#2838](https://github.com/getsentry/sentry-java/pull/2838))
- Fix don't overwrite the span status of unfinished spans ([#2859](https://github.com/getsentry/sentry-java/pull/2859))
- Migrate from `default` interface methods to proper implementations in each interface implementor ([#2847](https://github.com/getsentry/sentry-java/pull/2847))
    - This prevents issues when using the SDK on older AGP versions (< 4.x.x)
- Reduce main thread work on init ([#3036](https://github.com/getsentry/sentry-java/pull/3036))
- Move Integrations registration to background on init ([#3043](https://github.com/getsentry/sentry-java/pull/3043))
- Fix `SentryOkHttpInterceptor.BeforeSpanCallback` was not finishing span when it was dropped ([#2958](https://github.com/getsentry/sentry-java/pull/2958))

## 6.34.0

### Features

- Add current activity name to app context ([#2999](https://github.com/getsentry/sentry-java/pull/2999))
- Add `MonitorConfig` param to `CheckInUtils.withCheckIn` ([#3038](https://github.com/getsentry/sentry-java/pull/3038))
  - This makes it easier to automatically create or update (upsert) monitors.
- (Internal) Extract Android Profiler and Measurements for Hybrid SDKs ([#3016](https://github.com/getsentry/sentry-java/pull/3016))
- (Internal) Remove SentryOptions dependency from AndroidProfiler ([#3051](https://github.com/getsentry/sentry-java/pull/3051))
- (Internal) Add `readBytesFromFile` for use in Hybrid SDKs ([#3052](https://github.com/getsentry/sentry-java/pull/3052))
- (Internal) Add `getProguardUuid` for use in Hybrid SDKs ([#3054](https://github.com/getsentry/sentry-java/pull/3054))

### Fixes

-  Fix SIGSEV, SIGABRT and SIGBUS crashes happening after/around the August Google Play System update, see [#2955](https://github.com/getsentry/sentry-java/issues/2955) for more details (fix provided by Native SDK bump)
- Ensure DSN uses http/https protocol ([#3044](https://github.com/getsentry/sentry-java/pull/3044))

### Dependencies

- Bump Native SDK from v0.6.6 to v0.6.7 ([#3048](https://github.com/getsentry/sentry-java/pull/3048))
  - [changelog](https://github.com/getsentry/sentry-native/blob/master/CHANGELOG.md#067)
  - [diff](https://github.com/getsentry/sentry-native/compare/0.6.6...0.6.7)

## 6.33.2-beta.1

### Fixes

-  Fix SIGSEV, SIGABRT and SIGBUS crashes happening after/around the August Google Play System update, see [#2955](https://github.com/getsentry/sentry-java/issues/2955) for more details (fix provided by Native SDK bump)

### Dependencies

- Bump Native SDK from v0.6.6 to v0.6.7 ([#3048](https://github.com/getsentry/sentry-java/pull/3048))
  - [changelog](https://github.com/getsentry/sentry-native/blob/master/CHANGELOG.md#067)
  - [diff](https://github.com/getsentry/sentry-native/compare/0.6.6...0.6.7)

## 6.33.1

### Fixes

- Do not register `sentrySpringFilter` in ServletContext for Spring Boot ([#3027](https://github.com/getsentry/sentry-java/pull/3027))

## 6.33.0

### Features

- Add thread information to spans ([#2998](https://github.com/getsentry/sentry-java/pull/2998))
- Use PixelCopy API for capturing screenshots on API level 24+ ([#3008](https://github.com/getsentry/sentry-java/pull/3008))

### Fixes

- Fix crash when HTTP connection error message contains formatting symbols ([#3002](https://github.com/getsentry/sentry-java/pull/3002))
- Cap max number of stack frames to 100 to not exceed payload size limit ([#3009](https://github.com/getsentry/sentry-java/pull/3009))
  - This will ensure we report errors with a big number of frames such as `StackOverflowError`
- Fix user interaction tracking not working for Jetpack Compose 1.5+ ([#3010](https://github.com/getsentry/sentry-java/pull/3010))
- Make sure to close all Closeable resources ([#3000](https://github.com/getsentry/sentry-java/pull/3000))

## 6.32.0

### Features

- Make `DebugImagesLoader` public ([#2993](https://github.com/getsentry/sentry-java/pull/2993))

### Fixes

- Make `SystemEventsBroadcastReceiver` exported on API 33+ ([#2990](https://github.com/getsentry/sentry-java/pull/2990))
  - This will fix the `SystemEventsBreadcrumbsIntegration` crashes that you might have encountered on Play Console

## 6.31.0

### Features

- Improve default debouncing mechanism ([#2945](https://github.com/getsentry/sentry-java/pull/2945))
- Add `CheckInUtils.withCheckIn` which abstracts away some of the manual check-ins complexity ([#2959](https://github.com/getsentry/sentry-java/pull/2959))
- Add `@SentryCaptureExceptionParameter` annotation which captures exceptions passed into an annotated method ([#2764](https://github.com/getsentry/sentry-java/pull/2764))
  - This can be used to replace `Sentry.captureException` calls in `@ExceptionHandler` of a `@ControllerAdvice`
- Add `ServerWebExchange` to `Hint` for WebFlux as `WEBFLUX_EXCEPTION_HANDLER_EXCHANGE` ([#2977](https://github.com/getsentry/sentry-java/pull/2977))
- Allow filtering GraphQL errors ([#2967](https://github.com/getsentry/sentry-java/pull/2967))
  - This list can be set directly when calling the constructor of `SentryInstrumentation`
  - For Spring Boot it can also be set in `application.properties` as `sentry.graphql.ignored-error-types=SOME_ERROR,ANOTHER_ERROR`

### Fixes

- Add OkHttp span auto-close when response body is not read ([#2923](https://github.com/getsentry/sentry-java/pull/2923))
- Fix json parsing of nullable/empty fields for Hybrid SDKs ([#2968](https://github.com/getsentry/sentry-java/pull/2968))
  - (Internal) Rename `nextList` to `nextListOrNull` to actually match what the method does
  - (Hybrid) Check if there's any object in a collection before trying to parse it (which prevents the "Failed to deserilize object in list" log message)
  - (Hybrid) If a date can't be parsed as an ISO timestamp, attempts to parse it as millis silently, without printing a log message
  - (Hybrid) If `op` is not defined as part of `SpanContext`, fallback to an empty string, because the filed is optional in the spec
- Always attach OkHttp errors and Http Client Errors only to call root span ([#2961](https://github.com/getsentry/sentry-java/pull/2961))
- Fixed crash accessing Choreographer instance ([#2970](https://github.com/getsentry/sentry-java/pull/2970))

### Dependencies

- Bump Native SDK from v0.6.5 to v0.6.6 ([#2975](https://github.com/getsentry/sentry-java/pull/2975))
  - [changelog](https://github.com/getsentry/sentry-native/blob/master/CHANGELOG.md#066)
  - [diff](https://github.com/getsentry/sentry-native/compare/0.6.5...0.6.6)
- Bump Gradle from v8.3.0 to v8.4.0 ([#2966](https://github.com/getsentry/sentry-java/pull/2966))
  - [changelog](https://github.com/gradle/gradle/blob/master/CHANGELOG.md#v840)
  - [diff](https://github.com/gradle/gradle/compare/v8.3.0...v8.4.0)

## 6.30.0

### Features

- Add `sendModules` option for disable sending modules ([#2926](https://github.com/getsentry/sentry-java/pull/2926))
- Send `db.system` and `db.name` in span data for androidx.sqlite spans ([#2928](https://github.com/getsentry/sentry-java/pull/2928))
- Check-ins (CRONS) support ([#2952](https://github.com/getsentry/sentry-java/pull/2952))
  - Add API for sending check-ins (CRONS) manually ([#2935](https://github.com/getsentry/sentry-java/pull/2935))
  - Support check-ins (CRONS) for Quartz ([#2940](https://github.com/getsentry/sentry-java/pull/2940))
  - `@SentryCheckIn` annotation and advice config for Spring ([#2946](https://github.com/getsentry/sentry-java/pull/2946))
  - Add option for ignoring certain monitor slugs ([#2943](https://github.com/getsentry/sentry-java/pull/2943))

### Fixes

- Always send memory stats for transactions ([#2936](https://github.com/getsentry/sentry-java/pull/2936))
  - This makes it possible to query transactions by the `device.class` tag on Sentry
- Add `sentry.enable-aot-compatibility` property to SpringBoot Jakarta `SentryAutoConfiguration` to enable building for GraalVM ([#2915](https://github.com/getsentry/sentry-java/pull/2915))

### Dependencies

- Bump Gradle from v8.2.1 to v8.3.0 ([#2900](https://github.com/getsentry/sentry-java/pull/2900))
  - [changelog](https://github.com/gradle/gradle/blob/master release-test/CHANGELOG.md#v830)
  - [diff](https://github.com/gradle/gradle/compare/v8.2.1...v8.3.0)

## 6.29.0

### Features

- Send `db.system` and `db.name` in span data ([#2894](https://github.com/getsentry/sentry-java/pull/2894))
- Send `http.request.method` in span data ([#2896](https://github.com/getsentry/sentry-java/pull/2896))
- Add `enablePrettySerializationOutput` option for opting out of pretty print ([#2871](https://github.com/getsentry/sentry-java/pull/2871))

## 6.28.0

### Features

- Add HTTP response code to Spring WebFlux transactions ([#2870](https://github.com/getsentry/sentry-java/pull/2870))
- Add `sampled` to Dynamic Sampling Context ([#2869](https://github.com/getsentry/sentry-java/pull/2869))
- Improve server side GraphQL support for spring-graphql and Nextflix DGS ([#2856](https://github.com/getsentry/sentry-java/pull/2856))
    - If you have already been using `SentryDataFetcherExceptionHandler` that still works but has been deprecated. Please use `SentryGenericDataFetcherExceptionHandler` combined with `SentryInstrumentation` instead for better error reporting.
    - More exceptions and errors caught and reported to Sentry by also looking at the `ExecutionResult` (more specifically its `errors`)
        - You may want to filter out certain errors, please see [docs on filtering](https://docs.sentry.io/platforms/java/configuration/filtering/)
    - More details for Sentry events: query, variables and response (where possible)
    - Breadcrumbs for operation (query, mutation, subscription), data fetchers and data loaders (Spring only)
    - Better hub propagation by using `GraphQLContext`
- Add autoconfigure modules for Spring Boot called `sentry-spring-boot` and `sentry-spring-boot-jakarta` ([#2880](https://github.com/getsentry/sentry-java/pull/2880))
  - The autoconfigure modules `sentry-spring-boot` and `sentry-spring-boot-jakarta` have a `compileOnly` dependency on `spring-boot-starter` which is needed for our auto installation in [sentry-android-gradle-plugin](https://github.com/getsentry/sentry-android-gradle-plugin)
  - The starter modules  `sentry-spring-boot-starter` and `sentry-spring-boot-starter-jakarta` now bring `spring-boot-starter` as a dependency
- You can now disable Sentry by setting the `enabled` option to `false` ([#2840](https://github.com/getsentry/sentry-java/pull/2840))

### Fixes

- Propagate OkHttp status to parent spans ([#2872](https://github.com/getsentry/sentry-java/pull/2872))

## 6.27.0

### Features

- Add TraceOrigin to Transactions and Spans ([#2803](https://github.com/getsentry/sentry-java/pull/2803))

### Fixes

- Deduplicate events happening in multiple threads simultaneously (e.g. `OutOfMemoryError`) ([#2845](https://github.com/getsentry/sentry-java/pull/2845))
  - This will improve Crash-Free Session Rate as we no longer will send multiple Session updates with `Crashed` status, but only the one that is relevant
- Ensure no Java 8 method reference sugar is used for Android ([#2857](https://github.com/getsentry/sentry-java/pull/2857))
- Do not send session updates for terminated sessions ([#2849](https://github.com/getsentry/sentry-java/pull/2849))

## 6.26.0

### Features
- (Internal) Extend APIs for hybrid SDKs ([#2814](https://github.com/getsentry/sentry-java/pull/2814), [#2846](https://github.com/getsentry/sentry-java/pull/2846))

### Fixes

- Fix ANRv2 thread dump parsing for native-only threads ([#2839](https://github.com/getsentry/sentry-java/pull/2839))
- Derive `TracingContext` values from event for ANRv2 events ([#2839](https://github.com/getsentry/sentry-java/pull/2839))

## 6.25.2

### Fixes

- Change Spring Boot, Apollo, Apollo 3, JUL, Logback, Log4j2, OpenFeign, GraphQL and Kotlin coroutines core dependencies to compileOnly ([#2837](https://github.com/getsentry/sentry-java/pull/2837))

## 6.25.1

### Fixes

- Allow removing integrations in SentryAndroid.init ([#2826](https://github.com/getsentry/sentry-java/pull/2826))
- Fix concurrent access to frameMetrics listener ([#2823](https://github.com/getsentry/sentry-java/pull/2823))

### Dependencies

- Bump Native SDK from v0.6.4 to v0.6.5 ([#2822](https://github.com/getsentry/sentry-java/pull/2822))
  - [changelog](https://github.com/getsentry/sentry-native/blob/master/CHANGELOG.md#065)
  - [diff](https://github.com/getsentry/sentry-native/compare/0.6.4...0.6.5)
- Bump Gradle from v8.2.0 to v8.2.1 ([#2830](https://github.com/getsentry/sentry-java/pull/2830))
  - [changelog](https://github.com/gradle/gradle/blob/master/CHANGELOG.md#v821)
  - [diff](https://github.com/gradle/gradle/compare/v8.2.0...v8.2.1)

## 6.25.0

### Features

- Add manifest `AutoInit` to integrations list ([#2795](https://github.com/getsentry/sentry-java/pull/2795))
- Tracing headers (`sentry-trace` and `baggage`) are now attached and passed through even if performance is disabled ([#2788](https://github.com/getsentry/sentry-java/pull/2788))

### Fixes

- Set `environment` from `SentryOptions` if none persisted in ANRv2 ([#2809](https://github.com/getsentry/sentry-java/pull/2809))
- Remove code that set `tracesSampleRate` to `0.0` for Spring Boot if not set ([#2800](https://github.com/getsentry/sentry-java/pull/2800))
  - This used to enable performance but not send any transactions by default.
  - Performance is now disabled by default.
- Fix slow/frozen frames were not reported with transactions ([#2811](https://github.com/getsentry/sentry-java/pull/2811))

### Dependencies

- Bump Native SDK from v0.6.3 to v0.6.4 ([#2796](https://github.com/getsentry/sentry-java/pull/2796))
  - [changelog](https://github.com/getsentry/sentry-native/blob/master/CHANGELOG.md#064)
  - [diff](https://github.com/getsentry/sentry-native/compare/0.6.3...0.6.4)
- Bump Gradle from v8.1.1 to v8.2.0 ([#2810](https://github.com/getsentry/sentry-java/pull/2810))
  - [changelog](https://github.com/gradle/gradle/blob/master/CHANGELOG.md#v820)
  - [diff](https://github.com/gradle/gradle/compare/v8.1.1...v8.2.0)

## 6.24.0

### Features

- Add debouncing mechanism and before-capture callbacks for screenshots and view hierarchies ([#2773](https://github.com/getsentry/sentry-java/pull/2773))
- Improve ANRv2 implementation ([#2792](https://github.com/getsentry/sentry-java/pull/2792))
  - Add a proguard rule to keep `ApplicationNotResponding` class from obfuscation
  - Add a new option `setReportHistoricalAnrs`; when enabled, it will report all of the ANRs from the [getHistoricalExitReasons](https://developer.android.com/reference/android/app/ActivityManager?hl=en#getHistoricalProcessExitReasons(java.lang.String,%20int,%20int)) list. 
  By default, the SDK only reports and enriches the latest ANR and only this one counts towards ANR rate. 
  Worth noting that this option is mainly useful when updating the SDK to the version where ANRv2 has been introduced, to report all ANRs happened prior to the SDK update. After that, the SDK will always pick up the latest ANR from the historical exit reasons list on next app restart, so there should be no historical ANRs to report.
  These ANRs are reported with the `HistoricalAppExitInfo` mechanism.
  - Add a new option `setAttachAnrThreadDump` to send ANR thread dump from the system as an attachment. 
  This is only useful as additional information, because the SDK attempts to parse the thread dump into proper threads with stacktraces by default.
  - If [ApplicationExitInfo#getTraceInputStream](https://developer.android.com/reference/android/app/ApplicationExitInfo#getTraceInputStream()) returns null, the SDK no longer reports an ANR event, as these events are not very useful without it.
  - Enhance regex patterns for native stackframes

## 6.23.0

### Features

- Add profile rate limiting ([#2782](https://github.com/getsentry/sentry-java/pull/2782))
- Support for automatically capturing Failed GraphQL (Apollo 3) Client errors ([#2781](https://github.com/getsentry/sentry-java/pull/2781))

```kotlin
import com.apollographql.apollo3.ApolloClient
import io.sentry.apollo3.sentryTracing

val apolloClient = ApolloClient.Builder()
    .serverUrl("https://example.com/graphql")
    .sentryTracing(captureFailedRequests = true)    
    .build()
```

### Dependencies

- Bump Native SDK from v0.6.2 to v0.6.3 ([#2746](https://github.com/getsentry/sentry-java/pull/2746))
  - [changelog](https://github.com/getsentry/sentry-native/blob/master/CHANGELOG.md#063)
  - [diff](https://github.com/getsentry/sentry-native/compare/0.6.2...0.6.3)

### Fixes

- Align http.status with [span data conventions](https://develop.sentry.dev/sdk/performance/span-data-conventions/) ([#2786](https://github.com/getsentry/sentry-java/pull/2786))

## 6.22.0

### Features

- Add `lock` attribute to the `SentryStackFrame` protocol to better highlight offending frames in the UI ([#2761](https://github.com/getsentry/sentry-java/pull/2761))
- Enrich database spans with blocked main thread info ([#2760](https://github.com/getsentry/sentry-java/pull/2760))
- Add `api_target` to `Request` and `data` to `Response` Protocols ([#2775](https://github.com/getsentry/sentry-java/pull/2775))

### Fixes

- No longer use `String.join` in `Baggage` as it requires API level 26 ([#2778](https://github.com/getsentry/sentry-java/pull/2778))

## 6.21.0

### Features

- Introduce new `sentry-android-sqlite` integration ([#2722](https://github.com/getsentry/sentry-java/pull/2722))
    - This integration replaces the old `androidx.sqlite` database instrumentation in the Sentry Android Gradle plugin
    - A new capability to manually instrument your `androidx.sqlite` databases. 
      - You can wrap your custom `SupportSQLiteOpenHelper` instance into `SentrySupportSQLiteOpenHelper(myHelper)` if you're not using the Sentry Android Gradle plugin and still benefit from performance auto-instrumentation.
- Add SentryWrapper for Callable and Supplier Interface ([#2720](https://github.com/getsentry/sentry-java/pull/2720))
- Load sentry-debug-meta.properties ([#2734](https://github.com/getsentry/sentry-java/pull/2734))
  - This enables source context for Java
  - For more information on how to enable source context, please refer to [#633](https://github.com/getsentry/sentry-java/issues/633#issuecomment-1465599120)

### Fixes

- Finish WebFlux transaction before popping scope ([#2724](https://github.com/getsentry/sentry-java/pull/2724))
- Use daemon threads for SentryExecutorService ([#2747](https://github.com/getsentry/sentry-java/pull/2747))
  - We started using `SentryExecutorService` in `6.19.0` which caused the application to hang on shutdown unless `Sentry.close()` was called. By using daemon threads we no longer block shutdown.
- Use Base64.NO_WRAP to avoid unexpected char errors in Apollo ([#2745](https://github.com/getsentry/sentry-java/pull/2745))
- Don't warn R8 on missing `ComposeViewHierarchyExporter` class ([#2743](https://github.com/getsentry/sentry-java/pull/2743))

## 6.20.0

### Features

- Add support for Sentry Kotlin Compiler Plugin ([#2695](https://github.com/getsentry/sentry-java/pull/2695))
  - In conjunction with our sentry-kotlin-compiler-plugin we improved Jetpack Compose support for
    - [View Hierarchy](https://docs.sentry.io/platforms/android/enriching-events/viewhierarchy/) support for Jetpack Compose screens
    - Automatic breadcrumbs for [user interactions](https://docs.sentry.io/platforms/android/performance/instrumentation/automatic-instrumentation/#user-interaction-instrumentation)
- More granular http requests instrumentation with a new SentryOkHttpEventListener ([#2659](https://github.com/getsentry/sentry-java/pull/2659))
    - Create spans for time spent on:
        - Proxy selection
        - DNS resolution
        - HTTPS setup
        - Connection
        - Requesting headers
        - Receiving response
    - You can attach the event listener to your OkHttpClient through `client.eventListener(new SentryOkHttpEventListener()).addInterceptor(new SentryOkHttpInterceptor()).build();`
    - In case you already have an event listener you can use the SentryOkHttpEventListener as well through `client.eventListener(new SentryOkHttpEventListener(myListener)).addInterceptor(new SentryOkHttpInterceptor()).build();`
- Add a new option to disable `RootChecker` ([#2735](https://github.com/getsentry/sentry-java/pull/2735))

### Fixes

- Base64 encode internal Apollo3 Headers ([#2707](https://github.com/getsentry/sentry-java/pull/2707))
- Fix `SentryTracer` crash when scheduling auto-finish of a transaction, but the timer has already been cancelled ([#2731](https://github.com/getsentry/sentry-java/pull/2731))
- Fix `AndroidTransactionProfiler` crash when finishing a profile that happened due to race condition ([#2731](https://github.com/getsentry/sentry-java/pull/2731))

## 6.19.1

### Fixes

- Ensure screenshots and view hierarchies are captured on the main thread ([#2712](https://github.com/getsentry/sentry-java/pull/2712))

## 6.19.0

### Features

- Add Screenshot and ViewHierarchy to integrations list ([#2698](https://github.com/getsentry/sentry-java/pull/2698))
- New ANR detection based on [ApplicationExitInfo API](https://developer.android.com/reference/android/app/ApplicationExitInfo) ([#2697](https://github.com/getsentry/sentry-java/pull/2697))
    - This implementation completely replaces the old one (based on a watchdog) on devices running Android 11 and above:
      - New implementation provides more precise ANR events/ANR rate detection as well as system thread dump information. The new implementation reports ANRs exactly as Google Play Console, without producing false positives or missing important background ANR events.
      - New implementation reports ANR events with a new mechanism `mechanism:AppExitInfo`.
      - However, despite producing many false positives, the old implementation is capable of better enriching ANR errors (which is not available with the new implementation), for example:
        - Capturing screenshots at the time of ANR event;
        - Capturing transactions and profiling data corresponding to the ANR event;
        - Auxiliary information (such as current memory load) at the time of ANR event.
      - If you would like us to provide support for the old approach working alongside the new one on Android 11 and above (e.g. for raising events for slow code on main thread), consider upvoting [this issue](https://github.com/getsentry/sentry-java/issues/2693).
    - The old watchdog implementation will continue working for older API versions (Android < 11):
        - The old implementation reports ANR events with the existing mechanism `mechanism:ANR`.
- Open up `TransactionOptions`, `ITransaction` and `IHub` methods allowing consumers modify start/end timestamp of transactions and spans ([#2701](https://github.com/getsentry/sentry-java/pull/2701))
- Send source bundle IDs to Sentry to enable source context ([#2663](https://github.com/getsentry/sentry-java/pull/2663))
  - For more information on how to enable source context, please refer to [#633](https://github.com/getsentry/sentry-java/issues/633#issuecomment-1465599120)

### Fixes

- Android Profiler on calling thread ([#2691](https://github.com/getsentry/sentry-java/pull/2691))
- Use `configureScope` instead of `withScope` in `Hub.close()`. This ensures that the main scope releases the in-memory data when closing a hub instance. ([#2688](https://github.com/getsentry/sentry-java/pull/2688))
- Remove null keys/values before creating concurrent hashmap in order to avoid NPE ([#2708](https://github.com/getsentry/sentry-java/pull/2708))
- Exclude SentryOptions from R8/ProGuard obfuscation ([#2699](https://github.com/getsentry/sentry-java/pull/2699))
  - This fixes AGP 8.+ incompatibility, where full R8 mode is enforced

### Dependencies

- Bump Gradle from v8.1.0 to v8.1.1 ([#2666](https://github.com/getsentry/sentry-java/pull/2666))
  - [changelog](https://github.com/gradle/gradle/blob/master release-test/CHANGELOG.md#v811)
  - [diff](https://github.com/gradle/gradle/compare/v8.1.0...v8.1.1)
- Bump Native SDK from v0.6.1 to v0.6.2 ([#2689](https://github.com/getsentry/sentry-java/pull/2689))
  - [changelog](https://github.com/getsentry/sentry-native/blob/master/CHANGELOG.md#062)
  - [diff](https://github.com/getsentry/sentry-native/compare/0.6.1...0.6.2)

## 6.18.1

### Fixes

- Fix crash when Sentry SDK is initialized more than once ([#2679](https://github.com/getsentry/sentry-java/pull/2679))
- Track a ttfd span per Activity ([#2673](https://github.com/getsentry/sentry-java/pull/2673))

## 6.18.0

### Features

- Attach Trace Context when an ANR is detected (ANRv1) ([#2583](https://github.com/getsentry/sentry-java/pull/2583))
- Make log4j2 integration compatible with log4j 3.0 ([#2634](https://github.com/getsentry/sentry-java/pull/2634))
    - Instead of relying on package scanning, we now use an annotation processor to generate `Log4j2Plugins.dat`
- Create `User` and `Breadcrumb` from map ([#2614](https://github.com/getsentry/sentry-java/pull/2614))
- Add `sent_at` to envelope header item ([#2638](https://github.com/getsentry/sentry-java/pull/2638))

### Fixes

- Fix timestamp intervals of PerformanceCollectionData in profiles ([#2648](https://github.com/getsentry/sentry-java/pull/2648))
- Fix timestamps of PerformanceCollectionData in profiles ([#2632](https://github.com/getsentry/sentry-java/pull/2632))
- Fix missing propagateMinConstraints flag for SentryTraced ([#2637](https://github.com/getsentry/sentry-java/pull/2637))
- Fix potential SecurityException thrown by ConnectivityManager on Android 11 ([#2653](https://github.com/getsentry/sentry-java/pull/2653))
- Fix aar artifacts publishing for Maven ([#2641](https://github.com/getsentry/sentry-java/pull/2641))

### Dependencies
- Bump Kotlin compile version from v1.6.10 to 1.8.0 ([#2563](https://github.com/getsentry/sentry-java/pull/2563))
- Bump Compose compile version from v1.1.1 to v1.3.0 ([#2563](https://github.com/getsentry/sentry-java/pull/2563))
- Bump AGP version from v7.3.0 to v7.4.2 ([#2574](https://github.com/getsentry/sentry-java/pull/2574))
- Bump Gradle from v7.6.0 to v8.0.2 ([#2563](https://github.com/getsentry/sentry-java/pull/2563))
    - [changelog](https://github.com/gradle/gradle/blob/master/CHANGELOG.md#v802)
    - [diff](https://github.com/gradle/gradle/compare/v7.6.0...v8.0.2)
- Bump Gradle from v8.0.2 to v8.1.0 ([#2650](https://github.com/getsentry/sentry-java/pull/2650))
  - [changelog](https://github.com/gradle/gradle/blob/master/CHANGELOG.md#v810)
  - [diff](https://github.com/gradle/gradle/compare/v8.0.2...v8.1.0)

## 6.17.0

### Features

- Add `name` and `geo` to `User` ([#2556](https://github.com/getsentry/sentry-java/pull/2556)) 
- Add breadcrumbs on network changes ([#2608](https://github.com/getsentry/sentry-java/pull/2608))
- Add time-to-initial-display and time-to-full-display measurements to Activity transactions ([#2611](https://github.com/getsentry/sentry-java/pull/2611))
- Read integration list written by sentry gradle plugin from manifest ([#2598](https://github.com/getsentry/sentry-java/pull/2598))
- Add Logcat adapter ([#2620](https://github.com/getsentry/sentry-java/pull/2620))
- Provide CPU count/frequency data as device context ([#2622](https://github.com/getsentry/sentry-java/pull/2622))

### Fixes

- Trim time-to-full-display span if reportFullyDisplayed API is never called ([#2631](https://github.com/getsentry/sentry-java/pull/2631))
- Fix Automatic UI transactions having wrong durations ([#2623](https://github.com/getsentry/sentry-java/pull/2623))
- Fix wrong default environment in Session ([#2610](https://github.com/getsentry/sentry-java/pull/2610))
- Pass through unknown sentry baggage keys into SentryEnvelopeHeader ([#2618](https://github.com/getsentry/sentry-java/pull/2618))
- Fix missing null check when removing lifecycle observer ([#2625](https://github.com/getsentry/sentry-java/pull/2625))

### Dependencies

- Bump Native SDK from v0.6.0 to v0.6.1 ([#2629](https://github.com/getsentry/sentry-java/pull/2629))
  - [changelog](https://github.com/getsentry/sentry-native/blob/master/CHANGELOG.md#061)
  - [diff](https://github.com/getsentry/sentry-native/compare/0.6.0...0.6.1)

## 6.16.0

### Features

- Improve versatility of exception resolver component for Spring with more flexible API for consumers. ([#2577](https://github.com/getsentry/sentry-java/pull/2577))
- Automatic performance instrumentation for WebFlux ([#2597](https://github.com/getsentry/sentry-java/pull/2597))
  - You can enable it by adding `sentry.enable-tracing=true` to your `application.properties`
- The Spring Boot integration can now be configured to add the `SentryAppender` to specific loggers instead of the `ROOT` logger ([#2173](https://github.com/getsentry/sentry-java/pull/2173))
  - You can specify the loggers using `"sentry.logging.loggers[0]=foo.bar` and `"sentry.logging.loggers[1]=baz` in your `application.properties`
- Add capabilities to track Jetpack Compose composition/rendering time ([#2507](https://github.com/getsentry/sentry-java/pull/2507))
- Adapt span op and description for graphql to fit spec ([#2607](https://github.com/getsentry/sentry-java/pull/2607))

### Fixes

- Fix timestamps of slow and frozen frames for profiles ([#2584](https://github.com/getsentry/sentry-java/pull/2584))
- Deprecate reportFullDisplayed in favor of reportFullyDisplayed ([#2585](https://github.com/getsentry/sentry-java/pull/2585))
- Add mechanism for logging integrations and update spring mechanism types ([#2595](https://github.com/getsentry/sentry-java/pull/2595))
	- NOTE: If you're using these mechanism types (`HandlerExceptionResolver`, `SentryWebExceptionHandler`) in your dashboards please update them to use the new types.
- Filter out session cookies sent by Spring and Spring Boot integrations ([#2593](https://github.com/getsentry/sentry-java/pull/2593))
  - We filter out some common cookies like JSESSIONID
  - We also read the value from `server.servlet.session.cookie.name` and filter it out
- No longer send event / transaction to Sentry if `beforeSend` / `beforeSendTransaction` throws ([#2591](https://github.com/getsentry/sentry-java/pull/2591))
- Add version to sentryClientName used in auth header ([#2596](https://github.com/getsentry/sentry-java/pull/2596))
- Keep integration names from being obfuscated ([#2599](https://github.com/getsentry/sentry-java/pull/2599))
- Change log level from INFO to WARN for error message indicating a failed Log4j2 Sentry.init ([#2606](https://github.com/getsentry/sentry-java/pull/2606))
  - The log message was often not visible as our docs suggest a minimum log level of WARN
- Fix session tracking on Android ([#2609](https://github.com/getsentry/sentry-java/pull/2609))
  - Incorrect number of session has been sent. In addition, some of the sessions were not properly ended, messing up Session Health Metrics.

### Dependencies

- Bump `opentelemetry-sdk` to `1.23.1` and `opentelemetry-javaagent` to `1.23.0` ([#2590](https://github.com/getsentry/sentry-java/pull/2590))
- Bump Native SDK from v0.5.4 to v0.6.0 ([#2545](https://github.com/getsentry/sentry-java/pull/2545))
  - [changelog](https://github.com/getsentry/sentry-native/blob/master/CHANGELOG.md#060)
  - [diff](https://github.com/getsentry/sentry-native/compare/0.5.4...0.6.0)

## 6.15.0

### Features

- Adjust time-to-full-display span if reportFullDisplayed is called too early ([#2550](https://github.com/getsentry/sentry-java/pull/2550))
- Add `enableTracing` option ([#2530](https://github.com/getsentry/sentry-java/pull/2530))
    - This change is backwards compatible. The default is `null` meaning existing behaviour remains unchanged (setting either `tracesSampleRate` or `tracesSampler` enables performance).
    - If set to `true`, performance is enabled, even if no `tracesSampleRate` or `tracesSampler` have been configured.
    - If set to `false` performance is disabled, regardless of `tracesSampleRate` and `tracesSampler` options.
- Detect dependencies by listing MANIFEST.MF files at runtime ([#2538](https://github.com/getsentry/sentry-java/pull/2538))
- Report integrations in use, report packages in use more consistently ([#2179](https://github.com/getsentry/sentry-java/pull/2179))
- Implement `ThreadLocalAccessor` for propagating Sentry hub with reactor / WebFlux ([#2570](https://github.com/getsentry/sentry-java/pull/2570))
  - Requires `io.micrometer:context-propagation:1.0.2+` as well as Spring Boot 3.0.3+
  - Enable the feature by setting `sentry.reactive.thread-local-accessor-enabled=true`
  - This is still considered experimental. Once we have enough feedback we may turn this on by default.
  - Checkout the sample here: https://github.com/getsentry/sentry-java/tree/main/sentry-samples/sentry-samples-spring-boot-webflux-jakarta
  - A new hub is now cloned from the main hub for every request

### Fixes

- Leave `inApp` flag for stack frames undecided in SDK if unsure and let ingestion decide instead ([#2547](https://github.com/getsentry/sentry-java/pull/2547))
- Allow `0.0` error sample rate ([#2573](https://github.com/getsentry/sentry-java/pull/2573))
- Fix memory leak in WebFlux related to an ever growing stack ([#2580](https://github.com/getsentry/sentry-java/pull/2580))
- Use the same hub in WebFlux exception handler as we do in WebFilter ([#2566](https://github.com/getsentry/sentry-java/pull/2566))
- Switch upstream Jetpack Compose dependencies to `compileOnly` in `sentry-compose-android` ([#2578](https://github.com/getsentry/sentry-java/pull/2578))
  - NOTE: If you're using Compose Navigation/User Interaction integrations, make sure to have the following dependencies on the classpath as we do not bring them in transitively anymore:
    - `androidx.navigation:navigation-compose:`
    - `androidx.compose.runtime:runtime:`
    - `androidx.compose.ui:ui:`

## 6.14.0

### Features

- Add time-to-full-display span to Activity auto-instrumentation ([#2432](https://github.com/getsentry/sentry-java/pull/2432))
- Add `main` flag to threads and `in_foreground` flag for app contexts  ([#2516](https://github.com/getsentry/sentry-java/pull/2516))

### Fixes

- Ignore Shutdown in progress when closing ShutdownHookIntegration ([#2521](https://github.com/getsentry/sentry-java/pull/2521))
- Fix app start span end-time is wrong if SDK init is deferred ([#2519](https://github.com/getsentry/sentry-java/pull/2519))
- Fix invalid session creation when app is launched in background ([#2543](https://github.com/getsentry/sentry-java/pull/2543))

## 6.13.1

### Fixes

- Fix transaction performance collector oom ([#2505](https://github.com/getsentry/sentry-java/pull/2505))
- Remove authority from URLs sent to Sentry ([#2366](https://github.com/getsentry/sentry-java/pull/2366))
- Fix `sentry-bom` containing incorrect artifacts ([#2504](https://github.com/getsentry/sentry-java/pull/2504))

### Dependencies

- Bump Native SDK from v0.5.3 to v0.5.4 ([#2500](https://github.com/getsentry/sentry-java/pull/2500))
  - [changelog](https://github.com/getsentry/sentry-native/blob/master/CHANGELOG.md#054)
  - [diff](https://github.com/getsentry/sentry-native/compare/0.5.3...0.5.4)

## 6.13.0

### Features

- Send cpu usage percentage in profile payload ([#2469](https://github.com/getsentry/sentry-java/pull/2469))
- Send transaction memory stats in profile payload ([#2447](https://github.com/getsentry/sentry-java/pull/2447))
- Add cpu usage collection ([#2462](https://github.com/getsentry/sentry-java/pull/2462))
- Improve ANR implementation: ([#2475](https://github.com/getsentry/sentry-java/pull/2475))
  - Add `abnormal_mechanism` to sessions for ANR rate calculation
  - Always attach thread dump to ANR events
  - Distinguish between foreground and background ANRs
- Improve possible date precision to 10 μs ([#2451](https://github.com/getsentry/sentry-java/pull/2451))

### Fixes

- Fix performance collector setup called in main thread ([#2499](https://github.com/getsentry/sentry-java/pull/2499))
- Expand guard against CVE-2018-9492 "Privilege Escalation via Content Provider" ([#2482](https://github.com/getsentry/sentry-java/pull/2482))
- Prevent OOM by disabling TransactionPerformanceCollector for now ([#2498](https://github.com/getsentry/sentry-java/pull/2498))

## 6.12.1

### Fixes

- Create timer in `TransactionPerformanceCollector` lazily ([#2478](https://github.com/getsentry/sentry-java/pull/2478))

## 6.12.0

### Features

- Attach View Hierarchy to the errored/crashed events ([#2440](https://github.com/getsentry/sentry-java/pull/2440))
- Collect memory usage in transactions ([#2445](https://github.com/getsentry/sentry-java/pull/2445))
- Add `traceOptionsRequests` option to disable tracing of OPTIONS requests ([#2453](https://github.com/getsentry/sentry-java/pull/2453))
- Extend list of HTTP headers considered sensitive ([#2455](https://github.com/getsentry/sentry-java/pull/2455))

### Fixes

- Use a single TransactionPerfomanceCollector ([#2464](https://github.com/getsentry/sentry-java/pull/2464))
- Don't override sdk name with Timber ([#2450](https://github.com/getsentry/sentry-java/pull/2450))
- Set transactionNameSource to CUSTOM when setting transaction name ([#2405](https://github.com/getsentry/sentry-java/pull/2405))
- Guard against CVE-2018-9492 "Privilege Escalation via Content Provider" ([#2466](https://github.com/getsentry/sentry-java/pull/2466))

## 6.11.0

### Features

- Disable Android concurrent profiling ([#2434](https://github.com/getsentry/sentry-java/pull/2434))
- Add logging for OpenTelemetry integration ([#2425](https://github.com/getsentry/sentry-java/pull/2425))
- Auto add `OpenTelemetryLinkErrorEventProcessor` for Spring Boot ([#2429](https://github.com/getsentry/sentry-java/pull/2429))

### Fixes

- Use minSdk compatible `Objects` class ([#2436](https://github.com/getsentry/sentry-java/pull/2436))
- Prevent R8 from warning on missing classes, as we check for their presence at runtime ([#2439](https://github.com/getsentry/sentry-java/pull/2439))

### Dependencies

- Bump Gradle from v7.5.1 to v7.6.0 ([#2438](https://github.com/getsentry/sentry-java/pull/2438))
  - [changelog](https://github.com/gradle/gradle/blob/master/CHANGELOG.md#v760)
  - [diff](https://github.com/gradle/gradle/compare/v7.5.1...v7.6.0)

## 6.10.0

### Features

- Add time-to-initial-display span to Activity transactions ([#2369](https://github.com/getsentry/sentry-java/pull/2369))
- Start a session after init if AutoSessionTracking is enabled ([#2356](https://github.com/getsentry/sentry-java/pull/2356))
- Provide automatic breadcrumbs and transactions for click/scroll events for Compose ([#2390](https://github.com/getsentry/sentry-java/pull/2390))
- Add `blocked_main_thread` and `call_stack` to File I/O spans to detect performance issues ([#2382](https://github.com/getsentry/sentry-java/pull/2382))

### Dependencies

- Bump Native SDK from v0.5.2 to v0.5.3 ([#2423](https://github.com/getsentry/sentry-java/pull/2423))
  - [changelog](https://github.com/getsentry/sentry-native/blob/master/CHANGELOG.md#053)
  - [diff](https://github.com/getsentry/sentry-native/compare/0.5.2...0.5.3)

## 6.9.2

### Fixes

- Updated ProfileMeasurementValue types ([#2412](https://github.com/getsentry/sentry-java/pull/2412))
- Clear window reference only on activity stop in profileMeasurements collector ([#2407](https://github.com/getsentry/sentry-java/pull/2407))
- No longer disable OpenTelemetry exporters in default Java Agent config ([#2408](https://github.com/getsentry/sentry-java/pull/2408))
- Fix `ClassNotFoundException` for `io.sentry.spring.SentrySpringServletContainerInitializer` in `sentry-spring-jakarta` ([#2411](https://github.com/getsentry/sentry-java/issues/2411))
- Fix `sentry-samples-spring-jakarta` ([#2411](https://github.com/getsentry/sentry-java/issues/2411))

### Features

- Add SENTRY_AUTO_INIT environment variable to control OpenTelemetry Agent init ([#2410](https://github.com/getsentry/sentry-java/pull/2410))
- Add OpenTelemetryLinkErrorEventProcessor for linking errors to traces created via OpenTelemetry ([#2418](https://github.com/getsentry/sentry-java/pull/2418))

### Dependencies

- Bump OpenTelemetry to 1.20.1 and OpenTelemetry Java Agent to 1.20.2 ([#2420](https://github.com/getsentry/sentry-java/pull/2420))

## 6.9.1

### Fixes

- OpenTelemetry modules were missing in `6.9.0` so we released the same code again as `6.9.1` including OpenTelemetry modules

## 6.9.0

### Fixes

- Use `canonicalName` in Fragment Integration for better de-obfuscation ([#2379](https://github.com/getsentry/sentry-java/pull/2379))
- Fix Timber and Fragment integrations auto-installation for obfuscated builds ([#2379](https://github.com/getsentry/sentry-java/pull/2379))
- Don't attach screenshots to events from Hybrid SDKs ([#2360](https://github.com/getsentry/sentry-java/pull/2360))
- Ensure Hints do not cause memory leaks ([#2387](https://github.com/getsentry/sentry-java/pull/2387))
- Do not attach empty `sentry-trace` and `baggage` headers ([#2385](https://github.com/getsentry/sentry-java/pull/2385))

### Features

- Add beforeSendTransaction which allows users to filter and change transactions ([#2388](https://github.com/getsentry/sentry-java/pull/2388))
- Add experimental support for OpenTelemetry ([README](sentry-opentelemetry/README.md))([#2344](https://github.com/getsentry/sentry-java/pull/2344))

### Dependencies

- Update Spring Boot Jakarta to Spring Boot 3.0.0 ([#2389](https://github.com/getsentry/sentry-java/pull/2389))
- Bump Spring Boot to 2.7.5 ([#2383](https://github.com/getsentry/sentry-java/pull/2383))

## 6.8.0

### Features

- Add FrameMetrics to Android profiling data ([#2342](https://github.com/getsentry/sentry-java/pull/2342))

### Fixes

- Remove profiler main thread io ([#2348](https://github.com/getsentry/sentry-java/pull/2348))
- Fix ensure all options are processed before integrations are loaded ([#2377](https://github.com/getsentry/sentry-java/pull/2377))

## 6.7.1

### Fixes

- Fix `Gpu.vendorId` should be a String ([#2343](https://github.com/getsentry/sentry-java/pull/2343))
- Don't set device name on Android if `sendDefaultPii` is disabled ([#2354](https://github.com/getsentry/sentry-java/pull/2354))
- Fix corrupted UUID on Motorola devices ([#2363](https://github.com/getsentry/sentry-java/pull/2363))
- Fix ANR on dropped uncaught exception events ([#2368](https://github.com/getsentry/sentry-java/pull/2368))

### Features

- Update Spring Boot Jakarta to Spring Boot 3.0.0-RC2 ([#2347](https://github.com/getsentry/sentry-java/pull/2347))

## 6.7.0

### Fixes

- Use correct set-cookie for the HTTP Client response object ([#2326](https://github.com/getsentry/sentry-java/pull/2326))
- Fix NoSuchElementException in CircularFifoQueue when cloning a Scope ([#2328](https://github.com/getsentry/sentry-java/pull/2328))

### Features

- Customizable fragment lifecycle breadcrumbs ([#2299](https://github.com/getsentry/sentry-java/pull/2299))
- Provide hook for Jetpack Compose navigation instrumentation ([#2320](https://github.com/getsentry/sentry-java/pull/2320))
- Populate `event.modules` with dependencies metadata ([#2324](https://github.com/getsentry/sentry-java/pull/2324))
- Support Spring 6 and Spring Boot 3 ([#2289](https://github.com/getsentry/sentry-java/pull/2289))

### Dependencies

- Bump Native SDK from v0.5.1 to v0.5.2 ([#2315](https://github.com/getsentry/sentry-java/pull/2315))
  - [changelog](https://github.com/getsentry/sentry-native/blob/master/CHANGELOG.md#052)
  - [diff](https://github.com/getsentry/sentry-native/compare/0.5.1...0.5.2)

## 6.6.0

### Fixes

- Ensure potential callback exceptions are caught #2123 ([#2291](https://github.com/getsentry/sentry-java/pull/2291))
- Remove verbose FrameMetricsAggregator failure logging ([#2293](https://github.com/getsentry/sentry-java/pull/2293))
- Ignore broken regex for tracePropagationTarget ([#2288](https://github.com/getsentry/sentry-java/pull/2288))
- No longer serialize static fields; use toString as fallback ([#2309](https://github.com/getsentry/sentry-java/pull/2309))
- Fix `SentryFileWriter`/`SentryFileOutputStream` append overwrites file contents ([#2304](https://github.com/getsentry/sentry-java/pull/2304))
- Respect incoming parent sampled decision when continuing a trace ([#2311](https://github.com/getsentry/sentry-java/pull/2311))

### Features

- Profile envelopes are sent directly from profiler ([#2298](https://github.com/getsentry/sentry-java/pull/2298))
- Add support for using Encoder with logback.SentryAppender ([#2246](https://github.com/getsentry/sentry-java/pull/2246))
- Report Startup Crashes ([#2277](https://github.com/getsentry/sentry-java/pull/2277))
- HTTP Client errors for OkHttp ([#2287](https://github.com/getsentry/sentry-java/pull/2287))
- Add option to enable or disable Frame Tracking ([#2314](https://github.com/getsentry/sentry-java/pull/2314))

### Dependencies

- Bump Native SDK from v0.5.0 to v0.5.1 ([#2306](https://github.com/getsentry/sentry-java/pull/2306))
  - [changelog](https://github.com/getsentry/sentry-native/blob/master/CHANGELOG.md#051)
  - [diff](https://github.com/getsentry/sentry-native/compare/0.5.0...0.5.1)

## 6.5.0

### Fixes

- Improve public facing API for creating Baggage from header ([#2284](https://github.com/getsentry/sentry-java/pull/2284))

## 6.5.0-beta.3

### Features

- Provide API for attaching custom measurements to transactions ([#2260](https://github.com/getsentry/sentry-java/pull/2260))
- Bump spring to 2.7.4 ([#2279](https://github.com/getsentry/sentry-java/pull/2279))

## 6.5.0-beta.2

### Features

- Make user segment a top level property ([#2257](https://github.com/getsentry/sentry-java/pull/2257))
- Replace user `other` with `data` ([#2258](https://github.com/getsentry/sentry-java/pull/2258))
- `isTraceSampling` is now on by default. `tracingOrigins` has been replaced by `tracePropagationTargets` ([#2255](https://github.com/getsentry/sentry-java/pull/2255))

## 6.5.0-beta.1

### Features

- Server-Side Dynamic Sampling Context support  ([#2226](https://github.com/getsentry/sentry-java/pull/2226))

## 6.4.4

### Fixes

- Fix ConcurrentModificationException due to FrameMetricsAggregator manipulation ([#2282](https://github.com/getsentry/sentry-java/pull/2282))

## 6.4.3

- Fix slow and frozen frames tracking ([#2271](https://github.com/getsentry/sentry-java/pull/2271))

## 6.4.2

### Fixes

- Fixed AbstractMethodError when getting Lifecycle ([#2228](https://github.com/getsentry/sentry-java/pull/2228))
- Missing unit fields for Android measurements ([#2204](https://github.com/getsentry/sentry-java/pull/2204))
- Avoid sending empty profiles ([#2232](https://github.com/getsentry/sentry-java/pull/2232))
- Fix file descriptor leak in FileIO instrumentation ([#2248](https://github.com/getsentry/sentry-java/pull/2248))

## 6.4.1

### Fixes

- Fix memory leak caused by throwableToSpan ([#2227](https://github.com/getsentry/sentry-java/pull/2227))

## 6.4.0

### Fixes

- make profiling rate defaults to 101 hz ([#2211](https://github.com/getsentry/sentry-java/pull/2211))
- SentryOptions.setProfilingTracesIntervalMillis has been deprecated
- Added cpu architecture and default environment in profiles envelope ([#2207](https://github.com/getsentry/sentry-java/pull/2207))
- SentryOptions.setProfilingEnabled has been deprecated in favor of setProfilesSampleRate
- Use toString for enum serialization ([#2220](https://github.com/getsentry/sentry-java/pull/2220))

### Features

- Concurrent profiling 3 - added truncation reason ([#2247](https://github.com/getsentry/sentry-java/pull/2247))
- Concurrent profiling 2 - added list of transactions ([#2218](https://github.com/getsentry/sentry-java/pull/2218))
- Concurrent profiling 1 - added envelope payload data format ([#2216](https://github.com/getsentry/sentry-java/pull/2216))
- Send source for transactions ([#2180](https://github.com/getsentry/sentry-java/pull/2180))
- Add profilesSampleRate and profileSampler options for Android sdk ([#2184](https://github.com/getsentry/sentry-java/pull/2184))
- Add baggage header to RestTemplate ([#2206](https://github.com/getsentry/sentry-java/pull/2206))
- Bump Native SDK from v0.4.18 to v0.5.0 ([#2199](https://github.com/getsentry/sentry-java/pull/2199))
  - [changelog](https://github.com/getsentry/sentry-native/blob/master/CHANGELOG.md#050)
  - [diff](https://github.com/getsentry/sentry-native/compare/0.4.18...0.5.0)
- Bump Gradle from v7.5.0 to v7.5.1 ([#2212](https://github.com/getsentry/sentry-java/pull/2212))
  - [changelog](https://github.com/gradle/gradle/blob/master/CHANGELOG.md#v751)
  - [diff](https://github.com/gradle/gradle/compare/v7.5.0...v7.5.1)

## 6.3.1

### Fixes

- Prevent NPE by checking SentryTracer.timer for null again inside synchronized ([#2200](https://github.com/getsentry/sentry-java/pull/2200))
- Weakly reference Activity for transaction finished callback ([#2203](https://github.com/getsentry/sentry-java/pull/2203))
- `attach-screenshot` set on Manual init. didn't work ([#2186](https://github.com/getsentry/sentry-java/pull/2186))
- Remove extra space from `spring.factories` causing issues in old versions of Spring Boot ([#2181](https://github.com/getsentry/sentry-java/pull/2181))


### Features

- Bump Native SDK to v0.4.18 ([#2154](https://github.com/getsentry/sentry-java/pull/2154))
  - [changelog](https://github.com/getsentry/sentry-native/blob/master/CHANGELOG.md#0418)
  - [diff](https://github.com/getsentry/sentry-native/compare/0.4.17...0.4.18)
- Bump Gradle to v7.5.0 ([#2174](https://github.com/getsentry/sentry-java/pull/2174), [#2191](https://github.com/getsentry/sentry-java/pull/2191))
  - [changelog](https://github.com/gradle/gradle/blob/master/CHANGELOG.md#v750)
  - [diff](https://github.com/gradle/gradle/compare/v7.4.2...v7.5.0)

## 6.3.0

### Features

- Switch upstream dependencies to `compileOnly` in integrations ([#2175](https://github.com/getsentry/sentry-java/pull/2175))

### Fixes

- Lazily retrieve HostnameCache in MainEventProcessor ([#2170](https://github.com/getsentry/sentry-java/pull/2170))

## 6.2.1

### Fixes

- Only send userid in Dynamic Sampling Context if sendDefaultPii is true ([#2147](https://github.com/getsentry/sentry-java/pull/2147))
- Remove userId from baggage due to PII ([#2157](https://github.com/getsentry/sentry-java/pull/2157))

### Features

- Add integration for Apollo-Kotlin 3 ([#2109](https://github.com/getsentry/sentry-java/pull/2109))
- New package `sentry-android-navigation` for AndroidX Navigation support ([#2136](https://github.com/getsentry/sentry-java/pull/2136))
- New package `sentry-compose` for Jetpack Compose support (Navigation) ([#2136](https://github.com/getsentry/sentry-java/pull/2136))
- Add sample rate to baggage as well as trace in envelope header and flatten user ([#2135](https://github.com/getsentry/sentry-java/pull/2135))

Breaking Changes:
- The boolean parameter `samplingDecision` in the `TransactionContext` constructor has been replaced with a `TracesSamplingDecision` object. Feel free to ignore the `@ApiStatus.Internal` in this case.

## 6.1.4

### Fixes

- Filter out app starts with more than 60s ([#2127](https://github.com/getsentry/sentry-java/pull/2127))

## 6.1.3

### Fixes

- Fix thread leak due to Timer being created and never cancelled ([#2131](https://github.com/getsentry/sentry-java/pull/2131))

## 6.1.2

### Fixes

- Swallow error when reading ActivityManager#getProcessesInErrorState instead of crashing ([#2114](https://github.com/getsentry/sentry-java/pull/2114))
- Use charset string directly as StandardCharsets is not available on earlier Android versions ([#2111](https://github.com/getsentry/sentry-java/pull/2111))

## 6.1.1

### Features

- Replace `tracestate` header with `baggage` header ([#2078](https://github.com/getsentry/sentry-java/pull/2078))
- Allow opting out of device info collection that requires Inter-Process Communication (IPC) ([#2100](https://github.com/getsentry/sentry-java/pull/2100))

## 6.1.0

### Features

- Implement local scope by adding overloads to the capture methods that accept a ScopeCallback ([#2084](https://github.com/getsentry/sentry-java/pull/2084))
- SentryOptions#merge is now public and can be used to load ExternalOptions ([#2088](https://github.com/getsentry/sentry-java/pull/2088))

### Fixes

- Fix proguard rules to work R8 [issue](https://issuetracker.google.com/issues/235733922) around on AGP 7.3.0-betaX and 7.4.0-alphaX ([#2094](https://github.com/getsentry/sentry-java/pull/2094))
- Fix GraalVM Native Image compatibility ([#2172](https://github.com/getsentry/sentry-java/pull/2172))

## 6.0.0

### Sentry Self-hosted Compatibility

- Starting with version `6.0.0` of the `sentry` package, [Sentry's self hosted version >= v21.9.0](https://github.com/getsentry/self-hosted/releases) is required or you have to manually disable sending client reports via the `sendClientReports` option. This only applies to self-hosted Sentry. If you are using [sentry.io](https://sentry.io), no action is needed.

### Features

- Allow optimization and obfuscation of the SDK by reducing proguard rules ([#2031](https://github.com/getsentry/sentry-java/pull/2031))
- Relax TransactionNameProvider ([#1861](https://github.com/getsentry/sentry-java/pull/1861))
- Use float instead of Date for protocol types for higher precision ([#1737](https://github.com/getsentry/sentry-java/pull/1737))
- Allow setting SDK info (name & version) in manifest ([#2016](https://github.com/getsentry/sentry-java/pull/2016))
- Allow setting native Android SDK name during build ([#2035](https://github.com/getsentry/sentry-java/pull/2035))
- Include application permissions in Android events ([#2018](https://github.com/getsentry/sentry-java/pull/2018))
- Automatically create transactions for UI events ([#1975](https://github.com/getsentry/sentry-java/pull/1975))
- Hints are now used via a Hint object and passed into beforeSend and EventProcessor as @NotNull Hint object ([#2045](https://github.com/getsentry/sentry-java/pull/2045))
- Attachments can be manipulated via hint ([#2046](https://github.com/getsentry/sentry-java/pull/2046))
- Add sentry-servlet-jakarta module ([#1987](https://github.com/getsentry/sentry-java/pull/1987))
- Add client reports ([#1982](https://github.com/getsentry/sentry-java/pull/1982))
- Screenshot is taken when there is an error ([#1967](https://github.com/getsentry/sentry-java/pull/1967))
- Add Android profiling traces ([#1897](https://github.com/getsentry/sentry-java/pull/1897)) ([#1959](https://github.com/getsentry/sentry-java/pull/1959)) and its tests ([#1949](https://github.com/getsentry/sentry-java/pull/1949))
- Enable enableScopeSync by default for Android ([#1928](https://github.com/getsentry/sentry-java/pull/1928))
- Feat: Vendor JSON ([#1554](https://github.com/getsentry/sentry-java/pull/1554))
    - Introduce `JsonSerializable` and `JsonDeserializer` interfaces for manual json
      serialization/deserialization.
    - Introduce `JsonUnknwon` interface to preserve unknown properties when deserializing/serializing
      SDK classes.
    - When passing custom objects, for example in `Contexts`, these are supported for serialization:
        - `JsonSerializable`
        - `Map`, `Collection`, `Array`, `String` and all primitive types.
        - Objects with the help of refection.
            - `Map`, `Collection`, `Array`, `String` and all primitive types.
            - Call `toString()` on objects that have a cyclic reference to a ancestor object.
            - Call `toString()` where object graphs exceed max depth.
    - Remove `gson` dependency.
    - Remove `IUnknownPropertiesConsumer`
- Pass MDC tags as Sentry tags ([#1954](https://github.com/getsentry/sentry-java/pull/1954))

### Fixes

- Calling Sentry.init and specifying contextTags now has an effect on the Logback SentryAppender ([#2052](https://github.com/getsentry/sentry-java/pull/2052))
- Calling Sentry.init and specifying contextTags now has an effect on the Log4j SentryAppender ([#2054](https://github.com/getsentry/sentry-java/pull/2054))
- Calling Sentry.init and specifying contextTags now has an effect on the jul SentryAppender ([#2057](https://github.com/getsentry/sentry-java/pull/2057))
- Update Spring Boot dependency to 2.6.8 and fix the CVE-2022-22970 ([#2068](https://github.com/getsentry/sentry-java/pull/2068))
- Sentry can now self heal after a Thread had its currentHub set to a NoOpHub ([#2076](https://github.com/getsentry/sentry-java/pull/2076))
- No longer close OutputStream that is passed into JsonSerializer ([#2029](https://github.com/getsentry/sentry-java/pull/2029))
- Fix setting context tags on events captured by Spring ([#2060](https://github.com/getsentry/sentry-java/pull/2060))
- Isolate cached events with hashed DSN subfolder ([#2038](https://github.com/getsentry/sentry-java/pull/2038))
- SentryThread.current flag will not be overridden by DefaultAndroidEventProcessor if already set ([#2050](https://github.com/getsentry/sentry-java/pull/2050))
- Fix serialization of Long inside of Request.data ([#2051](https://github.com/getsentry/sentry-java/pull/2051))
- Update sentry-native to 0.4.17 ([#2033](https://github.com/getsentry/sentry-java/pull/2033))
- Update Gradle to 7.4.2 and AGP to 7.2 ([#2042](https://github.com/getsentry/sentry-java/pull/2042))
- Change order of event filtering mechanisms ([#2001](https://github.com/getsentry/sentry-java/pull/2001))
- Only send session update for dropped events if state changed ([#2002](https://github.com/getsentry/sentry-java/pull/2002))
- Android profiling initializes on first profile start ([#2009](https://github.com/getsentry/sentry-java/pull/2009))
- Profiling rate decreased from 300hz to 100hz ([#1997](https://github.com/getsentry/sentry-java/pull/1997))
- Allow disabling sending of client reports via Android Manifest and external options ([#2007](https://github.com/getsentry/sentry-java/pull/2007))
- Ref: Upgrade Spring Boot dependency to 2.5.13 ([#2011](https://github.com/getsentry/sentry-java/pull/2011))
- Ref: Make options.printUncaughtStackTrace primitive type ([#1995](https://github.com/getsentry/sentry-java/pull/1995))
- Ref: Remove not needed interface abstractions on Android ([#1953](https://github.com/getsentry/sentry-java/pull/1953))
- Ref: Make hints Map<String, Object> instead of only Object ([#1929](https://github.com/getsentry/sentry-java/pull/1929))
- Ref: Simplify DateUtils with ISO8601Utils ([#1837](https://github.com/getsentry/sentry-java/pull/1837))
- Ref: Remove deprecated and scheduled fields ([#1875](https://github.com/getsentry/sentry-java/pull/1875))
- Ref: Add shutdownTimeoutMillis in favor of shutdownTimeout ([#1873](https://github.com/getsentry/sentry-java/pull/1873))
- Ref: Remove Attachment ContentType since the Server infers it ([#1874](https://github.com/getsentry/sentry-java/pull/1874))
- Ref: Bind external properties to a dedicated class. ([#1750](https://github.com/getsentry/sentry-java/pull/1750))
- Ref: Debug log serializable objects ([#1795](https://github.com/getsentry/sentry-java/pull/1795))
- Ref: catch Throwable instead of Exception to suppress internal SDK errors ([#1812](https://github.com/getsentry/sentry-java/pull/1812))
- `SentryOptions` can merge properties from `ExternalOptions` instead of another instance of `SentryOptions`
- Following boolean properties from `SentryOptions` that allowed `null` values are now not nullable - `debug`, `enableUncaughtExceptionHandler`, `enableDeduplication`
- `SentryOptions` cannot be created anymore using `PropertiesProvider` with `SentryOptions#from` method. Use `ExternalOptions#from` instead and merge created object with `SentryOptions#merge`
- Bump: Kotlin to 1.5 and compatibility to 1.4 for sentry-android-timber ([#1815](https://github.com/getsentry/sentry-java/pull/1815))

## 5.7.4

### Fixes

* Change order of event filtering mechanisms and only send session update for dropped events if session state changed (#2028)

## 5.7.3

### Fixes

- Sentry Timber integration throws an exception when using args ([#1986](https://github.com/getsentry/sentry-java/pull/1986))

## 5.7.2

### Fixes

- Bring back support for `Timber.tag` ([#1974](https://github.com/getsentry/sentry-java/pull/1974))

## 5.7.1

### Fixes

- Sentry Timber integration does not submit msg.formatted breadcrumbs ([#1957](https://github.com/getsentry/sentry-java/pull/1957))
- ANR WatchDog won't crash on SecurityException ([#1962](https://github.com/getsentry/sentry-java/pull/1962))

## 5.7.0

### Features

- Automatically enable `Timber` and `Fragment` integrations if they are present on the classpath ([#1936](https://github.com/getsentry/sentry-java/pull/1936))

## 5.6.3

### Fixes

- If transaction or span is finished, do not allow to mutate ([#1940](https://github.com/getsentry/sentry-java/pull/1940))
- Keep used AndroidX classes from obfuscation (Fixes UI breadcrumbs and Slow/Frozen frames) ([#1942](https://github.com/getsentry/sentry-java/pull/1942))

## 5.6.2

### Fixes

- Ref: Make ActivityFramesTracker public to be used by Hybrid SDKs ([#1931](https://github.com/getsentry/sentry-java/pull/1931))
- Bump: AGP to 7.1.2 ([#1930](https://github.com/getsentry/sentry-java/pull/1930))
- NPE while adding "response_body_size" breadcrumb, when response body length is unknown ([#1908](https://github.com/getsentry/sentry-java/pull/1908))
- Do not include stacktrace frames into Timber message ([#1898](https://github.com/getsentry/sentry-java/pull/1898))
- Potential memory leaks ([#1909](https://github.com/getsentry/sentry-java/pull/1909))

Breaking changes:
`Timber.tag` is no longer supported by our [Timber integration](https://docs.sentry.io/platforms/android/configuration/integrations/timber/) and will not appear on Sentry for error events.
Please vote on this [issue](https://github.com/getsentry/sentry-java/issues/1900), if you'd like us to provide support for that.

## 5.6.2-beta.3

### Fixes

- Ref: Make ActivityFramesTracker public to be used by Hybrid SDKs ([#1931](https://github.com/getsentry/sentry-java/pull/1931))
- Bump: AGP to 7.1.2 ([#1930](https://github.com/getsentry/sentry-java/pull/1930))

## 5.6.2-beta.2

### Fixes

- NPE while adding "response_body_size" breadcrumb, when response body length is unknown ([#1908](https://github.com/getsentry/sentry-java/pull/1908))

## 5.6.2-beta.1

### Fixes

- Do not include stacktrace frames into Timber message ([#1898](https://github.com/getsentry/sentry-java/pull/1898))
- Potential memory leaks ([#1909](https://github.com/getsentry/sentry-java/pull/1909))

Breaking changes:
`Timber.tag` is no longer supported by our [Timber integration](https://docs.sentry.io/platforms/android/configuration/integrations/timber/) and will not appear on Sentry for error events.
Please vote on this [issue](https://github.com/getsentry/sentry-java/issues/1900), if you'd like us to provide support for that.

## 5.6.1

### Features

- Add options.printUncaughtStackTrace to print uncaught exceptions ([#1890](https://github.com/getsentry/sentry-java/pull/1890))

### Fixes

- NPE while adding "response_body_size" breadcrumb, when response body is null ([#1884](https://github.com/getsentry/sentry-java/pull/1884))
- Bump: AGP to 7.1.0 ([#1892](https://github.com/getsentry/sentry-java/pull/1892))

## 5.6.0

### Features

- Add breadcrumbs support for UI events (automatically captured) ([#1876](https://github.com/getsentry/sentry-java/pull/1876))

### Fixes

- Change scope of servlet-api to compileOnly ([#1880](https://github.com/getsentry/sentry-java/pull/1880))

## 5.5.3

### Fixes

- Do not create SentryExceptionResolver bean when Spring MVC is not on the classpath ([#1865](https://github.com/getsentry/sentry-java/pull/1865))

## 5.5.2

### Fixes

- Detect App Cold start correctly for Hybrid SDKs ([#1855](https://github.com/getsentry/sentry-java/pull/1855))
- Bump: log4j to 2.17.0 ([#1852](https://github.com/getsentry/sentry-java/pull/1852))
- Bump: logback to 1.2.9 ([#1853](https://github.com/getsentry/sentry-java/pull/1853))

## 5.5.1

### Fixes

- Bump: log4j to 2.16.0 ([#1845](https://github.com/getsentry/sentry-java/pull/1845))
- Make App start cold/warm visible to Hybrid SDKs ([#1848](https://github.com/getsentry/sentry-java/pull/1848))

## 5.5.0

### Features

- Add locale to device context and deprecate language ([#1832](https://github.com/getsentry/sentry-java/pull/1832))
- Add `SentryFileInputStream` and `SentryFileOutputStream` for File I/O performance instrumentation ([#1826](https://github.com/getsentry/sentry-java/pull/1826))
- Add `SentryFileReader` and `SentryFileWriter` for File I/O instrumentation ([#1843](https://github.com/getsentry/sentry-java/pull/1843))

### Fixes

- Bump: log4j to 2.15.0 ([#1839](https://github.com/getsentry/sentry-java/pull/1839))
- Ref: Rename Fragment span operation from `ui.fragment.load` to `ui.load` ([#1824](https://github.com/getsentry/sentry-java/pull/1824))
- Ref: change `java.util.Random` to `java.security.SecureRandom` for possible security reasons ([#1831](https://github.com/getsentry/sentry-java/pull/1831))

## 5.4.3

### Fixes

- Only report App start measurement for full launch on Android ([#1821](https://github.com/getsentry/sentry-java/pull/1821))

## 5.4.2

### Fixes

- Ref: catch Throwable instead of Exception to suppress internal SDK errors ([#1812](https://github.com/getsentry/sentry-java/pull/1812))

## 5.4.1

### Features

- Refactor OkHttp and Apollo to Kotlin functional interfaces ([#1797](https://github.com/getsentry/sentry-java/pull/1797))
- Add secondary constructor to SentryInstrumentation ([#1804](https://github.com/getsentry/sentry-java/pull/1804))

### Fixes

- Do not start fragment span if not added to the Activity ([#1813](https://github.com/getsentry/sentry-java/pull/1813))

## 5.4.0

### Features

- Add `graphql-java` instrumentation ([#1777](https://github.com/getsentry/sentry-java/pull/1777))

### Fixes

- Do not crash when event processors throw a lower level Throwable class ([#1800](https://github.com/getsentry/sentry-java/pull/1800))
- ActivityFramesTracker does not throw if Activity has no observers ([#1799](https://github.com/getsentry/sentry-java/pull/1799))

## 5.3.0

### Features

- Add datasource tracing with P6Spy ([#1784](https://github.com/getsentry/sentry-java/pull/1784))

### Fixes

- ActivityFramesTracker does not throw if Activity has not been added ([#1782](https://github.com/getsentry/sentry-java/pull/1782))
- PerformanceAndroidEventProcessor uses up to date isTracingEnabled set on Configuration callback ([#1786](https://github.com/getsentry/sentry-java/pull/1786))

## 5.2.4

### Fixes

- Window.FEATURE_NO_TITLE does not work when using activity traces ([#1769](https://github.com/getsentry/sentry-java/pull/1769))
- unregister UncaughtExceptionHandler on close ([#1770](https://github.com/getsentry/sentry-java/pull/1770))

## 5.2.3

### Fixes

- Make ActivityFramesTracker operations thread-safe ([#1762](https://github.com/getsentry/sentry-java/pull/1762))
- Clone Scope Contexts ([#1763](https://github.com/getsentry/sentry-java/pull/1763))
- Bump: AGP to 7.0.3 ([#1765](https://github.com/getsentry/sentry-java/pull/1765))

## 5.2.2

### Fixes

- Close HostnameCache#executorService on SentryClient#close ([#1757](https://github.com/getsentry/sentry-java/pull/1757))

## 5.2.1

### Features

- Add isCrashedLastRun support ([#1739](https://github.com/getsentry/sentry-java/pull/1739))
- Attach Java vendor and version to events and transactions ([#1703](https://github.com/getsentry/sentry-java/pull/1703))

### Fixes

- Handle exception if Context.registerReceiver throws ([#1747](https://github.com/getsentry/sentry-java/pull/1747))

## 5.2.0

### Features

- Allow setting proguard via Options and/or external resources ([#1728](https://github.com/getsentry/sentry-java/pull/1728))
- Add breadcrumbs for the Apollo integration ([#1726](https://github.com/getsentry/sentry-java/pull/1726))

### Fixes

- Don't set lastEventId for transactions ([#1727](https://github.com/getsentry/sentry-java/pull/1727))
- ActivityLifecycleIntegration#appStartSpan memory leak ([#1732](https://github.com/getsentry/sentry-java/pull/1732))

## 5.2.0-beta.3

### Features

- Add "data" to spans ([#1717](https://github.com/getsentry/sentry-java/pull/1717))

### Fixes

- Check at runtime if AndroidX.Core is available ([#1718](https://github.com/getsentry/sentry-java/pull/1718))
- Should not capture unfinished transaction ([#1719](https://github.com/getsentry/sentry-java/pull/1719))

## 5.2.0-beta.2

### Fixes

- Bump AGP to 7.0.2 ([#1650](https://github.com/getsentry/sentry-java/pull/1650))
- Drop spans in BeforeSpanCallback. ([#1713](https://github.com/getsentry/sentry-java/pull/1713))

## 5.2.0-beta.1

### Features

- Add tracestate HTTP header support ([#1683](https://github.com/getsentry/sentry-java/pull/1683))
- Add option to filter which origins receive tracing headers ([#1698](https://github.com/getsentry/sentry-java/pull/1698))
- Include unfinished spans in transaction ([#1699](https://github.com/getsentry/sentry-java/pull/1699))
- Add static helpers for creating breadcrumbs ([#1702](https://github.com/getsentry/sentry-java/pull/1702))
- Performance support for Android Apollo ([#1705](https://github.com/getsentry/sentry-java/pull/1705))

### Fixes

- Move tags from transaction.contexts.trace.tags to transaction.tags ([#1700](https://github.com/getsentry/sentry-java/pull/1700))

Breaking changes:

- Updated proguard keep rule for enums, which affects consumer application code ([#1694](https://github.com/getsentry/sentry-java/pull/1694))

## 5.1.2

### Fixes

- Servlet 3.1 compatibility issue ([#1681](https://github.com/getsentry/sentry-java/pull/1681))
- Do not drop Contexts key if Collection, Array or Char ([#1680](https://github.com/getsentry/sentry-java/pull/1680))

## 5.1.1

### Features

- Add support for async methods in Spring MVC ([#1652](https://github.com/getsentry/sentry-java/pull/1652))
- Add secondary constructor taking IHub to SentryOkHttpInterceptor ([#1657](https://github.com/getsentry/sentry-java/pull/1657))
- Merge external map properties ([#1656](https://github.com/getsentry/sentry-java/pull/1656))

### Fixes

- Remove onActivityPreCreated call in favor of onActivityCreated ([#1661](https://github.com/getsentry/sentry-java/pull/1661))
- Do not crash if SENSOR_SERVICE throws ([#1655](https://github.com/getsentry/sentry-java/pull/1655))
- Make sure scope is popped when processing request results in exception ([#1665](https://github.com/getsentry/sentry-java/pull/1665))

## 5.1.0

### Features

- Spring WebClient integration ([#1621](https://github.com/getsentry/sentry-java/pull/1621))
- OpenFeign integration ([#1632](https://github.com/getsentry/sentry-java/pull/1632))
- Add more convenient way to pass BeforeSpanCallback in OpenFeign integration ([#1637](https://github.com/getsentry/sentry-java/pull/1637))

### Fixes

- Bump: sentry-native to 0.4.12 ([#1651](https://github.com/getsentry/sentry-java/pull/1651))

## 5.1.0-beta.9

- No documented changes.

## 5.1.0-beta.8

### Features

- Generate Sentry BOM ([#1486](https://github.com/getsentry/sentry-java/pull/1486))

## 5.1.0-beta.7

### Features

- Slow/Frozen frames metrics ([#1609](https://github.com/getsentry/sentry-java/pull/1609))

## 5.1.0-beta.6

### Features

- Add request body extraction for Spring MVC integration ([#1595](https://github.com/getsentry/sentry-java/pull/1595))

### Fixes

- set min sdk version of sentry-android-fragment to API 14 ([#1608](https://github.com/getsentry/sentry-java/pull/1608))
- Ser/Deser of the UserFeedback from cached envelope ([#1611](https://github.com/getsentry/sentry-java/pull/1611))

## 5.1.0-beta.5

### Fixes

- Make SentryAppender non-final for Log4j2 and Logback ([#1603](https://github.com/getsentry/sentry-java/pull/1603))
- Do not throw IAE when tracing header contain invalid trace id ([#1605](https://github.com/getsentry/sentry-java/pull/1605))

## 5.1.0-beta.4

### Fixes

- Update sentry-native to 0.4.11 ([#1591](https://github.com/getsentry/sentry-java/pull/1591))

## 5.1.0-beta.3

### Features

- Spring Webflux integration ([#1529](https://github.com/getsentry/sentry-java/pull/1529))

## 5.1.0-beta.2

### Features

- Support transaction waiting for children to finish. ([#1535](https://github.com/getsentry/sentry-java/pull/1535))
- Capture logged marker in log4j2 and logback appenders ([#1551](https://github.com/getsentry/sentry-java/pull/1551))
- Allow clearing of attachments in the scope ([#1562](https://github.com/getsentry/sentry-java/pull/1562))
- Set mechanism type in SentryExceptionResolver ([#1556](https://github.com/getsentry/sentry-java/pull/1556))
- Perf. for fragments ([#1528](https://github.com/getsentry/sentry-java/pull/1528))

### Fixes

- Handling missing Spring Security on classpath on Java 8 ([#1552](https://github.com/getsentry/sentry-java/pull/1552))
- Use a different method to get strings from JNI, and avoid excessive Stack Space usage. ([#1214](https://github.com/getsentry/sentry-java/pull/1214))
- Add data field to SentrySpan ([#1555](https://github.com/getsentry/sentry-java/pull/1555))
- Clock drift issue when calling DateUtils#getDateTimeWithMillisPrecision ([#1557](https://github.com/getsentry/sentry-java/pull/1557))
- Prefer snake case for HTTP integration data keys ([#1559](https://github.com/getsentry/sentry-java/pull/1559))
- Assign lastEventId only if event was queued for submission ([#1565](https://github.com/getsentry/sentry-java/pull/1565))

## 5.1.0-beta.1

### Features

- Measure app start time ([#1487](https://github.com/getsentry/sentry-java/pull/1487))
- Automatic breadcrumbs logging for fragment lifecycle ([#1522](https://github.com/getsentry/sentry-java/pull/1522))

## 5.0.1

### Fixes

- Sources and Javadoc artifacts were mixed up ([#1515](https://github.com/getsentry/sentry-java/pull/1515))

## 5.0.0

This release brings many improvements but also new features:

- OkHttp Interceptor for Android ([#1330](https://github.com/getsentry/sentry-java/pull/1330))
- GraalVM Native Image Compatibility ([#1329](https://github.com/getsentry/sentry-java/pull/1329))
- Add option to ignore exceptions by type ([#1352](https://github.com/getsentry/sentry-java/pull/1352))
- Enrich transactions with device contexts ([#1430](https://github.com/getsentry/sentry-java/pull/1430)) ([#1469](https://github.com/getsentry/sentry-java/pull/1469))
- Better interoperability with Kotlin null-safety ([#1439](https://github.com/getsentry/sentry-java/pull/1439)) and ([#1462](https://github.com/getsentry/sentry-java/pull/1462))
- Add coroutines support ([#1479](https://github.com/getsentry/sentry-java/pull/1479))
- OkHttp callback for Customising the Span ([#1478](https://github.com/getsentry/sentry-java/pull/1478))
- Add breadcrumb in Spring RestTemplate integration ([#1481](https://github.com/getsentry/sentry-java/pull/1481))

Breaking changes:

- Migration Guide for [Java](https://docs.sentry.io/platforms/java/migration/)
- Migration Guide for [Android](https://docs.sentry.io/platforms/android/migration/)

Other fixes:

- Fix: Add attachmentType to envelope ser/deser. ([#1504](https://github.com/getsentry/sentry-java/pull/1504))

Thank you:

- @maciejwalkowiak for coding most of it.

## 5.0.0-beta.7

### Fixes


- Ref: Deprecate SentryBaseEvent#getOriginThrowable and add SentryBaseEvent#getThrowableMechanism ([#1502](https://github.com/getsentry/sentry-java/pull/1502))
- Graceful Shutdown flushes event instead of Closing SDK ([#1500](https://github.com/getsentry/sentry-java/pull/1500))
- Do not append threads that come from the EnvelopeFileObserver ([#1501](https://github.com/getsentry/sentry-java/pull/1501))
- Ref: Deprecate cacheDirSize and add maxCacheItems ([#1499](https://github.com/getsentry/sentry-java/pull/1499))
- Append all threads if Hint is Cached but attachThreads is enabled ([#1503](https://github.com/getsentry/sentry-java/pull/1503))

## 5.0.0-beta.6

### Features

- Add secondary constructor to SentryOkHttpInterceptor ([#1491](https://github.com/getsentry/sentry-java/pull/1491))
- Add option to enable debug mode in Log4j2 integration ([#1492](https://github.com/getsentry/sentry-java/pull/1492))

### Fixes

- Ref: Replace clone() with copy constructor ([#1496](https://github.com/getsentry/sentry-java/pull/1496))

## 5.0.0-beta.5

### Features

- OkHttp callback for Customising the Span ([#1478](https://github.com/getsentry/sentry-java/pull/1478))
- Add breadcrumb in Spring RestTemplate integration ([#1481](https://github.com/getsentry/sentry-java/pull/1481))
- Add coroutines support ([#1479](https://github.com/getsentry/sentry-java/pull/1479))

### Fixes

- Cloning Stack ([#1483](https://github.com/getsentry/sentry-java/pull/1483))

## 5.0.0-beta.4

### Fixes

- Enrich Transactions with Context Data ([#1469](https://github.com/getsentry/sentry-java/pull/1469))
- Bump: Apache HttpClient to 5.0.4 ([#1476](https://github.com/getsentry/sentry-java/pull/1476))

## 5.0.0-beta.3

### Fixes

- Handling immutable collections on SentryEvent and protocol objects ([#1468](https://github.com/getsentry/sentry-java/pull/1468))
- Associate event with transaction when thrown exception is not a direct cause ([#1463](https://github.com/getsentry/sentry-java/pull/1463))
- Ref: nullability annotations to Sentry module ([#1439](https://github.com/getsentry/sentry-java/pull/1439)) and ([#1462](https://github.com/getsentry/sentry-java/pull/1462))
- NPE when adding Context Data with null values for log4j2 ([#1465](https://github.com/getsentry/sentry-java/pull/1465))

## 5.0.0-beta.2

### Fixes

- sentry-android-timber package sets sentry.java.android.timber as SDK name ([#1456](https://github.com/getsentry/sentry-java/pull/1456))
- When AppLifecycleIntegration is closed, it should remove observer using UI thread ([#1459](https://github.com/getsentry/sentry-java/pull/1459))
- Bump: AGP to 4.2.0 ([#1460](https://github.com/getsentry/sentry-java/pull/1460))

Breaking Changes:

- Remove: Settings.Secure.ANDROID_ID in favor of generated installationId ([#1455](https://github.com/getsentry/sentry-java/pull/1455))
- Rename: enableSessionTracking to enableAutoSessionTracking ([#1457](https://github.com/getsentry/sentry-java/pull/1457))

## 5.0.0-beta.1

### Fixes

- Ref: Refactor converting HttpServletRequest to Sentry Request in Spring integration ([#1387](https://github.com/getsentry/sentry-java/pull/1387))
- Bump: sentry-native to 0.4.9 ([#1431](https://github.com/getsentry/sentry-java/pull/1431))
- Activity tracing auto instrumentation for Android API < 29 ([#1402](https://github.com/getsentry/sentry-java/pull/1402))
- use connection and read timeouts in ApacheHttpClient based transport ([#1397](https://github.com/getsentry/sentry-java/pull/1397))
- set correct transaction status for unhandled exceptions in SentryTracingFilter ([#1406](https://github.com/getsentry/sentry-java/pull/1406))
- handle network errors in SentrySpanClientHttpRequestInterceptor ([#1407](https://github.com/getsentry/sentry-java/pull/1407))
- set scope on transaction ([#1409](https://github.com/getsentry/sentry-java/pull/1409))
- set status and associate events with transactions ([#1426](https://github.com/getsentry/sentry-java/pull/1426))
- Do not set free memory and is low memory fields when it's a NDK hard crash ([#1399](https://github.com/getsentry/sentry-java/pull/1399))
- Apply user from the scope to transaction ([#1424](https://github.com/getsentry/sentry-java/pull/1424))
- Pass maxBreadcrumbs config. to sentry-native ([#1425](https://github.com/getsentry/sentry-java/pull/1425))
- Run event processors and enrich transactions with contexts ([#1430](https://github.com/getsentry/sentry-java/pull/1430))
- Set Span status for OkHttp integration ([#1447](https://github.com/getsentry/sentry-java/pull/1447))
- Set user on transaction in Spring & Spring Boot integrations ([#1443](https://github.com/getsentry/sentry-java/pull/1443))

## 4.4.0-alpha.2

### Features

- Add option to ignore exceptions by type ([#1352](https://github.com/getsentry/sentry-java/pull/1352))
- Sentry closes Android NDK and ShutdownHook integrations ([#1358](https://github.com/getsentry/sentry-java/pull/1358))
- Allow inheritance of SentryHandler class in sentry-jul package([#1367](https://github.com/getsentry/sentry-java/pull/1367))
- Make NoOpHub public ([#1379](https://github.com/getsentry/sentry-java/pull/1379))
- Configure max spans per transaction ([#1394](https://github.com/getsentry/sentry-java/pull/1394))

### Fixes

- Bump: Upgrade Apache HttpComponents Core to 5.0.3 ([#1375](https://github.com/getsentry/sentry-java/pull/1375))
- NPE when MDC contains null values (sentry-logback) ([#1364](https://github.com/getsentry/sentry-java/pull/1364))
- Avoid NPE when MDC contains null values (sentry-jul) ([#1385](https://github.com/getsentry/sentry-java/pull/1385))
- Accept only non null value maps ([#1368](https://github.com/getsentry/sentry-java/pull/1368))
- Do not bind transactions to scope by default. ([#1376](https://github.com/getsentry/sentry-java/pull/1376))
- Hub thread safety ([#1388](https://github.com/getsentry/sentry-java/pull/1388))
- SentryTransactionAdvice should operate on the new scope ([#1389](https://github.com/getsentry/sentry-java/pull/1389))

## 4.4.0-alpha.1

### Features

- Add an overload for `startTransaction` that sets the created transaction to the Scope ([#1313](https://github.com/getsentry/sentry-java/pull/1313))
- Set SDK version on Transactions ([#1307](https://github.com/getsentry/sentry-java/pull/1307))
- GraalVM Native Image Compatibility ([#1329](https://github.com/getsentry/sentry-java/pull/1329))
- Add OkHttp client application interceptor ([#1330](https://github.com/getsentry/sentry-java/pull/1330))

### Fixes

- Bump: sentry-native to 0.4.8
- Ref: Separate user facing and protocol classes in the Performance feature ([#1304](https://github.com/getsentry/sentry-java/pull/1304))
- Use logger set on SentryOptions in GsonSerializer ([#1308](https://github.com/getsentry/sentry-java/pull/1308))
- Use the bindToScope correctly
- Allow 0.0 to be set on tracesSampleRate ([#1328](https://github.com/getsentry/sentry-java/pull/1328))
- set "java" platform to transactions ([#1332](https://github.com/getsentry/sentry-java/pull/1332))
- Allow disabling tracing through SentryOptions ([#1337](https://github.com/getsentry/sentry-java/pull/1337))

## 4.3.0

### Features

- Activity tracing auto instrumentation

### Fixes

- Aetting in-app-includes from external properties ([#1291](https://github.com/getsentry/sentry-java/pull/1291))
- Initialize Sentry in Logback appender when DSN is not set in XML config ([#1296](https://github.com/getsentry/sentry-java/pull/1296))
- JUL integration SDK name ([#1293](https://github.com/getsentry/sentry-java/pull/1293))

## 4.2.0

### Features

- Improve EventProcessor nullability annotations ([#1229](https://github.com/getsentry/sentry-java/pull/1229)).
- Add ability to flush events synchronously.
- Support @SentrySpan and @SentryTransaction on classes and interfaces. ([#1243](https://github.com/getsentry/sentry-java/pull/1243))
- Do not serialize empty collections and maps ([#1245](https://github.com/getsentry/sentry-java/pull/1245))
- Integration interface better compatibility with Kotlin null-safety
- Simplify Sentry configuration in Spring integration ([#1259](https://github.com/getsentry/sentry-java/pull/1259))
- Simplify configuring Logback integration when environment variable with the DSN is not set ([#1271](https://github.com/getsentry/sentry-java/pull/1271))
- Add Request to the Scope. [#1270](https://github.com/getsentry/sentry-java/pull/1270))
- Optimize SentryTracingFilter when hub is disabled.

### Fixes

- Bump: sentry-native to 0.4.7
- Optimize DuplicateEventDetectionEventProcessor performance ([#1247](https://github.com/getsentry/sentry-java/pull/1247)).
- Prefix sdk.package names with io.sentry ([#1249](https://github.com/getsentry/sentry-java/pull/1249))
- Remove experimental annotation for Attachment ([#1257](https://github.com/getsentry/sentry-java/pull/1257))
- Mark stacktrace as snapshot if captured at arbitrary moment ([#1231](https://github.com/getsentry/sentry-java/pull/1231))
- Disable Gson HTML escaping
- Make the ANR Atomic flags immutable
- Prevent NoOpHub from creating heavy SentryOptions objects ([#1272](https://github.com/getsentry/sentry-java/pull/1272))
- SentryTransaction#getStatus NPE ([#1273](https://github.com/getsentry/sentry-java/pull/1273))
- Discard unfinished Spans before sending them over to Sentry ([#1279](https://github.com/getsentry/sentry-java/pull/1279))
- Interrupt the thread in QueuedThreadPoolExecutor ([#1276](https://github.com/getsentry/sentry-java/pull/1276))
- SentryTransaction#finish should not clear another transaction from the scope ([#1278](https://github.com/getsentry/sentry-java/pull/1278))

Breaking Changes:
- Enchancement: SentryExceptionResolver should not send handled errors by default ([#1248](https://github.com/getsentry/sentry-java/pull/1248)).
- Ref: Simplify RestTemplate instrumentation ([#1246](https://github.com/getsentry/sentry-java/pull/1246))
- Enchancement: Add overloads for startTransaction taking op and description ([#1244](https://github.com/getsentry/sentry-java/pull/1244))

## 4.1.0

### Features

- Improve Kotlin compatibility for SdkVersion ([#1213](https://github.com/getsentry/sentry-java/pull/1213))
- Support logging via JUL ([#1211](https://github.com/getsentry/sentry-java/pull/1211))

### Fixes

- Returning Sentry trace header from Span ([#1217](https://github.com/getsentry/sentry-java/pull/1217))
- Remove misleading error logs ([#1222](https://github.com/getsentry/sentry-java/pull/1222))

## 4.0.0

This release brings the Sentry Performance feature to Java SDK, Spring, Spring Boot, and Android integrations. Read more in the reference documentation:

- [Performance for Java](https://docs.sentry.io/platforms/java/performance/)
- [Performance for Spring](https://docs.sentry.io/platforms/java/guides/spring/)
- [Performance for Spring Boot](https://docs.sentry.io/platforms/java/guides/spring-boot/)
- [Performance for Android](https://docs.sentry.io/platforms/android/performance/)

### Other improvements:

#### Core:

- Improved loading external configuration:
  - Load `sentry.properties` from the application's current working directory ([#1046](https://github.com/getsentry/sentry-java/pull/1046))
  - Resolve `in-app-includes`, `in-app-excludes`, `tags`, `debug`, `uncaught.handler.enabled` parameters from the external configuration
- Set global tags on SentryOptions and load them from external configuration ([#1066](https://github.com/getsentry/sentry-java/pull/1066))
- Add support for attachments ([#1082](https://github.com/getsentry/sentry-java/pull/1082))
- Resolve `servername` from the localhost address
- Simplified transport configuration through setting `TransportFactory` instead of `ITransport` on SentryOptions ([#1124](https://github.com/getsentry/sentry-java/pull/1124))

#### Spring Boot:

- Add the ability to register multiple `OptionsConfiguration` beans ([#1093](https://github.com/getsentry/sentry-java/pull/1093))
- Initialize Logback after context refreshes ([#1129](https://github.com/getsentry/sentry-java/pull/1129))

#### Android:

- Add `isSideLoaded` and `installerStore` tags automatically (Where your App. was installed from eg Google Play, Amazon Store, downloaded APK, etc...)
- Bump: sentry-native to 0.4.6
- Bump: Gradle to 6.8.1 and AGP to 4.1.2

## 4.0.0-beta.1

### Features

- Add addToTransactions to Attachment ([#1191](https://github.com/getsentry/sentry-java/pull/1191))
- Support SENTRY_TRACES_SAMPLE_RATE conf. via env variables ([#1171](https://github.com/getsentry/sentry-java/pull/1171))
- Pass request to CustomSamplingContext in Spring integration ([#1172](https://github.com/getsentry/sentry-java/pull/1172))
- Move `SentrySpanClientHttpRequestInterceptor` to Spring module ([#1181](https://github.com/getsentry/sentry-java/pull/1181))
- Add overload for `transaction/span.finish(SpanStatus)` ([#1182](https://github.com/getsentry/sentry-java/pull/1182))
- Simplify registering traces sample callback in Spring integration ([#1184](https://github.com/getsentry/sentry-java/pull/1184))
- Polish Performance API ([#1165](https://github.com/getsentry/sentry-java/pull/1165))
- Set "debug" through external properties ([#1186](https://github.com/getsentry/sentry-java/pull/1186))
- Simplify Spring integration ([#1188](https://github.com/getsentry/sentry-java/pull/1188))
- Init overload with dsn ([#1195](https://github.com/getsentry/sentry-java/pull/1195))
- Enable Kotlin map-like access on CustomSamplingContext ([#1192](https://github.com/getsentry/sentry-java/pull/1192))
- Auto register custom ITransportFactory in Spring integration ([#1194](https://github.com/getsentry/sentry-java/pull/1194))
- Improve Kotlin property access in Performance API ([#1193](https://github.com/getsentry/sentry-java/pull/1193))
- Copy options tags to transactions ([#1198](https://github.com/getsentry/sentry-java/pull/1198))
- Add convenient method for accessing event's throwable ([#1202](https://github.com/getsentry/sentry-java/pull/1202))

### Fixes

- Ref: Set SpanContext on SentryTransaction to avoid potential NPE ([#1173](https://github.com/getsentry/sentry-java/pull/1173))
- Free Local Refs manually due to Android local ref. count limits
- Bring back support for setting transaction name without ongoing transaction ([#1183](https://github.com/getsentry/sentry-java/pull/1183))

## 4.0.0-alpha.3

### Features

- Improve ITransaction and ISpan null-safety compatibility ([#1161](https://github.com/getsentry/sentry-java/pull/1161))
- Automatically assign span context to captured events ([#1156](https://github.com/getsentry/sentry-java/pull/1156))
- Autoconfigure Apache HttpClient 5 based Transport in Spring Boot integration ([#1143](https://github.com/getsentry/sentry-java/pull/1143))
- Send user.ip_address = {{auto}} when sendDefaultPii is true ([#1015](https://github.com/getsentry/sentry-java/pull/1015))
- Read tracesSampleRate from AndroidManifest
- OutboxSender supports all envelope item types ([#1158](https://github.com/getsentry/sentry-java/pull/1158))
- Read `uncaught.handler.enabled` property from the external configuration
- Resolve servername from the localhost address
- Add maxAttachmentSize to SentryOptions ([#1138](https://github.com/getsentry/sentry-java/pull/1138))
- Drop invalid attachments ([#1134](https://github.com/getsentry/sentry-java/pull/1134))
- Set isSideLoaded info tags
- Add non blocking Apache HttpClient 5 based Transport ([#1136](https://github.com/getsentry/sentry-java/pull/1136))

### Fixes

- Ref: Make Attachment immutable ([#1120](https://github.com/getsentry/sentry-java/pull/1120))
- Ref: using Calendar to generate Dates
- Ref: Return NoOpTransaction instead of null ([#1126](https://github.com/getsentry/sentry-java/pull/1126))
- Ref: `ITransport` implementations are now responsible for executing request in asynchronous or synchronous way ([#1118](https://github.com/getsentry/sentry-java/pull/1118))
- Ref: Add option to set `TransportFactory` instead of `ITransport` on `SentryOptions` ([#1124](https://github.com/getsentry/sentry-java/pull/1124))
- Ref: Simplify ITransport creation in ITransportFactory ([#1135](https://github.com/getsentry/sentry-java/pull/1135))
- Fixes and Tests: Session serialization and deserialization
- Inheriting sampling decision from parent ([#1100](https://github.com/getsentry/sentry-java/pull/1100))
- Exception only sets a stack trace if there are frames
- Initialize Logback after context refreshes ([#1129](https://github.com/getsentry/sentry-java/pull/1129))
- Do not crash when passing null values to @Nullable methods, eg User and Scope
- Resolving dashed properties from external configuration
- Consider {{ auto }} as a default ip address ([#1015](https://github.com/getsentry/sentry-java/pull/1015))
- Set release and environment on Transactions ([#1152](https://github.com/getsentry/sentry-java/pull/1152))
- Do not set transaction on the scope automatically

## 4.0.0-alpha.2

### Features

- Add basic support for attachments ([#1082](https://github.com/getsentry/sentry-java/pull/1082))
- Set transaction name on events and transactions sent using Spring integration ([#1067](https://github.com/getsentry/sentry-java/pull/1067))
- Set global tags on SentryOptions and load them from external configuration ([#1066](https://github.com/getsentry/sentry-java/pull/1066))
- Add API validator and remove deprecated methods
- Add more convenient method to start a child span ([#1073](https://github.com/getsentry/sentry-java/pull/1073))
- Autoconfigure traces callback in Spring Boot integration ([#1074](https://github.com/getsentry/sentry-java/pull/1074))
- Resolve in-app-includes and in-app-excludes parameters from the external configuration
- Make InAppIncludesResolver public ([#1084](https://github.com/getsentry/sentry-java/pull/1084))
- Add the ability to register multiple OptionsConfiguration beans ([#1093](https://github.com/getsentry/sentry-java/pull/1093))
- Database query tracing with datasource-proxy ([#1095](https://github.com/getsentry/sentry-java/pull/1095))

### Fixes

- Ref: Refactor resolving SpanContext for Throwable ([#1068](https://github.com/getsentry/sentry-java/pull/1068))
- Ref: Change "op" to "operation" in @SentrySpan and @SentryTransaction
- Remove method reference in SentryEnvelopeItem ([#1091](https://github.com/getsentry/sentry-java/pull/1091))
- Set current thread only if there are no exceptions
- SentryOptions creates GsonSerializer by default
- Append DebugImage list if event already has it
- Sort breadcrumbs by Date if there are breadcrumbs already in the event

## 4.0.0-alpha.1

### Features

- Load `sentry.properties` from the application's current working directory ([#1046](https://github.com/getsentry/sentry-java/pull/1046))
- Performance monitoring ([#971](https://github.com/getsentry/sentry-java/pull/971))
- Performance monitoring for Spring Boot applications ([#971](https://github.com/getsentry/sentry-java/pull/971))

### Fixes

- Ref: Refactor JSON deserialization ([#1047](https://github.com/getsentry/sentry-java/pull/1047))

## 3.2.1

### Fixes

- Set current thread only if theres no exceptions ([#1064](https://github.com/getsentry/sentry-java/pull/1064))
- Append DebugImage list if event already has it ([#1092](https://github.com/getsentry/sentry-java/pull/1092))
- Sort breadcrumbs by Date if there are breadcrumbs already in the event ([#1094](https://github.com/getsentry/sentry-java/pull/1094))
- Free Local Refs manually due to Android local ref. count limits  ([#1179](https://github.com/getsentry/sentry-java/pull/1179))

## 3.2.0

### Features

- Expose a Module (Debug images) Loader for Android thru sentry-native ([#1043](https://github.com/getsentry/sentry-java/pull/1043))
- Added java doc to protocol classes based on sentry-data-schemes project ([#1045](https://github.com/getsentry/sentry-java/pull/1045))
- Make SentryExceptionResolver Order configurable to not send handled web exceptions ([#1008](https://github.com/getsentry/sentry-java/pull/1008))
- Resolve HTTP Proxy parameters from the external configuration ([#1028](https://github.com/getsentry/sentry-java/pull/1028))
- Sentry NDK integration is compiled against default NDK version based on AGP's version ([#1048](https://github.com/getsentry/sentry-java/pull/1048))

### Fixes

- Bump: AGP 4.1.1 ([#1040](https://github.com/getsentry/sentry-java/pull/1040))
- Update to sentry-native 0.4.4 and fix shared library builds ([#1039](https://github.com/getsentry/sentry-java/pull/1039))
- use neutral Locale for String operations ([#1033](https://github.com/getsentry/sentry-java/pull/1033))
- Clean up JNI code and properly free strings ([#1050](https://github.com/getsentry/sentry-java/pull/1050))
- set userId for hard-crashes if no user is set ([#1049](https://github.com/getsentry/sentry-java/pull/1049))

## 3.1.3

### Fixes

- Fix broken NDK integration on 3.1.2 (release failed on packaging a .so file)
- Increase max cached events to 30 ([#1029](https://github.com/getsentry/sentry-java/pull/1029))
- Normalize DSN URI ([#1030](https://github.com/getsentry/sentry-java/pull/1030))

## 3.1.2

### Features

- Manually capturing User Feedback
- Set environment to "production" by default.
- Make public the Breadcrumb constructor that accepts a Date ([#1012](https://github.com/getsentry/sentry-java/pull/1012))

### Fixes

- ref: Validate event id on user feedback submission

## 3.1.1

### Features

- Bind logging related SentryProperties to Slf4j Level instead of Logback to improve Log4j2 compatibility

### Fixes

- Prevent Logback and Log4j2 integrations from re-initializing Sentry when Sentry is already initialized
- Make sure HttpServletRequestSentryUserProvider runs by default before custom SentryUserProvider beans
- Fix setting up Sentry in Spring Webflux annotation by changing the scope of Spring WebMvc related dependencies

## 3.1.0

### Features

- Make getThrowable public and improve set contexts ([#967](https://github.com/getsentry/sentry-java/pull/967))
- Accepted quoted values in properties from external configuration ([#972](https://github.com/getsentry/sentry-java/pull/972))

### Fixes

- Auto-Configure `inAppIncludes` in Spring Boot integration ([#966](https://github.com/getsentry/sentry-java/pull/966))
- Bump: Android Gradle Plugin 4.0.2 ([#968](https://github.com/getsentry/sentry-java/pull/968))
- Don't require `sentry.dsn` to be set when using `io.sentry:sentry-spring-boot-starter` and `io.sentry:sentry-logback` together ([#965](https://github.com/getsentry/sentry-java/pull/965))
- Remove chunked streaming mode ([#974](https://github.com/getsentry/sentry-java/pull/974))
- Android 11 + targetSdkVersion 30 crashes Sentry on start ([#977](https://github.com/getsentry/sentry-java/pull/977))

## 3.0.0

## Java + Android

This release marks the re-unification of Java and Android SDK code bases.
It's based on the Android 2.0 SDK, which implements [Sentry's unified API](https://develop.sentry.dev/sdk/unified-api/).

Considerable changes were done, which include a lot of improvements. More are covered below, but the highlights are:

- Improved `log4j2` integration
  - Capture breadcrumbs for level INFO and higher
  - Raises event for ERROR and higher.
  - Minimum levels are configurable.
  - Optionally initializes the SDK via appender.xml
- Dropped support to `log4j`.
- Improved `logback` integration
  - Capture breadcrumbs for level INFO and higher
  - Raises event for ERROR and higher.
  - Minimum levels are configurable.
  - Optionally initializes the SDK via appender.xml
  - Configurable via Spring integration if both are enabled
- Spring
  - No more duplicate events with Spring and logback
  - Auto initalizes if DSN is available
  - Configuration options available with auto complete
- Google App Engine support dropped

## What’s Changed

- Callback to validate SSL certificate ([#944](https://github.com/getsentry/sentry-java/pull/944))
- Attach stack traces enabled by default

### Android specific

- Release health enabled by default for Android
- Sync of Scopes for Java -> Native (NDK)
- Bump Sentry-Native v0.4.2
- Android 11 Support

[Android migration docs](https://docs.sentry.io/platforms/android/migration/#migrating-from-sentry-android-2x-to-sentry-android-3x)

### Java specific

- Unified API for Java SDK and integrations (Spring, Spring boot starter, Servlet, Logback, Log4j2)

New Java [docs](https://docs.sentry.io/platforms/java/) are live and being improved.

## Acquisition

Packages were released on [`bintray sentry-java`](https://dl.bintray.com/getsentry/sentry-java/io/sentry/), [`bintray sentry-android`](https://dl.bintray.com/getsentry/sentry-android/io/sentry/), [`jcenter`](https://jcenter.bintray.com/io/sentry/) and [`mavenCentral`](https://repo.maven.apache.org/maven2/io/sentry/)

## Where is the Java 1.7 code base?

The previous Java releases, are all available in this repository through the tagged releases.
## 3.0.0-beta.1

## What’s Changed

- feat: ssl support ([#944](https://github.com/getsentry/sentry-java/pull/944)) @ninekaw9 @marandaneto
- feat: sync Java to C ([#937](https://github.com/getsentry/sentry-java/pull/937)) @bruno-garcia @marandaneto
- feat: Auto-configure Logback appender in Spring Boot integration. ([#938](https://github.com/getsentry/sentry-java/pull/938)) @maciejwalkowiak
- feat: Add Servlet integration. ([#935](https://github.com/getsentry/sentry-java/pull/935)) @maciejwalkowiak
- fix: Pop scope at the end of the request in Spring integration. ([#936](https://github.com/getsentry/sentry-java/pull/936)) @maciejwalkowiak
- bump: Upgrade Spring Boot to 2.3.4. ([#932](https://github.com/getsentry/sentry-java/pull/932)) @maciejwalkowiak
- fix: Do not set cookies when send pii is set to false. ([#931](https://github.com/getsentry/sentry-java/pull/931)) @maciejwalkowiak

Packages were released on [`bintray sentry-java`](https://dl.bintray.com/getsentry/sentry-java/io/sentry/), [`bintray sentry-android`](https://dl.bintray.com/getsentry/sentry-android/io/sentry/), [`jcenter`](https://jcenter.bintray.com/io/sentry/) and [`mavenCentral`](https://repo.maven.apache.org/maven2/io/sentry/)

We'd love to get feedback.

## 3.0.0-alpha.3

### Features

- Enable attach stack traces and disable attach threads by default ([#921](https://github.com/getsentry/sentry-java/pull/921)) @marandaneto

### Fixes

- Bump sentry-native to 0.4.2 ([#926](https://github.com/getsentry/sentry-java/pull/926)) @marandaneto
- ref: remove log level as RN do not use it anymore ([#924](https://github.com/getsentry/sentry-java/pull/924)) @marandaneto
- Read sample rate correctly from manifest meta data ([#923](https://github.com/getsentry/sentry-java/pull/923)) @marandaneto

Packages were released on [`bintray sentry-android`](https://dl.bintray.com/getsentry/sentry-android/io/sentry/) and [`bintray sentry-java`](https://dl.bintray.com/getsentry/sentry-java/io/sentry/)

We'd love to get feedback.

## 3.0.0-alpha.2

TBD

Packages were released on [bintray](https://dl.bintray.com/getsentry/maven/io/sentry/)

> Note: This release marks the unification of the Java and Android Sentry codebases based on the core of the Android SDK (version 2.x).
Previous releases for the Android SDK (version 2.x) can be found on the now archived: https://github.com/getsentry/sentry-android/

## 3.0.0-alpha.1

### Features

### Fixes


## New releases will happen on a different repository:

https://github.com/getsentry/sentry-java

## What’s Changed

### Features

### Fixes


- feat: enable release health by default

Packages were released on [`bintray`](https://dl.bintray.com/getsentry/sentry-android/io/sentry/sentry-android/), [`jcenter`](https://jcenter.bintray.com/io/sentry/sentry-android/) and [`mavenCentral`](https://repo.maven.apache.org/maven2/io/sentry/sentry-android/)

We'd love to get feedback.

## 2.3.1

### Fixes

- Add main thread checker for the app lifecycle integration ([#525](https://github.com/getsentry/sentry-android/pull/525)) @marandaneto
- Set correct migration link ([#523](https://github.com/getsentry/sentry-android/pull/523)) @fupduck
- Warn about Sentry re-initialization. ([#521](https://github.com/getsentry/sentry-android/pull/521)) @maciejwalkowiak
- Set SDK version in `MainEventProcessor`. ([#513](https://github.com/getsentry/sentry-android/pull/513)) @maciejwalkowiak
- Bump sentry-native to 0.4.0 ([#512](https://github.com/getsentry/sentry-android/pull/512)) @marandaneto
- Bump Gradle to 6.6 and fix linting issues ([#510](https://github.com/getsentry/sentry-android/pull/510)) @marandaneto
- fix(sentry-java): Contexts belong on the Scope ([#504](https://github.com/getsentry/sentry-android/pull/504)) @maciejwalkowiak
- Add tests for verifying scope changes thread isolation ([#508](https://github.com/getsentry/sentry-android/pull/508)) @maciejwalkowiak
- Set `SdkVersion` in default `SentryOptions` created in sentry-core module ([#506](https://github.com/getsentry/sentry-android/pull/506)) @maciejwalkowiak

Packages were released on [`bintray`](https://dl.bintray.com/getsentry/sentry-android/io/sentry/sentry-android/), [`jcenter`](https://jcenter.bintray.com/io/sentry/sentry-android/) and [`mavenCentral`](https://repo.maven.apache.org/maven2/io/sentry/sentry-android/)

We'd love to get feedback.

## 2.3.0

### Features

- Add console application sample. ([#502](https://github.com/getsentry/sentry-android/pull/502)) @maciejwalkowiak
- Log stacktraces in SystemOutLogger ([#498](https://github.com/getsentry/sentry-android/pull/498)) @maciejwalkowiak
- Add method to add breadcrumb with string parameter. ([#501](https://github.com/getsentry/sentry-android/pull/501)) @maciejwalkowiak

### Fixes

- Converting UTC and ISO timestamp when missing Locale/TimeZone do not error ([#505](https://github.com/getsentry/sentry-android/pull/505)) @marandaneto
- Call `Sentry#close` on JVM shutdown. ([#497](https://github.com/getsentry/sentry-android/pull/497)) @maciejwalkowiak
- ref: sentry-core changes for console app ([#473](https://github.com/getsentry/sentry-android/pull/473)) @marandaneto

Obs: If you are using its own instance of `Hub`/`SentryClient` and reflection to set up the SDK to be usable within Libraries, this change may break your code, please fix the renamed classes.

Packages were released on [`bintray`](https://dl.bintray.com/getsentry/sentry-android/io/sentry/sentry-android/), [`jcenter`](https://jcenter.bintray.com/io/sentry/sentry-android/) and [`mavenCentral`](https://repo.maven.apache.org/maven2/io/sentry/sentry-android/)

We'd love to get feedback.

## 2.2.2

### Features

- Add sdk to envelope header ([#488](https://github.com/getsentry/sentry-android/pull/488)) @marandaneto
- Log request if response code is not 200 ([#484](https://github.com/getsentry/sentry-android/pull/484)) @marandaneto

### Fixes

- Bump plugin versions ([#487](https://github.com/getsentry/sentry-android/pull/487)) @marandaneto
- Bump: AGP 4.0.1 ([#486](https://github.com/getsentry/sentry-android/pull/486)) @marandaneto

Packages were released on [`bintray`](https://dl.bintray.com/getsentry/sentry-android/io/sentry/sentry-android/), [`jcenter`](https://jcenter.bintray.com/io/sentry/sentry-android/) and [`mavenCentral`](https://repo.maven.apache.org/maven2/io/sentry/sentry-android/)

We'd love to get feedback.

## 2.2.1

### Fixes

- Timber adds breadcrumb even if event level is < minEventLevel ([#480](https://github.com/getsentry/sentry-android/pull/480)) @marandaneto
- Contexts serializer avoids reflection and fixes desugaring issue ([#478](https://github.com/getsentry/sentry-android/pull/478)) @marandaneto
- clone session before sending to the transport ([#474](https://github.com/getsentry/sentry-android/pull/474)) @marandaneto
- Bump Gradle 6.5.1 ([#479](https://github.com/getsentry/sentry-android/pull/479)) @marandaneto

Packages were released on [`bintray`](https://dl.bintray.com/getsentry/sentry-android/io/sentry/sentry-android/), [`jcenter`](https://jcenter.bintray.com/io/sentry/sentry-android/) and [`mavenCentral`](https://repo.maven.apache.org/maven2/io/sentry/sentry-android/)

We'd love to get feedback.

## 2.2.0

### Fixes

- Negative session sequence if the date is before java date epoch ([#471](https://github.com/getsentry/sentry-android/pull/471)) @marandaneto
- Deserialise unmapped contexts values from envelope ([#470](https://github.com/getsentry/sentry-android/pull/470)) @marandaneto
- Bump: sentry-native 0.3.4 ([#468](https://github.com/getsentry/sentry-android/pull/468)) @marandaneto

- feat: timber integration ([#464](https://github.com/getsentry/sentry-android/pull/464)) @marandaneto

1) To add integrations it requires a [manual initialization](https://docs.sentry.io/platforms/android/#manual-initialization) of the Android SDK.

2) Add the `sentry-android-timber` dependency:

```groovy
implementation 'io.sentry:sentry-android-timber:{version}' // version >= 2.2.0
```

3) Initialize and add the `SentryTimberIntegration`:

```java
SentryAndroid.init(this, options -> {
    // default values:
    // minEventLevel = ERROR
    // minBreadcrumbLevel = INFO
    options.addIntegration(new SentryTimberIntegration());

    // custom values for minEventLevel and minBreadcrumbLevel
    // options.addIntegration(new SentryTimberIntegration(SentryLevel.WARNING, SentryLevel.ERROR));
});
```

4) Use the Timber integration:

```java
try {
    int x = 1 / 0;
} catch (Exception e) {
    Timber.e(e);
}
```

Packages were released on [`bintray`](https://dl.bintray.com/getsentry/sentry-android/io/sentry/sentry-android/), [`jcenter`](https://jcenter.bintray.com/io/sentry/sentry-android/) and [`mavenCentral`](https://repo.maven.apache.org/maven2/io/sentry/sentry-android/)

We'd love to get feedback.

## 2.1.7

### Fixes

- Init native libs if available on SDK init ([#461](https://github.com/getsentry/sentry-android/pull/461)) @marandaneto
- Make JVM target explicit in sentry-core ([#462](https://github.com/getsentry/sentry-android/pull/462)) @dilbernd
- Timestamp with millis from react-native should be in UTC format ([#456](https://github.com/getsentry/sentry-android/pull/456)) @marandaneto
- Bump Gradle to 6.5 ([#454](https://github.com/getsentry/sentry-android/pull/454)) @marandaneto

Packages were released on [`bintray`](https://dl.bintray.com/getsentry/sentry-android/io/sentry/sentry-android/), [`jcenter`](https://jcenter.bintray.com/io/sentry/sentry-android/) and [`mavenCentral`](https://repo.maven.apache.org/maven2/io/sentry/sentry-android/)

We'd love to get feedback.

## 2.1.6

### Fixes

- Do not lookup sentry-debug-meta but instead load it directly ([#445](https://github.com/getsentry/sentry-android/pull/445)) @marandaneto
- Regression on v2.1.5 which can cause a crash on SDK init

Packages were released on [`bintray`](https://dl.bintray.com/getsentry/sentry-android/io/sentry/sentry-android/), [`jcenter`](https://jcenter.bintray.com/io/sentry/sentry-android/) and [`mavenCentral`](https://repo.maven.apache.org/maven2/io/sentry/sentry-android/)

We'd love to get feedback.

## 2.1.5

### Fixes

This version has a severe bug and can cause a crash on SDK init

Please upgrade to https://github.com/getsentry/sentry-android/releases/tag/2.1.6

## 2.1.4

### Features

- Make gzip as default content encoding type ([#433](https://github.com/getsentry/sentry-android/pull/433)) @marandaneto
- Use AGP 4 features ([#366](https://github.com/getsentry/sentry-android/pull/366)) @marandaneto
- Create GH Actions CI for Ubuntu/macOS ([#403](https://github.com/getsentry/sentry-android/pull/403)) @marandaneto
- Make root checker better and minimize false positive ([#417](https://github.com/getsentry/sentry-android/pull/417)) @marandaneto

### Fixes

- bump: sentry-native to 0.3.1 ([#440](https://github.com/getsentry/sentry-android/pull/440)) @marandaneto
- Update last session timestamp ([#437](https://github.com/getsentry/sentry-android/pull/437)) @marandaneto
- Filter trim memory breadcrumbs ([#431](https://github.com/getsentry/sentry-android/pull/431)) @marandaneto

Packages were released on [`bintray`](https://dl.bintray.com/getsentry/sentry-android/io/sentry/sentry-android/), [`jcenter`](https://jcenter.bintray.com/io/sentry/sentry-android/) and [`mavenCentral`](https://repo.maven.apache.org/maven2/io/sentry/sentry-android/)

We'd love to get feedback.

## 2.1.3

### Fixes

This fixes several critical bugs in sentry-android 2.0 and 2.1

- Sentry.init register integrations after creating the main Hub instead of doing it in the main Hub ctor ([#427](https://github.com/getsentry/sentry-android/pull/427)) @marandaneto
- make NoOpLogger public ([#425](https://github.com/getsentry/sentry-android/pull/425)) @marandaneto
- ConnectivityChecker returns connection status and events are not trying to be sent if no connection. ([#420](https://github.com/getsentry/sentry-android/pull/420)) @marandaneto
- thread pool executor is a single thread executor instead of scheduled thread executor ([#422](https://github.com/getsentry/sentry-android/pull/422)) @marandaneto
- Add Abnormal to the Session.State enum as its part of the protocol ([#424](https://github.com/getsentry/sentry-android/pull/424)) @marandaneto
- Bump: Gradle to 6.4.1 ([#419](https://github.com/getsentry/sentry-android/pull/419)) @marandaneto

We recommend that you use sentry-android 2.1.3 over the initial release of sentry-android 2.0 and 2.1.

Packages were released on [`bintray`](https://dl.bintray.com/getsentry/sentry-android/io/sentry/sentry-android/), [`jcenter`](https://jcenter.bintray.com/io/sentry/sentry-android/) and [`mavenCentral`](https://repo.maven.apache.org/maven2/io/sentry/sentry-android/)

We'd love to get feedback.

## 2.1.2

### Features

- Added options to configure http transport ([#411](https://github.com/getsentry/sentry-android/pull/411)) @marandaneto

### Fixes

- Phone state breadcrumbs require read_phone_state on older OS versions ([#415](https://github.com/getsentry/sentry-android/pull/415)) @marandaneto @bsergean
- before raising ANR events, we check ProcessErrorStateInfo if available ([#412](https://github.com/getsentry/sentry-android/pull/412)) @marandaneto
- send cached events to use a single thread executor ([#405](https://github.com/getsentry/sentry-android/pull/405)) @marandaneto
- initing SDK on AttachBaseContext ([#409](https://github.com/getsentry/sentry-android/pull/409)) @marandaneto
- sessions can't be abnormal, but exited if not ended properly ([#410](https://github.com/getsentry/sentry-android/pull/410)) @marandaneto

Packages were released on [`bintray`](https://dl.bintray.com/getsentry/sentry-android/io/sentry/sentry-android/), [`jcenter`](https://jcenter.bintray.com/io/sentry/sentry-android/) and [`mavenCentral`](https://repo.maven.apache.org/maven2/io/sentry/sentry-android/)

We'd love to get feedback.

## 2.1.1

### Features

- Added missing getters on Breadcrumb and SentryEvent ([#397](https://github.com/getsentry/sentry-android/pull/397)) @marandaneto
- Add trim memory breadcrumbs ([#395](https://github.com/getsentry/sentry-android/pull/395)) @marandaneto
- Only set breadcrumb extras if not empty ([#394](https://github.com/getsentry/sentry-android/pull/394)) @marandaneto
- Added samples of how to disable automatic breadcrumbs ([#389](https://github.com/getsentry/sentry-android/pull/389)) @marandaneto

### Fixes

- Set missing release, environment and dist to sentry-native options ([#404](https://github.com/getsentry/sentry-android/pull/404)) @marandaneto
- Do not add automatic and empty sensor breadcrumbs ([#401](https://github.com/getsentry/sentry-android/pull/401)) @marandaneto
- ref: removed Thread.sleep from LifecycleWatcher tests, using awaitility and DateProvider ([#392](https://github.com/getsentry/sentry-android/pull/392)) @marandaneto
- ref: added a DateTimeProvider for making retry after testable ([#391](https://github.com/getsentry/sentry-android/pull/391)) @marandaneto
- Bump Gradle to 6.4 ([#390](https://github.com/getsentry/sentry-android/pull/390)) @marandaneto
- Bump sentry-native to 0.2.6 ([#396](https://github.com/getsentry/sentry-android/pull/396)) @marandaneto

Packages were released on [`bintray`](https://dl.bintray.com/getsentry/sentry-android/io/sentry/sentry-android/), [`jcenter`](https://jcenter.bintray.com/io/sentry/sentry-android/) and [`mavenCentral`](https://repo.maven.apache.org/maven2/io/sentry/sentry-android/)

We'd love to get feedback.

## 2.1.0

### Features

- Includes all the changes of 2.1.0 alpha, beta and RC

### Fixes

- fix when PhoneStateListener is not ready for use ([#387](https://github.com/getsentry/sentry-android/pull/387)) @marandaneto
- make ANR 5s by default ([#388](https://github.com/getsentry/sentry-android/pull/388)) @marandaneto
- rate limiting by categories ([#381](https://github.com/getsentry/sentry-android/pull/381)) @marandaneto
- Bump NDK to latest stable version 21.1.6352462 ([#386](https://github.com/getsentry/sentry-android/pull/386)) @marandaneto

Packages were released on [`bintray`](https://dl.bintray.com/getsentry/sentry-android/io/sentry/sentry-android/), [`jcenter`](https://jcenter.bintray.com/io/sentry/sentry-android/) and [`mavenCentral`](https://repo.maven.apache.org/maven2/io/sentry/sentry-android/)

We'd love to get feedback.

## 2.0.3

### Fixes

- patch from 2.1.0-alpha.2 - avoid crash if NDK throws UnsatisfiedLinkError ([#344](https://github.com/getsentry/sentry-android/pull/344)) @marandaneto

Packages were released on [`bintray`](https://dl.bintray.com/getsentry/sentry-android/io/sentry/sentry-android/), [`jcenter`](https://jcenter.bintray.com/io/sentry/sentry-android/) and [`mavenCentral`](https://repo.maven.apache.org/maven2/io/sentry/sentry-android/)

We'd love to get feedback.

## 2.1.0-RC.1

### Features

- Options for uncaught exception and make SentryOptions list Thread-Safe ([#384](https://github.com/getsentry/sentry-android/pull/384)) @marandaneto
- Automatic breadcrumbs for app, activity and sessions lifecycles and system events ([#348](https://github.com/getsentry/sentry-android/pull/348)) @marandaneto
- Make capture session and envelope internal ([#372](https://github.com/getsentry/sentry-android/pull/372)) @marandaneto

### Fixes

- If retry after header has empty categories, apply retry after to all of them ([#377](https://github.com/getsentry/sentry-android/pull/377)) @marandaneto
- Discard events and envelopes if cached and retry after ([#378](https://github.com/getsentry/sentry-android/pull/378)) @marandaneto
- Merge loadLibrary calls for sentry-native and clean up CMake files ([#373](https://github.com/getsentry/sentry-android/pull/373)) @Swatinem
- Exceptions should be sorted oldest to newest ([#370](https://github.com/getsentry/sentry-android/pull/370)) @marandaneto
- Check external storage size even if its read only ([#368](https://github.com/getsentry/sentry-android/pull/368)) @marandaneto
- Wrong check for cellular network capability ([#369](https://github.com/getsentry/sentry-android/pull/369)) @marandaneto
- add ScheduledForRemoval annotation to deprecated methods ([#375](https://github.com/getsentry/sentry-android/pull/375)) @marandaneto
- Bump NDK to 21.0.6113669 ([#367](https://github.com/getsentry/sentry-android/pull/367)) @marandaneto
- Bump AGP and add new make cmd to check for updates ([#365](https://github.com/getsentry/sentry-android/pull/365)) @marandaneto

Packages were released on [`bintray`](https://dl.bintray.com/getsentry/sentry-android/io/sentry/sentry-android/), [`jcenter`](https://jcenter.bintray.com/io/sentry/sentry-android/) and [`mavenCentral`](https://repo.maven.apache.org/maven2/io/sentry/sentry-android/)

We'd love to get feedback.

## 2.1.0-beta.2

### Fixes

- Bump sentry-native to 0.2.4 ([#364](https://github.com/getsentry/sentry-android/pull/364)) @marandaneto
- Update current session on session start after deleting previous session ([#362](https://github.com/getsentry/sentry-android/pull/362)) @marandaneto

Packages were released on [`bintray`](https://dl.bintray.com/getsentry/sentry-android/io/sentry/sentry-android/), [`jcenter`](https://jcenter.bintray.com/io/sentry/sentry-android/) and [`mavenCentral`](https://repo.maven.apache.org/maven2/io/sentry/sentry-android/)

We'd love to get feedback.

## 2.1.0-beta.1

### Fixes

- Bump sentry-native to 0.2.3 ([#357](https://github.com/getsentry/sentry-android/pull/357)) @marandaneto
- Check for androidx availability on runtime ([#356](https://github.com/getsentry/sentry-android/pull/356)) @marandaneto
- If theres a left over session file and its crashed, we should not overwrite its state ([#354](https://github.com/getsentry/sentry-android/pull/354)) @marandaneto
- Session should be exited state if state was ok ([#352](https://github.com/getsentry/sentry-android/pull/352)) @marandaneto
- Envelope has dedicated endpoint ([#353](https://github.com/getsentry/sentry-android/pull/353)) @marandaneto

Packages were released on [`bintray`](https://dl.bintray.com/getsentry/sentry-android/io/sentry/sentry-android/), [`jcenter`](https://jcenter.bintray.com/io/sentry/sentry-android/) and [`mavenCentral`](https://repo.maven.apache.org/maven2/io/sentry/sentry-android/)

We'd love to get feedback.

## 2.1.0-alpha.2

### Fixes

- Change integration order for cached outbox events ([#347](https://github.com/getsentry/sentry-android/pull/347)) @marandaneto
- Avoid crash if NDK throws UnsatisfiedLinkError ([#344](https://github.com/getsentry/sentry-android/pull/344)) @marandaneto
- Avoid getting a threadlocal twice. ([#339](https://github.com/getsentry/sentry-android/pull/339)) @metlos
- Removing session tracking guard on hub and client ([#338](https://github.com/getsentry/sentry-android/pull/338)) @marandaneto
- Bump agp to 3.6.2 ([#336](https://github.com/getsentry/sentry-android/pull/336)) @marandaneto
- Fix racey ANR integration ([#332](https://github.com/getsentry/sentry-android/pull/332)) @marandaneto
- Logging envelopes path when possible instead of nullable id ([#331](https://github.com/getsentry/sentry-android/pull/331)) @marandaneto
- Renaming transport gate method ([#330](https://github.com/getsentry/sentry-android/pull/330)) @marandaneto

Packages were released on [`bintray`](https://dl.bintray.com/getsentry/sentry-android/io/sentry/sentry-android/), [`jcenter`](https://jcenter.bintray.com/io/sentry/sentry-android/) and [`mavenCentral`](https://repo.maven.apache.org/maven2/io/sentry/sentry-android/)

We'd love to get feedback.

## 2.1.0-alpha.1

Release of Sentry's new SDK for Android.

## What’s Changed

### Features

- Release health @marandaneto @bruno-garcia
- ANR report should have 'was active=yes' on the dashboard ([#299](https://github.com/getsentry/sentry-android/pull/299)) @marandaneto
- NDK events apply scoped data ([#322](https://github.com/getsentry/sentry-android/pull/322)) @marandaneto
- Add a StdoutTransport ([#310](https://github.com/getsentry/sentry-android/pull/310)) @mike-burns
- Implementing new retry after protocol ([#306](https://github.com/getsentry/sentry-android/pull/306)) @marandaneto

### Fixes

- Bump sentry-native to 0.2.2 ([#305](https://github.com/getsentry/sentry-android/pull/305)) @Swatinem
- Missing App's info ([#315](https://github.com/getsentry/sentry-android/pull/315)) @marandaneto
- Buffered writers/readers - otimizations ([#311](https://github.com/getsentry/sentry-android/pull/311)) @marandaneto
- Boot time should be UTC ([#309](https://github.com/getsentry/sentry-android/pull/309)) @marandaneto
- Make transport result public ([#300](https://github.com/getsentry/sentry-android/pull/300)) @marandaneto

Packages were released on [`bintray`](https://dl.bintray.com/getsentry/sentry-android/io/sentry/sentry-android/), [`jcenter`](https://jcenter.bintray.com/io/sentry/sentry-android/) and [`mavenCentral`](https://repo.maven.apache.org/maven2/io/sentry/sentry-android/)

We'd love to get feedback.

## 2.0.2

Release of Sentry's new SDK for Android.

### Features

- MavenCentral support ([#284](https://github.com/getsentry/sentry-android/pull/284)) @marandaneto

### Fixes

- Bump AGP to 3.6.1 ([#285](https://github.com/getsentry/sentry-android/pull/285)) @marandaneto

Packages were released on [`bintray`](https://dl.bintray.com/getsentry/sentry-android/io/sentry/sentry-android/), [`jcenter`](https://jcenter.bintray.com/io/sentry/sentry-android/) and [`mavenCentral`](https://repo.maven.apache.org/maven2/io/sentry/sentry-android/)

We'd love to get feedback.

## 2.0.1

Release of Sentry's new SDK for Android.

## What’s Changed

### Features

- Attach threads/stacktraces ([#267](https://github.com/getsentry/sentry-android/pull/267)) @marandaneto
- Add the default serverName to SentryOptions and use it in MainEventProcessor ([#279](https://github.com/getsentry/sentry-android/pull/279)) @metlos

### Fixes

- set current threadId when there's no mechanism set ([#277](https://github.com/getsentry/sentry-android/pull/277)) @marandaneto
- Preview package manager ([#269](https://github.com/getsentry/sentry-android/pull/269)) @bruno-garcia

Packages were released on [`bintray`](https://dl.bintray.com/getsentry/sentry-android/io/sentry/), [`jcenter`](https://jcenter.bintray.com/io/sentry/sentry-android/)

We'd love to get feedback.

## 2.0.0

Release of Sentry's new SDK for Android.

New features not offered by (1.7.x):

- NDK support
  - Captures crashes caused by native code
  - Access to the [`sentry-native` SDK](https://github.com/getsentry/sentry-native/) API by your native (C/C++/Rust code/..).
- Automatic init (just add your `DSN` to the manifest)
   - Proguard rules are added automatically
   - Permission (Internet) is added automatically
- Uncaught Exceptions might be captured even before the app restarts
- Sentry's Unified API.
- More context/device information
- Packaged as `aar`
- Frames from the app automatically marked as `InApp=true` (stack traces in Sentry highlights them by default).
- Complete Sentry Protocol available.
- All threads and their stack traces are captured.
- Sample project in this repo to test many features (segfault, uncaught exception, ANR...)

Features from the current SDK like `ANR` are also available (by default triggered after 4 seconds).

Packages were released on [`bintray`](https://dl.bintray.com/getsentry/sentry-android/io/sentry/), [`jcenter`](https://jcenter.bintray.com/io/sentry/sentry-android/)

We'd love to get feedback.

## 2.0.0-rc04

Release of Sentry's new SDK for Android.

### Features

- Take sampleRate from metadata ([#262](https://github.com/getsentry/sentry-android/pull/262)) @bruno-garcia
- Support mills timestamp format ([#263](https://github.com/getsentry/sentry-android/pull/263)) @marandaneto
- Adding logs to installed integrations ([#265](https://github.com/getsentry/sentry-android/pull/265)) @marandaneto

### Fixes

- Breacrumb.data to string,object, Add LOG level ([#264](https://github.com/getsentry/sentry-android/pull/264)) @HazAT
- Read release conf. on manifest ([#266](https://github.com/getsentry/sentry-android/pull/266)) @marandaneto

Packages were released on [`bintray`](https://dl.bintray.com/getsentry/sentry-android/io/sentry/), [`jcenter`](https://jcenter.bintray.com/io/sentry/sentry-android/)

We'd love to get feedback and we'll work in getting the GA `2.0.0` out soon.
Until then, the [stable SDK offered by Sentry is at version 1.7.30](https://github.com/getsentry/sentry-java/releases/tag/v1.7.30)

## 2.0.0-rc03

Release of Sentry's new SDK for Android.

### Fixes

- fixes ([#259](https://github.com/getsentry/sentry-android/issues/259)) - NPE check on getExternalFilesDirs items. ([#260](https://github.com/getsentry/sentry-android/pull/260)) @marandaneto
- strictMode typo ([#258](https://github.com/getsentry/sentry-android/pull/258)) @marandaneto

Packages were released on [`bintray`](https://dl.bintray.com/getsentry/sentry-android/io/sentry/), [`jcenter`](https://jcenter.bintray.com/io/sentry/sentry-android/)

We'd love to get feedback and we'll work in getting the GA `2.0.0` out soon.
Until then, the [stable SDK offered by Sentry is at version 1.7.30](https://github.com/getsentry/sentry-java/releases/tag/v1.7.30)

## 2.0.0-rc02

Release of Sentry's new SDK for Android.

### Features

- Hub mode configurable ([#247](https://github.com/getsentry/sentry-android/pull/247)) @bruno-garcia
- Added remove methods (tags/extras) to the sentry static class ([#243](https://github.com/getsentry/sentry-android/pull/243)) @marandaneto

### Fixes


- Update ndk for new sentry-native version ([#235](https://github.com/getsentry/sentry-android/pull/235)) @Swatinem @marandaneto
- Make integrations public ([#256](https://github.com/getsentry/sentry-android/pull/256)) @marandaneto
- Bump build-tools ([#255](https://github.com/getsentry/sentry-android/pull/255)) @marandaneto
- Added javadocs to scope and its dependencies ([#253](https://github.com/getsentry/sentry-android/pull/253)) @marandaneto
- Build all ABIs ([#254](https://github.com/getsentry/sentry-android/pull/254)) @marandaneto
- Moving back ANR timeout from long to int param. ([#252](https://github.com/getsentry/sentry-android/pull/252)) @marandaneto
- Added HubAdapter to call Sentry static methods from Integrations ([#250](https://github.com/getsentry/sentry-android/pull/250)) @marandaneto
- New Release format ([#242](https://github.com/getsentry/sentry-android/pull/242)) @marandaneto
- Javadocs for SentryOptions ([#246](https://github.com/getsentry/sentry-android/pull/246)) @marandaneto
- non-app is already inApp excluded by default. ([#244](https://github.com/getsentry/sentry-android/pull/244)) @marandaneto
- Fix if symlink exists for sentry-native ([#241](https://github.com/getsentry/sentry-android/pull/241)) @marandaneto
- Clone method - race condition free ([#226](https://github.com/getsentry/sentry-android/pull/226)) @marandaneto
- Refactoring breadcrumbs callback ([#239](https://github.com/getsentry/sentry-android/pull/239)) @marandaneto

Packages were released on [`bintray`](https://dl.bintray.com/getsentry/sentry-android/io/sentry/), [`jcenter`](https://jcenter.bintray.com/io/sentry/sentry-android/)

We'd love to get feedback and we'll work in getting the GA `2.0.0` out soon.
Until then, the [stable SDK offered by Sentry is at version 1.7.30](https://github.com/getsentry/sentry-java/releases/tag/v1.7.30)

## 2.0.0-rc01

Release of Sentry's new SDK for Android.

## What’s Changed

### Features

- Added remove methods for Scope data ([#237](https://github.com/getsentry/sentry-android/pull/237)) @marandaneto
- More device context (deviceId, connectionType and language) ([#229](https://github.com/getsentry/sentry-android/pull/229)) @marandaneto
- Added a few java docs (Sentry, Hub and SentryClient) ([#223](https://github.com/getsentry/sentry-android/pull/223)) @marandaneto
- Implemented diagnostic logger ([#218](https://github.com/getsentry/sentry-android/pull/218)) @marandaneto
- Added event processors to scope ([#209](https://github.com/getsentry/sentry-android/pull/209)) @marandaneto
- Added android transport gate ([#206](https://github.com/getsentry/sentry-android/pull/206)) @marandaneto
- Added executor for caching values out of the main thread ([#201](https://github.com/getsentry/sentry-android/pull/201)) @marandaneto

### Fixes


- Honor RetryAfter ([#236](https://github.com/getsentry/sentry-android/pull/236)) @marandaneto
- Add tests for SentryValues ([#238](https://github.com/getsentry/sentry-android/pull/238)) @philipphofmann
- Do not set frames if there's none ([#234](https://github.com/getsentry/sentry-android/pull/234)) @marandaneto
- Always call interrupt after InterruptedException ([#232](https://github.com/getsentry/sentry-android/pull/232)) @marandaneto
- Mark as current thread if its the main thread ([#228](https://github.com/getsentry/sentry-android/pull/228)) @marandaneto
- Fix lgtm alerts ([#219](https://github.com/getsentry/sentry-android/pull/219)) @marandaneto
- Written unit tests to ANR integration ([#215](https://github.com/getsentry/sentry-android/pull/215)) @marandaneto
- Added blog posts to README ([#214](https://github.com/getsentry/sentry-android/pull/214)) @marandaneto
- Raise code coverage for Dsn to 100% ([#212](https://github.com/getsentry/sentry-android/pull/212)) @philipphofmann
- Remove redundant times(1) for Mockito.verify ([#211](https://github.com/getsentry/sentry-android/pull/211)) @philipphofmann
- Transport may be set on options ([#203](https://github.com/getsentry/sentry-android/pull/203)) @marandaneto
- dist may be set on options ([#204](https://github.com/getsentry/sentry-android/pull/204)) @marandaneto
- Throw an exception if DSN is not set ([#200](https://github.com/getsentry/sentry-android/pull/200)) @marandaneto
- Migration guide markdown ([#197](https://github.com/getsentry/sentry-android/pull/197)) @marandaneto

Packages were released on [`bintray`](https://dl.bintray.com/getsentry/sentry-android/io/sentry/), [`jcenter`](https://jcenter.bintray.com/io/sentry/sentry-android/)

We'd love to get feedback and we'll work in getting the GA `2.0.0` out soon.
Until then, the [stable SDK offered by Sentry is at version 1.7.29](https://github.com/getsentry/sentry-java/releases/tag/v1.7.29)

## 2.0.0-beta02

Release of Sentry's new SDK for Android.

### Features

- addBreadcrumb overloads ([#196](https://github.com/getsentry/sentry-android/pull/196)) and ([#198](https://github.com/getsentry/sentry-android/pull/198))

### Fixes

- fix Android bug on API 24 and 25 about getting current threads and stack traces ([#194](https://github.com/getsentry/sentry-android/pull/194))

Packages were released on [`bintray`](https://dl.bintray.com/getsentry/sentry-android/io/sentry/), [`jcenter`](https://jcenter.bintray.com/io/sentry/sentry-android/)

We'd love to get feedback and we'll work in getting the GA `2.0.0` out soon.
Until then, the [stable SDK offered by Sentry is at version 1.7.28](https://github.com/getsentry/sentry-java/releases/tag/v1.7.28)

## 2.0.0-beta01

Release of Sentry's new SDK for Android.

### Fixes

- ref: ANR doesn't set handled flag ([#186](https://github.com/getsentry/sentry-android/pull/186))
- SDK final review ([#183](https://github.com/getsentry/sentry-android/pull/183))
- ref: Drop errored in favor of crashed ([#187](https://github.com/getsentry/sentry-android/pull/187))
- Workaround android_id ([#185](https://github.com/getsentry/sentry-android/pull/185))
- Renamed sampleRate ([#191](https://github.com/getsentry/sentry-android/pull/191))
- Making timestamp package-private or test-only ([#190](https://github.com/getsentry/sentry-android/pull/190))
- Split event processor in Device/App data ([#180](https://github.com/getsentry/sentry-android/pull/180))

Packages were released on [`bintray`](https://dl.bintray.com/getsentry/sentry-android/io/sentry/), [`jcenter`](https://jcenter.bintray.com/io/sentry/sentry-android/)

We'd love to get feedback and we'll work in getting the GA `2.0.0` out soon.
Until then, the [stable SDK offered by Sentry is at version 1.7.28](https://github.com/getsentry/sentry-java/releases/tag/v1.7.28)

## 2.0.0-alpha09

Release of Sentry's new SDK for Android.

### Features

- Adding nativeBundle plugin ([#161](https://github.com/getsentry/sentry-android/pull/161))
- Adding scope methods to sentry static class ([#179](https://github.com/getsentry/sentry-android/pull/179))

### Fixes

- fix: DSN parsing ([#165](https://github.com/getsentry/sentry-android/pull/165))
- Don't avoid exception type minification ([#166](https://github.com/getsentry/sentry-android/pull/166))
- make Gson retro compatible with older versions of AGP ([#177](https://github.com/getsentry/sentry-android/pull/177))
- Bump sentry-native with message object instead of a string ([#172](https://github.com/getsentry/sentry-android/pull/172))

Packages were released on [`bintray`](https://dl.bintray.com/getsentry/sentry-android/io/sentry/), [`jcenter`](https://jcenter.bintray.com/io/sentry/sentry-android/)

We'd love to get feedback and we'll work in getting the GA `2.0.0` out soon.
Until then, the [stable SDK offered by Sentry is at version 1.7.28](https://github.com/getsentry/sentry-java/releases/tag/v1.7.28)

## 2.0.0-alpha08

Release of Sentry's new SDK for Android.

### Fixes

- DebugId endianness ([#162](https://github.com/getsentry/sentry-android/pull/162))
- Executed beforeBreadcrumb also for scope ([#160](https://github.com/getsentry/sentry-android/pull/160))
- Benefit of manifest merging when minSdk ([#159](https://github.com/getsentry/sentry-android/pull/159))
- Add method to captureMessage with level ([#157](https://github.com/getsentry/sentry-android/pull/157))
- Listing assets file on the wrong dir ([#156](https://github.com/getsentry/sentry-android/pull/156))

Packages were released on [`bintray`](https://dl.bintray.com/getsentry/sentry-android/io/sentry/), [`jcenter`](https://jcenter.bintray.com/io/sentry/sentry-android/)

We'd love to get feedback and we'll work in getting the GA `2.0.0` out soon.
Until then, the [stable SDK offered by Sentry is at version 1.7.28](https://github.com/getsentry/sentry-java/releases/tag/v1.7.28)

## 2.0.0-alpha07

Third release of Sentry's new SDK for Android.

### Fixes

-  Fixed release for jcenter and bintray

Packages were released on [`bintray`](https://dl.bintray.com/getsentry/sentry-android/io/sentry/), [`jcenter`](https://jcenter.bintray.com/io/sentry/sentry-android/)

We'd love to get feedback and we'll work in getting the GA `2.0.0` out soon.
Until then, the [stable SDK offered by Sentry is at version 1.7.28](https://github.com/getsentry/sentry-java/releases/tag/v1.7.28)

## 2.0.0-alpha06

Second release of Sentry's new SDK for Android.

### Fixes

- Fixed a typo on pom generation.

Packages were released on [`bintray`](https://dl.bintray.com/getsentry/sentry-android/io/sentry/), [`jcenter`](https://jcenter.bintray.com/io/sentry/sentry-android/)

We'd love to get feedback and we'll work in getting the GA `2.0.0` out soon.
Until then, the [stable SDK offered by Sentry is at version 1.7.28](https://github.com/getsentry/sentry-java/releases/tag/v1.7.28)

## 2.0.0-alpha05

First release of Sentry's new SDK for Android.

New features not offered by our current (1.7.x), stable SDK are:

- NDK support
  - Captures crashes caused by native code
  - Access to the [`sentry-native` SDK](https://github.com/getsentry/sentry-native/) API by your native (C/C++/Rust code/..).
- Automatic init (just add your `DSN` to the manifest)
   - Proguard rules are added automatically
   - Permission (Internet) is added automatically
- Uncaught Exceptions might be captured even before the app restarts
- Unified API which include scopes etc.
- More context/device information
- Packaged as `aar`
- Frames from the app automatically marked as `InApp=true` (stack traces in Sentry highlights them by default).
- Complete Sentry Protocol available.
- All threads and their stack traces are captured.
- Sample project in this repo to test many features (segfault, uncaught exception, scope)

Features from the current SDK like `ANR` are also available (by default triggered after 4 seconds).

Packages were released on [`bintray`](https://dl.bintray.com/getsentry/sentry-android/io/sentry/), [`jcenter`](https://jcenter.bintray.com/io/sentry/sentry-android/)

We'd love to get feedback and we'll work in getting the GA `2.0.0` out soon.
Until then, the [stable SDK offered by Sentry is at version 1.7.28](https://github.com/getsentry/sentry-java/releases/tag/v1.7.28)<|MERGE_RESOLUTION|>--- conflicted
+++ resolved
@@ -4,11 +4,8 @@
 
 ### Improvements
 
-<<<<<<< HEAD
+- Fallback to distinct-id as user.id logging attribute when user is not set ([#4847](https://github.com/getsentry/sentry-java/pull/4847))
 - Report Timber.tag() as `timber.tag` log attribute ([#4845](https://github.com/getsentry/sentry-java/pull/4845))
-=======
-- Fallback to distinct-id as user.id logging attribute when user is not set ([#4847](https://github.com/getsentry/sentry-java/pull/4847))
->>>>>>> fcec2f23
 
 ## 8.25.0
 
