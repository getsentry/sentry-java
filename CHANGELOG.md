# vNext

* Fix: Remove method reference in SentryEnvelopeItem (#1091)
* Enhancement: Set transaction name on events and transactions sent using Spring integration (#1067) 
* Fix: Set current thread only if there are no exceptions
* Enhancement: Set global tags on SentryOptions and load them from external configuration (#1066)
* Ref: Refactor resolving SpanContext for Throwable (#1068)
* Enhancement: Add API validator and remove deprecated methods
* Enhancement: Add more convenient method to start a child span (#1073)
* Enhancement: Autoconfigure traces callback in Spring Boot integration (#1074)
* Enhancement: Resolve in-app-includes and in-app-excludes parameters from the external configuration
* Enhancement: Make InAppIncludesResolver public (#1084)
* Ref: Change "op" to "operation" in @SentrySpan and @SentryTransaction
* Enhancement: Add the ability to register multiple OptionsConfiguration beans (#1093)
* Fix: Append DebugImage list if event already has it
<<<<<<< HEAD
* Feat: Database query tracing with datasource-proxy (#1095)
=======
* Fix: Sort breadcrumbs by Date if there are breadcrumbs already in the event
>>>>>>> fc4b4570

# 4.0.0-alpha.1

* Enhancement: Load `sentry.properties` from the application's current working directory (#1046)
* Ref: Refactor JSON deserialization (#1047)
* Feat: Performance monitoring (#971)
* Feat: Performance monitoring for Spring Boot applications (#971)

# 3.2.0

* Bump: AGP 4.1.1 (#1040)
* Fix: use neutral Locale for String operations #1033
* Update to sentry-native 0.4.4 and fix shared library builds (#1039)
* Feat: Expose a Module (Debug images) Loader for Android thru sentry-native #1043
* Enhancement: Added java doc to protocol classes based on sentry-data-schemes project (#1045)
* Enhancement: Make SentryExceptionResolver Order configurable to not send handled web exceptions (#1008)
* Enhancement: Resolve HTTP Proxy parameters from the external configuration (#1028)
* Enhancement: Sentry NDK integration is compiled against default NDK version based on AGP's version #1048
* Fix: Clean up JNI code and properly free strings #1050
* Fix: set userId for hard-crashes if no user is set #1049

# 3.1.3

* Fix broken NDK integration on 3.1.2 (release failed on packaging a .so file)
* Increase max cached events to 30 (#1029)
* Normalize DSN URI (#1030)

# 3.1.2

* feat: Manually capturing User Feedback
* Enhancement: Set environment to "production" by default.
* Enhancement: Make public the Breadcrumb constructor that accepts a Date #1012
* ref: Validate event id on user feedback submission
 
# 3.1.1

* fix: Prevent Logback and Log4j2 integrations from re-initializing Sentry when Sentry is already initialized
* Enhancement: Bind logging related SentryProperties to Slf4j Level instead of Logback to improve Log4j2 compatibility
* fix: Make sure HttpServletRequestSentryUserProvider runs by default before custom SentryUserProvider beans
* fix: fix setting up Sentry in Spring Webflux annotation by changing the scope of Spring WebMvc related dependencies

# 3.1.0

* fix: Don't require `sentry.dsn` to be set when using `io.sentry:sentry-spring-boot-starter` and `io.sentry:sentry-logback` together #965
* Auto-Configure `inAppIncludes` in Spring Boot integration #966
* Enhancement: make getThrowable public and improve set contexts #967
* Bump: Android Gradle Plugin 4.0.2 #968
* Enhancement: accepted quoted values in properties from external configuration #972
* fix: remove chunked streaming mode #974
* fix: Android 11 + targetSdkVersion 30 crashes Sentry on start #977

# 3.0.0

# Java + Android

This release marks the re-unification of Java and Android SDK code bases.
It's based on the Android 2.0 SDK, which implements [Sentry's unified API](https://develop.sentry.dev/sdk/unified-api/).

Considerable changes were done, which include a lot of improvements. More are covered below, but the highlights are:

* Improved `log4j2` integration
  * Capture breadcrumbs for level INFO and higher
  * Raises event for ERROR and higher.
  * Minimum levels are configurable.
  * Optionally initializes the SDK via appender.xml
* Dropped support to `log4j`.
* Improved `logback` integration
  * Capture breadcrumbs for level INFO and higher
  * Raises event for ERROR and higher. 
  * Minimum levels are configurable.
  * Optionally initializes the SDK via appender.xml
  * Configurable via Spring integration if both are enabled
* Spring
  * No more duplicate events with Spring and logback
  * Auto initalizes if DSN is available
  * Configuration options available with auto complete
* Google App Engine support dropped

## What’s Changed

* Callback to validate SSL certificate (#944) 
* Attach stack traces enabled by default

### Android specific

* Release health enabled by default for Android
* Sync of Scopes for Java -> Native (NDK)
* Bump Sentry-Native v0.4.2
* Android 11 Support

[Android migration docs](https://docs.sentry.io/platforms/android/migration/#migrating-from-sentry-android-2x-to-sentry-android-3x)

### Java specific

* Unified API for Java SDK and integrations (Spring, Spring boot starter, Servlet, Logback, Log4j2)

New Java [docs](https://docs.sentry.io/platforms/java/) are live and being improved.

# Acquisition

Packages were released on [`bintray sentry-java`](https://dl.bintray.com/getsentry/sentry-java/io/sentry/), [`bintray sentry-android`](https://dl.bintray.com/getsentry/sentry-android/io/sentry/), [`jcenter`](https://jcenter.bintray.com/io/sentry/) and [`mavenCentral`](https://repo.maven.apache.org/maven2/io/sentry/)

## Where is the Java 1.7 code base?

The previous Java releases, are all available in this repository through the tagged releases.
# 3.0.0-beta.1

## What’s Changed

* feat: ssl support (#944) @ninekaw9 @marandaneto 
* feat: sync Java to C (#937) @bruno-garcia @marandaneto
* feat: Auto-configure Logback appender in Spring Boot integration. (#938) @maciejwalkowiak
* feat: Add Servlet integration. (#935) @maciejwalkowiak
* fix: Pop scope at the end of the request in Spring integration. (#936) @maciejwalkowiak
* bump: Upgrade Spring Boot to 2.3.4. (#932) @maciejwalkowiak
* fix: Do not set cookies when send pii is set to false. (#931) @maciejwalkowiak

Packages were released on [`bintray sentry-java`](https://dl.bintray.com/getsentry/sentry-java/io/sentry/), [`bintray sentry-android`](https://dl.bintray.com/getsentry/sentry-android/io/sentry/), [`jcenter`](https://jcenter.bintray.com/io/sentry/) and [`mavenCentral`](https://repo.maven.apache.org/maven2/io/sentry/)

We'd love to get feedback.

# 3.0.0-alpha.3

## What’s Changed

* Bump sentry-native to 0.4.2 (#926) @marandaneto
* feat: enable attach stack traces and disable attach threads by default (#921) @marandaneto
* fix: read sample rate correctly from manifest meta data (#923) @marandaneto
* ref: remove log level as RN do not use it anymore (#924) @marandaneto

Packages were released on [`bintray sentry-android`](https://dl.bintray.com/getsentry/sentry-android/io/sentry/) and [`bintray sentry-java`](https://dl.bintray.com/getsentry/sentry-java/io/sentry/)

We'd love to get feedback.

# 3.0.0-alpha.2

TBD

Packages were released on [bintray](https://dl.bintray.com/getsentry/maven/io/sentry/)

> Note: This release marks the unification of the Java and Android Sentry codebases based on the core of the Android SDK (version 2.x).
Previous releases for the Android SDK (version 2.x) can be found on the now archived: https://github.com/getsentry/sentry-android/

# 3.0.0-alpha.1

# New releases will happen on a different repository:

https://github.com/getsentry/sentry-java

## What’s Changed

* feat: enable release health by default

Packages were released on [`bintray`](https://dl.bintray.com/getsentry/sentry-android/io/sentry/sentry-android/), [`jcenter`](https://jcenter.bintray.com/io/sentry/sentry-android/) and [`mavenCentral`](https://repo.maven.apache.org/maven2/io/sentry/sentry-android/)

We'd love to get feedback.

# 2.3.1

## What’s Changed

* fix: add main thread checker for the app lifecycle integration (#525) @marandaneto
* Set correct migration link (#523) @fupduck
* Warn about Sentry re-initialization. (#521) @maciejwalkowiak
* Set SDK version in `MainEventProcessor`. (#513) @maciejwalkowiak
* Bump sentry-native to 0.4.0 (#512) @marandaneto
* Bump Gradle to 6.6 and fix linting issues (#510) @marandaneto
* fix(sentry-java): Contexts belong on the Scope (#504) @maciejwalkowiak
* Add tests for verifying scope changes thread isolation (#508) @maciejwalkowiak
* Set `SdkVersion` in default `SentryOptions` created in sentry-core module (#506) @maciejwalkowiak

Packages were released on [`bintray`](https://dl.bintray.com/getsentry/sentry-android/io/sentry/sentry-android/), [`jcenter`](https://jcenter.bintray.com/io/sentry/sentry-android/) and [`mavenCentral`](https://repo.maven.apache.org/maven2/io/sentry/sentry-android/)

We'd love to get feedback.

# 2.3.0

## What’s Changed

* fix: converting UTC and ISO timestamp when missing Locale/TimeZone do not error (#505) @marandaneto
* Add console application sample. (#502) @maciejwalkowiak
* Log stacktraces in SystemOutLogger (#498) @maciejwalkowiak
* Add method to add breadcrumb with string parameter. (#501) @maciejwalkowiak
* Call `Sentry#close` on JVM shutdown. (#497) @maciejwalkowiak
* ref: sentry-core changes for console app (#473) @marandaneto

Obs: If you are using its own instance of `Hub`/`SentryClient` and reflection to set up the SDK to be usable within Libraries, this change may break your code, please fix the renamed classes.

Packages were released on [`bintray`](https://dl.bintray.com/getsentry/sentry-android/io/sentry/sentry-android/), [`jcenter`](https://jcenter.bintray.com/io/sentry/sentry-android/) and [`mavenCentral`](https://repo.maven.apache.org/maven2/io/sentry/sentry-android/)

We'd love to get feedback.

# 2.2.2

## What’s Changed

* feat: add sdk to envelope header (#488) @marandaneto
* Bump plugin versions (#487) @marandaneto
* Bump: AGP 4.0.1 (#486) @marandaneto
* feat: log request if response code is not 200 (#484) @marandaneto

Packages were released on [`bintray`](https://dl.bintray.com/getsentry/sentry-android/io/sentry/sentry-android/), [`jcenter`](https://jcenter.bintray.com/io/sentry/sentry-android/) and [`mavenCentral`](https://repo.maven.apache.org/maven2/io/sentry/sentry-android/)

We'd love to get feedback.

# 2.2.1

## What’s Changed

* fix: Timber adds breadcrumb even if event level is < minEventLevel (#480) @marandaneto
* enhancement: Bump Gradle 6.5.1 (#479) @marandaneto
* fix: contexts serializer avoids reflection and fixes desugaring issue (#478) @marandaneto
* fix: clone session before sending to the transport (#474) @marandaneto

Packages were released on [`bintray`](https://dl.bintray.com/getsentry/sentry-android/io/sentry/sentry-android/), [`jcenter`](https://jcenter.bintray.com/io/sentry/sentry-android/) and [`mavenCentral`](https://repo.maven.apache.org/maven2/io/sentry/sentry-android/)

We'd love to get feedback.

# 2.2.0

## What’s Changed

* fix: negative session sequence if the date is before java date epoch (#471) @marandaneto
* fix: deserialise unmapped contexts values from envelope (#470) @marandaneto
* Bump: sentry-native 0.3.4 (#468) @marandaneto

* feat: timber integration (#464) @marandaneto

1) To add integrations it requires a [manual initialization](https://docs.sentry.io/platforms/android/#manual-initialization) of the Android SDK.

2) Add the `sentry-android-timber` dependency:

```groovy
implementation 'io.sentry:sentry-android-timber:{version}' // version >= 2.2.0
```

3) Initialize and add the `SentryTimberIntegration`:

```java
SentryAndroid.init(this, options -> {
    // default values:
    // minEventLevel = ERROR
    // minBreadcrumbLevel = INFO
    options.addIntegration(new SentryTimberIntegration());

    // custom values for minEventLevel and minBreadcrumbLevel
    // options.addIntegration(new SentryTimberIntegration(SentryLevel.WARNING, SentryLevel.ERROR));
});
```

4) Use the Timber integration:

```java
try {
    int x = 1 / 0;
} catch (Exception e) {
    Timber.e(e);
}
```

Packages were released on [`bintray`](https://dl.bintray.com/getsentry/sentry-android/io/sentry/sentry-android/), [`jcenter`](https://jcenter.bintray.com/io/sentry/sentry-android/) and [`mavenCentral`](https://repo.maven.apache.org/maven2/io/sentry/sentry-android/)

We'd love to get feedback.

# 2.1.7

## What’s Changed

* fix: init native libs if available on SDK init (#461) @marandaneto
* Make JVM target explicit in sentry-core (#462) @dilbernd
* fix: timestamp with millis from react-native should be in UTC format (#456) @marandaneto
* Bump Gradle to 6.5 (#454) @marandaneto

Packages were released on [`bintray`](https://dl.bintray.com/getsentry/sentry-android/io/sentry/sentry-android/), [`jcenter`](https://jcenter.bintray.com/io/sentry/sentry-android/) and [`mavenCentral`](https://repo.maven.apache.org/maven2/io/sentry/sentry-android/)

We'd love to get feedback.

# 2.1.6

## What’s Changed

* fix: do not lookup sentry-debug-meta but instead load it directly (#445) @marandaneto
* fix: regression on v2.1.5 which can cause a crash on SDK init

Packages were released on [`bintray`](https://dl.bintray.com/getsentry/sentry-android/io/sentry/sentry-android/), [`jcenter`](https://jcenter.bintray.com/io/sentry/sentry-android/) and [`mavenCentral`](https://repo.maven.apache.org/maven2/io/sentry/sentry-android/)

We'd love to get feedback.

# 2.1.5

This version has a severe bug and can cause a crash on SDK init

Please upgrade to https://github.com/getsentry/sentry-android/releases/tag/2.1.6

# 2.1.4

## What’s Changed

* bump: sentry-native to 0.3.1 (#440) @marandaneto
* fix: update last session timestamp (#437) @marandaneto
* feat: make gzip as default content encoding type (#433) @marandaneto
* enhancement: use AGP 4 features (#366) @marandaneto
* enhancement: Create GH Actions CI for Ubuntu/macOS (#403) @marandaneto
* enhancement: make root checker better and minimize false positive (#417) @marandaneto
* fix: filter trim memory breadcrumbs (#431) @marandaneto

Packages were released on [`bintray`](https://dl.bintray.com/getsentry/sentry-android/io/sentry/sentry-android/), [`jcenter`](https://jcenter.bintray.com/io/sentry/sentry-android/) and [`mavenCentral`](https://repo.maven.apache.org/maven2/io/sentry/sentry-android/)

We'd love to get feedback.

# 2.1.3

## What’s Changed

This fixes several critical bugs in sentry-android 2.0 and 2.1

* fix: Sentry.init register integrations after creating the main Hub instead of doing it in the main Hub ctor (#427) @marandaneto
* fix: make NoOpLogger public (#425) @marandaneto
* fix: ConnectivityChecker returns connection status and events are not trying to be sent if no connection. (#420) @marandaneto
* ref: thread pool executor is a single thread executor instead of scheduled thread executor (#422) @marandaneto
* fix: Add Abnormal to the Session.State enum as its part of the protocol (#424) @marandaneto
* Bump: Gradle to 6.4.1 (#419) @marandaneto

We recommend that you use sentry-android 2.1.3 over the initial release of sentry-android 2.0 and 2.1.

Packages were released on [`bintray`](https://dl.bintray.com/getsentry/sentry-android/io/sentry/sentry-android/), [`jcenter`](https://jcenter.bintray.com/io/sentry/sentry-android/) and [`mavenCentral`](https://repo.maven.apache.org/maven2/io/sentry/sentry-android/)

We'd love to get feedback.

# 2.1.2

## What’s Changed

* fix: Phone state breadcrumbs require read_phone_state on older OS versions (#415) @marandaneto @bsergean
* fix: before raising ANR events, we check ProcessErrorStateInfo if available (#412) @marandaneto
* fix: send cached events to use a single thread executor (#405) @marandaneto
* enha: added options to configure http transport (#411) @marandaneto
* fix: initing SDK on AttachBaseContext (#409) @marandaneto
* fix: sessions can't be abnormal, but exited if not ended properly (#410) @marandaneto

Packages were released on [`bintray`](https://dl.bintray.com/getsentry/sentry-android/io/sentry/sentry-android/), [`jcenter`](https://jcenter.bintray.com/io/sentry/sentry-android/) and [`mavenCentral`](https://repo.maven.apache.org/maven2/io/sentry/sentry-android/)

We'd love to get feedback.

# 2.1.1

## What’s Changed

* fix: set missing release, environment and dist to sentry-native options (#404) @marandaneto
* fix: do not add automatic and empty sensor breadcrumbs (#401) @marandaneto
* enha: added missing getters on Breadcrumb and SentryEvent (#397) @marandaneto
* enha: bump sentry-native to 0.2.6 (#396) @marandaneto
* feat: add trim memory breadcrumbs (#395) @marandaneto
* enha: only set breadcrumb extras if not empty (#394) @marandaneto
* ref: removed Thread.sleep from LifecycleWatcher tests, using awaitility and DateProvider (#392) @marandaneto
* ref: added a DateTimeProvider for making retry after testable (#391) @marandaneto
* enha: BUMP Gradle to 6.4 (#390) @marandaneto
* enha: added samples of how to disable automatic breadcrumbs (#389) @marandaneto

Packages were released on [`bintray`](https://dl.bintray.com/getsentry/sentry-android/io/sentry/sentry-android/), [`jcenter`](https://jcenter.bintray.com/io/sentry/sentry-android/) and [`mavenCentral`](https://repo.maven.apache.org/maven2/io/sentry/sentry-android/)

We'd love to get feedback.

# 2.1.0

## What’s Changed

* Includes all the changes of 2.1.0 alpha, beta and RC
* fix when PhoneStateListener is not ready for use (#387) @marandaneto
* make ANR 5s by default (#388) @marandaneto
* fix: rate limiting by categories (#381) @marandaneto
* BUMP NDK to latest stable version 21.1.6352462 (#386) @marandaneto

Packages were released on [`bintray`](https://dl.bintray.com/getsentry/sentry-android/io/sentry/sentry-android/), [`jcenter`](https://jcenter.bintray.com/io/sentry/sentry-android/) and [`mavenCentral`](https://repo.maven.apache.org/maven2/io/sentry/sentry-android/)

We'd love to get feedback.

# 2.0.3

## What’s Changed

* patch from 2.1.0-alpha.2 - avoid crash if NDK throws UnsatisfiedLinkError (#344) @marandaneto

Packages were released on [`bintray`](https://dl.bintray.com/getsentry/sentry-android/io/sentry/sentry-android/), [`jcenter`](https://jcenter.bintray.com/io/sentry/sentry-android/) and [`mavenCentral`](https://repo.maven.apache.org/maven2/io/sentry/sentry-android/)

We'd love to get feedback.
# 2.1.0-RC.1

## What’s Changed

* feat: Options for uncaught exception and make SentryOptions list Thread-Safe (#384) @marandaneto
* feat: automatic breadcrumbs for app, activity and sessions lifecycles and system events (#348) @marandaneto
* fix: if retry after header has empty categories, apply retry after to all of them (#377) @marandaneto
* fix: discard events and envelopes if cached and retry after (#378) @marandaneto
* add ScheduledForRemoval annotation to deprecated methods (#375) @marandaneto
* fix: Merge loadLibrary calls for sentry-native and clean up CMake files (#373) @Swatinem
* enha: make capture session and envelope internal (#372) @marandaneto
* fix: exceptions should be sorted oldest to newest (#370) @marandaneto
* fix: check external storage size even if its read only (#368) @marandaneto
* fix: wrong check for cellular network capability (#369) @marandaneto
* bump NDK to 21.0.6113669 (#367) @marandaneto
* bump AGP and add new make cmd to check for updates (#365) @marandaneto

Packages were released on [`bintray`](https://dl.bintray.com/getsentry/sentry-android/io/sentry/sentry-android/), [`jcenter`](https://jcenter.bintray.com/io/sentry/sentry-android/) and [`mavenCentral`](https://repo.maven.apache.org/maven2/io/sentry/sentry-android/)

We'd love to get feedback.

# 2.1.0-beta.2

## What’s Changed

* bump sentry-native to 0.2.4 (#364) @marandaneto
* update current session on session start after deleting previous session (#362) @marandaneto

Packages were released on [`bintray`](https://dl.bintray.com/getsentry/sentry-android/io/sentry/sentry-android/), [`jcenter`](https://jcenter.bintray.com/io/sentry/sentry-android/) and [`mavenCentral`](https://repo.maven.apache.org/maven2/io/sentry/sentry-android/)

We'd love to get feedback.

# 2.1.0-beta.1

## What’s Changed

* BUMP sentry-native to 0.2.3 (#357) @marandaneto
* check for androidx availability on runtime (#356) @marandaneto
* if theres a left over session file and its crashed, we should not overwrite its state (#354) @marandaneto
* session should be exited state if state was ok (#352) @marandaneto
* envelope has dedicated endpoint (#353) @marandaneto

Packages were released on [`bintray`](https://dl.bintray.com/getsentry/sentry-android/io/sentry/sentry-android/), [`jcenter`](https://jcenter.bintray.com/io/sentry/sentry-android/) and [`mavenCentral`](https://repo.maven.apache.org/maven2/io/sentry/sentry-android/)

We'd love to get feedback.

# 2.1.0-alpha.2

## What’s Changed

* change integration order for cached outbox events (#347) @marandaneto
* avoid crash if NDK throws UnsatisfiedLinkError (#344) @marandaneto
* Avoid getting a threadlocal twice. (#339) @metlos
* removing session tracking guard on hub and client (#338) @marandaneto
* bump agp to 3.6.2 (#336) @marandaneto
* fix racey ANR integration (#332) @marandaneto
* logging envelopes path when possible instead of nullable id (#331) @marandaneto
* renaming transport gate method (#330) @marandaneto

Packages were released on [`bintray`](https://dl.bintray.com/getsentry/sentry-android/io/sentry/sentry-android/), [`jcenter`](https://jcenter.bintray.com/io/sentry/sentry-android/) and [`mavenCentral`](https://repo.maven.apache.org/maven2/io/sentry/sentry-android/)

We'd love to get feedback.

# 2.1.0-alpha.1

Release of Sentry's new SDK for Android.

## What’s Changed

* BUMP sentry-native to 0.2.2 (#305) @Swatinem
* ANR report should have 'was active=yes' on the dashboard (#299) @marandaneto
* NDK events apply scoped data (#322) @marandaneto
* fix missing App's info (#315) @marandaneto
* buffered writers/readers - otimizations (#311) @marandaneto
* Add a StdoutTransport (#310) @mike-burns
* boot time should be UTC (#309) @marandaneto
* implementing new retry after protocol (#306) @marandaneto
* make transport result public (#300) @marandaneto
* release health @marandaneto @bruno-garcia 

Packages were released on [`bintray`](https://dl.bintray.com/getsentry/sentry-android/io/sentry/sentry-android/), [`jcenter`](https://jcenter.bintray.com/io/sentry/sentry-android/) and [`mavenCentral`](https://repo.maven.apache.org/maven2/io/sentry/sentry-android/)

We'd love to get feedback.

# 2.0.2

Release of Sentry's new SDK for Android.

## What’s Changed

* BUMP AGP to 3.6.1 (#285) @marandaneto
* MavenCentral support (#284) @marandaneto

Packages were released on [`bintray`](https://dl.bintray.com/getsentry/sentry-android/io/sentry/sentry-android/), [`jcenter`](https://jcenter.bintray.com/io/sentry/sentry-android/) and [`mavenCentral`](https://repo.maven.apache.org/maven2/io/sentry/sentry-android/)

We'd love to get feedback.

# 2.0.1

Release of Sentry's new SDK for Android.

## What’s Changed

* Add the default serverName to SentryOptions and use it in MainEventProcessor (#279) @metlos
* set current threadId when there's no mechanism set (#277) @marandaneto
* feat: attach threads/stacktraces (#267) @marandaneto
* fix: preview package manager (#269) @bruno-garcia

Packages were released on [`bintray`](https://dl.bintray.com/getsentry/sentry-android/io/sentry/), [`jcenter`](https://jcenter.bintray.com/io/sentry/sentry-android/)

We'd love to get feedback.

# 2.0.0

Release of Sentry's new SDK for Android.

New features not offered by (1.7.x):

* NDK support
  * Captures crashes caused by native code
  * Access to the [`sentry-native` SDK](https://github.com/getsentry/sentry-native/) API by your native (C/C++/Rust code/..).
* Automatic init (just add your `DSN` to the manifest)
   * Proguard rules are added automatically
   * Permission (Internet) is added automatically
* Uncaught Exceptions might be captured even before the app restarts
* Sentry's Unified API.
* More context/device information
* Packaged as `aar`
* Frames from the app automatically marked as `InApp=true` (stack traces in Sentry highlights them by default).
* Complete Sentry Protocol available.
* All threads and their stack traces are captured.
* Sample project in this repo to test many features (segfault, uncaught exception, ANR...)

Features from the current SDK like `ANR` are also available (by default triggered after 4 seconds).

Packages were released on [`bintray`](https://dl.bintray.com/getsentry/sentry-android/io/sentry/), [`jcenter`](https://jcenter.bintray.com/io/sentry/sentry-android/)

We'd love to get feedback.

# 2.0.0-rc04

Release of Sentry's new SDK for Android.

## What’s Changed

* fix: breacrumb.data to string,object, Add LOG level (#264) @HazAT
* read release conf. on manifest (#266) @marandaneto
* Support mills timestamp format (#263) @marandaneto
* adding logs to installed integrations (#265) @marandaneto
* feat: Take sampleRate from metadata (#262) @bruno-garcia

Packages were released on [`bintray`](https://dl.bintray.com/getsentry/sentry-android/io/sentry/), [`jcenter`](https://jcenter.bintray.com/io/sentry/sentry-android/)

We'd love to get feedback and we'll work in getting the GA `2.0.0` out soon.
Until then, the [stable SDK offered by Sentry is at version 1.7.30](https://github.com/getsentry/sentry-java/releases/tag/v1.7.30)
# 2.0.0-rc03

Release of Sentry's new SDK for Android.

## What’s Changed

* fixes #259 - NPE check on getExternalFilesDirs items. (#260) @marandaneto
* fix strictMode typo (#258) @marandaneto

Packages were released on [`bintray`](https://dl.bintray.com/getsentry/sentry-android/io/sentry/), [`jcenter`](https://jcenter.bintray.com/io/sentry/sentry-android/)

We'd love to get feedback and we'll work in getting the GA `2.0.0` out soon.
Until then, the [stable SDK offered by Sentry is at version 1.7.30](https://github.com/getsentry/sentry-java/releases/tag/v1.7.30)
# 2.0.0-rc02

Release of Sentry's new SDK for Android.

## What’s Changed

* update ndk for new sentry-native version (#235) @Swatinem @marandaneto
* make integrations public (#256) @marandaneto
* BUMP build-tools (#255) @marandaneto
* added javadocs to scope and its dependencies (#253) @marandaneto
* build all ABIs (#254) @marandaneto
* moving back ANR timeout from long to int param. (#252) @marandaneto
* feat: Hub mode configurable (#247) @bruno-garcia
* Added HubAdapter to call Sentry static methods from Integrations (#250) @marandaneto
* new Release format (#242) @marandaneto
* Javadocs for SentryOptions (#246) @marandaneto
* non-app is already inApp excluded by default. (#244) @marandaneto
* added remove methods (tags/extras) to the sentry static class (#243) @marandaneto
* fix if symlink exists for sentry-native (#241) @marandaneto
* clone method - race condition free (#226) @marandaneto
* refactoring breadcrumbs callback (#239) @marandaneto

Packages were released on [`bintray`](https://dl.bintray.com/getsentry/sentry-android/io/sentry/), [`jcenter`](https://jcenter.bintray.com/io/sentry/sentry-android/)

We'd love to get feedback and we'll work in getting the GA `2.0.0` out soon.
Until then, the [stable SDK offered by Sentry is at version 1.7.30](https://github.com/getsentry/sentry-java/releases/tag/v1.7.30)

# 2.0.0-rc01

Release of Sentry's new SDK for Android.

## What’s Changed

* Honor RetryAfter (#236) @marandaneto
* Add tests for SentryValues (#238) @philipphofmann
* added remove methods for Scope data (#237) @marandaneto
* do not set frames if there's none (#234) @marandaneto
* always call interrupt after InterruptedException (#232) @marandaneto
* more device context (deviceId, connectionType and language) (#229) @marandaneto
* mark as current thread if its the main thread (#228) @marandaneto
* added a few java docs (Sentry, Hub and SentryClient) (#223) @marandaneto
* implemented diagnostic logger (#218) @marandaneto
* fix lgtm alerts (#219) @marandaneto
* written unit tests to ANR integration (#215) @marandaneto
* added blog posts to README (#214) @marandaneto
* added event processors to scope (#209) @marandaneto
* Raise code coverage for Dsn to 100% (#212) @philipphofmann
* Remove redundant times(1) for Mockito.verify (#211) @philipphofmann
* added android transport gate (#206) @marandaneto
* transport may be set on options (#203) @marandaneto
* dist may be set on options (#204) @marandaneto
* added executor for caching values out of the main thread (#201) @marandaneto
* throw an exception if DSN is not set (#200) @marandaneto
* migration guide markdown (#197) @marandaneto

Packages were released on [`bintray`](https://dl.bintray.com/getsentry/sentry-android/io/sentry/), [`jcenter`](https://jcenter.bintray.com/io/sentry/sentry-android/)

We'd love to get feedback and we'll work in getting the GA `2.0.0` out soon.
Until then, the [stable SDK offered by Sentry is at version 1.7.29](https://github.com/getsentry/sentry-java/releases/tag/v1.7.29)

# 2.0.0-beta02

Release of Sentry's new SDK for Android.

* fix Android bug on API 24 and 25 about getting current threads and stack traces (#194)
* addBreadcrumb overloads #196 and #198

Packages were released on [`bintray`](https://dl.bintray.com/getsentry/sentry-android/io/sentry/), [`jcenter`](https://jcenter.bintray.com/io/sentry/sentry-android/)

We'd love to get feedback and we'll work in getting the GA `2.0.0` out soon.
Until then, the [stable SDK offered by Sentry is at version 1.7.28](https://github.com/getsentry/sentry-java/releases/tag/v1.7.28)
# 2.0.0-beta01

Release of Sentry's new SDK for Android.

* ref: ANR doesn't set handled flag #186
* SDK final review (#183)
* ref: Drop errored in favor of crashed (#187)
* workaround android_id (#185)
* renamed sampleRate (#191)
* making timestamp package-private or test-only (#190)
* Split event processor in Device/App data (#180)

Packages were released on [`bintray`](https://dl.bintray.com/getsentry/sentry-android/io/sentry/), [`jcenter`](https://jcenter.bintray.com/io/sentry/sentry-android/)

We'd love to get feedback and we'll work in getting the GA `2.0.0` out soon.
Until then, the [stable SDK offered by Sentry is at version 1.7.28](https://github.com/getsentry/sentry-java/releases/tag/v1.7.28)

# 2.0.0-alpha09

Release of Sentry's new SDK for Android.

* fix: DSN parsing (#165)
* BUMP: sentry-native with message object instead of a string (#172)
* Don't avoid exception type minification (#166)
* make Gson retro compatible with older versions of AGP (#177)
* adding nativeBundle plugin (#161)
* adding scope methods to sentry static class (#179)

Packages were released on [`bintray`](https://dl.bintray.com/getsentry/sentry-android/io/sentry/), [`jcenter`](https://jcenter.bintray.com/io/sentry/sentry-android/)

We'd love to get feedback and we'll work in getting the GA `2.0.0` out soon.
Until then, the [stable SDK offered by Sentry is at version 1.7.28](https://github.com/getsentry/sentry-java/releases/tag/v1.7.28)

# 2.0.0-alpha08

Release of Sentry's new SDK for Android.

* DebugId endianness (#162)
* executed beforeBreadcrumb also for scope (#160)
* benefit of manifest merging when minSdk (#159)
* add method to captureMessage with level (#157)
* listing assets file on the wrong dir (#156)

Packages were released on [`bintray`](https://dl.bintray.com/getsentry/sentry-android/io/sentry/), [`jcenter`](https://jcenter.bintray.com/io/sentry/sentry-android/)

We'd love to get feedback and we'll work in getting the GA `2.0.0` out soon.
Until then, the [stable SDK offered by Sentry is at version 1.7.28](https://github.com/getsentry/sentry-java/releases/tag/v1.7.28)

# 2.0.0-alpha07

Third release of Sentry's new SDK for Android.

*  Fixed release for jcenter and bintray

Packages were released on [`bintray`](https://dl.bintray.com/getsentry/sentry-android/io/sentry/), [`jcenter`](https://jcenter.bintray.com/io/sentry/sentry-android/)

We'd love to get feedback and we'll work in getting the GA `2.0.0` out soon.
Until then, the [stable SDK offered by Sentry is at version 1.7.28](https://github.com/getsentry/sentry-java/releases/tag/v1.7.28)

# 2.0.0-alpha06

Second release of Sentry's new SDK for Android.

* Fixed a typo on pom generation.

Packages were released on [`bintray`](https://dl.bintray.com/getsentry/sentry-android/io/sentry/), [`jcenter`](https://jcenter.bintray.com/io/sentry/sentry-android/)

We'd love to get feedback and we'll work in getting the GA `2.0.0` out soon.
Until then, the [stable SDK offered by Sentry is at version 1.7.28](https://github.com/getsentry/sentry-java/releases/tag/v1.7.28)

# 2.0.0-alpha05

First release of Sentry's new SDK for Android.

New features not offered by our current (1.7.x), stable SDK are:

* NDK support
  * Captures crashes caused by native code
  * Access to the [`sentry-native` SDK](https://github.com/getsentry/sentry-native/) API by your native (C/C++/Rust code/..).
* Automatic init (just add your `DSN` to the manifest)
   * Proguard rules are added automatically
   * Permission (Internet) is added automatically
* Uncaught Exceptions might be captured even before the app restarts
* Unified API which include scopes etc.
* More context/device information
* Packaged as `aar`
* Frames from the app automatically marked as `InApp=true` (stack traces in Sentry highlights them by default).
* Complete Sentry Protocol available.
* All threads and their stack traces are captured.
* Sample project in this repo to test many features (segfault, uncaught exception, scope)

Features from the current SDK like `ANR` are also available (by default triggered after 4 seconds).

Packages were released on [`bintray`](https://dl.bintray.com/getsentry/sentry-android/io/sentry/), [`jcenter`](https://jcenter.bintray.com/io/sentry/sentry-android/)

We'd love to get feedback and we'll work in getting the GA `2.0.0` out soon.
Until then, the [stable SDK offered by Sentry is at version 1.7.28](https://github.com/getsentry/sentry-java/releases/tag/v1.7.28)<|MERGE_RESOLUTION|>--- conflicted
+++ resolved
@@ -13,11 +13,8 @@
 * Ref: Change "op" to "operation" in @SentrySpan and @SentryTransaction
 * Enhancement: Add the ability to register multiple OptionsConfiguration beans (#1093)
 * Fix: Append DebugImage list if event already has it
-<<<<<<< HEAD
+* Fix: Sort breadcrumbs by Date if there are breadcrumbs already in the event
 * Feat: Database query tracing with datasource-proxy (#1095)
-=======
-* Fix: Sort breadcrumbs by Date if there are breadcrumbs already in the event
->>>>>>> fc4b4570
 
 # 4.0.0-alpha.1
 
