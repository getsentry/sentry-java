--- conflicted
+++ resolved
@@ -3,12 +3,9 @@
 ## Unreleased
 
 ### Features
-<<<<<<< HEAD
+
+- Add thread information to spans ([#2998](https://github.com/getsentry/sentry-java/pull/2998))
 - Use PixelCopy API for capturing screenshots on API level 24+ ([#3008](https://github.com/getsentry/sentry-java/pull/3008))
-=======
-
-- Add thread information to spans ([#2998](https://github.com/getsentry/sentry-java/pull/2998))
->>>>>>> c3f503e6
 
 ### Fixes
 
