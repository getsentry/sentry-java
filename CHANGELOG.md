# 3.0.1

<<<<<<< HEAD
* fix: Don't require `sentry.dsn` to be set when using `io.sentry:sentry-spring-boot-starter` and `io.sentry:sentry-logback` together
* Enhancement: make getThrowable public and improve set contexts #967
=======
* fix: Don't require `sentry.dsn` to be set when using `io.sentry:sentry-spring-boot-starter` and `io.sentry:sentry-logback` together #965
* Auto-Configure `inAppIncludes` in Spring Boot integration #966
* Bump: Android Gradle Plugin 4.0.2 #968
>>>>>>> 84d21259

# 3.0.0

# Java + Android

This release marks the re-unification of Java and Android SDK code bases.
It's based on the Android 2.0 SDK, which implements [Sentry's unified API](https://develop.sentry.dev/sdk/unified-api/).

Considerable changes were done, which include a lot of improvements. More are covered below, but the highlights are:

* Improved `log4j2` integration
  * Capture breadcrumbs for level INFO and higher
  * Raises event for ERROR and higher.
  * Minimum levels are configurable.
  * Optionally initializes the SDK via appender.xml
* Dropped support to `log4j`.
* Improved `logback` integration
  * Capture breadcrumbs for level INFO and higher
  * Raises event for ERROR and higher. 
  * Minimum levels are configurable.
  * Optionally initializes the SDK via appender.xml
  * Configurable via Spring integration if both are enabled
* Spring
  * No more duplicate events with Spring and logback
  * Auto initalizes if DSN is available
  * Configuration options available with auto complete
* Google App Engine support dropped

## What’s Changed

* Callback to validate SSL certificate (#944) 
* Attach stack traces enabled by default

### Android specific

* Release health enabled by default for Android
* Sync of Scopes for Java -> Native (NDK)
* Bump Sentry-Native v0.4.2
* Android 11 Support

[Android migration docs](https://docs.sentry.io/platforms/android/migration/#migrating-from-sentry-android-2x-to-sentry-android-3x)

### Java specific

* Unified API for Java SDK and integrations (Spring, Spring boot starter, Servlet, Logback, Log4j2)

New Java [docs](https://docs.sentry.io/platforms/java/) are live and being improved.

# Acquisition

Packages were released on [`bintray sentry-java`](https://dl.bintray.com/getsentry/sentry-java/io/sentry/), [`bintray sentry-android`](https://dl.bintray.com/getsentry/sentry-android/io/sentry/), [`jcenter`](https://jcenter.bintray.com/io/sentry/) and [`mavenCentral`](https://repo.maven.apache.org/maven2/io/sentry/)

## Where is the Java 1.7 code base?

The previous Java releases, are all available in this repository through the tagged releases.
# 3.0.0-beta.1

## What’s Changed

* feat: ssl support (#944) @ninekaw9 @marandaneto 
* feat: sync Java to C (#937) @bruno-garcia @marandaneto
* feat: Auto-configure Logback appender in Spring Boot integration. (#938) @maciejwalkowiak
* feat: Add Servlet integration. (#935) @maciejwalkowiak
* fix: Pop scope at the end of the request in Spring integration. (#936) @maciejwalkowiak
* bump: Upgrade Spring Boot to 2.3.4. (#932) @maciejwalkowiak
* fix: Do not set cookies when send pii is set to false. (#931) @maciejwalkowiak

Packages were released on [`bintray sentry-java`](https://dl.bintray.com/getsentry/sentry-java/io/sentry/), [`bintray sentry-android`](https://dl.bintray.com/getsentry/sentry-android/io/sentry/), [`jcenter`](https://jcenter.bintray.com/io/sentry/) and [`mavenCentral`](https://repo.maven.apache.org/maven2/io/sentry/)

We'd love to get feedback.

# 3.0.0-alpha.3

## What’s Changed

* Bump sentry-native to 0.4.2 (#926) @marandaneto
* feat: enable attach stack traces and disable attach threads by default (#921) @marandaneto
* fix: read sample rate correctly from manifest meta data (#923) @marandaneto
* ref: remove log level as RN do not use it anymore (#924) @marandaneto

Packages were released on [`bintray sentry-android`](https://dl.bintray.com/getsentry/sentry-android/io/sentry/) and [`bintray sentry-java`](https://dl.bintray.com/getsentry/sentry-java/io/sentry/)

We'd love to get feedback.

# 3.0.0-alpha.2

TBD

Packages were released on [bintray](https://dl.bintray.com/getsentry/maven/io/sentry/)

> Note: This release marks the unification of the Java and Android Sentry codebases based on the core of the Android SDK (version 2.x).
Previous releases for the Android SDK (version 2.x) can be found on the now archived: https://github.com/getsentry/sentry-android/

# 3.0.0-alpha.1

# New releases will happen on a different repository:

https://github.com/getsentry/sentry-java

## What’s Changed

* feat: enable release health by default

Packages were released on [`bintray`](https://dl.bintray.com/getsentry/sentry-android/io/sentry/sentry-android/), [`jcenter`](https://jcenter.bintray.com/io/sentry/sentry-android/) and [`mavenCentral`](https://repo.maven.apache.org/maven2/io/sentry/sentry-android/)

We'd love to get feedback.

# 2.3.1

## What’s Changed

* fix: add main thread checker for the app lifecycle integration (#525) @marandaneto
* Set correct migration link (#523) @fupduck
* Warn about Sentry re-initialization. (#521) @maciejwalkowiak
* Set SDK version in `MainEventProcessor`. (#513) @maciejwalkowiak
* Bump sentry-native to 0.4.0 (#512) @marandaneto
* Bump Gradle to 6.6 and fix linting issues (#510) @marandaneto
* fix(sentry-java): Contexts belong on the Scope (#504) @maciejwalkowiak
* Add tests for verifying scope changes thread isolation (#508) @maciejwalkowiak
* Set `SdkVersion` in default `SentryOptions` created in sentry-core module (#506) @maciejwalkowiak

Packages were released on [`bintray`](https://dl.bintray.com/getsentry/sentry-android/io/sentry/sentry-android/), [`jcenter`](https://jcenter.bintray.com/io/sentry/sentry-android/) and [`mavenCentral`](https://repo.maven.apache.org/maven2/io/sentry/sentry-android/)

We'd love to get feedback.

# 2.3.0

## What’s Changed

* fix: converting UTC and ISO timestamp when missing Locale/TimeZone do not error (#505) @marandaneto
* Add console application sample. (#502) @maciejwalkowiak
* Log stacktraces in SystemOutLogger (#498) @maciejwalkowiak
* Add method to add breadcrumb with string parameter. (#501) @maciejwalkowiak
* Call `Sentry#close` on JVM shutdown. (#497) @maciejwalkowiak
* ref: sentry-core changes for console app (#473) @marandaneto

Obs: If you are using its own instance of `Hub`/`SentryClient` and reflection to set up the SDK to be usable within Libraries, this change may break your code, please fix the renamed classes.

Packages were released on [`bintray`](https://dl.bintray.com/getsentry/sentry-android/io/sentry/sentry-android/), [`jcenter`](https://jcenter.bintray.com/io/sentry/sentry-android/) and [`mavenCentral`](https://repo.maven.apache.org/maven2/io/sentry/sentry-android/)

We'd love to get feedback.

# 2.2.2

## What’s Changed

* feat: add sdk to envelope header (#488) @marandaneto
* Bump plugin versions (#487) @marandaneto
* Bump: AGP 4.0.1 (#486) @marandaneto
* feat: log request if response code is not 200 (#484) @marandaneto

Packages were released on [`bintray`](https://dl.bintray.com/getsentry/sentry-android/io/sentry/sentry-android/), [`jcenter`](https://jcenter.bintray.com/io/sentry/sentry-android/) and [`mavenCentral`](https://repo.maven.apache.org/maven2/io/sentry/sentry-android/)

We'd love to get feedback.

# 2.2.1

## What’s Changed

* fix: Timber adds breadcrumb even if event level is < minEventLevel (#480) @marandaneto
* enhancement: Bump Gradle 6.5.1 (#479) @marandaneto
* fix: contexts serializer avoids reflection and fixes desugaring issue (#478) @marandaneto
* fix: clone session before sending to the transport (#474) @marandaneto

Packages were released on [`bintray`](https://dl.bintray.com/getsentry/sentry-android/io/sentry/sentry-android/), [`jcenter`](https://jcenter.bintray.com/io/sentry/sentry-android/) and [`mavenCentral`](https://repo.maven.apache.org/maven2/io/sentry/sentry-android/)

We'd love to get feedback.

# 2.2.0

## What’s Changed

* fix: negative session sequence if the date is before java date epoch (#471) @marandaneto
* fix: deserialise unmapped contexts values from envelope (#470) @marandaneto
* Bump: sentry-native 0.3.4 (#468) @marandaneto

* feat: timber integration (#464) @marandaneto

1) To add integrations it requires a [manual initialization](https://docs.sentry.io/platforms/android/#manual-initialization) of the Android SDK.

2) Add the `sentry-android-timber` dependency:

```groovy
implementation 'io.sentry:sentry-android-timber:{version}' // version >= 2.2.0
```

3) Initialize and add the `SentryTimberIntegration`:

```java
SentryAndroid.init(this, options -> {
    // default values:
    // minEventLevel = ERROR
    // minBreadcrumbLevel = INFO
    options.addIntegration(new SentryTimberIntegration());

    // custom values for minEventLevel and minBreadcrumbLevel
    // options.addIntegration(new SentryTimberIntegration(SentryLevel.WARNING, SentryLevel.ERROR));
});
```

4) Use the Timber integration:

```java
try {
    int x = 1 / 0;
} catch (Exception e) {
    Timber.e(e);
}
```

Packages were released on [`bintray`](https://dl.bintray.com/getsentry/sentry-android/io/sentry/sentry-android/), [`jcenter`](https://jcenter.bintray.com/io/sentry/sentry-android/) and [`mavenCentral`](https://repo.maven.apache.org/maven2/io/sentry/sentry-android/)

We'd love to get feedback.

# 2.1.7

## What’s Changed

* fix: init native libs if available on SDK init (#461) @marandaneto
* Make JVM target explicit in sentry-core (#462) @dilbernd
* fix: timestamp with millis from react-native should be in UTC format (#456) @marandaneto
* Bump Gradle to 6.5 (#454) @marandaneto

Packages were released on [`bintray`](https://dl.bintray.com/getsentry/sentry-android/io/sentry/sentry-android/), [`jcenter`](https://jcenter.bintray.com/io/sentry/sentry-android/) and [`mavenCentral`](https://repo.maven.apache.org/maven2/io/sentry/sentry-android/)

We'd love to get feedback.

# 2.1.6

## What’s Changed

* fix: do not lookup sentry-debug-meta but instead load it directly (#445) @marandaneto
* fix: regression on v2.1.5 which can cause a crash on SDK init

Packages were released on [`bintray`](https://dl.bintray.com/getsentry/sentry-android/io/sentry/sentry-android/), [`jcenter`](https://jcenter.bintray.com/io/sentry/sentry-android/) and [`mavenCentral`](https://repo.maven.apache.org/maven2/io/sentry/sentry-android/)

We'd love to get feedback.

# 2.1.5

This version has a severe bug and can cause a crash on SDK init

Please upgrade to https://github.com/getsentry/sentry-android/releases/tag/2.1.6

# 2.1.4

## What’s Changed

* bump: sentry-native to 0.3.1 (#440) @marandaneto
* fix: update last session timestamp (#437) @marandaneto
* feat: make gzip as default content encoding type (#433) @marandaneto
* enhancement: use AGP 4 features (#366) @marandaneto
* enhancement: Create GH Actions CI for Ubuntu/macOS (#403) @marandaneto
* enhancement: make root checker better and minimize false positive (#417) @marandaneto
* fix: filter trim memory breadcrumbs (#431) @marandaneto

Packages were released on [`bintray`](https://dl.bintray.com/getsentry/sentry-android/io/sentry/sentry-android/), [`jcenter`](https://jcenter.bintray.com/io/sentry/sentry-android/) and [`mavenCentral`](https://repo.maven.apache.org/maven2/io/sentry/sentry-android/)

We'd love to get feedback.

# 2.1.3

## What’s Changed

This fixes several critical bugs in sentry-android 2.0 and 2.1

* fix: Sentry.init register integrations after creating the main Hub instead of doing it in the main Hub ctor (#427) @marandaneto
* fix: make NoOpLogger public (#425) @marandaneto
* fix: ConnectivityChecker returns connection status and events are not trying to be sent if no connection. (#420) @marandaneto
* ref: thread pool executor is a single thread executor instead of scheduled thread executor (#422) @marandaneto
* fix: Add Abnormal to the Session.State enum as its part of the protocol (#424) @marandaneto
* Bump: Gradle to 6.4.1 (#419) @marandaneto

We recommend that you use sentry-android 2.1.3 over the initial release of sentry-android 2.0 and 2.1.

Packages were released on [`bintray`](https://dl.bintray.com/getsentry/sentry-android/io/sentry/sentry-android/), [`jcenter`](https://jcenter.bintray.com/io/sentry/sentry-android/) and [`mavenCentral`](https://repo.maven.apache.org/maven2/io/sentry/sentry-android/)

We'd love to get feedback.

# 2.1.2

## What’s Changed

* fix: Phone state breadcrumbs require read_phone_state on older OS versions (#415) @marandaneto @bsergean
* fix: before raising ANR events, we check ProcessErrorStateInfo if available (#412) @marandaneto
* fix: send cached events to use a single thread executor (#405) @marandaneto
* enha: added options to configure http transport (#411) @marandaneto
* fix: initing SDK on AttachBaseContext (#409) @marandaneto
* fix: sessions can't be abnormal, but exited if not ended properly (#410) @marandaneto

Packages were released on [`bintray`](https://dl.bintray.com/getsentry/sentry-android/io/sentry/sentry-android/), [`jcenter`](https://jcenter.bintray.com/io/sentry/sentry-android/) and [`mavenCentral`](https://repo.maven.apache.org/maven2/io/sentry/sentry-android/)

We'd love to get feedback.

# 2.1.1

## What’s Changed

* fix: set missing release, environment and dist to sentry-native options (#404) @marandaneto
* fix: do not add automatic and empty sensor breadcrumbs (#401) @marandaneto
* enha: added missing getters on Breadcrumb and SentryEvent (#397) @marandaneto
* enha: bump sentry-native to 0.2.6 (#396) @marandaneto
* feat: add trim memory breadcrumbs (#395) @marandaneto
* enha: only set breadcrumb extras if not empty (#394) @marandaneto
* ref: removed Thread.sleep from LifecycleWatcher tests, using awaitility and DateProvider (#392) @marandaneto
* ref: added a DateTimeProvider for making retry after testable (#391) @marandaneto
* enha: BUMP Gradle to 6.4 (#390) @marandaneto
* enha: added samples of how to disable automatic breadcrumbs (#389) @marandaneto

Packages were released on [`bintray`](https://dl.bintray.com/getsentry/sentry-android/io/sentry/sentry-android/), [`jcenter`](https://jcenter.bintray.com/io/sentry/sentry-android/) and [`mavenCentral`](https://repo.maven.apache.org/maven2/io/sentry/sentry-android/)

We'd love to get feedback.

# 2.1.0

## What’s Changed

* Includes all the changes of 2.1.0 alpha, beta and RC
* fix when PhoneStateListener is not ready for use (#387) @marandaneto
* make ANR 5s by default (#388) @marandaneto
* fix: rate limiting by categories (#381) @marandaneto
* BUMP NDK to latest stable version 21.1.6352462 (#386) @marandaneto

Packages were released on [`bintray`](https://dl.bintray.com/getsentry/sentry-android/io/sentry/sentry-android/), [`jcenter`](https://jcenter.bintray.com/io/sentry/sentry-android/) and [`mavenCentral`](https://repo.maven.apache.org/maven2/io/sentry/sentry-android/)

We'd love to get feedback.

# 2.0.3

## What’s Changed

* patch from 2.1.0-alpha.2 - avoid crash if NDK throws UnsatisfiedLinkError (#344) @marandaneto

Packages were released on [`bintray`](https://dl.bintray.com/getsentry/sentry-android/io/sentry/sentry-android/), [`jcenter`](https://jcenter.bintray.com/io/sentry/sentry-android/) and [`mavenCentral`](https://repo.maven.apache.org/maven2/io/sentry/sentry-android/)

We'd love to get feedback.
# 2.1.0-RC.1

## What’s Changed

* feat: Options for uncaught exception and make SentryOptions list Thread-Safe (#384) @marandaneto
* feat: automatic breadcrumbs for app, activity and sessions lifecycles and system events (#348) @marandaneto
* fix: if retry after header has empty categories, apply retry after to all of them (#377) @marandaneto
* fix: discard events and envelopes if cached and retry after (#378) @marandaneto
* add ScheduledForRemoval annotation to deprecated methods (#375) @marandaneto
* fix: Merge loadLibrary calls for sentry-native and clean up CMake files (#373) @Swatinem
* enha: make capture session and envelope internal (#372) @marandaneto
* fix: exceptions should be sorted oldest to newest (#370) @marandaneto
* fix: check external storage size even if its read only (#368) @marandaneto
* fix: wrong check for cellular network capability (#369) @marandaneto
* bump NDK to 21.0.6113669 (#367) @marandaneto
* bump AGP and add new make cmd to check for updates (#365) @marandaneto

Packages were released on [`bintray`](https://dl.bintray.com/getsentry/sentry-android/io/sentry/sentry-android/), [`jcenter`](https://jcenter.bintray.com/io/sentry/sentry-android/) and [`mavenCentral`](https://repo.maven.apache.org/maven2/io/sentry/sentry-android/)

We'd love to get feedback.

# 2.1.0-beta.2

## What’s Changed

* bump sentry-native to 0.2.4 (#364) @marandaneto
* update current session on session start after deleting previous session (#362) @marandaneto

Packages were released on [`bintray`](https://dl.bintray.com/getsentry/sentry-android/io/sentry/sentry-android/), [`jcenter`](https://jcenter.bintray.com/io/sentry/sentry-android/) and [`mavenCentral`](https://repo.maven.apache.org/maven2/io/sentry/sentry-android/)

We'd love to get feedback.

# 2.1.0-beta.1

## What’s Changed

* BUMP sentry-native to 0.2.3 (#357) @marandaneto
* check for androidx availability on runtime (#356) @marandaneto
* if theres a left over session file and its crashed, we should not overwrite its state (#354) @marandaneto
* session should be exited state if state was ok (#352) @marandaneto
* envelope has dedicated endpoint (#353) @marandaneto

Packages were released on [`bintray`](https://dl.bintray.com/getsentry/sentry-android/io/sentry/sentry-android/), [`jcenter`](https://jcenter.bintray.com/io/sentry/sentry-android/) and [`mavenCentral`](https://repo.maven.apache.org/maven2/io/sentry/sentry-android/)

We'd love to get feedback.

# 2.1.0-alpha.2

## What’s Changed

* change integration order for cached outbox events (#347) @marandaneto
* avoid crash if NDK throws UnsatisfiedLinkError (#344) @marandaneto
* Avoid getting a threadlocal twice. (#339) @metlos
* removing session tracking guard on hub and client (#338) @marandaneto
* bump agp to 3.6.2 (#336) @marandaneto
* fix racey ANR integration (#332) @marandaneto
* logging envelopes path when possible instead of nullable id (#331) @marandaneto
* renaming transport gate method (#330) @marandaneto

Packages were released on [`bintray`](https://dl.bintray.com/getsentry/sentry-android/io/sentry/sentry-android/), [`jcenter`](https://jcenter.bintray.com/io/sentry/sentry-android/) and [`mavenCentral`](https://repo.maven.apache.org/maven2/io/sentry/sentry-android/)

We'd love to get feedback.

# 2.1.0-alpha.1

Release of Sentry's new SDK for Android.

## What’s Changed

* BUMP sentry-native to 0.2.2 (#305) @Swatinem
* ANR report should have 'was active=yes' on the dashboard (#299) @marandaneto
* NDK events apply scoped data (#322) @marandaneto
* fix missing App's info (#315) @marandaneto
* buffered writers/readers - otimizations (#311) @marandaneto
* Add a StdoutTransport (#310) @mike-burns
* boot time should be UTC (#309) @marandaneto
* implementing new retry after protocol (#306) @marandaneto
* make transport result public (#300) @marandaneto
* release health @marandaneto @bruno-garcia 

Packages were released on [`bintray`](https://dl.bintray.com/getsentry/sentry-android/io/sentry/sentry-android/), [`jcenter`](https://jcenter.bintray.com/io/sentry/sentry-android/) and [`mavenCentral`](https://repo.maven.apache.org/maven2/io/sentry/sentry-android/)

We'd love to get feedback.

# 2.0.2

Release of Sentry's new SDK for Android.

## What’s Changed

* BUMP AGP to 3.6.1 (#285) @marandaneto
* MavenCentral support (#284) @marandaneto

Packages were released on [`bintray`](https://dl.bintray.com/getsentry/sentry-android/io/sentry/sentry-android/), [`jcenter`](https://jcenter.bintray.com/io/sentry/sentry-android/) and [`mavenCentral`](https://repo.maven.apache.org/maven2/io/sentry/sentry-android/)

We'd love to get feedback.

# 2.0.1

Release of Sentry's new SDK for Android.

## What’s Changed

* Add the default serverName to SentryOptions and use it in MainEventProcessor (#279) @metlos
* set current threadId when there's no mechanism set (#277) @marandaneto
* feat: attach threads/stacktraces (#267) @marandaneto
* fix: preview package manager (#269) @bruno-garcia

Packages were released on [`bintray`](https://dl.bintray.com/getsentry/sentry-android/io/sentry/), [`jcenter`](https://jcenter.bintray.com/io/sentry/sentry-android/)

We'd love to get feedback.

# 2.0.0

Release of Sentry's new SDK for Android.

New features not offered by (1.7.x):

* NDK support
  * Captures crashes caused by native code
  * Access to the [`sentry-native` SDK](https://github.com/getsentry/sentry-native/) API by your native (C/C++/Rust code/..).
* Automatic init (just add your `DSN` to the manifest)
   * Proguard rules are added automatically
   * Permission (Internet) is added automatically
* Uncaught Exceptions might be captured even before the app restarts
* Sentry's Unified API.
* More context/device information
* Packaged as `aar`
* Frames from the app automatically marked as `InApp=true` (stack traces in Sentry highlights them by default).
* Complete Sentry Protocol available.
* All threads and their stack traces are captured.
* Sample project in this repo to test many features (segfault, uncaught exception, ANR...)

Features from the current SDK like `ANR` are also available (by default triggered after 4 seconds).

Packages were released on [`bintray`](https://dl.bintray.com/getsentry/sentry-android/io/sentry/), [`jcenter`](https://jcenter.bintray.com/io/sentry/sentry-android/)

We'd love to get feedback.

# 2.0.0-rc04

Release of Sentry's new SDK for Android.

## What’s Changed

* fix: breacrumb.data to string,object, Add LOG level (#264) @HazAT
* read release conf. on manifest (#266) @marandaneto
* Support mills timestamp format (#263) @marandaneto
* adding logs to installed integrations (#265) @marandaneto
* feat: Take sampleRate from metadata (#262) @bruno-garcia

Packages were released on [`bintray`](https://dl.bintray.com/getsentry/sentry-android/io/sentry/), [`jcenter`](https://jcenter.bintray.com/io/sentry/sentry-android/)

We'd love to get feedback and we'll work in getting the GA `2.0.0` out soon.
Until then, the [stable SDK offered by Sentry is at version 1.7.30](https://github.com/getsentry/sentry-java/releases/tag/v1.7.30)
# 2.0.0-rc03

Release of Sentry's new SDK for Android.

## What’s Changed

* fixes #259 - NPE check on getExternalFilesDirs items. (#260) @marandaneto
* fix strictMode typo (#258) @marandaneto

Packages were released on [`bintray`](https://dl.bintray.com/getsentry/sentry-android/io/sentry/), [`jcenter`](https://jcenter.bintray.com/io/sentry/sentry-android/)

We'd love to get feedback and we'll work in getting the GA `2.0.0` out soon.
Until then, the [stable SDK offered by Sentry is at version 1.7.30](https://github.com/getsentry/sentry-java/releases/tag/v1.7.30)
# 2.0.0-rc02

Release of Sentry's new SDK for Android.

## What’s Changed

* update ndk for new sentry-native version (#235) @Swatinem @marandaneto
* make integrations public (#256) @marandaneto
* BUMP build-tools (#255) @marandaneto
* added javadocs to scope and its dependencies (#253) @marandaneto
* build all ABIs (#254) @marandaneto
* moving back ANR timeout from long to int param. (#252) @marandaneto
* feat: Hub mode configurable (#247) @bruno-garcia
* Added HubAdapter to call Sentry static methods from Integrations (#250) @marandaneto
* new Release format (#242) @marandaneto
* Javadocs for SentryOptions (#246) @marandaneto
* non-app is already inApp excluded by default. (#244) @marandaneto
* added remove methods (tags/extras) to the sentry static class (#243) @marandaneto
* fix if symlink exists for sentry-native (#241) @marandaneto
* clone method - race condition free (#226) @marandaneto
* refactoring breadcrumbs callback (#239) @marandaneto

Packages were released on [`bintray`](https://dl.bintray.com/getsentry/sentry-android/io/sentry/), [`jcenter`](https://jcenter.bintray.com/io/sentry/sentry-android/)

We'd love to get feedback and we'll work in getting the GA `2.0.0` out soon.
Until then, the [stable SDK offered by Sentry is at version 1.7.30](https://github.com/getsentry/sentry-java/releases/tag/v1.7.30)

# 2.0.0-rc01

Release of Sentry's new SDK for Android.

## What’s Changed

* Honor RetryAfter (#236) @marandaneto
* Add tests for SentryValues (#238) @philipphofmann
* added remove methods for Scope data (#237) @marandaneto
* do not set frames if there's none (#234) @marandaneto
* always call interrupt after InterruptedException (#232) @marandaneto
* more device context (deviceId, connectionType and language) (#229) @marandaneto
* mark as current thread if its the main thread (#228) @marandaneto
* added a few java docs (Sentry, Hub and SentryClient) (#223) @marandaneto
* implemented diagnostic logger (#218) @marandaneto
* fix lgtm alerts (#219) @marandaneto
* written unit tests to ANR integration (#215) @marandaneto
* added blog posts to README (#214) @marandaneto
* added event processors to scope (#209) @marandaneto
* Raise code coverage for Dsn to 100% (#212) @philipphofmann
* Remove redundant times(1) for Mockito.verify (#211) @philipphofmann
* added android transport gate (#206) @marandaneto
* transport may be set on options (#203) @marandaneto
* dist may be set on options (#204) @marandaneto
* added executor for caching values out of the main thread (#201) @marandaneto
* throw an exception if DSN is not set (#200) @marandaneto
* migration guide markdown (#197) @marandaneto

Packages were released on [`bintray`](https://dl.bintray.com/getsentry/sentry-android/io/sentry/), [`jcenter`](https://jcenter.bintray.com/io/sentry/sentry-android/)

We'd love to get feedback and we'll work in getting the GA `2.0.0` out soon.
Until then, the [stable SDK offered by Sentry is at version 1.7.29](https://github.com/getsentry/sentry-java/releases/tag/v1.7.29)

# 2.0.0-beta02

Release of Sentry's new SDK for Android.

* fix Android bug on API 24 and 25 about getting current threads and stack traces (#194)
* addBreadcrumb overloads #196 and #198

Packages were released on [`bintray`](https://dl.bintray.com/getsentry/sentry-android/io/sentry/), [`jcenter`](https://jcenter.bintray.com/io/sentry/sentry-android/)

We'd love to get feedback and we'll work in getting the GA `2.0.0` out soon.
Until then, the [stable SDK offered by Sentry is at version 1.7.28](https://github.com/getsentry/sentry-java/releases/tag/v1.7.28)
# 2.0.0-beta01

Release of Sentry's new SDK for Android.

* ref: ANR doesn't set handled flag #186
* SDK final review (#183)
* ref: Drop errored in favor of crashed (#187)
* workaround android_id (#185)
* renamed sampleRate (#191)
* making timestamp package-private or test-only (#190)
* Split event processor in Device/App data (#180)

Packages were released on [`bintray`](https://dl.bintray.com/getsentry/sentry-android/io/sentry/), [`jcenter`](https://jcenter.bintray.com/io/sentry/sentry-android/)

We'd love to get feedback and we'll work in getting the GA `2.0.0` out soon.
Until then, the [stable SDK offered by Sentry is at version 1.7.28](https://github.com/getsentry/sentry-java/releases/tag/v1.7.28)

# 2.0.0-alpha09

Release of Sentry's new SDK for Android.

* fix: DSN parsing (#165)
* BUMP: sentry-native with message object instead of a string (#172)
* Don't avoid exception type minification (#166)
* make Gson retro compatible with older versions of AGP (#177)
* adding nativeBundle plugin (#161)
* adding scope methods to sentry static class (#179)

Packages were released on [`bintray`](https://dl.bintray.com/getsentry/sentry-android/io/sentry/), [`jcenter`](https://jcenter.bintray.com/io/sentry/sentry-android/)

We'd love to get feedback and we'll work in getting the GA `2.0.0` out soon.
Until then, the [stable SDK offered by Sentry is at version 1.7.28](https://github.com/getsentry/sentry-java/releases/tag/v1.7.28)

# 2.0.0-alpha08

Release of Sentry's new SDK for Android.

* DebugId endianness (#162)
* executed beforeBreadcrumb also for scope (#160)
* benefit of manifest merging when minSdk (#159)
* add method to captureMessage with level (#157)
* listing assets file on the wrong dir (#156)

Packages were released on [`bintray`](https://dl.bintray.com/getsentry/sentry-android/io/sentry/), [`jcenter`](https://jcenter.bintray.com/io/sentry/sentry-android/)

We'd love to get feedback and we'll work in getting the GA `2.0.0` out soon.
Until then, the [stable SDK offered by Sentry is at version 1.7.28](https://github.com/getsentry/sentry-java/releases/tag/v1.7.28)

# 2.0.0-alpha07

Third release of Sentry's new SDK for Android.

*  Fixed release for jcenter and bintray

Packages were released on [`bintray`](https://dl.bintray.com/getsentry/sentry-android/io/sentry/), [`jcenter`](https://jcenter.bintray.com/io/sentry/sentry-android/)

We'd love to get feedback and we'll work in getting the GA `2.0.0` out soon.
Until then, the [stable SDK offered by Sentry is at version 1.7.28](https://github.com/getsentry/sentry-java/releases/tag/v1.7.28)

# 2.0.0-alpha06

Second release of Sentry's new SDK for Android.

* Fixed a typo on pom generation.

Packages were released on [`bintray`](https://dl.bintray.com/getsentry/sentry-android/io/sentry/), [`jcenter`](https://jcenter.bintray.com/io/sentry/sentry-android/)

We'd love to get feedback and we'll work in getting the GA `2.0.0` out soon.
Until then, the [stable SDK offered by Sentry is at version 1.7.28](https://github.com/getsentry/sentry-java/releases/tag/v1.7.28)

# 2.0.0-alpha05

First release of Sentry's new SDK for Android.

New features not offered by our current (1.7.x), stable SDK are:

* NDK support
  * Captures crashes caused by native code
  * Access to the [`sentry-native` SDK](https://github.com/getsentry/sentry-native/) API by your native (C/C++/Rust code/..).
* Automatic init (just add your `DSN` to the manifest)
   * Proguard rules are added automatically
   * Permission (Internet) is added automatically
* Uncaught Exceptions might be captured even before the app restarts
* Unified API which include scopes etc.
* More context/device information
* Packaged as `aar`
* Frames from the app automatically marked as `InApp=true` (stack traces in Sentry highlights them by default).
* Complete Sentry Protocol available.
* All threads and their stack traces are captured.
* Sample project in this repo to test many features (segfault, uncaught exception, scope)

Features from the current SDK like `ANR` are also available (by default triggered after 4 seconds).

Packages were released on [`bintray`](https://dl.bintray.com/getsentry/sentry-android/io/sentry/), [`jcenter`](https://jcenter.bintray.com/io/sentry/sentry-android/)

We'd love to get feedback and we'll work in getting the GA `2.0.0` out soon.
Until then, the [stable SDK offered by Sentry is at version 1.7.28](https://github.com/getsentry/sentry-java/releases/tag/v1.7.28)<|MERGE_RESOLUTION|>--- conflicted
+++ resolved
@@ -1,13 +1,9 @@
-# 3.0.1
-
-<<<<<<< HEAD
-* fix: Don't require `sentry.dsn` to be set when using `io.sentry:sentry-spring-boot-starter` and `io.sentry:sentry-logback` together
-* Enhancement: make getThrowable public and improve set contexts #967
-=======
+# 3.1.0
+
 * fix: Don't require `sentry.dsn` to be set when using `io.sentry:sentry-spring-boot-starter` and `io.sentry:sentry-logback` together #965
 * Auto-Configure `inAppIncludes` in Spring Boot integration #966
+* Enhancement: make getThrowable public and improve set contexts #967
 * Bump: Android Gradle Plugin 4.0.2 #968
->>>>>>> 84d21259
 
 # 3.0.0
 
