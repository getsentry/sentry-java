--- conflicted
+++ resolved
@@ -4,11 +4,8 @@
 
 ### Breaking Changes
 
-<<<<<<< HEAD
-- The Android minSdkVersion is now 21 ([#3852](https://github.com/getsentry/sentry-java/pull/3852))
-=======
+- The Android minSdk level for all Android modules is now 21 ([#3852](https://github.com/getsentry/sentry-java/pull/3852))
 - The minSdk level for sentry-android-ndk changed from 19 to 21 ([#3851](https://github.com/getsentry/sentry-java/pull/3851))
->>>>>>> 254787af
 
 ### Features
 
