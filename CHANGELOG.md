--- conflicted
+++ resolved
@@ -1,5 +1,11 @@
 # Changelog
 
+## Unreleased
+
+### Fixes
+
+- Removed user segment ([#3512](https://github.com/getsentry/sentry-java/pull/3512))
+
 ## 8.0.0-alpha.3
 
 ### Breaking Changes
@@ -8,9 +14,6 @@
 
 ### Fixes
 
-<<<<<<< HEAD
-- Removed user segment ([#3512](https://github.com/getsentry/sentry-java/pull/3512))
-=======
 - Support spans that are split into multiple batches ([#3539](https://github.com/getsentry/sentry-java/pull/3539))
   - When spans belonging to a single transaction were split into multiple batches for SpanExporter, we did not add all spans because the isSpanTooOld check wasn't inverted.
 - Parse and use `send-default-pii` and `max-request-body-size` from `sentry.properties` ([#3534](https://github.com/getsentry/sentry-java/pull/3534))
@@ -18,7 +21,6 @@
   - This caused an issue where the span tree wasn't correct because some spans were not added to their direct parent 
 - Partially fix bootstrap class loading ([#3543](https://github.com/getsentry/sentry-java/pull/3543))
   - There was a problem with two separate Sentry `Scopes` being active inside each OpenTelemetry `Context` due to using context keys from more than one class loader.
->>>>>>> 56f3bd9a
 
 ## 8.0.0-alpha.2
 
