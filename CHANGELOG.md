# Changelog

## Unreleased

<<<<<<< HEAD
* Feat: Release Health - server side session tracking (#1572)
=======
## 5.1.2

* Fix: Servlet 3.1 compatibility issue (#1681)
* Fix: Do not drop Contexts key if Collection, Array or Char (#1680)
>>>>>>> ff74a9ea

## 5.1.1

* Fix: Remove onActivityPreCreated call in favor of onActivityCreated (#1661)
* Fix: Do not crash if SENSOR_SERVICE throws (#1655)
* Feat: Add support for async methods in Spring MVC (#1652)
* Feat: Add secondary constructor taking IHub to SentryOkHttpInterceptor (#1657)
* Feat: Merge external map properties (#1656)
* Fix: Make sure scope is popped when processing request results in exception (#1665)

## 5.1.0

* Feat: Spring WebClient integration (#1621)
* Feat: OpenFeign integration (#1632)
* Feat: Add more convenient way to pass BeforeSpanCallback in OpenFeign integration (#1637)
* Bump: sentry-native to 0.4.12 (#1651)

## 5.1.0-beta.9

- No documented changes.

## 5.1.0-beta.8

* Feat: Generate Sentry BOM (#1486)

## 5.1.0-beta.7

* Feat: Slow/Frozen frames metrics (#1609)

## 5.1.0-beta.6

* Fix: set min sdk version of sentry-android-fragment to API 14 (#1608)
* Fix: Ser/Deser of the UserFeedback from cached envelope (#1611)
* Feat: Add request body extraction for Spring MVC integration (#1595)

## 5.1.0-beta.5

* Make SentryAppender non-final for Log4j2 and Logback (#1603) 
* Fix: Do not throw IAE when tracing header contain invalid trace id (#1605)

## 5.1.0-beta.4

* Update sentry-native to 0.4.11 (#1591)

## 5.1.0-beta.3

* Feat: Spring Webflux integration (#1529)

## 5.1.0-beta.2

* Fix: Handling missing Spring Security on classpath on Java 8 (#1552)
* Feat: Support transaction waiting for children to finish. (#1535) 
* Feat: Capture logged marker in log4j2 and logback appenders (#1551)
* Feat: Allow clearing of attachments in the scope (#1562)
* Fix: Use a different method to get strings from JNI, and avoid excessive Stack Space usage. (#1214)
* Fix: Add data field to SentrySpan (#1555)
* Fix: Clock drift issue when calling DateUtils#getDateTimeWithMillisPrecision (#1557)
* Feat: Set mechanism type in SentryExceptionResolver (#1556)
* Feat: Perf. for fragments (#1528)
* Ref: Prefer snake case for HTTP integration data keys (#1559)
* Fix: Assign lastEventId only if event was queued for submission (#1565)

## 5.1.0-beta.1

* Feat: Measure app start time (#1487)
* Feat: Automatic breadcrumbs logging for fragment lifecycle (#1522) 

## 5.0.1

* Fix: Sources and Javadoc artifacts were mixed up (#1515)

## 5.0.0

This release brings many improvements but also new features:

* OkHttp Interceptor for Android (#1330)
* GraalVM Native Image Compatibility (#1329)
* Add option to ignore exceptions by type (#1352)
* Enrich transactions with device contexts (#1430) (#1469)
* Better interoperability with Kotlin null-safety (#1439) and (#1462)
* Add coroutines support (#1479)
* OkHttp callback for Customising the Span (#1478)
* Add breadcrumb in Spring RestTemplate integration (#1481)

Breaking changes:

* Migration Guide for [Java](https://docs.sentry.io/platforms/java/migration/)
* Migration Guide for [Android](https://docs.sentry.io/platforms/android/migration/)

Other fixes:

* Fix: Add attachmentType to envelope ser/deser. (#1504)

Thank you:

* @maciejwalkowiak for coding most of it.

## 5.0.0-beta.7

* Ref: Deprecate SentryBaseEvent#getOriginThrowable and add SentryBaseEvent#getThrowableMechanism (#1502)
* Fix: Graceful Shutdown flushes event instead of Closing SDK (#1500)
* Fix: Do not append threads that come from the EnvelopeFileObserver (#1501)
* Ref: Deprecate cacheDirSize and add maxCacheItems (#1499)
* Fix: Append all threads if Hint is Cached but attachThreads is enabled (#1503)

## 5.0.0-beta.6

* Feat: Add secondary constructor to SentryOkHttpInterceptor (#1491)
* Feat: Add option to enable debug mode in Log4j2 integration (#1492)
* Ref: Replace clone() with copy constructor (#1496)

## 5.0.0-beta.5

* Feat: OkHttp callback for Customising the Span (#1478)
* Feat: Add breadcrumb in Spring RestTemplate integration (#1481)
* Fix: Cloning Stack (#1483)
* Feat: Add coroutines support (#1479)

## 5.0.0-beta.4

* Fix: Enrich Transactions with Context Data (#1469)
* Bump: Apache HttpClient to 5.0.4 (#1476)

## 5.0.0-beta.3

* Fix: handling immutable collections on SentryEvent and protocol objects (#1468)
* Fix: associate event with transaction when thrown exception is not a direct cause (#1463)
* Ref: nullability annotations to Sentry module (#1439) and (#1462)
* Fix: NPE when adding Context Data with null values for log4j2 (#1465)

## 5.0.0-beta.2

* Fix: sentry-android-timber package sets sentry.java.android.timber as SDK name (#1456)
* Fix: When AppLifecycleIntegration is closed, it should remove observer using UI thread (#1459)
* Bump: AGP to 4.2.0 (#1460)

Breaking Changes:

* Remove: Settings.Secure.ANDROID_ID in favor of generated installationId (#1455)
* Rename: enableSessionTracking to enableAutoSessionTracking (#1457)

## 5.0.0-beta.1

* Fix: Activity tracing auto instrumentation for Android API < 29 (#1402)
* Fix: use connection and read timeouts in ApacheHttpClient based transport (#1397)
* Ref: Refactor converting HttpServletRequest to Sentry Request in Spring integration (#1387)
* Fix: set correct transaction status for unhandled exceptions in SentryTracingFilter (#1406)
* Fix: handle network errors in SentrySpanClientHttpRequestInterceptor (#1407)
* Fix: set scope on transaction (#1409)
* Fix: set status and associate events with transactions (#1426)
* Fix: Do not set free memory and is low memory fields when it's a NDK hard crash (#1399)
* Fix: Apply user from the scope to transaction (#1424)
* Fix: Pass maxBreadcrumbs config. to sentry-native (#1425)
* Fix: Run event processors and enrich transactions with contexts (#1430)
* Bump: sentry-native to 0.4.9 (#1431)
* Fix: Set Span status for OkHttp integration (#1447)
* Fix: Set user on transaction in Spring & Spring Boot integrations (#1443)

## 4.4.0-alpha.2

* Feat: Add option to ignore exceptions by type (#1352)
* Fix: NPE when MDC contains null values (sentry-logback) (#1364)
* Fix: Avoid NPE when MDC contains null values (sentry-jul) (#1385)
* Feat: Sentry closes Android NDK and ShutdownHook integrations (#1358)
* Enhancement: Allow inheritance of SentryHandler class in sentry-jul package(#1367)
* Fix: Accept only non null value maps (#1368)
* Bump: Upgrade Apache HttpComponents Core to 5.0.3 (#1375)
* Enhancement: Make NoOpHub public (#1379)
* Fix: Do not bind transactions to scope by default. (#1376)
* Fix: Hub thread safety (#1388)
* Fix: SentryTransactionAdvice should operate on the new scope (#1389)
* Feat: configure max spans per transaction (#1394)

## 4.4.0-alpha.1

* Bump: sentry-native to 0.4.8
* Feat: Add an overload for `startTransaction` that sets the created transaction to the Scope #1313
* Ref: Separate user facing and protocol classes in the Performance feature (#1304)
* Feat: Set SDK version on Transactions (#1307)
* Fix: Use logger set on SentryOptions in GsonSerializer (#1308)
* Fix: Use the bindToScope correctly
* Feat: GraalVM Native Image Compatibility (#1329)
* Fix: Allow 0.0 to be set on tracesSampleRate (#1328)
* Fix: set "java" platform to transactions #1332
* Feat: Add OkHttp client application interceptor (#1330)
* Fix: Allow disabling tracing through SentryOptions (#1337)

## 4.3.0

* Fix: setting in-app-includes from external properties (#1291)
* Fix: Initialize Sentry in Logback appender when DSN is not set in XML config (#1296)
* Fix: JUL integration SDK name (#1293)
* Feat: Activity tracing auto instrumentation

## 4.2.0

* Fix: Remove experimental annotation for Attachment #1257
* Fix: Mark stacktrace as snapshot if captured at arbitrary moment #1231
* Enchancement: Improve EventProcessor nullability annotations (#1229).
* Bump: sentry-native to 0.4.7
* Enchancement: Add ability to flush events synchronously.
* Fix: Disable Gson HTML escaping
* Enchancement: Support @SentrySpan and @SentryTransaction on classes and interfaces. (#1243)
* Enchancement: Do not serialize empty collections and maps (#1245)
* Ref: Optimize DuplicateEventDetectionEventProcessor performance (#1247).
* Ref: Prefix sdk.package names with io.sentry (#1249)
* Fix: Make the ANR Atomic flags immutable
* Enchancement: Integration interface better compatibility with Kotlin null-safety
* Enchancement: Simplify Sentry configuration in Spring integration (#1259)
* Enchancement: Simplify configuring Logback integration when environment variable with the DSN is not set (#1271)
* Fix: Prevent NoOpHub from creating heavy SentryOptions objects (#1272)
* Enchancement: Add Request to the Scope. #1270
* Fix: SentryTransaction#getStatus NPE (#1273)
* Enchancement: Optimize SentryTracingFilter when hub is disabled.
* Fix: Discard unfinished Spans before sending them over to Sentry (#1279)
* Fix: Interrupt the thread in QueuedThreadPoolExecutor (#1276)
* Fix: SentryTransaction#finish should not clear another transaction from the scope (#1278)

Breaking Changes:
* Enchancement: SentryExceptionResolver should not send handled errors by default (#1248).
* Ref: Simplify RestTemplate instrumentation (#1246)
* Enchancement: Add overloads for startTransaction taking op and description (#1244)

## 4.1.0

* Improve Kotlin compatibility for SdkVersion (#1213)
* Feat: Support logging via JUL (#1211)
* Fix: returning Sentry trace header from Span (#1217)
* Fix: Remove misleading error logs (#1222)

## 4.0.0

This release brings the Sentry Performance feature to Java SDK, Spring, Spring Boot, and Android integrations. Read more in the reference documentation:

- [Performance for Java](https://docs.sentry.io/platforms/java/performance/)
- [Performance for Spring](https://docs.sentry.io/platforms/java/guides/spring/)
- [Performance for Spring Boot](https://docs.sentry.io/platforms/java/guides/spring-boot/)
- [Performance for Android](https://docs.sentry.io/platforms/android/performance/)

### Other improvements:

#### Core:

- Improved loading external configuration:
  - Load `sentry.properties` from the application's current working directory (#1046)
  - Resolve `in-app-includes`, `in-app-excludes`, `tags`, `debug`, `uncaught.handler.enabled` parameters from the external configuration
- Set global tags on SentryOptions and load them from external configuration (#1066)
- Add support for attachments (#1082)
- Resolve `servername` from the localhost address
- Simplified transport configuration through setting `TransportFactory` instead of `ITransport` on SentryOptions (#1124)

#### Spring Boot:
- Add the ability to register multiple `OptionsConfiguration` beans (#1093)
- Initialize Logback after context refreshes (#1129)

#### Android:
- Add `isSideLoaded` and `installerStore` tags automatically (Where your App. was installed from eg Google Play, Amazon Store, downloaded APK, etc...)
- Bump: sentry-native to 0.4.6
- Bump: Gradle to 6.8.1 and AGP to 4.1.2

## 4.0.0-beta.1

* Feat: Add addToTransactions to Attachment (#1191)
* Enhancement: Support SENTRY_TRACES_SAMPLE_RATE conf. via env variables (#1171)
* Enhancement: Pass request to CustomSamplingContext in Spring integration (#1172)
* Ref: Set SpanContext on SentryTransaction to avoid potential NPE (#1173)
* Fix: Free Local Refs manually due to Android local ref. count limits
* Enhancement: Move `SentrySpanClientHttpRequestInterceptor` to Spring module (#1181)
* Enhancement: Add overload for `transaction/span.finish(SpanStatus)` (#1182)
* Fix: Bring back support for setting transaction name without ongoing transaction (#1183)
* Enhancement: Simplify registering traces sample callback in Spring integration (#1184)
* Enhancement: Polish Performance API (#1165)
* Enhancement: Set "debug" through external properties (#1186)
* Enhancement: Simplify Spring integration (#1188)
* Enhancement: Init overload with dsn (#1195)
* Enhancement: Enable Kotlin map-like access on CustomSamplingContext (#1192)
* Enhancement: Auto register custom ITransportFactory in Spring integration (#1194)
* Enhancement: Improve Kotlin property access in Performance API (#1193)
* Enhancement: Copy options tags to transactions (#1198)
* Enhancement: Add convenient method for accessing event's throwable (1202)

## 4.0.0-alpha.3

* Feat: Add maxAttachmentSize to SentryOptions (#1138)
* Feat: Drop invalid attachments (#1134)
* Ref: Make Attachment immutable (#1120)
* Fix inheriting sampling decision from parent (#1100)
* Fixes and Tests: Session serialization and deserialization
* Ref: using Calendar to generate Dates
* Fix: Exception only sets a stack trace if there are frames
* Feat: set isSideLoaded info tags
* Enhancement: Read tracesSampleRate from AndroidManifest
* Fix: Initialize Logback after context refreshes (#1129)
* Ref: Return NoOpTransaction instead of null (#1126)
* Fix: Do not crash when passing null values to @Nullable methods, eg User and Scope
* Ref: `ITransport` implementations are now responsible for executing request in asynchronous or synchronous way (#1118)
* Ref: Add option to set `TransportFactory` instead of `ITransport` on `SentryOptions` (#1124)
* Ref: Simplify ITransport creation in ITransportFactory (#1135) 
* Feat: Add non blocking Apache HttpClient 5 based Transport (#1136)
* Enhancement: Autoconfigure Apache HttpClient 5 based Transport in Spring Boot integration (#1143)
* Enhancement: Send user.ip_address = {{auto}} when sendDefaultPii is true (#1015)
* Fix: Resolving dashed properties from external configuration
* Feat: Read `uncaught.handler.enabled` property from the external configuration 
* Feat: Resolve servername from the localhost address
* Fix: Consider {{ auto }} as a default ip address (#1015) 
* Fix: Set release and environment on Transactions (#1152)
* Fix: Do not set transaction on the scope automatically   
* Enhancement: Automatically assign span context to captured events (#1156)
* Feat: OutboxSender supports all envelope item types #1158
* Enhancement: Improve ITransaction and ISpan null-safety compatibility (#1161)

## 4.0.0-alpha.2

* Feat: Add basic support for attachments (#1082)
* Fix: Remove method reference in SentryEnvelopeItem (#1091)
* Enhancement: Set transaction name on events and transactions sent using Spring integration (#1067)
* Fix: Set current thread only if there are no exceptions
* Enhancement: Set global tags on SentryOptions and load them from external configuration (#1066)
* Ref: Refactor resolving SpanContext for Throwable (#1068)
* Enhancement: Add API validator and remove deprecated methods
* Enhancement: Add more convenient method to start a child span (#1073)
* Enhancement: Autoconfigure traces callback in Spring Boot integration (#1074)
* Enhancement: Resolve in-app-includes and in-app-excludes parameters from the external configuration
* Enhancement: Make InAppIncludesResolver public (#1084)
* Ref: Change "op" to "operation" in @SentrySpan and @SentryTransaction
* Fix: SentryOptions creates GsonSerializer by default
* Enhancement: Add the ability to register multiple OptionsConfiguration beans (#1093)
* Fix: Append DebugImage list if event already has it
* Fix: Sort breadcrumbs by Date if there are breadcrumbs already in the event
* Feat: Database query tracing with datasource-proxy (#1095)

## 4.0.0-alpha.1

* Enhancement: Load `sentry.properties` from the application's current working directory (#1046)
* Ref: Refactor JSON deserialization (#1047)
* Feat: Performance monitoring (#971)
* Feat: Performance monitoring for Spring Boot applications (#971)

## 3.2.1

* Fix: Set current thread only if theres no exceptions (#1064)
* Fix: Append DebugImage list if event already has it (#1092)
* Fix: Sort breadcrumbs by Date if there are breadcrumbs already in the event (#1094)
* Fix: Free Local Refs manually due to Android local ref. count limits  (#1179)

## 3.2.0

* Bump: AGP 4.1.1 (#1040)
* Fix: use neutral Locale for String operations #1033
* Update to sentry-native 0.4.4 and fix shared library builds (#1039)
* Feat: Expose a Module (Debug images) Loader for Android thru sentry-native #1043
* Enhancement: Added java doc to protocol classes based on sentry-data-schemes project (#1045)
* Enhancement: Make SentryExceptionResolver Order configurable to not send handled web exceptions (#1008)
* Enhancement: Resolve HTTP Proxy parameters from the external configuration (#1028)
* Enhancement: Sentry NDK integration is compiled against default NDK version based on AGP's version #1048
* Fix: Clean up JNI code and properly free strings #1050
* Fix: set userId for hard-crashes if no user is set #1049

## 3.1.3

* Fix broken NDK integration on 3.1.2 (release failed on packaging a .so file)
* Increase max cached events to 30 (#1029)
* Normalize DSN URI (#1030)

## 3.1.2

* feat: Manually capturing User Feedback
* Enhancement: Set environment to "production" by default.
* Enhancement: Make public the Breadcrumb constructor that accepts a Date #1012
* ref: Validate event id on user feedback submission
 
## 3.1.1

* fix: Prevent Logback and Log4j2 integrations from re-initializing Sentry when Sentry is already initialized
* Enhancement: Bind logging related SentryProperties to Slf4j Level instead of Logback to improve Log4j2 compatibility
* fix: Make sure HttpServletRequestSentryUserProvider runs by default before custom SentryUserProvider beans
* fix: fix setting up Sentry in Spring Webflux annotation by changing the scope of Spring WebMvc related dependencies

## 3.1.0

* fix: Don't require `sentry.dsn` to be set when using `io.sentry:sentry-spring-boot-starter` and `io.sentry:sentry-logback` together #965
* Auto-Configure `inAppIncludes` in Spring Boot integration #966
* Enhancement: make getThrowable public and improve set contexts #967
* Bump: Android Gradle Plugin 4.0.2 #968
* Enhancement: accepted quoted values in properties from external configuration #972
* fix: remove chunked streaming mode #974
* fix: Android 11 + targetSdkVersion 30 crashes Sentry on start #977

## 3.0.0

## Java + Android

This release marks the re-unification of Java and Android SDK code bases.
It's based on the Android 2.0 SDK, which implements [Sentry's unified API](https://develop.sentry.dev/sdk/unified-api/).

Considerable changes were done, which include a lot of improvements. More are covered below, but the highlights are:

* Improved `log4j2` integration
  * Capture breadcrumbs for level INFO and higher
  * Raises event for ERROR and higher.
  * Minimum levels are configurable.
  * Optionally initializes the SDK via appender.xml
* Dropped support to `log4j`.
* Improved `logback` integration
  * Capture breadcrumbs for level INFO and higher
  * Raises event for ERROR and higher. 
  * Minimum levels are configurable.
  * Optionally initializes the SDK via appender.xml
  * Configurable via Spring integration if both are enabled
* Spring
  * No more duplicate events with Spring and logback
  * Auto initalizes if DSN is available
  * Configuration options available with auto complete
* Google App Engine support dropped

## What’s Changed

* Callback to validate SSL certificate (#944) 
* Attach stack traces enabled by default

### Android specific

* Release health enabled by default for Android
* Sync of Scopes for Java -> Native (NDK)
* Bump Sentry-Native v0.4.2
* Android 11 Support

[Android migration docs](https://docs.sentry.io/platforms/android/migration/#migrating-from-sentry-android-2x-to-sentry-android-3x)

### Java specific

* Unified API for Java SDK and integrations (Spring, Spring boot starter, Servlet, Logback, Log4j2)

New Java [docs](https://docs.sentry.io/platforms/java/) are live and being improved.

## Acquisition

Packages were released on [`bintray sentry-java`](https://dl.bintray.com/getsentry/sentry-java/io/sentry/), [`bintray sentry-android`](https://dl.bintray.com/getsentry/sentry-android/io/sentry/), [`jcenter`](https://jcenter.bintray.com/io/sentry/) and [`mavenCentral`](https://repo.maven.apache.org/maven2/io/sentry/)

## Where is the Java 1.7 code base?

The previous Java releases, are all available in this repository through the tagged releases.
## 3.0.0-beta.1

## What’s Changed

* feat: ssl support (#944) @ninekaw9 @marandaneto 
* feat: sync Java to C (#937) @bruno-garcia @marandaneto
* feat: Auto-configure Logback appender in Spring Boot integration. (#938) @maciejwalkowiak
* feat: Add Servlet integration. (#935) @maciejwalkowiak
* fix: Pop scope at the end of the request in Spring integration. (#936) @maciejwalkowiak
* bump: Upgrade Spring Boot to 2.3.4. (#932) @maciejwalkowiak
* fix: Do not set cookies when send pii is set to false. (#931) @maciejwalkowiak

Packages were released on [`bintray sentry-java`](https://dl.bintray.com/getsentry/sentry-java/io/sentry/), [`bintray sentry-android`](https://dl.bintray.com/getsentry/sentry-android/io/sentry/), [`jcenter`](https://jcenter.bintray.com/io/sentry/) and [`mavenCentral`](https://repo.maven.apache.org/maven2/io/sentry/)

We'd love to get feedback.

## 3.0.0-alpha.3

## What’s Changed

* Bump sentry-native to 0.4.2 (#926) @marandaneto
* feat: enable attach stack traces and disable attach threads by default (#921) @marandaneto
* fix: read sample rate correctly from manifest meta data (#923) @marandaneto
* ref: remove log level as RN do not use it anymore (#924) @marandaneto

Packages were released on [`bintray sentry-android`](https://dl.bintray.com/getsentry/sentry-android/io/sentry/) and [`bintray sentry-java`](https://dl.bintray.com/getsentry/sentry-java/io/sentry/)

We'd love to get feedback.

## 3.0.0-alpha.2

TBD

Packages were released on [bintray](https://dl.bintray.com/getsentry/maven/io/sentry/)

> Note: This release marks the unification of the Java and Android Sentry codebases based on the core of the Android SDK (version 2.x).
Previous releases for the Android SDK (version 2.x) can be found on the now archived: https://github.com/getsentry/sentry-android/

## 3.0.0-alpha.1

## New releases will happen on a different repository:

https://github.com/getsentry/sentry-java

## What’s Changed

* feat: enable release health by default

Packages were released on [`bintray`](https://dl.bintray.com/getsentry/sentry-android/io/sentry/sentry-android/), [`jcenter`](https://jcenter.bintray.com/io/sentry/sentry-android/) and [`mavenCentral`](https://repo.maven.apache.org/maven2/io/sentry/sentry-android/)

We'd love to get feedback.

## 2.3.1

## What’s Changed

* fix: add main thread checker for the app lifecycle integration (#525) @marandaneto
* Set correct migration link (#523) @fupduck
* Warn about Sentry re-initialization. (#521) @maciejwalkowiak
* Set SDK version in `MainEventProcessor`. (#513) @maciejwalkowiak
* Bump sentry-native to 0.4.0 (#512) @marandaneto
* Bump Gradle to 6.6 and fix linting issues (#510) @marandaneto
* fix(sentry-java): Contexts belong on the Scope (#504) @maciejwalkowiak
* Add tests for verifying scope changes thread isolation (#508) @maciejwalkowiak
* Set `SdkVersion` in default `SentryOptions` created in sentry-core module (#506) @maciejwalkowiak

Packages were released on [`bintray`](https://dl.bintray.com/getsentry/sentry-android/io/sentry/sentry-android/), [`jcenter`](https://jcenter.bintray.com/io/sentry/sentry-android/) and [`mavenCentral`](https://repo.maven.apache.org/maven2/io/sentry/sentry-android/)

We'd love to get feedback.

## 2.3.0

## What’s Changed

* fix: converting UTC and ISO timestamp when missing Locale/TimeZone do not error (#505) @marandaneto
* Add console application sample. (#502) @maciejwalkowiak
* Log stacktraces in SystemOutLogger (#498) @maciejwalkowiak
* Add method to add breadcrumb with string parameter. (#501) @maciejwalkowiak
* Call `Sentry#close` on JVM shutdown. (#497) @maciejwalkowiak
* ref: sentry-core changes for console app (#473) @marandaneto

Obs: If you are using its own instance of `Hub`/`SentryClient` and reflection to set up the SDK to be usable within Libraries, this change may break your code, please fix the renamed classes.

Packages were released on [`bintray`](https://dl.bintray.com/getsentry/sentry-android/io/sentry/sentry-android/), [`jcenter`](https://jcenter.bintray.com/io/sentry/sentry-android/) and [`mavenCentral`](https://repo.maven.apache.org/maven2/io/sentry/sentry-android/)

We'd love to get feedback.

## 2.2.2

## What’s Changed

* feat: add sdk to envelope header (#488) @marandaneto
* Bump plugin versions (#487) @marandaneto
* Bump: AGP 4.0.1 (#486) @marandaneto
* feat: log request if response code is not 200 (#484) @marandaneto

Packages were released on [`bintray`](https://dl.bintray.com/getsentry/sentry-android/io/sentry/sentry-android/), [`jcenter`](https://jcenter.bintray.com/io/sentry/sentry-android/) and [`mavenCentral`](https://repo.maven.apache.org/maven2/io/sentry/sentry-android/)

We'd love to get feedback.

## 2.2.1

## What’s Changed

* fix: Timber adds breadcrumb even if event level is < minEventLevel (#480) @marandaneto
* enhancement: Bump Gradle 6.5.1 (#479) @marandaneto
* fix: contexts serializer avoids reflection and fixes desugaring issue (#478) @marandaneto
* fix: clone session before sending to the transport (#474) @marandaneto

Packages were released on [`bintray`](https://dl.bintray.com/getsentry/sentry-android/io/sentry/sentry-android/), [`jcenter`](https://jcenter.bintray.com/io/sentry/sentry-android/) and [`mavenCentral`](https://repo.maven.apache.org/maven2/io/sentry/sentry-android/)

We'd love to get feedback.

## 2.2.0

## What’s Changed

* fix: negative session sequence if the date is before java date epoch (#471) @marandaneto
* fix: deserialise unmapped contexts values from envelope (#470) @marandaneto
* Bump: sentry-native 0.3.4 (#468) @marandaneto

* feat: timber integration (#464) @marandaneto

1) To add integrations it requires a [manual initialization](https://docs.sentry.io/platforms/android/#manual-initialization) of the Android SDK.

2) Add the `sentry-android-timber` dependency:

```groovy
implementation 'io.sentry:sentry-android-timber:{version}' // version >= 2.2.0
```

3) Initialize and add the `SentryTimberIntegration`:

```java
SentryAndroid.init(this, options -> {
    // default values:
    // minEventLevel = ERROR
    // minBreadcrumbLevel = INFO
    options.addIntegration(new SentryTimberIntegration());

    // custom values for minEventLevel and minBreadcrumbLevel
    // options.addIntegration(new SentryTimberIntegration(SentryLevel.WARNING, SentryLevel.ERROR));
});
```

4) Use the Timber integration:

```java
try {
    int x = 1 / 0;
} catch (Exception e) {
    Timber.e(e);
}
```

Packages were released on [`bintray`](https://dl.bintray.com/getsentry/sentry-android/io/sentry/sentry-android/), [`jcenter`](https://jcenter.bintray.com/io/sentry/sentry-android/) and [`mavenCentral`](https://repo.maven.apache.org/maven2/io/sentry/sentry-android/)

We'd love to get feedback.

## 2.1.7

## What’s Changed

* fix: init native libs if available on SDK init (#461) @marandaneto
* Make JVM target explicit in sentry-core (#462) @dilbernd
* fix: timestamp with millis from react-native should be in UTC format (#456) @marandaneto
* Bump Gradle to 6.5 (#454) @marandaneto

Packages were released on [`bintray`](https://dl.bintray.com/getsentry/sentry-android/io/sentry/sentry-android/), [`jcenter`](https://jcenter.bintray.com/io/sentry/sentry-android/) and [`mavenCentral`](https://repo.maven.apache.org/maven2/io/sentry/sentry-android/)

We'd love to get feedback.

## 2.1.6

## What’s Changed

* fix: do not lookup sentry-debug-meta but instead load it directly (#445) @marandaneto
* fix: regression on v2.1.5 which can cause a crash on SDK init

Packages were released on [`bintray`](https://dl.bintray.com/getsentry/sentry-android/io/sentry/sentry-android/), [`jcenter`](https://jcenter.bintray.com/io/sentry/sentry-android/) and [`mavenCentral`](https://repo.maven.apache.org/maven2/io/sentry/sentry-android/)

We'd love to get feedback.

## 2.1.5

This version has a severe bug and can cause a crash on SDK init

Please upgrade to https://github.com/getsentry/sentry-android/releases/tag/2.1.6

## 2.1.4

## What’s Changed

* bump: sentry-native to 0.3.1 (#440) @marandaneto
* fix: update last session timestamp (#437) @marandaneto
* feat: make gzip as default content encoding type (#433) @marandaneto
* enhancement: use AGP 4 features (#366) @marandaneto
* enhancement: Create GH Actions CI for Ubuntu/macOS (#403) @marandaneto
* enhancement: make root checker better and minimize false positive (#417) @marandaneto
* fix: filter trim memory breadcrumbs (#431) @marandaneto

Packages were released on [`bintray`](https://dl.bintray.com/getsentry/sentry-android/io/sentry/sentry-android/), [`jcenter`](https://jcenter.bintray.com/io/sentry/sentry-android/) and [`mavenCentral`](https://repo.maven.apache.org/maven2/io/sentry/sentry-android/)

We'd love to get feedback.

## 2.1.3

## What’s Changed

This fixes several critical bugs in sentry-android 2.0 and 2.1

* fix: Sentry.init register integrations after creating the main Hub instead of doing it in the main Hub ctor (#427) @marandaneto
* fix: make NoOpLogger public (#425) @marandaneto
* fix: ConnectivityChecker returns connection status and events are not trying to be sent if no connection. (#420) @marandaneto
* ref: thread pool executor is a single thread executor instead of scheduled thread executor (#422) @marandaneto
* fix: Add Abnormal to the Session.State enum as its part of the protocol (#424) @marandaneto
* Bump: Gradle to 6.4.1 (#419) @marandaneto

We recommend that you use sentry-android 2.1.3 over the initial release of sentry-android 2.0 and 2.1.

Packages were released on [`bintray`](https://dl.bintray.com/getsentry/sentry-android/io/sentry/sentry-android/), [`jcenter`](https://jcenter.bintray.com/io/sentry/sentry-android/) and [`mavenCentral`](https://repo.maven.apache.org/maven2/io/sentry/sentry-android/)

We'd love to get feedback.

## 2.1.2

## What’s Changed

* fix: Phone state breadcrumbs require read_phone_state on older OS versions (#415) @marandaneto @bsergean
* fix: before raising ANR events, we check ProcessErrorStateInfo if available (#412) @marandaneto
* fix: send cached events to use a single thread executor (#405) @marandaneto
* enha: added options to configure http transport (#411) @marandaneto
* fix: initing SDK on AttachBaseContext (#409) @marandaneto
* fix: sessions can't be abnormal, but exited if not ended properly (#410) @marandaneto

Packages were released on [`bintray`](https://dl.bintray.com/getsentry/sentry-android/io/sentry/sentry-android/), [`jcenter`](https://jcenter.bintray.com/io/sentry/sentry-android/) and [`mavenCentral`](https://repo.maven.apache.org/maven2/io/sentry/sentry-android/)

We'd love to get feedback.

## 2.1.1

## What’s Changed

* fix: set missing release, environment and dist to sentry-native options (#404) @marandaneto
* fix: do not add automatic and empty sensor breadcrumbs (#401) @marandaneto
* enha: added missing getters on Breadcrumb and SentryEvent (#397) @marandaneto
* enha: bump sentry-native to 0.2.6 (#396) @marandaneto
* feat: add trim memory breadcrumbs (#395) @marandaneto
* enha: only set breadcrumb extras if not empty (#394) @marandaneto
* ref: removed Thread.sleep from LifecycleWatcher tests, using awaitility and DateProvider (#392) @marandaneto
* ref: added a DateTimeProvider for making retry after testable (#391) @marandaneto
* enha: BUMP Gradle to 6.4 (#390) @marandaneto
* enha: added samples of how to disable automatic breadcrumbs (#389) @marandaneto

Packages were released on [`bintray`](https://dl.bintray.com/getsentry/sentry-android/io/sentry/sentry-android/), [`jcenter`](https://jcenter.bintray.com/io/sentry/sentry-android/) and [`mavenCentral`](https://repo.maven.apache.org/maven2/io/sentry/sentry-android/)

We'd love to get feedback.

## 2.1.0

## What’s Changed

* Includes all the changes of 2.1.0 alpha, beta and RC
* fix when PhoneStateListener is not ready for use (#387) @marandaneto
* make ANR 5s by default (#388) @marandaneto
* fix: rate limiting by categories (#381) @marandaneto
* BUMP NDK to latest stable version 21.1.6352462 (#386) @marandaneto

Packages were released on [`bintray`](https://dl.bintray.com/getsentry/sentry-android/io/sentry/sentry-android/), [`jcenter`](https://jcenter.bintray.com/io/sentry/sentry-android/) and [`mavenCentral`](https://repo.maven.apache.org/maven2/io/sentry/sentry-android/)

We'd love to get feedback.

## 2.0.3

## What’s Changed

* patch from 2.1.0-alpha.2 - avoid crash if NDK throws UnsatisfiedLinkError (#344) @marandaneto

Packages were released on [`bintray`](https://dl.bintray.com/getsentry/sentry-android/io/sentry/sentry-android/), [`jcenter`](https://jcenter.bintray.com/io/sentry/sentry-android/) and [`mavenCentral`](https://repo.maven.apache.org/maven2/io/sentry/sentry-android/)

We'd love to get feedback.
## 2.1.0-RC.1

## What’s Changed

* feat: Options for uncaught exception and make SentryOptions list Thread-Safe (#384) @marandaneto
* feat: automatic breadcrumbs for app, activity and sessions lifecycles and system events (#348) @marandaneto
* fix: if retry after header has empty categories, apply retry after to all of them (#377) @marandaneto
* fix: discard events and envelopes if cached and retry after (#378) @marandaneto
* add ScheduledForRemoval annotation to deprecated methods (#375) @marandaneto
* fix: Merge loadLibrary calls for sentry-native and clean up CMake files (#373) @Swatinem
* enha: make capture session and envelope internal (#372) @marandaneto
* fix: exceptions should be sorted oldest to newest (#370) @marandaneto
* fix: check external storage size even if its read only (#368) @marandaneto
* fix: wrong check for cellular network capability (#369) @marandaneto
* bump NDK to 21.0.6113669 (#367) @marandaneto
* bump AGP and add new make cmd to check for updates (#365) @marandaneto

Packages were released on [`bintray`](https://dl.bintray.com/getsentry/sentry-android/io/sentry/sentry-android/), [`jcenter`](https://jcenter.bintray.com/io/sentry/sentry-android/) and [`mavenCentral`](https://repo.maven.apache.org/maven2/io/sentry/sentry-android/)

We'd love to get feedback.

## 2.1.0-beta.2

## What’s Changed

* bump sentry-native to 0.2.4 (#364) @marandaneto
* update current session on session start after deleting previous session (#362) @marandaneto

Packages were released on [`bintray`](https://dl.bintray.com/getsentry/sentry-android/io/sentry/sentry-android/), [`jcenter`](https://jcenter.bintray.com/io/sentry/sentry-android/) and [`mavenCentral`](https://repo.maven.apache.org/maven2/io/sentry/sentry-android/)

We'd love to get feedback.

## 2.1.0-beta.1

## What’s Changed

* BUMP sentry-native to 0.2.3 (#357) @marandaneto
* check for androidx availability on runtime (#356) @marandaneto
* if theres a left over session file and its crashed, we should not overwrite its state (#354) @marandaneto
* session should be exited state if state was ok (#352) @marandaneto
* envelope has dedicated endpoint (#353) @marandaneto

Packages were released on [`bintray`](https://dl.bintray.com/getsentry/sentry-android/io/sentry/sentry-android/), [`jcenter`](https://jcenter.bintray.com/io/sentry/sentry-android/) and [`mavenCentral`](https://repo.maven.apache.org/maven2/io/sentry/sentry-android/)

We'd love to get feedback.

## 2.1.0-alpha.2

## What’s Changed

* change integration order for cached outbox events (#347) @marandaneto
* avoid crash if NDK throws UnsatisfiedLinkError (#344) @marandaneto
* Avoid getting a threadlocal twice. (#339) @metlos
* removing session tracking guard on hub and client (#338) @marandaneto
* bump agp to 3.6.2 (#336) @marandaneto
* fix racey ANR integration (#332) @marandaneto
* logging envelopes path when possible instead of nullable id (#331) @marandaneto
* renaming transport gate method (#330) @marandaneto

Packages were released on [`bintray`](https://dl.bintray.com/getsentry/sentry-android/io/sentry/sentry-android/), [`jcenter`](https://jcenter.bintray.com/io/sentry/sentry-android/) and [`mavenCentral`](https://repo.maven.apache.org/maven2/io/sentry/sentry-android/)

We'd love to get feedback.

## 2.1.0-alpha.1

Release of Sentry's new SDK for Android.

## What’s Changed

* BUMP sentry-native to 0.2.2 (#305) @Swatinem
* ANR report should have 'was active=yes' on the dashboard (#299) @marandaneto
* NDK events apply scoped data (#322) @marandaneto
* fix missing App's info (#315) @marandaneto
* buffered writers/readers - otimizations (#311) @marandaneto
* Add a StdoutTransport (#310) @mike-burns
* boot time should be UTC (#309) @marandaneto
* implementing new retry after protocol (#306) @marandaneto
* make transport result public (#300) @marandaneto
* release health @marandaneto @bruno-garcia 

Packages were released on [`bintray`](https://dl.bintray.com/getsentry/sentry-android/io/sentry/sentry-android/), [`jcenter`](https://jcenter.bintray.com/io/sentry/sentry-android/) and [`mavenCentral`](https://repo.maven.apache.org/maven2/io/sentry/sentry-android/)

We'd love to get feedback.

## 2.0.2

Release of Sentry's new SDK for Android.

## What’s Changed

* BUMP AGP to 3.6.1 (#285) @marandaneto
* MavenCentral support (#284) @marandaneto

Packages were released on [`bintray`](https://dl.bintray.com/getsentry/sentry-android/io/sentry/sentry-android/), [`jcenter`](https://jcenter.bintray.com/io/sentry/sentry-android/) and [`mavenCentral`](https://repo.maven.apache.org/maven2/io/sentry/sentry-android/)

We'd love to get feedback.

## 2.0.1

Release of Sentry's new SDK for Android.

## What’s Changed

* Add the default serverName to SentryOptions and use it in MainEventProcessor (#279) @metlos
* set current threadId when there's no mechanism set (#277) @marandaneto
* feat: attach threads/stacktraces (#267) @marandaneto
* fix: preview package manager (#269) @bruno-garcia

Packages were released on [`bintray`](https://dl.bintray.com/getsentry/sentry-android/io/sentry/), [`jcenter`](https://jcenter.bintray.com/io/sentry/sentry-android/)

We'd love to get feedback.

## 2.0.0

Release of Sentry's new SDK for Android.

New features not offered by (1.7.x):

* NDK support
  * Captures crashes caused by native code
  * Access to the [`sentry-native` SDK](https://github.com/getsentry/sentry-native/) API by your native (C/C++/Rust code/..).
* Automatic init (just add your `DSN` to the manifest)
   * Proguard rules are added automatically
   * Permission (Internet) is added automatically
* Uncaught Exceptions might be captured even before the app restarts
* Sentry's Unified API.
* More context/device information
* Packaged as `aar`
* Frames from the app automatically marked as `InApp=true` (stack traces in Sentry highlights them by default).
* Complete Sentry Protocol available.
* All threads and their stack traces are captured.
* Sample project in this repo to test many features (segfault, uncaught exception, ANR...)

Features from the current SDK like `ANR` are also available (by default triggered after 4 seconds).

Packages were released on [`bintray`](https://dl.bintray.com/getsentry/sentry-android/io/sentry/), [`jcenter`](https://jcenter.bintray.com/io/sentry/sentry-android/)

We'd love to get feedback.

## 2.0.0-rc04

Release of Sentry's new SDK for Android.

## What’s Changed

* fix: breacrumb.data to string,object, Add LOG level (#264) @HazAT
* read release conf. on manifest (#266) @marandaneto
* Support mills timestamp format (#263) @marandaneto
* adding logs to installed integrations (#265) @marandaneto
* feat: Take sampleRate from metadata (#262) @bruno-garcia

Packages were released on [`bintray`](https://dl.bintray.com/getsentry/sentry-android/io/sentry/), [`jcenter`](https://jcenter.bintray.com/io/sentry/sentry-android/)

We'd love to get feedback and we'll work in getting the GA `2.0.0` out soon.
Until then, the [stable SDK offered by Sentry is at version 1.7.30](https://github.com/getsentry/sentry-java/releases/tag/v1.7.30)
## 2.0.0-rc03

Release of Sentry's new SDK for Android.

## What’s Changed

* fixes #259 - NPE check on getExternalFilesDirs items. (#260) @marandaneto
* fix strictMode typo (#258) @marandaneto

Packages were released on [`bintray`](https://dl.bintray.com/getsentry/sentry-android/io/sentry/), [`jcenter`](https://jcenter.bintray.com/io/sentry/sentry-android/)

We'd love to get feedback and we'll work in getting the GA `2.0.0` out soon.
Until then, the [stable SDK offered by Sentry is at version 1.7.30](https://github.com/getsentry/sentry-java/releases/tag/v1.7.30)
## 2.0.0-rc02

Release of Sentry's new SDK for Android.

## What’s Changed

* update ndk for new sentry-native version (#235) @Swatinem @marandaneto
* make integrations public (#256) @marandaneto
* BUMP build-tools (#255) @marandaneto
* added javadocs to scope and its dependencies (#253) @marandaneto
* build all ABIs (#254) @marandaneto
* moving back ANR timeout from long to int param. (#252) @marandaneto
* feat: Hub mode configurable (#247) @bruno-garcia
* Added HubAdapter to call Sentry static methods from Integrations (#250) @marandaneto
* new Release format (#242) @marandaneto
* Javadocs for SentryOptions (#246) @marandaneto
* non-app is already inApp excluded by default. (#244) @marandaneto
* added remove methods (tags/extras) to the sentry static class (#243) @marandaneto
* fix if symlink exists for sentry-native (#241) @marandaneto
* clone method - race condition free (#226) @marandaneto
* refactoring breadcrumbs callback (#239) @marandaneto

Packages were released on [`bintray`](https://dl.bintray.com/getsentry/sentry-android/io/sentry/), [`jcenter`](https://jcenter.bintray.com/io/sentry/sentry-android/)

We'd love to get feedback and we'll work in getting the GA `2.0.0` out soon.
Until then, the [stable SDK offered by Sentry is at version 1.7.30](https://github.com/getsentry/sentry-java/releases/tag/v1.7.30)

## 2.0.0-rc01

Release of Sentry's new SDK for Android.

## What’s Changed

* Honor RetryAfter (#236) @marandaneto
* Add tests for SentryValues (#238) @philipphofmann
* added remove methods for Scope data (#237) @marandaneto
* do not set frames if there's none (#234) @marandaneto
* always call interrupt after InterruptedException (#232) @marandaneto
* more device context (deviceId, connectionType and language) (#229) @marandaneto
* mark as current thread if its the main thread (#228) @marandaneto
* added a few java docs (Sentry, Hub and SentryClient) (#223) @marandaneto
* implemented diagnostic logger (#218) @marandaneto
* fix lgtm alerts (#219) @marandaneto
* written unit tests to ANR integration (#215) @marandaneto
* added blog posts to README (#214) @marandaneto
* added event processors to scope (#209) @marandaneto
* Raise code coverage for Dsn to 100% (#212) @philipphofmann
* Remove redundant times(1) for Mockito.verify (#211) @philipphofmann
* added android transport gate (#206) @marandaneto
* transport may be set on options (#203) @marandaneto
* dist may be set on options (#204) @marandaneto
* added executor for caching values out of the main thread (#201) @marandaneto
* throw an exception if DSN is not set (#200) @marandaneto
* migration guide markdown (#197) @marandaneto

Packages were released on [`bintray`](https://dl.bintray.com/getsentry/sentry-android/io/sentry/), [`jcenter`](https://jcenter.bintray.com/io/sentry/sentry-android/)

We'd love to get feedback and we'll work in getting the GA `2.0.0` out soon.
Until then, the [stable SDK offered by Sentry is at version 1.7.29](https://github.com/getsentry/sentry-java/releases/tag/v1.7.29)

## 2.0.0-beta02

Release of Sentry's new SDK for Android.

* fix Android bug on API 24 and 25 about getting current threads and stack traces (#194)
* addBreadcrumb overloads #196 and #198

Packages were released on [`bintray`](https://dl.bintray.com/getsentry/sentry-android/io/sentry/), [`jcenter`](https://jcenter.bintray.com/io/sentry/sentry-android/)

We'd love to get feedback and we'll work in getting the GA `2.0.0` out soon.
Until then, the [stable SDK offered by Sentry is at version 1.7.28](https://github.com/getsentry/sentry-java/releases/tag/v1.7.28)
## 2.0.0-beta01

Release of Sentry's new SDK for Android.

* ref: ANR doesn't set handled flag #186
* SDK final review (#183)
* ref: Drop errored in favor of crashed (#187)
* workaround android_id (#185)
* renamed sampleRate (#191)
* making timestamp package-private or test-only (#190)
* Split event processor in Device/App data (#180)

Packages were released on [`bintray`](https://dl.bintray.com/getsentry/sentry-android/io/sentry/), [`jcenter`](https://jcenter.bintray.com/io/sentry/sentry-android/)

We'd love to get feedback and we'll work in getting the GA `2.0.0` out soon.
Until then, the [stable SDK offered by Sentry is at version 1.7.28](https://github.com/getsentry/sentry-java/releases/tag/v1.7.28)

## 2.0.0-alpha09

Release of Sentry's new SDK for Android.

* fix: DSN parsing (#165)
* BUMP: sentry-native with message object instead of a string (#172)
* Don't avoid exception type minification (#166)
* make Gson retro compatible with older versions of AGP (#177)
* adding nativeBundle plugin (#161)
* adding scope methods to sentry static class (#179)

Packages were released on [`bintray`](https://dl.bintray.com/getsentry/sentry-android/io/sentry/), [`jcenter`](https://jcenter.bintray.com/io/sentry/sentry-android/)

We'd love to get feedback and we'll work in getting the GA `2.0.0` out soon.
Until then, the [stable SDK offered by Sentry is at version 1.7.28](https://github.com/getsentry/sentry-java/releases/tag/v1.7.28)

## 2.0.0-alpha08

Release of Sentry's new SDK for Android.

* DebugId endianness (#162)
* executed beforeBreadcrumb also for scope (#160)
* benefit of manifest merging when minSdk (#159)
* add method to captureMessage with level (#157)
* listing assets file on the wrong dir (#156)

Packages were released on [`bintray`](https://dl.bintray.com/getsentry/sentry-android/io/sentry/), [`jcenter`](https://jcenter.bintray.com/io/sentry/sentry-android/)

We'd love to get feedback and we'll work in getting the GA `2.0.0` out soon.
Until then, the [stable SDK offered by Sentry is at version 1.7.28](https://github.com/getsentry/sentry-java/releases/tag/v1.7.28)

## 2.0.0-alpha07

Third release of Sentry's new SDK for Android.

*  Fixed release for jcenter and bintray

Packages were released on [`bintray`](https://dl.bintray.com/getsentry/sentry-android/io/sentry/), [`jcenter`](https://jcenter.bintray.com/io/sentry/sentry-android/)

We'd love to get feedback and we'll work in getting the GA `2.0.0` out soon.
Until then, the [stable SDK offered by Sentry is at version 1.7.28](https://github.com/getsentry/sentry-java/releases/tag/v1.7.28)

## 2.0.0-alpha06

Second release of Sentry's new SDK for Android.

* Fixed a typo on pom generation.

Packages were released on [`bintray`](https://dl.bintray.com/getsentry/sentry-android/io/sentry/), [`jcenter`](https://jcenter.bintray.com/io/sentry/sentry-android/)

We'd love to get feedback and we'll work in getting the GA `2.0.0` out soon.
Until then, the [stable SDK offered by Sentry is at version 1.7.28](https://github.com/getsentry/sentry-java/releases/tag/v1.7.28)

## 2.0.0-alpha05

First release of Sentry's new SDK for Android.

New features not offered by our current (1.7.x), stable SDK are:

* NDK support
  * Captures crashes caused by native code
  * Access to the [`sentry-native` SDK](https://github.com/getsentry/sentry-native/) API by your native (C/C++/Rust code/..).
* Automatic init (just add your `DSN` to the manifest)
   * Proguard rules are added automatically
   * Permission (Internet) is added automatically
* Uncaught Exceptions might be captured even before the app restarts
* Unified API which include scopes etc.
* More context/device information
* Packaged as `aar`
* Frames from the app automatically marked as `InApp=true` (stack traces in Sentry highlights them by default).
* Complete Sentry Protocol available.
* All threads and their stack traces are captured.
* Sample project in this repo to test many features (segfault, uncaught exception, scope)

Features from the current SDK like `ANR` are also available (by default triggered after 4 seconds).

Packages were released on [`bintray`](https://dl.bintray.com/getsentry/sentry-android/io/sentry/), [`jcenter`](https://jcenter.bintray.com/io/sentry/sentry-android/)

We'd love to get feedback and we'll work in getting the GA `2.0.0` out soon.
Until then, the [stable SDK offered by Sentry is at version 1.7.28](https://github.com/getsentry/sentry-java/releases/tag/v1.7.28)<|MERGE_RESOLUTION|>--- conflicted
+++ resolved
@@ -2,14 +2,12 @@
 
 ## Unreleased
 
-<<<<<<< HEAD
 * Feat: Release Health - server side session tracking (#1572)
-=======
+
 ## 5.1.2
 
 * Fix: Servlet 3.1 compatibility issue (#1681)
 * Fix: Do not drop Contexts key if Collection, Array or Char (#1680)
->>>>>>> ff74a9ea
 
 ## 5.1.1
 
