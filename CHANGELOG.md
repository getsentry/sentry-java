--- conflicted
+++ resolved
@@ -2,15 +2,13 @@
 
 ## Unreleased
 
-<<<<<<< HEAD
 ### Features
 
 - Make `DebugImagesLoader` public ([#2993](https://github.com/getsentry/sentry-java/pull/2993))
-=======
+
 ### Fixes
 
 - Set export flag on Android receivers on API 33+ ([#2990](https://github.com/getsentry/sentry-java/pull/2990))
->>>>>>> 0f88e955
 
 ## 6.31.0
 
