--- conflicted
+++ resolved
@@ -4,15 +4,12 @@
 
 ### Features
 
-<<<<<<< HEAD
 - Attach View Hierarchy to the errored/crashed events ([#2440](https://github.com/getsentry/sentry-java/pull/2440))
-=======
 - Collect memory usage in transactions ([#2445](https://github.com/getsentry/sentry-java/pull/2445))
 
 ### Fixes
 
 - Don't override sdk name with Timber ([#2450](https://github.com/getsentry/sentry-java/pull/2450))
->>>>>>> 8ade2254
 
 ## 6.11.0
 
