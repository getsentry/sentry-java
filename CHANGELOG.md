--- conflicted
+++ resolved
@@ -4,11 +4,8 @@
 
 ### Fixes
 
-<<<<<<< HEAD
 - Clear window reference only on activity stop in profileMeasurements collector ([#2407](https://github.com/getsentry/sentry-java/pull/2407))
-=======
 - No longer disable OpenTelemetry exporters in default Java Agent config ([#2408](https://github.com/getsentry/sentry-java/pull/2408))
->>>>>>> ecf96806
 
 ## 6.9.1
 
