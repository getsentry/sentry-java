--- conflicted
+++ resolved
@@ -16,11 +16,8 @@
 * Enhancement: Enable Kotlin map-like access on CustomSamplingContext (#1192)
 * Enhancement: Auto register custom ITransportFactory in Spring integration (#1194)
 * Enhancement: Improve Kotlin property access in Performance API (#1193)
-<<<<<<< HEAD
+* Enhancement: Add convenient method for accessing event's throwable (1202)
 * Enhancement: Copy options tags to transactions (#1198)
-=======
-* Enhancement: Add convenient method for accessing event's throwable (1202)
->>>>>>> 3eaa67f0
 
 # 4.0.0-alpha.3
 
