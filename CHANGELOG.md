# Changelog

## Unreleased

<<<<<<< HEAD
### Features

- Add support for Opentelemetry ([#2344](https://github.com/getsentry/sentry-java/pull/2344))
=======
### Fixes

- Fix `Gpu.vendorId` should be a String ([#2343](https://github.com/getsentry/sentry-java/pull/2343))

### Features

- Update Spring Boot Jakarta to Spring Boot 3.0.0-RC2 ([#2347](https://github.com/getsentry/sentry-java/pull/2347))
>>>>>>> 38e4f116

## 6.7.0

### Fixes

- Use correct set-cookie for the HTTP Client response object ([#2326](https://github.com/getsentry/sentry-java/pull/2326))
- Fix NoSuchElementException in CircularFifoQueue when cloning a Scope ([#2328](https://github.com/getsentry/sentry-java/pull/2328))

### Features

- Customizable fragment lifecycle breadcrumbs ([#2299](https://github.com/getsentry/sentry-java/pull/2299))
- Provide hook for Jetpack Compose navigation instrumentation ([#2320](https://github.com/getsentry/sentry-java/pull/2320))
- Populate `event.modules` with dependencies metadata ([#2324](https://github.com/getsentry/sentry-java/pull/2324))
- Support Spring 6 and Spring Boot 3 ([#2289](https://github.com/getsentry/sentry-java/pull/2289))

### Dependencies

- Bump Native SDK from v0.5.1 to v0.5.2 ([#2315](https://github.com/getsentry/sentry-java/pull/2315))
  - [changelog](https://github.com/getsentry/sentry-native/blob/master/CHANGELOG.md#052)
  - [diff](https://github.com/getsentry/sentry-native/compare/0.5.1...0.5.2)

## 6.6.0

### Fixes

- Ensure potential callback exceptions are caught #2123 ([#2291](https://github.com/getsentry/sentry-java/pull/2291))
- Remove verbose FrameMetricsAggregator failure logging ([#2293](https://github.com/getsentry/sentry-java/pull/2293))
- Ignore broken regex for tracePropagationTarget ([#2288](https://github.com/getsentry/sentry-java/pull/2288))
- No longer serialize static fields; use toString as fallback ([#2309](https://github.com/getsentry/sentry-java/pull/2309))
- Fix `SentryFileWriter`/`SentryFileOutputStream` append overwrites file contents ([#2304](https://github.com/getsentry/sentry-java/pull/2304))
- Respect incoming parent sampled decision when continuing a trace ([#2311](https://github.com/getsentry/sentry-java/pull/2311))

### Features

- Profile envelopes are sent directly from profiler ([#2298](https://github.com/getsentry/sentry-java/pull/2298))
- Add support for using Encoder with logback.SentryAppender ([#2246](https://github.com/getsentry/sentry-java/pull/2246))
- Report Startup Crashes ([#2277](https://github.com/getsentry/sentry-java/pull/2277))
- HTTP Client errors for OkHttp ([#2287](https://github.com/getsentry/sentry-java/pull/2287))
- Add option to enable or disable Frame Tracking ([#2314](https://github.com/getsentry/sentry-java/pull/2314))

### Dependencies

- Bump Native SDK from v0.5.0 to v0.5.1 ([#2306](https://github.com/getsentry/sentry-java/pull/2306))
  - [changelog](https://github.com/getsentry/sentry-native/blob/master/CHANGELOG.md#051)
  - [diff](https://github.com/getsentry/sentry-native/compare/0.5.0...0.5.1)

## 6.5.0

### Fixes

- Improve public facing API for creating Baggage from header ([#2284](https://github.com/getsentry/sentry-java/pull/2284))

## 6.5.0-beta.3

### Features

- Provide API for attaching custom measurements to transactions ([#2260](https://github.com/getsentry/sentry-java/pull/2260))
- Bump spring to 2.7.4 ([#2279](https://github.com/getsentry/sentry-java/pull/2279))

## 6.5.0-beta.2

### Features

- Make user segment a top level property ([#2257](https://github.com/getsentry/sentry-java/pull/2257))
- Replace user `other` with `data` ([#2258](https://github.com/getsentry/sentry-java/pull/2258))
- `isTraceSampling` is now on by default. `tracingOrigins` has been replaced by `tracePropagationTargets` ([#2255](https://github.com/getsentry/sentry-java/pull/2255))

## 6.5.0-beta.1

### Features

- Server-Side Dynamic Sampling Context support  ([#2226](https://github.com/getsentry/sentry-java/pull/2226))

## 6.4.4

### Fixes

- Fix ConcurrentModificationException due to FrameMetricsAggregator manipulation ([#2282](https://github.com/getsentry/sentry-java/pull/2282))

## 6.4.3

- Fix slow and frozen frames tracking ([#2271](https://github.com/getsentry/sentry-java/pull/2271))

## 6.4.2

### Fixes

- Fixed AbstractMethodError when getting Lifecycle ([#2228](https://github.com/getsentry/sentry-java/pull/2228))
- Missing unit fields for Android measurements ([#2204](https://github.com/getsentry/sentry-java/pull/2204))
- Avoid sending empty profiles ([#2232](https://github.com/getsentry/sentry-java/pull/2232))
- Fix file descriptor leak in FileIO instrumentation ([#2248](https://github.com/getsentry/sentry-java/pull/2248))

## 6.4.1

### Fixes

- Fix memory leak caused by throwableToSpan ([#2227](https://github.com/getsentry/sentry-java/pull/2227))

## 6.4.0

### Fixes

- make profiling rate defaults to 101 hz ([#2211](https://github.com/getsentry/sentry-java/pull/2211))
- SentryOptions.setProfilingTracesIntervalMillis has been deprecated
- Added cpu architecture and default environment in profiles envelope ([#2207](https://github.com/getsentry/sentry-java/pull/2207))
- SentryOptions.setProfilingEnabled has been deprecated in favor of setProfilesSampleRate
- Use toString for enum serialization ([#2220](https://github.com/getsentry/sentry-java/pull/2220))

### Features

- Concurrent profiling 3 - added truncation reason ([#2247](https://github.com/getsentry/sentry-java/pull/2247))
- Concurrent profiling 2 - added list of transactions ([#2218](https://github.com/getsentry/sentry-java/pull/2218))
- Concurrent profiling 1 - added envelope payload data format ([#2216](https://github.com/getsentry/sentry-java/pull/2216))
- Send source for transactions ([#2180](https://github.com/getsentry/sentry-java/pull/2180))
- Add profilesSampleRate and profileSampler options for Android sdk ([#2184](https://github.com/getsentry/sentry-java/pull/2184))
- Add baggage header to RestTemplate ([#2206](https://github.com/getsentry/sentry-java/pull/2206))
- Bump Native SDK from v0.4.18 to v0.5.0 ([#2199](https://github.com/getsentry/sentry-java/pull/2199))
  - [changelog](https://github.com/getsentry/sentry-native/blob/master/CHANGELOG.md#050)
  - [diff](https://github.com/getsentry/sentry-native/compare/0.4.18...0.5.0)
- Bump Gradle from v7.5.0 to v7.5.1 ([#2212](https://github.com/getsentry/sentry-java/pull/2212))
  - [changelog](https://github.com/gradle/gradle/blob/master/CHANGELOG.md#v751)
  - [diff](https://github.com/gradle/gradle/compare/v7.5.0...v7.5.1)

## 6.3.1

### Fixes

- Prevent NPE by checking SentryTracer.timer for null again inside synchronized ([#2200](https://github.com/getsentry/sentry-java/pull/2200))
- Weakly reference Activity for transaction finished callback ([#2203](https://github.com/getsentry/sentry-java/pull/2203))
- `attach-screenshot` set on Manual init. didn't work ([#2186](https://github.com/getsentry/sentry-java/pull/2186))
- Remove extra space from `spring.factories` causing issues in old versions of Spring Boot ([#2181](https://github.com/getsentry/sentry-java/pull/2181))


### Features

- Bump Native SDK to v0.4.18 ([#2154](https://github.com/getsentry/sentry-java/pull/2154))
  - [changelog](https://github.com/getsentry/sentry-native/blob/master/CHANGELOG.md#0418)
  - [diff](https://github.com/getsentry/sentry-native/compare/0.4.17...0.4.18)
- Bump Gradle to v7.5.0 ([#2174](https://github.com/getsentry/sentry-java/pull/2174), [#2191](https://github.com/getsentry/sentry-java/pull/2191))
  - [changelog](https://github.com/gradle/gradle/blob/master/CHANGELOG.md#v750)
  - [diff](https://github.com/gradle/gradle/compare/v7.4.2...v7.5.0)

## 6.3.0

### Features

- Switch upstream dependencies to `compileOnly` in integrations ([#2175](https://github.com/getsentry/sentry-java/pull/2175))

### Fixes

- Lazily retrieve HostnameCache in MainEventProcessor ([#2170](https://github.com/getsentry/sentry-java/pull/2170))

## 6.2.1

### Fixes

- Only send userid in Dynamic Sampling Context if sendDefaultPii is true ([#2147](https://github.com/getsentry/sentry-java/pull/2147))
- Remove userId from baggage due to PII ([#2157](https://github.com/getsentry/sentry-java/pull/2157))

### Features

- Add integration for Apollo-Kotlin 3 ([#2109](https://github.com/getsentry/sentry-java/pull/2109))
- New package `sentry-android-navigation` for AndroidX Navigation support ([#2136](https://github.com/getsentry/sentry-java/pull/2136))
- New package `sentry-compose` for Jetpack Compose support (Navigation) ([#2136](https://github.com/getsentry/sentry-java/pull/2136))
- Add sample rate to baggage as well as trace in envelope header and flatten user ([#2135](https://github.com/getsentry/sentry-java/pull/2135))

## 6.1.4

### Fixes

- Filter out app starts with more than 60s ([#2127](https://github.com/getsentry/sentry-java/pull/2127))

## 6.1.3

### Fixes

- Fix thread leak due to Timer being created and never cancelled ([#2131](https://github.com/getsentry/sentry-java/pull/2131))

## 6.1.2

### Fixes

- Swallow error when reading ActivityManager#getProcessesInErrorState instead of crashing ([#2114](https://github.com/getsentry/sentry-java/pull/2114))
- Use charset string directly as StandardCharsets is not available on earlier Android versions ([#2111](https://github.com/getsentry/sentry-java/pull/2111))

## 6.1.1

### Features

- Replace `tracestate` header with `baggage` header ([#2078](https://github.com/getsentry/sentry-java/pull/2078))
- Allow opting out of device info collection that requires Inter-Process Communication (IPC) ([#2100](https://github.com/getsentry/sentry-java/pull/2100))

## 6.1.0

### Features

- Implement local scope by adding overloads to the capture methods that accept a ScopeCallback ([#2084](https://github.com/getsentry/sentry-java/pull/2084))
- SentryOptions#merge is now public and can be used to load ExternalOptions ([#2088](https://github.com/getsentry/sentry-java/pull/2088))

### Fixes

- Fix proguard rules to work R8 [issue](https://issuetracker.google.com/issues/235733922) around on AGP 7.3.0-betaX and 7.4.0-alphaX ([#2094](https://github.com/getsentry/sentry-java/pull/2094))
- Fix GraalVM Native Image compatibility ([#2172](https://github.com/getsentry/sentry-java/pull/2172))

## 6.0.0

### Sentry Self-hosted Compatibility

- Starting with version `6.0.0` of the `sentry` package, [Sentry's self hosted version >= v21.9.0](https://github.com/getsentry/self-hosted/releases) is required or you have to manually disable sending client reports via the `sendClientReports` option. This only applies to self-hosted Sentry. If you are using [sentry.io](https://sentry.io), no action is needed.

### Features

- Allow optimization and obfuscation of the SDK by reducing proguard rules ([#2031](https://github.com/getsentry/sentry-java/pull/2031))
- Relax TransactionNameProvider ([#1861](https://github.com/getsentry/sentry-java/pull/1861))
- Use float instead of Date for protocol types for higher precision ([#1737](https://github.com/getsentry/sentry-java/pull/1737))
- Allow setting SDK info (name & version) in manifest ([#2016](https://github.com/getsentry/sentry-java/pull/2016))
- Allow setting native Android SDK name during build ([#2035](https://github.com/getsentry/sentry-java/pull/2035))
- Include application permissions in Android events ([#2018](https://github.com/getsentry/sentry-java/pull/2018))
- Automatically create transactions for UI events ([#1975](https://github.com/getsentry/sentry-java/pull/1975))
- Hints are now used via a Hint object and passed into beforeSend and EventProcessor as @NotNull Hint object ([#2045](https://github.com/getsentry/sentry-java/pull/2045))
- Attachments can be manipulated via hint ([#2046](https://github.com/getsentry/sentry-java/pull/2046))
- Add sentry-servlet-jakarta module ([#1987](https://github.com/getsentry/sentry-java/pull/1987))
- Add client reports ([#1982](https://github.com/getsentry/sentry-java/pull/1982))
- Screenshot is taken when there is an error ([#1967](https://github.com/getsentry/sentry-java/pull/1967))
- Add Android profiling traces ([#1897](https://github.com/getsentry/sentry-java/pull/1897)) ([#1959](https://github.com/getsentry/sentry-java/pull/1959)) and its tests ([#1949](https://github.com/getsentry/sentry-java/pull/1949))
- Enable enableScopeSync by default for Android ([#1928](https://github.com/getsentry/sentry-java/pull/1928))
- Feat: Vendor JSON ([#1554](https://github.com/getsentry/sentry-java/pull/1554))
    - Introduce `JsonSerializable` and `JsonDeserializer` interfaces for manual json
      serialization/deserialization.
    - Introduce `JsonUnknwon` interface to preserve unknown properties when deserializing/serializing
      SDK classes.
    - When passing custom objects, for example in `Contexts`, these are supported for serialization:
        - `JsonSerializable`
        - `Map`, `Collection`, `Array`, `String` and all primitive types.
        - Objects with the help of refection.
            - `Map`, `Collection`, `Array`, `String` and all primitive types.
            - Call `toString()` on objects that have a cyclic reference to a ancestor object.
            - Call `toString()` where object graphs exceed max depth.
    - Remove `gson` dependency.
    - Remove `IUnknownPropertiesConsumer`
- Pass MDC tags as Sentry tags ([#1954](https://github.com/getsentry/sentry-java/pull/1954))

### Fixes

- Calling Sentry.init and specifying contextTags now has an effect on the Logback SentryAppender ([#2052](https://github.com/getsentry/sentry-java/pull/2052))
- Calling Sentry.init and specifying contextTags now has an effect on the Log4j SentryAppender ([#2054](https://github.com/getsentry/sentry-java/pull/2054))
- Calling Sentry.init and specifying contextTags now has an effect on the jul SentryAppender ([#2057](https://github.com/getsentry/sentry-java/pull/2057))
- Update Spring Boot dependency to 2.6.8 and fix the CVE-2022-22970 ([#2068](https://github.com/getsentry/sentry-java/pull/2068))
- Sentry can now self heal after a Thread had its currentHub set to a NoOpHub ([#2076](https://github.com/getsentry/sentry-java/pull/2076))
- No longer close OutputStream that is passed into JsonSerializer ([#2029](https://github.com/getsentry/sentry-java/pull/2029))
- Fix setting context tags on events captured by Spring ([#2060](https://github.com/getsentry/sentry-java/pull/2060))
- Isolate cached events with hashed DSN subfolder ([#2038](https://github.com/getsentry/sentry-java/pull/2038))
- SentryThread.current flag will not be overridden by DefaultAndroidEventProcessor if already set ([#2050](https://github.com/getsentry/sentry-java/pull/2050))
- Fix serialization of Long inside of Request.data ([#2051](https://github.com/getsentry/sentry-java/pull/2051))
- Update sentry-native to 0.4.17 ([#2033](https://github.com/getsentry/sentry-java/pull/2033))
- Update Gradle to 7.4.2 and AGP to 7.2 ([#2042](https://github.com/getsentry/sentry-java/pull/2042))
- Change order of event filtering mechanisms ([#2001](https://github.com/getsentry/sentry-java/pull/2001))
- Only send session update for dropped events if state changed ([#2002](https://github.com/getsentry/sentry-java/pull/2002))
- Android profiling initializes on first profile start ([#2009](https://github.com/getsentry/sentry-java/pull/2009))
- Profiling rate decreased from 300hz to 100hz ([#1997](https://github.com/getsentry/sentry-java/pull/1997))
- Allow disabling sending of client reports via Android Manifest and external options ([#2007](https://github.com/getsentry/sentry-java/pull/2007))
- Ref: Upgrade Spring Boot dependency to 2.5.13 ([#2011](https://github.com/getsentry/sentry-java/pull/2011))
- Ref: Make options.printUncaughtStackTrace primitive type ([#1995](https://github.com/getsentry/sentry-java/pull/1995))
- Ref: Remove not needed interface abstractions on Android ([#1953](https://github.com/getsentry/sentry-java/pull/1953))
- Ref: Make hints Map<String, Object> instead of only Object ([#1929](https://github.com/getsentry/sentry-java/pull/1929))
- Ref: Simplify DateUtils with ISO8601Utils ([#1837](https://github.com/getsentry/sentry-java/pull/1837))
- Ref: Remove deprecated and scheduled fields ([#1875](https://github.com/getsentry/sentry-java/pull/1875))
- Ref: Add shutdownTimeoutMillis in favor of shutdownTimeout ([#1873](https://github.com/getsentry/sentry-java/pull/1873))
- Ref: Remove Attachment ContentType since the Server infers it ([#1874](https://github.com/getsentry/sentry-java/pull/1874))
- Ref: Bind external properties to a dedicated class. ([#1750](https://github.com/getsentry/sentry-java/pull/1750))
- Ref: Debug log serializable objects ([#1795](https://github.com/getsentry/sentry-java/pull/1795))
- Ref: catch Throwable instead of Exception to suppress internal SDK errors ([#1812](https://github.com/getsentry/sentry-java/pull/1812))
- `SentryOptions` can merge properties from `ExternalOptions` instead of another instance of `SentryOptions`
- Following boolean properties from `SentryOptions` that allowed `null` values are now not nullable - `debug`, `enableUncaughtExceptionHandler`, `enableDeduplication`
- `SentryOptions` cannot be created anymore using `PropertiesProvider` with `SentryOptions#from` method. Use `ExternalOptions#from` instead and merge created object with `SentryOptions#merge`
- Bump: Kotlin to 1.5 and compatibility to 1.4 for sentry-android-timber ([#1815](https://github.com/getsentry/sentry-java/pull/1815))

## 5.7.4

### Fixes

* Change order of event filtering mechanisms and only send session update for dropped events if session state changed (#2028)

## 5.7.3

### Fixes

- Sentry Timber integration throws an exception when using args ([#1986](https://github.com/getsentry/sentry-java/pull/1986))

## 5.7.2

### Fixes

- Bring back support for `Timber.tag` ([#1974](https://github.com/getsentry/sentry-java/pull/1974))

## 5.7.1

### Fixes

- Sentry Timber integration does not submit msg.formatted breadcrumbs ([#1957](https://github.com/getsentry/sentry-java/pull/1957))
- ANR WatchDog won't crash on SecurityException ([#1962](https://github.com/getsentry/sentry-java/pull/1962))

## 5.7.0

### Features

- Automatically enable `Timber` and `Fragment` integrations if they are present on the classpath ([#1936](https://github.com/getsentry/sentry-java/pull/1936))

## 5.6.3

### Fixes

- If transaction or span is finished, do not allow to mutate ([#1940](https://github.com/getsentry/sentry-java/pull/1940))
- Keep used AndroidX classes from obfuscation (Fixes UI breadcrumbs and Slow/Frozen frames) ([#1942](https://github.com/getsentry/sentry-java/pull/1942))

## 5.6.2

### Fixes

- Ref: Make ActivityFramesTracker public to be used by Hybrid SDKs ([#1931](https://github.com/getsentry/sentry-java/pull/1931))
- Bump: AGP to 7.1.2 ([#1930](https://github.com/getsentry/sentry-java/pull/1930))
- NPE while adding "response_body_size" breadcrumb, when response body length is unknown ([#1908](https://github.com/getsentry/sentry-java/pull/1908))
- Do not include stacktrace frames into Timber message ([#1898](https://github.com/getsentry/sentry-java/pull/1898))
- Potential memory leaks ([#1909](https://github.com/getsentry/sentry-java/pull/1909))

Breaking changes:
`Timber.tag` is no longer supported by our [Timber integration](https://docs.sentry.io/platforms/android/configuration/integrations/timber/) and will not appear on Sentry for error events.
Please vote on this [issue](https://github.com/getsentry/sentry-java/issues/1900), if you'd like us to provide support for that.

## 5.6.2-beta.3

### Fixes

- Ref: Make ActivityFramesTracker public to be used by Hybrid SDKs ([#1931](https://github.com/getsentry/sentry-java/pull/1931))
- Bump: AGP to 7.1.2 ([#1930](https://github.com/getsentry/sentry-java/pull/1930))

## 5.6.2-beta.2

### Fixes

- NPE while adding "response_body_size" breadcrumb, when response body length is unknown ([#1908](https://github.com/getsentry/sentry-java/pull/1908))

## 5.6.2-beta.1

### Fixes

- Do not include stacktrace frames into Timber message ([#1898](https://github.com/getsentry/sentry-java/pull/1898))
- Potential memory leaks ([#1909](https://github.com/getsentry/sentry-java/pull/1909))

Breaking changes:
`Timber.tag` is no longer supported by our [Timber integration](https://docs.sentry.io/platforms/android/configuration/integrations/timber/) and will not appear on Sentry for error events.
Please vote on this [issue](https://github.com/getsentry/sentry-java/issues/1900), if you'd like us to provide support for that.

## 5.6.1

### Features

- Add options.printUncaughtStackTrace to print uncaught exceptions ([#1890](https://github.com/getsentry/sentry-java/pull/1890))

### Fixes

- NPE while adding "response_body_size" breadcrumb, when response body is null ([#1884](https://github.com/getsentry/sentry-java/pull/1884))
- Bump: AGP to 7.1.0 ([#1892](https://github.com/getsentry/sentry-java/pull/1892))

## 5.6.0

### Features

- Add breadcrumbs support for UI events (automatically captured) ([#1876](https://github.com/getsentry/sentry-java/pull/1876))

### Fixes

- Change scope of servlet-api to compileOnly ([#1880](https://github.com/getsentry/sentry-java/pull/1880))

## 5.5.3

### Fixes

- Do not create SentryExceptionResolver bean when Spring MVC is not on the classpath ([#1865](https://github.com/getsentry/sentry-java/pull/1865))

## 5.5.2

### Fixes

- Detect App Cold start correctly for Hybrid SDKs ([#1855](https://github.com/getsentry/sentry-java/pull/1855))
- Bump: log4j to 2.17.0 ([#1852](https://github.com/getsentry/sentry-java/pull/1852))
- Bump: logback to 1.2.9 ([#1853](https://github.com/getsentry/sentry-java/pull/1853))

## 5.5.1

### Fixes

- Bump: log4j to 2.16.0 ([#1845](https://github.com/getsentry/sentry-java/pull/1845))
- Make App start cold/warm visible to Hybrid SDKs ([#1848](https://github.com/getsentry/sentry-java/pull/1848))

## 5.5.0

### Features

- Add locale to device context and deprecate language ([#1832](https://github.com/getsentry/sentry-java/pull/1832))
- Add `SentryFileInputStream` and `SentryFileOutputStream` for File I/O performance instrumentation ([#1826](https://github.com/getsentry/sentry-java/pull/1826))
- Add `SentryFileReader` and `SentryFileWriter` for File I/O instrumentation ([#1843](https://github.com/getsentry/sentry-java/pull/1843))

### Fixes

- Bump: log4j to 2.15.0 ([#1839](https://github.com/getsentry/sentry-java/pull/1839))
- Ref: Rename Fragment span operation from `ui.fragment.load` to `ui.load` ([#1824](https://github.com/getsentry/sentry-java/pull/1824))
- Ref: change `java.util.Random` to `java.security.SecureRandom` for possible security reasons ([#1831](https://github.com/getsentry/sentry-java/pull/1831))

## 5.4.3

### Fixes

- Only report App start measurement for full launch on Android ([#1821](https://github.com/getsentry/sentry-java/pull/1821))

## 5.4.2

### Fixes

- Ref: catch Throwable instead of Exception to suppress internal SDK errors ([#1812](https://github.com/getsentry/sentry-java/pull/1812))

## 5.4.1

### Features

- Refactor OkHttp and Apollo to Kotlin functional interfaces ([#1797](https://github.com/getsentry/sentry-java/pull/1797))
- Add secondary constructor to SentryInstrumentation ([#1804](https://github.com/getsentry/sentry-java/pull/1804))

### Fixes

- Do not start fragment span if not added to the Activity ([#1813](https://github.com/getsentry/sentry-java/pull/1813))

## 5.4.0

### Features

- Add `graphql-java` instrumentation ([#1777](https://github.com/getsentry/sentry-java/pull/1777))

### Fixes

- Do not crash when event processors throw a lower level Throwable class ([#1800](https://github.com/getsentry/sentry-java/pull/1800))
- ActivityFramesTracker does not throw if Activity has no observers ([#1799](https://github.com/getsentry/sentry-java/pull/1799))

## 5.3.0

### Features

- Add datasource tracing with P6Spy ([#1784](https://github.com/getsentry/sentry-java/pull/1784))

### Fixes

- ActivityFramesTracker does not throw if Activity has not been added ([#1782](https://github.com/getsentry/sentry-java/pull/1782))
- PerformanceAndroidEventProcessor uses up to date isTracingEnabled set on Configuration callback ([#1786](https://github.com/getsentry/sentry-java/pull/1786))

## 5.2.4

### Fixes

- Window.FEATURE_NO_TITLE does not work when using activity traces ([#1769](https://github.com/getsentry/sentry-java/pull/1769))
- unregister UncaughtExceptionHandler on close ([#1770](https://github.com/getsentry/sentry-java/pull/1770))

## 5.2.3

### Fixes

- Make ActivityFramesTracker operations thread-safe ([#1762](https://github.com/getsentry/sentry-java/pull/1762))
- Clone Scope Contexts ([#1763](https://github.com/getsentry/sentry-java/pull/1763))
- Bump: AGP to 7.0.3 ([#1765](https://github.com/getsentry/sentry-java/pull/1765))

## 5.2.2

### Fixes

- Close HostnameCache#executorService on SentryClient#close ([#1757](https://github.com/getsentry/sentry-java/pull/1757))

## 5.2.1

### Features

- Add isCrashedLastRun support ([#1739](https://github.com/getsentry/sentry-java/pull/1739))
- Attach Java vendor and version to events and transactions ([#1703](https://github.com/getsentry/sentry-java/pull/1703))

### Fixes

- Handle exception if Context.registerReceiver throws ([#1747](https://github.com/getsentry/sentry-java/pull/1747))

## 5.2.0

### Features

- Allow setting proguard via Options and/or external resources ([#1728](https://github.com/getsentry/sentry-java/pull/1728))
- Add breadcrumbs for the Apollo integration ([#1726](https://github.com/getsentry/sentry-java/pull/1726))

### Fixes

- Don't set lastEventId for transactions ([#1727](https://github.com/getsentry/sentry-java/pull/1727))
- ActivityLifecycleIntegration#appStartSpan memory leak ([#1732](https://github.com/getsentry/sentry-java/pull/1732))

## 5.2.0-beta.3

### Features

- Add "data" to spans ([#1717](https://github.com/getsentry/sentry-java/pull/1717))

### Fixes

- Check at runtime if AndroidX.Core is available ([#1718](https://github.com/getsentry/sentry-java/pull/1718))
- Should not capture unfinished transaction ([#1719](https://github.com/getsentry/sentry-java/pull/1719))

## 5.2.0-beta.2

### Fixes

- Bump AGP to 7.0.2 ([#1650](https://github.com/getsentry/sentry-java/pull/1650))
- Drop spans in BeforeSpanCallback. ([#1713](https://github.com/getsentry/sentry-java/pull/1713))

## 5.2.0-beta.1

### Features

- Add tracestate HTTP header support ([#1683](https://github.com/getsentry/sentry-java/pull/1683))
- Add option to filter which origins receive tracing headers ([#1698](https://github.com/getsentry/sentry-java/pull/1698))
- Include unfinished spans in transaction ([#1699](https://github.com/getsentry/sentry-java/pull/1699))
- Add static helpers for creating breadcrumbs ([#1702](https://github.com/getsentry/sentry-java/pull/1702))
- Performance support for Android Apollo ([#1705](https://github.com/getsentry/sentry-java/pull/1705))

### Fixes

- Move tags from transaction.contexts.trace.tags to transaction.tags ([#1700](https://github.com/getsentry/sentry-java/pull/1700))

Breaking changes:

- Updated proguard keep rule for enums, which affects consumer application code ([#1694](https://github.com/getsentry/sentry-java/pull/1694))

## 5.1.2

### Fixes

- Servlet 3.1 compatibility issue ([#1681](https://github.com/getsentry/sentry-java/pull/1681))
- Do not drop Contexts key if Collection, Array or Char ([#1680](https://github.com/getsentry/sentry-java/pull/1680))

## 5.1.1

### Features

- Add support for async methods in Spring MVC ([#1652](https://github.com/getsentry/sentry-java/pull/1652))
- Add secondary constructor taking IHub to SentryOkHttpInterceptor ([#1657](https://github.com/getsentry/sentry-java/pull/1657))
- Merge external map properties ([#1656](https://github.com/getsentry/sentry-java/pull/1656))

### Fixes

- Remove onActivityPreCreated call in favor of onActivityCreated ([#1661](https://github.com/getsentry/sentry-java/pull/1661))
- Do not crash if SENSOR_SERVICE throws ([#1655](https://github.com/getsentry/sentry-java/pull/1655))
- Make sure scope is popped when processing request results in exception ([#1665](https://github.com/getsentry/sentry-java/pull/1665))

## 5.1.0

### Features

- Spring WebClient integration ([#1621](https://github.com/getsentry/sentry-java/pull/1621))
- OpenFeign integration ([#1632](https://github.com/getsentry/sentry-java/pull/1632))
- Add more convenient way to pass BeforeSpanCallback in OpenFeign integration ([#1637](https://github.com/getsentry/sentry-java/pull/1637))

### Fixes

- Bump: sentry-native to 0.4.12 ([#1651](https://github.com/getsentry/sentry-java/pull/1651))

## 5.1.0-beta.9

- No documented changes.

## 5.1.0-beta.8

### Features

- Generate Sentry BOM ([#1486](https://github.com/getsentry/sentry-java/pull/1486))

## 5.1.0-beta.7

### Features

- Slow/Frozen frames metrics ([#1609](https://github.com/getsentry/sentry-java/pull/1609))

## 5.1.0-beta.6

### Features

- Add request body extraction for Spring MVC integration ([#1595](https://github.com/getsentry/sentry-java/pull/1595))

### Fixes

- set min sdk version of sentry-android-fragment to API 14 ([#1608](https://github.com/getsentry/sentry-java/pull/1608))
- Ser/Deser of the UserFeedback from cached envelope ([#1611](https://github.com/getsentry/sentry-java/pull/1611))

## 5.1.0-beta.5

### Fixes

- Make SentryAppender non-final for Log4j2 and Logback ([#1603](https://github.com/getsentry/sentry-java/pull/1603))
- Do not throw IAE when tracing header contain invalid trace id ([#1605](https://github.com/getsentry/sentry-java/pull/1605))

## 5.1.0-beta.4

### Fixes

- Update sentry-native to 0.4.11 ([#1591](https://github.com/getsentry/sentry-java/pull/1591))

## 5.1.0-beta.3

### Features

- Spring Webflux integration ([#1529](https://github.com/getsentry/sentry-java/pull/1529))

## 5.1.0-beta.2

### Features

- Support transaction waiting for children to finish. ([#1535](https://github.com/getsentry/sentry-java/pull/1535))
- Capture logged marker in log4j2 and logback appenders ([#1551](https://github.com/getsentry/sentry-java/pull/1551))
- Allow clearing of attachments in the scope ([#1562](https://github.com/getsentry/sentry-java/pull/1562))
- Set mechanism type in SentryExceptionResolver ([#1556](https://github.com/getsentry/sentry-java/pull/1556))
- Perf. for fragments ([#1528](https://github.com/getsentry/sentry-java/pull/1528))

### Fixes

- Handling missing Spring Security on classpath on Java 8 ([#1552](https://github.com/getsentry/sentry-java/pull/1552))
- Use a different method to get strings from JNI, and avoid excessive Stack Space usage. ([#1214](https://github.com/getsentry/sentry-java/pull/1214))
- Add data field to SentrySpan ([#1555](https://github.com/getsentry/sentry-java/pull/1555))
- Clock drift issue when calling DateUtils#getDateTimeWithMillisPrecision ([#1557](https://github.com/getsentry/sentry-java/pull/1557))
- Prefer snake case for HTTP integration data keys ([#1559](https://github.com/getsentry/sentry-java/pull/1559))
- Assign lastEventId only if event was queued for submission ([#1565](https://github.com/getsentry/sentry-java/pull/1565))

## 5.1.0-beta.1

### Features

- Measure app start time ([#1487](https://github.com/getsentry/sentry-java/pull/1487))
- Automatic breadcrumbs logging for fragment lifecycle ([#1522](https://github.com/getsentry/sentry-java/pull/1522))

## 5.0.1

### Fixes

- Sources and Javadoc artifacts were mixed up ([#1515](https://github.com/getsentry/sentry-java/pull/1515))

## 5.0.0

This release brings many improvements but also new features:

- OkHttp Interceptor for Android ([#1330](https://github.com/getsentry/sentry-java/pull/1330))
- GraalVM Native Image Compatibility ([#1329](https://github.com/getsentry/sentry-java/pull/1329))
- Add option to ignore exceptions by type ([#1352](https://github.com/getsentry/sentry-java/pull/1352))
- Enrich transactions with device contexts ([#1430](https://github.com/getsentry/sentry-java/pull/1430)) ([#1469](https://github.com/getsentry/sentry-java/pull/1469))
- Better interoperability with Kotlin null-safety ([#1439](https://github.com/getsentry/sentry-java/pull/1439)) and ([#1462](https://github.com/getsentry/sentry-java/pull/1462))
- Add coroutines support ([#1479](https://github.com/getsentry/sentry-java/pull/1479))
- OkHttp callback for Customising the Span ([#1478](https://github.com/getsentry/sentry-java/pull/1478))
- Add breadcrumb in Spring RestTemplate integration ([#1481](https://github.com/getsentry/sentry-java/pull/1481))

Breaking changes:

- Migration Guide for [Java](https://docs.sentry.io/platforms/java/migration/)
- Migration Guide for [Android](https://docs.sentry.io/platforms/android/migration/)

Other fixes:

- Fix: Add attachmentType to envelope ser/deser. ([#1504](https://github.com/getsentry/sentry-java/pull/1504))

Thank you:

- @maciejwalkowiak for coding most of it.

## 5.0.0-beta.7

### Fixes


- Ref: Deprecate SentryBaseEvent#getOriginThrowable and add SentryBaseEvent#getThrowableMechanism ([#1502](https://github.com/getsentry/sentry-java/pull/1502))
- Graceful Shutdown flushes event instead of Closing SDK ([#1500](https://github.com/getsentry/sentry-java/pull/1500))
- Do not append threads that come from the EnvelopeFileObserver ([#1501](https://github.com/getsentry/sentry-java/pull/1501))
- Ref: Deprecate cacheDirSize and add maxCacheItems ([#1499](https://github.com/getsentry/sentry-java/pull/1499))
- Append all threads if Hint is Cached but attachThreads is enabled ([#1503](https://github.com/getsentry/sentry-java/pull/1503))

## 5.0.0-beta.6

### Features

- Add secondary constructor to SentryOkHttpInterceptor ([#1491](https://github.com/getsentry/sentry-java/pull/1491))
- Add option to enable debug mode in Log4j2 integration ([#1492](https://github.com/getsentry/sentry-java/pull/1492))

### Fixes

- Ref: Replace clone() with copy constructor ([#1496](https://github.com/getsentry/sentry-java/pull/1496))

## 5.0.0-beta.5

### Features

- OkHttp callback for Customising the Span ([#1478](https://github.com/getsentry/sentry-java/pull/1478))
- Add breadcrumb in Spring RestTemplate integration ([#1481](https://github.com/getsentry/sentry-java/pull/1481))
- Add coroutines support ([#1479](https://github.com/getsentry/sentry-java/pull/1479))

### Fixes

- Cloning Stack ([#1483](https://github.com/getsentry/sentry-java/pull/1483))

## 5.0.0-beta.4

### Fixes

- Enrich Transactions with Context Data ([#1469](https://github.com/getsentry/sentry-java/pull/1469))
- Bump: Apache HttpClient to 5.0.4 ([#1476](https://github.com/getsentry/sentry-java/pull/1476))

## 5.0.0-beta.3

### Fixes

- Handling immutable collections on SentryEvent and protocol objects ([#1468](https://github.com/getsentry/sentry-java/pull/1468))
- Associate event with transaction when thrown exception is not a direct cause ([#1463](https://github.com/getsentry/sentry-java/pull/1463))
- Ref: nullability annotations to Sentry module ([#1439](https://github.com/getsentry/sentry-java/pull/1439)) and ([#1462](https://github.com/getsentry/sentry-java/pull/1462))
- NPE when adding Context Data with null values for log4j2 ([#1465](https://github.com/getsentry/sentry-java/pull/1465))

## 5.0.0-beta.2

### Fixes

- sentry-android-timber package sets sentry.java.android.timber as SDK name ([#1456](https://github.com/getsentry/sentry-java/pull/1456))
- When AppLifecycleIntegration is closed, it should remove observer using UI thread ([#1459](https://github.com/getsentry/sentry-java/pull/1459))
- Bump: AGP to 4.2.0 ([#1460](https://github.com/getsentry/sentry-java/pull/1460))

Breaking Changes:

- Remove: Settings.Secure.ANDROID_ID in favor of generated installationId ([#1455](https://github.com/getsentry/sentry-java/pull/1455))
- Rename: enableSessionTracking to enableAutoSessionTracking ([#1457](https://github.com/getsentry/sentry-java/pull/1457))

## 5.0.0-beta.1

### Fixes

- Ref: Refactor converting HttpServletRequest to Sentry Request in Spring integration ([#1387](https://github.com/getsentry/sentry-java/pull/1387))
- Bump: sentry-native to 0.4.9 ([#1431](https://github.com/getsentry/sentry-java/pull/1431))
- Activity tracing auto instrumentation for Android API < 29 ([#1402](https://github.com/getsentry/sentry-java/pull/1402))
- use connection and read timeouts in ApacheHttpClient based transport ([#1397](https://github.com/getsentry/sentry-java/pull/1397))
- set correct transaction status for unhandled exceptions in SentryTracingFilter ([#1406](https://github.com/getsentry/sentry-java/pull/1406))
- handle network errors in SentrySpanClientHttpRequestInterceptor ([#1407](https://github.com/getsentry/sentry-java/pull/1407))
- set scope on transaction ([#1409](https://github.com/getsentry/sentry-java/pull/1409))
- set status and associate events with transactions ([#1426](https://github.com/getsentry/sentry-java/pull/1426))
- Do not set free memory and is low memory fields when it's a NDK hard crash ([#1399](https://github.com/getsentry/sentry-java/pull/1399))
- Apply user from the scope to transaction ([#1424](https://github.com/getsentry/sentry-java/pull/1424))
- Pass maxBreadcrumbs config. to sentry-native ([#1425](https://github.com/getsentry/sentry-java/pull/1425))
- Run event processors and enrich transactions with contexts ([#1430](https://github.com/getsentry/sentry-java/pull/1430))
- Set Span status for OkHttp integration ([#1447](https://github.com/getsentry/sentry-java/pull/1447))
- Set user on transaction in Spring & Spring Boot integrations ([#1443](https://github.com/getsentry/sentry-java/pull/1443))

## 4.4.0-alpha.2

### Features

- Add option to ignore exceptions by type ([#1352](https://github.com/getsentry/sentry-java/pull/1352))
- Sentry closes Android NDK and ShutdownHook integrations ([#1358](https://github.com/getsentry/sentry-java/pull/1358))
- Allow inheritance of SentryHandler class in sentry-jul package([#1367](https://github.com/getsentry/sentry-java/pull/1367))
- Make NoOpHub public ([#1379](https://github.com/getsentry/sentry-java/pull/1379))
- Configure max spans per transaction ([#1394](https://github.com/getsentry/sentry-java/pull/1394))

### Fixes

- Bump: Upgrade Apache HttpComponents Core to 5.0.3 ([#1375](https://github.com/getsentry/sentry-java/pull/1375))
- NPE when MDC contains null values (sentry-logback) ([#1364](https://github.com/getsentry/sentry-java/pull/1364))
- Avoid NPE when MDC contains null values (sentry-jul) ([#1385](https://github.com/getsentry/sentry-java/pull/1385))
- Accept only non null value maps ([#1368](https://github.com/getsentry/sentry-java/pull/1368))
- Do not bind transactions to scope by default. ([#1376](https://github.com/getsentry/sentry-java/pull/1376))
- Hub thread safety ([#1388](https://github.com/getsentry/sentry-java/pull/1388))
- SentryTransactionAdvice should operate on the new scope ([#1389](https://github.com/getsentry/sentry-java/pull/1389))

## 4.4.0-alpha.1

### Features

- Add an overload for `startTransaction` that sets the created transaction to the Scope ([#1313](https://github.com/getsentry/sentry-java/pull/1313))
- Set SDK version on Transactions ([#1307](https://github.com/getsentry/sentry-java/pull/1307))
- GraalVM Native Image Compatibility ([#1329](https://github.com/getsentry/sentry-java/pull/1329))
- Add OkHttp client application interceptor ([#1330](https://github.com/getsentry/sentry-java/pull/1330))

### Fixes

- Bump: sentry-native to 0.4.8
- Ref: Separate user facing and protocol classes in the Performance feature ([#1304](https://github.com/getsentry/sentry-java/pull/1304))
- Use logger set on SentryOptions in GsonSerializer ([#1308](https://github.com/getsentry/sentry-java/pull/1308))
- Use the bindToScope correctly
- Allow 0.0 to be set on tracesSampleRate ([#1328](https://github.com/getsentry/sentry-java/pull/1328))
- set "java" platform to transactions ([#1332](https://github.com/getsentry/sentry-java/pull/1332))
- Allow disabling tracing through SentryOptions ([#1337](https://github.com/getsentry/sentry-java/pull/1337))

## 4.3.0

### Features

- Activity tracing auto instrumentation

### Fixes

- Aetting in-app-includes from external properties ([#1291](https://github.com/getsentry/sentry-java/pull/1291))
- Initialize Sentry in Logback appender when DSN is not set in XML config ([#1296](https://github.com/getsentry/sentry-java/pull/1296))
- JUL integration SDK name ([#1293](https://github.com/getsentry/sentry-java/pull/1293))

## 4.2.0

### Features

- Improve EventProcessor nullability annotations ([#1229](https://github.com/getsentry/sentry-java/pull/1229)).
- Add ability to flush events synchronously.
- Support @SentrySpan and @SentryTransaction on classes and interfaces. ([#1243](https://github.com/getsentry/sentry-java/pull/1243))
- Do not serialize empty collections and maps ([#1245](https://github.com/getsentry/sentry-java/pull/1245))
- Integration interface better compatibility with Kotlin null-safety
- Simplify Sentry configuration in Spring integration ([#1259](https://github.com/getsentry/sentry-java/pull/1259))
- Simplify configuring Logback integration when environment variable with the DSN is not set ([#1271](https://github.com/getsentry/sentry-java/pull/1271))
- Add Request to the Scope. [#1270](https://github.com/getsentry/sentry-java/pull/1270))
- Optimize SentryTracingFilter when hub is disabled.

### Fixes

- Bump: sentry-native to 0.4.7
- Optimize DuplicateEventDetectionEventProcessor performance ([#1247](https://github.com/getsentry/sentry-java/pull/1247)).
- Prefix sdk.package names with io.sentry ([#1249](https://github.com/getsentry/sentry-java/pull/1249))
- Remove experimental annotation for Attachment ([#1257](https://github.com/getsentry/sentry-java/pull/1257))
- Mark stacktrace as snapshot if captured at arbitrary moment ([#1231](https://github.com/getsentry/sentry-java/pull/1231))
- Disable Gson HTML escaping
- Make the ANR Atomic flags immutable
- Prevent NoOpHub from creating heavy SentryOptions objects ([#1272](https://github.com/getsentry/sentry-java/pull/1272))
- SentryTransaction#getStatus NPE ([#1273](https://github.com/getsentry/sentry-java/pull/1273))
- Discard unfinished Spans before sending them over to Sentry ([#1279](https://github.com/getsentry/sentry-java/pull/1279))
- Interrupt the thread in QueuedThreadPoolExecutor ([#1276](https://github.com/getsentry/sentry-java/pull/1276))
- SentryTransaction#finish should not clear another transaction from the scope ([#1278](https://github.com/getsentry/sentry-java/pull/1278))

Breaking Changes:
- Enchancement: SentryExceptionResolver should not send handled errors by default ([#1248](https://github.com/getsentry/sentry-java/pull/1248)).
- Ref: Simplify RestTemplate instrumentation ([#1246](https://github.com/getsentry/sentry-java/pull/1246))
- Enchancement: Add overloads for startTransaction taking op and description ([#1244](https://github.com/getsentry/sentry-java/pull/1244))

## 4.1.0

### Features

- Improve Kotlin compatibility for SdkVersion ([#1213](https://github.com/getsentry/sentry-java/pull/1213))
- Support logging via JUL ([#1211](https://github.com/getsentry/sentry-java/pull/1211))

### Fixes

- Returning Sentry trace header from Span ([#1217](https://github.com/getsentry/sentry-java/pull/1217))
- Remove misleading error logs ([#1222](https://github.com/getsentry/sentry-java/pull/1222))

## 4.0.0

This release brings the Sentry Performance feature to Java SDK, Spring, Spring Boot, and Android integrations. Read more in the reference documentation:

- [Performance for Java](https://docs.sentry.io/platforms/java/performance/)
- [Performance for Spring](https://docs.sentry.io/platforms/java/guides/spring/)
- [Performance for Spring Boot](https://docs.sentry.io/platforms/java/guides/spring-boot/)
- [Performance for Android](https://docs.sentry.io/platforms/android/performance/)

### Other improvements:

#### Core:

- Improved loading external configuration:
  - Load `sentry.properties` from the application's current working directory ([#1046](https://github.com/getsentry/sentry-java/pull/1046))
  - Resolve `in-app-includes`, `in-app-excludes`, `tags`, `debug`, `uncaught.handler.enabled` parameters from the external configuration
- Set global tags on SentryOptions and load them from external configuration ([#1066](https://github.com/getsentry/sentry-java/pull/1066))
- Add support for attachments ([#1082](https://github.com/getsentry/sentry-java/pull/1082))
- Resolve `servername` from the localhost address
- Simplified transport configuration through setting `TransportFactory` instead of `ITransport` on SentryOptions ([#1124](https://github.com/getsentry/sentry-java/pull/1124))

#### Spring Boot:

- Add the ability to register multiple `OptionsConfiguration` beans ([#1093](https://github.com/getsentry/sentry-java/pull/1093))
- Initialize Logback after context refreshes ([#1129](https://github.com/getsentry/sentry-java/pull/1129))

#### Android:

- Add `isSideLoaded` and `installerStore` tags automatically (Where your App. was installed from eg Google Play, Amazon Store, downloaded APK, etc...)
- Bump: sentry-native to 0.4.6
- Bump: Gradle to 6.8.1 and AGP to 4.1.2

## 4.0.0-beta.1

### Features

- Add addToTransactions to Attachment ([#1191](https://github.com/getsentry/sentry-java/pull/1191))
- Support SENTRY_TRACES_SAMPLE_RATE conf. via env variables ([#1171](https://github.com/getsentry/sentry-java/pull/1171))
- Pass request to CustomSamplingContext in Spring integration ([#1172](https://github.com/getsentry/sentry-java/pull/1172))
- Move `SentrySpanClientHttpRequestInterceptor` to Spring module ([#1181](https://github.com/getsentry/sentry-java/pull/1181))
- Add overload for `transaction/span.finish(SpanStatus)` ([#1182](https://github.com/getsentry/sentry-java/pull/1182))
- Simplify registering traces sample callback in Spring integration ([#1184](https://github.com/getsentry/sentry-java/pull/1184))
- Polish Performance API ([#1165](https://github.com/getsentry/sentry-java/pull/1165))
- Set "debug" through external properties ([#1186](https://github.com/getsentry/sentry-java/pull/1186))
- Simplify Spring integration ([#1188](https://github.com/getsentry/sentry-java/pull/1188))
- Init overload with dsn ([#1195](https://github.com/getsentry/sentry-java/pull/1195))
- Enable Kotlin map-like access on CustomSamplingContext ([#1192](https://github.com/getsentry/sentry-java/pull/1192))
- Auto register custom ITransportFactory in Spring integration ([#1194](https://github.com/getsentry/sentry-java/pull/1194))
- Improve Kotlin property access in Performance API ([#1193](https://github.com/getsentry/sentry-java/pull/1193))
- Copy options tags to transactions ([#1198](https://github.com/getsentry/sentry-java/pull/1198))
- Add convenient method for accessing event's throwable ([#1202](https://github.com/getsentry/sentry-java/pull/1202))

### Fixes

- Ref: Set SpanContext on SentryTransaction to avoid potential NPE ([#1173](https://github.com/getsentry/sentry-java/pull/1173))
- Free Local Refs manually due to Android local ref. count limits
- Bring back support for setting transaction name without ongoing transaction ([#1183](https://github.com/getsentry/sentry-java/pull/1183))

## 4.0.0-alpha.3

### Features

- Improve ITransaction and ISpan null-safety compatibility ([#1161](https://github.com/getsentry/sentry-java/pull/1161))
- Automatically assign span context to captured events ([#1156](https://github.com/getsentry/sentry-java/pull/1156))
- Autoconfigure Apache HttpClient 5 based Transport in Spring Boot integration ([#1143](https://github.com/getsentry/sentry-java/pull/1143))
- Send user.ip_address = {{auto}} when sendDefaultPii is true ([#1015](https://github.com/getsentry/sentry-java/pull/1015))
- Read tracesSampleRate from AndroidManifest
- OutboxSender supports all envelope item types ([#1158](https://github.com/getsentry/sentry-java/pull/1158))
- Read `uncaught.handler.enabled` property from the external configuration
- Resolve servername from the localhost address
- Add maxAttachmentSize to SentryOptions ([#1138](https://github.com/getsentry/sentry-java/pull/1138))
- Drop invalid attachments ([#1134](https://github.com/getsentry/sentry-java/pull/1134))
- Set isSideLoaded info tags
- Add non blocking Apache HttpClient 5 based Transport ([#1136](https://github.com/getsentry/sentry-java/pull/1136))

### Fixes

- Ref: Make Attachment immutable ([#1120](https://github.com/getsentry/sentry-java/pull/1120))
- Ref: using Calendar to generate Dates
- Ref: Return NoOpTransaction instead of null ([#1126](https://github.com/getsentry/sentry-java/pull/1126))
- Ref: `ITransport` implementations are now responsible for executing request in asynchronous or synchronous way ([#1118](https://github.com/getsentry/sentry-java/pull/1118))
- Ref: Add option to set `TransportFactory` instead of `ITransport` on `SentryOptions` ([#1124](https://github.com/getsentry/sentry-java/pull/1124))
- Ref: Simplify ITransport creation in ITransportFactory ([#1135](https://github.com/getsentry/sentry-java/pull/1135))
- Fixes and Tests: Session serialization and deserialization
- Inheriting sampling decision from parent ([#1100](https://github.com/getsentry/sentry-java/pull/1100))
- Exception only sets a stack trace if there are frames
- Initialize Logback after context refreshes ([#1129](https://github.com/getsentry/sentry-java/pull/1129))
- Do not crash when passing null values to @Nullable methods, eg User and Scope
- Resolving dashed properties from external configuration
- Consider {{ auto }} as a default ip address ([#1015](https://github.com/getsentry/sentry-java/pull/1015))
- Set release and environment on Transactions ([#1152](https://github.com/getsentry/sentry-java/pull/1152))
- Do not set transaction on the scope automatically

## 4.0.0-alpha.2

### Features

- Add basic support for attachments ([#1082](https://github.com/getsentry/sentry-java/pull/1082))
- Set transaction name on events and transactions sent using Spring integration ([#1067](https://github.com/getsentry/sentry-java/pull/1067))
- Set global tags on SentryOptions and load them from external configuration ([#1066](https://github.com/getsentry/sentry-java/pull/1066))
- Add API validator and remove deprecated methods
- Add more convenient method to start a child span ([#1073](https://github.com/getsentry/sentry-java/pull/1073))
- Autoconfigure traces callback in Spring Boot integration ([#1074](https://github.com/getsentry/sentry-java/pull/1074))
- Resolve in-app-includes and in-app-excludes parameters from the external configuration
- Make InAppIncludesResolver public ([#1084](https://github.com/getsentry/sentry-java/pull/1084))
- Add the ability to register multiple OptionsConfiguration beans ([#1093](https://github.com/getsentry/sentry-java/pull/1093))
- Database query tracing with datasource-proxy ([#1095](https://github.com/getsentry/sentry-java/pull/1095))

### Fixes

- Ref: Refactor resolving SpanContext for Throwable ([#1068](https://github.com/getsentry/sentry-java/pull/1068))
- Ref: Change "op" to "operation" in @SentrySpan and @SentryTransaction
- Remove method reference in SentryEnvelopeItem ([#1091](https://github.com/getsentry/sentry-java/pull/1091))
- Set current thread only if there are no exceptions
- SentryOptions creates GsonSerializer by default
- Append DebugImage list if event already has it
- Sort breadcrumbs by Date if there are breadcrumbs already in the event

## 4.0.0-alpha.1

### Features

- Load `sentry.properties` from the application's current working directory ([#1046](https://github.com/getsentry/sentry-java/pull/1046))
- Performance monitoring ([#971](https://github.com/getsentry/sentry-java/pull/971))
- Performance monitoring for Spring Boot applications ([#971](https://github.com/getsentry/sentry-java/pull/971))

### Fixes

- Ref: Refactor JSON deserialization ([#1047](https://github.com/getsentry/sentry-java/pull/1047))

## 3.2.1

### Fixes

- Set current thread only if theres no exceptions ([#1064](https://github.com/getsentry/sentry-java/pull/1064))
- Append DebugImage list if event already has it ([#1092](https://github.com/getsentry/sentry-java/pull/1092))
- Sort breadcrumbs by Date if there are breadcrumbs already in the event ([#1094](https://github.com/getsentry/sentry-java/pull/1094))
- Free Local Refs manually due to Android local ref. count limits  ([#1179](https://github.com/getsentry/sentry-java/pull/1179))

## 3.2.0

### Features

- Expose a Module (Debug images) Loader for Android thru sentry-native ([#1043](https://github.com/getsentry/sentry-java/pull/1043))
- Added java doc to protocol classes based on sentry-data-schemes project ([#1045](https://github.com/getsentry/sentry-java/pull/1045))
- Make SentryExceptionResolver Order configurable to not send handled web exceptions ([#1008](https://github.com/getsentry/sentry-java/pull/1008))
- Resolve HTTP Proxy parameters from the external configuration ([#1028](https://github.com/getsentry/sentry-java/pull/1028))
- Sentry NDK integration is compiled against default NDK version based on AGP's version ([#1048](https://github.com/getsentry/sentry-java/pull/1048))

### Fixes

- Bump: AGP 4.1.1 ([#1040](https://github.com/getsentry/sentry-java/pull/1040))
- Update to sentry-native 0.4.4 and fix shared library builds ([#1039](https://github.com/getsentry/sentry-java/pull/1039))
- use neutral Locale for String operations ([#1033](https://github.com/getsentry/sentry-java/pull/1033))
- Clean up JNI code and properly free strings ([#1050](https://github.com/getsentry/sentry-java/pull/1050))
- set userId for hard-crashes if no user is set ([#1049](https://github.com/getsentry/sentry-java/pull/1049))

## 3.1.3

### Fixes

- Fix broken NDK integration on 3.1.2 (release failed on packaging a .so file)
- Increase max cached events to 30 ([#1029](https://github.com/getsentry/sentry-java/pull/1029))
- Normalize DSN URI ([#1030](https://github.com/getsentry/sentry-java/pull/1030))

## 3.1.2

### Features

- Manually capturing User Feedback
- Set environment to "production" by default.
- Make public the Breadcrumb constructor that accepts a Date ([#1012](https://github.com/getsentry/sentry-java/pull/1012))

### Fixes

- ref: Validate event id on user feedback submission

## 3.1.1

### Features

- Bind logging related SentryProperties to Slf4j Level instead of Logback to improve Log4j2 compatibility

### Fixes

- Prevent Logback and Log4j2 integrations from re-initializing Sentry when Sentry is already initialized
- Make sure HttpServletRequestSentryUserProvider runs by default before custom SentryUserProvider beans
- Fix setting up Sentry in Spring Webflux annotation by changing the scope of Spring WebMvc related dependencies

## 3.1.0

### Features

- Make getThrowable public and improve set contexts ([#967](https://github.com/getsentry/sentry-java/pull/967))
- Accepted quoted values in properties from external configuration ([#972](https://github.com/getsentry/sentry-java/pull/972))

### Fixes

- Auto-Configure `inAppIncludes` in Spring Boot integration ([#966](https://github.com/getsentry/sentry-java/pull/966))
- Bump: Android Gradle Plugin 4.0.2 ([#968](https://github.com/getsentry/sentry-java/pull/968))
- Don't require `sentry.dsn` to be set when using `io.sentry:sentry-spring-boot-starter` and `io.sentry:sentry-logback` together ([#965](https://github.com/getsentry/sentry-java/pull/965))
- Remove chunked streaming mode ([#974](https://github.com/getsentry/sentry-java/pull/974))
- Android 11 + targetSdkVersion 30 crashes Sentry on start ([#977](https://github.com/getsentry/sentry-java/pull/977))

## 3.0.0

## Java + Android

This release marks the re-unification of Java and Android SDK code bases.
It's based on the Android 2.0 SDK, which implements [Sentry's unified API](https://develop.sentry.dev/sdk/unified-api/).

Considerable changes were done, which include a lot of improvements. More are covered below, but the highlights are:

- Improved `log4j2` integration
  - Capture breadcrumbs for level INFO and higher
  - Raises event for ERROR and higher.
  - Minimum levels are configurable.
  - Optionally initializes the SDK via appender.xml
- Dropped support to `log4j`.
- Improved `logback` integration
  - Capture breadcrumbs for level INFO and higher
  - Raises event for ERROR and higher.
  - Minimum levels are configurable.
  - Optionally initializes the SDK via appender.xml
  - Configurable via Spring integration if both are enabled
- Spring
  - No more duplicate events with Spring and logback
  - Auto initalizes if DSN is available
  - Configuration options available with auto complete
- Google App Engine support dropped

## What’s Changed

- Callback to validate SSL certificate ([#944](https://github.com/getsentry/sentry-java/pull/944))
- Attach stack traces enabled by default

### Android specific

- Release health enabled by default for Android
- Sync of Scopes for Java -> Native (NDK)
- Bump Sentry-Native v0.4.2
- Android 11 Support

[Android migration docs](https://docs.sentry.io/platforms/android/migration/#migrating-from-sentry-android-2x-to-sentry-android-3x)

### Java specific

- Unified API for Java SDK and integrations (Spring, Spring boot starter, Servlet, Logback, Log4j2)

New Java [docs](https://docs.sentry.io/platforms/java/) are live and being improved.

## Acquisition

Packages were released on [`bintray sentry-java`](https://dl.bintray.com/getsentry/sentry-java/io/sentry/), [`bintray sentry-android`](https://dl.bintray.com/getsentry/sentry-android/io/sentry/), [`jcenter`](https://jcenter.bintray.com/io/sentry/) and [`mavenCentral`](https://repo.maven.apache.org/maven2/io/sentry/)

## Where is the Java 1.7 code base?

The previous Java releases, are all available in this repository through the tagged releases.
## 3.0.0-beta.1

## What’s Changed

- feat: ssl support ([#944](https://github.com/getsentry/sentry-java/pull/944)) @ninekaw9 @marandaneto
- feat: sync Java to C ([#937](https://github.com/getsentry/sentry-java/pull/937)) @bruno-garcia @marandaneto
- feat: Auto-configure Logback appender in Spring Boot integration. ([#938](https://github.com/getsentry/sentry-java/pull/938)) @maciejwalkowiak
- feat: Add Servlet integration. ([#935](https://github.com/getsentry/sentry-java/pull/935)) @maciejwalkowiak
- fix: Pop scope at the end of the request in Spring integration. ([#936](https://github.com/getsentry/sentry-java/pull/936)) @maciejwalkowiak
- bump: Upgrade Spring Boot to 2.3.4. ([#932](https://github.com/getsentry/sentry-java/pull/932)) @maciejwalkowiak
- fix: Do not set cookies when send pii is set to false. ([#931](https://github.com/getsentry/sentry-java/pull/931)) @maciejwalkowiak

Packages were released on [`bintray sentry-java`](https://dl.bintray.com/getsentry/sentry-java/io/sentry/), [`bintray sentry-android`](https://dl.bintray.com/getsentry/sentry-android/io/sentry/), [`jcenter`](https://jcenter.bintray.com/io/sentry/) and [`mavenCentral`](https://repo.maven.apache.org/maven2/io/sentry/)

We'd love to get feedback.

## 3.0.0-alpha.3

### Features

- Enable attach stack traces and disable attach threads by default ([#921](https://github.com/getsentry/sentry-java/pull/921)) @marandaneto

### Fixes

- Bump sentry-native to 0.4.2 ([#926](https://github.com/getsentry/sentry-java/pull/926)) @marandaneto
- ref: remove log level as RN do not use it anymore ([#924](https://github.com/getsentry/sentry-java/pull/924)) @marandaneto
- Read sample rate correctly from manifest meta data ([#923](https://github.com/getsentry/sentry-java/pull/923)) @marandaneto

Packages were released on [`bintray sentry-android`](https://dl.bintray.com/getsentry/sentry-android/io/sentry/) and [`bintray sentry-java`](https://dl.bintray.com/getsentry/sentry-java/io/sentry/)

We'd love to get feedback.

## 3.0.0-alpha.2

TBD

Packages were released on [bintray](https://dl.bintray.com/getsentry/maven/io/sentry/)

> Note: This release marks the unification of the Java and Android Sentry codebases based on the core of the Android SDK (version 2.x).
Previous releases for the Android SDK (version 2.x) can be found on the now archived: https://github.com/getsentry/sentry-android/

## 3.0.0-alpha.1

### Features

### Fixes


## New releases will happen on a different repository:

https://github.com/getsentry/sentry-java

## What’s Changed

### Features

### Fixes


- feat: enable release health by default

Packages were released on [`bintray`](https://dl.bintray.com/getsentry/sentry-android/io/sentry/sentry-android/), [`jcenter`](https://jcenter.bintray.com/io/sentry/sentry-android/) and [`mavenCentral`](https://repo.maven.apache.org/maven2/io/sentry/sentry-android/)

We'd love to get feedback.

## 2.3.1

### Fixes

- Add main thread checker for the app lifecycle integration ([#525](https://github.com/getsentry/sentry-android/pull/525)) @marandaneto
- Set correct migration link ([#523](https://github.com/getsentry/sentry-android/pull/523)) @fupduck
- Warn about Sentry re-initialization. ([#521](https://github.com/getsentry/sentry-android/pull/521)) @maciejwalkowiak
- Set SDK version in `MainEventProcessor`. ([#513](https://github.com/getsentry/sentry-android/pull/513)) @maciejwalkowiak
- Bump sentry-native to 0.4.0 ([#512](https://github.com/getsentry/sentry-android/pull/512)) @marandaneto
- Bump Gradle to 6.6 and fix linting issues ([#510](https://github.com/getsentry/sentry-android/pull/510)) @marandaneto
- fix(sentry-java): Contexts belong on the Scope ([#504](https://github.com/getsentry/sentry-android/pull/504)) @maciejwalkowiak
- Add tests for verifying scope changes thread isolation ([#508](https://github.com/getsentry/sentry-android/pull/508)) @maciejwalkowiak
- Set `SdkVersion` in default `SentryOptions` created in sentry-core module ([#506](https://github.com/getsentry/sentry-android/pull/506)) @maciejwalkowiak

Packages were released on [`bintray`](https://dl.bintray.com/getsentry/sentry-android/io/sentry/sentry-android/), [`jcenter`](https://jcenter.bintray.com/io/sentry/sentry-android/) and [`mavenCentral`](https://repo.maven.apache.org/maven2/io/sentry/sentry-android/)

We'd love to get feedback.

## 2.3.0

### Features

- Add console application sample. ([#502](https://github.com/getsentry/sentry-android/pull/502)) @maciejwalkowiak
- Log stacktraces in SystemOutLogger ([#498](https://github.com/getsentry/sentry-android/pull/498)) @maciejwalkowiak
- Add method to add breadcrumb with string parameter. ([#501](https://github.com/getsentry/sentry-android/pull/501)) @maciejwalkowiak

### Fixes

- Converting UTC and ISO timestamp when missing Locale/TimeZone do not error ([#505](https://github.com/getsentry/sentry-android/pull/505)) @marandaneto
- Call `Sentry#close` on JVM shutdown. ([#497](https://github.com/getsentry/sentry-android/pull/497)) @maciejwalkowiak
- ref: sentry-core changes for console app ([#473](https://github.com/getsentry/sentry-android/pull/473)) @marandaneto

Obs: If you are using its own instance of `Hub`/`SentryClient` and reflection to set up the SDK to be usable within Libraries, this change may break your code, please fix the renamed classes.

Packages were released on [`bintray`](https://dl.bintray.com/getsentry/sentry-android/io/sentry/sentry-android/), [`jcenter`](https://jcenter.bintray.com/io/sentry/sentry-android/) and [`mavenCentral`](https://repo.maven.apache.org/maven2/io/sentry/sentry-android/)

We'd love to get feedback.

## 2.2.2

### Features

- Add sdk to envelope header ([#488](https://github.com/getsentry/sentry-android/pull/488)) @marandaneto
- Log request if response code is not 200 ([#484](https://github.com/getsentry/sentry-android/pull/484)) @marandaneto

### Fixes

- Bump plugin versions ([#487](https://github.com/getsentry/sentry-android/pull/487)) @marandaneto
- Bump: AGP 4.0.1 ([#486](https://github.com/getsentry/sentry-android/pull/486)) @marandaneto

Packages were released on [`bintray`](https://dl.bintray.com/getsentry/sentry-android/io/sentry/sentry-android/), [`jcenter`](https://jcenter.bintray.com/io/sentry/sentry-android/) and [`mavenCentral`](https://repo.maven.apache.org/maven2/io/sentry/sentry-android/)

We'd love to get feedback.

## 2.2.1

### Fixes

- Timber adds breadcrumb even if event level is < minEventLevel ([#480](https://github.com/getsentry/sentry-android/pull/480)) @marandaneto
- Contexts serializer avoids reflection and fixes desugaring issue ([#478](https://github.com/getsentry/sentry-android/pull/478)) @marandaneto
- clone session before sending to the transport ([#474](https://github.com/getsentry/sentry-android/pull/474)) @marandaneto
- Bump Gradle 6.5.1 ([#479](https://github.com/getsentry/sentry-android/pull/479)) @marandaneto

Packages were released on [`bintray`](https://dl.bintray.com/getsentry/sentry-android/io/sentry/sentry-android/), [`jcenter`](https://jcenter.bintray.com/io/sentry/sentry-android/) and [`mavenCentral`](https://repo.maven.apache.org/maven2/io/sentry/sentry-android/)

We'd love to get feedback.

## 2.2.0

### Fixes

- Negative session sequence if the date is before java date epoch ([#471](https://github.com/getsentry/sentry-android/pull/471)) @marandaneto
- Deserialise unmapped contexts values from envelope ([#470](https://github.com/getsentry/sentry-android/pull/470)) @marandaneto
- Bump: sentry-native 0.3.4 ([#468](https://github.com/getsentry/sentry-android/pull/468)) @marandaneto

- feat: timber integration ([#464](https://github.com/getsentry/sentry-android/pull/464)) @marandaneto

1) To add integrations it requires a [manual initialization](https://docs.sentry.io/platforms/android/#manual-initialization) of the Android SDK.

2) Add the `sentry-android-timber` dependency:

```groovy
implementation 'io.sentry:sentry-android-timber:{version}' // version >= 2.2.0
```

3) Initialize and add the `SentryTimberIntegration`:

```java
SentryAndroid.init(this, options -> {
    // default values:
    // minEventLevel = ERROR
    // minBreadcrumbLevel = INFO
    options.addIntegration(new SentryTimberIntegration());

    // custom values for minEventLevel and minBreadcrumbLevel
    // options.addIntegration(new SentryTimberIntegration(SentryLevel.WARNING, SentryLevel.ERROR));
});
```

4) Use the Timber integration:

```java
try {
    int x = 1 / 0;
} catch (Exception e) {
    Timber.e(e);
}
```

Packages were released on [`bintray`](https://dl.bintray.com/getsentry/sentry-android/io/sentry/sentry-android/), [`jcenter`](https://jcenter.bintray.com/io/sentry/sentry-android/) and [`mavenCentral`](https://repo.maven.apache.org/maven2/io/sentry/sentry-android/)

We'd love to get feedback.

## 2.1.7

### Fixes

- Init native libs if available on SDK init ([#461](https://github.com/getsentry/sentry-android/pull/461)) @marandaneto
- Make JVM target explicit in sentry-core ([#462](https://github.com/getsentry/sentry-android/pull/462)) @dilbernd
- Timestamp with millis from react-native should be in UTC format ([#456](https://github.com/getsentry/sentry-android/pull/456)) @marandaneto
- Bump Gradle to 6.5 ([#454](https://github.com/getsentry/sentry-android/pull/454)) @marandaneto

Packages were released on [`bintray`](https://dl.bintray.com/getsentry/sentry-android/io/sentry/sentry-android/), [`jcenter`](https://jcenter.bintray.com/io/sentry/sentry-android/) and [`mavenCentral`](https://repo.maven.apache.org/maven2/io/sentry/sentry-android/)

We'd love to get feedback.

## 2.1.6

### Fixes

- Do not lookup sentry-debug-meta but instead load it directly ([#445](https://github.com/getsentry/sentry-android/pull/445)) @marandaneto
- Regression on v2.1.5 which can cause a crash on SDK init

Packages were released on [`bintray`](https://dl.bintray.com/getsentry/sentry-android/io/sentry/sentry-android/), [`jcenter`](https://jcenter.bintray.com/io/sentry/sentry-android/) and [`mavenCentral`](https://repo.maven.apache.org/maven2/io/sentry/sentry-android/)

We'd love to get feedback.

## 2.1.5

### Fixes

This version has a severe bug and can cause a crash on SDK init

Please upgrade to https://github.com/getsentry/sentry-android/releases/tag/2.1.6

## 2.1.4

### Features

- Make gzip as default content encoding type ([#433](https://github.com/getsentry/sentry-android/pull/433)) @marandaneto
- Use AGP 4 features ([#366](https://github.com/getsentry/sentry-android/pull/366)) @marandaneto
- Create GH Actions CI for Ubuntu/macOS ([#403](https://github.com/getsentry/sentry-android/pull/403)) @marandaneto
- Make root checker better and minimize false positive ([#417](https://github.com/getsentry/sentry-android/pull/417)) @marandaneto

### Fixes

- bump: sentry-native to 0.3.1 ([#440](https://github.com/getsentry/sentry-android/pull/440)) @marandaneto
- Update last session timestamp ([#437](https://github.com/getsentry/sentry-android/pull/437)) @marandaneto
- Filter trim memory breadcrumbs ([#431](https://github.com/getsentry/sentry-android/pull/431)) @marandaneto

Packages were released on [`bintray`](https://dl.bintray.com/getsentry/sentry-android/io/sentry/sentry-android/), [`jcenter`](https://jcenter.bintray.com/io/sentry/sentry-android/) and [`mavenCentral`](https://repo.maven.apache.org/maven2/io/sentry/sentry-android/)

We'd love to get feedback.

## 2.1.3

### Fixes

This fixes several critical bugs in sentry-android 2.0 and 2.1

- Sentry.init register integrations after creating the main Hub instead of doing it in the main Hub ctor ([#427](https://github.com/getsentry/sentry-android/pull/427)) @marandaneto
- make NoOpLogger public ([#425](https://github.com/getsentry/sentry-android/pull/425)) @marandaneto
- ConnectivityChecker returns connection status and events are not trying to be sent if no connection. ([#420](https://github.com/getsentry/sentry-android/pull/420)) @marandaneto
- thread pool executor is a single thread executor instead of scheduled thread executor ([#422](https://github.com/getsentry/sentry-android/pull/422)) @marandaneto
- Add Abnormal to the Session.State enum as its part of the protocol ([#424](https://github.com/getsentry/sentry-android/pull/424)) @marandaneto
- Bump: Gradle to 6.4.1 ([#419](https://github.com/getsentry/sentry-android/pull/419)) @marandaneto

We recommend that you use sentry-android 2.1.3 over the initial release of sentry-android 2.0 and 2.1.

Packages were released on [`bintray`](https://dl.bintray.com/getsentry/sentry-android/io/sentry/sentry-android/), [`jcenter`](https://jcenter.bintray.com/io/sentry/sentry-android/) and [`mavenCentral`](https://repo.maven.apache.org/maven2/io/sentry/sentry-android/)

We'd love to get feedback.

## 2.1.2

### Features

- Added options to configure http transport ([#411](https://github.com/getsentry/sentry-android/pull/411)) @marandaneto

### Fixes

- Phone state breadcrumbs require read_phone_state on older OS versions ([#415](https://github.com/getsentry/sentry-android/pull/415)) @marandaneto @bsergean
- before raising ANR events, we check ProcessErrorStateInfo if available ([#412](https://github.com/getsentry/sentry-android/pull/412)) @marandaneto
- send cached events to use a single thread executor ([#405](https://github.com/getsentry/sentry-android/pull/405)) @marandaneto
- initing SDK on AttachBaseContext ([#409](https://github.com/getsentry/sentry-android/pull/409)) @marandaneto
- sessions can't be abnormal, but exited if not ended properly ([#410](https://github.com/getsentry/sentry-android/pull/410)) @marandaneto

Packages were released on [`bintray`](https://dl.bintray.com/getsentry/sentry-android/io/sentry/sentry-android/), [`jcenter`](https://jcenter.bintray.com/io/sentry/sentry-android/) and [`mavenCentral`](https://repo.maven.apache.org/maven2/io/sentry/sentry-android/)

We'd love to get feedback.

## 2.1.1

### Features

- Added missing getters on Breadcrumb and SentryEvent ([#397](https://github.com/getsentry/sentry-android/pull/397)) @marandaneto
- Add trim memory breadcrumbs ([#395](https://github.com/getsentry/sentry-android/pull/395)) @marandaneto
- Only set breadcrumb extras if not empty ([#394](https://github.com/getsentry/sentry-android/pull/394)) @marandaneto
- Added samples of how to disable automatic breadcrumbs ([#389](https://github.com/getsentry/sentry-android/pull/389)) @marandaneto

### Fixes

- Set missing release, environment and dist to sentry-native options ([#404](https://github.com/getsentry/sentry-android/pull/404)) @marandaneto
- Do not add automatic and empty sensor breadcrumbs ([#401](https://github.com/getsentry/sentry-android/pull/401)) @marandaneto
- ref: removed Thread.sleep from LifecycleWatcher tests, using awaitility and DateProvider ([#392](https://github.com/getsentry/sentry-android/pull/392)) @marandaneto
- ref: added a DateTimeProvider for making retry after testable ([#391](https://github.com/getsentry/sentry-android/pull/391)) @marandaneto
- Bump Gradle to 6.4 ([#390](https://github.com/getsentry/sentry-android/pull/390)) @marandaneto
- Bump sentry-native to 0.2.6 ([#396](https://github.com/getsentry/sentry-android/pull/396)) @marandaneto

Packages were released on [`bintray`](https://dl.bintray.com/getsentry/sentry-android/io/sentry/sentry-android/), [`jcenter`](https://jcenter.bintray.com/io/sentry/sentry-android/) and [`mavenCentral`](https://repo.maven.apache.org/maven2/io/sentry/sentry-android/)

We'd love to get feedback.

## 2.1.0

### Features

- Includes all the changes of 2.1.0 alpha, beta and RC

### Fixes

- fix when PhoneStateListener is not ready for use ([#387](https://github.com/getsentry/sentry-android/pull/387)) @marandaneto
- make ANR 5s by default ([#388](https://github.com/getsentry/sentry-android/pull/388)) @marandaneto
- rate limiting by categories ([#381](https://github.com/getsentry/sentry-android/pull/381)) @marandaneto
- Bump NDK to latest stable version 21.1.6352462 ([#386](https://github.com/getsentry/sentry-android/pull/386)) @marandaneto

Packages were released on [`bintray`](https://dl.bintray.com/getsentry/sentry-android/io/sentry/sentry-android/), [`jcenter`](https://jcenter.bintray.com/io/sentry/sentry-android/) and [`mavenCentral`](https://repo.maven.apache.org/maven2/io/sentry/sentry-android/)

We'd love to get feedback.

## 2.0.3

### Fixes

- patch from 2.1.0-alpha.2 - avoid crash if NDK throws UnsatisfiedLinkError ([#344](https://github.com/getsentry/sentry-android/pull/344)) @marandaneto

Packages were released on [`bintray`](https://dl.bintray.com/getsentry/sentry-android/io/sentry/sentry-android/), [`jcenter`](https://jcenter.bintray.com/io/sentry/sentry-android/) and [`mavenCentral`](https://repo.maven.apache.org/maven2/io/sentry/sentry-android/)

We'd love to get feedback.

## 2.1.0-RC.1

### Features

- Options for uncaught exception and make SentryOptions list Thread-Safe ([#384](https://github.com/getsentry/sentry-android/pull/384)) @marandaneto
- Automatic breadcrumbs for app, activity and sessions lifecycles and system events ([#348](https://github.com/getsentry/sentry-android/pull/348)) @marandaneto
- Make capture session and envelope internal ([#372](https://github.com/getsentry/sentry-android/pull/372)) @marandaneto

### Fixes

- If retry after header has empty categories, apply retry after to all of them ([#377](https://github.com/getsentry/sentry-android/pull/377)) @marandaneto
- Discard events and envelopes if cached and retry after ([#378](https://github.com/getsentry/sentry-android/pull/378)) @marandaneto
- Merge loadLibrary calls for sentry-native and clean up CMake files ([#373](https://github.com/getsentry/sentry-android/pull/373)) @Swatinem
- Exceptions should be sorted oldest to newest ([#370](https://github.com/getsentry/sentry-android/pull/370)) @marandaneto
- Check external storage size even if its read only ([#368](https://github.com/getsentry/sentry-android/pull/368)) @marandaneto
- Wrong check for cellular network capability ([#369](https://github.com/getsentry/sentry-android/pull/369)) @marandaneto
- add ScheduledForRemoval annotation to deprecated methods ([#375](https://github.com/getsentry/sentry-android/pull/375)) @marandaneto
- Bump NDK to 21.0.6113669 ([#367](https://github.com/getsentry/sentry-android/pull/367)) @marandaneto
- Bump AGP and add new make cmd to check for updates ([#365](https://github.com/getsentry/sentry-android/pull/365)) @marandaneto

Packages were released on [`bintray`](https://dl.bintray.com/getsentry/sentry-android/io/sentry/sentry-android/), [`jcenter`](https://jcenter.bintray.com/io/sentry/sentry-android/) and [`mavenCentral`](https://repo.maven.apache.org/maven2/io/sentry/sentry-android/)

We'd love to get feedback.

## 2.1.0-beta.2

### Fixes

- Bump sentry-native to 0.2.4 ([#364](https://github.com/getsentry/sentry-android/pull/364)) @marandaneto
- Update current session on session start after deleting previous session ([#362](https://github.com/getsentry/sentry-android/pull/362)) @marandaneto

Packages were released on [`bintray`](https://dl.bintray.com/getsentry/sentry-android/io/sentry/sentry-android/), [`jcenter`](https://jcenter.bintray.com/io/sentry/sentry-android/) and [`mavenCentral`](https://repo.maven.apache.org/maven2/io/sentry/sentry-android/)

We'd love to get feedback.

## 2.1.0-beta.1

### Fixes

- Bump sentry-native to 0.2.3 ([#357](https://github.com/getsentry/sentry-android/pull/357)) @marandaneto
- Check for androidx availability on runtime ([#356](https://github.com/getsentry/sentry-android/pull/356)) @marandaneto
- If theres a left over session file and its crashed, we should not overwrite its state ([#354](https://github.com/getsentry/sentry-android/pull/354)) @marandaneto
- Session should be exited state if state was ok ([#352](https://github.com/getsentry/sentry-android/pull/352)) @marandaneto
- Envelope has dedicated endpoint ([#353](https://github.com/getsentry/sentry-android/pull/353)) @marandaneto

Packages were released on [`bintray`](https://dl.bintray.com/getsentry/sentry-android/io/sentry/sentry-android/), [`jcenter`](https://jcenter.bintray.com/io/sentry/sentry-android/) and [`mavenCentral`](https://repo.maven.apache.org/maven2/io/sentry/sentry-android/)

We'd love to get feedback.

## 2.1.0-alpha.2

### Fixes

- Change integration order for cached outbox events ([#347](https://github.com/getsentry/sentry-android/pull/347)) @marandaneto
- Avoid crash if NDK throws UnsatisfiedLinkError ([#344](https://github.com/getsentry/sentry-android/pull/344)) @marandaneto
- Avoid getting a threadlocal twice. ([#339](https://github.com/getsentry/sentry-android/pull/339)) @metlos
- Removing session tracking guard on hub and client ([#338](https://github.com/getsentry/sentry-android/pull/338)) @marandaneto
- Bump agp to 3.6.2 ([#336](https://github.com/getsentry/sentry-android/pull/336)) @marandaneto
- Fix racey ANR integration ([#332](https://github.com/getsentry/sentry-android/pull/332)) @marandaneto
- Logging envelopes path when possible instead of nullable id ([#331](https://github.com/getsentry/sentry-android/pull/331)) @marandaneto
- Renaming transport gate method ([#330](https://github.com/getsentry/sentry-android/pull/330)) @marandaneto

Packages were released on [`bintray`](https://dl.bintray.com/getsentry/sentry-android/io/sentry/sentry-android/), [`jcenter`](https://jcenter.bintray.com/io/sentry/sentry-android/) and [`mavenCentral`](https://repo.maven.apache.org/maven2/io/sentry/sentry-android/)

We'd love to get feedback.

## 2.1.0-alpha.1

Release of Sentry's new SDK for Android.

## What’s Changed

### Features

- Release health @marandaneto @bruno-garcia
- ANR report should have 'was active=yes' on the dashboard ([#299](https://github.com/getsentry/sentry-android/pull/299)) @marandaneto
- NDK events apply scoped data ([#322](https://github.com/getsentry/sentry-android/pull/322)) @marandaneto
- Add a StdoutTransport ([#310](https://github.com/getsentry/sentry-android/pull/310)) @mike-burns
- Implementing new retry after protocol ([#306](https://github.com/getsentry/sentry-android/pull/306)) @marandaneto

### Fixes

- Bump sentry-native to 0.2.2 ([#305](https://github.com/getsentry/sentry-android/pull/305)) @Swatinem
- Missing App's info ([#315](https://github.com/getsentry/sentry-android/pull/315)) @marandaneto
- Buffered writers/readers - otimizations ([#311](https://github.com/getsentry/sentry-android/pull/311)) @marandaneto
- Boot time should be UTC ([#309](https://github.com/getsentry/sentry-android/pull/309)) @marandaneto
- Make transport result public ([#300](https://github.com/getsentry/sentry-android/pull/300)) @marandaneto

Packages were released on [`bintray`](https://dl.bintray.com/getsentry/sentry-android/io/sentry/sentry-android/), [`jcenter`](https://jcenter.bintray.com/io/sentry/sentry-android/) and [`mavenCentral`](https://repo.maven.apache.org/maven2/io/sentry/sentry-android/)

We'd love to get feedback.

## 2.0.2

Release of Sentry's new SDK for Android.

### Features

- MavenCentral support ([#284](https://github.com/getsentry/sentry-android/pull/284)) @marandaneto

### Fixes

- Bump AGP to 3.6.1 ([#285](https://github.com/getsentry/sentry-android/pull/285)) @marandaneto

Packages were released on [`bintray`](https://dl.bintray.com/getsentry/sentry-android/io/sentry/sentry-android/), [`jcenter`](https://jcenter.bintray.com/io/sentry/sentry-android/) and [`mavenCentral`](https://repo.maven.apache.org/maven2/io/sentry/sentry-android/)

We'd love to get feedback.

## 2.0.1

Release of Sentry's new SDK for Android.

## What’s Changed

### Features

- Attach threads/stacktraces ([#267](https://github.com/getsentry/sentry-android/pull/267)) @marandaneto
- Add the default serverName to SentryOptions and use it in MainEventProcessor ([#279](https://github.com/getsentry/sentry-android/pull/279)) @metlos

### Fixes

- set current threadId when there's no mechanism set ([#277](https://github.com/getsentry/sentry-android/pull/277)) @marandaneto
- Preview package manager ([#269](https://github.com/getsentry/sentry-android/pull/269)) @bruno-garcia

Packages were released on [`bintray`](https://dl.bintray.com/getsentry/sentry-android/io/sentry/), [`jcenter`](https://jcenter.bintray.com/io/sentry/sentry-android/)

We'd love to get feedback.

## 2.0.0

Release of Sentry's new SDK for Android.

New features not offered by (1.7.x):

- NDK support
  - Captures crashes caused by native code
  - Access to the [`sentry-native` SDK](https://github.com/getsentry/sentry-native/) API by your native (C/C++/Rust code/..).
- Automatic init (just add your `DSN` to the manifest)
   - Proguard rules are added automatically
   - Permission (Internet) is added automatically
- Uncaught Exceptions might be captured even before the app restarts
- Sentry's Unified API.
- More context/device information
- Packaged as `aar`
- Frames from the app automatically marked as `InApp=true` (stack traces in Sentry highlights them by default).
- Complete Sentry Protocol available.
- All threads and their stack traces are captured.
- Sample project in this repo to test many features (segfault, uncaught exception, ANR...)

Features from the current SDK like `ANR` are also available (by default triggered after 4 seconds).

Packages were released on [`bintray`](https://dl.bintray.com/getsentry/sentry-android/io/sentry/), [`jcenter`](https://jcenter.bintray.com/io/sentry/sentry-android/)

We'd love to get feedback.

## 2.0.0-rc04

Release of Sentry's new SDK for Android.

### Features

- Take sampleRate from metadata ([#262](https://github.com/getsentry/sentry-android/pull/262)) @bruno-garcia
- Support mills timestamp format ([#263](https://github.com/getsentry/sentry-android/pull/263)) @marandaneto
- Adding logs to installed integrations ([#265](https://github.com/getsentry/sentry-android/pull/265)) @marandaneto

### Fixes

- Breacrumb.data to string,object, Add LOG level ([#264](https://github.com/getsentry/sentry-android/pull/264)) @HazAT
- Read release conf. on manifest ([#266](https://github.com/getsentry/sentry-android/pull/266)) @marandaneto

Packages were released on [`bintray`](https://dl.bintray.com/getsentry/sentry-android/io/sentry/), [`jcenter`](https://jcenter.bintray.com/io/sentry/sentry-android/)

We'd love to get feedback and we'll work in getting the GA `2.0.0` out soon.
Until then, the [stable SDK offered by Sentry is at version 1.7.30](https://github.com/getsentry/sentry-java/releases/tag/v1.7.30)

## 2.0.0-rc03

Release of Sentry's new SDK for Android.

### Fixes

- fixes ([#259](https://github.com/getsentry/sentry-android/issues/259)) - NPE check on getExternalFilesDirs items. ([#260](https://github.com/getsentry/sentry-android/pull/260)) @marandaneto
- strictMode typo ([#258](https://github.com/getsentry/sentry-android/pull/258)) @marandaneto

Packages were released on [`bintray`](https://dl.bintray.com/getsentry/sentry-android/io/sentry/), [`jcenter`](https://jcenter.bintray.com/io/sentry/sentry-android/)

We'd love to get feedback and we'll work in getting the GA `2.0.0` out soon.
Until then, the [stable SDK offered by Sentry is at version 1.7.30](https://github.com/getsentry/sentry-java/releases/tag/v1.7.30)

## 2.0.0-rc02

Release of Sentry's new SDK for Android.

### Features

- Hub mode configurable ([#247](https://github.com/getsentry/sentry-android/pull/247)) @bruno-garcia
- Added remove methods (tags/extras) to the sentry static class ([#243](https://github.com/getsentry/sentry-android/pull/243)) @marandaneto

### Fixes


- Update ndk for new sentry-native version ([#235](https://github.com/getsentry/sentry-android/pull/235)) @Swatinem @marandaneto
- Make integrations public ([#256](https://github.com/getsentry/sentry-android/pull/256)) @marandaneto
- Bump build-tools ([#255](https://github.com/getsentry/sentry-android/pull/255)) @marandaneto
- Added javadocs to scope and its dependencies ([#253](https://github.com/getsentry/sentry-android/pull/253)) @marandaneto
- Build all ABIs ([#254](https://github.com/getsentry/sentry-android/pull/254)) @marandaneto
- Moving back ANR timeout from long to int param. ([#252](https://github.com/getsentry/sentry-android/pull/252)) @marandaneto
- Added HubAdapter to call Sentry static methods from Integrations ([#250](https://github.com/getsentry/sentry-android/pull/250)) @marandaneto
- New Release format ([#242](https://github.com/getsentry/sentry-android/pull/242)) @marandaneto
- Javadocs for SentryOptions ([#246](https://github.com/getsentry/sentry-android/pull/246)) @marandaneto
- non-app is already inApp excluded by default. ([#244](https://github.com/getsentry/sentry-android/pull/244)) @marandaneto
- Fix if symlink exists for sentry-native ([#241](https://github.com/getsentry/sentry-android/pull/241)) @marandaneto
- Clone method - race condition free ([#226](https://github.com/getsentry/sentry-android/pull/226)) @marandaneto
- Refactoring breadcrumbs callback ([#239](https://github.com/getsentry/sentry-android/pull/239)) @marandaneto

Packages were released on [`bintray`](https://dl.bintray.com/getsentry/sentry-android/io/sentry/), [`jcenter`](https://jcenter.bintray.com/io/sentry/sentry-android/)

We'd love to get feedback and we'll work in getting the GA `2.0.0` out soon.
Until then, the [stable SDK offered by Sentry is at version 1.7.30](https://github.com/getsentry/sentry-java/releases/tag/v1.7.30)

## 2.0.0-rc01

Release of Sentry's new SDK for Android.

## What’s Changed

### Features

- Added remove methods for Scope data ([#237](https://github.com/getsentry/sentry-android/pull/237)) @marandaneto
- More device context (deviceId, connectionType and language) ([#229](https://github.com/getsentry/sentry-android/pull/229)) @marandaneto
- Added a few java docs (Sentry, Hub and SentryClient) ([#223](https://github.com/getsentry/sentry-android/pull/223)) @marandaneto
- Implemented diagnostic logger ([#218](https://github.com/getsentry/sentry-android/pull/218)) @marandaneto
- Added event processors to scope ([#209](https://github.com/getsentry/sentry-android/pull/209)) @marandaneto
- Added android transport gate ([#206](https://github.com/getsentry/sentry-android/pull/206)) @marandaneto
- Added executor for caching values out of the main thread ([#201](https://github.com/getsentry/sentry-android/pull/201)) @marandaneto

### Fixes


- Honor RetryAfter ([#236](https://github.com/getsentry/sentry-android/pull/236)) @marandaneto
- Add tests for SentryValues ([#238](https://github.com/getsentry/sentry-android/pull/238)) @philipphofmann
- Do not set frames if there's none ([#234](https://github.com/getsentry/sentry-android/pull/234)) @marandaneto
- Always call interrupt after InterruptedException ([#232](https://github.com/getsentry/sentry-android/pull/232)) @marandaneto
- Mark as current thread if its the main thread ([#228](https://github.com/getsentry/sentry-android/pull/228)) @marandaneto
- Fix lgtm alerts ([#219](https://github.com/getsentry/sentry-android/pull/219)) @marandaneto
- Written unit tests to ANR integration ([#215](https://github.com/getsentry/sentry-android/pull/215)) @marandaneto
- Added blog posts to README ([#214](https://github.com/getsentry/sentry-android/pull/214)) @marandaneto
- Raise code coverage for Dsn to 100% ([#212](https://github.com/getsentry/sentry-android/pull/212)) @philipphofmann
- Remove redundant times(1) for Mockito.verify ([#211](https://github.com/getsentry/sentry-android/pull/211)) @philipphofmann
- Transport may be set on options ([#203](https://github.com/getsentry/sentry-android/pull/203)) @marandaneto
- dist may be set on options ([#204](https://github.com/getsentry/sentry-android/pull/204)) @marandaneto
- Throw an exception if DSN is not set ([#200](https://github.com/getsentry/sentry-android/pull/200)) @marandaneto
- Migration guide markdown ([#197](https://github.com/getsentry/sentry-android/pull/197)) @marandaneto

Packages were released on [`bintray`](https://dl.bintray.com/getsentry/sentry-android/io/sentry/), [`jcenter`](https://jcenter.bintray.com/io/sentry/sentry-android/)

We'd love to get feedback and we'll work in getting the GA `2.0.0` out soon.
Until then, the [stable SDK offered by Sentry is at version 1.7.29](https://github.com/getsentry/sentry-java/releases/tag/v1.7.29)

## 2.0.0-beta02

Release of Sentry's new SDK for Android.

### Features

- addBreadcrumb overloads ([#196](https://github.com/getsentry/sentry-android/pull/196)) and ([#198](https://github.com/getsentry/sentry-android/pull/198))

### Fixes

- fix Android bug on API 24 and 25 about getting current threads and stack traces ([#194](https://github.com/getsentry/sentry-android/pull/194))

Packages were released on [`bintray`](https://dl.bintray.com/getsentry/sentry-android/io/sentry/), [`jcenter`](https://jcenter.bintray.com/io/sentry/sentry-android/)

We'd love to get feedback and we'll work in getting the GA `2.0.0` out soon.
Until then, the [stable SDK offered by Sentry is at version 1.7.28](https://github.com/getsentry/sentry-java/releases/tag/v1.7.28)

## 2.0.0-beta01

Release of Sentry's new SDK for Android.

### Fixes

- ref: ANR doesn't set handled flag ([#186](https://github.com/getsentry/sentry-android/pull/186))
- SDK final review ([#183](https://github.com/getsentry/sentry-android/pull/183))
- ref: Drop errored in favor of crashed ([#187](https://github.com/getsentry/sentry-android/pull/187))
- Workaround android_id ([#185](https://github.com/getsentry/sentry-android/pull/185))
- Renamed sampleRate ([#191](https://github.com/getsentry/sentry-android/pull/191))
- Making timestamp package-private or test-only ([#190](https://github.com/getsentry/sentry-android/pull/190))
- Split event processor in Device/App data ([#180](https://github.com/getsentry/sentry-android/pull/180))

Packages were released on [`bintray`](https://dl.bintray.com/getsentry/sentry-android/io/sentry/), [`jcenter`](https://jcenter.bintray.com/io/sentry/sentry-android/)

We'd love to get feedback and we'll work in getting the GA `2.0.0` out soon.
Until then, the [stable SDK offered by Sentry is at version 1.7.28](https://github.com/getsentry/sentry-java/releases/tag/v1.7.28)

## 2.0.0-alpha09

Release of Sentry's new SDK for Android.

### Features

- Adding nativeBundle plugin ([#161](https://github.com/getsentry/sentry-android/pull/161))
- Adding scope methods to sentry static class ([#179](https://github.com/getsentry/sentry-android/pull/179))

### Fixes

- fix: DSN parsing ([#165](https://github.com/getsentry/sentry-android/pull/165))
- Don't avoid exception type minification ([#166](https://github.com/getsentry/sentry-android/pull/166))
- make Gson retro compatible with older versions of AGP ([#177](https://github.com/getsentry/sentry-android/pull/177))
- Bump sentry-native with message object instead of a string ([#172](https://github.com/getsentry/sentry-android/pull/172))

Packages were released on [`bintray`](https://dl.bintray.com/getsentry/sentry-android/io/sentry/), [`jcenter`](https://jcenter.bintray.com/io/sentry/sentry-android/)

We'd love to get feedback and we'll work in getting the GA `2.0.0` out soon.
Until then, the [stable SDK offered by Sentry is at version 1.7.28](https://github.com/getsentry/sentry-java/releases/tag/v1.7.28)

## 2.0.0-alpha08

Release of Sentry's new SDK for Android.

### Fixes

- DebugId endianness ([#162](https://github.com/getsentry/sentry-android/pull/162))
- Executed beforeBreadcrumb also for scope ([#160](https://github.com/getsentry/sentry-android/pull/160))
- Benefit of manifest merging when minSdk ([#159](https://github.com/getsentry/sentry-android/pull/159))
- Add method to captureMessage with level ([#157](https://github.com/getsentry/sentry-android/pull/157))
- Listing assets file on the wrong dir ([#156](https://github.com/getsentry/sentry-android/pull/156))

Packages were released on [`bintray`](https://dl.bintray.com/getsentry/sentry-android/io/sentry/), [`jcenter`](https://jcenter.bintray.com/io/sentry/sentry-android/)

We'd love to get feedback and we'll work in getting the GA `2.0.0` out soon.
Until then, the [stable SDK offered by Sentry is at version 1.7.28](https://github.com/getsentry/sentry-java/releases/tag/v1.7.28)

## 2.0.0-alpha07

Third release of Sentry's new SDK for Android.

### Fixes

-  Fixed release for jcenter and bintray

Packages were released on [`bintray`](https://dl.bintray.com/getsentry/sentry-android/io/sentry/), [`jcenter`](https://jcenter.bintray.com/io/sentry/sentry-android/)

We'd love to get feedback and we'll work in getting the GA `2.0.0` out soon.
Until then, the [stable SDK offered by Sentry is at version 1.7.28](https://github.com/getsentry/sentry-java/releases/tag/v1.7.28)

## 2.0.0-alpha06

Second release of Sentry's new SDK for Android.

### Fixes

- Fixed a typo on pom generation.

Packages were released on [`bintray`](https://dl.bintray.com/getsentry/sentry-android/io/sentry/), [`jcenter`](https://jcenter.bintray.com/io/sentry/sentry-android/)

We'd love to get feedback and we'll work in getting the GA `2.0.0` out soon.
Until then, the [stable SDK offered by Sentry is at version 1.7.28](https://github.com/getsentry/sentry-java/releases/tag/v1.7.28)

## 2.0.0-alpha05

First release of Sentry's new SDK for Android.

New features not offered by our current (1.7.x), stable SDK are:

- NDK support
  - Captures crashes caused by native code
  - Access to the [`sentry-native` SDK](https://github.com/getsentry/sentry-native/) API by your native (C/C++/Rust code/..).
- Automatic init (just add your `DSN` to the manifest)
   - Proguard rules are added automatically
   - Permission (Internet) is added automatically
- Uncaught Exceptions might be captured even before the app restarts
- Unified API which include scopes etc.
- More context/device information
- Packaged as `aar`
- Frames from the app automatically marked as `InApp=true` (stack traces in Sentry highlights them by default).
- Complete Sentry Protocol available.
- All threads and their stack traces are captured.
- Sample project in this repo to test many features (segfault, uncaught exception, scope)

Features from the current SDK like `ANR` are also available (by default triggered after 4 seconds).

Packages were released on [`bintray`](https://dl.bintray.com/getsentry/sentry-android/io/sentry/), [`jcenter`](https://jcenter.bintray.com/io/sentry/sentry-android/)

We'd love to get feedback and we'll work in getting the GA `2.0.0` out soon.
Until then, the [stable SDK offered by Sentry is at version 1.7.28](https://github.com/getsentry/sentry-java/releases/tag/v1.7.28)<|MERGE_RESOLUTION|>--- conflicted
+++ resolved
@@ -2,19 +2,14 @@
 
 ## Unreleased
 
-<<<<<<< HEAD
-### Features
-
+### Fixes
+
+- Fix `Gpu.vendorId` should be a String ([#2343](https://github.com/getsentry/sentry-java/pull/2343))
+
+### Features
+
+- Update Spring Boot Jakarta to Spring Boot 3.0.0-RC2 ([#2347](https://github.com/getsentry/sentry-java/pull/2347))
 - Add support for Opentelemetry ([#2344](https://github.com/getsentry/sentry-java/pull/2344))
-=======
-### Fixes
-
-- Fix `Gpu.vendorId` should be a String ([#2343](https://github.com/getsentry/sentry-java/pull/2343))
-
-### Features
-
-- Update Spring Boot Jakarta to Spring Boot 3.0.0-RC2 ([#2347](https://github.com/getsentry/sentry-java/pull/2347))
->>>>>>> 38e4f116
 
 ## 6.7.0
 
