--- conflicted
+++ resolved
@@ -1,26 +1,13 @@
 # Changelog
 
+## Unreleased
+
+### Features
+
+* Feat: Release Health - server side session tracking ([#1572](https://github.com/getsentry/sentry-java/pull/1572))
+
 ## 6.0.0-rc.1
 
-<<<<<<< HEAD
-
-## 6.0.0-beta.3
-
-### Fix
-
-* Change order of event filtering mechanisms (#2001)
-* Only send session update for dropped events if state changed (#2002)
-
-## 6.0.0-beta.2
-
-* Fix: Android profiling initializes on first profile start (#2009)
-
-## 6.0.0-beta.1
-
-* Fix: Profiling rate decreased from 300hz to 100hz (#1997)
-* Fix: Allow disabling sending of client reports via Android Manifest and external options (#2007)
-* Ref: Upgrade Spring Boot dependency to 2.5.13 (#2011)
-=======
 ### Features
 - Allow optimization and obfuscation of the SDK by reducing proguard rules ([#2031](https://github.com/getsentry/sentry-java/pull/2031))
 
@@ -75,7 +62,6 @@
 - Profiling rate decreased from 300hz to 100hz ([#1997](https://github.com/getsentry/sentry-java/pull/1997))
 - Allow disabling sending of client reports via Android Manifest and external options ([#2007](https://github.com/getsentry/sentry-java/pull/2007))
 - Ref: Upgrade Spring Boot dependency to 2.5.13 ([#2011](https://github.com/getsentry/sentry-java/pull/2011))
->>>>>>> 77fd2f21
 
 ### Sentry Self-hosted Compatibility
 
@@ -83,25 +69,6 @@
 
 ## 6.0.0-alpha.6
 
-<<<<<<< HEAD
-* Feat: Add sentry-servlet-jakarta module (#1987)
-* Ref: Make options.printUncaughtStackTrace primitive type (#1995)
-* Feat: Add client reports (#1982)
-
-## 6.0.0-alpha.5
-
-* Feat: Screenshot is taken when there is an error (#1967)
-* Feat: Add Android profiling traces (#1897) (#1959) and its tests (#1949)
-
-## 6.0.0-alpha.4
-
-* Ref: Remove not needed interface abstractions on Android (#1953)
-
-## 6.0.0-alpha.3
-
-* Ref: Make hints Map<String, Object> instead of only Object (#1929)
-* Feat: Enable enableScopeSync by default for Android (#1928)
-=======
 ### Features
 
 - Add sentry-servlet-jakarta module ([#1987](https://github.com/getsentry/sentry-java/pull/1987))
@@ -133,7 +100,6 @@
 ### Fixes
 
 - Ref: Make hints Map<String, Object> instead of only Object ([#1929](https://github.com/getsentry/sentry-java/pull/1929))
->>>>>>> 77fd2f21
 
 ## 6.0.0-alpha.2
 
@@ -254,59 +220,6 @@
 `Timber.tag` is no longer supported by our [Timber integration](https://docs.sentry.io/platforms/android/configuration/integrations/timber/) and will not appear on Sentry for error events.
 Please vote on this [issue](https://github.com/getsentry/sentry-java/issues/1900), if you'd like us to provide support for that.
 
-## 5.7.3
-
-* Fix: Sentry Timber integration throws an exception when using args (#1986)
-
-## 5.7.2
-
-* Fix: bring back support for `Timber.tag` ([#1974](https://github.com/getsentry/sentry-java/pull/1974))
-
-## 5.7.1
-
-* Fix: Sentry Timber integration does not submit msg.formatted breadcrumbs (#1957)
-* Fix: ANR WatchDog won't crash on SecurityException ([#1962](https://github.com/getsentry/sentry-java/pull/1962))
-* Feat: Pass MDC tags as Sentry tags (#1954)
-
-## 5.7.0
-
-* Feat: Automatically enable `Timber` and `Fragment` integrations if they are present on the classpath (#1936)
-
-## 5.6.3
-
-* Fix: If transaction or span is finished, do not allow to mutate (#1940)
-* Fix: Keep used AndroidX classes from obfuscation (Fixes UI breadcrumbs and Slow/Frozen frames) (#1942)
-
-## 5.6.2
-
-* Ref: Make ActivityFramesTracker public to be used by Hybrid SDKs (#1931)
-* Bump: AGP to 7.1.2 (#1930)
-* Fix: NPE while adding "response_body_size" breadcrumb, when response body length is unknown (#1908)
-* Fix: Do not include stacktrace frames into Timber message (#1898)
-* Fix: Potential memory leaks (#1909)
-
-Breaking changes:
-`Timber.tag` is no longer supported by our [Timber integration](https://docs.sentry.io/platforms/android/configuration/integrations/timber/) and will not appear on Sentry for error events. 
-Please vote on this [issue](https://github.com/getsentry/sentry-java/issues/1900), if you'd like us to provide support for that.
-
-## 5.6.2-beta.3
-
-* Ref: Make ActivityFramesTracker public to be used by Hybrid SDKs (#1931)
-* Bump: AGP to 7.1.2 (#1930)
-
-## 5.6.2-beta.2
-
-* Fix: NPE while adding "response_body_size" breadcrumb, when response body length is unknown (#1908)
-
-## 5.6.2-beta.1
-
-* Fix: Do not include stacktrace frames into Timber message (#1898)
-* Fix: Potential memory leaks (#1909)
-
-Breaking changes:
-`Timber.tag` is no longer supported by our [Timber integration](https://docs.sentry.io/platforms/android/configuration/integrations/timber/) and will not appear on Sentry for error events.
-Please vote on this [issue](https://github.com/getsentry/sentry-java/issues/1900), if you'd like us to provide support for that.
-
 ## 5.6.1
 
 ### Features
@@ -431,12 +344,6 @@
 
 ## 5.2.1
 
-<<<<<<< HEAD
-* Feat: Add isCrashedLastRun support (#1739)
-* Fix: Handle exception if Context.registerReceiver throws (#1747)
-* Feat: Attach Java vendor and version to events and transactions (#1703)
-* Feat: Release Health - server side session tracking (#1572)
-=======
 ### Features
 
 - Add isCrashedLastRun support ([#1739](https://github.com/getsentry/sentry-java/pull/1739))
@@ -445,7 +352,6 @@
 ### Fixes
 
 - Handle exception if Context.registerReceiver throws ([#1747](https://github.com/getsentry/sentry-java/pull/1747))
->>>>>>> 77fd2f21
 
 ## 5.2.0
 
