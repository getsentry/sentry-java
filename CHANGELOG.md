# Changelog

## Unreleased

### Fixes

- Base64 encode internal Apollo3 Headers ([#2707](https://github.com/getsentry/sentry-java/pull/2707))

## 6.19.1

### Fixes

- Ensure screenshots and view hierarchies are captured on the main thread ([#2712](https://github.com/getsentry/sentry-java/pull/2712))

## 6.19.0

### Features

- Add Screenshot and ViewHierarchy to integrations list ([#2698](https://github.com/getsentry/sentry-java/pull/2698))
- New ANR detection based on [ApplicationExitInfo API](https://developer.android.com/reference/android/app/ApplicationExitInfo) ([#2697](https://github.com/getsentry/sentry-java/pull/2697))
    - This implementation completely replaces the old one (based on a watchdog) on devices running Android 11 and above:
      - New implementation provides more precise ANR events/ANR rate detection as well as system thread dump information. The new implementation reports ANRs exactly as Google Play Console, without producing false positives or missing important background ANR events.
      - However, despite producing many false positives, the old implementation is capable of better enriching ANR errors (which is not available with the new implementation), for example:
        - Capturing screenshots at the time of ANR event;
        - Capturing transactions and profiling data corresponding to the ANR event;
        - Auxiliary information (such as current memory load) at the time of ANR event.
      - If you would like us to provide support for the old approach working alongside the new one on Android 11 and above (e.g. for raising events for slow code on main thread), consider upvoting [this issue](https://github.com/getsentry/sentry-java/issues/2693).
    - The old watchdog implementation will continue working for older API versions (Android < 11)
<<<<<<< HEAD
- Add support for Sentry Kotlin Compiler Plugin ([#2695](https://github.com/getsentry/sentry-java/pull/2695))
=======
- Open up `TransactionOptions`, `ITransaction` and `IHub` methods allowing consumers modify start/end timestamp of transactions and spans ([#2701](https://github.com/getsentry/sentry-java/pull/2701))
- Send source bundle IDs to Sentry to enable source context ([#2663](https://github.com/getsentry/sentry-java/pull/2663))
  - For more information on how to enable source context, please refer to [#633](https://github.com/getsentry/sentry-java/issues/633#issuecomment-1465599120)
>>>>>>> a485ab05

### Fixes

- Android Profiler on calling thread ([#2691](https://github.com/getsentry/sentry-java/pull/2691))
- Use `configureScope` instead of `withScope` in `Hub.close()`. This ensures that the main scope releases the in-memory data when closing a hub instance. ([#2688](https://github.com/getsentry/sentry-java/pull/2688))
- Remove null keys/values before creating concurrent hashmap in order to avoid NPE ([#2708](https://github.com/getsentry/sentry-java/pull/2708))
- Exclude SentryOptions from R8/ProGuard obfuscation ([#2699](https://github.com/getsentry/sentry-java/pull/2699))
  - This fixes AGP 8.+ incompatibility, where full R8 mode is enforced

### Dependencies

- Bump Gradle from v8.1.0 to v8.1.1 ([#2666](https://github.com/getsentry/sentry-java/pull/2666))
  - [changelog](https://github.com/gradle/gradle/blob/master release-test/CHANGELOG.md#v811)
  - [diff](https://github.com/gradle/gradle/compare/v8.1.0...v8.1.1)
- Bump Native SDK from v0.6.1 to v0.6.2 ([#2689](https://github.com/getsentry/sentry-java/pull/2689))
  - [changelog](https://github.com/getsentry/sentry-native/blob/master/CHANGELOG.md#062)
  - [diff](https://github.com/getsentry/sentry-native/compare/0.6.1...0.6.2)

## 6.18.1

### Fixes

- Fix crash when Sentry SDK is initialized more than once ([#2679](https://github.com/getsentry/sentry-java/pull/2679))
- Track a ttfd span per Activity ([#2673](https://github.com/getsentry/sentry-java/pull/2673))

## 6.18.0

### Features

- Attach Trace Context when an ANR is detected (ANRv1) ([#2583](https://github.com/getsentry/sentry-java/pull/2583))
- Make log4j2 integration compatible with log4j 3.0 ([#2634](https://github.com/getsentry/sentry-java/pull/2634))
    - Instead of relying on package scanning, we now use an annotation processor to generate `Log4j2Plugins.dat`
- Create `User` and `Breadcrumb` from map ([#2614](https://github.com/getsentry/sentry-java/pull/2614))
- Add `sent_at` to envelope header item ([#2638](https://github.com/getsentry/sentry-java/pull/2638))

### Fixes

- Fix timestamp intervals of PerformanceCollectionData in profiles ([#2648](https://github.com/getsentry/sentry-java/pull/2648))
- Fix timestamps of PerformanceCollectionData in profiles ([#2632](https://github.com/getsentry/sentry-java/pull/2632))
- Fix missing propagateMinConstraints flag for SentryTraced ([#2637](https://github.com/getsentry/sentry-java/pull/2637))
- Fix potential SecurityException thrown by ConnectivityManager on Android 11 ([#2653](https://github.com/getsentry/sentry-java/pull/2653))
- Fix aar artifacts publishing for Maven ([#2641](https://github.com/getsentry/sentry-java/pull/2641))

### Dependencies
- Bump Kotlin compile version from v1.6.10 to 1.8.0 ([#2563](https://github.com/getsentry/sentry-java/pull/2563))
- Bump Compose compile version from v1.1.1 to v1.3.0 ([#2563](https://github.com/getsentry/sentry-java/pull/2563))
- Bump AGP version from v7.3.0 to v7.4.2 ([#2574](https://github.com/getsentry/sentry-java/pull/2574))
- Bump Gradle from v7.6.0 to v8.0.2 ([#2563](https://github.com/getsentry/sentry-java/pull/2563))
    - [changelog](https://github.com/gradle/gradle/blob/master/CHANGELOG.md#v802)
    - [diff](https://github.com/gradle/gradle/compare/v7.6.0...v8.0.2)
- Bump Gradle from v8.0.2 to v8.1.0 ([#2650](https://github.com/getsentry/sentry-java/pull/2650))
  - [changelog](https://github.com/gradle/gradle/blob/master/CHANGELOG.md#v810)
  - [diff](https://github.com/gradle/gradle/compare/v8.0.2...v8.1.0)

## 6.17.0

### Features

- Add `name` and `geo` to `User` ([#2556](https://github.com/getsentry/sentry-java/pull/2556)) 
- Add breadcrumbs on network changes ([#2608](https://github.com/getsentry/sentry-java/pull/2608))
- Add time-to-initial-display and time-to-full-display measurements to Activity transactions ([#2611](https://github.com/getsentry/sentry-java/pull/2611))
- Read integration list written by sentry gradle plugin from manifest ([#2598](https://github.com/getsentry/sentry-java/pull/2598))
- Add Logcat adapter ([#2620](https://github.com/getsentry/sentry-java/pull/2620))
- Provide CPU count/frequency data as device context ([#2622](https://github.com/getsentry/sentry-java/pull/2622))

### Fixes

- Trim time-to-full-display span if reportFullyDisplayed API is never called ([#2631](https://github.com/getsentry/sentry-java/pull/2631))
- Fix Automatic UI transactions having wrong durations ([#2623](https://github.com/getsentry/sentry-java/pull/2623))
- Fix wrong default environment in Session ([#2610](https://github.com/getsentry/sentry-java/pull/2610))
- Pass through unknown sentry baggage keys into SentryEnvelopeHeader ([#2618](https://github.com/getsentry/sentry-java/pull/2618))
- Fix missing null check when removing lifecycle observer ([#2625](https://github.com/getsentry/sentry-java/pull/2625))

### Dependencies

- Bump Native SDK from v0.6.0 to v0.6.1 ([#2629](https://github.com/getsentry/sentry-java/pull/2629))
  - [changelog](https://github.com/getsentry/sentry-native/blob/master/CHANGELOG.md#061)
  - [diff](https://github.com/getsentry/sentry-native/compare/0.6.0...0.6.1)

## 6.16.0

### Features

- Improve versatility of exception resolver component for Spring with more flexible API for consumers. ([#2577](https://github.com/getsentry/sentry-java/pull/2577))
- Automatic performance instrumentation for WebFlux ([#2597](https://github.com/getsentry/sentry-java/pull/2597))
  - You can enable it by adding `sentry.enable-tracing=true` to your `application.properties`
- The Spring Boot integration can now be configured to add the `SentryAppender` to specific loggers instead of the `ROOT` logger ([#2173](https://github.com/getsentry/sentry-java/pull/2173))
  - You can specify the loggers using `"sentry.logging.loggers[0]=foo.bar` and `"sentry.logging.loggers[1]=baz` in your `application.properties`
- Add capabilities to track Jetpack Compose composition/rendering time ([#2507](https://github.com/getsentry/sentry-java/pull/2507))
- Adapt span op and description for graphql to fit spec ([#2607](https://github.com/getsentry/sentry-java/pull/2607))

### Fixes

- Fix timestamps of slow and frozen frames for profiles ([#2584](https://github.com/getsentry/sentry-java/pull/2584))
- Deprecate reportFullDisplayed in favor of reportFullyDisplayed ([#2585](https://github.com/getsentry/sentry-java/pull/2585))
- Add mechanism for logging integrations and update spring mechanism types ([#2595](https://github.com/getsentry/sentry-java/pull/2595))
	- NOTE: If you're using these mechanism types (`HandlerExceptionResolver`, `SentryWebExceptionHandler`) in your dashboards please update them to use the new types.
- Filter out session cookies sent by Spring and Spring Boot integrations ([#2593](https://github.com/getsentry/sentry-java/pull/2593))
  - We filter out some common cookies like JSESSIONID
  - We also read the value from `server.servlet.session.cookie.name` and filter it out
- No longer send event / transaction to Sentry if `beforeSend` / `beforeSendTransaction` throws ([#2591](https://github.com/getsentry/sentry-java/pull/2591))
- Add version to sentryClientName used in auth header ([#2596](https://github.com/getsentry/sentry-java/pull/2596))
- Keep integration names from being obfuscated ([#2599](https://github.com/getsentry/sentry-java/pull/2599))
- Change log level from INFO to WARN for error message indicating a failed Log4j2 Sentry.init ([#2606](https://github.com/getsentry/sentry-java/pull/2606))
  - The log message was often not visible as our docs suggest a minimum log level of WARN
- Fix session tracking on Android ([#2609](https://github.com/getsentry/sentry-java/pull/2609))
  - Incorrect number of session has been sent. In addition, some of the sessions were not properly ended, messing up Session Health Metrics.

### Dependencies

- Bump `opentelemetry-sdk` to `1.23.1` and `opentelemetry-javaagent` to `1.23.0` ([#2590](https://github.com/getsentry/sentry-java/pull/2590))
- Bump Native SDK from v0.5.4 to v0.6.0 ([#2545](https://github.com/getsentry/sentry-java/pull/2545))
  - [changelog](https://github.com/getsentry/sentry-native/blob/master/CHANGELOG.md#060)
  - [diff](https://github.com/getsentry/sentry-native/compare/0.5.4...0.6.0)

## 6.15.0

### Features

- Adjust time-to-full-display span if reportFullDisplayed is called too early ([#2550](https://github.com/getsentry/sentry-java/pull/2550))
- Add `enableTracing` option ([#2530](https://github.com/getsentry/sentry-java/pull/2530))
    - This change is backwards compatible. The default is `null` meaning existing behaviour remains unchanged (setting either `tracesSampleRate` or `tracesSampler` enables performance).
    - If set to `true`, performance is enabled, even if no `tracesSampleRate` or `tracesSampler` have been configured.
    - If set to `false` performance is disabled, regardless of `tracesSampleRate` and `tracesSampler` options.
- Detect dependencies by listing MANIFEST.MF files at runtime ([#2538](https://github.com/getsentry/sentry-java/pull/2538))
- Report integrations in use, report packages in use more consistently ([#2179](https://github.com/getsentry/sentry-java/pull/2179))
- Implement `ThreadLocalAccessor` for propagating Sentry hub with reactor / WebFlux ([#2570](https://github.com/getsentry/sentry-java/pull/2570))
  - Requires `io.micrometer:context-propagation:1.0.2+` as well as Spring Boot 3.0.3+
  - Enable the feature by setting `sentry.reactive.thread-local-accessor-enabled=true`
  - This is still considered experimental. Once we have enough feedback we may turn this on by default.
  - Checkout the sample here: https://github.com/getsentry/sentry-java/tree/main/sentry-samples/sentry-samples-spring-boot-webflux-jakarta
  - A new hub is now cloned from the main hub for every request

### Fixes

- Leave `inApp` flag for stack frames undecided in SDK if unsure and let ingestion decide instead ([#2547](https://github.com/getsentry/sentry-java/pull/2547))
- Allow `0.0` error sample rate ([#2573](https://github.com/getsentry/sentry-java/pull/2573))
- Fix memory leak in WebFlux related to an ever growing stack ([#2580](https://github.com/getsentry/sentry-java/pull/2580))
- Use the same hub in WebFlux exception handler as we do in WebFilter ([#2566](https://github.com/getsentry/sentry-java/pull/2566))
- Switch upstream Jetpack Compose dependencies to `compileOnly` in `sentry-compose-android` ([#2578](https://github.com/getsentry/sentry-java/pull/2578))
  - NOTE: If you're using Compose Navigation/User Interaction integrations, make sure to have the following dependencies on the classpath as we do not bring them in transitively anymore:
    - `androidx.navigation:navigation-compose:`
    - `androidx.compose.runtime:runtime:`
    - `androidx.compose.ui:ui:`

## 6.14.0

### Features

- Add time-to-full-display span to Activity auto-instrumentation ([#2432](https://github.com/getsentry/sentry-java/pull/2432))
- Add `main` flag to threads and `in_foreground` flag for app contexts  ([#2516](https://github.com/getsentry/sentry-java/pull/2516))

### Fixes

- Ignore Shutdown in progress when closing ShutdownHookIntegration ([#2521](https://github.com/getsentry/sentry-java/pull/2521))
- Fix app start span end-time is wrong if SDK init is deferred ([#2519](https://github.com/getsentry/sentry-java/pull/2519))
- Fix invalid session creation when app is launched in background ([#2543](https://github.com/getsentry/sentry-java/pull/2543))

## 6.13.1

### Fixes

- Fix transaction performance collector oom ([#2505](https://github.com/getsentry/sentry-java/pull/2505))
- Remove authority from URLs sent to Sentry ([#2366](https://github.com/getsentry/sentry-java/pull/2366))
- Fix `sentry-bom` containing incorrect artifacts ([#2504](https://github.com/getsentry/sentry-java/pull/2504))

### Dependencies

- Bump Native SDK from v0.5.3 to v0.5.4 ([#2500](https://github.com/getsentry/sentry-java/pull/2500))
  - [changelog](https://github.com/getsentry/sentry-native/blob/master/CHANGELOG.md#054)
  - [diff](https://github.com/getsentry/sentry-native/compare/0.5.3...0.5.4)

## 6.13.0

### Features

- Send cpu usage percentage in profile payload ([#2469](https://github.com/getsentry/sentry-java/pull/2469))
- Send transaction memory stats in profile payload ([#2447](https://github.com/getsentry/sentry-java/pull/2447))
- Add cpu usage collection ([#2462](https://github.com/getsentry/sentry-java/pull/2462))
- Improve ANR implementation: ([#2475](https://github.com/getsentry/sentry-java/pull/2475))
  - Add `abnormal_mechanism` to sessions for ANR rate calculation
  - Always attach thread dump to ANR events
  - Distinguish between foreground and background ANRs
- Improve possible date precision to 10 μs ([#2451](https://github.com/getsentry/sentry-java/pull/2451))

### Fixes

- Fix performance collector setup called in main thread ([#2499](https://github.com/getsentry/sentry-java/pull/2499))
- Expand guard against CVE-2018-9492 "Privilege Escalation via Content Provider" ([#2482](https://github.com/getsentry/sentry-java/pull/2482))
- Prevent OOM by disabling TransactionPerformanceCollector for now ([#2498](https://github.com/getsentry/sentry-java/pull/2498))

## 6.12.1

### Fixes

- Create timer in `TransactionPerformanceCollector` lazily ([#2478](https://github.com/getsentry/sentry-java/pull/2478))

## 6.12.0

### Features

- Attach View Hierarchy to the errored/crashed events ([#2440](https://github.com/getsentry/sentry-java/pull/2440))
- Collect memory usage in transactions ([#2445](https://github.com/getsentry/sentry-java/pull/2445))
- Add `traceOptionsRequests` option to disable tracing of OPTIONS requests ([#2453](https://github.com/getsentry/sentry-java/pull/2453))
- Extend list of HTTP headers considered sensitive ([#2455](https://github.com/getsentry/sentry-java/pull/2455))

### Fixes

- Use a single TransactionPerfomanceCollector ([#2464](https://github.com/getsentry/sentry-java/pull/2464))
- Don't override sdk name with Timber ([#2450](https://github.com/getsentry/sentry-java/pull/2450))
- Set transactionNameSource to CUSTOM when setting transaction name ([#2405](https://github.com/getsentry/sentry-java/pull/2405))
- Guard against CVE-2018-9492 "Privilege Escalation via Content Provider" ([#2466](https://github.com/getsentry/sentry-java/pull/2466))

## 6.11.0

### Features

- Disable Android concurrent profiling ([#2434](https://github.com/getsentry/sentry-java/pull/2434))
- Add logging for OpenTelemetry integration ([#2425](https://github.com/getsentry/sentry-java/pull/2425))
- Auto add `OpenTelemetryLinkErrorEventProcessor` for Spring Boot ([#2429](https://github.com/getsentry/sentry-java/pull/2429))

### Fixes

- Use minSdk compatible `Objects` class ([#2436](https://github.com/getsentry/sentry-java/pull/2436))
- Prevent R8 from warning on missing classes, as we check for their presence at runtime ([#2439](https://github.com/getsentry/sentry-java/pull/2439))

### Dependencies

- Bump Gradle from v7.5.1 to v7.6.0 ([#2438](https://github.com/getsentry/sentry-java/pull/2438))
  - [changelog](https://github.com/gradle/gradle/blob/master/CHANGELOG.md#v760)
  - [diff](https://github.com/gradle/gradle/compare/v7.5.1...v7.6.0)

## 6.10.0

### Features

- Add time-to-initial-display span to Activity transactions ([#2369](https://github.com/getsentry/sentry-java/pull/2369))
- Start a session after init if AutoSessionTracking is enabled ([#2356](https://github.com/getsentry/sentry-java/pull/2356))
- Provide automatic breadcrumbs and transactions for click/scroll events for Compose ([#2390](https://github.com/getsentry/sentry-java/pull/2390))
- Add `blocked_main_thread` and `call_stack` to File I/O spans to detect performance issues ([#2382](https://github.com/getsentry/sentry-java/pull/2382))

### Dependencies

- Bump Native SDK from v0.5.2 to v0.5.3 ([#2423](https://github.com/getsentry/sentry-java/pull/2423))
  - [changelog](https://github.com/getsentry/sentry-native/blob/master/CHANGELOG.md#053)
  - [diff](https://github.com/getsentry/sentry-native/compare/0.5.2...0.5.3)

## 6.9.2

### Fixes

- Updated ProfileMeasurementValue types ([#2412](https://github.com/getsentry/sentry-java/pull/2412))
- Clear window reference only on activity stop in profileMeasurements collector ([#2407](https://github.com/getsentry/sentry-java/pull/2407))
- No longer disable OpenTelemetry exporters in default Java Agent config ([#2408](https://github.com/getsentry/sentry-java/pull/2408))
- Fix `ClassNotFoundException` for `io.sentry.spring.SentrySpringServletContainerInitializer` in `sentry-spring-jakarta` ([#2411](https://github.com/getsentry/sentry-java/issues/2411))
- Fix `sentry-samples-spring-jakarta` ([#2411](https://github.com/getsentry/sentry-java/issues/2411))

### Features

- Add SENTRY_AUTO_INIT environment variable to control OpenTelemetry Agent init ([#2410](https://github.com/getsentry/sentry-java/pull/2410))
- Add OpenTelemetryLinkErrorEventProcessor for linking errors to traces created via OpenTelemetry ([#2418](https://github.com/getsentry/sentry-java/pull/2418))

### Dependencies

- Bump OpenTelemetry to 1.20.1 and OpenTelemetry Java Agent to 1.20.2 ([#2420](https://github.com/getsentry/sentry-java/pull/2420))

## 6.9.1

### Fixes

- OpenTelemetry modules were missing in `6.9.0` so we released the same code again as `6.9.1` including OpenTelemetry modules

## 6.9.0

### Fixes

- Use `canonicalName` in Fragment Integration for better de-obfuscation ([#2379](https://github.com/getsentry/sentry-java/pull/2379))
- Fix Timber and Fragment integrations auto-installation for obfuscated builds ([#2379](https://github.com/getsentry/sentry-java/pull/2379))
- Don't attach screenshots to events from Hybrid SDKs ([#2360](https://github.com/getsentry/sentry-java/pull/2360))
- Ensure Hints do not cause memory leaks ([#2387](https://github.com/getsentry/sentry-java/pull/2387))
- Do not attach empty `sentry-trace` and `baggage` headers ([#2385](https://github.com/getsentry/sentry-java/pull/2385))

### Features

- Add beforeSendTransaction which allows users to filter and change transactions ([#2388](https://github.com/getsentry/sentry-java/pull/2388))
- Add experimental support for OpenTelemetry ([README](sentry-opentelemetry/README.md))([#2344](https://github.com/getsentry/sentry-java/pull/2344))

### Dependencies

- Update Spring Boot Jakarta to Spring Boot 3.0.0 ([#2389](https://github.com/getsentry/sentry-java/pull/2389))
- Bump Spring Boot to 2.7.5 ([#2383](https://github.com/getsentry/sentry-java/pull/2383))

## 6.8.0

### Features

- Add FrameMetrics to Android profiling data ([#2342](https://github.com/getsentry/sentry-java/pull/2342))

### Fixes

- Remove profiler main thread io ([#2348](https://github.com/getsentry/sentry-java/pull/2348))
- Fix ensure all options are processed before integrations are loaded ([#2377](https://github.com/getsentry/sentry-java/pull/2377))

## 6.7.1

### Fixes

- Fix `Gpu.vendorId` should be a String ([#2343](https://github.com/getsentry/sentry-java/pull/2343))
- Don't set device name on Android if `sendDefaultPii` is disabled ([#2354](https://github.com/getsentry/sentry-java/pull/2354))
- Fix corrupted UUID on Motorola devices ([#2363](https://github.com/getsentry/sentry-java/pull/2363))
- Fix ANR on dropped uncaught exception events ([#2368](https://github.com/getsentry/sentry-java/pull/2368))

### Features

- Update Spring Boot Jakarta to Spring Boot 3.0.0-RC2 ([#2347](https://github.com/getsentry/sentry-java/pull/2347))

## 6.7.0

### Fixes

- Use correct set-cookie for the HTTP Client response object ([#2326](https://github.com/getsentry/sentry-java/pull/2326))
- Fix NoSuchElementException in CircularFifoQueue when cloning a Scope ([#2328](https://github.com/getsentry/sentry-java/pull/2328))

### Features

- Customizable fragment lifecycle breadcrumbs ([#2299](https://github.com/getsentry/sentry-java/pull/2299))
- Provide hook for Jetpack Compose navigation instrumentation ([#2320](https://github.com/getsentry/sentry-java/pull/2320))
- Populate `event.modules` with dependencies metadata ([#2324](https://github.com/getsentry/sentry-java/pull/2324))
- Support Spring 6 and Spring Boot 3 ([#2289](https://github.com/getsentry/sentry-java/pull/2289))

### Dependencies

- Bump Native SDK from v0.5.1 to v0.5.2 ([#2315](https://github.com/getsentry/sentry-java/pull/2315))
  - [changelog](https://github.com/getsentry/sentry-native/blob/master/CHANGELOG.md#052)
  - [diff](https://github.com/getsentry/sentry-native/compare/0.5.1...0.5.2)

## 6.6.0

### Fixes

- Ensure potential callback exceptions are caught #2123 ([#2291](https://github.com/getsentry/sentry-java/pull/2291))
- Remove verbose FrameMetricsAggregator failure logging ([#2293](https://github.com/getsentry/sentry-java/pull/2293))
- Ignore broken regex for tracePropagationTarget ([#2288](https://github.com/getsentry/sentry-java/pull/2288))
- No longer serialize static fields; use toString as fallback ([#2309](https://github.com/getsentry/sentry-java/pull/2309))
- Fix `SentryFileWriter`/`SentryFileOutputStream` append overwrites file contents ([#2304](https://github.com/getsentry/sentry-java/pull/2304))
- Respect incoming parent sampled decision when continuing a trace ([#2311](https://github.com/getsentry/sentry-java/pull/2311))

### Features

- Profile envelopes are sent directly from profiler ([#2298](https://github.com/getsentry/sentry-java/pull/2298))
- Add support for using Encoder with logback.SentryAppender ([#2246](https://github.com/getsentry/sentry-java/pull/2246))
- Report Startup Crashes ([#2277](https://github.com/getsentry/sentry-java/pull/2277))
- HTTP Client errors for OkHttp ([#2287](https://github.com/getsentry/sentry-java/pull/2287))
- Add option to enable or disable Frame Tracking ([#2314](https://github.com/getsentry/sentry-java/pull/2314))

### Dependencies

- Bump Native SDK from v0.5.0 to v0.5.1 ([#2306](https://github.com/getsentry/sentry-java/pull/2306))
  - [changelog](https://github.com/getsentry/sentry-native/blob/master/CHANGELOG.md#051)
  - [diff](https://github.com/getsentry/sentry-native/compare/0.5.0...0.5.1)

## 6.5.0

### Fixes

- Improve public facing API for creating Baggage from header ([#2284](https://github.com/getsentry/sentry-java/pull/2284))

## 6.5.0-beta.3

### Features

- Provide API for attaching custom measurements to transactions ([#2260](https://github.com/getsentry/sentry-java/pull/2260))
- Bump spring to 2.7.4 ([#2279](https://github.com/getsentry/sentry-java/pull/2279))

## 6.5.0-beta.2

### Features

- Make user segment a top level property ([#2257](https://github.com/getsentry/sentry-java/pull/2257))
- Replace user `other` with `data` ([#2258](https://github.com/getsentry/sentry-java/pull/2258))
- `isTraceSampling` is now on by default. `tracingOrigins` has been replaced by `tracePropagationTargets` ([#2255](https://github.com/getsentry/sentry-java/pull/2255))

## 6.5.0-beta.1

### Features

- Server-Side Dynamic Sampling Context support  ([#2226](https://github.com/getsentry/sentry-java/pull/2226))

## 6.4.4

### Fixes

- Fix ConcurrentModificationException due to FrameMetricsAggregator manipulation ([#2282](https://github.com/getsentry/sentry-java/pull/2282))

## 6.4.3

- Fix slow and frozen frames tracking ([#2271](https://github.com/getsentry/sentry-java/pull/2271))

## 6.4.2

### Fixes

- Fixed AbstractMethodError when getting Lifecycle ([#2228](https://github.com/getsentry/sentry-java/pull/2228))
- Missing unit fields for Android measurements ([#2204](https://github.com/getsentry/sentry-java/pull/2204))
- Avoid sending empty profiles ([#2232](https://github.com/getsentry/sentry-java/pull/2232))
- Fix file descriptor leak in FileIO instrumentation ([#2248](https://github.com/getsentry/sentry-java/pull/2248))

## 6.4.1

### Fixes

- Fix memory leak caused by throwableToSpan ([#2227](https://github.com/getsentry/sentry-java/pull/2227))

## 6.4.0

### Fixes

- make profiling rate defaults to 101 hz ([#2211](https://github.com/getsentry/sentry-java/pull/2211))
- SentryOptions.setProfilingTracesIntervalMillis has been deprecated
- Added cpu architecture and default environment in profiles envelope ([#2207](https://github.com/getsentry/sentry-java/pull/2207))
- SentryOptions.setProfilingEnabled has been deprecated in favor of setProfilesSampleRate
- Use toString for enum serialization ([#2220](https://github.com/getsentry/sentry-java/pull/2220))

### Features

- Concurrent profiling 3 - added truncation reason ([#2247](https://github.com/getsentry/sentry-java/pull/2247))
- Concurrent profiling 2 - added list of transactions ([#2218](https://github.com/getsentry/sentry-java/pull/2218))
- Concurrent profiling 1 - added envelope payload data format ([#2216](https://github.com/getsentry/sentry-java/pull/2216))
- Send source for transactions ([#2180](https://github.com/getsentry/sentry-java/pull/2180))
- Add profilesSampleRate and profileSampler options for Android sdk ([#2184](https://github.com/getsentry/sentry-java/pull/2184))
- Add baggage header to RestTemplate ([#2206](https://github.com/getsentry/sentry-java/pull/2206))
- Bump Native SDK from v0.4.18 to v0.5.0 ([#2199](https://github.com/getsentry/sentry-java/pull/2199))
  - [changelog](https://github.com/getsentry/sentry-native/blob/master/CHANGELOG.md#050)
  - [diff](https://github.com/getsentry/sentry-native/compare/0.4.18...0.5.0)
- Bump Gradle from v7.5.0 to v7.5.1 ([#2212](https://github.com/getsentry/sentry-java/pull/2212))
  - [changelog](https://github.com/gradle/gradle/blob/master/CHANGELOG.md#v751)
  - [diff](https://github.com/gradle/gradle/compare/v7.5.0...v7.5.1)

## 6.3.1

### Fixes

- Prevent NPE by checking SentryTracer.timer for null again inside synchronized ([#2200](https://github.com/getsentry/sentry-java/pull/2200))
- Weakly reference Activity for transaction finished callback ([#2203](https://github.com/getsentry/sentry-java/pull/2203))
- `attach-screenshot` set on Manual init. didn't work ([#2186](https://github.com/getsentry/sentry-java/pull/2186))
- Remove extra space from `spring.factories` causing issues in old versions of Spring Boot ([#2181](https://github.com/getsentry/sentry-java/pull/2181))


### Features

- Bump Native SDK to v0.4.18 ([#2154](https://github.com/getsentry/sentry-java/pull/2154))
  - [changelog](https://github.com/getsentry/sentry-native/blob/master/CHANGELOG.md#0418)
  - [diff](https://github.com/getsentry/sentry-native/compare/0.4.17...0.4.18)
- Bump Gradle to v7.5.0 ([#2174](https://github.com/getsentry/sentry-java/pull/2174), [#2191](https://github.com/getsentry/sentry-java/pull/2191))
  - [changelog](https://github.com/gradle/gradle/blob/master/CHANGELOG.md#v750)
  - [diff](https://github.com/gradle/gradle/compare/v7.4.2...v7.5.0)

## 6.3.0

### Features

- Switch upstream dependencies to `compileOnly` in integrations ([#2175](https://github.com/getsentry/sentry-java/pull/2175))

### Fixes

- Lazily retrieve HostnameCache in MainEventProcessor ([#2170](https://github.com/getsentry/sentry-java/pull/2170))

## 6.2.1

### Fixes

- Only send userid in Dynamic Sampling Context if sendDefaultPii is true ([#2147](https://github.com/getsentry/sentry-java/pull/2147))
- Remove userId from baggage due to PII ([#2157](https://github.com/getsentry/sentry-java/pull/2157))

### Features

- Add integration for Apollo-Kotlin 3 ([#2109](https://github.com/getsentry/sentry-java/pull/2109))
- New package `sentry-android-navigation` for AndroidX Navigation support ([#2136](https://github.com/getsentry/sentry-java/pull/2136))
- New package `sentry-compose` for Jetpack Compose support (Navigation) ([#2136](https://github.com/getsentry/sentry-java/pull/2136))
- Add sample rate to baggage as well as trace in envelope header and flatten user ([#2135](https://github.com/getsentry/sentry-java/pull/2135))

## 6.1.4

### Fixes

- Filter out app starts with more than 60s ([#2127](https://github.com/getsentry/sentry-java/pull/2127))

## 6.1.3

### Fixes

- Fix thread leak due to Timer being created and never cancelled ([#2131](https://github.com/getsentry/sentry-java/pull/2131))

## 6.1.2

### Fixes

- Swallow error when reading ActivityManager#getProcessesInErrorState instead of crashing ([#2114](https://github.com/getsentry/sentry-java/pull/2114))
- Use charset string directly as StandardCharsets is not available on earlier Android versions ([#2111](https://github.com/getsentry/sentry-java/pull/2111))

## 6.1.1

### Features

- Replace `tracestate` header with `baggage` header ([#2078](https://github.com/getsentry/sentry-java/pull/2078))
- Allow opting out of device info collection that requires Inter-Process Communication (IPC) ([#2100](https://github.com/getsentry/sentry-java/pull/2100))

## 6.1.0

### Features

- Implement local scope by adding overloads to the capture methods that accept a ScopeCallback ([#2084](https://github.com/getsentry/sentry-java/pull/2084))
- SentryOptions#merge is now public and can be used to load ExternalOptions ([#2088](https://github.com/getsentry/sentry-java/pull/2088))

### Fixes

- Fix proguard rules to work R8 [issue](https://issuetracker.google.com/issues/235733922) around on AGP 7.3.0-betaX and 7.4.0-alphaX ([#2094](https://github.com/getsentry/sentry-java/pull/2094))
- Fix GraalVM Native Image compatibility ([#2172](https://github.com/getsentry/sentry-java/pull/2172))

## 6.0.0

### Sentry Self-hosted Compatibility

- Starting with version `6.0.0` of the `sentry` package, [Sentry's self hosted version >= v21.9.0](https://github.com/getsentry/self-hosted/releases) is required or you have to manually disable sending client reports via the `sendClientReports` option. This only applies to self-hosted Sentry. If you are using [sentry.io](https://sentry.io), no action is needed.

### Features

- Allow optimization and obfuscation of the SDK by reducing proguard rules ([#2031](https://github.com/getsentry/sentry-java/pull/2031))
- Relax TransactionNameProvider ([#1861](https://github.com/getsentry/sentry-java/pull/1861))
- Use float instead of Date for protocol types for higher precision ([#1737](https://github.com/getsentry/sentry-java/pull/1737))
- Allow setting SDK info (name & version) in manifest ([#2016](https://github.com/getsentry/sentry-java/pull/2016))
- Allow setting native Android SDK name during build ([#2035](https://github.com/getsentry/sentry-java/pull/2035))
- Include application permissions in Android events ([#2018](https://github.com/getsentry/sentry-java/pull/2018))
- Automatically create transactions for UI events ([#1975](https://github.com/getsentry/sentry-java/pull/1975))
- Hints are now used via a Hint object and passed into beforeSend and EventProcessor as @NotNull Hint object ([#2045](https://github.com/getsentry/sentry-java/pull/2045))
- Attachments can be manipulated via hint ([#2046](https://github.com/getsentry/sentry-java/pull/2046))
- Add sentry-servlet-jakarta module ([#1987](https://github.com/getsentry/sentry-java/pull/1987))
- Add client reports ([#1982](https://github.com/getsentry/sentry-java/pull/1982))
- Screenshot is taken when there is an error ([#1967](https://github.com/getsentry/sentry-java/pull/1967))
- Add Android profiling traces ([#1897](https://github.com/getsentry/sentry-java/pull/1897)) ([#1959](https://github.com/getsentry/sentry-java/pull/1959)) and its tests ([#1949](https://github.com/getsentry/sentry-java/pull/1949))
- Enable enableScopeSync by default for Android ([#1928](https://github.com/getsentry/sentry-java/pull/1928))
- Feat: Vendor JSON ([#1554](https://github.com/getsentry/sentry-java/pull/1554))
    - Introduce `JsonSerializable` and `JsonDeserializer` interfaces for manual json
      serialization/deserialization.
    - Introduce `JsonUnknwon` interface to preserve unknown properties when deserializing/serializing
      SDK classes.
    - When passing custom objects, for example in `Contexts`, these are supported for serialization:
        - `JsonSerializable`
        - `Map`, `Collection`, `Array`, `String` and all primitive types.
        - Objects with the help of refection.
            - `Map`, `Collection`, `Array`, `String` and all primitive types.
            - Call `toString()` on objects that have a cyclic reference to a ancestor object.
            - Call `toString()` where object graphs exceed max depth.
    - Remove `gson` dependency.
    - Remove `IUnknownPropertiesConsumer`
- Pass MDC tags as Sentry tags ([#1954](https://github.com/getsentry/sentry-java/pull/1954))

### Fixes

- Calling Sentry.init and specifying contextTags now has an effect on the Logback SentryAppender ([#2052](https://github.com/getsentry/sentry-java/pull/2052))
- Calling Sentry.init and specifying contextTags now has an effect on the Log4j SentryAppender ([#2054](https://github.com/getsentry/sentry-java/pull/2054))
- Calling Sentry.init and specifying contextTags now has an effect on the jul SentryAppender ([#2057](https://github.com/getsentry/sentry-java/pull/2057))
- Update Spring Boot dependency to 2.6.8 and fix the CVE-2022-22970 ([#2068](https://github.com/getsentry/sentry-java/pull/2068))
- Sentry can now self heal after a Thread had its currentHub set to a NoOpHub ([#2076](https://github.com/getsentry/sentry-java/pull/2076))
- No longer close OutputStream that is passed into JsonSerializer ([#2029](https://github.com/getsentry/sentry-java/pull/2029))
- Fix setting context tags on events captured by Spring ([#2060](https://github.com/getsentry/sentry-java/pull/2060))
- Isolate cached events with hashed DSN subfolder ([#2038](https://github.com/getsentry/sentry-java/pull/2038))
- SentryThread.current flag will not be overridden by DefaultAndroidEventProcessor if already set ([#2050](https://github.com/getsentry/sentry-java/pull/2050))
- Fix serialization of Long inside of Request.data ([#2051](https://github.com/getsentry/sentry-java/pull/2051))
- Update sentry-native to 0.4.17 ([#2033](https://github.com/getsentry/sentry-java/pull/2033))
- Update Gradle to 7.4.2 and AGP to 7.2 ([#2042](https://github.com/getsentry/sentry-java/pull/2042))
- Change order of event filtering mechanisms ([#2001](https://github.com/getsentry/sentry-java/pull/2001))
- Only send session update for dropped events if state changed ([#2002](https://github.com/getsentry/sentry-java/pull/2002))
- Android profiling initializes on first profile start ([#2009](https://github.com/getsentry/sentry-java/pull/2009))
- Profiling rate decreased from 300hz to 100hz ([#1997](https://github.com/getsentry/sentry-java/pull/1997))
- Allow disabling sending of client reports via Android Manifest and external options ([#2007](https://github.com/getsentry/sentry-java/pull/2007))
- Ref: Upgrade Spring Boot dependency to 2.5.13 ([#2011](https://github.com/getsentry/sentry-java/pull/2011))
- Ref: Make options.printUncaughtStackTrace primitive type ([#1995](https://github.com/getsentry/sentry-java/pull/1995))
- Ref: Remove not needed interface abstractions on Android ([#1953](https://github.com/getsentry/sentry-java/pull/1953))
- Ref: Make hints Map<String, Object> instead of only Object ([#1929](https://github.com/getsentry/sentry-java/pull/1929))
- Ref: Simplify DateUtils with ISO8601Utils ([#1837](https://github.com/getsentry/sentry-java/pull/1837))
- Ref: Remove deprecated and scheduled fields ([#1875](https://github.com/getsentry/sentry-java/pull/1875))
- Ref: Add shutdownTimeoutMillis in favor of shutdownTimeout ([#1873](https://github.com/getsentry/sentry-java/pull/1873))
- Ref: Remove Attachment ContentType since the Server infers it ([#1874](https://github.com/getsentry/sentry-java/pull/1874))
- Ref: Bind external properties to a dedicated class. ([#1750](https://github.com/getsentry/sentry-java/pull/1750))
- Ref: Debug log serializable objects ([#1795](https://github.com/getsentry/sentry-java/pull/1795))
- Ref: catch Throwable instead of Exception to suppress internal SDK errors ([#1812](https://github.com/getsentry/sentry-java/pull/1812))
- `SentryOptions` can merge properties from `ExternalOptions` instead of another instance of `SentryOptions`
- Following boolean properties from `SentryOptions` that allowed `null` values are now not nullable - `debug`, `enableUncaughtExceptionHandler`, `enableDeduplication`
- `SentryOptions` cannot be created anymore using `PropertiesProvider` with `SentryOptions#from` method. Use `ExternalOptions#from` instead and merge created object with `SentryOptions#merge`
- Bump: Kotlin to 1.5 and compatibility to 1.4 for sentry-android-timber ([#1815](https://github.com/getsentry/sentry-java/pull/1815))

## 5.7.4

### Fixes

* Change order of event filtering mechanisms and only send session update for dropped events if session state changed (#2028)

## 5.7.3

### Fixes

- Sentry Timber integration throws an exception when using args ([#1986](https://github.com/getsentry/sentry-java/pull/1986))

## 5.7.2

### Fixes

- Bring back support for `Timber.tag` ([#1974](https://github.com/getsentry/sentry-java/pull/1974))

## 5.7.1

### Fixes

- Sentry Timber integration does not submit msg.formatted breadcrumbs ([#1957](https://github.com/getsentry/sentry-java/pull/1957))
- ANR WatchDog won't crash on SecurityException ([#1962](https://github.com/getsentry/sentry-java/pull/1962))

## 5.7.0

### Features

- Automatically enable `Timber` and `Fragment` integrations if they are present on the classpath ([#1936](https://github.com/getsentry/sentry-java/pull/1936))

## 5.6.3

### Fixes

- If transaction or span is finished, do not allow to mutate ([#1940](https://github.com/getsentry/sentry-java/pull/1940))
- Keep used AndroidX classes from obfuscation (Fixes UI breadcrumbs and Slow/Frozen frames) ([#1942](https://github.com/getsentry/sentry-java/pull/1942))

## 5.6.2

### Fixes

- Ref: Make ActivityFramesTracker public to be used by Hybrid SDKs ([#1931](https://github.com/getsentry/sentry-java/pull/1931))
- Bump: AGP to 7.1.2 ([#1930](https://github.com/getsentry/sentry-java/pull/1930))
- NPE while adding "response_body_size" breadcrumb, when response body length is unknown ([#1908](https://github.com/getsentry/sentry-java/pull/1908))
- Do not include stacktrace frames into Timber message ([#1898](https://github.com/getsentry/sentry-java/pull/1898))
- Potential memory leaks ([#1909](https://github.com/getsentry/sentry-java/pull/1909))

Breaking changes:
`Timber.tag` is no longer supported by our [Timber integration](https://docs.sentry.io/platforms/android/configuration/integrations/timber/) and will not appear on Sentry for error events.
Please vote on this [issue](https://github.com/getsentry/sentry-java/issues/1900), if you'd like us to provide support for that.

## 5.6.2-beta.3

### Fixes

- Ref: Make ActivityFramesTracker public to be used by Hybrid SDKs ([#1931](https://github.com/getsentry/sentry-java/pull/1931))
- Bump: AGP to 7.1.2 ([#1930](https://github.com/getsentry/sentry-java/pull/1930))

## 5.6.2-beta.2

### Fixes

- NPE while adding "response_body_size" breadcrumb, when response body length is unknown ([#1908](https://github.com/getsentry/sentry-java/pull/1908))

## 5.6.2-beta.1

### Fixes

- Do not include stacktrace frames into Timber message ([#1898](https://github.com/getsentry/sentry-java/pull/1898))
- Potential memory leaks ([#1909](https://github.com/getsentry/sentry-java/pull/1909))

Breaking changes:
`Timber.tag` is no longer supported by our [Timber integration](https://docs.sentry.io/platforms/android/configuration/integrations/timber/) and will not appear on Sentry for error events.
Please vote on this [issue](https://github.com/getsentry/sentry-java/issues/1900), if you'd like us to provide support for that.

## 5.6.1

### Features

- Add options.printUncaughtStackTrace to print uncaught exceptions ([#1890](https://github.com/getsentry/sentry-java/pull/1890))

### Fixes

- NPE while adding "response_body_size" breadcrumb, when response body is null ([#1884](https://github.com/getsentry/sentry-java/pull/1884))
- Bump: AGP to 7.1.0 ([#1892](https://github.com/getsentry/sentry-java/pull/1892))

## 5.6.0

### Features

- Add breadcrumbs support for UI events (automatically captured) ([#1876](https://github.com/getsentry/sentry-java/pull/1876))

### Fixes

- Change scope of servlet-api to compileOnly ([#1880](https://github.com/getsentry/sentry-java/pull/1880))

## 5.5.3

### Fixes

- Do not create SentryExceptionResolver bean when Spring MVC is not on the classpath ([#1865](https://github.com/getsentry/sentry-java/pull/1865))

## 5.5.2

### Fixes

- Detect App Cold start correctly for Hybrid SDKs ([#1855](https://github.com/getsentry/sentry-java/pull/1855))
- Bump: log4j to 2.17.0 ([#1852](https://github.com/getsentry/sentry-java/pull/1852))
- Bump: logback to 1.2.9 ([#1853](https://github.com/getsentry/sentry-java/pull/1853))

## 5.5.1

### Fixes

- Bump: log4j to 2.16.0 ([#1845](https://github.com/getsentry/sentry-java/pull/1845))
- Make App start cold/warm visible to Hybrid SDKs ([#1848](https://github.com/getsentry/sentry-java/pull/1848))

## 5.5.0

### Features

- Add locale to device context and deprecate language ([#1832](https://github.com/getsentry/sentry-java/pull/1832))
- Add `SentryFileInputStream` and `SentryFileOutputStream` for File I/O performance instrumentation ([#1826](https://github.com/getsentry/sentry-java/pull/1826))
- Add `SentryFileReader` and `SentryFileWriter` for File I/O instrumentation ([#1843](https://github.com/getsentry/sentry-java/pull/1843))

### Fixes

- Bump: log4j to 2.15.0 ([#1839](https://github.com/getsentry/sentry-java/pull/1839))
- Ref: Rename Fragment span operation from `ui.fragment.load` to `ui.load` ([#1824](https://github.com/getsentry/sentry-java/pull/1824))
- Ref: change `java.util.Random` to `java.security.SecureRandom` for possible security reasons ([#1831](https://github.com/getsentry/sentry-java/pull/1831))

## 5.4.3

### Fixes

- Only report App start measurement for full launch on Android ([#1821](https://github.com/getsentry/sentry-java/pull/1821))

## 5.4.2

### Fixes

- Ref: catch Throwable instead of Exception to suppress internal SDK errors ([#1812](https://github.com/getsentry/sentry-java/pull/1812))

## 5.4.1

### Features

- Refactor OkHttp and Apollo to Kotlin functional interfaces ([#1797](https://github.com/getsentry/sentry-java/pull/1797))
- Add secondary constructor to SentryInstrumentation ([#1804](https://github.com/getsentry/sentry-java/pull/1804))

### Fixes

- Do not start fragment span if not added to the Activity ([#1813](https://github.com/getsentry/sentry-java/pull/1813))

## 5.4.0

### Features

- Add `graphql-java` instrumentation ([#1777](https://github.com/getsentry/sentry-java/pull/1777))

### Fixes

- Do not crash when event processors throw a lower level Throwable class ([#1800](https://github.com/getsentry/sentry-java/pull/1800))
- ActivityFramesTracker does not throw if Activity has no observers ([#1799](https://github.com/getsentry/sentry-java/pull/1799))

## 5.3.0

### Features

- Add datasource tracing with P6Spy ([#1784](https://github.com/getsentry/sentry-java/pull/1784))

### Fixes

- ActivityFramesTracker does not throw if Activity has not been added ([#1782](https://github.com/getsentry/sentry-java/pull/1782))
- PerformanceAndroidEventProcessor uses up to date isTracingEnabled set on Configuration callback ([#1786](https://github.com/getsentry/sentry-java/pull/1786))

## 5.2.4

### Fixes

- Window.FEATURE_NO_TITLE does not work when using activity traces ([#1769](https://github.com/getsentry/sentry-java/pull/1769))
- unregister UncaughtExceptionHandler on close ([#1770](https://github.com/getsentry/sentry-java/pull/1770))

## 5.2.3

### Fixes

- Make ActivityFramesTracker operations thread-safe ([#1762](https://github.com/getsentry/sentry-java/pull/1762))
- Clone Scope Contexts ([#1763](https://github.com/getsentry/sentry-java/pull/1763))
- Bump: AGP to 7.0.3 ([#1765](https://github.com/getsentry/sentry-java/pull/1765))

## 5.2.2

### Fixes

- Close HostnameCache#executorService on SentryClient#close ([#1757](https://github.com/getsentry/sentry-java/pull/1757))

## 5.2.1

### Features

- Add isCrashedLastRun support ([#1739](https://github.com/getsentry/sentry-java/pull/1739))
- Attach Java vendor and version to events and transactions ([#1703](https://github.com/getsentry/sentry-java/pull/1703))

### Fixes

- Handle exception if Context.registerReceiver throws ([#1747](https://github.com/getsentry/sentry-java/pull/1747))

## 5.2.0

### Features

- Allow setting proguard via Options and/or external resources ([#1728](https://github.com/getsentry/sentry-java/pull/1728))
- Add breadcrumbs for the Apollo integration ([#1726](https://github.com/getsentry/sentry-java/pull/1726))

### Fixes

- Don't set lastEventId for transactions ([#1727](https://github.com/getsentry/sentry-java/pull/1727))
- ActivityLifecycleIntegration#appStartSpan memory leak ([#1732](https://github.com/getsentry/sentry-java/pull/1732))

## 5.2.0-beta.3

### Features

- Add "data" to spans ([#1717](https://github.com/getsentry/sentry-java/pull/1717))

### Fixes

- Check at runtime if AndroidX.Core is available ([#1718](https://github.com/getsentry/sentry-java/pull/1718))
- Should not capture unfinished transaction ([#1719](https://github.com/getsentry/sentry-java/pull/1719))

## 5.2.0-beta.2

### Fixes

- Bump AGP to 7.0.2 ([#1650](https://github.com/getsentry/sentry-java/pull/1650))
- Drop spans in BeforeSpanCallback. ([#1713](https://github.com/getsentry/sentry-java/pull/1713))

## 5.2.0-beta.1

### Features

- Add tracestate HTTP header support ([#1683](https://github.com/getsentry/sentry-java/pull/1683))
- Add option to filter which origins receive tracing headers ([#1698](https://github.com/getsentry/sentry-java/pull/1698))
- Include unfinished spans in transaction ([#1699](https://github.com/getsentry/sentry-java/pull/1699))
- Add static helpers for creating breadcrumbs ([#1702](https://github.com/getsentry/sentry-java/pull/1702))
- Performance support for Android Apollo ([#1705](https://github.com/getsentry/sentry-java/pull/1705))

### Fixes

- Move tags from transaction.contexts.trace.tags to transaction.tags ([#1700](https://github.com/getsentry/sentry-java/pull/1700))

Breaking changes:

- Updated proguard keep rule for enums, which affects consumer application code ([#1694](https://github.com/getsentry/sentry-java/pull/1694))

## 5.1.2

### Fixes

- Servlet 3.1 compatibility issue ([#1681](https://github.com/getsentry/sentry-java/pull/1681))
- Do not drop Contexts key if Collection, Array or Char ([#1680](https://github.com/getsentry/sentry-java/pull/1680))

## 5.1.1

### Features

- Add support for async methods in Spring MVC ([#1652](https://github.com/getsentry/sentry-java/pull/1652))
- Add secondary constructor taking IHub to SentryOkHttpInterceptor ([#1657](https://github.com/getsentry/sentry-java/pull/1657))
- Merge external map properties ([#1656](https://github.com/getsentry/sentry-java/pull/1656))

### Fixes

- Remove onActivityPreCreated call in favor of onActivityCreated ([#1661](https://github.com/getsentry/sentry-java/pull/1661))
- Do not crash if SENSOR_SERVICE throws ([#1655](https://github.com/getsentry/sentry-java/pull/1655))
- Make sure scope is popped when processing request results in exception ([#1665](https://github.com/getsentry/sentry-java/pull/1665))

## 5.1.0

### Features

- Spring WebClient integration ([#1621](https://github.com/getsentry/sentry-java/pull/1621))
- OpenFeign integration ([#1632](https://github.com/getsentry/sentry-java/pull/1632))
- Add more convenient way to pass BeforeSpanCallback in OpenFeign integration ([#1637](https://github.com/getsentry/sentry-java/pull/1637))

### Fixes

- Bump: sentry-native to 0.4.12 ([#1651](https://github.com/getsentry/sentry-java/pull/1651))

## 5.1.0-beta.9

- No documented changes.

## 5.1.0-beta.8

### Features

- Generate Sentry BOM ([#1486](https://github.com/getsentry/sentry-java/pull/1486))

## 5.1.0-beta.7

### Features

- Slow/Frozen frames metrics ([#1609](https://github.com/getsentry/sentry-java/pull/1609))

## 5.1.0-beta.6

### Features

- Add request body extraction for Spring MVC integration ([#1595](https://github.com/getsentry/sentry-java/pull/1595))

### Fixes

- set min sdk version of sentry-android-fragment to API 14 ([#1608](https://github.com/getsentry/sentry-java/pull/1608))
- Ser/Deser of the UserFeedback from cached envelope ([#1611](https://github.com/getsentry/sentry-java/pull/1611))

## 5.1.0-beta.5

### Fixes

- Make SentryAppender non-final for Log4j2 and Logback ([#1603](https://github.com/getsentry/sentry-java/pull/1603))
- Do not throw IAE when tracing header contain invalid trace id ([#1605](https://github.com/getsentry/sentry-java/pull/1605))

## 5.1.0-beta.4

### Fixes

- Update sentry-native to 0.4.11 ([#1591](https://github.com/getsentry/sentry-java/pull/1591))

## 5.1.0-beta.3

### Features

- Spring Webflux integration ([#1529](https://github.com/getsentry/sentry-java/pull/1529))

## 5.1.0-beta.2

### Features

- Support transaction waiting for children to finish. ([#1535](https://github.com/getsentry/sentry-java/pull/1535))
- Capture logged marker in log4j2 and logback appenders ([#1551](https://github.com/getsentry/sentry-java/pull/1551))
- Allow clearing of attachments in the scope ([#1562](https://github.com/getsentry/sentry-java/pull/1562))
- Set mechanism type in SentryExceptionResolver ([#1556](https://github.com/getsentry/sentry-java/pull/1556))
- Perf. for fragments ([#1528](https://github.com/getsentry/sentry-java/pull/1528))

### Fixes

- Handling missing Spring Security on classpath on Java 8 ([#1552](https://github.com/getsentry/sentry-java/pull/1552))
- Use a different method to get strings from JNI, and avoid excessive Stack Space usage. ([#1214](https://github.com/getsentry/sentry-java/pull/1214))
- Add data field to SentrySpan ([#1555](https://github.com/getsentry/sentry-java/pull/1555))
- Clock drift issue when calling DateUtils#getDateTimeWithMillisPrecision ([#1557](https://github.com/getsentry/sentry-java/pull/1557))
- Prefer snake case for HTTP integration data keys ([#1559](https://github.com/getsentry/sentry-java/pull/1559))
- Assign lastEventId only if event was queued for submission ([#1565](https://github.com/getsentry/sentry-java/pull/1565))

## 5.1.0-beta.1

### Features

- Measure app start time ([#1487](https://github.com/getsentry/sentry-java/pull/1487))
- Automatic breadcrumbs logging for fragment lifecycle ([#1522](https://github.com/getsentry/sentry-java/pull/1522))

## 5.0.1

### Fixes

- Sources and Javadoc artifacts were mixed up ([#1515](https://github.com/getsentry/sentry-java/pull/1515))

## 5.0.0

This release brings many improvements but also new features:

- OkHttp Interceptor for Android ([#1330](https://github.com/getsentry/sentry-java/pull/1330))
- GraalVM Native Image Compatibility ([#1329](https://github.com/getsentry/sentry-java/pull/1329))
- Add option to ignore exceptions by type ([#1352](https://github.com/getsentry/sentry-java/pull/1352))
- Enrich transactions with device contexts ([#1430](https://github.com/getsentry/sentry-java/pull/1430)) ([#1469](https://github.com/getsentry/sentry-java/pull/1469))
- Better interoperability with Kotlin null-safety ([#1439](https://github.com/getsentry/sentry-java/pull/1439)) and ([#1462](https://github.com/getsentry/sentry-java/pull/1462))
- Add coroutines support ([#1479](https://github.com/getsentry/sentry-java/pull/1479))
- OkHttp callback for Customising the Span ([#1478](https://github.com/getsentry/sentry-java/pull/1478))
- Add breadcrumb in Spring RestTemplate integration ([#1481](https://github.com/getsentry/sentry-java/pull/1481))

Breaking changes:

- Migration Guide for [Java](https://docs.sentry.io/platforms/java/migration/)
- Migration Guide for [Android](https://docs.sentry.io/platforms/android/migration/)

Other fixes:

- Fix: Add attachmentType to envelope ser/deser. ([#1504](https://github.com/getsentry/sentry-java/pull/1504))

Thank you:

- @maciejwalkowiak for coding most of it.

## 5.0.0-beta.7

### Fixes


- Ref: Deprecate SentryBaseEvent#getOriginThrowable and add SentryBaseEvent#getThrowableMechanism ([#1502](https://github.com/getsentry/sentry-java/pull/1502))
- Graceful Shutdown flushes event instead of Closing SDK ([#1500](https://github.com/getsentry/sentry-java/pull/1500))
- Do not append threads that come from the EnvelopeFileObserver ([#1501](https://github.com/getsentry/sentry-java/pull/1501))
- Ref: Deprecate cacheDirSize and add maxCacheItems ([#1499](https://github.com/getsentry/sentry-java/pull/1499))
- Append all threads if Hint is Cached but attachThreads is enabled ([#1503](https://github.com/getsentry/sentry-java/pull/1503))

## 5.0.0-beta.6

### Features

- Add secondary constructor to SentryOkHttpInterceptor ([#1491](https://github.com/getsentry/sentry-java/pull/1491))
- Add option to enable debug mode in Log4j2 integration ([#1492](https://github.com/getsentry/sentry-java/pull/1492))

### Fixes

- Ref: Replace clone() with copy constructor ([#1496](https://github.com/getsentry/sentry-java/pull/1496))

## 5.0.0-beta.5

### Features

- OkHttp callback for Customising the Span ([#1478](https://github.com/getsentry/sentry-java/pull/1478))
- Add breadcrumb in Spring RestTemplate integration ([#1481](https://github.com/getsentry/sentry-java/pull/1481))
- Add coroutines support ([#1479](https://github.com/getsentry/sentry-java/pull/1479))

### Fixes

- Cloning Stack ([#1483](https://github.com/getsentry/sentry-java/pull/1483))

## 5.0.0-beta.4

### Fixes

- Enrich Transactions with Context Data ([#1469](https://github.com/getsentry/sentry-java/pull/1469))
- Bump: Apache HttpClient to 5.0.4 ([#1476](https://github.com/getsentry/sentry-java/pull/1476))

## 5.0.0-beta.3

### Fixes

- Handling immutable collections on SentryEvent and protocol objects ([#1468](https://github.com/getsentry/sentry-java/pull/1468))
- Associate event with transaction when thrown exception is not a direct cause ([#1463](https://github.com/getsentry/sentry-java/pull/1463))
- Ref: nullability annotations to Sentry module ([#1439](https://github.com/getsentry/sentry-java/pull/1439)) and ([#1462](https://github.com/getsentry/sentry-java/pull/1462))
- NPE when adding Context Data with null values for log4j2 ([#1465](https://github.com/getsentry/sentry-java/pull/1465))

## 5.0.0-beta.2

### Fixes

- sentry-android-timber package sets sentry.java.android.timber as SDK name ([#1456](https://github.com/getsentry/sentry-java/pull/1456))
- When AppLifecycleIntegration is closed, it should remove observer using UI thread ([#1459](https://github.com/getsentry/sentry-java/pull/1459))
- Bump: AGP to 4.2.0 ([#1460](https://github.com/getsentry/sentry-java/pull/1460))

Breaking Changes:

- Remove: Settings.Secure.ANDROID_ID in favor of generated installationId ([#1455](https://github.com/getsentry/sentry-java/pull/1455))
- Rename: enableSessionTracking to enableAutoSessionTracking ([#1457](https://github.com/getsentry/sentry-java/pull/1457))

## 5.0.0-beta.1

### Fixes

- Ref: Refactor converting HttpServletRequest to Sentry Request in Spring integration ([#1387](https://github.com/getsentry/sentry-java/pull/1387))
- Bump: sentry-native to 0.4.9 ([#1431](https://github.com/getsentry/sentry-java/pull/1431))
- Activity tracing auto instrumentation for Android API < 29 ([#1402](https://github.com/getsentry/sentry-java/pull/1402))
- use connection and read timeouts in ApacheHttpClient based transport ([#1397](https://github.com/getsentry/sentry-java/pull/1397))
- set correct transaction status for unhandled exceptions in SentryTracingFilter ([#1406](https://github.com/getsentry/sentry-java/pull/1406))
- handle network errors in SentrySpanClientHttpRequestInterceptor ([#1407](https://github.com/getsentry/sentry-java/pull/1407))
- set scope on transaction ([#1409](https://github.com/getsentry/sentry-java/pull/1409))
- set status and associate events with transactions ([#1426](https://github.com/getsentry/sentry-java/pull/1426))
- Do not set free memory and is low memory fields when it's a NDK hard crash ([#1399](https://github.com/getsentry/sentry-java/pull/1399))
- Apply user from the scope to transaction ([#1424](https://github.com/getsentry/sentry-java/pull/1424))
- Pass maxBreadcrumbs config. to sentry-native ([#1425](https://github.com/getsentry/sentry-java/pull/1425))
- Run event processors and enrich transactions with contexts ([#1430](https://github.com/getsentry/sentry-java/pull/1430))
- Set Span status for OkHttp integration ([#1447](https://github.com/getsentry/sentry-java/pull/1447))
- Set user on transaction in Spring & Spring Boot integrations ([#1443](https://github.com/getsentry/sentry-java/pull/1443))

## 4.4.0-alpha.2

### Features

- Add option to ignore exceptions by type ([#1352](https://github.com/getsentry/sentry-java/pull/1352))
- Sentry closes Android NDK and ShutdownHook integrations ([#1358](https://github.com/getsentry/sentry-java/pull/1358))
- Allow inheritance of SentryHandler class in sentry-jul package([#1367](https://github.com/getsentry/sentry-java/pull/1367))
- Make NoOpHub public ([#1379](https://github.com/getsentry/sentry-java/pull/1379))
- Configure max spans per transaction ([#1394](https://github.com/getsentry/sentry-java/pull/1394))

### Fixes

- Bump: Upgrade Apache HttpComponents Core to 5.0.3 ([#1375](https://github.com/getsentry/sentry-java/pull/1375))
- NPE when MDC contains null values (sentry-logback) ([#1364](https://github.com/getsentry/sentry-java/pull/1364))
- Avoid NPE when MDC contains null values (sentry-jul) ([#1385](https://github.com/getsentry/sentry-java/pull/1385))
- Accept only non null value maps ([#1368](https://github.com/getsentry/sentry-java/pull/1368))
- Do not bind transactions to scope by default. ([#1376](https://github.com/getsentry/sentry-java/pull/1376))
- Hub thread safety ([#1388](https://github.com/getsentry/sentry-java/pull/1388))
- SentryTransactionAdvice should operate on the new scope ([#1389](https://github.com/getsentry/sentry-java/pull/1389))

## 4.4.0-alpha.1

### Features

- Add an overload for `startTransaction` that sets the created transaction to the Scope ([#1313](https://github.com/getsentry/sentry-java/pull/1313))
- Set SDK version on Transactions ([#1307](https://github.com/getsentry/sentry-java/pull/1307))
- GraalVM Native Image Compatibility ([#1329](https://github.com/getsentry/sentry-java/pull/1329))
- Add OkHttp client application interceptor ([#1330](https://github.com/getsentry/sentry-java/pull/1330))

### Fixes

- Bump: sentry-native to 0.4.8
- Ref: Separate user facing and protocol classes in the Performance feature ([#1304](https://github.com/getsentry/sentry-java/pull/1304))
- Use logger set on SentryOptions in GsonSerializer ([#1308](https://github.com/getsentry/sentry-java/pull/1308))
- Use the bindToScope correctly
- Allow 0.0 to be set on tracesSampleRate ([#1328](https://github.com/getsentry/sentry-java/pull/1328))
- set "java" platform to transactions ([#1332](https://github.com/getsentry/sentry-java/pull/1332))
- Allow disabling tracing through SentryOptions ([#1337](https://github.com/getsentry/sentry-java/pull/1337))

## 4.3.0

### Features

- Activity tracing auto instrumentation

### Fixes

- Aetting in-app-includes from external properties ([#1291](https://github.com/getsentry/sentry-java/pull/1291))
- Initialize Sentry in Logback appender when DSN is not set in XML config ([#1296](https://github.com/getsentry/sentry-java/pull/1296))
- JUL integration SDK name ([#1293](https://github.com/getsentry/sentry-java/pull/1293))

## 4.2.0

### Features

- Improve EventProcessor nullability annotations ([#1229](https://github.com/getsentry/sentry-java/pull/1229)).
- Add ability to flush events synchronously.
- Support @SentrySpan and @SentryTransaction on classes and interfaces. ([#1243](https://github.com/getsentry/sentry-java/pull/1243))
- Do not serialize empty collections and maps ([#1245](https://github.com/getsentry/sentry-java/pull/1245))
- Integration interface better compatibility with Kotlin null-safety
- Simplify Sentry configuration in Spring integration ([#1259](https://github.com/getsentry/sentry-java/pull/1259))
- Simplify configuring Logback integration when environment variable with the DSN is not set ([#1271](https://github.com/getsentry/sentry-java/pull/1271))
- Add Request to the Scope. [#1270](https://github.com/getsentry/sentry-java/pull/1270))
- Optimize SentryTracingFilter when hub is disabled.

### Fixes

- Bump: sentry-native to 0.4.7
- Optimize DuplicateEventDetectionEventProcessor performance ([#1247](https://github.com/getsentry/sentry-java/pull/1247)).
- Prefix sdk.package names with io.sentry ([#1249](https://github.com/getsentry/sentry-java/pull/1249))
- Remove experimental annotation for Attachment ([#1257](https://github.com/getsentry/sentry-java/pull/1257))
- Mark stacktrace as snapshot if captured at arbitrary moment ([#1231](https://github.com/getsentry/sentry-java/pull/1231))
- Disable Gson HTML escaping
- Make the ANR Atomic flags immutable
- Prevent NoOpHub from creating heavy SentryOptions objects ([#1272](https://github.com/getsentry/sentry-java/pull/1272))
- SentryTransaction#getStatus NPE ([#1273](https://github.com/getsentry/sentry-java/pull/1273))
- Discard unfinished Spans before sending them over to Sentry ([#1279](https://github.com/getsentry/sentry-java/pull/1279))
- Interrupt the thread in QueuedThreadPoolExecutor ([#1276](https://github.com/getsentry/sentry-java/pull/1276))
- SentryTransaction#finish should not clear another transaction from the scope ([#1278](https://github.com/getsentry/sentry-java/pull/1278))

Breaking Changes:
- Enchancement: SentryExceptionResolver should not send handled errors by default ([#1248](https://github.com/getsentry/sentry-java/pull/1248)).
- Ref: Simplify RestTemplate instrumentation ([#1246](https://github.com/getsentry/sentry-java/pull/1246))
- Enchancement: Add overloads for startTransaction taking op and description ([#1244](https://github.com/getsentry/sentry-java/pull/1244))

## 4.1.0

### Features

- Improve Kotlin compatibility for SdkVersion ([#1213](https://github.com/getsentry/sentry-java/pull/1213))
- Support logging via JUL ([#1211](https://github.com/getsentry/sentry-java/pull/1211))

### Fixes

- Returning Sentry trace header from Span ([#1217](https://github.com/getsentry/sentry-java/pull/1217))
- Remove misleading error logs ([#1222](https://github.com/getsentry/sentry-java/pull/1222))

## 4.0.0

This release brings the Sentry Performance feature to Java SDK, Spring, Spring Boot, and Android integrations. Read more in the reference documentation:

- [Performance for Java](https://docs.sentry.io/platforms/java/performance/)
- [Performance for Spring](https://docs.sentry.io/platforms/java/guides/spring/)
- [Performance for Spring Boot](https://docs.sentry.io/platforms/java/guides/spring-boot/)
- [Performance for Android](https://docs.sentry.io/platforms/android/performance/)

### Other improvements:

#### Core:

- Improved loading external configuration:
  - Load `sentry.properties` from the application's current working directory ([#1046](https://github.com/getsentry/sentry-java/pull/1046))
  - Resolve `in-app-includes`, `in-app-excludes`, `tags`, `debug`, `uncaught.handler.enabled` parameters from the external configuration
- Set global tags on SentryOptions and load them from external configuration ([#1066](https://github.com/getsentry/sentry-java/pull/1066))
- Add support for attachments ([#1082](https://github.com/getsentry/sentry-java/pull/1082))
- Resolve `servername` from the localhost address
- Simplified transport configuration through setting `TransportFactory` instead of `ITransport` on SentryOptions ([#1124](https://github.com/getsentry/sentry-java/pull/1124))

#### Spring Boot:

- Add the ability to register multiple `OptionsConfiguration` beans ([#1093](https://github.com/getsentry/sentry-java/pull/1093))
- Initialize Logback after context refreshes ([#1129](https://github.com/getsentry/sentry-java/pull/1129))

#### Android:

- Add `isSideLoaded` and `installerStore` tags automatically (Where your App. was installed from eg Google Play, Amazon Store, downloaded APK, etc...)
- Bump: sentry-native to 0.4.6
- Bump: Gradle to 6.8.1 and AGP to 4.1.2

## 4.0.0-beta.1

### Features

- Add addToTransactions to Attachment ([#1191](https://github.com/getsentry/sentry-java/pull/1191))
- Support SENTRY_TRACES_SAMPLE_RATE conf. via env variables ([#1171](https://github.com/getsentry/sentry-java/pull/1171))
- Pass request to CustomSamplingContext in Spring integration ([#1172](https://github.com/getsentry/sentry-java/pull/1172))
- Move `SentrySpanClientHttpRequestInterceptor` to Spring module ([#1181](https://github.com/getsentry/sentry-java/pull/1181))
- Add overload for `transaction/span.finish(SpanStatus)` ([#1182](https://github.com/getsentry/sentry-java/pull/1182))
- Simplify registering traces sample callback in Spring integration ([#1184](https://github.com/getsentry/sentry-java/pull/1184))
- Polish Performance API ([#1165](https://github.com/getsentry/sentry-java/pull/1165))
- Set "debug" through external properties ([#1186](https://github.com/getsentry/sentry-java/pull/1186))
- Simplify Spring integration ([#1188](https://github.com/getsentry/sentry-java/pull/1188))
- Init overload with dsn ([#1195](https://github.com/getsentry/sentry-java/pull/1195))
- Enable Kotlin map-like access on CustomSamplingContext ([#1192](https://github.com/getsentry/sentry-java/pull/1192))
- Auto register custom ITransportFactory in Spring integration ([#1194](https://github.com/getsentry/sentry-java/pull/1194))
- Improve Kotlin property access in Performance API ([#1193](https://github.com/getsentry/sentry-java/pull/1193))
- Copy options tags to transactions ([#1198](https://github.com/getsentry/sentry-java/pull/1198))
- Add convenient method for accessing event's throwable ([#1202](https://github.com/getsentry/sentry-java/pull/1202))

### Fixes

- Ref: Set SpanContext on SentryTransaction to avoid potential NPE ([#1173](https://github.com/getsentry/sentry-java/pull/1173))
- Free Local Refs manually due to Android local ref. count limits
- Bring back support for setting transaction name without ongoing transaction ([#1183](https://github.com/getsentry/sentry-java/pull/1183))

## 4.0.0-alpha.3

### Features

- Improve ITransaction and ISpan null-safety compatibility ([#1161](https://github.com/getsentry/sentry-java/pull/1161))
- Automatically assign span context to captured events ([#1156](https://github.com/getsentry/sentry-java/pull/1156))
- Autoconfigure Apache HttpClient 5 based Transport in Spring Boot integration ([#1143](https://github.com/getsentry/sentry-java/pull/1143))
- Send user.ip_address = {{auto}} when sendDefaultPii is true ([#1015](https://github.com/getsentry/sentry-java/pull/1015))
- Read tracesSampleRate from AndroidManifest
- OutboxSender supports all envelope item types ([#1158](https://github.com/getsentry/sentry-java/pull/1158))
- Read `uncaught.handler.enabled` property from the external configuration
- Resolve servername from the localhost address
- Add maxAttachmentSize to SentryOptions ([#1138](https://github.com/getsentry/sentry-java/pull/1138))
- Drop invalid attachments ([#1134](https://github.com/getsentry/sentry-java/pull/1134))
- Set isSideLoaded info tags
- Add non blocking Apache HttpClient 5 based Transport ([#1136](https://github.com/getsentry/sentry-java/pull/1136))

### Fixes

- Ref: Make Attachment immutable ([#1120](https://github.com/getsentry/sentry-java/pull/1120))
- Ref: using Calendar to generate Dates
- Ref: Return NoOpTransaction instead of null ([#1126](https://github.com/getsentry/sentry-java/pull/1126))
- Ref: `ITransport` implementations are now responsible for executing request in asynchronous or synchronous way ([#1118](https://github.com/getsentry/sentry-java/pull/1118))
- Ref: Add option to set `TransportFactory` instead of `ITransport` on `SentryOptions` ([#1124](https://github.com/getsentry/sentry-java/pull/1124))
- Ref: Simplify ITransport creation in ITransportFactory ([#1135](https://github.com/getsentry/sentry-java/pull/1135))
- Fixes and Tests: Session serialization and deserialization
- Inheriting sampling decision from parent ([#1100](https://github.com/getsentry/sentry-java/pull/1100))
- Exception only sets a stack trace if there are frames
- Initialize Logback after context refreshes ([#1129](https://github.com/getsentry/sentry-java/pull/1129))
- Do not crash when passing null values to @Nullable methods, eg User and Scope
- Resolving dashed properties from external configuration
- Consider {{ auto }} as a default ip address ([#1015](https://github.com/getsentry/sentry-java/pull/1015))
- Set release and environment on Transactions ([#1152](https://github.com/getsentry/sentry-java/pull/1152))
- Do not set transaction on the scope automatically

## 4.0.0-alpha.2

### Features

- Add basic support for attachments ([#1082](https://github.com/getsentry/sentry-java/pull/1082))
- Set transaction name on events and transactions sent using Spring integration ([#1067](https://github.com/getsentry/sentry-java/pull/1067))
- Set global tags on SentryOptions and load them from external configuration ([#1066](https://github.com/getsentry/sentry-java/pull/1066))
- Add API validator and remove deprecated methods
- Add more convenient method to start a child span ([#1073](https://github.com/getsentry/sentry-java/pull/1073))
- Autoconfigure traces callback in Spring Boot integration ([#1074](https://github.com/getsentry/sentry-java/pull/1074))
- Resolve in-app-includes and in-app-excludes parameters from the external configuration
- Make InAppIncludesResolver public ([#1084](https://github.com/getsentry/sentry-java/pull/1084))
- Add the ability to register multiple OptionsConfiguration beans ([#1093](https://github.com/getsentry/sentry-java/pull/1093))
- Database query tracing with datasource-proxy ([#1095](https://github.com/getsentry/sentry-java/pull/1095))

### Fixes

- Ref: Refactor resolving SpanContext for Throwable ([#1068](https://github.com/getsentry/sentry-java/pull/1068))
- Ref: Change "op" to "operation" in @SentrySpan and @SentryTransaction
- Remove method reference in SentryEnvelopeItem ([#1091](https://github.com/getsentry/sentry-java/pull/1091))
- Set current thread only if there are no exceptions
- SentryOptions creates GsonSerializer by default
- Append DebugImage list if event already has it
- Sort breadcrumbs by Date if there are breadcrumbs already in the event

## 4.0.0-alpha.1

### Features

- Load `sentry.properties` from the application's current working directory ([#1046](https://github.com/getsentry/sentry-java/pull/1046))
- Performance monitoring ([#971](https://github.com/getsentry/sentry-java/pull/971))
- Performance monitoring for Spring Boot applications ([#971](https://github.com/getsentry/sentry-java/pull/971))

### Fixes

- Ref: Refactor JSON deserialization ([#1047](https://github.com/getsentry/sentry-java/pull/1047))

## 3.2.1

### Fixes

- Set current thread only if theres no exceptions ([#1064](https://github.com/getsentry/sentry-java/pull/1064))
- Append DebugImage list if event already has it ([#1092](https://github.com/getsentry/sentry-java/pull/1092))
- Sort breadcrumbs by Date if there are breadcrumbs already in the event ([#1094](https://github.com/getsentry/sentry-java/pull/1094))
- Free Local Refs manually due to Android local ref. count limits  ([#1179](https://github.com/getsentry/sentry-java/pull/1179))

## 3.2.0

### Features

- Expose a Module (Debug images) Loader for Android thru sentry-native ([#1043](https://github.com/getsentry/sentry-java/pull/1043))
- Added java doc to protocol classes based on sentry-data-schemes project ([#1045](https://github.com/getsentry/sentry-java/pull/1045))
- Make SentryExceptionResolver Order configurable to not send handled web exceptions ([#1008](https://github.com/getsentry/sentry-java/pull/1008))
- Resolve HTTP Proxy parameters from the external configuration ([#1028](https://github.com/getsentry/sentry-java/pull/1028))
- Sentry NDK integration is compiled against default NDK version based on AGP's version ([#1048](https://github.com/getsentry/sentry-java/pull/1048))

### Fixes

- Bump: AGP 4.1.1 ([#1040](https://github.com/getsentry/sentry-java/pull/1040))
- Update to sentry-native 0.4.4 and fix shared library builds ([#1039](https://github.com/getsentry/sentry-java/pull/1039))
- use neutral Locale for String operations ([#1033](https://github.com/getsentry/sentry-java/pull/1033))
- Clean up JNI code and properly free strings ([#1050](https://github.com/getsentry/sentry-java/pull/1050))
- set userId for hard-crashes if no user is set ([#1049](https://github.com/getsentry/sentry-java/pull/1049))

## 3.1.3

### Fixes

- Fix broken NDK integration on 3.1.2 (release failed on packaging a .so file)
- Increase max cached events to 30 ([#1029](https://github.com/getsentry/sentry-java/pull/1029))
- Normalize DSN URI ([#1030](https://github.com/getsentry/sentry-java/pull/1030))

## 3.1.2

### Features

- Manually capturing User Feedback
- Set environment to "production" by default.
- Make public the Breadcrumb constructor that accepts a Date ([#1012](https://github.com/getsentry/sentry-java/pull/1012))

### Fixes

- ref: Validate event id on user feedback submission

## 3.1.1

### Features

- Bind logging related SentryProperties to Slf4j Level instead of Logback to improve Log4j2 compatibility

### Fixes

- Prevent Logback and Log4j2 integrations from re-initializing Sentry when Sentry is already initialized
- Make sure HttpServletRequestSentryUserProvider runs by default before custom SentryUserProvider beans
- Fix setting up Sentry in Spring Webflux annotation by changing the scope of Spring WebMvc related dependencies

## 3.1.0

### Features

- Make getThrowable public and improve set contexts ([#967](https://github.com/getsentry/sentry-java/pull/967))
- Accepted quoted values in properties from external configuration ([#972](https://github.com/getsentry/sentry-java/pull/972))

### Fixes

- Auto-Configure `inAppIncludes` in Spring Boot integration ([#966](https://github.com/getsentry/sentry-java/pull/966))
- Bump: Android Gradle Plugin 4.0.2 ([#968](https://github.com/getsentry/sentry-java/pull/968))
- Don't require `sentry.dsn` to be set when using `io.sentry:sentry-spring-boot-starter` and `io.sentry:sentry-logback` together ([#965](https://github.com/getsentry/sentry-java/pull/965))
- Remove chunked streaming mode ([#974](https://github.com/getsentry/sentry-java/pull/974))
- Android 11 + targetSdkVersion 30 crashes Sentry on start ([#977](https://github.com/getsentry/sentry-java/pull/977))

## 3.0.0

## Java + Android

This release marks the re-unification of Java and Android SDK code bases.
It's based on the Android 2.0 SDK, which implements [Sentry's unified API](https://develop.sentry.dev/sdk/unified-api/).

Considerable changes were done, which include a lot of improvements. More are covered below, but the highlights are:

- Improved `log4j2` integration
  - Capture breadcrumbs for level INFO and higher
  - Raises event for ERROR and higher.
  - Minimum levels are configurable.
  - Optionally initializes the SDK via appender.xml
- Dropped support to `log4j`.
- Improved `logback` integration
  - Capture breadcrumbs for level INFO and higher
  - Raises event for ERROR and higher.
  - Minimum levels are configurable.
  - Optionally initializes the SDK via appender.xml
  - Configurable via Spring integration if both are enabled
- Spring
  - No more duplicate events with Spring and logback
  - Auto initalizes if DSN is available
  - Configuration options available with auto complete
- Google App Engine support dropped

## What’s Changed

- Callback to validate SSL certificate ([#944](https://github.com/getsentry/sentry-java/pull/944))
- Attach stack traces enabled by default

### Android specific

- Release health enabled by default for Android
- Sync of Scopes for Java -> Native (NDK)
- Bump Sentry-Native v0.4.2
- Android 11 Support

[Android migration docs](https://docs.sentry.io/platforms/android/migration/#migrating-from-sentry-android-2x-to-sentry-android-3x)

### Java specific

- Unified API for Java SDK and integrations (Spring, Spring boot starter, Servlet, Logback, Log4j2)

New Java [docs](https://docs.sentry.io/platforms/java/) are live and being improved.

## Acquisition

Packages were released on [`bintray sentry-java`](https://dl.bintray.com/getsentry/sentry-java/io/sentry/), [`bintray sentry-android`](https://dl.bintray.com/getsentry/sentry-android/io/sentry/), [`jcenter`](https://jcenter.bintray.com/io/sentry/) and [`mavenCentral`](https://repo.maven.apache.org/maven2/io/sentry/)

## Where is the Java 1.7 code base?

The previous Java releases, are all available in this repository through the tagged releases.
## 3.0.0-beta.1

## What’s Changed

- feat: ssl support ([#944](https://github.com/getsentry/sentry-java/pull/944)) @ninekaw9 @marandaneto
- feat: sync Java to C ([#937](https://github.com/getsentry/sentry-java/pull/937)) @bruno-garcia @marandaneto
- feat: Auto-configure Logback appender in Spring Boot integration. ([#938](https://github.com/getsentry/sentry-java/pull/938)) @maciejwalkowiak
- feat: Add Servlet integration. ([#935](https://github.com/getsentry/sentry-java/pull/935)) @maciejwalkowiak
- fix: Pop scope at the end of the request in Spring integration. ([#936](https://github.com/getsentry/sentry-java/pull/936)) @maciejwalkowiak
- bump: Upgrade Spring Boot to 2.3.4. ([#932](https://github.com/getsentry/sentry-java/pull/932)) @maciejwalkowiak
- fix: Do not set cookies when send pii is set to false. ([#931](https://github.com/getsentry/sentry-java/pull/931)) @maciejwalkowiak

Packages were released on [`bintray sentry-java`](https://dl.bintray.com/getsentry/sentry-java/io/sentry/), [`bintray sentry-android`](https://dl.bintray.com/getsentry/sentry-android/io/sentry/), [`jcenter`](https://jcenter.bintray.com/io/sentry/) and [`mavenCentral`](https://repo.maven.apache.org/maven2/io/sentry/)

We'd love to get feedback.

## 3.0.0-alpha.3

### Features

- Enable attach stack traces and disable attach threads by default ([#921](https://github.com/getsentry/sentry-java/pull/921)) @marandaneto

### Fixes

- Bump sentry-native to 0.4.2 ([#926](https://github.com/getsentry/sentry-java/pull/926)) @marandaneto
- ref: remove log level as RN do not use it anymore ([#924](https://github.com/getsentry/sentry-java/pull/924)) @marandaneto
- Read sample rate correctly from manifest meta data ([#923](https://github.com/getsentry/sentry-java/pull/923)) @marandaneto

Packages were released on [`bintray sentry-android`](https://dl.bintray.com/getsentry/sentry-android/io/sentry/) and [`bintray sentry-java`](https://dl.bintray.com/getsentry/sentry-java/io/sentry/)

We'd love to get feedback.

## 3.0.0-alpha.2

TBD

Packages were released on [bintray](https://dl.bintray.com/getsentry/maven/io/sentry/)

> Note: This release marks the unification of the Java and Android Sentry codebases based on the core of the Android SDK (version 2.x).
Previous releases for the Android SDK (version 2.x) can be found on the now archived: https://github.com/getsentry/sentry-android/

## 3.0.0-alpha.1

### Features

### Fixes


## New releases will happen on a different repository:

https://github.com/getsentry/sentry-java

## What’s Changed

### Features

### Fixes


- feat: enable release health by default

Packages were released on [`bintray`](https://dl.bintray.com/getsentry/sentry-android/io/sentry/sentry-android/), [`jcenter`](https://jcenter.bintray.com/io/sentry/sentry-android/) and [`mavenCentral`](https://repo.maven.apache.org/maven2/io/sentry/sentry-android/)

We'd love to get feedback.

## 2.3.1

### Fixes

- Add main thread checker for the app lifecycle integration ([#525](https://github.com/getsentry/sentry-android/pull/525)) @marandaneto
- Set correct migration link ([#523](https://github.com/getsentry/sentry-android/pull/523)) @fupduck
- Warn about Sentry re-initialization. ([#521](https://github.com/getsentry/sentry-android/pull/521)) @maciejwalkowiak
- Set SDK version in `MainEventProcessor`. ([#513](https://github.com/getsentry/sentry-android/pull/513)) @maciejwalkowiak
- Bump sentry-native to 0.4.0 ([#512](https://github.com/getsentry/sentry-android/pull/512)) @marandaneto
- Bump Gradle to 6.6 and fix linting issues ([#510](https://github.com/getsentry/sentry-android/pull/510)) @marandaneto
- fix(sentry-java): Contexts belong on the Scope ([#504](https://github.com/getsentry/sentry-android/pull/504)) @maciejwalkowiak
- Add tests for verifying scope changes thread isolation ([#508](https://github.com/getsentry/sentry-android/pull/508)) @maciejwalkowiak
- Set `SdkVersion` in default `SentryOptions` created in sentry-core module ([#506](https://github.com/getsentry/sentry-android/pull/506)) @maciejwalkowiak

Packages were released on [`bintray`](https://dl.bintray.com/getsentry/sentry-android/io/sentry/sentry-android/), [`jcenter`](https://jcenter.bintray.com/io/sentry/sentry-android/) and [`mavenCentral`](https://repo.maven.apache.org/maven2/io/sentry/sentry-android/)

We'd love to get feedback.

## 2.3.0

### Features

- Add console application sample. ([#502](https://github.com/getsentry/sentry-android/pull/502)) @maciejwalkowiak
- Log stacktraces in SystemOutLogger ([#498](https://github.com/getsentry/sentry-android/pull/498)) @maciejwalkowiak
- Add method to add breadcrumb with string parameter. ([#501](https://github.com/getsentry/sentry-android/pull/501)) @maciejwalkowiak

### Fixes

- Converting UTC and ISO timestamp when missing Locale/TimeZone do not error ([#505](https://github.com/getsentry/sentry-android/pull/505)) @marandaneto
- Call `Sentry#close` on JVM shutdown. ([#497](https://github.com/getsentry/sentry-android/pull/497)) @maciejwalkowiak
- ref: sentry-core changes for console app ([#473](https://github.com/getsentry/sentry-android/pull/473)) @marandaneto

Obs: If you are using its own instance of `Hub`/`SentryClient` and reflection to set up the SDK to be usable within Libraries, this change may break your code, please fix the renamed classes.

Packages were released on [`bintray`](https://dl.bintray.com/getsentry/sentry-android/io/sentry/sentry-android/), [`jcenter`](https://jcenter.bintray.com/io/sentry/sentry-android/) and [`mavenCentral`](https://repo.maven.apache.org/maven2/io/sentry/sentry-android/)

We'd love to get feedback.

## 2.2.2

### Features

- Add sdk to envelope header ([#488](https://github.com/getsentry/sentry-android/pull/488)) @marandaneto
- Log request if response code is not 200 ([#484](https://github.com/getsentry/sentry-android/pull/484)) @marandaneto

### Fixes

- Bump plugin versions ([#487](https://github.com/getsentry/sentry-android/pull/487)) @marandaneto
- Bump: AGP 4.0.1 ([#486](https://github.com/getsentry/sentry-android/pull/486)) @marandaneto

Packages were released on [`bintray`](https://dl.bintray.com/getsentry/sentry-android/io/sentry/sentry-android/), [`jcenter`](https://jcenter.bintray.com/io/sentry/sentry-android/) and [`mavenCentral`](https://repo.maven.apache.org/maven2/io/sentry/sentry-android/)

We'd love to get feedback.

## 2.2.1

### Fixes

- Timber adds breadcrumb even if event level is < minEventLevel ([#480](https://github.com/getsentry/sentry-android/pull/480)) @marandaneto
- Contexts serializer avoids reflection and fixes desugaring issue ([#478](https://github.com/getsentry/sentry-android/pull/478)) @marandaneto
- clone session before sending to the transport ([#474](https://github.com/getsentry/sentry-android/pull/474)) @marandaneto
- Bump Gradle 6.5.1 ([#479](https://github.com/getsentry/sentry-android/pull/479)) @marandaneto

Packages were released on [`bintray`](https://dl.bintray.com/getsentry/sentry-android/io/sentry/sentry-android/), [`jcenter`](https://jcenter.bintray.com/io/sentry/sentry-android/) and [`mavenCentral`](https://repo.maven.apache.org/maven2/io/sentry/sentry-android/)

We'd love to get feedback.

## 2.2.0

### Fixes

- Negative session sequence if the date is before java date epoch ([#471](https://github.com/getsentry/sentry-android/pull/471)) @marandaneto
- Deserialise unmapped contexts values from envelope ([#470](https://github.com/getsentry/sentry-android/pull/470)) @marandaneto
- Bump: sentry-native 0.3.4 ([#468](https://github.com/getsentry/sentry-android/pull/468)) @marandaneto

- feat: timber integration ([#464](https://github.com/getsentry/sentry-android/pull/464)) @marandaneto

1) To add integrations it requires a [manual initialization](https://docs.sentry.io/platforms/android/#manual-initialization) of the Android SDK.

2) Add the `sentry-android-timber` dependency:

```groovy
implementation 'io.sentry:sentry-android-timber:{version}' // version >= 2.2.0
```

3) Initialize and add the `SentryTimberIntegration`:

```java
SentryAndroid.init(this, options -> {
    // default values:
    // minEventLevel = ERROR
    // minBreadcrumbLevel = INFO
    options.addIntegration(new SentryTimberIntegration());

    // custom values for minEventLevel and minBreadcrumbLevel
    // options.addIntegration(new SentryTimberIntegration(SentryLevel.WARNING, SentryLevel.ERROR));
});
```

4) Use the Timber integration:

```java
try {
    int x = 1 / 0;
} catch (Exception e) {
    Timber.e(e);
}
```

Packages were released on [`bintray`](https://dl.bintray.com/getsentry/sentry-android/io/sentry/sentry-android/), [`jcenter`](https://jcenter.bintray.com/io/sentry/sentry-android/) and [`mavenCentral`](https://repo.maven.apache.org/maven2/io/sentry/sentry-android/)

We'd love to get feedback.

## 2.1.7

### Fixes

- Init native libs if available on SDK init ([#461](https://github.com/getsentry/sentry-android/pull/461)) @marandaneto
- Make JVM target explicit in sentry-core ([#462](https://github.com/getsentry/sentry-android/pull/462)) @dilbernd
- Timestamp with millis from react-native should be in UTC format ([#456](https://github.com/getsentry/sentry-android/pull/456)) @marandaneto
- Bump Gradle to 6.5 ([#454](https://github.com/getsentry/sentry-android/pull/454)) @marandaneto

Packages were released on [`bintray`](https://dl.bintray.com/getsentry/sentry-android/io/sentry/sentry-android/), [`jcenter`](https://jcenter.bintray.com/io/sentry/sentry-android/) and [`mavenCentral`](https://repo.maven.apache.org/maven2/io/sentry/sentry-android/)

We'd love to get feedback.

## 2.1.6

### Fixes

- Do not lookup sentry-debug-meta but instead load it directly ([#445](https://github.com/getsentry/sentry-android/pull/445)) @marandaneto
- Regression on v2.1.5 which can cause a crash on SDK init

Packages were released on [`bintray`](https://dl.bintray.com/getsentry/sentry-android/io/sentry/sentry-android/), [`jcenter`](https://jcenter.bintray.com/io/sentry/sentry-android/) and [`mavenCentral`](https://repo.maven.apache.org/maven2/io/sentry/sentry-android/)

We'd love to get feedback.

## 2.1.5

### Fixes

This version has a severe bug and can cause a crash on SDK init

Please upgrade to https://github.com/getsentry/sentry-android/releases/tag/2.1.6

## 2.1.4

### Features

- Make gzip as default content encoding type ([#433](https://github.com/getsentry/sentry-android/pull/433)) @marandaneto
- Use AGP 4 features ([#366](https://github.com/getsentry/sentry-android/pull/366)) @marandaneto
- Create GH Actions CI for Ubuntu/macOS ([#403](https://github.com/getsentry/sentry-android/pull/403)) @marandaneto
- Make root checker better and minimize false positive ([#417](https://github.com/getsentry/sentry-android/pull/417)) @marandaneto

### Fixes

- bump: sentry-native to 0.3.1 ([#440](https://github.com/getsentry/sentry-android/pull/440)) @marandaneto
- Update last session timestamp ([#437](https://github.com/getsentry/sentry-android/pull/437)) @marandaneto
- Filter trim memory breadcrumbs ([#431](https://github.com/getsentry/sentry-android/pull/431)) @marandaneto

Packages were released on [`bintray`](https://dl.bintray.com/getsentry/sentry-android/io/sentry/sentry-android/), [`jcenter`](https://jcenter.bintray.com/io/sentry/sentry-android/) and [`mavenCentral`](https://repo.maven.apache.org/maven2/io/sentry/sentry-android/)

We'd love to get feedback.

## 2.1.3

### Fixes

This fixes several critical bugs in sentry-android 2.0 and 2.1

- Sentry.init register integrations after creating the main Hub instead of doing it in the main Hub ctor ([#427](https://github.com/getsentry/sentry-android/pull/427)) @marandaneto
- make NoOpLogger public ([#425](https://github.com/getsentry/sentry-android/pull/425)) @marandaneto
- ConnectivityChecker returns connection status and events are not trying to be sent if no connection. ([#420](https://github.com/getsentry/sentry-android/pull/420)) @marandaneto
- thread pool executor is a single thread executor instead of scheduled thread executor ([#422](https://github.com/getsentry/sentry-android/pull/422)) @marandaneto
- Add Abnormal to the Session.State enum as its part of the protocol ([#424](https://github.com/getsentry/sentry-android/pull/424)) @marandaneto
- Bump: Gradle to 6.4.1 ([#419](https://github.com/getsentry/sentry-android/pull/419)) @marandaneto

We recommend that you use sentry-android 2.1.3 over the initial release of sentry-android 2.0 and 2.1.

Packages were released on [`bintray`](https://dl.bintray.com/getsentry/sentry-android/io/sentry/sentry-android/), [`jcenter`](https://jcenter.bintray.com/io/sentry/sentry-android/) and [`mavenCentral`](https://repo.maven.apache.org/maven2/io/sentry/sentry-android/)

We'd love to get feedback.

## 2.1.2

### Features

- Added options to configure http transport ([#411](https://github.com/getsentry/sentry-android/pull/411)) @marandaneto

### Fixes

- Phone state breadcrumbs require read_phone_state on older OS versions ([#415](https://github.com/getsentry/sentry-android/pull/415)) @marandaneto @bsergean
- before raising ANR events, we check ProcessErrorStateInfo if available ([#412](https://github.com/getsentry/sentry-android/pull/412)) @marandaneto
- send cached events to use a single thread executor ([#405](https://github.com/getsentry/sentry-android/pull/405)) @marandaneto
- initing SDK on AttachBaseContext ([#409](https://github.com/getsentry/sentry-android/pull/409)) @marandaneto
- sessions can't be abnormal, but exited if not ended properly ([#410](https://github.com/getsentry/sentry-android/pull/410)) @marandaneto

Packages were released on [`bintray`](https://dl.bintray.com/getsentry/sentry-android/io/sentry/sentry-android/), [`jcenter`](https://jcenter.bintray.com/io/sentry/sentry-android/) and [`mavenCentral`](https://repo.maven.apache.org/maven2/io/sentry/sentry-android/)

We'd love to get feedback.

## 2.1.1

### Features

- Added missing getters on Breadcrumb and SentryEvent ([#397](https://github.com/getsentry/sentry-android/pull/397)) @marandaneto
- Add trim memory breadcrumbs ([#395](https://github.com/getsentry/sentry-android/pull/395)) @marandaneto
- Only set breadcrumb extras if not empty ([#394](https://github.com/getsentry/sentry-android/pull/394)) @marandaneto
- Added samples of how to disable automatic breadcrumbs ([#389](https://github.com/getsentry/sentry-android/pull/389)) @marandaneto

### Fixes

- Set missing release, environment and dist to sentry-native options ([#404](https://github.com/getsentry/sentry-android/pull/404)) @marandaneto
- Do not add automatic and empty sensor breadcrumbs ([#401](https://github.com/getsentry/sentry-android/pull/401)) @marandaneto
- ref: removed Thread.sleep from LifecycleWatcher tests, using awaitility and DateProvider ([#392](https://github.com/getsentry/sentry-android/pull/392)) @marandaneto
- ref: added a DateTimeProvider for making retry after testable ([#391](https://github.com/getsentry/sentry-android/pull/391)) @marandaneto
- Bump Gradle to 6.4 ([#390](https://github.com/getsentry/sentry-android/pull/390)) @marandaneto
- Bump sentry-native to 0.2.6 ([#396](https://github.com/getsentry/sentry-android/pull/396)) @marandaneto

Packages were released on [`bintray`](https://dl.bintray.com/getsentry/sentry-android/io/sentry/sentry-android/), [`jcenter`](https://jcenter.bintray.com/io/sentry/sentry-android/) and [`mavenCentral`](https://repo.maven.apache.org/maven2/io/sentry/sentry-android/)

We'd love to get feedback.

## 2.1.0

### Features

- Includes all the changes of 2.1.0 alpha, beta and RC

### Fixes

- fix when PhoneStateListener is not ready for use ([#387](https://github.com/getsentry/sentry-android/pull/387)) @marandaneto
- make ANR 5s by default ([#388](https://github.com/getsentry/sentry-android/pull/388)) @marandaneto
- rate limiting by categories ([#381](https://github.com/getsentry/sentry-android/pull/381)) @marandaneto
- Bump NDK to latest stable version 21.1.6352462 ([#386](https://github.com/getsentry/sentry-android/pull/386)) @marandaneto

Packages were released on [`bintray`](https://dl.bintray.com/getsentry/sentry-android/io/sentry/sentry-android/), [`jcenter`](https://jcenter.bintray.com/io/sentry/sentry-android/) and [`mavenCentral`](https://repo.maven.apache.org/maven2/io/sentry/sentry-android/)

We'd love to get feedback.

## 2.0.3

### Fixes

- patch from 2.1.0-alpha.2 - avoid crash if NDK throws UnsatisfiedLinkError ([#344](https://github.com/getsentry/sentry-android/pull/344)) @marandaneto

Packages were released on [`bintray`](https://dl.bintray.com/getsentry/sentry-android/io/sentry/sentry-android/), [`jcenter`](https://jcenter.bintray.com/io/sentry/sentry-android/) and [`mavenCentral`](https://repo.maven.apache.org/maven2/io/sentry/sentry-android/)

We'd love to get feedback.

## 2.1.0-RC.1

### Features

- Options for uncaught exception and make SentryOptions list Thread-Safe ([#384](https://github.com/getsentry/sentry-android/pull/384)) @marandaneto
- Automatic breadcrumbs for app, activity and sessions lifecycles and system events ([#348](https://github.com/getsentry/sentry-android/pull/348)) @marandaneto
- Make capture session and envelope internal ([#372](https://github.com/getsentry/sentry-android/pull/372)) @marandaneto

### Fixes

- If retry after header has empty categories, apply retry after to all of them ([#377](https://github.com/getsentry/sentry-android/pull/377)) @marandaneto
- Discard events and envelopes if cached and retry after ([#378](https://github.com/getsentry/sentry-android/pull/378)) @marandaneto
- Merge loadLibrary calls for sentry-native and clean up CMake files ([#373](https://github.com/getsentry/sentry-android/pull/373)) @Swatinem
- Exceptions should be sorted oldest to newest ([#370](https://github.com/getsentry/sentry-android/pull/370)) @marandaneto
- Check external storage size even if its read only ([#368](https://github.com/getsentry/sentry-android/pull/368)) @marandaneto
- Wrong check for cellular network capability ([#369](https://github.com/getsentry/sentry-android/pull/369)) @marandaneto
- add ScheduledForRemoval annotation to deprecated methods ([#375](https://github.com/getsentry/sentry-android/pull/375)) @marandaneto
- Bump NDK to 21.0.6113669 ([#367](https://github.com/getsentry/sentry-android/pull/367)) @marandaneto
- Bump AGP and add new make cmd to check for updates ([#365](https://github.com/getsentry/sentry-android/pull/365)) @marandaneto

Packages were released on [`bintray`](https://dl.bintray.com/getsentry/sentry-android/io/sentry/sentry-android/), [`jcenter`](https://jcenter.bintray.com/io/sentry/sentry-android/) and [`mavenCentral`](https://repo.maven.apache.org/maven2/io/sentry/sentry-android/)

We'd love to get feedback.

## 2.1.0-beta.2

### Fixes

- Bump sentry-native to 0.2.4 ([#364](https://github.com/getsentry/sentry-android/pull/364)) @marandaneto
- Update current session on session start after deleting previous session ([#362](https://github.com/getsentry/sentry-android/pull/362)) @marandaneto

Packages were released on [`bintray`](https://dl.bintray.com/getsentry/sentry-android/io/sentry/sentry-android/), [`jcenter`](https://jcenter.bintray.com/io/sentry/sentry-android/) and [`mavenCentral`](https://repo.maven.apache.org/maven2/io/sentry/sentry-android/)

We'd love to get feedback.

## 2.1.0-beta.1

### Fixes

- Bump sentry-native to 0.2.3 ([#357](https://github.com/getsentry/sentry-android/pull/357)) @marandaneto
- Check for androidx availability on runtime ([#356](https://github.com/getsentry/sentry-android/pull/356)) @marandaneto
- If theres a left over session file and its crashed, we should not overwrite its state ([#354](https://github.com/getsentry/sentry-android/pull/354)) @marandaneto
- Session should be exited state if state was ok ([#352](https://github.com/getsentry/sentry-android/pull/352)) @marandaneto
- Envelope has dedicated endpoint ([#353](https://github.com/getsentry/sentry-android/pull/353)) @marandaneto

Packages were released on [`bintray`](https://dl.bintray.com/getsentry/sentry-android/io/sentry/sentry-android/), [`jcenter`](https://jcenter.bintray.com/io/sentry/sentry-android/) and [`mavenCentral`](https://repo.maven.apache.org/maven2/io/sentry/sentry-android/)

We'd love to get feedback.

## 2.1.0-alpha.2

### Fixes

- Change integration order for cached outbox events ([#347](https://github.com/getsentry/sentry-android/pull/347)) @marandaneto
- Avoid crash if NDK throws UnsatisfiedLinkError ([#344](https://github.com/getsentry/sentry-android/pull/344)) @marandaneto
- Avoid getting a threadlocal twice. ([#339](https://github.com/getsentry/sentry-android/pull/339)) @metlos
- Removing session tracking guard on hub and client ([#338](https://github.com/getsentry/sentry-android/pull/338)) @marandaneto
- Bump agp to 3.6.2 ([#336](https://github.com/getsentry/sentry-android/pull/336)) @marandaneto
- Fix racey ANR integration ([#332](https://github.com/getsentry/sentry-android/pull/332)) @marandaneto
- Logging envelopes path when possible instead of nullable id ([#331](https://github.com/getsentry/sentry-android/pull/331)) @marandaneto
- Renaming transport gate method ([#330](https://github.com/getsentry/sentry-android/pull/330)) @marandaneto

Packages were released on [`bintray`](https://dl.bintray.com/getsentry/sentry-android/io/sentry/sentry-android/), [`jcenter`](https://jcenter.bintray.com/io/sentry/sentry-android/) and [`mavenCentral`](https://repo.maven.apache.org/maven2/io/sentry/sentry-android/)

We'd love to get feedback.

## 2.1.0-alpha.1

Release of Sentry's new SDK for Android.

## What’s Changed

### Features

- Release health @marandaneto @bruno-garcia
- ANR report should have 'was active=yes' on the dashboard ([#299](https://github.com/getsentry/sentry-android/pull/299)) @marandaneto
- NDK events apply scoped data ([#322](https://github.com/getsentry/sentry-android/pull/322)) @marandaneto
- Add a StdoutTransport ([#310](https://github.com/getsentry/sentry-android/pull/310)) @mike-burns
- Implementing new retry after protocol ([#306](https://github.com/getsentry/sentry-android/pull/306)) @marandaneto

### Fixes

- Bump sentry-native to 0.2.2 ([#305](https://github.com/getsentry/sentry-android/pull/305)) @Swatinem
- Missing App's info ([#315](https://github.com/getsentry/sentry-android/pull/315)) @marandaneto
- Buffered writers/readers - otimizations ([#311](https://github.com/getsentry/sentry-android/pull/311)) @marandaneto
- Boot time should be UTC ([#309](https://github.com/getsentry/sentry-android/pull/309)) @marandaneto
- Make transport result public ([#300](https://github.com/getsentry/sentry-android/pull/300)) @marandaneto

Packages were released on [`bintray`](https://dl.bintray.com/getsentry/sentry-android/io/sentry/sentry-android/), [`jcenter`](https://jcenter.bintray.com/io/sentry/sentry-android/) and [`mavenCentral`](https://repo.maven.apache.org/maven2/io/sentry/sentry-android/)

We'd love to get feedback.

## 2.0.2

Release of Sentry's new SDK for Android.

### Features

- MavenCentral support ([#284](https://github.com/getsentry/sentry-android/pull/284)) @marandaneto

### Fixes

- Bump AGP to 3.6.1 ([#285](https://github.com/getsentry/sentry-android/pull/285)) @marandaneto

Packages were released on [`bintray`](https://dl.bintray.com/getsentry/sentry-android/io/sentry/sentry-android/), [`jcenter`](https://jcenter.bintray.com/io/sentry/sentry-android/) and [`mavenCentral`](https://repo.maven.apache.org/maven2/io/sentry/sentry-android/)

We'd love to get feedback.

## 2.0.1

Release of Sentry's new SDK for Android.

## What’s Changed

### Features

- Attach threads/stacktraces ([#267](https://github.com/getsentry/sentry-android/pull/267)) @marandaneto
- Add the default serverName to SentryOptions and use it in MainEventProcessor ([#279](https://github.com/getsentry/sentry-android/pull/279)) @metlos

### Fixes

- set current threadId when there's no mechanism set ([#277](https://github.com/getsentry/sentry-android/pull/277)) @marandaneto
- Preview package manager ([#269](https://github.com/getsentry/sentry-android/pull/269)) @bruno-garcia

Packages were released on [`bintray`](https://dl.bintray.com/getsentry/sentry-android/io/sentry/), [`jcenter`](https://jcenter.bintray.com/io/sentry/sentry-android/)

We'd love to get feedback.

## 2.0.0

Release of Sentry's new SDK for Android.

New features not offered by (1.7.x):

- NDK support
  - Captures crashes caused by native code
  - Access to the [`sentry-native` SDK](https://github.com/getsentry/sentry-native/) API by your native (C/C++/Rust code/..).
- Automatic init (just add your `DSN` to the manifest)
   - Proguard rules are added automatically
   - Permission (Internet) is added automatically
- Uncaught Exceptions might be captured even before the app restarts
- Sentry's Unified API.
- More context/device information
- Packaged as `aar`
- Frames from the app automatically marked as `InApp=true` (stack traces in Sentry highlights them by default).
- Complete Sentry Protocol available.
- All threads and their stack traces are captured.
- Sample project in this repo to test many features (segfault, uncaught exception, ANR...)

Features from the current SDK like `ANR` are also available (by default triggered after 4 seconds).

Packages were released on [`bintray`](https://dl.bintray.com/getsentry/sentry-android/io/sentry/), [`jcenter`](https://jcenter.bintray.com/io/sentry/sentry-android/)

We'd love to get feedback.

## 2.0.0-rc04

Release of Sentry's new SDK for Android.

### Features

- Take sampleRate from metadata ([#262](https://github.com/getsentry/sentry-android/pull/262)) @bruno-garcia
- Support mills timestamp format ([#263](https://github.com/getsentry/sentry-android/pull/263)) @marandaneto
- Adding logs to installed integrations ([#265](https://github.com/getsentry/sentry-android/pull/265)) @marandaneto

### Fixes

- Breacrumb.data to string,object, Add LOG level ([#264](https://github.com/getsentry/sentry-android/pull/264)) @HazAT
- Read release conf. on manifest ([#266](https://github.com/getsentry/sentry-android/pull/266)) @marandaneto

Packages were released on [`bintray`](https://dl.bintray.com/getsentry/sentry-android/io/sentry/), [`jcenter`](https://jcenter.bintray.com/io/sentry/sentry-android/)

We'd love to get feedback and we'll work in getting the GA `2.0.0` out soon.
Until then, the [stable SDK offered by Sentry is at version 1.7.30](https://github.com/getsentry/sentry-java/releases/tag/v1.7.30)

## 2.0.0-rc03

Release of Sentry's new SDK for Android.

### Fixes

- fixes ([#259](https://github.com/getsentry/sentry-android/issues/259)) - NPE check on getExternalFilesDirs items. ([#260](https://github.com/getsentry/sentry-android/pull/260)) @marandaneto
- strictMode typo ([#258](https://github.com/getsentry/sentry-android/pull/258)) @marandaneto

Packages were released on [`bintray`](https://dl.bintray.com/getsentry/sentry-android/io/sentry/), [`jcenter`](https://jcenter.bintray.com/io/sentry/sentry-android/)

We'd love to get feedback and we'll work in getting the GA `2.0.0` out soon.
Until then, the [stable SDK offered by Sentry is at version 1.7.30](https://github.com/getsentry/sentry-java/releases/tag/v1.7.30)

## 2.0.0-rc02

Release of Sentry's new SDK for Android.

### Features

- Hub mode configurable ([#247](https://github.com/getsentry/sentry-android/pull/247)) @bruno-garcia
- Added remove methods (tags/extras) to the sentry static class ([#243](https://github.com/getsentry/sentry-android/pull/243)) @marandaneto

### Fixes


- Update ndk for new sentry-native version ([#235](https://github.com/getsentry/sentry-android/pull/235)) @Swatinem @marandaneto
- Make integrations public ([#256](https://github.com/getsentry/sentry-android/pull/256)) @marandaneto
- Bump build-tools ([#255](https://github.com/getsentry/sentry-android/pull/255)) @marandaneto
- Added javadocs to scope and its dependencies ([#253](https://github.com/getsentry/sentry-android/pull/253)) @marandaneto
- Build all ABIs ([#254](https://github.com/getsentry/sentry-android/pull/254)) @marandaneto
- Moving back ANR timeout from long to int param. ([#252](https://github.com/getsentry/sentry-android/pull/252)) @marandaneto
- Added HubAdapter to call Sentry static methods from Integrations ([#250](https://github.com/getsentry/sentry-android/pull/250)) @marandaneto
- New Release format ([#242](https://github.com/getsentry/sentry-android/pull/242)) @marandaneto
- Javadocs for SentryOptions ([#246](https://github.com/getsentry/sentry-android/pull/246)) @marandaneto
- non-app is already inApp excluded by default. ([#244](https://github.com/getsentry/sentry-android/pull/244)) @marandaneto
- Fix if symlink exists for sentry-native ([#241](https://github.com/getsentry/sentry-android/pull/241)) @marandaneto
- Clone method - race condition free ([#226](https://github.com/getsentry/sentry-android/pull/226)) @marandaneto
- Refactoring breadcrumbs callback ([#239](https://github.com/getsentry/sentry-android/pull/239)) @marandaneto

Packages were released on [`bintray`](https://dl.bintray.com/getsentry/sentry-android/io/sentry/), [`jcenter`](https://jcenter.bintray.com/io/sentry/sentry-android/)

We'd love to get feedback and we'll work in getting the GA `2.0.0` out soon.
Until then, the [stable SDK offered by Sentry is at version 1.7.30](https://github.com/getsentry/sentry-java/releases/tag/v1.7.30)

## 2.0.0-rc01

Release of Sentry's new SDK for Android.

## What’s Changed

### Features

- Added remove methods for Scope data ([#237](https://github.com/getsentry/sentry-android/pull/237)) @marandaneto
- More device context (deviceId, connectionType and language) ([#229](https://github.com/getsentry/sentry-android/pull/229)) @marandaneto
- Added a few java docs (Sentry, Hub and SentryClient) ([#223](https://github.com/getsentry/sentry-android/pull/223)) @marandaneto
- Implemented diagnostic logger ([#218](https://github.com/getsentry/sentry-android/pull/218)) @marandaneto
- Added event processors to scope ([#209](https://github.com/getsentry/sentry-android/pull/209)) @marandaneto
- Added android transport gate ([#206](https://github.com/getsentry/sentry-android/pull/206)) @marandaneto
- Added executor for caching values out of the main thread ([#201](https://github.com/getsentry/sentry-android/pull/201)) @marandaneto

### Fixes


- Honor RetryAfter ([#236](https://github.com/getsentry/sentry-android/pull/236)) @marandaneto
- Add tests for SentryValues ([#238](https://github.com/getsentry/sentry-android/pull/238)) @philipphofmann
- Do not set frames if there's none ([#234](https://github.com/getsentry/sentry-android/pull/234)) @marandaneto
- Always call interrupt after InterruptedException ([#232](https://github.com/getsentry/sentry-android/pull/232)) @marandaneto
- Mark as current thread if its the main thread ([#228](https://github.com/getsentry/sentry-android/pull/228)) @marandaneto
- Fix lgtm alerts ([#219](https://github.com/getsentry/sentry-android/pull/219)) @marandaneto
- Written unit tests to ANR integration ([#215](https://github.com/getsentry/sentry-android/pull/215)) @marandaneto
- Added blog posts to README ([#214](https://github.com/getsentry/sentry-android/pull/214)) @marandaneto
- Raise code coverage for Dsn to 100% ([#212](https://github.com/getsentry/sentry-android/pull/212)) @philipphofmann
- Remove redundant times(1) for Mockito.verify ([#211](https://github.com/getsentry/sentry-android/pull/211)) @philipphofmann
- Transport may be set on options ([#203](https://github.com/getsentry/sentry-android/pull/203)) @marandaneto
- dist may be set on options ([#204](https://github.com/getsentry/sentry-android/pull/204)) @marandaneto
- Throw an exception if DSN is not set ([#200](https://github.com/getsentry/sentry-android/pull/200)) @marandaneto
- Migration guide markdown ([#197](https://github.com/getsentry/sentry-android/pull/197)) @marandaneto

Packages were released on [`bintray`](https://dl.bintray.com/getsentry/sentry-android/io/sentry/), [`jcenter`](https://jcenter.bintray.com/io/sentry/sentry-android/)

We'd love to get feedback and we'll work in getting the GA `2.0.0` out soon.
Until then, the [stable SDK offered by Sentry is at version 1.7.29](https://github.com/getsentry/sentry-java/releases/tag/v1.7.29)

## 2.0.0-beta02

Release of Sentry's new SDK for Android.

### Features

- addBreadcrumb overloads ([#196](https://github.com/getsentry/sentry-android/pull/196)) and ([#198](https://github.com/getsentry/sentry-android/pull/198))

### Fixes

- fix Android bug on API 24 and 25 about getting current threads and stack traces ([#194](https://github.com/getsentry/sentry-android/pull/194))

Packages were released on [`bintray`](https://dl.bintray.com/getsentry/sentry-android/io/sentry/), [`jcenter`](https://jcenter.bintray.com/io/sentry/sentry-android/)

We'd love to get feedback and we'll work in getting the GA `2.0.0` out soon.
Until then, the [stable SDK offered by Sentry is at version 1.7.28](https://github.com/getsentry/sentry-java/releases/tag/v1.7.28)

## 2.0.0-beta01

Release of Sentry's new SDK for Android.

### Fixes

- ref: ANR doesn't set handled flag ([#186](https://github.com/getsentry/sentry-android/pull/186))
- SDK final review ([#183](https://github.com/getsentry/sentry-android/pull/183))
- ref: Drop errored in favor of crashed ([#187](https://github.com/getsentry/sentry-android/pull/187))
- Workaround android_id ([#185](https://github.com/getsentry/sentry-android/pull/185))
- Renamed sampleRate ([#191](https://github.com/getsentry/sentry-android/pull/191))
- Making timestamp package-private or test-only ([#190](https://github.com/getsentry/sentry-android/pull/190))
- Split event processor in Device/App data ([#180](https://github.com/getsentry/sentry-android/pull/180))

Packages were released on [`bintray`](https://dl.bintray.com/getsentry/sentry-android/io/sentry/), [`jcenter`](https://jcenter.bintray.com/io/sentry/sentry-android/)

We'd love to get feedback and we'll work in getting the GA `2.0.0` out soon.
Until then, the [stable SDK offered by Sentry is at version 1.7.28](https://github.com/getsentry/sentry-java/releases/tag/v1.7.28)

## 2.0.0-alpha09

Release of Sentry's new SDK for Android.

### Features

- Adding nativeBundle plugin ([#161](https://github.com/getsentry/sentry-android/pull/161))
- Adding scope methods to sentry static class ([#179](https://github.com/getsentry/sentry-android/pull/179))

### Fixes

- fix: DSN parsing ([#165](https://github.com/getsentry/sentry-android/pull/165))
- Don't avoid exception type minification ([#166](https://github.com/getsentry/sentry-android/pull/166))
- make Gson retro compatible with older versions of AGP ([#177](https://github.com/getsentry/sentry-android/pull/177))
- Bump sentry-native with message object instead of a string ([#172](https://github.com/getsentry/sentry-android/pull/172))

Packages were released on [`bintray`](https://dl.bintray.com/getsentry/sentry-android/io/sentry/), [`jcenter`](https://jcenter.bintray.com/io/sentry/sentry-android/)

We'd love to get feedback and we'll work in getting the GA `2.0.0` out soon.
Until then, the [stable SDK offered by Sentry is at version 1.7.28](https://github.com/getsentry/sentry-java/releases/tag/v1.7.28)

## 2.0.0-alpha08

Release of Sentry's new SDK for Android.

### Fixes

- DebugId endianness ([#162](https://github.com/getsentry/sentry-android/pull/162))
- Executed beforeBreadcrumb also for scope ([#160](https://github.com/getsentry/sentry-android/pull/160))
- Benefit of manifest merging when minSdk ([#159](https://github.com/getsentry/sentry-android/pull/159))
- Add method to captureMessage with level ([#157](https://github.com/getsentry/sentry-android/pull/157))
- Listing assets file on the wrong dir ([#156](https://github.com/getsentry/sentry-android/pull/156))

Packages were released on [`bintray`](https://dl.bintray.com/getsentry/sentry-android/io/sentry/), [`jcenter`](https://jcenter.bintray.com/io/sentry/sentry-android/)

We'd love to get feedback and we'll work in getting the GA `2.0.0` out soon.
Until then, the [stable SDK offered by Sentry is at version 1.7.28](https://github.com/getsentry/sentry-java/releases/tag/v1.7.28)

## 2.0.0-alpha07

Third release of Sentry's new SDK for Android.

### Fixes

-  Fixed release for jcenter and bintray

Packages were released on [`bintray`](https://dl.bintray.com/getsentry/sentry-android/io/sentry/), [`jcenter`](https://jcenter.bintray.com/io/sentry/sentry-android/)

We'd love to get feedback and we'll work in getting the GA `2.0.0` out soon.
Until then, the [stable SDK offered by Sentry is at version 1.7.28](https://github.com/getsentry/sentry-java/releases/tag/v1.7.28)

## 2.0.0-alpha06

Second release of Sentry's new SDK for Android.

### Fixes

- Fixed a typo on pom generation.

Packages were released on [`bintray`](https://dl.bintray.com/getsentry/sentry-android/io/sentry/), [`jcenter`](https://jcenter.bintray.com/io/sentry/sentry-android/)

We'd love to get feedback and we'll work in getting the GA `2.0.0` out soon.
Until then, the [stable SDK offered by Sentry is at version 1.7.28](https://github.com/getsentry/sentry-java/releases/tag/v1.7.28)

## 2.0.0-alpha05

First release of Sentry's new SDK for Android.

New features not offered by our current (1.7.x), stable SDK are:

- NDK support
  - Captures crashes caused by native code
  - Access to the [`sentry-native` SDK](https://github.com/getsentry/sentry-native/) API by your native (C/C++/Rust code/..).
- Automatic init (just add your `DSN` to the manifest)
   - Proguard rules are added automatically
   - Permission (Internet) is added automatically
- Uncaught Exceptions might be captured even before the app restarts
- Unified API which include scopes etc.
- More context/device information
- Packaged as `aar`
- Frames from the app automatically marked as `InApp=true` (stack traces in Sentry highlights them by default).
- Complete Sentry Protocol available.
- All threads and their stack traces are captured.
- Sample project in this repo to test many features (segfault, uncaught exception, scope)

Features from the current SDK like `ANR` are also available (by default triggered after 4 seconds).

Packages were released on [`bintray`](https://dl.bintray.com/getsentry/sentry-android/io/sentry/), [`jcenter`](https://jcenter.bintray.com/io/sentry/sentry-android/)

We'd love to get feedback and we'll work in getting the GA `2.0.0` out soon.
Until then, the [stable SDK offered by Sentry is at version 1.7.28](https://github.com/getsentry/sentry-java/releases/tag/v1.7.28)<|MERGE_RESOLUTION|>--- conflicted
+++ resolved
@@ -1,6 +1,12 @@
 # Changelog
 
 ## Unreleased
+
+### Features
+- Add support for Sentry Kotlin Compiler Plugin ([#2695](https://github.com/getsentry/sentry-java/pull/2695))
+  - In conjunction with our sentry-kotlin-compiler-plugin we improved Jetpack Compose support for
+    - [View Hierarchy](https://docs.sentry.io/platforms/android/enriching-events/viewhierarchy/) support for Jetpack Compose screens
+    - Automatic breadcrumbs for [user interactions](https://docs.sentry.io/platforms/android/performance/instrumentation/automatic-instrumentation/#user-interaction-instrumentation)
 
 ### Fixes
 
@@ -26,13 +32,9 @@
         - Auxiliary information (such as current memory load) at the time of ANR event.
       - If you would like us to provide support for the old approach working alongside the new one on Android 11 and above (e.g. for raising events for slow code on main thread), consider upvoting [this issue](https://github.com/getsentry/sentry-java/issues/2693).
     - The old watchdog implementation will continue working for older API versions (Android < 11)
-<<<<<<< HEAD
-- Add support for Sentry Kotlin Compiler Plugin ([#2695](https://github.com/getsentry/sentry-java/pull/2695))
-=======
 - Open up `TransactionOptions`, `ITransaction` and `IHub` methods allowing consumers modify start/end timestamp of transactions and spans ([#2701](https://github.com/getsentry/sentry-java/pull/2701))
 - Send source bundle IDs to Sentry to enable source context ([#2663](https://github.com/getsentry/sentry-java/pull/2663))
   - For more information on how to enable source context, please refer to [#633](https://github.com/getsentry/sentry-java/issues/633#issuecomment-1465599120)
->>>>>>> a485ab05
 
 ### Fixes
 
