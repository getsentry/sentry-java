--- conflicted
+++ resolved
@@ -3,11 +3,8 @@
 ## Unreleased
 
 * Feat: Add tracestate HTTP header support (#1683)
-<<<<<<< HEAD
 * Feat: Add option to filter which origins receive tracing headers (#1698)
-=======
 * Feat: Include unfinished spans in transaction (#1699)
->>>>>>> 717ccadd
 
 Breaking changes:
 
