# Changelog

## Unreleased

### Features

<<<<<<< HEAD
- Send transaction memory stats in profile payload ([#2447](https://github.com/getsentry/sentry-java/pull/2447))
=======
- Add cpu usage collection ([#2462](https://github.com/getsentry/sentry-java/pull/2462))
>>>>>>> e1fe6183
- Improve ANR implementation: ([#2475](https://github.com/getsentry/sentry-java/pull/2475))
  - Add `abnormal_mechanism` to sessions for ANR rate calculation
  - Always attach thread dump to ANR events
  - Distinguish between foreground and background ANRs
- Improve possible date precision to 10 μs ([#2451](https://github.com/getsentry/sentry-java/pull/2451))

### Fixes

- Expand guard against CVE-2018-9492 "Privilege Escalation via Content Provider" ([#2482](https://github.com/getsentry/sentry-java/pull/2482))

## 6.12.1

### Fixes

- Create timer in `TransactionPerformanceCollector` lazily ([#2478](https://github.com/getsentry/sentry-java/pull/2478))

## 6.12.0

### Features

- Attach View Hierarchy to the errored/crashed events ([#2440](https://github.com/getsentry/sentry-java/pull/2440))
- Collect memory usage in transactions ([#2445](https://github.com/getsentry/sentry-java/pull/2445))
- Add `traceOptionsRequests` option to disable tracing of OPTIONS requests ([#2453](https://github.com/getsentry/sentry-java/pull/2453))
- Extend list of HTTP headers considered sensitive ([#2455](https://github.com/getsentry/sentry-java/pull/2455))

### Fixes

- Use a single TransactionPerfomanceCollector ([#2464](https://github.com/getsentry/sentry-java/pull/2464))
- Don't override sdk name with Timber ([#2450](https://github.com/getsentry/sentry-java/pull/2450))
- Set transactionNameSource to CUSTOM when setting transaction name ([#2405](https://github.com/getsentry/sentry-java/pull/2405))
- Guard against CVE-2018-9492 "Privilege Escalation via Content Provider" ([#2466](https://github.com/getsentry/sentry-java/pull/2466))

## 6.11.0

### Features

- Disable Android concurrent profiling ([#2434](https://github.com/getsentry/sentry-java/pull/2434))
- Add logging for OpenTelemetry integration ([#2425](https://github.com/getsentry/sentry-java/pull/2425))
- Auto add `OpenTelemetryLinkErrorEventProcessor` for Spring Boot ([#2429](https://github.com/getsentry/sentry-java/pull/2429))

### Fixes

- Use minSdk compatible `Objects` class ([#2436](https://github.com/getsentry/sentry-java/pull/2436))
- Prevent R8 from warning on missing classes, as we check for their presence at runtime ([#2439](https://github.com/getsentry/sentry-java/pull/2439))

### Dependencies

- Bump Gradle from v7.5.1 to v7.6.0 ([#2438](https://github.com/getsentry/sentry-java/pull/2438))
  - [changelog](https://github.com/gradle/gradle/blob/master/CHANGELOG.md#v760)
  - [diff](https://github.com/gradle/gradle/compare/v7.5.1...v7.6.0)

## 6.10.0

### Features

- Add time-to-initial-display span to Activity transactions ([#2369](https://github.com/getsentry/sentry-java/pull/2369))
- Start a session after init if AutoSessionTracking is enabled ([#2356](https://github.com/getsentry/sentry-java/pull/2356))
- Provide automatic breadcrumbs and transactions for click/scroll events for Compose ([#2390](https://github.com/getsentry/sentry-java/pull/2390))
- Add `blocked_main_thread` and `call_stack` to File I/O spans to detect performance issues ([#2382](https://github.com/getsentry/sentry-java/pull/2382))

### Dependencies

- Bump Native SDK from v0.5.2 to v0.5.3 ([#2423](https://github.com/getsentry/sentry-java/pull/2423))
  - [changelog](https://github.com/getsentry/sentry-native/blob/master/CHANGELOG.md#053)
  - [diff](https://github.com/getsentry/sentry-native/compare/0.5.2...0.5.3)

## 6.9.2

### Fixes

- Updated ProfileMeasurementValue types ([#2412](https://github.com/getsentry/sentry-java/pull/2412))
- Clear window reference only on activity stop in profileMeasurements collector ([#2407](https://github.com/getsentry/sentry-java/pull/2407))
- No longer disable OpenTelemetry exporters in default Java Agent config ([#2408](https://github.com/getsentry/sentry-java/pull/2408))
- Fix `ClassNotFoundException` for `io.sentry.spring.SentrySpringServletContainerInitializer` in `sentry-spring-jakarta` ([#2411](https://github.com/getsentry/sentry-java/issues/2411))
- Fix `sentry-samples-spring-jakarta` ([#2411](https://github.com/getsentry/sentry-java/issues/2411))

### Features

- Add SENTRY_AUTO_INIT environment variable to control OpenTelemetry Agent init ([#2410](https://github.com/getsentry/sentry-java/pull/2410))
- Add OpenTelemetryLinkErrorEventProcessor for linking errors to traces created via OpenTelemetry ([#2418](https://github.com/getsentry/sentry-java/pull/2418))

### Dependencies

- Bump OpenTelemetry to 1.20.1 and OpenTelemetry Java Agent to 1.20.2 ([#2420](https://github.com/getsentry/sentry-java/pull/2420))

## 6.9.1

### Fixes

- OpenTelemetry modules were missing in `6.9.0` so we released the same code again as `6.9.1` including OpenTelemetry modules

## 6.9.0

### Fixes

- Use `canonicalName` in Fragment Integration for better de-obfuscation ([#2379](https://github.com/getsentry/sentry-java/pull/2379))
- Fix Timber and Fragment integrations auto-installation for obfuscated builds ([#2379](https://github.com/getsentry/sentry-java/pull/2379))
- Don't attach screenshots to events from Hybrid SDKs ([#2360](https://github.com/getsentry/sentry-java/pull/2360))
- Ensure Hints do not cause memory leaks ([#2387](https://github.com/getsentry/sentry-java/pull/2387))
- Do not attach empty `sentry-trace` and `baggage` headers ([#2385](https://github.com/getsentry/sentry-java/pull/2385))

### Features

- Add beforeSendTransaction which allows users to filter and change transactions ([#2388](https://github.com/getsentry/sentry-java/pull/2388))
- Add experimental support for OpenTelemetry ([README](sentry-opentelemetry/README.md))([#2344](https://github.com/getsentry/sentry-java/pull/2344))

### Dependencies

- Update Spring Boot Jakarta to Spring Boot 3.0.0 ([#2389](https://github.com/getsentry/sentry-java/pull/2389))
- Bump Spring Boot to 2.7.5 ([#2383](https://github.com/getsentry/sentry-java/pull/2383))

## 6.8.0

### Features

- Add FrameMetrics to Android profiling data ([#2342](https://github.com/getsentry/sentry-java/pull/2342))

### Fixes

- Remove profiler main thread io ([#2348](https://github.com/getsentry/sentry-java/pull/2348))
- Fix ensure all options are processed before integrations are loaded ([#2377](https://github.com/getsentry/sentry-java/pull/2377))

## 6.7.1

### Fixes

- Fix `Gpu.vendorId` should be a String ([#2343](https://github.com/getsentry/sentry-java/pull/2343))
- Don't set device name on Android if `sendDefaultPii` is disabled ([#2354](https://github.com/getsentry/sentry-java/pull/2354))
- Fix corrupted UUID on Motorola devices ([#2363](https://github.com/getsentry/sentry-java/pull/2363))
- Fix ANR on dropped uncaught exception events ([#2368](https://github.com/getsentry/sentry-java/pull/2368))

### Features

- Update Spring Boot Jakarta to Spring Boot 3.0.0-RC2 ([#2347](https://github.com/getsentry/sentry-java/pull/2347))

## 6.7.0

### Fixes

- Use correct set-cookie for the HTTP Client response object ([#2326](https://github.com/getsentry/sentry-java/pull/2326))
- Fix NoSuchElementException in CircularFifoQueue when cloning a Scope ([#2328](https://github.com/getsentry/sentry-java/pull/2328))

### Features

- Customizable fragment lifecycle breadcrumbs ([#2299](https://github.com/getsentry/sentry-java/pull/2299))
- Provide hook for Jetpack Compose navigation instrumentation ([#2320](https://github.com/getsentry/sentry-java/pull/2320))
- Populate `event.modules` with dependencies metadata ([#2324](https://github.com/getsentry/sentry-java/pull/2324))
- Support Spring 6 and Spring Boot 3 ([#2289](https://github.com/getsentry/sentry-java/pull/2289))

### Dependencies

- Bump Native SDK from v0.5.1 to v0.5.2 ([#2315](https://github.com/getsentry/sentry-java/pull/2315))
  - [changelog](https://github.com/getsentry/sentry-native/blob/master/CHANGELOG.md#052)
  - [diff](https://github.com/getsentry/sentry-native/compare/0.5.1...0.5.2)

## 6.6.0

### Fixes

- Ensure potential callback exceptions are caught #2123 ([#2291](https://github.com/getsentry/sentry-java/pull/2291))
- Remove verbose FrameMetricsAggregator failure logging ([#2293](https://github.com/getsentry/sentry-java/pull/2293))
- Ignore broken regex for tracePropagationTarget ([#2288](https://github.com/getsentry/sentry-java/pull/2288))
- No longer serialize static fields; use toString as fallback ([#2309](https://github.com/getsentry/sentry-java/pull/2309))
- Fix `SentryFileWriter`/`SentryFileOutputStream` append overwrites file contents ([#2304](https://github.com/getsentry/sentry-java/pull/2304))
- Respect incoming parent sampled decision when continuing a trace ([#2311](https://github.com/getsentry/sentry-java/pull/2311))

### Features

- Profile envelopes are sent directly from profiler ([#2298](https://github.com/getsentry/sentry-java/pull/2298))
- Add support for using Encoder with logback.SentryAppender ([#2246](https://github.com/getsentry/sentry-java/pull/2246))
- Report Startup Crashes ([#2277](https://github.com/getsentry/sentry-java/pull/2277))
- HTTP Client errors for OkHttp ([#2287](https://github.com/getsentry/sentry-java/pull/2287))
- Add option to enable or disable Frame Tracking ([#2314](https://github.com/getsentry/sentry-java/pull/2314))

### Dependencies

- Bump Native SDK from v0.5.0 to v0.5.1 ([#2306](https://github.com/getsentry/sentry-java/pull/2306))
  - [changelog](https://github.com/getsentry/sentry-native/blob/master/CHANGELOG.md#051)
  - [diff](https://github.com/getsentry/sentry-native/compare/0.5.0...0.5.1)

## 6.5.0

### Fixes

- Improve public facing API for creating Baggage from header ([#2284](https://github.com/getsentry/sentry-java/pull/2284))

## 6.5.0-beta.3

### Features

- Provide API for attaching custom measurements to transactions ([#2260](https://github.com/getsentry/sentry-java/pull/2260))
- Bump spring to 2.7.4 ([#2279](https://github.com/getsentry/sentry-java/pull/2279))

## 6.5.0-beta.2

### Features

- Make user segment a top level property ([#2257](https://github.com/getsentry/sentry-java/pull/2257))
- Replace user `other` with `data` ([#2258](https://github.com/getsentry/sentry-java/pull/2258))
- `isTraceSampling` is now on by default. `tracingOrigins` has been replaced by `tracePropagationTargets` ([#2255](https://github.com/getsentry/sentry-java/pull/2255))

## 6.5.0-beta.1

### Features

- Server-Side Dynamic Sampling Context support  ([#2226](https://github.com/getsentry/sentry-java/pull/2226))

## 6.4.4

### Fixes

- Fix ConcurrentModificationException due to FrameMetricsAggregator manipulation ([#2282](https://github.com/getsentry/sentry-java/pull/2282))

## 6.4.3

- Fix slow and frozen frames tracking ([#2271](https://github.com/getsentry/sentry-java/pull/2271))

## 6.4.2

### Fixes

- Fixed AbstractMethodError when getting Lifecycle ([#2228](https://github.com/getsentry/sentry-java/pull/2228))
- Missing unit fields for Android measurements ([#2204](https://github.com/getsentry/sentry-java/pull/2204))
- Avoid sending empty profiles ([#2232](https://github.com/getsentry/sentry-java/pull/2232))
- Fix file descriptor leak in FileIO instrumentation ([#2248](https://github.com/getsentry/sentry-java/pull/2248))

## 6.4.1

### Fixes

- Fix memory leak caused by throwableToSpan ([#2227](https://github.com/getsentry/sentry-java/pull/2227))

## 6.4.0

### Fixes

- make profiling rate defaults to 101 hz ([#2211](https://github.com/getsentry/sentry-java/pull/2211))
- SentryOptions.setProfilingTracesIntervalMillis has been deprecated
- Added cpu architecture and default environment in profiles envelope ([#2207](https://github.com/getsentry/sentry-java/pull/2207))
- SentryOptions.setProfilingEnabled has been deprecated in favor of setProfilesSampleRate
- Use toString for enum serialization ([#2220](https://github.com/getsentry/sentry-java/pull/2220))

### Features

- Concurrent profiling 3 - added truncation reason ([#2247](https://github.com/getsentry/sentry-java/pull/2247))
- Concurrent profiling 2 - added list of transactions ([#2218](https://github.com/getsentry/sentry-java/pull/2218))
- Concurrent profiling 1 - added envelope payload data format ([#2216](https://github.com/getsentry/sentry-java/pull/2216))
- Send source for transactions ([#2180](https://github.com/getsentry/sentry-java/pull/2180))
- Add profilesSampleRate and profileSampler options for Android sdk ([#2184](https://github.com/getsentry/sentry-java/pull/2184))
- Add baggage header to RestTemplate ([#2206](https://github.com/getsentry/sentry-java/pull/2206))
- Bump Native SDK from v0.4.18 to v0.5.0 ([#2199](https://github.com/getsentry/sentry-java/pull/2199))
  - [changelog](https://github.com/getsentry/sentry-native/blob/master/CHANGELOG.md#050)
  - [diff](https://github.com/getsentry/sentry-native/compare/0.4.18...0.5.0)
- Bump Gradle from v7.5.0 to v7.5.1 ([#2212](https://github.com/getsentry/sentry-java/pull/2212))
  - [changelog](https://github.com/gradle/gradle/blob/master/CHANGELOG.md#v751)
  - [diff](https://github.com/gradle/gradle/compare/v7.5.0...v7.5.1)

## 6.3.1

### Fixes

- Prevent NPE by checking SentryTracer.timer for null again inside synchronized ([#2200](https://github.com/getsentry/sentry-java/pull/2200))
- Weakly reference Activity for transaction finished callback ([#2203](https://github.com/getsentry/sentry-java/pull/2203))
- `attach-screenshot` set on Manual init. didn't work ([#2186](https://github.com/getsentry/sentry-java/pull/2186))
- Remove extra space from `spring.factories` causing issues in old versions of Spring Boot ([#2181](https://github.com/getsentry/sentry-java/pull/2181))


### Features

- Bump Native SDK to v0.4.18 ([#2154](https://github.com/getsentry/sentry-java/pull/2154))
  - [changelog](https://github.com/getsentry/sentry-native/blob/master/CHANGELOG.md#0418)
  - [diff](https://github.com/getsentry/sentry-native/compare/0.4.17...0.4.18)
- Bump Gradle to v7.5.0 ([#2174](https://github.com/getsentry/sentry-java/pull/2174), [#2191](https://github.com/getsentry/sentry-java/pull/2191))
  - [changelog](https://github.com/gradle/gradle/blob/master/CHANGELOG.md#v750)
  - [diff](https://github.com/gradle/gradle/compare/v7.4.2...v7.5.0)

## 6.3.0

### Features

- Switch upstream dependencies to `compileOnly` in integrations ([#2175](https://github.com/getsentry/sentry-java/pull/2175))

### Fixes

- Lazily retrieve HostnameCache in MainEventProcessor ([#2170](https://github.com/getsentry/sentry-java/pull/2170))

## 6.2.1

### Fixes

- Only send userid in Dynamic Sampling Context if sendDefaultPii is true ([#2147](https://github.com/getsentry/sentry-java/pull/2147))
- Remove userId from baggage due to PII ([#2157](https://github.com/getsentry/sentry-java/pull/2157))

### Features

- Add integration for Apollo-Kotlin 3 ([#2109](https://github.com/getsentry/sentry-java/pull/2109))
- New package `sentry-android-navigation` for AndroidX Navigation support ([#2136](https://github.com/getsentry/sentry-java/pull/2136))
- New package `sentry-compose` for Jetpack Compose support (Navigation) ([#2136](https://github.com/getsentry/sentry-java/pull/2136))
- Add sample rate to baggage as well as trace in envelope header and flatten user ([#2135](https://github.com/getsentry/sentry-java/pull/2135))

## 6.1.4

### Fixes

- Filter out app starts with more than 60s ([#2127](https://github.com/getsentry/sentry-java/pull/2127))

## 6.1.3

### Fixes

- Fix thread leak due to Timer being created and never cancelled ([#2131](https://github.com/getsentry/sentry-java/pull/2131))

## 6.1.2

### Fixes

- Swallow error when reading ActivityManager#getProcessesInErrorState instead of crashing ([#2114](https://github.com/getsentry/sentry-java/pull/2114))
- Use charset string directly as StandardCharsets is not available on earlier Android versions ([#2111](https://github.com/getsentry/sentry-java/pull/2111))

## 6.1.1

### Features

- Replace `tracestate` header with `baggage` header ([#2078](https://github.com/getsentry/sentry-java/pull/2078))
- Allow opting out of device info collection that requires Inter-Process Communication (IPC) ([#2100](https://github.com/getsentry/sentry-java/pull/2100))

## 6.1.0

### Features

- Implement local scope by adding overloads to the capture methods that accept a ScopeCallback ([#2084](https://github.com/getsentry/sentry-java/pull/2084))
- SentryOptions#merge is now public and can be used to load ExternalOptions ([#2088](https://github.com/getsentry/sentry-java/pull/2088))

### Fixes

- Fix proguard rules to work R8 [issue](https://issuetracker.google.com/issues/235733922) around on AGP 7.3.0-betaX and 7.4.0-alphaX ([#2094](https://github.com/getsentry/sentry-java/pull/2094))
- Fix GraalVM Native Image compatibility ([#2172](https://github.com/getsentry/sentry-java/pull/2172))

## 6.0.0

### Sentry Self-hosted Compatibility

- Starting with version `6.0.0` of the `sentry` package, [Sentry's self hosted version >= v21.9.0](https://github.com/getsentry/self-hosted/releases) is required or you have to manually disable sending client reports via the `sendClientReports` option. This only applies to self-hosted Sentry. If you are using [sentry.io](https://sentry.io), no action is needed.

### Features

- Allow optimization and obfuscation of the SDK by reducing proguard rules ([#2031](https://github.com/getsentry/sentry-java/pull/2031))
- Relax TransactionNameProvider ([#1861](https://github.com/getsentry/sentry-java/pull/1861))
- Use float instead of Date for protocol types for higher precision ([#1737](https://github.com/getsentry/sentry-java/pull/1737))
- Allow setting SDK info (name & version) in manifest ([#2016](https://github.com/getsentry/sentry-java/pull/2016))
- Allow setting native Android SDK name during build ([#2035](https://github.com/getsentry/sentry-java/pull/2035))
- Include application permissions in Android events ([#2018](https://github.com/getsentry/sentry-java/pull/2018))
- Automatically create transactions for UI events ([#1975](https://github.com/getsentry/sentry-java/pull/1975))
- Hints are now used via a Hint object and passed into beforeSend and EventProcessor as @NotNull Hint object ([#2045](https://github.com/getsentry/sentry-java/pull/2045))
- Attachments can be manipulated via hint ([#2046](https://github.com/getsentry/sentry-java/pull/2046))
- Add sentry-servlet-jakarta module ([#1987](https://github.com/getsentry/sentry-java/pull/1987))
- Add client reports ([#1982](https://github.com/getsentry/sentry-java/pull/1982))
- Screenshot is taken when there is an error ([#1967](https://github.com/getsentry/sentry-java/pull/1967))
- Add Android profiling traces ([#1897](https://github.com/getsentry/sentry-java/pull/1897)) ([#1959](https://github.com/getsentry/sentry-java/pull/1959)) and its tests ([#1949](https://github.com/getsentry/sentry-java/pull/1949))
- Enable enableScopeSync by default for Android ([#1928](https://github.com/getsentry/sentry-java/pull/1928))
- Feat: Vendor JSON ([#1554](https://github.com/getsentry/sentry-java/pull/1554))
    - Introduce `JsonSerializable` and `JsonDeserializer` interfaces for manual json
      serialization/deserialization.
    - Introduce `JsonUnknwon` interface to preserve unknown properties when deserializing/serializing
      SDK classes.
    - When passing custom objects, for example in `Contexts`, these are supported for serialization:
        - `JsonSerializable`
        - `Map`, `Collection`, `Array`, `String` and all primitive types.
        - Objects with the help of refection.
            - `Map`, `Collection`, `Array`, `String` and all primitive types.
            - Call `toString()` on objects that have a cyclic reference to a ancestor object.
            - Call `toString()` where object graphs exceed max depth.
    - Remove `gson` dependency.
    - Remove `IUnknownPropertiesConsumer`
- Pass MDC tags as Sentry tags ([#1954](https://github.com/getsentry/sentry-java/pull/1954))

### Fixes

- Calling Sentry.init and specifying contextTags now has an effect on the Logback SentryAppender ([#2052](https://github.com/getsentry/sentry-java/pull/2052))
- Calling Sentry.init and specifying contextTags now has an effect on the Log4j SentryAppender ([#2054](https://github.com/getsentry/sentry-java/pull/2054))
- Calling Sentry.init and specifying contextTags now has an effect on the jul SentryAppender ([#2057](https://github.com/getsentry/sentry-java/pull/2057))
- Update Spring Boot dependency to 2.6.8 and fix the CVE-2022-22970 ([#2068](https://github.com/getsentry/sentry-java/pull/2068))
- Sentry can now self heal after a Thread had its currentHub set to a NoOpHub ([#2076](https://github.com/getsentry/sentry-java/pull/2076))
- No longer close OutputStream that is passed into JsonSerializer ([#2029](https://github.com/getsentry/sentry-java/pull/2029))
- Fix setting context tags on events captured by Spring ([#2060](https://github.com/getsentry/sentry-java/pull/2060))
- Isolate cached events with hashed DSN subfolder ([#2038](https://github.com/getsentry/sentry-java/pull/2038))
- SentryThread.current flag will not be overridden by DefaultAndroidEventProcessor if already set ([#2050](https://github.com/getsentry/sentry-java/pull/2050))
- Fix serialization of Long inside of Request.data ([#2051](https://github.com/getsentry/sentry-java/pull/2051))
- Update sentry-native to 0.4.17 ([#2033](https://github.com/getsentry/sentry-java/pull/2033))
- Update Gradle to 7.4.2 and AGP to 7.2 ([#2042](https://github.com/getsentry/sentry-java/pull/2042))
- Change order of event filtering mechanisms ([#2001](https://github.com/getsentry/sentry-java/pull/2001))
- Only send session update for dropped events if state changed ([#2002](https://github.com/getsentry/sentry-java/pull/2002))
- Android profiling initializes on first profile start ([#2009](https://github.com/getsentry/sentry-java/pull/2009))
- Profiling rate decreased from 300hz to 100hz ([#1997](https://github.com/getsentry/sentry-java/pull/1997))
- Allow disabling sending of client reports via Android Manifest and external options ([#2007](https://github.com/getsentry/sentry-java/pull/2007))
- Ref: Upgrade Spring Boot dependency to 2.5.13 ([#2011](https://github.com/getsentry/sentry-java/pull/2011))
- Ref: Make options.printUncaughtStackTrace primitive type ([#1995](https://github.com/getsentry/sentry-java/pull/1995))
- Ref: Remove not needed interface abstractions on Android ([#1953](https://github.com/getsentry/sentry-java/pull/1953))
- Ref: Make hints Map<String, Object> instead of only Object ([#1929](https://github.com/getsentry/sentry-java/pull/1929))
- Ref: Simplify DateUtils with ISO8601Utils ([#1837](https://github.com/getsentry/sentry-java/pull/1837))
- Ref: Remove deprecated and scheduled fields ([#1875](https://github.com/getsentry/sentry-java/pull/1875))
- Ref: Add shutdownTimeoutMillis in favor of shutdownTimeout ([#1873](https://github.com/getsentry/sentry-java/pull/1873))
- Ref: Remove Attachment ContentType since the Server infers it ([#1874](https://github.com/getsentry/sentry-java/pull/1874))
- Ref: Bind external properties to a dedicated class. ([#1750](https://github.com/getsentry/sentry-java/pull/1750))
- Ref: Debug log serializable objects ([#1795](https://github.com/getsentry/sentry-java/pull/1795))
- Ref: catch Throwable instead of Exception to suppress internal SDK errors ([#1812](https://github.com/getsentry/sentry-java/pull/1812))
- `SentryOptions` can merge properties from `ExternalOptions` instead of another instance of `SentryOptions`
- Following boolean properties from `SentryOptions` that allowed `null` values are now not nullable - `debug`, `enableUncaughtExceptionHandler`, `enableDeduplication`
- `SentryOptions` cannot be created anymore using `PropertiesProvider` with `SentryOptions#from` method. Use `ExternalOptions#from` instead and merge created object with `SentryOptions#merge`
- Bump: Kotlin to 1.5 and compatibility to 1.4 for sentry-android-timber ([#1815](https://github.com/getsentry/sentry-java/pull/1815))

## 5.7.4

### Fixes

* Change order of event filtering mechanisms and only send session update for dropped events if session state changed (#2028)

## 5.7.3

### Fixes

- Sentry Timber integration throws an exception when using args ([#1986](https://github.com/getsentry/sentry-java/pull/1986))

## 5.7.2

### Fixes

- Bring back support for `Timber.tag` ([#1974](https://github.com/getsentry/sentry-java/pull/1974))

## 5.7.1

### Fixes

- Sentry Timber integration does not submit msg.formatted breadcrumbs ([#1957](https://github.com/getsentry/sentry-java/pull/1957))
- ANR WatchDog won't crash on SecurityException ([#1962](https://github.com/getsentry/sentry-java/pull/1962))

## 5.7.0

### Features

- Automatically enable `Timber` and `Fragment` integrations if they are present on the classpath ([#1936](https://github.com/getsentry/sentry-java/pull/1936))

## 5.6.3

### Fixes

- If transaction or span is finished, do not allow to mutate ([#1940](https://github.com/getsentry/sentry-java/pull/1940))
- Keep used AndroidX classes from obfuscation (Fixes UI breadcrumbs and Slow/Frozen frames) ([#1942](https://github.com/getsentry/sentry-java/pull/1942))

## 5.6.2

### Fixes

- Ref: Make ActivityFramesTracker public to be used by Hybrid SDKs ([#1931](https://github.com/getsentry/sentry-java/pull/1931))
- Bump: AGP to 7.1.2 ([#1930](https://github.com/getsentry/sentry-java/pull/1930))
- NPE while adding "response_body_size" breadcrumb, when response body length is unknown ([#1908](https://github.com/getsentry/sentry-java/pull/1908))
- Do not include stacktrace frames into Timber message ([#1898](https://github.com/getsentry/sentry-java/pull/1898))
- Potential memory leaks ([#1909](https://github.com/getsentry/sentry-java/pull/1909))

Breaking changes:
`Timber.tag` is no longer supported by our [Timber integration](https://docs.sentry.io/platforms/android/configuration/integrations/timber/) and will not appear on Sentry for error events.
Please vote on this [issue](https://github.com/getsentry/sentry-java/issues/1900), if you'd like us to provide support for that.

## 5.6.2-beta.3

### Fixes

- Ref: Make ActivityFramesTracker public to be used by Hybrid SDKs ([#1931](https://github.com/getsentry/sentry-java/pull/1931))
- Bump: AGP to 7.1.2 ([#1930](https://github.com/getsentry/sentry-java/pull/1930))

## 5.6.2-beta.2

### Fixes

- NPE while adding "response_body_size" breadcrumb, when response body length is unknown ([#1908](https://github.com/getsentry/sentry-java/pull/1908))

## 5.6.2-beta.1

### Fixes

- Do not include stacktrace frames into Timber message ([#1898](https://github.com/getsentry/sentry-java/pull/1898))
- Potential memory leaks ([#1909](https://github.com/getsentry/sentry-java/pull/1909))

Breaking changes:
`Timber.tag` is no longer supported by our [Timber integration](https://docs.sentry.io/platforms/android/configuration/integrations/timber/) and will not appear on Sentry for error events.
Please vote on this [issue](https://github.com/getsentry/sentry-java/issues/1900), if you'd like us to provide support for that.

## 5.6.1

### Features

- Add options.printUncaughtStackTrace to print uncaught exceptions ([#1890](https://github.com/getsentry/sentry-java/pull/1890))

### Fixes

- NPE while adding "response_body_size" breadcrumb, when response body is null ([#1884](https://github.com/getsentry/sentry-java/pull/1884))
- Bump: AGP to 7.1.0 ([#1892](https://github.com/getsentry/sentry-java/pull/1892))

## 5.6.0

### Features

- Add breadcrumbs support for UI events (automatically captured) ([#1876](https://github.com/getsentry/sentry-java/pull/1876))

### Fixes

- Change scope of servlet-api to compileOnly ([#1880](https://github.com/getsentry/sentry-java/pull/1880))

## 5.5.3

### Fixes

- Do not create SentryExceptionResolver bean when Spring MVC is not on the classpath ([#1865](https://github.com/getsentry/sentry-java/pull/1865))

## 5.5.2

### Fixes

- Detect App Cold start correctly for Hybrid SDKs ([#1855](https://github.com/getsentry/sentry-java/pull/1855))
- Bump: log4j to 2.17.0 ([#1852](https://github.com/getsentry/sentry-java/pull/1852))
- Bump: logback to 1.2.9 ([#1853](https://github.com/getsentry/sentry-java/pull/1853))

## 5.5.1

### Fixes

- Bump: log4j to 2.16.0 ([#1845](https://github.com/getsentry/sentry-java/pull/1845))
- Make App start cold/warm visible to Hybrid SDKs ([#1848](https://github.com/getsentry/sentry-java/pull/1848))

## 5.5.0

### Features

- Add locale to device context and deprecate language ([#1832](https://github.com/getsentry/sentry-java/pull/1832))
- Add `SentryFileInputStream` and `SentryFileOutputStream` for File I/O performance instrumentation ([#1826](https://github.com/getsentry/sentry-java/pull/1826))
- Add `SentryFileReader` and `SentryFileWriter` for File I/O instrumentation ([#1843](https://github.com/getsentry/sentry-java/pull/1843))

### Fixes

- Bump: log4j to 2.15.0 ([#1839](https://github.com/getsentry/sentry-java/pull/1839))
- Ref: Rename Fragment span operation from `ui.fragment.load` to `ui.load` ([#1824](https://github.com/getsentry/sentry-java/pull/1824))
- Ref: change `java.util.Random` to `java.security.SecureRandom` for possible security reasons ([#1831](https://github.com/getsentry/sentry-java/pull/1831))

## 5.4.3

### Fixes

- Only report App start measurement for full launch on Android ([#1821](https://github.com/getsentry/sentry-java/pull/1821))

## 5.4.2

### Fixes

- Ref: catch Throwable instead of Exception to suppress internal SDK errors ([#1812](https://github.com/getsentry/sentry-java/pull/1812))

## 5.4.1

### Features

- Refactor OkHttp and Apollo to Kotlin functional interfaces ([#1797](https://github.com/getsentry/sentry-java/pull/1797))
- Add secondary constructor to SentryInstrumentation ([#1804](https://github.com/getsentry/sentry-java/pull/1804))

### Fixes

- Do not start fragment span if not added to the Activity ([#1813](https://github.com/getsentry/sentry-java/pull/1813))

## 5.4.0

### Features

- Add `graphql-java` instrumentation ([#1777](https://github.com/getsentry/sentry-java/pull/1777))

### Fixes

- Do not crash when event processors throw a lower level Throwable class ([#1800](https://github.com/getsentry/sentry-java/pull/1800))
- ActivityFramesTracker does not throw if Activity has no observers ([#1799](https://github.com/getsentry/sentry-java/pull/1799))

## 5.3.0

### Features

- Add datasource tracing with P6Spy ([#1784](https://github.com/getsentry/sentry-java/pull/1784))

### Fixes

- ActivityFramesTracker does not throw if Activity has not been added ([#1782](https://github.com/getsentry/sentry-java/pull/1782))
- PerformanceAndroidEventProcessor uses up to date isTracingEnabled set on Configuration callback ([#1786](https://github.com/getsentry/sentry-java/pull/1786))

## 5.2.4

### Fixes

- Window.FEATURE_NO_TITLE does not work when using activity traces ([#1769](https://github.com/getsentry/sentry-java/pull/1769))
- unregister UncaughtExceptionHandler on close ([#1770](https://github.com/getsentry/sentry-java/pull/1770))

## 5.2.3

### Fixes

- Make ActivityFramesTracker operations thread-safe ([#1762](https://github.com/getsentry/sentry-java/pull/1762))
- Clone Scope Contexts ([#1763](https://github.com/getsentry/sentry-java/pull/1763))
- Bump: AGP to 7.0.3 ([#1765](https://github.com/getsentry/sentry-java/pull/1765))

## 5.2.2

### Fixes

- Close HostnameCache#executorService on SentryClient#close ([#1757](https://github.com/getsentry/sentry-java/pull/1757))

## 5.2.1

### Features

- Add isCrashedLastRun support ([#1739](https://github.com/getsentry/sentry-java/pull/1739))
- Attach Java vendor and version to events and transactions ([#1703](https://github.com/getsentry/sentry-java/pull/1703))

### Fixes

- Handle exception if Context.registerReceiver throws ([#1747](https://github.com/getsentry/sentry-java/pull/1747))

## 5.2.0

### Features

- Allow setting proguard via Options and/or external resources ([#1728](https://github.com/getsentry/sentry-java/pull/1728))
- Add breadcrumbs for the Apollo integration ([#1726](https://github.com/getsentry/sentry-java/pull/1726))

### Fixes

- Don't set lastEventId for transactions ([#1727](https://github.com/getsentry/sentry-java/pull/1727))
- ActivityLifecycleIntegration#appStartSpan memory leak ([#1732](https://github.com/getsentry/sentry-java/pull/1732))

## 5.2.0-beta.3

### Features

- Add "data" to spans ([#1717](https://github.com/getsentry/sentry-java/pull/1717))

### Fixes

- Check at runtime if AndroidX.Core is available ([#1718](https://github.com/getsentry/sentry-java/pull/1718))
- Should not capture unfinished transaction ([#1719](https://github.com/getsentry/sentry-java/pull/1719))

## 5.2.0-beta.2

### Fixes

- Bump AGP to 7.0.2 ([#1650](https://github.com/getsentry/sentry-java/pull/1650))
- Drop spans in BeforeSpanCallback. ([#1713](https://github.com/getsentry/sentry-java/pull/1713))

## 5.2.0-beta.1

### Features

- Add tracestate HTTP header support ([#1683](https://github.com/getsentry/sentry-java/pull/1683))
- Add option to filter which origins receive tracing headers ([#1698](https://github.com/getsentry/sentry-java/pull/1698))
- Include unfinished spans in transaction ([#1699](https://github.com/getsentry/sentry-java/pull/1699))
- Add static helpers for creating breadcrumbs ([#1702](https://github.com/getsentry/sentry-java/pull/1702))
- Performance support for Android Apollo ([#1705](https://github.com/getsentry/sentry-java/pull/1705))

### Fixes

- Move tags from transaction.contexts.trace.tags to transaction.tags ([#1700](https://github.com/getsentry/sentry-java/pull/1700))

Breaking changes:

- Updated proguard keep rule for enums, which affects consumer application code ([#1694](https://github.com/getsentry/sentry-java/pull/1694))

## 5.1.2

### Fixes

- Servlet 3.1 compatibility issue ([#1681](https://github.com/getsentry/sentry-java/pull/1681))
- Do not drop Contexts key if Collection, Array or Char ([#1680](https://github.com/getsentry/sentry-java/pull/1680))

## 5.1.1

### Features

- Add support for async methods in Spring MVC ([#1652](https://github.com/getsentry/sentry-java/pull/1652))
- Add secondary constructor taking IHub to SentryOkHttpInterceptor ([#1657](https://github.com/getsentry/sentry-java/pull/1657))
- Merge external map properties ([#1656](https://github.com/getsentry/sentry-java/pull/1656))

### Fixes

- Remove onActivityPreCreated call in favor of onActivityCreated ([#1661](https://github.com/getsentry/sentry-java/pull/1661))
- Do not crash if SENSOR_SERVICE throws ([#1655](https://github.com/getsentry/sentry-java/pull/1655))
- Make sure scope is popped when processing request results in exception ([#1665](https://github.com/getsentry/sentry-java/pull/1665))

## 5.1.0

### Features

- Spring WebClient integration ([#1621](https://github.com/getsentry/sentry-java/pull/1621))
- OpenFeign integration ([#1632](https://github.com/getsentry/sentry-java/pull/1632))
- Add more convenient way to pass BeforeSpanCallback in OpenFeign integration ([#1637](https://github.com/getsentry/sentry-java/pull/1637))

### Fixes

- Bump: sentry-native to 0.4.12 ([#1651](https://github.com/getsentry/sentry-java/pull/1651))

## 5.1.0-beta.9

- No documented changes.

## 5.1.0-beta.8

### Features

- Generate Sentry BOM ([#1486](https://github.com/getsentry/sentry-java/pull/1486))

## 5.1.0-beta.7

### Features

- Slow/Frozen frames metrics ([#1609](https://github.com/getsentry/sentry-java/pull/1609))

## 5.1.0-beta.6

### Features

- Add request body extraction for Spring MVC integration ([#1595](https://github.com/getsentry/sentry-java/pull/1595))

### Fixes

- set min sdk version of sentry-android-fragment to API 14 ([#1608](https://github.com/getsentry/sentry-java/pull/1608))
- Ser/Deser of the UserFeedback from cached envelope ([#1611](https://github.com/getsentry/sentry-java/pull/1611))

## 5.1.0-beta.5

### Fixes

- Make SentryAppender non-final for Log4j2 and Logback ([#1603](https://github.com/getsentry/sentry-java/pull/1603))
- Do not throw IAE when tracing header contain invalid trace id ([#1605](https://github.com/getsentry/sentry-java/pull/1605))

## 5.1.0-beta.4

### Fixes

- Update sentry-native to 0.4.11 ([#1591](https://github.com/getsentry/sentry-java/pull/1591))

## 5.1.0-beta.3

### Features

- Spring Webflux integration ([#1529](https://github.com/getsentry/sentry-java/pull/1529))

## 5.1.0-beta.2

### Features

- Support transaction waiting for children to finish. ([#1535](https://github.com/getsentry/sentry-java/pull/1535))
- Capture logged marker in log4j2 and logback appenders ([#1551](https://github.com/getsentry/sentry-java/pull/1551))
- Allow clearing of attachments in the scope ([#1562](https://github.com/getsentry/sentry-java/pull/1562))
- Set mechanism type in SentryExceptionResolver ([#1556](https://github.com/getsentry/sentry-java/pull/1556))
- Perf. for fragments ([#1528](https://github.com/getsentry/sentry-java/pull/1528))

### Fixes

- Handling missing Spring Security on classpath on Java 8 ([#1552](https://github.com/getsentry/sentry-java/pull/1552))
- Use a different method to get strings from JNI, and avoid excessive Stack Space usage. ([#1214](https://github.com/getsentry/sentry-java/pull/1214))
- Add data field to SentrySpan ([#1555](https://github.com/getsentry/sentry-java/pull/1555))
- Clock drift issue when calling DateUtils#getDateTimeWithMillisPrecision ([#1557](https://github.com/getsentry/sentry-java/pull/1557))
- Prefer snake case for HTTP integration data keys ([#1559](https://github.com/getsentry/sentry-java/pull/1559))
- Assign lastEventId only if event was queued for submission ([#1565](https://github.com/getsentry/sentry-java/pull/1565))

## 5.1.0-beta.1

### Features

- Measure app start time ([#1487](https://github.com/getsentry/sentry-java/pull/1487))
- Automatic breadcrumbs logging for fragment lifecycle ([#1522](https://github.com/getsentry/sentry-java/pull/1522))

## 5.0.1

### Fixes

- Sources and Javadoc artifacts were mixed up ([#1515](https://github.com/getsentry/sentry-java/pull/1515))

## 5.0.0

This release brings many improvements but also new features:

- OkHttp Interceptor for Android ([#1330](https://github.com/getsentry/sentry-java/pull/1330))
- GraalVM Native Image Compatibility ([#1329](https://github.com/getsentry/sentry-java/pull/1329))
- Add option to ignore exceptions by type ([#1352](https://github.com/getsentry/sentry-java/pull/1352))
- Enrich transactions with device contexts ([#1430](https://github.com/getsentry/sentry-java/pull/1430)) ([#1469](https://github.com/getsentry/sentry-java/pull/1469))
- Better interoperability with Kotlin null-safety ([#1439](https://github.com/getsentry/sentry-java/pull/1439)) and ([#1462](https://github.com/getsentry/sentry-java/pull/1462))
- Add coroutines support ([#1479](https://github.com/getsentry/sentry-java/pull/1479))
- OkHttp callback for Customising the Span ([#1478](https://github.com/getsentry/sentry-java/pull/1478))
- Add breadcrumb in Spring RestTemplate integration ([#1481](https://github.com/getsentry/sentry-java/pull/1481))

Breaking changes:

- Migration Guide for [Java](https://docs.sentry.io/platforms/java/migration/)
- Migration Guide for [Android](https://docs.sentry.io/platforms/android/migration/)

Other fixes:

- Fix: Add attachmentType to envelope ser/deser. ([#1504](https://github.com/getsentry/sentry-java/pull/1504))

Thank you:

- @maciejwalkowiak for coding most of it.

## 5.0.0-beta.7

### Fixes


- Ref: Deprecate SentryBaseEvent#getOriginThrowable and add SentryBaseEvent#getThrowableMechanism ([#1502](https://github.com/getsentry/sentry-java/pull/1502))
- Graceful Shutdown flushes event instead of Closing SDK ([#1500](https://github.com/getsentry/sentry-java/pull/1500))
- Do not append threads that come from the EnvelopeFileObserver ([#1501](https://github.com/getsentry/sentry-java/pull/1501))
- Ref: Deprecate cacheDirSize and add maxCacheItems ([#1499](https://github.com/getsentry/sentry-java/pull/1499))
- Append all threads if Hint is Cached but attachThreads is enabled ([#1503](https://github.com/getsentry/sentry-java/pull/1503))

## 5.0.0-beta.6

### Features

- Add secondary constructor to SentryOkHttpInterceptor ([#1491](https://github.com/getsentry/sentry-java/pull/1491))
- Add option to enable debug mode in Log4j2 integration ([#1492](https://github.com/getsentry/sentry-java/pull/1492))

### Fixes

- Ref: Replace clone() with copy constructor ([#1496](https://github.com/getsentry/sentry-java/pull/1496))

## 5.0.0-beta.5

### Features

- OkHttp callback for Customising the Span ([#1478](https://github.com/getsentry/sentry-java/pull/1478))
- Add breadcrumb in Spring RestTemplate integration ([#1481](https://github.com/getsentry/sentry-java/pull/1481))
- Add coroutines support ([#1479](https://github.com/getsentry/sentry-java/pull/1479))

### Fixes

- Cloning Stack ([#1483](https://github.com/getsentry/sentry-java/pull/1483))

## 5.0.0-beta.4

### Fixes

- Enrich Transactions with Context Data ([#1469](https://github.com/getsentry/sentry-java/pull/1469))
- Bump: Apache HttpClient to 5.0.4 ([#1476](https://github.com/getsentry/sentry-java/pull/1476))

## 5.0.0-beta.3

### Fixes

- Handling immutable collections on SentryEvent and protocol objects ([#1468](https://github.com/getsentry/sentry-java/pull/1468))
- Associate event with transaction when thrown exception is not a direct cause ([#1463](https://github.com/getsentry/sentry-java/pull/1463))
- Ref: nullability annotations to Sentry module ([#1439](https://github.com/getsentry/sentry-java/pull/1439)) and ([#1462](https://github.com/getsentry/sentry-java/pull/1462))
- NPE when adding Context Data with null values for log4j2 ([#1465](https://github.com/getsentry/sentry-java/pull/1465))

## 5.0.0-beta.2

### Fixes

- sentry-android-timber package sets sentry.java.android.timber as SDK name ([#1456](https://github.com/getsentry/sentry-java/pull/1456))
- When AppLifecycleIntegration is closed, it should remove observer using UI thread ([#1459](https://github.com/getsentry/sentry-java/pull/1459))
- Bump: AGP to 4.2.0 ([#1460](https://github.com/getsentry/sentry-java/pull/1460))

Breaking Changes:

- Remove: Settings.Secure.ANDROID_ID in favor of generated installationId ([#1455](https://github.com/getsentry/sentry-java/pull/1455))
- Rename: enableSessionTracking to enableAutoSessionTracking ([#1457](https://github.com/getsentry/sentry-java/pull/1457))

## 5.0.0-beta.1

### Fixes

- Ref: Refactor converting HttpServletRequest to Sentry Request in Spring integration ([#1387](https://github.com/getsentry/sentry-java/pull/1387))
- Bump: sentry-native to 0.4.9 ([#1431](https://github.com/getsentry/sentry-java/pull/1431))
- Activity tracing auto instrumentation for Android API < 29 ([#1402](https://github.com/getsentry/sentry-java/pull/1402))
- use connection and read timeouts in ApacheHttpClient based transport ([#1397](https://github.com/getsentry/sentry-java/pull/1397))
- set correct transaction status for unhandled exceptions in SentryTracingFilter ([#1406](https://github.com/getsentry/sentry-java/pull/1406))
- handle network errors in SentrySpanClientHttpRequestInterceptor ([#1407](https://github.com/getsentry/sentry-java/pull/1407))
- set scope on transaction ([#1409](https://github.com/getsentry/sentry-java/pull/1409))
- set status and associate events with transactions ([#1426](https://github.com/getsentry/sentry-java/pull/1426))
- Do not set free memory and is low memory fields when it's a NDK hard crash ([#1399](https://github.com/getsentry/sentry-java/pull/1399))
- Apply user from the scope to transaction ([#1424](https://github.com/getsentry/sentry-java/pull/1424))
- Pass maxBreadcrumbs config. to sentry-native ([#1425](https://github.com/getsentry/sentry-java/pull/1425))
- Run event processors and enrich transactions with contexts ([#1430](https://github.com/getsentry/sentry-java/pull/1430))
- Set Span status for OkHttp integration ([#1447](https://github.com/getsentry/sentry-java/pull/1447))
- Set user on transaction in Spring & Spring Boot integrations ([#1443](https://github.com/getsentry/sentry-java/pull/1443))

## 4.4.0-alpha.2

### Features

- Add option to ignore exceptions by type ([#1352](https://github.com/getsentry/sentry-java/pull/1352))
- Sentry closes Android NDK and ShutdownHook integrations ([#1358](https://github.com/getsentry/sentry-java/pull/1358))
- Allow inheritance of SentryHandler class in sentry-jul package([#1367](https://github.com/getsentry/sentry-java/pull/1367))
- Make NoOpHub public ([#1379](https://github.com/getsentry/sentry-java/pull/1379))
- Configure max spans per transaction ([#1394](https://github.com/getsentry/sentry-java/pull/1394))

### Fixes

- Bump: Upgrade Apache HttpComponents Core to 5.0.3 ([#1375](https://github.com/getsentry/sentry-java/pull/1375))
- NPE when MDC contains null values (sentry-logback) ([#1364](https://github.com/getsentry/sentry-java/pull/1364))
- Avoid NPE when MDC contains null values (sentry-jul) ([#1385](https://github.com/getsentry/sentry-java/pull/1385))
- Accept only non null value maps ([#1368](https://github.com/getsentry/sentry-java/pull/1368))
- Do not bind transactions to scope by default. ([#1376](https://github.com/getsentry/sentry-java/pull/1376))
- Hub thread safety ([#1388](https://github.com/getsentry/sentry-java/pull/1388))
- SentryTransactionAdvice should operate on the new scope ([#1389](https://github.com/getsentry/sentry-java/pull/1389))

## 4.4.0-alpha.1

### Features

- Add an overload for `startTransaction` that sets the created transaction to the Scope ([#1313](https://github.com/getsentry/sentry-java/pull/1313))
- Set SDK version on Transactions ([#1307](https://github.com/getsentry/sentry-java/pull/1307))
- GraalVM Native Image Compatibility ([#1329](https://github.com/getsentry/sentry-java/pull/1329))
- Add OkHttp client application interceptor ([#1330](https://github.com/getsentry/sentry-java/pull/1330))

### Fixes

- Bump: sentry-native to 0.4.8
- Ref: Separate user facing and protocol classes in the Performance feature ([#1304](https://github.com/getsentry/sentry-java/pull/1304))
- Use logger set on SentryOptions in GsonSerializer ([#1308](https://github.com/getsentry/sentry-java/pull/1308))
- Use the bindToScope correctly
- Allow 0.0 to be set on tracesSampleRate ([#1328](https://github.com/getsentry/sentry-java/pull/1328))
- set "java" platform to transactions ([#1332](https://github.com/getsentry/sentry-java/pull/1332))
- Allow disabling tracing through SentryOptions ([#1337](https://github.com/getsentry/sentry-java/pull/1337))

## 4.3.0

### Features

- Activity tracing auto instrumentation

### Fixes

- Aetting in-app-includes from external properties ([#1291](https://github.com/getsentry/sentry-java/pull/1291))
- Initialize Sentry in Logback appender when DSN is not set in XML config ([#1296](https://github.com/getsentry/sentry-java/pull/1296))
- JUL integration SDK name ([#1293](https://github.com/getsentry/sentry-java/pull/1293))

## 4.2.0

### Features

- Improve EventProcessor nullability annotations ([#1229](https://github.com/getsentry/sentry-java/pull/1229)).
- Add ability to flush events synchronously.
- Support @SentrySpan and @SentryTransaction on classes and interfaces. ([#1243](https://github.com/getsentry/sentry-java/pull/1243))
- Do not serialize empty collections and maps ([#1245](https://github.com/getsentry/sentry-java/pull/1245))
- Integration interface better compatibility with Kotlin null-safety
- Simplify Sentry configuration in Spring integration ([#1259](https://github.com/getsentry/sentry-java/pull/1259))
- Simplify configuring Logback integration when environment variable with the DSN is not set ([#1271](https://github.com/getsentry/sentry-java/pull/1271))
- Add Request to the Scope. [#1270](https://github.com/getsentry/sentry-java/pull/1270))
- Optimize SentryTracingFilter when hub is disabled.

### Fixes

- Bump: sentry-native to 0.4.7
- Optimize DuplicateEventDetectionEventProcessor performance ([#1247](https://github.com/getsentry/sentry-java/pull/1247)).
- Prefix sdk.package names with io.sentry ([#1249](https://github.com/getsentry/sentry-java/pull/1249))
- Remove experimental annotation for Attachment ([#1257](https://github.com/getsentry/sentry-java/pull/1257))
- Mark stacktrace as snapshot if captured at arbitrary moment ([#1231](https://github.com/getsentry/sentry-java/pull/1231))
- Disable Gson HTML escaping
- Make the ANR Atomic flags immutable
- Prevent NoOpHub from creating heavy SentryOptions objects ([#1272](https://github.com/getsentry/sentry-java/pull/1272))
- SentryTransaction#getStatus NPE ([#1273](https://github.com/getsentry/sentry-java/pull/1273))
- Discard unfinished Spans before sending them over to Sentry ([#1279](https://github.com/getsentry/sentry-java/pull/1279))
- Interrupt the thread in QueuedThreadPoolExecutor ([#1276](https://github.com/getsentry/sentry-java/pull/1276))
- SentryTransaction#finish should not clear another transaction from the scope ([#1278](https://github.com/getsentry/sentry-java/pull/1278))

Breaking Changes:
- Enchancement: SentryExceptionResolver should not send handled errors by default ([#1248](https://github.com/getsentry/sentry-java/pull/1248)).
- Ref: Simplify RestTemplate instrumentation ([#1246](https://github.com/getsentry/sentry-java/pull/1246))
- Enchancement: Add overloads for startTransaction taking op and description ([#1244](https://github.com/getsentry/sentry-java/pull/1244))

## 4.1.0

### Features

- Improve Kotlin compatibility for SdkVersion ([#1213](https://github.com/getsentry/sentry-java/pull/1213))
- Support logging via JUL ([#1211](https://github.com/getsentry/sentry-java/pull/1211))

### Fixes

- Returning Sentry trace header from Span ([#1217](https://github.com/getsentry/sentry-java/pull/1217))
- Remove misleading error logs ([#1222](https://github.com/getsentry/sentry-java/pull/1222))

## 4.0.0

This release brings the Sentry Performance feature to Java SDK, Spring, Spring Boot, and Android integrations. Read more in the reference documentation:

- [Performance for Java](https://docs.sentry.io/platforms/java/performance/)
- [Performance for Spring](https://docs.sentry.io/platforms/java/guides/spring/)
- [Performance for Spring Boot](https://docs.sentry.io/platforms/java/guides/spring-boot/)
- [Performance for Android](https://docs.sentry.io/platforms/android/performance/)

### Other improvements:

#### Core:

- Improved loading external configuration:
  - Load `sentry.properties` from the application's current working directory ([#1046](https://github.com/getsentry/sentry-java/pull/1046))
  - Resolve `in-app-includes`, `in-app-excludes`, `tags`, `debug`, `uncaught.handler.enabled` parameters from the external configuration
- Set global tags on SentryOptions and load them from external configuration ([#1066](https://github.com/getsentry/sentry-java/pull/1066))
- Add support for attachments ([#1082](https://github.com/getsentry/sentry-java/pull/1082))
- Resolve `servername` from the localhost address
- Simplified transport configuration through setting `TransportFactory` instead of `ITransport` on SentryOptions ([#1124](https://github.com/getsentry/sentry-java/pull/1124))

#### Spring Boot:

- Add the ability to register multiple `OptionsConfiguration` beans ([#1093](https://github.com/getsentry/sentry-java/pull/1093))
- Initialize Logback after context refreshes ([#1129](https://github.com/getsentry/sentry-java/pull/1129))

#### Android:

- Add `isSideLoaded` and `installerStore` tags automatically (Where your App. was installed from eg Google Play, Amazon Store, downloaded APK, etc...)
- Bump: sentry-native to 0.4.6
- Bump: Gradle to 6.8.1 and AGP to 4.1.2

## 4.0.0-beta.1

### Features

- Add addToTransactions to Attachment ([#1191](https://github.com/getsentry/sentry-java/pull/1191))
- Support SENTRY_TRACES_SAMPLE_RATE conf. via env variables ([#1171](https://github.com/getsentry/sentry-java/pull/1171))
- Pass request to CustomSamplingContext in Spring integration ([#1172](https://github.com/getsentry/sentry-java/pull/1172))
- Move `SentrySpanClientHttpRequestInterceptor` to Spring module ([#1181](https://github.com/getsentry/sentry-java/pull/1181))
- Add overload for `transaction/span.finish(SpanStatus)` ([#1182](https://github.com/getsentry/sentry-java/pull/1182))
- Simplify registering traces sample callback in Spring integration ([#1184](https://github.com/getsentry/sentry-java/pull/1184))
- Polish Performance API ([#1165](https://github.com/getsentry/sentry-java/pull/1165))
- Set "debug" through external properties ([#1186](https://github.com/getsentry/sentry-java/pull/1186))
- Simplify Spring integration ([#1188](https://github.com/getsentry/sentry-java/pull/1188))
- Init overload with dsn ([#1195](https://github.com/getsentry/sentry-java/pull/1195))
- Enable Kotlin map-like access on CustomSamplingContext ([#1192](https://github.com/getsentry/sentry-java/pull/1192))
- Auto register custom ITransportFactory in Spring integration ([#1194](https://github.com/getsentry/sentry-java/pull/1194))
- Improve Kotlin property access in Performance API ([#1193](https://github.com/getsentry/sentry-java/pull/1193))
- Copy options tags to transactions ([#1198](https://github.com/getsentry/sentry-java/pull/1198))
- Add convenient method for accessing event's throwable ([#1202](https://github.com/getsentry/sentry-java/pull/1202))

### Fixes

- Ref: Set SpanContext on SentryTransaction to avoid potential NPE ([#1173](https://github.com/getsentry/sentry-java/pull/1173))
- Free Local Refs manually due to Android local ref. count limits
- Bring back support for setting transaction name without ongoing transaction ([#1183](https://github.com/getsentry/sentry-java/pull/1183))

## 4.0.0-alpha.3

### Features

- Improve ITransaction and ISpan null-safety compatibility ([#1161](https://github.com/getsentry/sentry-java/pull/1161))
- Automatically assign span context to captured events ([#1156](https://github.com/getsentry/sentry-java/pull/1156))
- Autoconfigure Apache HttpClient 5 based Transport in Spring Boot integration ([#1143](https://github.com/getsentry/sentry-java/pull/1143))
- Send user.ip_address = {{auto}} when sendDefaultPii is true ([#1015](https://github.com/getsentry/sentry-java/pull/1015))
- Read tracesSampleRate from AndroidManifest
- OutboxSender supports all envelope item types ([#1158](https://github.com/getsentry/sentry-java/pull/1158))
- Read `uncaught.handler.enabled` property from the external configuration
- Resolve servername from the localhost address
- Add maxAttachmentSize to SentryOptions ([#1138](https://github.com/getsentry/sentry-java/pull/1138))
- Drop invalid attachments ([#1134](https://github.com/getsentry/sentry-java/pull/1134))
- Set isSideLoaded info tags
- Add non blocking Apache HttpClient 5 based Transport ([#1136](https://github.com/getsentry/sentry-java/pull/1136))

### Fixes

- Ref: Make Attachment immutable ([#1120](https://github.com/getsentry/sentry-java/pull/1120))
- Ref: using Calendar to generate Dates
- Ref: Return NoOpTransaction instead of null ([#1126](https://github.com/getsentry/sentry-java/pull/1126))
- Ref: `ITransport` implementations are now responsible for executing request in asynchronous or synchronous way ([#1118](https://github.com/getsentry/sentry-java/pull/1118))
- Ref: Add option to set `TransportFactory` instead of `ITransport` on `SentryOptions` ([#1124](https://github.com/getsentry/sentry-java/pull/1124))
- Ref: Simplify ITransport creation in ITransportFactory ([#1135](https://github.com/getsentry/sentry-java/pull/1135))
- Fixes and Tests: Session serialization and deserialization
- Inheriting sampling decision from parent ([#1100](https://github.com/getsentry/sentry-java/pull/1100))
- Exception only sets a stack trace if there are frames
- Initialize Logback after context refreshes ([#1129](https://github.com/getsentry/sentry-java/pull/1129))
- Do not crash when passing null values to @Nullable methods, eg User and Scope
- Resolving dashed properties from external configuration
- Consider {{ auto }} as a default ip address ([#1015](https://github.com/getsentry/sentry-java/pull/1015))
- Set release and environment on Transactions ([#1152](https://github.com/getsentry/sentry-java/pull/1152))
- Do not set transaction on the scope automatically

## 4.0.0-alpha.2

### Features

- Add basic support for attachments ([#1082](https://github.com/getsentry/sentry-java/pull/1082))
- Set transaction name on events and transactions sent using Spring integration ([#1067](https://github.com/getsentry/sentry-java/pull/1067))
- Set global tags on SentryOptions and load them from external configuration ([#1066](https://github.com/getsentry/sentry-java/pull/1066))
- Add API validator and remove deprecated methods
- Add more convenient method to start a child span ([#1073](https://github.com/getsentry/sentry-java/pull/1073))
- Autoconfigure traces callback in Spring Boot integration ([#1074](https://github.com/getsentry/sentry-java/pull/1074))
- Resolve in-app-includes and in-app-excludes parameters from the external configuration
- Make InAppIncludesResolver public ([#1084](https://github.com/getsentry/sentry-java/pull/1084))
- Add the ability to register multiple OptionsConfiguration beans ([#1093](https://github.com/getsentry/sentry-java/pull/1093))
- Database query tracing with datasource-proxy ([#1095](https://github.com/getsentry/sentry-java/pull/1095))

### Fixes

- Ref: Refactor resolving SpanContext for Throwable ([#1068](https://github.com/getsentry/sentry-java/pull/1068))
- Ref: Change "op" to "operation" in @SentrySpan and @SentryTransaction
- Remove method reference in SentryEnvelopeItem ([#1091](https://github.com/getsentry/sentry-java/pull/1091))
- Set current thread only if there are no exceptions
- SentryOptions creates GsonSerializer by default
- Append DebugImage list if event already has it
- Sort breadcrumbs by Date if there are breadcrumbs already in the event

## 4.0.0-alpha.1

### Features

- Load `sentry.properties` from the application's current working directory ([#1046](https://github.com/getsentry/sentry-java/pull/1046))
- Performance monitoring ([#971](https://github.com/getsentry/sentry-java/pull/971))
- Performance monitoring for Spring Boot applications ([#971](https://github.com/getsentry/sentry-java/pull/971))

### Fixes

- Ref: Refactor JSON deserialization ([#1047](https://github.com/getsentry/sentry-java/pull/1047))

## 3.2.1

### Fixes

- Set current thread only if theres no exceptions ([#1064](https://github.com/getsentry/sentry-java/pull/1064))
- Append DebugImage list if event already has it ([#1092](https://github.com/getsentry/sentry-java/pull/1092))
- Sort breadcrumbs by Date if there are breadcrumbs already in the event ([#1094](https://github.com/getsentry/sentry-java/pull/1094))
- Free Local Refs manually due to Android local ref. count limits  ([#1179](https://github.com/getsentry/sentry-java/pull/1179))

## 3.2.0

### Features

- Expose a Module (Debug images) Loader for Android thru sentry-native ([#1043](https://github.com/getsentry/sentry-java/pull/1043))
- Added java doc to protocol classes based on sentry-data-schemes project ([#1045](https://github.com/getsentry/sentry-java/pull/1045))
- Make SentryExceptionResolver Order configurable to not send handled web exceptions ([#1008](https://github.com/getsentry/sentry-java/pull/1008))
- Resolve HTTP Proxy parameters from the external configuration ([#1028](https://github.com/getsentry/sentry-java/pull/1028))
- Sentry NDK integration is compiled against default NDK version based on AGP's version ([#1048](https://github.com/getsentry/sentry-java/pull/1048))

### Fixes

- Bump: AGP 4.1.1 ([#1040](https://github.com/getsentry/sentry-java/pull/1040))
- Update to sentry-native 0.4.4 and fix shared library builds ([#1039](https://github.com/getsentry/sentry-java/pull/1039))
- use neutral Locale for String operations ([#1033](https://github.com/getsentry/sentry-java/pull/1033))
- Clean up JNI code and properly free strings ([#1050](https://github.com/getsentry/sentry-java/pull/1050))
- set userId for hard-crashes if no user is set ([#1049](https://github.com/getsentry/sentry-java/pull/1049))

## 3.1.3

### Fixes

- Fix broken NDK integration on 3.1.2 (release failed on packaging a .so file)
- Increase max cached events to 30 ([#1029](https://github.com/getsentry/sentry-java/pull/1029))
- Normalize DSN URI ([#1030](https://github.com/getsentry/sentry-java/pull/1030))

## 3.1.2

### Features

- Manually capturing User Feedback
- Set environment to "production" by default.
- Make public the Breadcrumb constructor that accepts a Date ([#1012](https://github.com/getsentry/sentry-java/pull/1012))

### Fixes

- ref: Validate event id on user feedback submission

## 3.1.1

### Features

- Bind logging related SentryProperties to Slf4j Level instead of Logback to improve Log4j2 compatibility

### Fixes

- Prevent Logback and Log4j2 integrations from re-initializing Sentry when Sentry is already initialized
- Make sure HttpServletRequestSentryUserProvider runs by default before custom SentryUserProvider beans
- Fix setting up Sentry in Spring Webflux annotation by changing the scope of Spring WebMvc related dependencies

## 3.1.0

### Features

- Make getThrowable public and improve set contexts ([#967](https://github.com/getsentry/sentry-java/pull/967))
- Accepted quoted values in properties from external configuration ([#972](https://github.com/getsentry/sentry-java/pull/972))

### Fixes

- Auto-Configure `inAppIncludes` in Spring Boot integration ([#966](https://github.com/getsentry/sentry-java/pull/966))
- Bump: Android Gradle Plugin 4.0.2 ([#968](https://github.com/getsentry/sentry-java/pull/968))
- Don't require `sentry.dsn` to be set when using `io.sentry:sentry-spring-boot-starter` and `io.sentry:sentry-logback` together ([#965](https://github.com/getsentry/sentry-java/pull/965))
- Remove chunked streaming mode ([#974](https://github.com/getsentry/sentry-java/pull/974))
- Android 11 + targetSdkVersion 30 crashes Sentry on start ([#977](https://github.com/getsentry/sentry-java/pull/977))

## 3.0.0

## Java + Android

This release marks the re-unification of Java and Android SDK code bases.
It's based on the Android 2.0 SDK, which implements [Sentry's unified API](https://develop.sentry.dev/sdk/unified-api/).

Considerable changes were done, which include a lot of improvements. More are covered below, but the highlights are:

- Improved `log4j2` integration
  - Capture breadcrumbs for level INFO and higher
  - Raises event for ERROR and higher.
  - Minimum levels are configurable.
  - Optionally initializes the SDK via appender.xml
- Dropped support to `log4j`.
- Improved `logback` integration
  - Capture breadcrumbs for level INFO and higher
  - Raises event for ERROR and higher.
  - Minimum levels are configurable.
  - Optionally initializes the SDK via appender.xml
  - Configurable via Spring integration if both are enabled
- Spring
  - No more duplicate events with Spring and logback
  - Auto initalizes if DSN is available
  - Configuration options available with auto complete
- Google App Engine support dropped

## What’s Changed

- Callback to validate SSL certificate ([#944](https://github.com/getsentry/sentry-java/pull/944))
- Attach stack traces enabled by default

### Android specific

- Release health enabled by default for Android
- Sync of Scopes for Java -> Native (NDK)
- Bump Sentry-Native v0.4.2
- Android 11 Support

[Android migration docs](https://docs.sentry.io/platforms/android/migration/#migrating-from-sentry-android-2x-to-sentry-android-3x)

### Java specific

- Unified API for Java SDK and integrations (Spring, Spring boot starter, Servlet, Logback, Log4j2)

New Java [docs](https://docs.sentry.io/platforms/java/) are live and being improved.

## Acquisition

Packages were released on [`bintray sentry-java`](https://dl.bintray.com/getsentry/sentry-java/io/sentry/), [`bintray sentry-android`](https://dl.bintray.com/getsentry/sentry-android/io/sentry/), [`jcenter`](https://jcenter.bintray.com/io/sentry/) and [`mavenCentral`](https://repo.maven.apache.org/maven2/io/sentry/)

## Where is the Java 1.7 code base?

The previous Java releases, are all available in this repository through the tagged releases.
## 3.0.0-beta.1

## What’s Changed

- feat: ssl support ([#944](https://github.com/getsentry/sentry-java/pull/944)) @ninekaw9 @marandaneto
- feat: sync Java to C ([#937](https://github.com/getsentry/sentry-java/pull/937)) @bruno-garcia @marandaneto
- feat: Auto-configure Logback appender in Spring Boot integration. ([#938](https://github.com/getsentry/sentry-java/pull/938)) @maciejwalkowiak
- feat: Add Servlet integration. ([#935](https://github.com/getsentry/sentry-java/pull/935)) @maciejwalkowiak
- fix: Pop scope at the end of the request in Spring integration. ([#936](https://github.com/getsentry/sentry-java/pull/936)) @maciejwalkowiak
- bump: Upgrade Spring Boot to 2.3.4. ([#932](https://github.com/getsentry/sentry-java/pull/932)) @maciejwalkowiak
- fix: Do not set cookies when send pii is set to false. ([#931](https://github.com/getsentry/sentry-java/pull/931)) @maciejwalkowiak

Packages were released on [`bintray sentry-java`](https://dl.bintray.com/getsentry/sentry-java/io/sentry/), [`bintray sentry-android`](https://dl.bintray.com/getsentry/sentry-android/io/sentry/), [`jcenter`](https://jcenter.bintray.com/io/sentry/) and [`mavenCentral`](https://repo.maven.apache.org/maven2/io/sentry/)

We'd love to get feedback.

## 3.0.0-alpha.3

### Features

- Enable attach stack traces and disable attach threads by default ([#921](https://github.com/getsentry/sentry-java/pull/921)) @marandaneto

### Fixes

- Bump sentry-native to 0.4.2 ([#926](https://github.com/getsentry/sentry-java/pull/926)) @marandaneto
- ref: remove log level as RN do not use it anymore ([#924](https://github.com/getsentry/sentry-java/pull/924)) @marandaneto
- Read sample rate correctly from manifest meta data ([#923](https://github.com/getsentry/sentry-java/pull/923)) @marandaneto

Packages were released on [`bintray sentry-android`](https://dl.bintray.com/getsentry/sentry-android/io/sentry/) and [`bintray sentry-java`](https://dl.bintray.com/getsentry/sentry-java/io/sentry/)

We'd love to get feedback.

## 3.0.0-alpha.2

TBD

Packages were released on [bintray](https://dl.bintray.com/getsentry/maven/io/sentry/)

> Note: This release marks the unification of the Java and Android Sentry codebases based on the core of the Android SDK (version 2.x).
Previous releases for the Android SDK (version 2.x) can be found on the now archived: https://github.com/getsentry/sentry-android/

## 3.0.0-alpha.1

### Features

### Fixes


## New releases will happen on a different repository:

https://github.com/getsentry/sentry-java

## What’s Changed

### Features

### Fixes


- feat: enable release health by default

Packages were released on [`bintray`](https://dl.bintray.com/getsentry/sentry-android/io/sentry/sentry-android/), [`jcenter`](https://jcenter.bintray.com/io/sentry/sentry-android/) and [`mavenCentral`](https://repo.maven.apache.org/maven2/io/sentry/sentry-android/)

We'd love to get feedback.

## 2.3.1

### Fixes

- Add main thread checker for the app lifecycle integration ([#525](https://github.com/getsentry/sentry-android/pull/525)) @marandaneto
- Set correct migration link ([#523](https://github.com/getsentry/sentry-android/pull/523)) @fupduck
- Warn about Sentry re-initialization. ([#521](https://github.com/getsentry/sentry-android/pull/521)) @maciejwalkowiak
- Set SDK version in `MainEventProcessor`. ([#513](https://github.com/getsentry/sentry-android/pull/513)) @maciejwalkowiak
- Bump sentry-native to 0.4.0 ([#512](https://github.com/getsentry/sentry-android/pull/512)) @marandaneto
- Bump Gradle to 6.6 and fix linting issues ([#510](https://github.com/getsentry/sentry-android/pull/510)) @marandaneto
- fix(sentry-java): Contexts belong on the Scope ([#504](https://github.com/getsentry/sentry-android/pull/504)) @maciejwalkowiak
- Add tests for verifying scope changes thread isolation ([#508](https://github.com/getsentry/sentry-android/pull/508)) @maciejwalkowiak
- Set `SdkVersion` in default `SentryOptions` created in sentry-core module ([#506](https://github.com/getsentry/sentry-android/pull/506)) @maciejwalkowiak

Packages were released on [`bintray`](https://dl.bintray.com/getsentry/sentry-android/io/sentry/sentry-android/), [`jcenter`](https://jcenter.bintray.com/io/sentry/sentry-android/) and [`mavenCentral`](https://repo.maven.apache.org/maven2/io/sentry/sentry-android/)

We'd love to get feedback.

## 2.3.0

### Features

- Add console application sample. ([#502](https://github.com/getsentry/sentry-android/pull/502)) @maciejwalkowiak
- Log stacktraces in SystemOutLogger ([#498](https://github.com/getsentry/sentry-android/pull/498)) @maciejwalkowiak
- Add method to add breadcrumb with string parameter. ([#501](https://github.com/getsentry/sentry-android/pull/501)) @maciejwalkowiak

### Fixes

- Converting UTC and ISO timestamp when missing Locale/TimeZone do not error ([#505](https://github.com/getsentry/sentry-android/pull/505)) @marandaneto
- Call `Sentry#close` on JVM shutdown. ([#497](https://github.com/getsentry/sentry-android/pull/497)) @maciejwalkowiak
- ref: sentry-core changes for console app ([#473](https://github.com/getsentry/sentry-android/pull/473)) @marandaneto

Obs: If you are using its own instance of `Hub`/`SentryClient` and reflection to set up the SDK to be usable within Libraries, this change may break your code, please fix the renamed classes.

Packages were released on [`bintray`](https://dl.bintray.com/getsentry/sentry-android/io/sentry/sentry-android/), [`jcenter`](https://jcenter.bintray.com/io/sentry/sentry-android/) and [`mavenCentral`](https://repo.maven.apache.org/maven2/io/sentry/sentry-android/)

We'd love to get feedback.

## 2.2.2

### Features

- Add sdk to envelope header ([#488](https://github.com/getsentry/sentry-android/pull/488)) @marandaneto
- Log request if response code is not 200 ([#484](https://github.com/getsentry/sentry-android/pull/484)) @marandaneto

### Fixes

- Bump plugin versions ([#487](https://github.com/getsentry/sentry-android/pull/487)) @marandaneto
- Bump: AGP 4.0.1 ([#486](https://github.com/getsentry/sentry-android/pull/486)) @marandaneto

Packages were released on [`bintray`](https://dl.bintray.com/getsentry/sentry-android/io/sentry/sentry-android/), [`jcenter`](https://jcenter.bintray.com/io/sentry/sentry-android/) and [`mavenCentral`](https://repo.maven.apache.org/maven2/io/sentry/sentry-android/)

We'd love to get feedback.

## 2.2.1

### Fixes

- Timber adds breadcrumb even if event level is < minEventLevel ([#480](https://github.com/getsentry/sentry-android/pull/480)) @marandaneto
- Contexts serializer avoids reflection and fixes desugaring issue ([#478](https://github.com/getsentry/sentry-android/pull/478)) @marandaneto
- clone session before sending to the transport ([#474](https://github.com/getsentry/sentry-android/pull/474)) @marandaneto
- Bump Gradle 6.5.1 ([#479](https://github.com/getsentry/sentry-android/pull/479)) @marandaneto

Packages were released on [`bintray`](https://dl.bintray.com/getsentry/sentry-android/io/sentry/sentry-android/), [`jcenter`](https://jcenter.bintray.com/io/sentry/sentry-android/) and [`mavenCentral`](https://repo.maven.apache.org/maven2/io/sentry/sentry-android/)

We'd love to get feedback.

## 2.2.0

### Fixes

- Negative session sequence if the date is before java date epoch ([#471](https://github.com/getsentry/sentry-android/pull/471)) @marandaneto
- Deserialise unmapped contexts values from envelope ([#470](https://github.com/getsentry/sentry-android/pull/470)) @marandaneto
- Bump: sentry-native 0.3.4 ([#468](https://github.com/getsentry/sentry-android/pull/468)) @marandaneto

- feat: timber integration ([#464](https://github.com/getsentry/sentry-android/pull/464)) @marandaneto

1) To add integrations it requires a [manual initialization](https://docs.sentry.io/platforms/android/#manual-initialization) of the Android SDK.

2) Add the `sentry-android-timber` dependency:

```groovy
implementation 'io.sentry:sentry-android-timber:{version}' // version >= 2.2.0
```

3) Initialize and add the `SentryTimberIntegration`:

```java
SentryAndroid.init(this, options -> {
    // default values:
    // minEventLevel = ERROR
    // minBreadcrumbLevel = INFO
    options.addIntegration(new SentryTimberIntegration());

    // custom values for minEventLevel and minBreadcrumbLevel
    // options.addIntegration(new SentryTimberIntegration(SentryLevel.WARNING, SentryLevel.ERROR));
});
```

4) Use the Timber integration:

```java
try {
    int x = 1 / 0;
} catch (Exception e) {
    Timber.e(e);
}
```

Packages were released on [`bintray`](https://dl.bintray.com/getsentry/sentry-android/io/sentry/sentry-android/), [`jcenter`](https://jcenter.bintray.com/io/sentry/sentry-android/) and [`mavenCentral`](https://repo.maven.apache.org/maven2/io/sentry/sentry-android/)

We'd love to get feedback.

## 2.1.7

### Fixes

- Init native libs if available on SDK init ([#461](https://github.com/getsentry/sentry-android/pull/461)) @marandaneto
- Make JVM target explicit in sentry-core ([#462](https://github.com/getsentry/sentry-android/pull/462)) @dilbernd
- Timestamp with millis from react-native should be in UTC format ([#456](https://github.com/getsentry/sentry-android/pull/456)) @marandaneto
- Bump Gradle to 6.5 ([#454](https://github.com/getsentry/sentry-android/pull/454)) @marandaneto

Packages were released on [`bintray`](https://dl.bintray.com/getsentry/sentry-android/io/sentry/sentry-android/), [`jcenter`](https://jcenter.bintray.com/io/sentry/sentry-android/) and [`mavenCentral`](https://repo.maven.apache.org/maven2/io/sentry/sentry-android/)

We'd love to get feedback.

## 2.1.6

### Fixes

- Do not lookup sentry-debug-meta but instead load it directly ([#445](https://github.com/getsentry/sentry-android/pull/445)) @marandaneto
- Regression on v2.1.5 which can cause a crash on SDK init

Packages were released on [`bintray`](https://dl.bintray.com/getsentry/sentry-android/io/sentry/sentry-android/), [`jcenter`](https://jcenter.bintray.com/io/sentry/sentry-android/) and [`mavenCentral`](https://repo.maven.apache.org/maven2/io/sentry/sentry-android/)

We'd love to get feedback.

## 2.1.5

### Fixes

This version has a severe bug and can cause a crash on SDK init

Please upgrade to https://github.com/getsentry/sentry-android/releases/tag/2.1.6

## 2.1.4

### Features

- Make gzip as default content encoding type ([#433](https://github.com/getsentry/sentry-android/pull/433)) @marandaneto
- Use AGP 4 features ([#366](https://github.com/getsentry/sentry-android/pull/366)) @marandaneto
- Create GH Actions CI for Ubuntu/macOS ([#403](https://github.com/getsentry/sentry-android/pull/403)) @marandaneto
- Make root checker better and minimize false positive ([#417](https://github.com/getsentry/sentry-android/pull/417)) @marandaneto

### Fixes

- bump: sentry-native to 0.3.1 ([#440](https://github.com/getsentry/sentry-android/pull/440)) @marandaneto
- Update last session timestamp ([#437](https://github.com/getsentry/sentry-android/pull/437)) @marandaneto
- Filter trim memory breadcrumbs ([#431](https://github.com/getsentry/sentry-android/pull/431)) @marandaneto

Packages were released on [`bintray`](https://dl.bintray.com/getsentry/sentry-android/io/sentry/sentry-android/), [`jcenter`](https://jcenter.bintray.com/io/sentry/sentry-android/) and [`mavenCentral`](https://repo.maven.apache.org/maven2/io/sentry/sentry-android/)

We'd love to get feedback.

## 2.1.3

### Fixes

This fixes several critical bugs in sentry-android 2.0 and 2.1

- Sentry.init register integrations after creating the main Hub instead of doing it in the main Hub ctor ([#427](https://github.com/getsentry/sentry-android/pull/427)) @marandaneto
- make NoOpLogger public ([#425](https://github.com/getsentry/sentry-android/pull/425)) @marandaneto
- ConnectivityChecker returns connection status and events are not trying to be sent if no connection. ([#420](https://github.com/getsentry/sentry-android/pull/420)) @marandaneto
- thread pool executor is a single thread executor instead of scheduled thread executor ([#422](https://github.com/getsentry/sentry-android/pull/422)) @marandaneto
- Add Abnormal to the Session.State enum as its part of the protocol ([#424](https://github.com/getsentry/sentry-android/pull/424)) @marandaneto
- Bump: Gradle to 6.4.1 ([#419](https://github.com/getsentry/sentry-android/pull/419)) @marandaneto

We recommend that you use sentry-android 2.1.3 over the initial release of sentry-android 2.0 and 2.1.

Packages were released on [`bintray`](https://dl.bintray.com/getsentry/sentry-android/io/sentry/sentry-android/), [`jcenter`](https://jcenter.bintray.com/io/sentry/sentry-android/) and [`mavenCentral`](https://repo.maven.apache.org/maven2/io/sentry/sentry-android/)

We'd love to get feedback.

## 2.1.2

### Features

- Added options to configure http transport ([#411](https://github.com/getsentry/sentry-android/pull/411)) @marandaneto

### Fixes

- Phone state breadcrumbs require read_phone_state on older OS versions ([#415](https://github.com/getsentry/sentry-android/pull/415)) @marandaneto @bsergean
- before raising ANR events, we check ProcessErrorStateInfo if available ([#412](https://github.com/getsentry/sentry-android/pull/412)) @marandaneto
- send cached events to use a single thread executor ([#405](https://github.com/getsentry/sentry-android/pull/405)) @marandaneto
- initing SDK on AttachBaseContext ([#409](https://github.com/getsentry/sentry-android/pull/409)) @marandaneto
- sessions can't be abnormal, but exited if not ended properly ([#410](https://github.com/getsentry/sentry-android/pull/410)) @marandaneto

Packages were released on [`bintray`](https://dl.bintray.com/getsentry/sentry-android/io/sentry/sentry-android/), [`jcenter`](https://jcenter.bintray.com/io/sentry/sentry-android/) and [`mavenCentral`](https://repo.maven.apache.org/maven2/io/sentry/sentry-android/)

We'd love to get feedback.

## 2.1.1

### Features

- Added missing getters on Breadcrumb and SentryEvent ([#397](https://github.com/getsentry/sentry-android/pull/397)) @marandaneto
- Add trim memory breadcrumbs ([#395](https://github.com/getsentry/sentry-android/pull/395)) @marandaneto
- Only set breadcrumb extras if not empty ([#394](https://github.com/getsentry/sentry-android/pull/394)) @marandaneto
- Added samples of how to disable automatic breadcrumbs ([#389](https://github.com/getsentry/sentry-android/pull/389)) @marandaneto

### Fixes

- Set missing release, environment and dist to sentry-native options ([#404](https://github.com/getsentry/sentry-android/pull/404)) @marandaneto
- Do not add automatic and empty sensor breadcrumbs ([#401](https://github.com/getsentry/sentry-android/pull/401)) @marandaneto
- ref: removed Thread.sleep from LifecycleWatcher tests, using awaitility and DateProvider ([#392](https://github.com/getsentry/sentry-android/pull/392)) @marandaneto
- ref: added a DateTimeProvider for making retry after testable ([#391](https://github.com/getsentry/sentry-android/pull/391)) @marandaneto
- Bump Gradle to 6.4 ([#390](https://github.com/getsentry/sentry-android/pull/390)) @marandaneto
- Bump sentry-native to 0.2.6 ([#396](https://github.com/getsentry/sentry-android/pull/396)) @marandaneto

Packages were released on [`bintray`](https://dl.bintray.com/getsentry/sentry-android/io/sentry/sentry-android/), [`jcenter`](https://jcenter.bintray.com/io/sentry/sentry-android/) and [`mavenCentral`](https://repo.maven.apache.org/maven2/io/sentry/sentry-android/)

We'd love to get feedback.

## 2.1.0

### Features

- Includes all the changes of 2.1.0 alpha, beta and RC

### Fixes

- fix when PhoneStateListener is not ready for use ([#387](https://github.com/getsentry/sentry-android/pull/387)) @marandaneto
- make ANR 5s by default ([#388](https://github.com/getsentry/sentry-android/pull/388)) @marandaneto
- rate limiting by categories ([#381](https://github.com/getsentry/sentry-android/pull/381)) @marandaneto
- Bump NDK to latest stable version 21.1.6352462 ([#386](https://github.com/getsentry/sentry-android/pull/386)) @marandaneto

Packages were released on [`bintray`](https://dl.bintray.com/getsentry/sentry-android/io/sentry/sentry-android/), [`jcenter`](https://jcenter.bintray.com/io/sentry/sentry-android/) and [`mavenCentral`](https://repo.maven.apache.org/maven2/io/sentry/sentry-android/)

We'd love to get feedback.

## 2.0.3

### Fixes

- patch from 2.1.0-alpha.2 - avoid crash if NDK throws UnsatisfiedLinkError ([#344](https://github.com/getsentry/sentry-android/pull/344)) @marandaneto

Packages were released on [`bintray`](https://dl.bintray.com/getsentry/sentry-android/io/sentry/sentry-android/), [`jcenter`](https://jcenter.bintray.com/io/sentry/sentry-android/) and [`mavenCentral`](https://repo.maven.apache.org/maven2/io/sentry/sentry-android/)

We'd love to get feedback.

## 2.1.0-RC.1

### Features

- Options for uncaught exception and make SentryOptions list Thread-Safe ([#384](https://github.com/getsentry/sentry-android/pull/384)) @marandaneto
- Automatic breadcrumbs for app, activity and sessions lifecycles and system events ([#348](https://github.com/getsentry/sentry-android/pull/348)) @marandaneto
- Make capture session and envelope internal ([#372](https://github.com/getsentry/sentry-android/pull/372)) @marandaneto

### Fixes

- If retry after header has empty categories, apply retry after to all of them ([#377](https://github.com/getsentry/sentry-android/pull/377)) @marandaneto
- Discard events and envelopes if cached and retry after ([#378](https://github.com/getsentry/sentry-android/pull/378)) @marandaneto
- Merge loadLibrary calls for sentry-native and clean up CMake files ([#373](https://github.com/getsentry/sentry-android/pull/373)) @Swatinem
- Exceptions should be sorted oldest to newest ([#370](https://github.com/getsentry/sentry-android/pull/370)) @marandaneto
- Check external storage size even if its read only ([#368](https://github.com/getsentry/sentry-android/pull/368)) @marandaneto
- Wrong check for cellular network capability ([#369](https://github.com/getsentry/sentry-android/pull/369)) @marandaneto
- add ScheduledForRemoval annotation to deprecated methods ([#375](https://github.com/getsentry/sentry-android/pull/375)) @marandaneto
- Bump NDK to 21.0.6113669 ([#367](https://github.com/getsentry/sentry-android/pull/367)) @marandaneto
- Bump AGP and add new make cmd to check for updates ([#365](https://github.com/getsentry/sentry-android/pull/365)) @marandaneto

Packages were released on [`bintray`](https://dl.bintray.com/getsentry/sentry-android/io/sentry/sentry-android/), [`jcenter`](https://jcenter.bintray.com/io/sentry/sentry-android/) and [`mavenCentral`](https://repo.maven.apache.org/maven2/io/sentry/sentry-android/)

We'd love to get feedback.

## 2.1.0-beta.2

### Fixes

- Bump sentry-native to 0.2.4 ([#364](https://github.com/getsentry/sentry-android/pull/364)) @marandaneto
- Update current session on session start after deleting previous session ([#362](https://github.com/getsentry/sentry-android/pull/362)) @marandaneto

Packages were released on [`bintray`](https://dl.bintray.com/getsentry/sentry-android/io/sentry/sentry-android/), [`jcenter`](https://jcenter.bintray.com/io/sentry/sentry-android/) and [`mavenCentral`](https://repo.maven.apache.org/maven2/io/sentry/sentry-android/)

We'd love to get feedback.

## 2.1.0-beta.1

### Fixes

- Bump sentry-native to 0.2.3 ([#357](https://github.com/getsentry/sentry-android/pull/357)) @marandaneto
- Check for androidx availability on runtime ([#356](https://github.com/getsentry/sentry-android/pull/356)) @marandaneto
- If theres a left over session file and its crashed, we should not overwrite its state ([#354](https://github.com/getsentry/sentry-android/pull/354)) @marandaneto
- Session should be exited state if state was ok ([#352](https://github.com/getsentry/sentry-android/pull/352)) @marandaneto
- Envelope has dedicated endpoint ([#353](https://github.com/getsentry/sentry-android/pull/353)) @marandaneto

Packages were released on [`bintray`](https://dl.bintray.com/getsentry/sentry-android/io/sentry/sentry-android/), [`jcenter`](https://jcenter.bintray.com/io/sentry/sentry-android/) and [`mavenCentral`](https://repo.maven.apache.org/maven2/io/sentry/sentry-android/)

We'd love to get feedback.

## 2.1.0-alpha.2

### Fixes

- Change integration order for cached outbox events ([#347](https://github.com/getsentry/sentry-android/pull/347)) @marandaneto
- Avoid crash if NDK throws UnsatisfiedLinkError ([#344](https://github.com/getsentry/sentry-android/pull/344)) @marandaneto
- Avoid getting a threadlocal twice. ([#339](https://github.com/getsentry/sentry-android/pull/339)) @metlos
- Removing session tracking guard on hub and client ([#338](https://github.com/getsentry/sentry-android/pull/338)) @marandaneto
- Bump agp to 3.6.2 ([#336](https://github.com/getsentry/sentry-android/pull/336)) @marandaneto
- Fix racey ANR integration ([#332](https://github.com/getsentry/sentry-android/pull/332)) @marandaneto
- Logging envelopes path when possible instead of nullable id ([#331](https://github.com/getsentry/sentry-android/pull/331)) @marandaneto
- Renaming transport gate method ([#330](https://github.com/getsentry/sentry-android/pull/330)) @marandaneto

Packages were released on [`bintray`](https://dl.bintray.com/getsentry/sentry-android/io/sentry/sentry-android/), [`jcenter`](https://jcenter.bintray.com/io/sentry/sentry-android/) and [`mavenCentral`](https://repo.maven.apache.org/maven2/io/sentry/sentry-android/)

We'd love to get feedback.

## 2.1.0-alpha.1

Release of Sentry's new SDK for Android.

## What’s Changed

### Features

- Release health @marandaneto @bruno-garcia
- ANR report should have 'was active=yes' on the dashboard ([#299](https://github.com/getsentry/sentry-android/pull/299)) @marandaneto
- NDK events apply scoped data ([#322](https://github.com/getsentry/sentry-android/pull/322)) @marandaneto
- Add a StdoutTransport ([#310](https://github.com/getsentry/sentry-android/pull/310)) @mike-burns
- Implementing new retry after protocol ([#306](https://github.com/getsentry/sentry-android/pull/306)) @marandaneto

### Fixes

- Bump sentry-native to 0.2.2 ([#305](https://github.com/getsentry/sentry-android/pull/305)) @Swatinem
- Missing App's info ([#315](https://github.com/getsentry/sentry-android/pull/315)) @marandaneto
- Buffered writers/readers - otimizations ([#311](https://github.com/getsentry/sentry-android/pull/311)) @marandaneto
- Boot time should be UTC ([#309](https://github.com/getsentry/sentry-android/pull/309)) @marandaneto
- Make transport result public ([#300](https://github.com/getsentry/sentry-android/pull/300)) @marandaneto

Packages were released on [`bintray`](https://dl.bintray.com/getsentry/sentry-android/io/sentry/sentry-android/), [`jcenter`](https://jcenter.bintray.com/io/sentry/sentry-android/) and [`mavenCentral`](https://repo.maven.apache.org/maven2/io/sentry/sentry-android/)

We'd love to get feedback.

## 2.0.2

Release of Sentry's new SDK for Android.

### Features

- MavenCentral support ([#284](https://github.com/getsentry/sentry-android/pull/284)) @marandaneto

### Fixes

- Bump AGP to 3.6.1 ([#285](https://github.com/getsentry/sentry-android/pull/285)) @marandaneto

Packages were released on [`bintray`](https://dl.bintray.com/getsentry/sentry-android/io/sentry/sentry-android/), [`jcenter`](https://jcenter.bintray.com/io/sentry/sentry-android/) and [`mavenCentral`](https://repo.maven.apache.org/maven2/io/sentry/sentry-android/)

We'd love to get feedback.

## 2.0.1

Release of Sentry's new SDK for Android.

## What’s Changed

### Features

- Attach threads/stacktraces ([#267](https://github.com/getsentry/sentry-android/pull/267)) @marandaneto
- Add the default serverName to SentryOptions and use it in MainEventProcessor ([#279](https://github.com/getsentry/sentry-android/pull/279)) @metlos

### Fixes

- set current threadId when there's no mechanism set ([#277](https://github.com/getsentry/sentry-android/pull/277)) @marandaneto
- Preview package manager ([#269](https://github.com/getsentry/sentry-android/pull/269)) @bruno-garcia

Packages were released on [`bintray`](https://dl.bintray.com/getsentry/sentry-android/io/sentry/), [`jcenter`](https://jcenter.bintray.com/io/sentry/sentry-android/)

We'd love to get feedback.

## 2.0.0

Release of Sentry's new SDK for Android.

New features not offered by (1.7.x):

- NDK support
  - Captures crashes caused by native code
  - Access to the [`sentry-native` SDK](https://github.com/getsentry/sentry-native/) API by your native (C/C++/Rust code/..).
- Automatic init (just add your `DSN` to the manifest)
   - Proguard rules are added automatically
   - Permission (Internet) is added automatically
- Uncaught Exceptions might be captured even before the app restarts
- Sentry's Unified API.
- More context/device information
- Packaged as `aar`
- Frames from the app automatically marked as `InApp=true` (stack traces in Sentry highlights them by default).
- Complete Sentry Protocol available.
- All threads and their stack traces are captured.
- Sample project in this repo to test many features (segfault, uncaught exception, ANR...)

Features from the current SDK like `ANR` are also available (by default triggered after 4 seconds).

Packages were released on [`bintray`](https://dl.bintray.com/getsentry/sentry-android/io/sentry/), [`jcenter`](https://jcenter.bintray.com/io/sentry/sentry-android/)

We'd love to get feedback.

## 2.0.0-rc04

Release of Sentry's new SDK for Android.

### Features

- Take sampleRate from metadata ([#262](https://github.com/getsentry/sentry-android/pull/262)) @bruno-garcia
- Support mills timestamp format ([#263](https://github.com/getsentry/sentry-android/pull/263)) @marandaneto
- Adding logs to installed integrations ([#265](https://github.com/getsentry/sentry-android/pull/265)) @marandaneto

### Fixes

- Breacrumb.data to string,object, Add LOG level ([#264](https://github.com/getsentry/sentry-android/pull/264)) @HazAT
- Read release conf. on manifest ([#266](https://github.com/getsentry/sentry-android/pull/266)) @marandaneto

Packages were released on [`bintray`](https://dl.bintray.com/getsentry/sentry-android/io/sentry/), [`jcenter`](https://jcenter.bintray.com/io/sentry/sentry-android/)

We'd love to get feedback and we'll work in getting the GA `2.0.0` out soon.
Until then, the [stable SDK offered by Sentry is at version 1.7.30](https://github.com/getsentry/sentry-java/releases/tag/v1.7.30)

## 2.0.0-rc03

Release of Sentry's new SDK for Android.

### Fixes

- fixes ([#259](https://github.com/getsentry/sentry-android/issues/259)) - NPE check on getExternalFilesDirs items. ([#260](https://github.com/getsentry/sentry-android/pull/260)) @marandaneto
- strictMode typo ([#258](https://github.com/getsentry/sentry-android/pull/258)) @marandaneto

Packages were released on [`bintray`](https://dl.bintray.com/getsentry/sentry-android/io/sentry/), [`jcenter`](https://jcenter.bintray.com/io/sentry/sentry-android/)

We'd love to get feedback and we'll work in getting the GA `2.0.0` out soon.
Until then, the [stable SDK offered by Sentry is at version 1.7.30](https://github.com/getsentry/sentry-java/releases/tag/v1.7.30)

## 2.0.0-rc02

Release of Sentry's new SDK for Android.

### Features

- Hub mode configurable ([#247](https://github.com/getsentry/sentry-android/pull/247)) @bruno-garcia
- Added remove methods (tags/extras) to the sentry static class ([#243](https://github.com/getsentry/sentry-android/pull/243)) @marandaneto

### Fixes


- Update ndk for new sentry-native version ([#235](https://github.com/getsentry/sentry-android/pull/235)) @Swatinem @marandaneto
- Make integrations public ([#256](https://github.com/getsentry/sentry-android/pull/256)) @marandaneto
- Bump build-tools ([#255](https://github.com/getsentry/sentry-android/pull/255)) @marandaneto
- Added javadocs to scope and its dependencies ([#253](https://github.com/getsentry/sentry-android/pull/253)) @marandaneto
- Build all ABIs ([#254](https://github.com/getsentry/sentry-android/pull/254)) @marandaneto
- Moving back ANR timeout from long to int param. ([#252](https://github.com/getsentry/sentry-android/pull/252)) @marandaneto
- Added HubAdapter to call Sentry static methods from Integrations ([#250](https://github.com/getsentry/sentry-android/pull/250)) @marandaneto
- New Release format ([#242](https://github.com/getsentry/sentry-android/pull/242)) @marandaneto
- Javadocs for SentryOptions ([#246](https://github.com/getsentry/sentry-android/pull/246)) @marandaneto
- non-app is already inApp excluded by default. ([#244](https://github.com/getsentry/sentry-android/pull/244)) @marandaneto
- Fix if symlink exists for sentry-native ([#241](https://github.com/getsentry/sentry-android/pull/241)) @marandaneto
- Clone method - race condition free ([#226](https://github.com/getsentry/sentry-android/pull/226)) @marandaneto
- Refactoring breadcrumbs callback ([#239](https://github.com/getsentry/sentry-android/pull/239)) @marandaneto

Packages were released on [`bintray`](https://dl.bintray.com/getsentry/sentry-android/io/sentry/), [`jcenter`](https://jcenter.bintray.com/io/sentry/sentry-android/)

We'd love to get feedback and we'll work in getting the GA `2.0.0` out soon.
Until then, the [stable SDK offered by Sentry is at version 1.7.30](https://github.com/getsentry/sentry-java/releases/tag/v1.7.30)

## 2.0.0-rc01

Release of Sentry's new SDK for Android.

## What’s Changed

### Features

- Added remove methods for Scope data ([#237](https://github.com/getsentry/sentry-android/pull/237)) @marandaneto
- More device context (deviceId, connectionType and language) ([#229](https://github.com/getsentry/sentry-android/pull/229)) @marandaneto
- Added a few java docs (Sentry, Hub and SentryClient) ([#223](https://github.com/getsentry/sentry-android/pull/223)) @marandaneto
- Implemented diagnostic logger ([#218](https://github.com/getsentry/sentry-android/pull/218)) @marandaneto
- Added event processors to scope ([#209](https://github.com/getsentry/sentry-android/pull/209)) @marandaneto
- Added android transport gate ([#206](https://github.com/getsentry/sentry-android/pull/206)) @marandaneto
- Added executor for caching values out of the main thread ([#201](https://github.com/getsentry/sentry-android/pull/201)) @marandaneto

### Fixes


- Honor RetryAfter ([#236](https://github.com/getsentry/sentry-android/pull/236)) @marandaneto
- Add tests for SentryValues ([#238](https://github.com/getsentry/sentry-android/pull/238)) @philipphofmann
- Do not set frames if there's none ([#234](https://github.com/getsentry/sentry-android/pull/234)) @marandaneto
- Always call interrupt after InterruptedException ([#232](https://github.com/getsentry/sentry-android/pull/232)) @marandaneto
- Mark as current thread if its the main thread ([#228](https://github.com/getsentry/sentry-android/pull/228)) @marandaneto
- Fix lgtm alerts ([#219](https://github.com/getsentry/sentry-android/pull/219)) @marandaneto
- Written unit tests to ANR integration ([#215](https://github.com/getsentry/sentry-android/pull/215)) @marandaneto
- Added blog posts to README ([#214](https://github.com/getsentry/sentry-android/pull/214)) @marandaneto
- Raise code coverage for Dsn to 100% ([#212](https://github.com/getsentry/sentry-android/pull/212)) @philipphofmann
- Remove redundant times(1) for Mockito.verify ([#211](https://github.com/getsentry/sentry-android/pull/211)) @philipphofmann
- Transport may be set on options ([#203](https://github.com/getsentry/sentry-android/pull/203)) @marandaneto
- dist may be set on options ([#204](https://github.com/getsentry/sentry-android/pull/204)) @marandaneto
- Throw an exception if DSN is not set ([#200](https://github.com/getsentry/sentry-android/pull/200)) @marandaneto
- Migration guide markdown ([#197](https://github.com/getsentry/sentry-android/pull/197)) @marandaneto

Packages were released on [`bintray`](https://dl.bintray.com/getsentry/sentry-android/io/sentry/), [`jcenter`](https://jcenter.bintray.com/io/sentry/sentry-android/)

We'd love to get feedback and we'll work in getting the GA `2.0.0` out soon.
Until then, the [stable SDK offered by Sentry is at version 1.7.29](https://github.com/getsentry/sentry-java/releases/tag/v1.7.29)

## 2.0.0-beta02

Release of Sentry's new SDK for Android.

### Features

- addBreadcrumb overloads ([#196](https://github.com/getsentry/sentry-android/pull/196)) and ([#198](https://github.com/getsentry/sentry-android/pull/198))

### Fixes

- fix Android bug on API 24 and 25 about getting current threads and stack traces ([#194](https://github.com/getsentry/sentry-android/pull/194))

Packages were released on [`bintray`](https://dl.bintray.com/getsentry/sentry-android/io/sentry/), [`jcenter`](https://jcenter.bintray.com/io/sentry/sentry-android/)

We'd love to get feedback and we'll work in getting the GA `2.0.0` out soon.
Until then, the [stable SDK offered by Sentry is at version 1.7.28](https://github.com/getsentry/sentry-java/releases/tag/v1.7.28)

## 2.0.0-beta01

Release of Sentry's new SDK for Android.

### Fixes

- ref: ANR doesn't set handled flag ([#186](https://github.com/getsentry/sentry-android/pull/186))
- SDK final review ([#183](https://github.com/getsentry/sentry-android/pull/183))
- ref: Drop errored in favor of crashed ([#187](https://github.com/getsentry/sentry-android/pull/187))
- Workaround android_id ([#185](https://github.com/getsentry/sentry-android/pull/185))
- Renamed sampleRate ([#191](https://github.com/getsentry/sentry-android/pull/191))
- Making timestamp package-private or test-only ([#190](https://github.com/getsentry/sentry-android/pull/190))
- Split event processor in Device/App data ([#180](https://github.com/getsentry/sentry-android/pull/180))

Packages were released on [`bintray`](https://dl.bintray.com/getsentry/sentry-android/io/sentry/), [`jcenter`](https://jcenter.bintray.com/io/sentry/sentry-android/)

We'd love to get feedback and we'll work in getting the GA `2.0.0` out soon.
Until then, the [stable SDK offered by Sentry is at version 1.7.28](https://github.com/getsentry/sentry-java/releases/tag/v1.7.28)

## 2.0.0-alpha09

Release of Sentry's new SDK for Android.

### Features

- Adding nativeBundle plugin ([#161](https://github.com/getsentry/sentry-android/pull/161))
- Adding scope methods to sentry static class ([#179](https://github.com/getsentry/sentry-android/pull/179))

### Fixes

- fix: DSN parsing ([#165](https://github.com/getsentry/sentry-android/pull/165))
- Don't avoid exception type minification ([#166](https://github.com/getsentry/sentry-android/pull/166))
- make Gson retro compatible with older versions of AGP ([#177](https://github.com/getsentry/sentry-android/pull/177))
- Bump sentry-native with message object instead of a string ([#172](https://github.com/getsentry/sentry-android/pull/172))

Packages were released on [`bintray`](https://dl.bintray.com/getsentry/sentry-android/io/sentry/), [`jcenter`](https://jcenter.bintray.com/io/sentry/sentry-android/)

We'd love to get feedback and we'll work in getting the GA `2.0.0` out soon.
Until then, the [stable SDK offered by Sentry is at version 1.7.28](https://github.com/getsentry/sentry-java/releases/tag/v1.7.28)

## 2.0.0-alpha08

Release of Sentry's new SDK for Android.

### Fixes

- DebugId endianness ([#162](https://github.com/getsentry/sentry-android/pull/162))
- Executed beforeBreadcrumb also for scope ([#160](https://github.com/getsentry/sentry-android/pull/160))
- Benefit of manifest merging when minSdk ([#159](https://github.com/getsentry/sentry-android/pull/159))
- Add method to captureMessage with level ([#157](https://github.com/getsentry/sentry-android/pull/157))
- Listing assets file on the wrong dir ([#156](https://github.com/getsentry/sentry-android/pull/156))

Packages were released on [`bintray`](https://dl.bintray.com/getsentry/sentry-android/io/sentry/), [`jcenter`](https://jcenter.bintray.com/io/sentry/sentry-android/)

We'd love to get feedback and we'll work in getting the GA `2.0.0` out soon.
Until then, the [stable SDK offered by Sentry is at version 1.7.28](https://github.com/getsentry/sentry-java/releases/tag/v1.7.28)

## 2.0.0-alpha07

Third release of Sentry's new SDK for Android.

### Fixes

-  Fixed release for jcenter and bintray

Packages were released on [`bintray`](https://dl.bintray.com/getsentry/sentry-android/io/sentry/), [`jcenter`](https://jcenter.bintray.com/io/sentry/sentry-android/)

We'd love to get feedback and we'll work in getting the GA `2.0.0` out soon.
Until then, the [stable SDK offered by Sentry is at version 1.7.28](https://github.com/getsentry/sentry-java/releases/tag/v1.7.28)

## 2.0.0-alpha06

Second release of Sentry's new SDK for Android.

### Fixes

- Fixed a typo on pom generation.

Packages were released on [`bintray`](https://dl.bintray.com/getsentry/sentry-android/io/sentry/), [`jcenter`](https://jcenter.bintray.com/io/sentry/sentry-android/)

We'd love to get feedback and we'll work in getting the GA `2.0.0` out soon.
Until then, the [stable SDK offered by Sentry is at version 1.7.28](https://github.com/getsentry/sentry-java/releases/tag/v1.7.28)

## 2.0.0-alpha05

First release of Sentry's new SDK for Android.

New features not offered by our current (1.7.x), stable SDK are:

- NDK support
  - Captures crashes caused by native code
  - Access to the [`sentry-native` SDK](https://github.com/getsentry/sentry-native/) API by your native (C/C++/Rust code/..).
- Automatic init (just add your `DSN` to the manifest)
   - Proguard rules are added automatically
   - Permission (Internet) is added automatically
- Uncaught Exceptions might be captured even before the app restarts
- Unified API which include scopes etc.
- More context/device information
- Packaged as `aar`
- Frames from the app automatically marked as `InApp=true` (stack traces in Sentry highlights them by default).
- Complete Sentry Protocol available.
- All threads and their stack traces are captured.
- Sample project in this repo to test many features (segfault, uncaught exception, scope)

Features from the current SDK like `ANR` are also available (by default triggered after 4 seconds).

Packages were released on [`bintray`](https://dl.bintray.com/getsentry/sentry-android/io/sentry/), [`jcenter`](https://jcenter.bintray.com/io/sentry/sentry-android/)

We'd love to get feedback and we'll work in getting the GA `2.0.0` out soon.
Until then, the [stable SDK offered by Sentry is at version 1.7.28](https://github.com/getsentry/sentry-java/releases/tag/v1.7.28)<|MERGE_RESOLUTION|>--- conflicted
+++ resolved
@@ -4,11 +4,8 @@
 
 ### Features
 
-<<<<<<< HEAD
 - Send transaction memory stats in profile payload ([#2447](https://github.com/getsentry/sentry-java/pull/2447))
-=======
 - Add cpu usage collection ([#2462](https://github.com/getsentry/sentry-java/pull/2462))
->>>>>>> e1fe6183
 - Improve ANR implementation: ([#2475](https://github.com/getsentry/sentry-java/pull/2475))
   - Add `abnormal_mechanism` to sessions for ANR rate calculation
   - Always attach thread dump to ANR events
