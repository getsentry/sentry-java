--- conflicted
+++ resolved
@@ -3,15 +3,9 @@
 ## Unreleased
 
 ### Features
-<<<<<<< HEAD
-
+
+- Implement local scope by adding overloads to the capture methods that accept a ScopeCallback ([#2084](https://github.com/getsentry/sentry-java/pull/2084))
 - Replace `tracestate` header with `baggage` header ([#2078](https://github.com/getsentry/sentry-java/pull/2078))
-
-### Fixes
-=======
->>>>>>> 990f7b21
-
-- Implement local scope by adding overloads to the capture methods that accept a ScopeCallback ([#2084](https://github.com/getsentry/sentry-java/pull/2084))
 
 ## 6.0.0
 
