# Changelog

## Unreleased

<<<<<<< HEAD
### Fixes 

- Hook User Interaction integration into running Activity in case of deferred SDK init ([#4337](https://github.com/getsentry/sentry-java/pull/4337))
=======
### Fixes

- Fix TTFD measurement when API called too early ([#4297](https://github.com/getsentry/sentry-java/pull/4297))
>>>>>>> 32564c83

## 8.8.0

### Features

- Add `CoroutineExceptionHandler` for reporting uncaught exceptions in coroutines to Sentry ([#4259](https://github.com/getsentry/sentry-java/pull/4259))
  - This is now part of `sentry-kotlin-extensions` and can be used together with `SentryContext` when launching a coroutine
  - Any exceptions thrown in a coroutine when using the handler will be captured (not rethrown!) and reported to Sentry
  - It's also possible to extend `CoroutineExceptionHandler` to implement custom behavior in addition to the one we provide by default

### Fixes

- Use thread context classloader when available ([#4320](https://github.com/getsentry/sentry-java/pull/4320))
  - This ensures correct resource loading in environments like Spring Boot where the thread context classloader is used for resource loading.
- Improve low memory breadcrumb capturing ([#4325](https://github.com/getsentry/sentry-java/pull/4325))
- Fix do not initialize SDK for Jetpack Compose Preview builds ([#4324](https://github.com/getsentry/sentry-java/pull/4324))
- Fix Synchronize Baggage values ([#4327](https://github.com/getsentry/sentry-java/pull/4327))

### Improvements

- Make `SystemEventsBreadcrumbsIntegration` faster ([#4330](https://github.com/getsentry/sentry-java/pull/4330))

## 8.7.0

### Features

- UI Profiling GA

  Continuous Profiling is now GA, named UI Profiling. To enable it you can use one of the following options. More info can be found at https://docs.sentry.io/platforms/android/profiling/.
    Note: Both `options.profilesSampler` and `options.profilesSampleRate` must **not** be set to enable UI Profiling.
    To keep the same transaction-based behaviour, without the 30 seconds limitation, you can use the `trace` lifecycle mode.
  
  ```xml
  <application>
    <!-- Enable UI profiling, adjust in production env. This is evaluated only once per session -->
    <meta-data android:name="io.sentry.traces.profiling.session-sample-rate" android:value="1.0" />
    <!-- Set profiling lifecycle, can be `manual` (controlled through `Sentry.startProfiler()` and `Sentry.stopProfiler()`) or `trace` (automatically starts and stop a profile whenever a sampled trace starts and finishes) -->
    <meta-data android:name="io.sentry.traces.profiling.lifecycle" android:value="trace" />
    <!-- Enable profiling on app start. The app start profile will be stopped automatically when the app start root span finishes -->
    <meta-data android:name="io.sentry.traces.profiling.start-on-app-start" android:value="true" />
  </application>
  ```
  ```java
  import io.sentry.ProfileLifecycle;
  import io.sentry.android.core.SentryAndroid;
  
  SentryAndroid.init(context, options -> {
      // Enable UI profiling, adjust in production env. This is evaluated only once per session
      options.setProfileSessionSampleRate(1.0);
      // Set profiling lifecycle, can be `manual` (controlled through `Sentry.startProfiler()` and `Sentry.stopProfiler()`) or `trace` (automatically starts and stop a profile whenever a sampled trace starts and finishes)
      options.setProfileLifecycle(ProfileLifecycle.TRACE);
      // Enable profiling on app start. The app start profile will be stopped automatically when the app start root span finishes
      options.setStartProfilerOnAppStart(true);
    });
  ```
  ```kotlin
  import io.sentry.ProfileLifecycle
  import io.sentry.android.core.SentryAndroid

  SentryAndroid.init(context, { options ->
    // Enable UI profiling, adjust in production env. This is evaluated only once per session
    options.profileSessionSampleRate = 1.0
    // Set profiling lifecycle, can be `manual` (controlled through `Sentry.startProfiler()` and `Sentry.stopProfiler()`) or `trace` (automatically starts and stop a profile whenever a sampled trace starts and finishes)
    options.profileLifecycle = ProfileLifecycle.TRACE
    // Enable profiling on app start. The app start profile will be stopped automatically when the app start root span finishes
    options.isStartProfilerOnAppStart = true
    })
  ```

  - Continuous Profiling - Stop when app goes in background ([#4311](https://github.com/getsentry/sentry-java/pull/4311))
  - Continuous Profiling - Add delayed stop ([#4293](https://github.com/getsentry/sentry-java/pull/4293))
  - Continuous Profiling - Out of Experimental ([#4310](https://github.com/getsentry/sentry-java/pull/4310))

### Fixes

- Compress Screenshots on a background thread ([#4295](https://github.com/getsentry/sentry-java/pull/4295))

## 8.6.0

### Behavioral Changes

- The Sentry SDK will now crash on startup if mixed versions have been detected ([#4277](https://github.com/getsentry/sentry-java/pull/4277))
  - On `Sentry.init` / `SentryAndroid.init` the SDK now checks if all Sentry Java / Android SDK dependencies have the same version.
  - While this may seem like a bad idea at first glance, mixing versions of dependencies has a very high chance of causing a crash later. We opted for a controlled crash that's hard to miss.
  - Note: This detection only works for new versions of the SDK, so please take this as a reminder to check your SDK version alignment manually when upgrading the SDK to this version and then you should be good.
  - The SDK will also print log messages if mixed versions have been detected at a later point. ([#4270](https://github.com/getsentry/sentry-java/pull/4270))
    - This takes care of cases missed by the startup check above due to older versions.

### Features

- Increase http timeouts from 5s to 30s to have a better chance of events being delivered without retry ([#4276](https://github.com/getsentry/sentry-java/pull/4276))
- Add `MANIFEST.MF` to Sentry JARs ([#4272](https://github.com/getsentry/sentry-java/pull/4272))
- Retain baggage sample rate/rand values as doubles ([#4279](https://github.com/getsentry/sentry-java/pull/4279))
- Introduce fatal SDK logger ([#4288](https://github.com/getsentry/sentry-java/pull/4288))
  - We use this to print out messages when there is a problem that prevents the SDK from working correctly.
  - One example for this is when the SDK has been configured with mixed dependency versions where we print out details, which module and version are affected.

### Fixes

- Do not override user-defined `SentryOptions` ([#4262](https://github.com/getsentry/sentry-java/pull/4262))
- Session Replay: Change bitmap config to `ARGB_8888` for screenshots ([#4282](https://github.com/getsentry/sentry-java/pull/4282))
- The `MANIFEST.MF` of `sentry-opentelemetry-agent` now has `Implementation-Version` set to the raw version ([#4291](https://github.com/getsentry/sentry-java/pull/4291))
  - An example value would be `8.6.0`
  - The value of the `Sentry-Version-Name` attribute looks like `sentry-8.5.0-otel-2.10.0`
- Fix tags missing for compose view hierarchies ([#4275](https://github.com/getsentry/sentry-java/pull/4275))
- Do not leak SentryFileInputStream/SentryFileOutputStream descriptors and channels ([#4296](https://github.com/getsentry/sentry-java/pull/4296))
- Remove "not yet implemented" from `Sentry.flush` comment ([#4305](https://github.com/getsentry/sentry-java/pull/4305))

### Internal

- Added `platform` to SentryEnvelopeItemHeader ([#4287](https://github.com/getsentry/sentry-java/pull/4287))
  - Set `android` platform to ProfileChunk envelope item header

### Dependencies

- Bump Native SDK from v0.8.1 to v0.8.3 ([#4267](https://github.com/getsentry/sentry-java/pull/4267), [#4298](https://github.com/getsentry/sentry-java/pull/4298))
  - [changelog](https://github.com/getsentry/sentry-native/blob/master/CHANGELOG.md#083)
  - [diff](https://github.com/getsentry/sentry-native/compare/0.8.1...0.8.3)
- Bump Spring Boot from 2.7.5 to 2.7.18 ([#3496](https://github.com/getsentry/sentry-java/pull/3496))

## 8.5.0

### Features

- Add native stack frame address information and debug image metadata to ANR events ([#4061](https://github.com/getsentry/sentry-java/pull/4061))
    - This enables symbolication for stripped native code in ANRs
- Add Continuous Profiling Support ([#3710](https://github.com/getsentry/sentry-java/pull/3710))

  To enable Continuous Profiling use the `Sentry.startProfiler` and `Sentry.stopProfiler` experimental APIs. Sampling rate can be set through `options.profileSessionSampleRate`, which defaults to null (disabled).   
  Note: Both `options.profilesSampler` and `options.profilesSampleRate` must **not** be set to enable Continuous Profiling.

  ```java
  import io.sentry.ProfileLifecycle;
  import io.sentry.android.core.SentryAndroid;

  SentryAndroid.init(context) { options ->
   
    // Currently under experimental options:
    options.getExperimental().setProfileSessionSampleRate(1.0);
    // In manual mode, you need to start and stop the profiler manually using Sentry.startProfiler and Sentry.stopProfiler
    // In trace mode, the profiler will start and stop automatically whenever a sampled trace starts and finishes
    options.getExperimental().setProfileLifecycle(ProfileLifecycle.MANUAL);
  }
  // Start profiling
  Sentry.startProfiler();
  
  // After all profiling is done, stop the profiler. Profiles can last indefinitely if not stopped.
  Sentry.stopProfiler();
  ```
  ```kotlin
  import io.sentry.ProfileLifecycle
  import io.sentry.android.core.SentryAndroid

  SentryAndroid.init(context) { options ->
   
    // Currently under experimental options:
    options.experimental.profileSessionSampleRate = 1.0
    // In manual mode, you need to start and stop the profiler manually using Sentry.startProfiler and Sentry.stopProfiler
    // In trace mode, the profiler will start and stop automatically whenever a sampled trace starts and finishes
    options.experimental.profileLifecycle = ProfileLifecycle.MANUAL
  }
  // Start profiling
  Sentry.startProfiler()
  
  // After all profiling is done, stop the profiler. Profiles can last indefinitely if not stopped.
  Sentry.stopProfiler()
  ```

  To learn more visit [Sentry's Continuous Profiling](https://docs.sentry.io/product/explore/profiling/transaction-vs-continuous-profiling/#continuous-profiling-mode) documentation page.

### Fixes

- Reduce excessive CPU usage when serializing breadcrumbs to disk for ANRs ([#4181](https://github.com/getsentry/sentry-java/pull/4181))
- Ensure app start type is set, even when ActivityLifecycleIntegration is not running ([#4250](https://github.com/getsentry/sentry-java/pull/4250))
- Use `SpringServletTransactionNameProvider` as fallback for Spring WebMVC ([#4263](https://github.com/getsentry/sentry-java/pull/4263))
  - In certain cases the SDK was not able to provide a transaction name automatically and thus did not finish the transaction for the request.
  - We now first try `SpringMvcTransactionNameProvider` which would provide the route as transaction name.
  - If that does not return anything, we try `SpringServletTransactionNameProvider` next, which returns the URL of the request.

### Behavioral Changes

- The user's `device.name` is not reported anymore via the device context, even if `options.isSendDefaultPii` is enabled ([#4179](https://github.com/getsentry/sentry-java/pull/4179))

### Dependencies

- Bump Gradle from v8.12.1 to v8.13.0 ([#4209](https://github.com/getsentry/sentry-java/pull/4209))
  - [changelog](https://github.com/gradle/gradle/blob/master/CHANGELOG.md#v8130)
  - [diff](https://github.com/gradle/gradle/compare/v8.12.1...v8.13.0)

## 8.4.0

### Fixes

- The SDK now handles `null` on many APIs instead of expecting a non `null` value ([#4245](https://github.com/getsentry/sentry-java/pull/4245))
  - Certain APIs like `setTag`, `setData`, `setExtra`, `setContext` previously caused a `NullPointerException` when invoked with either `null` key or value.
  - The SDK now tries to have a sane fallback when `null` is passed and no longer throws `NullPointerException`
  - If `null` is passed, the SDK will
    - do nothing if a `null` key is passed, returning `null` for non void methods
    - remove any previous value if the new value is set to `null`
- Add support for setting in-app-includes/in-app-excludes via AndroidManifest.xml ([#4240](https://github.com/getsentry/sentry-java/pull/4240))
- Modifications to OkHttp requests are now properly propagated to the affected span / breadcrumbs ([#4238](https://github.com/getsentry/sentry-java/pull/4238))
  - Please ensure the SentryOkHttpInterceptor is added last to your OkHttpClient, as otherwise changes to the `Request`  by subsequent interceptors won't be considered
- Fix "class ch.qos.logback.classic.spi.ThrowableProxyVO cannot be cast to class ch.qos.logback.classic.spi.ThrowableProxy" ([#4206](https://github.com/getsentry/sentry-java/pull/4206))
  - In this case we cannot report the `Throwable` to Sentry as it's not available
  - If you are using OpenTelemetry v1 `OpenTelemetryAppender`, please consider upgrading to v2
- Pass OpenTelemetry span attributes into TracesSampler callback ([#4253](https://github.com/getsentry/sentry-java/pull/4253))
  - `SamplingContext` now has a `getAttribute` method that grants access to OpenTelemetry span attributes via their String key (e.g. `http.request.method`)
- Fix AbstractMethodError when using SentryTraced for Jetpack Compose ([#4255](https://github.com/getsentry/sentry-java/pull/4255))
- Assume `http.client` for span `op` if not a root span ([#4257](https://github.com/getsentry/sentry-java/pull/4257))
- Avoid unnecessary copies when using `CopyOnWriteArrayList` ([#4247](https://github.com/getsentry/sentry-java/pull/4247))
  - This affects in particular `SentryTracer.getLatestActiveSpan` which would have previously copied all child span references. This may have caused `OutOfMemoryError` on certain devices due to high frequency of calling the method.

### Features

- The SDK now automatically propagates the trace-context to the native layer. This allows to connect errors on different layers of the application. ([#4137](https://github.com/getsentry/sentry-java/pull/4137))
- Capture OpenTelemetry span events ([#3564](https://github.com/getsentry/sentry-java/pull/3564))
  - OpenTelemetry spans may have exceptions attached to them (`openTelemetrySpan.recordException`). We can now send those to Sentry as errors.
  - Set `capture-open-telemetry-events=true` in `sentry.properties` to enable it
  - Set `sentry.capture-open-telemetry-events=true` in Springs `application.properties` to enable it
  - Set `sentry.captureOpenTelemetryEvents: true` in Springs `application.yml` to enable it

### Behavioural Changes

- Use `java.net.URI` for parsing URLs in `UrlUtils` ([#4210](https://github.com/getsentry/sentry-java/pull/4210))
  - This could affect grouping for issues with messages containing URLs that fall in known corner cases that were handled incorrectly previously (e.g. email in URL path)

### Internal

- Also use port when checking if a request is made to Sentry DSN ([#4231](https://github.com/getsentry/sentry-java/pull/4231))
  - For our OpenTelemetry integration we check if a span is for a request to Sentry
  - We now also consider the port when performing this check

### Dependencies

- Bump Native SDK from v0.7.20 to v0.8.1 ([#4137](https://github.com/getsentry/sentry-java/pull/4137))
  - [changelog](https://github.com/getsentry/sentry-native/blob/master/CHANGELOG.md#0810)
  - [diff](https://github.com/getsentry/sentry-native/compare/v0.7.20...0.8.1)

## 8.3.0

### Features

- Add HTTP server request headers from OpenTelemetry span attributes to sentry `request` in payload ([#4102](https://github.com/getsentry/sentry-java/pull/4102))
  - You have to explicitly enable each header by adding it to the [OpenTelemetry config](https://opentelemetry.io/docs/zero-code/java/agent/instrumentation/http/#capturing-http-request-and-response-headers)
  - Please only enable headers you actually want to send to Sentry. Some may contain sensitive data like PII, cookies, tokens etc.
  - We are no longer adding request/response headers to `contexts/otel/attributes` of the event.
- The `ignoredErrors` option is now configurable via the manifest property `io.sentry.traces.ignored-errors` ([#4178](https://github.com/getsentry/sentry-java/pull/4178))
- A list of active Spring profiles is attached to payloads sent to Sentry (errors, traces, etc.) and displayed in the UI when using our Spring or Spring Boot integrations ([#4147](https://github.com/getsentry/sentry-java/pull/4147))
  - This consists of an empty list when only the default profile is active
- Added `enableTraceIdGeneration` to the AndroidOptions. This allows Hybrid SDKs to "freeze" and control the trace and connect errors on different layers of the application ([4188](https://github.com/getsentry/sentry-java/pull/4188))
- Move to a single NetworkCallback listener to reduce number of IPC calls on Android ([#4164](https://github.com/getsentry/sentry-java/pull/4164))
- Add GraphQL Apollo Kotlin 4 integration ([#4166](https://github.com/getsentry/sentry-java/pull/4166))
- Add support for async dispatch requests to Spring Boot 2 and 3 ([#3983](https://github.com/getsentry/sentry-java/pull/3983))
  - To enable it, please set `sentry.keep-transactions-open-for-async-responses=true` in `application.properties` or `sentry.keepTransactionsOpenForAsyncResponses: true` in `application.yml`
- Add constructor to JUL `SentryHandler` for disabling external config ([#4208](https://github.com/getsentry/sentry-java/pull/4208))

### Fixes

- Filter strings that cannot be parsed as Regex no longer cause an SDK crash ([#4213](https://github.com/getsentry/sentry-java/pull/4213))
  - This was the case e.g. for `ignoredErrors`, `ignoredTransactions` and `ignoredCheckIns`
  - We now simply don't use such strings for Regex matching and only use them for String comparison
- `SentryOptions.setTracePropagationTargets` is no longer marked internal ([#4170](https://github.com/getsentry/sentry-java/pull/4170))
- Session Replay: Fix crash when a navigation breadcrumb does not have "to" destination ([#4185](https://github.com/getsentry/sentry-java/pull/4185))
- Session Replay: Cap video segment duration to maximum 5 minutes to prevent endless video encoding in background ([#4185](https://github.com/getsentry/sentry-java/pull/4185))
- Check `tracePropagationTargets` in OpenTelemetry propagator ([#4191](https://github.com/getsentry/sentry-java/pull/4191))
  - If a URL can be retrieved from OpenTelemetry span attributes, we check it against `tracePropagationTargets` before attaching `sentry-trace` and `baggage` headers to outgoing requests
  - If no URL can be retrieved we always attach the headers
- Fix `ignoredErrors`, `ignoredTransactions` and `ignoredCheckIns` being unset by external options like `sentry.properties` or ENV vars ([#4207](https://github.com/getsentry/sentry-java/pull/4207))
  - Whenever parsing of external options was enabled (`enableExternalConfiguration`), which is the default for many integrations, the values set on `SentryOptions` passed to `Sentry.init` would be lost
  - Even if the value was not set in any external configuration it would still be set to an empty list

### Behavioural Changes

- The class `io.sentry.spring.jakarta.webflux.ReactorUtils` is now deprecated, please use `io.sentry.reactor.SentryReactorUtils` in the new `sentry-reactor` module instead ([#4155](https://github.com/getsentry/sentry-java/pull/4155))
  - The new module will be exposed as an `api` dependency when using `sentry-spring-boot-jakarta` (Spring Boot 3) or `sentry-spring-jakarta` (Spring 6). 
    Therefore, if you're using one of those modules, changing your imports will suffice.

## 8.2.0

### Breaking Changes

- The Kotlin Language version is now set to 1.6 ([#3936](https://github.com/getsentry/sentry-java/pull/3936))

### Features

- Create onCreate and onStart spans for all Activities ([#4025](https://github.com/getsentry/sentry-java/pull/4025))
- Add split apks info to the `App` context ([#3193](https://github.com/getsentry/sentry-java/pull/3193))
- Expose new `withSentryObservableEffect` method overload that accepts `SentryNavigationListener` as a parameter ([#4143](https://github.com/getsentry/sentry-java/pull/4143))
  - This allows sharing the same `SentryNavigationListener` instance across fragments and composables to preserve the trace 
- (Internal) Add API to filter native debug images based on stacktrace addresses ([#4089](https://github.com/getsentry/sentry-java/pull/4089))
- Propagate sampling random value ([#4153](https://github.com/getsentry/sentry-java/pull/4153))
  - The random value used for sampling traces is now sent to Sentry and attached to the `baggage` header on outgoing requests
- Update `sampleRate` that is sent to Sentry and attached to the `baggage` header on outgoing requests ([#4158](https://github.com/getsentry/sentry-java/pull/4158))
  - If the SDK uses its `sampleRate` or `tracesSampler` callback, it now updates the `sampleRate` in Dynamic Sampling Context.

### Fixes

- Log a warning when envelope or items are dropped due to rate limiting ([#4148](https://github.com/getsentry/sentry-java/pull/4148))
- Do not log if `OtelContextScopesStorage` cannot be found ([#4127](https://github.com/getsentry/sentry-java/pull/4127))
  - Previously `java.lang.ClassNotFoundException: io.sentry.opentelemetry.OtelContextScopesStorage` was shown in the log if the class could not be found.
  - This is just a lookup the SDK performs to configure itself. The SDK also works without OpenTelemetry.
- Session Replay: Fix various crashes and issues ([#4135](https://github.com/getsentry/sentry-java/pull/4135))
  - Fix `FileNotFoundException` when trying to read/write `.ongoing_segment` file
  - Fix `IllegalStateException` when registering `onDrawListener`
  - Fix SIGABRT native crashes on Motorola devices when encoding a video
- Mention javadoc and sources for published artifacts in Gradle `.module` metadata ([#3936](https://github.com/getsentry/sentry-java/pull/3936))
- (Jetpack Compose) Modifier.sentryTag now uses Modifier.Node ([#4029](https://github.com/getsentry/sentry-java/pull/4029))
  - This allows Composables that use this modifier to be skippable

### Dependencies

- Bump Native SDK from v0.7.19 to v0.7.20 ([#4128](https://github.com/getsentry/sentry-java/pull/4128))
  - [changelog](https://github.com/getsentry/sentry-native/blob/master/CHANGELOG.md#0720)
  - [diff](https://github.com/getsentry/sentry-native/compare/v0.7.19...0.7.20)
- Bump Gradle from v8.9.0 to v8.12.1 ([#4106](https://github.com/getsentry/sentry-java/pull/4106))
  - [changelog](https://github.com/gradle/gradle/blob/master/CHANGELOG.md#v8121)
  - [diff](https://github.com/gradle/gradle/compare/v8.9.0...v8.12.1)

## 8.1.0

### Features

- Add `options.ignoredErrors` to filter out errors that match a certain String or Regex ([#4083](https://github.com/getsentry/sentry-java/pull/4083))
  - The matching is attempted on `event.message`, `event.formatted`, and `{event.throwable.class.name}: {event.throwable.message}`
  - Can be set in `sentry.properties`, e.g. `ignored-errors=Some error,Another .*`
  - Can be set in environment variables, e.g. `SENTRY_IGNORED_ERRORS=Some error,Another .*`
  - For Spring Boot, it can be set in `application.properties`, e.g. `sentry.ignored-errors=Some error,Another .*`
- Log OpenTelemetry related Sentry config ([#4122](https://github.com/getsentry/sentry-java/pull/4122))

### Fixes

- Avoid logging an error when a float is passed in the manifest ([#4031](https://github.com/getsentry/sentry-java/pull/4031))
- Add `request` details to transactions created through OpenTelemetry ([#4098](https://github.com/getsentry/sentry-java/pull/4098))
  - We now add HTTP request method and URL where Sentry expects it to display it in Sentry UI
- Remove `java.lang.ClassNotFoundException` debug logs when searching for OpenTelemetry marker classes ([#4091](https://github.com/getsentry/sentry-java/pull/4091))
  - There was up to three of these, one for `io.sentry.opentelemetry.agent.AgentMarker`, `io.sentry.opentelemetry.agent.AgentlessMarker` and `io.sentry.opentelemetry.agent.AgentlessSpringMarker`.
  - These were not indicators of something being wrong but rather the SDK looking at what is available at runtime to configure itself accordingly.
- Do not instrument File I/O operations if tracing is disabled ([#4051](https://github.com/getsentry/sentry-java/pull/4051))
- Do not instrument User Interaction multiple times ([#4051](https://github.com/getsentry/sentry-java/pull/4051))
- Speed up view traversal to find touched target in `UserInteractionIntegration` ([#4051](https://github.com/getsentry/sentry-java/pull/4051))
- Reduce IPC/Binder calls performed by the SDK ([#4058](https://github.com/getsentry/sentry-java/pull/4058))

### Behavioural Changes

- Reduce the number of broadcasts the SDK is subscribed for ([#4052](https://github.com/getsentry/sentry-java/pull/4052))
  - Drop `TempSensorBreadcrumbsIntegration`
  - Drop `PhoneStateBreadcrumbsIntegration`
  - Reduce number of broadcasts in `SystemEventsBreadcrumbsIntegration`

Current list of the broadcast events can be found [here](https://github.com/getsentry/sentry-java/blob/9b8dc0a844d10b55ddeddf55d278c0ab0f86421c/sentry-android-core/src/main/java/io/sentry/android/core/SystemEventsBreadcrumbsIntegration.java#L131-L153). If you'd like to subscribe for more events, consider overriding the `SystemEventsBreadcrumbsIntegration` as follows:

```kotlin
SentryAndroid.init(context) { options ->
    options.integrations.removeAll { it is SystemEventsBreadcrumbsIntegration }
    options.integrations.add(SystemEventsBreadcrumbsIntegration(context, SystemEventsBreadcrumbsIntegration.getDefaultActions() + listOf(/* your custom actions */)))
}
```

If you would like to keep some of the default broadcast events as breadcrumbs, consider opening a [GitHub issue](https://github.com/getsentry/sentry-java/issues/new).
- Set mechanism `type` to `suppressed` for suppressed exceptions ([#4125](https://github.com/getsentry/sentry-java/pull/4125))
  - This helps to distinguish an exceptions cause from any suppressed exceptions in the Sentry UI

### Dependencies

- Bump Spring Boot to `3.4.2` ([#4081](https://github.com/getsentry/sentry-java/pull/4081))
- Bump Native SDK from v0.7.14 to v0.7.19 ([#4076](https://github.com/getsentry/sentry-java/pull/4076))
  - [changelog](https://github.com/getsentry/sentry-native/blob/master/CHANGELOG.md#0719)
  - [diff](https://github.com/getsentry/sentry-native/compare/v0.7.14...0.7.19)

## 8.0.0

### Summary

Version 8 of the Sentry Android/Java SDK brings a variety of features and fixes. The most notable changes are:

- `Hub` has been replaced by `Scopes`
- New `Scope` types have been introduced, see "Behavioural Changes" for more details.
- Lifecycle tokens have been introduced to manage `Scope` lifecycle, see "Behavioural Changes" for more details.
- Bumping `minSdk` level to 21 (Android 5.0)
- Our `sentry-opentelemetry-agent` has been improved and now works in combination with the rest of Sentry. You may now combine OpenTelemetry and Sentry for instrumenting your application.
    - You may now use both OpenTelemetry SDK and Sentry SDK to capture transactions and spans. They can also be mixed and end up on the same transaction.
    - OpenTelemetry extends the Sentry SDK by adding spans for numerous integrations, like Ktor, Vert.x and MongoDB. Please check [the OpenTelemetry GitHub repository](https://github.com/open-telemetry/opentelemetry-java-instrumentation/tree/main/instrumentation) for a full list.
    - OpenTelemetry allows propagating trace information from and to additional libraries, that Sentry did not support before, for example gRPC.
    - OpenTelemetry also has broader support for propagating the Sentry `Scopes` through reactive libraries like RxJava.
- The SDK is now compatible with Spring Boot 3.4
- We now support GraphQL v22 (`sentry-graphql-22`)
- Metrics have been removed

Please take a look at [our migration guide in docs](https://docs.sentry.io/platforms/java/migration/7.x-to-8.0).

### Sentry Self-hosted Compatibility

This SDK version is compatible with a self-hosted version of Sentry `22.12.0` or higher. If you are using an older version of [self-hosted Sentry](https://develop.sentry.dev/self-hosted/) (aka onpremise), you will need to [upgrade](https://develop.sentry.dev/self-hosted/releases/). If you're using `sentry.io` no action is required.

### Breaking Changes

- The Android minSdk level for all Android modules is now 21 ([#3852](https://github.com/getsentry/sentry-java/pull/3852))
- The minSdk level for sentry-android-ndk changed from 19 to 21 ([#3851](https://github.com/getsentry/sentry-java/pull/3851))
- Throw IllegalArgumentException when calling Sentry.init on Android ([#3596](https://github.com/getsentry/sentry-java/pull/3596))
- Metrics have been removed from the SDK ([#3774](https://github.com/getsentry/sentry-java/pull/3774))
    - Metrics will return but we don't know in what exact form yet
- `enableTracing` option (a.k.a `enable-tracing`) has been removed from the SDK ([#3776](https://github.com/getsentry/sentry-java/pull/3776))
    - Please set `tracesSampleRate` to a value >= 0.0 for enabling performance instead. The default value is `null` which means performance is disabled.
- Replace `synchronized` methods and blocks with `ReentrantLock` (`AutoClosableReentrantLock`) ([#3715](https://github.com/getsentry/sentry-java/pull/3715))
    - If you are subclassing any Sentry classes, please check if the parent class used `synchronized` before. Please make sure to use the same lock object as the parent class in that case.
- `traceOrigins` option (`io.sentry.traces.tracing-origins` in manifest) has been removed, please use `tracePropagationTargets` (`io.sentry.traces.trace-propagation-targets` in manifest`) instead ([#3780](https://github.com/getsentry/sentry-java/pull/3780))
- `profilingEnabled` option (`io.sentry.traces.profiling.enable` in manifest) has been removed, please use `profilesSampleRate` (`io.sentry.traces.profiling.sample-rate` instead) instead ([#3780](https://github.com/getsentry/sentry-java/pull/3780))
- `shutdownTimeout` option has been removed, please use `shutdownTimeoutMillis` instead ([#3780](https://github.com/getsentry/sentry-java/pull/3780))
- `profilingTracesIntervalMillis` option for Android has been removed ([#3780](https://github.com/getsentry/sentry-java/pull/3780))
- `io.sentry.session-tracking.enable` manifest option has been removed ([#3780](https://github.com/getsentry/sentry-java/pull/3780))
- `Sentry.traceHeaders()` method has been removed, please use `Sentry.getTraceparent()` instead ([#3718](https://github.com/getsentry/sentry-java/pull/3718))
- `Sentry.reportFullDisplayed()` method has been removed, please use `Sentry.reportFullyDisplayed()` instead ([#3717](https://github.com/getsentry/sentry-java/pull/3717))
- `User.other` has been removed, please use `data` instead ([#3780](https://github.com/getsentry/sentry-java/pull/3780))
- `SdkVersion.getIntegrations()` has been removed, please use `getIntegrationSet` instead ([#3780](https://github.com/getsentry/sentry-java/pull/3780))
- `SdkVersion.getPackages()` has been removed, please use `getPackageSet()` instead ([#3780](https://github.com/getsentry/sentry-java/pull/3780))
- `Device.language` has been removed, please use `locale` instead ([#3780](https://github.com/getsentry/sentry-java/pull/3780))
- `TraceContext.user` and `TraceContextUser` class have been removed, please use `userId` on `TraceContext` instead ([#3780](https://github.com/getsentry/sentry-java/pull/3780))
- `TransactionContext.fromSentryTrace()` has been removed, please use `Sentry.continueTrace()` instead ([#3780](https://github.com/getsentry/sentry-java/pull/3780))
- `SentryDataFetcherExceptionHandler` has been removed, please use `SentryGenericDataFetcherExceptionHandler` in combination with `SentryInstrumentation` instead ([#3780](https://github.com/getsentry/sentry-java/pull/3780))
- `sentry-android-okhttp` has been removed in favor of `sentry-okhttp`, removing android dependency from the module ([#3510](https://github.com/getsentry/sentry-java/pull/3510))
- `Contexts` no longer extends `ConcurrentHashMap`, instead we offer a selected set of methods.
- User segment has been removed ([#3512](https://github.com/getsentry/sentry-java/pull/3512))
- One of the `AndroidTransactionProfiler` constructors has been removed, please use a different one ([#3780](https://github.com/getsentry/sentry-java/pull/3780))
- Use String instead of UUID for SessionId ([#3834](https://github.com/getsentry/sentry-java/pull/3834))
    - The `Session` constructor now takes a `String` instead of a `UUID` for the `sessionId` parameter.
    - `Session.getSessionId()` now returns a `String` instead of a `UUID`.
- All status codes below 400 are now mapped to `SpanStatus.OK` ([#3869](https://github.com/getsentry/sentry-java/pull/3869))
- Change OkHttp sub-spans to span attributes ([#3556](https://github.com/getsentry/sentry-java/pull/3556))
    - This will reduce the number of spans created by the SDK
- `instrumenter` option should no longer be needed as our new OpenTelemetry integration now works in combination with the rest of Sentry

### Behavioural Changes

- We're introducing some new `Scope` types in the SDK, allowing for better control over what data is attached where. Previously there was a stack of scopes that was pushed and popped. Instead we now fork scopes for a given lifecycle and then restore the previous scopes. Since `Hub` is gone, it is also never cloned anymore. Separation of data now happens through the different scope types while making it easier to manipulate exactly what you need without having to attach data at the right time to have it apply where wanted.
    - Global scope is attached to all events created by the SDK. It can also be modified before `Sentry.init` has been called. It can be manipulated using `Sentry.configureScope(ScopeType.GLOBAL, (scope) -> { ... })`.
    - Isolation scope can be used e.g. to attach data to all events that come up while handling an incoming request. It can also be used for other isolation purposes. It can be manipulated using `Sentry.configureScope(ScopeType.ISOLATION, (scope) -> { ... })`. The SDK automatically forks isolation scope in certain cases like incoming requests, CRON jobs, Spring `@Async` and more.
    - Current scope is forked often and data added to it is only added to events that are created while this scope is active. Data is also passed on to newly forked child scopes but not to parents. It can be manipulated using `Sentry.configureScope(ScopeType.CURRENT, (scope) -> { ... })`.
- `Sentry.popScope` has been deprecated, please call `.close()` on the token returned by `Sentry.pushScope` instead or use it in a way described in more detail in [our migration guide](https://docs.sentry.io/platforms/java/migration/7.x-to-8.0).
- We have chosen a default scope that is used for `Sentry.configureScope()` as well as API like `Sentry.setTag()`
    - For Android the type defaults to `CURRENT` scope
    - For Backend and other JVM applicatons it defaults to `ISOLATION` scope
- Event processors on `Scope` can now be ordered by overriding the `getOrder` method on implementations of `EventProcessor`. NOTE: This order only applies to event processors on `Scope` but not `SentryOptions` at the moment. Feel free to request this if you need it.
- `Hub` is deprecated in favor of `Scopes`, alongside some `Hub` relevant APIs. More details can be found in [our migration guide](https://docs.sentry.io/platforms/java/migration/7.x-to-8.0).
- Send file name and path only if `isSendDefaultPii` is `true` ([#3919](https://github.com/getsentry/sentry-java/pull/3919))
- (Android) Enable Performance V2 by default ([#3824](https://github.com/getsentry/sentry-java/pull/3824))
    - With this change cold app start spans will include spans for ContentProviders, Application and Activity load.
- (Android) Replace thread id with kernel thread id in span data ([#3706](https://github.com/getsentry/sentry-java/pull/3706))
- (Android) The JNI layer for sentry-native has now been moved from sentry-java to sentry-native ([#3189](https://github.com/getsentry/sentry-java/pull/3189))
    - This now includes prefab support for sentry-native, allowing you to link and access the sentry-native API within your native app code
    - Checkout the `sentry-samples/sentry-samples-android` example on how to configure CMake and consume `sentry.h`
- The user ip-address is now only set to `"{{auto}}"` if `sendDefaultPii` is enabled ([#4072](https://github.com/getsentry/sentry-java/pull/4072))
  - This change gives you control over IP address collection directly on the client

### Features

- The SDK is now compatible with Spring Boot 3.4 ([#3939](https://github.com/getsentry/sentry-java/pull/3939))
- Our `sentry-opentelemetry-agent` has been completely reworked and now plays nicely with the rest of the Java SDK
    - You may also want to give this new agent a try even if you haven't used OpenTelemetry (with Sentry) before. It offers support for [many more libraries and frameworks](https://github.com/open-telemetry/opentelemetry-java-instrumentation/blob/main/docs/supported-libraries.md), improving on our trace propagation, `Scopes` (used to be `Hub`) propagation as well as performance instrumentation (i.e. more spans).
    - If you are using a framework we did not support before and currently resort to manual instrumentation, please give the agent a try. See [here for a list of supported libraries, frameworks and application servers](https://github.com/open-telemetry/opentelemetry-java-instrumentation/blob/main/docs/supported-libraries.md).
    - Please see [Java SDK docs](https://docs.sentry.io/platforms/java/tracing/instrumentation/opentelemetry/) for more details on how to set up the agent. Please make sure to select the correct SDK from the dropdown on the left side of the docs.
    - What's new about the Agent
        - When the OpenTelemetry Agent is used, Sentry API creates OpenTelemetry spans under the hood, handing back a wrapper object which bridges the gap between traditional Sentry API and OpenTelemetry. We might be replacing some of the Sentry performance API in the future.
            - This is achieved by configuring the SDK to use `OtelSpanFactory` instead of `DefaultSpanFactory` which is done automatically by the auto init of the Java Agent.
        - OpenTelemetry spans are now only turned into Sentry spans when they are finished so they can be sent to the Sentry server.
        - Now registers an OpenTelemetry `Sampler` which uses Sentry sampling configuration
        - Other Performance integrations automatically stop creating spans to avoid duplicate spans
        - The Sentry SDK now makes use of OpenTelemetry `Context` for storing Sentry `Scopes` (which is similar to what used to be called `Hub`) and thus relies on OpenTelemetry for `Context` propagation.
        - Classes used for the previous version of our OpenTelemetry support have been deprecated but can still be used manually. We're not planning to keep the old agent around in favor of less complexity in the SDK.
- Add `sentry-opentelemetry-agentless-spring` module ([#4000](https://github.com/getsentry/sentry-java/pull/4000))
    - This module can be added as a dependency when using Sentry with OpenTelemetry and Spring Boot but don't want to use our Agent. It takes care of configuring OpenTelemetry for use with Sentry.
    - You may want to set `OTEL_LOGS_EXPORTER=none;OTEL_METRICS_EXPORTER=none;OTEL_TRACES_EXPORTER=none` env vars to not have the log flooded with error messages regarding OpenTelemetry features we don't use.
- Add `sentry-opentelemetry-agentless` module ([#3961](https://github.com/getsentry/sentry-java/pull/3961))
    - This module can be added as a dependency when using Sentry with OpenTelemetry but don't want to use our Agent. It takes care of configuring OpenTelemetry for use with Sentry.
    - To enable the auto configuration of it, please set `-Dotel.java.global-autoconfigure.enabled=true` on the `java` command, when starting your application.
    - You may also want to set `OTEL_LOGS_EXPORTER=none;OTEL_METRICS_EXPORTER=none;OTEL_TRACES_EXPORTER=none` env vars to not have the log flooded with error messages regarding OpenTelemetry features we don't use.
- `OpenTelemetryUtil.applyOpenTelemetryOptions` now takes an enum instead of a boolean for its mode
- Add `openTelemetryMode` option ([#3994](https://github.com/getsentry/sentry-java/pull/3994))
    - It defaults to `AUTO` meaning the SDK will figure out how to best configure itself for use with OpenTelemetry
    - Use of OpenTelemetry can also be disabled completely by setting it to `OFF` ([#3995](https://github.com/getsentry/sentry-java/pull/3995))
        - In this case even if OpenTelemetry is present, the Sentry SDK will not use it
    - Use `AGENT` when using `sentry-opentelemetry-agent`
    - Use `AGENTLESS` when using `sentry-opentelemetry-agentless`
    - Use `AGENTLESS_SPRING` when using `sentry-opentelemetry-agentless-spring`
- Add `ignoredTransactions` option to filter out transactions by name ([#3871](https://github.com/getsentry/sentry-java/pull/3871))
    - can be used via ENV vars, e.g. `SENTRY_IGNORED_TRANSACTIONS=POST /person/,GET /pers.*`
    - can also be set in options directly, e.g. `options.setIgnoredTransactions(...)`
    - can also be set in `sentry.properties`, e.g. `ignored-transactions=POST /person/,GET /pers.*`
    - can also be set in Spring config `application.properties`, e.g. `sentry.ignored-transactions=POST /person/,GET /pers.*`
- Add `scopeBindingMode` to `SpanOptions` ([#4004](https://github.com/getsentry/sentry-java/pull/4004))
    - This setting only affects the SDK when used with OpenTelemetry.
    - Defaults to `AUTO` meaning the SDK will decide whether the span should be bound to the current scope. It will not bind transactions to scope using `AUTO`, it will only bind spans where the parent span is on the current scope.
    - `ON` sets the new span on the current scope.
    - `OFF` does not set the new span on the scope.
- Add `ignoredSpanOrigins` option for ignoring spans coming from certain integrations
    - We pre-configure this to ignore Performance instrumentation for Spring and other integrations when using our OpenTelemetry Agent to avoid duplicate spans
- Support `graphql-java` v22 via a new module `sentry-graphql-22` ([#3740](https://github.com/getsentry/sentry-java/pull/3740))
    - If you are using `graphql-java` v21 or earlier, you can use the `sentry-graphql` module
    - For `graphql-java` v22 and newer please use the `sentry-graphql-22` module
- We now provide a `SentryInstrumenter` bean directly for Spring (Boot) if there is none yet instead of using `GraphQlSourceBuilderCustomizer` to add the instrumentation ([#3744](https://github.com/getsentry/sentry-java/pull/3744))
    - It is now also possible to provide a bean of type `SentryGraphqlInstrumentation.BeforeSpanCallback` which is then used by `SentryInstrumenter`
- Add data fetching environment hint to breadcrumb for GraphQL (#3413) ([#3431](https://github.com/getsentry/sentry-java/pull/3431))
- Report exceptions returned by Throwable.getSuppressed() to Sentry as exception groups ([#3396] https://github.com/getsentry/sentry-java/pull/3396)
  - Any suppressed exceptions are added to the issue details page in Sentry, the same way any cause is.
  - We are planning to improve how we visualize suppressed exceptions. See https://github.com/getsentry/sentry-java/issues/4059
- Enable `ThreadLocalAccessor` for Spring Boot 3 WebFlux by default ([#4023](https://github.com/getsentry/sentry-java/pull/4023))
- Allow passing `environment` to `CheckinUtils.withCheckIn` ([3889](https://github.com/getsentry/sentry-java/pull/3889))
- Add `globalHubMode` to options ([#3805](https://github.com/getsentry/sentry-java/pull/3805))
    - `globalHubMode` used to only be a param on `Sentry.init`. To make it easier to be used in e.g. Desktop environments, we now additionally added it as an option on SentryOptions that can also be set via `sentry.properties`.
    - If both the param on `Sentry.init` and the option are set, the option will win. By default the option is set to `null` meaning whatever is passed to `Sentry.init` takes effect.
- Lazy uuid generation for SentryId and SpanId ([#3770](https://github.com/getsentry/sentry-java/pull/3770))
- Faster generation of Sentry and Span IDs ([#3818](https://github.com/getsentry/sentry-java/pull/3818))
    - Uses faster implementation to convert UUID to SentryID String
    - Uses faster Random implementation to generate UUIDs
- Android 15: Add support for 16KB page sizes ([#3851](https://github.com/getsentry/sentry-java/pull/3851))
    - See https://developer.android.com/guide/practices/page-sizes for more details
- Add init priority settings ([#3674](https://github.com/getsentry/sentry-java/pull/3674))
    - You may now set `forceInit=true` (`force-init` for `.properties` files) to ensure a call to Sentry.init / SentryAndroid.init takes effect
- Add force init option to Android Manifest ([#3675](https://github.com/getsentry/sentry-java/pull/3675))
    - Use `<meta-data android:name="io.sentry.force-init" android:value="true" />` to ensure Sentry Android auto init is not easily overwritten
- Attach request body for `application/x-www-form-urlencoded` requests in Spring ([#3731](https://github.com/getsentry/sentry-java/pull/3731))
    - Previously request body was only attached for `application/json` requests
- Set breadcrumb level based on http status ([#3771](https://github.com/getsentry/sentry-java/pull/3771))
- Emit transaction.data inside contexts.trace.data ([#3735](https://github.com/getsentry/sentry-java/pull/3735))
    - Also does not emit `transaction.data` in `extras` anymore
- Add a sample for showcasing Sentry with OpenTelemetry for Spring Boot 3 with our Java agent (`sentry-samples-spring-boot-jakarta-opentelemetry`) ([#3856](https://github.com/getsentry/sentry-java/pull/3828))
- Add a sample for showcasing Sentry with OpenTelemetry for Spring Boot 3 without our Java agent (`sentry-samples-spring-boot-jakarta-opentelemetry-noagent`) ([#3856](https://github.com/getsentry/sentry-java/pull/3856))
- Add a sample for showcasing Sentry with OpenTelemetry (`sentry-samples-console-opentelemetry-noagent`) ([#3856](https://github.com/getsentry/sentry-java/pull/3862))

### Fixes

- Fix incoming defer sampling decision `sentry-trace` header ([#3942](https://github.com/getsentry/sentry-java/pull/3942))
    - A `sentry-trace` header that only contains trace ID and span ID but no sampled flag (`-1`, `-0` suffix) means the receiving system can make its own sampling decision
    - When generating `sentry-trace` header from `PropagationContext` we now copy the `sampled` flag.
    - In `TransactionContext.fromPropagationContext` when there is no parent sampling decision, keep the decision `null` so a new sampling decision is made instead of defaulting to `false`
- Fix order of calling `close` on previous Sentry instance when re-initializing ([#3750](https://github.com/getsentry/sentry-java/pull/3750))
    - Previously some parts of Sentry were immediately closed after re-init that should have stayed open and some parts of the previous init were never closed
- All status codes below 400 are now mapped to `SpanStatus.OK` ([#3869](https://github.com/getsentry/sentry-java/pull/3869))
- Improve ignored check performance ([#3992](https://github.com/getsentry/sentry-java/pull/3992))
    - Checking if a span origin, a transaction or a checkIn should be ignored is now faster
- Cache requests for Spring using Springs `ContentCachingRequestWrapper` instead of our own Wrapper to also cache parameters ([#3641](https://github.com/getsentry/sentry-java/pull/3641))
    - Previously only the body was cached which could lead to problems in the FilterChain as Request parameters were not available
- Close backpressure monitor on SDK shutdown ([#3998](https://github.com/getsentry/sentry-java/pull/3998))
    - Due to the backpressure monitor rescheduling a task to run every 10s, it very likely caused shutdown to wait the full `shutdownTimeoutMillis` (defaulting to 2s) instead of being able to terminate immediately
- Let OpenTelemetry auto instrumentation handle extracting and injecting tracing information if present ([#3953](https://github.com/getsentry/sentry-java/pull/3953))
    - Our integrations no longer call `.continueTrace` and also do not inject tracing headers if the integration has been added to `ignoredSpanOrigins`
- Fix testTag not working for Jetpack Compose user interaction tracking ([#3878](https://github.com/getsentry/sentry-java/pull/3878))
- Mark `DiskFlushNotification` hint flushed when rate limited ([#3892](https://github.com/getsentry/sentry-java/pull/3892))
    - Our `UncaughtExceptionHandlerIntegration` waited for the full flush timeout duration (default 15s) when rate limited.
- Do not replace `op` with auto generated content for OpenTelemetry spans with span kind `INTERNAL` ([#3906](https://github.com/getsentry/sentry-java/pull/3906))
- Add `enable-spotlight` and `spotlight-connection-url` to external options and check if spotlight is enabled when deciding whether to inspect an OpenTelemetry span for connecting to splotlight ([#3709](https://github.com/getsentry/sentry-java/pull/3709))
- Trace context on `Contexts.setTrace` has been marked `@NotNull` ([#3721](https://github.com/getsentry/sentry-java/pull/3721))
    - Setting it to `null` would cause an exception.
    - Transactions are dropped if trace context is missing
- Remove internal annotation on `SpanOptions` ([#3722](https://github.com/getsentry/sentry-java/pull/3722))
- `SentryLogbackInitializer` is now public ([#3723](https://github.com/getsentry/sentry-java/pull/3723))
- Parse and use `send-default-pii` and `max-request-body-size` from `sentry.properties` ([#3534](https://github.com/getsentry/sentry-java/pull/3534))
- `TracesSampler` is now only created once in `SentryOptions` instead of creating a new one for every `Hub` (which is now `Scopes`). This means we're now creating fewer `SecureRandom` instances.

### Internal

- Make `SentryClient` constructor public ([#4045](https://github.com/getsentry/sentry-java/pull/4045))
- Warm starts cleanup ([#3954](https://github.com/getsentry/sentry-java/pull/3954))

### Changes in pre-releases

These changes have been made during development of `8.0.0`. You may skip this section. We just put it here for sake of completeness.

- Extract OpenTelemetry `URL_PATH` span attribute into description ([#3933](https://github.com/getsentry/sentry-java/pull/3933))
- Replace OpenTelemetry `ContextStorage` wrapper with `ContextStorageProvider` ([#3938](https://github.com/getsentry/sentry-java/pull/3938))
    - The wrapper had to be put in place before any call to `Context` whereas `ContextStorageProvider` is automatically invoked at the correct time.
- Send `otel.kind` to Sentry ([#3907](https://github.com/getsentry/sentry-java/pull/3907))
- Spring Boot now automatically detects if OpenTelemetry is available and makes use of it ([#3846](https://github.com/getsentry/sentry-java/pull/3846))
    - This is only enabled if there is no OpenTelemetry agent available
    - We prefer to use the OpenTelemetry agent as it offers more auto instrumentation
    - In some cases the OpenTelemetry agent cannot be used, please see https://opentelemetry.io/docs/zero-code/java/spring-boot-starter/ for more details on when to prefer the Agent and when the Spring Boot starter makes more sense.
    - In this mode the SDK makes use of the `OpenTelemetry` bean that is created by `opentelemetry-spring-boot-starter` instead of `GlobalOpenTelemetry`
- Spring Boot now automatically detects our OpenTelemetry agent if its auto init is disabled ([#3848](https://github.com/getsentry/sentry-java/pull/3848))
    - This means Spring Boot config mechanisms can now be combined with our OpenTelemetry agent
    - The `sentry-opentelemetry-extra` module has been removed again, most classes have been moved to `sentry-opentelemetry-bootstrap` which is loaded into the bootstrap classloader (i.e. `null`) when our Java agent is used. The rest has been moved into `sentry-opentelemetry-agentcustomization` and is loaded into the agent classloader when our Java agent is used.
    - The `sentry-opentelemetry-bootstrap` and `sentry-opentelemetry-agentcustomization` modules can be used without the agent as well, in which case all classes are loaded into the application classloader. Check out our `sentry-samples-spring-boot-jakarta-opentelemetry-noagent` sample.
    - In this mode the SDK makes use of `GlobalOpenTelemetry`
- Automatically set span factory based on presence of OpenTelemetry ([#3858](https://github.com/getsentry/sentry-java/pull/3858))
    - `SentrySpanFactoryHolder` has been removed as it is no longer required.

- Replace deprecated `SimpleInstrumentation` with `SimplePerformantInstrumentation` for graphql 22 ([#3974](https://github.com/getsentry/sentry-java/pull/3974))
- We now hold a strong reference to the underlying OpenTelemetry span when it is created through Sentry API ([#3997](https://github.com/getsentry/sentry-java/pull/3997))
    - This keeps it from being garbage collected too early
- Defer sampling decision by setting `sampled` to `null` in `PropagationContext` when using OpenTelemetry in case of an incoming defer sampling `sentry-trace` header. ([#3945](https://github.com/getsentry/sentry-java/pull/3945))
- Build `PropagationContext` from `SamplingDecision` made by `SentrySampler` instead of parsing headers and potentially ignoring a sampling decision in case a `sentry-trace` header comes in with deferred sampling decision. ([#3947](https://github.com/getsentry/sentry-java/pull/3947))
- The Sentry OpenTelemetry Java agent now makes sure Sentry `Scopes` storage is initialized even if the agents auto init is disabled ([#3848](https://github.com/getsentry/sentry-java/pull/3848))
    - This is required for all integrations to work together with our OpenTelemetry Java agent if its auto init has been disabled and the SDKs init should be used instead.
- Fix `startChild` for span that is not in current OpenTelemetry `Context` ([#3862](https://github.com/getsentry/sentry-java/pull/3862))
    - Starting a child span from a transaction that wasn't in the current `Context` lead to multiple transactions being created (one for the transaction and another per span created).
- Add `auto.graphql.graphql22` to ignored span origins when using OpenTelemetry ([#3828](https://github.com/getsentry/sentry-java/pull/3828))
- Use OpenTelemetry span name as fallback for transaction name ([#3557](https://github.com/getsentry/sentry-java/pull/3557))
    - In certain cases we were sending transactions as "<unlabeled transaction>" when using OpenTelemetry
- Add OpenTelemetry span data to Sentry span ([#3593](https://github.com/getsentry/sentry-java/pull/3593))
- No longer selectively copy OpenTelemetry attributes to Sentry spans / transactions `data` ([#3663](https://github.com/getsentry/sentry-java/pull/3663))
- Remove `PROCESS_COMMAND_ARGS` (`process.command_args`) OpenTelemetry span attribute as it can be very large ([#3664](https://github.com/getsentry/sentry-java/pull/3664))
- Use RECORD_ONLY sampling decision if performance is disabled ([#3659](https://github.com/getsentry/sentry-java/pull/3659))
    - Also fix check whether Performance is enabled when making a sampling decision in the OpenTelemetry sampler
- Sentry OpenTelemetry Java Agent now sets Instrumenter to SENTRY (used to be OTEL) ([#3697](https://github.com/getsentry/sentry-java/pull/3697))
- Set span origin in `ActivityLifecycleIntegration` on span options instead of after creating the span / transaction ([#3702](https://github.com/getsentry/sentry-java/pull/3702))
    - This allows spans to be filtered by span origin on creation
- Honor ignored span origins in `SentryTracer.startChild` ([#3704](https://github.com/getsentry/sentry-java/pull/3704))
- Use span id of remote parent ([#3548](https://github.com/getsentry/sentry-java/pull/3548))
    - Traces were broken because on an incoming request, OtelSentrySpanProcessor did not set the parentSpanId on the span correctly. Traces were not referencing the actual parent span but some other (random) span ID which the server doesn't know.
- Attach active span to scope when using OpenTelemetry ([#3549](https://github.com/getsentry/sentry-java/pull/3549))
    - Errors weren't linked to traces correctly due to parts of the SDK not knowing the current span
- Record dropped spans in client report when sampling out OpenTelemetry spans ([#3552](https://github.com/getsentry/sentry-java/pull/3552))
- Retrieve the correct current span from `Scope`/`Scopes` when using OpenTelemetry ([#3554](https://github.com/getsentry/sentry-java/pull/3554))
- Support spans that are split into multiple batches ([#3539](https://github.com/getsentry/sentry-java/pull/3539))
    - When spans belonging to a single transaction were split into multiple batches for SpanExporter, we did not add all spans because the isSpanTooOld check wasn't inverted.
- Partially fix bootstrap class loading ([#3543](https://github.com/getsentry/sentry-java/pull/3543))
    - There was a problem with two separate Sentry `Scopes` being active inside each OpenTelemetry `Context` due to using context keys from more than one class loader.
- The Spring Boot 3 WebFlux sample now uses our GraphQL v22 integration ([#3828](https://github.com/getsentry/sentry-java/pull/3828))
- Do not ignore certain span origins for OpenTelemetry without agent ([#3856](https://github.com/getsentry/sentry-java/pull/3856))
- `span.startChild` now uses `.makeCurrent()` by default ([#3544](https://github.com/getsentry/sentry-java/pull/3544))
    - This caused an issue where the span tree wasn't correct because some spans were not added to their direct parent
- Do not set the exception group marker when there is a suppressed exception ([#4056](https://github.com/getsentry/sentry-java/pull/4056))
    - Due to how grouping works in Sentry currently sometimes the suppressed exception is treated as the main exception. This change ensures we keep using the main exception and not change how grouping works.
    - As a consequence the list of exceptions in the group on top of an issue is no longer shown in Sentry UI.
    - We are planning to improve this in the future but opted for this fix first.

### Dependencies

- Bump Native SDK from v0.7.0 to v0.7.17 ([#3441](https://github.com/getsentry/sentry-java/pull/3189)) ([#3851](https://github.com/getsentry/sentry-java/pull/3851)) ([#3914](https://github.com/getsentry/sentry-java/pull/3914)) ([#4003](https://github.com/getsentry/sentry-java/pull/4003))
    - [changelog](https://github.com/getsentry/sentry-native/blob/master/CHANGELOG.md#0717)
    - [diff](https://github.com/getsentry/sentry-native/compare/0.7.0...0.7.17)
- Bump OpenTelemetry to 1.44.1, OpenTelemetry Java Agent to 2.10.0 and Semantic Conventions to 1.28.0 ([#3668](https://github.com/getsentry/sentry-java/pull/3668)) ([#3935](https://github.com/getsentry/sentry-java/pull/3935))

### Migration Guide / Deprecations

Please take a look at [our migration guide in docs](https://docs.sentry.io/platforms/java/migration/7.x-to-8.0).

- `Hub` has been deprecated, we're replacing the following:
    - `IHub` has been replaced by `IScopes`, however you should be able to simply pass `IHub` instances to code expecting `IScopes`, allowing for an easier migration.
    - `HubAdapter.getInstance()` has been replaced by `ScopesAdapter.getInstance()`
    - The `.clone()` method on `IHub`/`IScopes` has been deprecated, please use `.pushScope()` or `.pushIsolationScope()` instead
    - Some internal methods like `.getCurrentHub()` and `.setCurrentHub()` have also been replaced.
- `Sentry.popScope` has been replaced by calling `.close()` on the token returned by `Sentry.pushScope()` and `Sentry.pushIsolationScope()`. The token can also be used in a `try` block like this:

```
try (final @NotNull ISentryLifecycleToken ignored = Sentry.pushScope()) {
  // this block has its separate current scope
}
```

as well as:


```
try (final @NotNull ISentryLifecycleToken ignored = Sentry.pushIsolationScope()) {
  // this block has its separate isolation scope
}
```
- Classes used by our previous OpenTelemetry integration have been deprecated (`SentrySpanProcessor`, `SentryPropagator`, `OpenTelemetryLinkErrorEventProcessor`). Please take a look at [docs](https://docs.sentry.io/platforms/java/tracing/instrumentation/opentelemetry/) on how to setup OpenTelemetry in v8.

You may also use `LifecycleHelper.close(token)`, e.g. in case you need to pass the token around for closing later.


### Changes from `rc.4`

If you have been using `8.0.0-rc.4` of the Java SDK, here's the new changes that have been included in the `8.0.0` release:

- Make `SentryClient` constructor public ([#4045](https://github.com/getsentry/sentry-java/pull/4045))
- The user ip-address is now only set to `"{{auto}}"` if sendDefaultPii is enabled ([#4072](https://github.com/getsentry/sentry-java/pull/4072))
    - This change gives you control over IP address collection directly on the client
- Do not set the exception group marker when there is a suppressed exception ([#4056](https://github.com/getsentry/sentry-java/pull/4056))
    - Due to how grouping works in Sentry currently sometimes the suppressed exception is treated as the main exception. This change ensures we keep using the main exception and not change how grouping works.
    - As a consequence the list of exceptions in the group on top of an issue is no longer shown in Sentry UI.
    - We are planning to improve this in the future but opted for this fix first.
- Fix swallow NDK loadLibrary errors ([#4082](https://github.com/getsentry/sentry-java/pull/4082))

## 7.22.5

### Fixes

- Session Replay: Change bitmap config to `ARGB_8888` for screenshots ([#4282](https://github.com/getsentry/sentry-java/pull/4282))

## 7.22.4

### Fixes

- Session Replay: Fix crash when a navigation breadcrumb does not have "to" destination ([#4185](https://github.com/getsentry/sentry-java/pull/4185))
- Session Replay: Cap video segment duration to maximum 5 minutes to prevent endless video encoding in background ([#4185](https://github.com/getsentry/sentry-java/pull/4185))
- Avoid logging an error when a float is passed in the manifest ([#4266](https://github.com/getsentry/sentry-java/pull/4266))

## 7.22.3

### Fixes

- Reduce excessive CPU usage when serializing breadcrumbs to disk for ANRs ([#4181](https://github.com/getsentry/sentry-java/pull/4181))

## 7.22.2

### Fixes

- Fix AbstractMethodError when using SentryTraced for Jetpack Compose ([#4256](https://github.com/getsentry/sentry-java/pull/4256))

## 7.22.1

### Fixes

- Fix Ensure app start type is set, even when ActivityLifecycleIntegration is not running ([#4216](https://github.com/getsentry/sentry-java/pull/4216))
- Fix properly reset application/content-provider timespans for warm app starts ([#4244](https://github.com/getsentry/sentry-java/pull/4244))

## 7.22.0

### Fixes

- Session Replay: Fix various crashes and issues ([#4135](https://github.com/getsentry/sentry-java/pull/4135))
    - Fix `FileNotFoundException` when trying to read/write `.ongoing_segment` file
    - Fix `IllegalStateException` when registering `onDrawListener`
    - Fix SIGABRT native crashes on Motorola devices when encoding a video
- (Jetpack Compose) Modifier.sentryTag now uses Modifier.Node ([#4029](https://github.com/getsentry/sentry-java/pull/4029))
    - This allows Composables that use this modifier to be skippable

## 7.21.0

### Fixes

- Do not instrument File I/O operations if tracing is disabled ([#4051](https://github.com/getsentry/sentry-java/pull/4051))
- Do not instrument User Interaction multiple times ([#4051](https://github.com/getsentry/sentry-java/pull/4051))
- Speed up view traversal to find touched target in `UserInteractionIntegration` ([#4051](https://github.com/getsentry/sentry-java/pull/4051))
- Reduce IPC/Binder calls performed by the SDK ([#4058](https://github.com/getsentry/sentry-java/pull/4058))

### Behavioural Changes

- (changed in [7.20.1](https://github.com/getsentry/sentry-java/releases/tag/7.20.1)) The user ip-address is now only set to `"{{auto}}"` if sendDefaultPii is enabled ([#4071](https://github.com/getsentry/sentry-java/pull/4071))
    - This change gives you control over IP address collection directly on the client
- Reduce the number of broadcasts the SDK is subscribed for ([#4052](https://github.com/getsentry/sentry-java/pull/4052))
  - Drop `TempSensorBreadcrumbsIntegration`
  - Drop `PhoneStateBreadcrumbsIntegration`
  - Reduce number of broadcasts in `SystemEventsBreadcrumbsIntegration`

Current list of the broadcast events can be found [here](https://github.com/getsentry/sentry-java/blob/9b8dc0a844d10b55ddeddf55d278c0ab0f86421c/sentry-android-core/src/main/java/io/sentry/android/core/SystemEventsBreadcrumbsIntegration.java#L131-L153). If you'd like to subscribe for more events, consider overriding the `SystemEventsBreadcrumbsIntegration` as follows:

```kotlin
SentryAndroid.init(context) { options ->
    options.integrations.removeAll { it is SystemEventsBreadcrumbsIntegration }
    options.integrations.add(SystemEventsBreadcrumbsIntegration(context, SystemEventsBreadcrumbsIntegration.getDefaultActions() + listOf(/* your custom actions */)))
}
```

If you would like to keep some of the default broadcast events as breadcrumbs, consider opening a [GitHub issue](https://github.com/getsentry/sentry-java/issues/new).

## 7.21.0-beta.1

### Fixes

- Do not instrument File I/O operations if tracing is disabled ([#4051](https://github.com/getsentry/sentry-java/pull/4051))
- Do not instrument User Interaction multiple times ([#4051](https://github.com/getsentry/sentry-java/pull/4051))
- Speed up view traversal to find touched target in `UserInteractionIntegration` ([#4051](https://github.com/getsentry/sentry-java/pull/4051))
- Reduce IPC/Binder calls performed by the SDK ([#4058](https://github.com/getsentry/sentry-java/pull/4058))

### Behavioural Changes

- Reduce the number of broadcasts the SDK is subscribed for ([#4052](https://github.com/getsentry/sentry-java/pull/4052))
  - Drop `TempSensorBreadcrumbsIntegration`
  - Drop `PhoneStateBreadcrumbsIntegration`
  - Reduce number of broadcasts in `SystemEventsBreadcrumbsIntegration`

Current list of the broadcast events can be found [here](https://github.com/getsentry/sentry-java/blob/9b8dc0a844d10b55ddeddf55d278c0ab0f86421c/sentry-android-core/src/main/java/io/sentry/android/core/SystemEventsBreadcrumbsIntegration.java#L131-L153). If you'd like to subscribe for more events, consider overriding the `SystemEventsBreadcrumbsIntegration` as follows:

```kotlin
SentryAndroid.init(context) { options ->
    options.integrations.removeAll { it is SystemEventsBreadcrumbsIntegration }
    options.integrations.add(SystemEventsBreadcrumbsIntegration(context, SystemEventsBreadcrumbsIntegration.getDefaultActions() + listOf(/* your custom actions */)))
}
```

If you would like to keep some of the default broadcast events as breadcrumbs, consider opening a [GitHub issue](https://github.com/getsentry/sentry-java/issues/new).

## 7.20.1

### Behavioural Changes

- The user ip-address is now only set to `"{{auto}}"` if sendDefaultPii is enabled ([#4071](https://github.com/getsentry/sentry-java/pull/4071))
    - This change gives you control over IP address collection directly on the client

## 7.20.0

### Features

- Session Replay GA ([#4017](https://github.com/getsentry/sentry-java/pull/4017))

To enable Replay use the `sessionReplay.sessionSampleRate` or `sessionReplay.onErrorSampleRate` options.

  ```kotlin
  import io.sentry.SentryReplayOptions
  import io.sentry.android.core.SentryAndroid

  SentryAndroid.init(context) { options ->
   
    options.sessionReplay.sessionSampleRate = 1.0
    options.sessionReplay.onErrorSampleRate = 1.0
  
    // To change default redaction behavior (defaults to true)
    options.sessionReplay.redactAllImages = true
    options.sessionReplay.redactAllText = true
  
    // To change quality of the recording (defaults to MEDIUM)
    options.sessionReplay.quality = SentryReplayOptions.SentryReplayQuality.MEDIUM // (LOW|MEDIUM|HIGH)
  }
  ```

### Fixes

- Fix warm start detection ([#3937](https://github.com/getsentry/sentry-java/pull/3937))
- Session Replay: Reduce memory allocations, disk space consumption, and payload size ([#4016](https://github.com/getsentry/sentry-java/pull/4016))
- Session Replay: Do not try to encode corrupted frames multiple times ([#4016](https://github.com/getsentry/sentry-java/pull/4016))

### Internal

- Session Replay: Allow overriding `SdkVersion` for replay events ([#4014](https://github.com/getsentry/sentry-java/pull/4014))
- Session Replay: Send replay options as tags ([#4015](https://github.com/getsentry/sentry-java/pull/4015))

### Breaking changes

- Session Replay options were moved from under `experimental` to the main `options` object ([#4017](https://github.com/getsentry/sentry-java/pull/4017))

## 7.19.1

### Fixes

- Change TTFD timeout to 25 seconds ([#3984](https://github.com/getsentry/sentry-java/pull/3984))
- Session Replay: Fix memory leak when masking Compose screens ([#3985](https://github.com/getsentry/sentry-java/pull/3985))
- Session Replay: Fix potential ANRs in `GestureRecorder` ([#4001](https://github.com/getsentry/sentry-java/pull/4001))

### Internal

- Session Replay: Flutter improvements ([#4007](https://github.com/getsentry/sentry-java/pull/4007))

## 7.19.0

### Fixes

- Session Replay: fix various crashes and issues ([#3970](https://github.com/getsentry/sentry-java/pull/3970))
    - Fix `IndexOutOfBoundsException` when tracking window changes
    - Fix `IllegalStateException` when adding/removing draw listener for a dead view
    - Fix `ConcurrentModificationException` when registering window listeners and stopping `WindowRecorder`/`GestureRecorder`
- Add support for setting sentry-native handler_strategy ([#3671](https://github.com/getsentry/sentry-java/pull/3671))

### Dependencies

- Bump Native SDK from v0.7.8 to v0.7.16 ([#3671](https://github.com/getsentry/sentry-java/pull/3671))
    - [changelog](https://github.com/getsentry/sentry-native/blob/master/CHANGELOG.md#0716)
    - [diff](https://github.com/getsentry/sentry-native/compare/0.7.8...0.7.16)

## 7.18.1

### Fixes

- Fix testTag not working for Jetpack Compose user interaction tracking ([#3878](https://github.com/getsentry/sentry-java/pull/3878))

## 7.18.0

### Features

- Android 15: Add support for 16KB page sizes ([#3620](https://github.com/getsentry/sentry-java/pull/3620))
    - See https://developer.android.com/guide/practices/page-sizes for more details
- Session Replay: Add `beforeSendReplay` callback ([#3855](https://github.com/getsentry/sentry-java/pull/3855))
- Session Replay: Add support for masking/unmasking view containers ([#3881](https://github.com/getsentry/sentry-java/pull/3881))

### Fixes

- Avoid collecting normal frames ([#3782](https://github.com/getsentry/sentry-java/pull/3782))
- Ensure android initialization process continues even if options configuration block throws an exception ([#3887](https://github.com/getsentry/sentry-java/pull/3887))
- Do not report parsing ANR error when there are no threads ([#3888](https://github.com/getsentry/sentry-java/pull/3888))
    - This should significantly reduce the number of events with message "Sentry Android SDK failed to parse system thread dump..." reported
- Session Replay: Disable replay in session mode when rate limit is active ([#3854](https://github.com/getsentry/sentry-java/pull/3854))

### Dependencies

- Bump Native SDK from v0.7.2 to v0.7.8 ([#3620](https://github.com/getsentry/sentry-java/pull/3620))
    - [changelog](https://github.com/getsentry/sentry-native/blob/master/CHANGELOG.md#078)
    - [diff](https://github.com/getsentry/sentry-native/compare/0.7.2...0.7.8)

## 7.17.0

### Features

- Add meta option to set the maximum amount of breadcrumbs to be logged. ([#3836](https://github.com/getsentry/sentry-java/pull/3836))
- Use a separate `Random` instance per thread to improve SDK performance ([#3835](https://github.com/getsentry/sentry-java/pull/3835))

### Fixes

- Using MaxBreadcrumb with value 0 no longer crashes. ([#3836](https://github.com/getsentry/sentry-java/pull/3836))
- Accept manifest integer values when requiring floating values ([#3823](https://github.com/getsentry/sentry-java/pull/3823))
- Fix standalone tomcat jndi issue ([#3873](https://github.com/getsentry/sentry-java/pull/3873))
    - Using Sentry Spring Boot on a standalone tomcat caused the following error:
        - Failed to bind properties under 'sentry.parsed-dsn' to io.sentry.Dsn

## 7.16.0

### Features

- Add meta option to attach ANR thread dumps ([#3791](https://github.com/getsentry/sentry-java/pull/3791))

### Fixes

- Cache parsed Dsn ([#3796](https://github.com/getsentry/sentry-java/pull/3796))
- fix invalid profiles when the transaction name is empty ([#3747](https://github.com/getsentry/sentry-java/pull/3747))
- Deprecate `enableTracing` option ([#3777](https://github.com/getsentry/sentry-java/pull/3777))
- Vendor `java.util.Random` and replace `java.security.SecureRandom` usages ([#3783](https://github.com/getsentry/sentry-java/pull/3783))
- Fix potential ANRs due to NDK scope sync ([#3754](https://github.com/getsentry/sentry-java/pull/3754))
- Fix potential ANRs due to NDK System.loadLibrary calls ([#3670](https://github.com/getsentry/sentry-java/pull/3670))
- Fix slow `Log` calls on app startup ([#3793](https://github.com/getsentry/sentry-java/pull/3793))
- Fix slow Integration name parsing ([#3794](https://github.com/getsentry/sentry-java/pull/3794))
- Session Replay: Reduce startup and capture overhead ([#3799](https://github.com/getsentry/sentry-java/pull/3799))
- Load lazy fields on init in the background ([#3803](https://github.com/getsentry/sentry-java/pull/3803))
- Replace setOf with HashSet.add ([#3801](https://github.com/getsentry/sentry-java/pull/3801))

### Breaking changes

- The method `addIntegrationToSdkVersion(Ljava/lang/Class;)V` has been removed from the core (`io.sentry:sentry`) package. Please make sure all of the packages (e.g. `io.sentry:sentry-android-core`, `io.sentry:sentry-android-fragment`, `io.sentry:sentry-okhttp`  and others) are all aligned and using the same version to prevent the `NoSuchMethodError` exception.

## 7.16.0-alpha.1

### Features

- Add meta option to attach ANR thread dumps ([#3791](https://github.com/getsentry/sentry-java/pull/3791))

### Fixes

- Cache parsed Dsn ([#3796](https://github.com/getsentry/sentry-java/pull/3796))
- fix invalid profiles when the transaction name is empty ([#3747](https://github.com/getsentry/sentry-java/pull/3747))
- Deprecate `enableTracing` option ([#3777](https://github.com/getsentry/sentry-java/pull/3777))
- Vendor `java.util.Random` and replace `java.security.SecureRandom` usages ([#3783](https://github.com/getsentry/sentry-java/pull/3783))
- Fix potential ANRs due to NDK scope sync ([#3754](https://github.com/getsentry/sentry-java/pull/3754))
- Fix potential ANRs due to NDK System.loadLibrary calls ([#3670](https://github.com/getsentry/sentry-java/pull/3670))
- Fix slow `Log` calls on app startup ([#3793](https://github.com/getsentry/sentry-java/pull/3793))
- Fix slow Integration name parsing ([#3794](https://github.com/getsentry/sentry-java/pull/3794))
- Session Replay: Reduce startup and capture overhead ([#3799](https://github.com/getsentry/sentry-java/pull/3799))

## 7.15.0

### Features

- Add support for `feedback` envelope header item type ([#3687](https://github.com/getsentry/sentry-java/pull/3687))
- Add breadcrumb.origin field ([#3727](https://github.com/getsentry/sentry-java/pull/3727))
- Session Replay: Add options to selectively mask/unmask views captured in replay. The following options are available: ([#3689](https://github.com/getsentry/sentry-java/pull/3689))
    - `android:tag="sentry-mask|sentry-unmask"` in XML or `view.setTag("sentry-mask|sentry-unmask")` in code tags
        - if you already have a tag set for a view, you can set a tag by id: `<tag android:id="@id/sentry_privacy" android:value="mask|unmask"/>` in XML or `view.setTag(io.sentry.android.replay.R.id.sentry_privacy, "mask|unmask")` in code
    - `view.sentryReplayMask()` or `view.sentryReplayUnmask()` extension functions
    - mask/unmask `View`s of a certain type by adding fully-qualified classname to one of the lists `options.experimental.sessionReplay.addMaskViewClass()` or `options.experimental.sessionReplay.addUnmaskViewClass()`. Note, that all of the view subclasses/subtypes will be masked/unmasked as well
        - For example, (this is already a default behavior) to mask all `TextView`s and their subclasses (`RadioButton`, `EditText`, etc.): `options.experimental.sessionReplay.addMaskViewClass("android.widget.TextView")`
        - If you're using code obfuscation, adjust your proguard-rules accordingly, so your custom view class name is not minified
- Session Replay: Support Jetpack Compose masking ([#3739](https://github.com/getsentry/sentry-java/pull/3739))
  - To selectively mask/unmask @Composables, use `Modifier.sentryReplayMask()` and `Modifier.sentryReplayUnmask()` modifiers
- Session Replay: Mask `WebView`, `VideoView` and `androidx.media3.ui.PlayerView` by default ([#3775](https://github.com/getsentry/sentry-java/pull/3775))

### Fixes

- Avoid stopping appStartProfiler after application creation ([#3630](https://github.com/getsentry/sentry-java/pull/3630))
- Session Replay: Correctly detect dominant color for `TextView`s with Spans ([#3682](https://github.com/getsentry/sentry-java/pull/3682))
- Fix ensure Application Context is used even when SDK is initialized via Activity Context ([#3669](https://github.com/getsentry/sentry-java/pull/3669))
- Fix potential ANRs due to `Calendar.getInstance` usage in Breadcrumbs constructor ([#3736](https://github.com/getsentry/sentry-java/pull/3736))
- Fix potential ANRs due to default integrations ([#3778](https://github.com/getsentry/sentry-java/pull/3778))
- Lazily initialize heavy `SentryOptions` members to avoid ANRs on app start ([#3749](https://github.com/getsentry/sentry-java/pull/3749))

*Breaking changes*:

- `options.experimental.sessionReplay.errorSampleRate` was renamed to `options.experimental.sessionReplay.onErrorSampleRate` ([#3637](https://github.com/getsentry/sentry-java/pull/3637))
- Manifest option `io.sentry.session-replay.error-sample-rate` was renamed to `io.sentry.session-replay.on-error-sample-rate` ([#3637](https://github.com/getsentry/sentry-java/pull/3637))
- Change `redactAllText` and `redactAllImages` to `maskAllText` and `maskAllImages` ([#3741](https://github.com/getsentry/sentry-java/pull/3741))

## 7.14.0

### Features

- Session Replay: Gesture/touch support for Flutter ([#3623](https://github.com/getsentry/sentry-java/pull/3623))

### Fixes

- Fix app start spans missing from Pixel devices ([#3634](https://github.com/getsentry/sentry-java/pull/3634))
- Avoid ArrayIndexOutOfBoundsException on Android cpu data collection ([#3598](https://github.com/getsentry/sentry-java/pull/3598))
- Fix lazy select queries instrumentation ([#3604](https://github.com/getsentry/sentry-java/pull/3604))
- Session Replay: buffer mode improvements ([#3622](https://github.com/getsentry/sentry-java/pull/3622))
  - Align next segment timestamp with the end of the buffered segment when converting from buffer mode to session mode
  - Persist `buffer` replay type for the entire replay when converting from buffer mode to session mode
  - Properly store screen names for `buffer` mode
- Session Replay: fix various crashes and issues ([#3628](https://github.com/getsentry/sentry-java/pull/3628))
  - Fix video not being encoded on Pixel devices
  - Fix SIGABRT native crashes on Xiaomi devices when encoding a video
  - Fix `RejectedExecutionException` when redacting a screenshot
  - Fix `FileNotFoundException` when persisting segment values

### Chores

- Introduce `ReplayShadowMediaCodec` and refactor tests using custom encoder ([#3612](https://github.com/getsentry/sentry-java/pull/3612))

## 7.13.0

### Features

- Session Replay: ([#3565](https://github.com/getsentry/sentry-java/pull/3565)) ([#3609](https://github.com/getsentry/sentry-java/pull/3609))
  - Capture remaining replay segment for ANRs on next app launch
  - Capture remaining replay segment for unhandled crashes on next app launch

### Fixes

- Session Replay: ([#3565](https://github.com/getsentry/sentry-java/pull/3565)) ([#3609](https://github.com/getsentry/sentry-java/pull/3609))
  - Fix stopping replay in `session` mode at 1 hour deadline
  - Never encode full frames for a video segment, only do partial updates. This further reduces size of the replay segment
  - Use propagation context when no active transaction for ANRs

### Dependencies

- Bump Spring Boot to 3.3.2 ([#3541](https://github.com/getsentry/sentry-java/pull/3541))

## 7.12.1

### Fixes

- Check app start spans time and ignore background app starts ([#3550](https://github.com/getsentry/sentry-java/pull/3550))
  - This should eliminate long-lasting App Start transactions

## 7.12.0

### Features

- Session Replay Public Beta ([#3339](https://github.com/getsentry/sentry-java/pull/3339))

  To enable Replay use the `sessionReplay.sessionSampleRate` or `sessionReplay.errorSampleRate` experimental options.

  ```kotlin
  import io.sentry.SentryReplayOptions
  import io.sentry.android.core.SentryAndroid

  SentryAndroid.init(context) { options ->
   
    // Currently under experimental options:
    options.experimental.sessionReplay.sessionSampleRate = 1.0
    options.experimental.sessionReplay.errorSampleRate = 1.0
  
    // To change default redaction behavior (defaults to true)
    options.experimental.sessionReplay.redactAllImages = true
    options.experimental.sessionReplay.redactAllText = true
  
    // To change quality of the recording (defaults to MEDIUM)
    options.experimental.sessionReplay.quality = SentryReplayOptions.SentryReplayQuality.MEDIUM // (LOW|MEDIUM|HIGH)
  }
  ```

  To learn more visit [Sentry's Mobile Session Replay](https://docs.sentry.io/product/explore/session-replay/mobile/) documentation page.

## 7.11.0

### Features

- Report dropped spans ([#3528](https://github.com/getsentry/sentry-java/pull/3528))

### Fixes

- Fix duplicate session start for React Native ([#3504](https://github.com/getsentry/sentry-java/pull/3504))
- Move onFinishCallback before span or transaction is finished ([#3459](https://github.com/getsentry/sentry-java/pull/3459))
- Add timestamp when a profile starts ([#3442](https://github.com/getsentry/sentry-java/pull/3442))
- Move fragment auto span finish to onFragmentStarted ([#3424](https://github.com/getsentry/sentry-java/pull/3424))
- Remove profiling timeout logic and disable profiling on API 21 ([#3478](https://github.com/getsentry/sentry-java/pull/3478))
- Properly reset metric flush flag on metric emission ([#3493](https://github.com/getsentry/sentry-java/pull/3493))
- Use SecureRandom in favor of Random for Metrics ([#3495](https://github.com/getsentry/sentry-java/pull/3495))
- Fix UncaughtExceptionHandlerIntegration Memory Leak ([#3398](https://github.com/getsentry/sentry-java/pull/3398))
- Deprecated `User.segment`. Use a custom tag or context instead. ([#3511](https://github.com/getsentry/sentry-java/pull/3511))
- Fix duplicated http spans ([#3526](https://github.com/getsentry/sentry-java/pull/3526))
- When capturing unhandled hybrid exception session should be ended and new start if need ([#3480](https://github.com/getsentry/sentry-java/pull/3480))

### Dependencies

- Bump Native SDK from v0.7.0 to v0.7.2 ([#3314](https://github.com/getsentry/sentry-java/pull/3314))
  - [changelog](https://github.com/getsentry/sentry-native/blob/master/CHANGELOG.md#072)
  - [diff](https://github.com/getsentry/sentry-native/compare/0.7.0...0.7.2)

## 7.10.0

### Features

- Publish Gradle module metadata ([#3422](https://github.com/getsentry/sentry-java/pull/3422))

### Fixes

- Fix faulty `span.frame_delay` calculation for early app start spans ([#3427](https://github.com/getsentry/sentry-java/pull/3427))
- Fix crash when installing `ShutdownHookIntegration` and the VM is shutting down ([#3456](https://github.com/getsentry/sentry-java/pull/3456))

## 7.9.0

### Features

- Add start_type to app context ([#3379](https://github.com/getsentry/sentry-java/pull/3379))
- Add ttid/ttfd contribution flags ([#3386](https://github.com/getsentry/sentry-java/pull/3386))

### Fixes

- (Internal) Metrics code cleanup ([#3403](https://github.com/getsentry/sentry-java/pull/3403))
- Fix Frame measurements in app start transactions ([#3382](https://github.com/getsentry/sentry-java/pull/3382))
- Fix timing metric value different from span duration ([#3368](https://github.com/getsentry/sentry-java/pull/3368))
- Do not always write startup crash marker ([#3409](https://github.com/getsentry/sentry-java/pull/3409))
  - This may have been causing the SDK init logic to block the main thread

## 7.8.0

### Features

- Add description to OkHttp spans ([#3320](https://github.com/getsentry/sentry-java/pull/3320))
- Enable backpressure management by default ([#3284](https://github.com/getsentry/sentry-java/pull/3284))

### Fixes

- Add rate limit to Metrics ([#3334](https://github.com/getsentry/sentry-java/pull/3334))
- Fix java.lang.ClassNotFoundException: org.springframework.web.servlet.HandlerMapping in Spring Boot Servlet mode without WebMVC ([#3336](https://github.com/getsentry/sentry-java/pull/3336))
- Fix normalization of metrics keys, tags and values ([#3332](https://github.com/getsentry/sentry-java/pull/3332))

## 7.7.0

### Features

- Add support for Spring Rest Client ([#3199](https://github.com/getsentry/sentry-java/pull/3199))
- Extend Proxy options with proxy type ([#3326](https://github.com/getsentry/sentry-java/pull/3326))

### Fixes

- Fixed default deadline timeout to 30s instead of 300s ([#3322](https://github.com/getsentry/sentry-java/pull/3322))
- Fixed `Fix java.lang.ClassNotFoundException: org.springframework.web.servlet.HandlerExceptionResolver` in Spring Boot Servlet mode without WebMVC ([#3333](https://github.com/getsentry/sentry-java/pull/3333))

## 7.6.0

### Features

- Experimental: Add support for Sentry Developer Metrics ([#3205](https://github.com/getsentry/sentry-java/pull/3205), [#3238](https://github.com/getsentry/sentry-java/pull/3238), [#3248](https://github.com/getsentry/sentry-java/pull/3248), [#3250](https://github.com/getsentry/sentry-java/pull/3250))  
  Use the Metrics API to track processing time, download sizes, user signups, and conversion rates and correlate them back to tracing data in order to get deeper insights and solve issues faster. Our API supports counters, distributions, sets, gauges and timers, and it's easy to get started:
  ```kotlin
  Sentry.metrics()
    .increment(
        "button_login_click", // key
        1.0,                  // value
        null,                 // unit
        mapOf(                // tags
            "provider" to "e-mail"
        )
    )
  ```
  To learn more about Sentry Developer Metrics, head over to our [Java](https://docs.sentry.io/platforms/java/metrics/) and [Android](https://docs.sentry.io//platforms/android/metrics/) docs page.

## 7.5.0

### Features

- Add support for measurements at span level ([#3219](https://github.com/getsentry/sentry-java/pull/3219))
- Add `enableScopePersistence` option to disable `PersistingScopeObserver` used for ANR reporting which may increase performance overhead. Defaults to `true` ([#3218](https://github.com/getsentry/sentry-java/pull/3218))
  - When disabled, the SDK will not enrich ANRv2 events with scope data (e.g. breadcrumbs, user, tags, etc.)
- Configurable defaults for Cron - MonitorConfig ([#3195](https://github.com/getsentry/sentry-java/pull/3195))
- We now display a warning on startup if an incompatible version of Spring Boot is detected ([#3233](https://github.com/getsentry/sentry-java/pull/3233))
  - This should help notice a mismatching Sentry dependency, especially when upgrading a Spring Boot application
- Experimental: Add Metrics API ([#3205](https://github.com/getsentry/sentry-java/pull/3205))

### Fixes

- Ensure performance measurement collection is not taken too frequently ([#3221](https://github.com/getsentry/sentry-java/pull/3221))
- Fix old profiles deletion on SDK init ([#3216](https://github.com/getsentry/sentry-java/pull/3216))
- Fix hub restore point in wrappers: SentryWrapper, SentryTaskDecorator and SentryScheduleHook ([#3225](https://github.com/getsentry/sentry-java/pull/3225))
  - We now reset the hub to its previous value on the thread where the `Runnable`/`Callable`/`Supplier` is executed instead of setting it to the hub that was used on the thread where the `Runnable`/`Callable`/`Supplier` was created.
- Fix add missing thread name/id to app start spans ([#3226](https://github.com/getsentry/sentry-java/pull/3226))

## 7.4.0

### Features

- Add new threshold parameters to monitor config ([#3181](https://github.com/getsentry/sentry-java/pull/3181))
- Report process init time as a span for app start performance ([#3159](https://github.com/getsentry/sentry-java/pull/3159))
- (perf-v2): Calculate frame delay on a span level ([#3197](https://github.com/getsentry/sentry-java/pull/3197))
- Resolve spring properties in @SentryCheckIn annotation ([#3194](https://github.com/getsentry/sentry-java/pull/3194))
- Experimental: Add Spotlight integration ([#3166](https://github.com/getsentry/sentry-java/pull/3166))
    - For more details about Spotlight head over to https://spotlightjs.com/
    - Set `options.isEnableSpotlight = true` to enable Spotlight

### Fixes

- Don't wait on main thread when SDK restarts ([#3200](https://github.com/getsentry/sentry-java/pull/3200))
- Fix Jetpack Compose widgets are not being correctly identified for user interaction tracing ([#3209](https://github.com/getsentry/sentry-java/pull/3209))
- Fix issue title on Android when a wrapping `RuntimeException` is thrown by the system ([#3212](https://github.com/getsentry/sentry-java/pull/3212))
  - This will change grouping of the issues that were previously titled `RuntimeInit$MethodAndArgsCaller` to have them split up properly by the original root cause exception

## 7.3.0

### Features

- Added App Start profiling
    - This depends on the new option `io.sentry.profiling.enable-app-start`, other than the already existing `io.sentry.traces.profiling.sample-rate`.
    - Sampler functions can check the new `isForNextAppStart` flag, to adjust startup profiling sampling programmatically.
      Relevant PRs:
    - Decouple Profiler from Transaction ([#3101](https://github.com/getsentry/sentry-java/pull/3101))
    - Add options and sampling logic ([#3121](https://github.com/getsentry/sentry-java/pull/3121))
    - Add ContentProvider and start profile ([#3128](https://github.com/getsentry/sentry-java/pull/3128))
- Extend internal performance collector APIs ([#3102](https://github.com/getsentry/sentry-java/pull/3102))
- Collect slow and frozen frames for spans using `OnFrameMetricsAvailableListener` ([#3111](https://github.com/getsentry/sentry-java/pull/3111))
- Interpolate total frame count to match span duration ([#3158](https://github.com/getsentry/sentry-java/pull/3158))

### Fixes

- Avoid multiple breadcrumbs from OkHttpEventListener ([#3175](https://github.com/getsentry/sentry-java/pull/3175))
- Apply OkHttp listener auto finish timestamp to all running spans ([#3167](https://github.com/getsentry/sentry-java/pull/3167))
- Fix not eligible for auto proxying warnings ([#3154](https://github.com/getsentry/sentry-java/pull/3154))
- Set default fingerprint for ANRv2 events to correctly group background and foreground ANRs ([#3164](https://github.com/getsentry/sentry-java/pull/3164))
  - This will improve grouping of ANRs that have similar stacktraces but differ in background vs foreground state. Only affects newly-ingested ANR events with `mechanism:AppExitInfo`
- Fix UserFeedback disk cache name conflicts with linked events ([#3116](https://github.com/getsentry/sentry-java/pull/3116))

### Breaking changes

- Remove `HostnameVerifier` option as it's flagged by security tools of some app stores ([#3150](https://github.com/getsentry/sentry-java/pull/3150))
  - If you were using this option, you have 3 possible paths going forward:
    - Provide a custom `ITransportFactory` through `SentryOptions.setTransportFactory()`, where you can copy over most of the parts like `HttpConnection` and `AsyncHttpTransport` from the SDK with necessary modifications
    - Get a certificate for your server through e.g. [Let's Encrypt](https://letsencrypt.org/)
    - Fork the SDK and add the hostname verifier back

### Dependencies

- Bump Native SDK from v0.6.7 to v0.7.0 ([#3133](https://github.com/getsentry/sentry-java/pull/3133))
  - [changelog](https://github.com/getsentry/sentry-native/blob/master/CHANGELOG.md#070)
  - [diff](https://github.com/getsentry/sentry-native/compare/0.6.7...0.7.0)

## 7.2.0

### Features

- Handle `monitor`/`check_in` in client reports and rate limiter ([#3096](https://github.com/getsentry/sentry-java/pull/3096))
- Add support for `graphql-java` version 21 ([#3090](https://github.com/getsentry/sentry-java/pull/3090))

### Fixes

- Avoid concurrency in AndroidProfiler performance data collection ([#3130](https://github.com/getsentry/sentry-java/pull/3130))
- Improve thresholds for network changes breadcrumbs ([#3083](https://github.com/getsentry/sentry-java/pull/3083))
- SchedulerFactoryBeanCustomizer now runs first so user customization is not overridden ([#3095](https://github.com/getsentry/sentry-java/pull/3095))
  - If you are setting global job listeners please also add `SentryJobListener`
- Ensure serialVersionUID of Exception classes are unique ([#3115](https://github.com/getsentry/sentry-java/pull/3115))
- Get rid of "is not eligible for getting processed by all BeanPostProcessors" warnings in Spring Boot ([#3108](https://github.com/getsentry/sentry-java/pull/3108))
- Fix missing `release` and other fields for ANRs reported with `mechanism:AppExitInfo` ([#3074](https://github.com/getsentry/sentry-java/pull/3074))

### Dependencies

- Bump `opentelemetry-sdk` to `1.33.0` and `opentelemetry-javaagent` to `1.32.0` ([#3112](https://github.com/getsentry/sentry-java/pull/3112))

## 7.1.0

### Features

- Support multiple debug-metadata.properties ([#3024](https://github.com/getsentry/sentry-java/pull/3024))
- Automatically downsample transactions when the system is under load ([#3072](https://github.com/getsentry/sentry-java/pull/3072))
  - You can opt into this behaviour by setting `enable-backpressure-handling=true`.
  - We're happy to receive feedback, e.g. [in this GitHub issue](https://github.com/getsentry/sentry-java/issues/2829)
  - When the system is under load we start reducing the `tracesSampleRate` automatically.
  - Once the system goes back to healthy, we reset the `tracesSampleRate` to its original value.
- (Android) Experimental: Provide more detailed cold app start information ([#3057](https://github.com/getsentry/sentry-java/pull/3057))
  - Attaches spans for Application, ContentProvider, and Activities to app-start timings
  - Application and ContentProvider timings are added using bytecode instrumentation, which requires sentry-android-gradle-plugin version `4.1.0` or newer
  - Uses Process.startUptimeMillis to calculate app-start timings
  - To enable this feature set `options.isEnablePerformanceV2 = true`
- Move slow+frozen frame calculation, as well as frame delay inside SentryFrameMetricsCollector ([#3100](https://github.com/getsentry/sentry-java/pull/3100))
- Extract Activity Breadcrumbs generation into own Integration ([#3064](https://github.com/getsentry/sentry-java/pull/3064))

### Fixes

- Send breadcrumbs and client error in `SentryOkHttpEventListener` even without transactions ([#3087](https://github.com/getsentry/sentry-java/pull/3087))
- Keep `io.sentry.exception.SentryHttpClientException` from obfuscation to display proper issue title on Sentry ([#3093](https://github.com/getsentry/sentry-java/pull/3093))
- (Android) Fix wrong activity transaction duration in case SDK init is deferred ([#3092](https://github.com/getsentry/sentry-java/pull/3092))

### Dependencies

- Bump Gradle from v8.4.0 to v8.5.0 ([#3070](https://github.com/getsentry/sentry-java/pull/3070))
  - [changelog](https://github.com/gradle/gradle/blob/master/CHANGELOG.md#v850)
  - [diff](https://github.com/gradle/gradle/compare/v8.4.0...v8.5.0)

## 7.0.0

Version 7 of the Sentry Android/Java SDK brings a variety of features and fixes. The most notable changes are:
- Bumping `minSdk` level to 19 (Android 4.4)
- The SDK will now listen to connectivity changes and try to re-upload cached events when internet connection is re-established additionally to uploading events on app restart 
- `Sentry.getSpan` now returns the root transaction, which should improve the span hierarchy and make it leaner
- Multiple improvements to reduce probability of the SDK causing ANRs
- New `sentry-okhttp` artifact is unbundled from Android and can be used in pure JVM-only apps

## Sentry Self-hosted Compatibility

This SDK version is compatible with a self-hosted version of Sentry `22.12.0` or higher. If you are using an older version of [self-hosted Sentry](https://develop.sentry.dev/self-hosted/) (aka onpremise), you will need to [upgrade](https://develop.sentry.dev/self-hosted/releases/). If you're using `sentry.io` no action is required.

## Sentry Integrations Version Compatibility (Android)

Make sure to align _all_ Sentry dependencies to the same version when bumping the SDK to 7.+, otherwise it will crash at runtime due to binary incompatibility. (E.g. if you're using `-timber`, `-okhttp` or other packages)

For example, if you're using the [Sentry Android Gradle plugin](https://github.com/getsentry/sentry-android-gradle-plugin) with the `autoInstallation` [feature](https://docs.sentry.io/platforms/android/configuration/gradle/#auto-installation) (enabled by default), make sure to use version 4.+ of the gradle plugin together with version 7.+ of the SDK. If you can't do that for some reason, you can specify sentry version via the plugin config block:

```kotlin
sentry {
  autoInstallation {
    sentryVersion.set("7.0.0")
  }
}
```

Similarly, if you have a Sentry SDK (e.g. `sentry-android-core`) dependency on one of your Gradle modules and you're updating it to 7.+, make sure the Gradle plugin is at 4.+ or specify the SDK version as shown in the snippet above.

## Breaking Changes

- Bump min API to 19 ([#2883](https://github.com/getsentry/sentry-java/pull/2883))
- If you're using `sentry-kotlin-extensions`, it requires `kotlinx-coroutines-core` version `1.6.1` or higher now ([#2838](https://github.com/getsentry/sentry-java/pull/2838))
- Move enableNdk from SentryOptions to SentryAndroidOptions ([#2793](https://github.com/getsentry/sentry-java/pull/2793))
- Apollo v2 BeforeSpanCallback now allows returning null ([#2890](https://github.com/getsentry/sentry-java/pull/2890))
- `SentryOkHttpUtils` was removed from public API as it's been exposed by mistake ([#3005](https://github.com/getsentry/sentry-java/pull/3005))
- `Scope` now implements the `IScope` interface, therefore some methods like `ScopeCallback.run` accept `IScope` now ([#3066](https://github.com/getsentry/sentry-java/pull/3066))
- Cleanup `startTransaction` overloads ([#2964](https://github.com/getsentry/sentry-java/pull/2964))
    - We have reduced the number of overloads by allowing to pass in a `TransactionOptions` object instead of having separate parameters for certain options
    - `TransactionOptions` has defaults set and can be customized, for example:

```kotlin
// old
val transaction = Sentry.startTransaction("name", "op", bindToScope = true)
// new
val transaction = Sentry.startTransaction("name", "op", TransactionOptions().apply { isBindToScope = true })
```

## Behavioural Changes

- Android only: `Sentry.getSpan()` returns the root span/transaction instead of the latest span ([#2855](https://github.com/getsentry/sentry-java/pull/2855))
- Capture failed HTTP and GraphQL (Apollo) requests by default ([#2794](https://github.com/getsentry/sentry-java/pull/2794))
    - This can increase your event consumption and may affect your quota, because we will report failed network requests as Sentry events by default, if you're using the `sentry-android-okhttp` or `sentry-apollo-3` integrations. You can customize what errors you want/don't want to have reported for [OkHttp](https://docs.sentry.io/platforms/android/integrations/okhttp#http-client-errors) and [Apollo3](https://docs.sentry.io/platforms/android/integrations/apollo3#graphql-client-errors) respectively.
- Measure AppStart time till First Draw instead of `onResume` ([#2851](https://github.com/getsentry/sentry-java/pull/2851))
- Automatic user interaction tracking: every click now starts a new automatic transaction ([#2891](https://github.com/getsentry/sentry-java/pull/2891))
    - Previously performing a click on the same UI widget twice would keep the existing transaction running, the new behavior now better aligns with other SDKs
- Add deadline timeout for automatic transactions ([#2865](https://github.com/getsentry/sentry-java/pull/2865))
    - This affects all automatically generated transactions on Android (UI, clicks), the default timeout is 30s, meaning the automatic transaction will be force-finished with status `deadline_exceeded` when reaching the deadline 
- Set ip_address to {{auto}} by default, even if sendDefaultPII is disabled ([#2860](https://github.com/getsentry/sentry-java/pull/2860))
    - Instead use the "Prevent Storing of IP Addresses" option in the "Security & Privacy" project settings on sentry.io
- Raw logback message and parameters are now guarded by `sendDefaultPii` if an `encoder` has been configured ([#2976](https://github.com/getsentry/sentry-java/pull/2976))
- The `maxSpans` setting (defaults to 1000) is enforced for nested child spans which means a single transaction can have `maxSpans` number of children (nested or not) at most ([#3065](https://github.com/getsentry/sentry-java/pull/3065))
- The `ScopeCallback` in `withScope` is now always executed ([#3066](https://github.com/getsentry/sentry-java/pull/3066))

## Deprecations

- `sentry-android-okhttp` was deprecated in favour of the new `sentry-okhttp` module. Make sure to replace `io.sentry.android.okhttp` package name with `io.sentry.okhttp` before the next major, where the classes will be removed ([#3005](https://github.com/getsentry/sentry-java/pull/3005))

## Other Changes

### Features

- Observe network state to upload any unsent envelopes ([#2910](https://github.com/getsentry/sentry-java/pull/2910))
    - Android: it works out-of-the-box as part of the default `SendCachedEnvelopeIntegration`
    - JVM: you'd have to install `SendCachedEnvelopeFireAndForgetIntegration` as mentioned in https://docs.sentry.io/platforms/java/configuration/#configuring-offline-caching and provide your own implementation of `IConnectionStatusProvider` via `SentryOptions`
- Add `sentry-okhttp` module to support instrumenting OkHttp in non-Android projects ([#3005](https://github.com/getsentry/sentry-java/pull/3005))
- Do not filter out Sentry SDK frames in case of uncaught exceptions ([#3021](https://github.com/getsentry/sentry-java/pull/3021))
- Do not try to send and drop cached envelopes when rate-limiting is active ([#2937](https://github.com/getsentry/sentry-java/pull/2937))

### Fixes

- Use `getMyMemoryState()` instead of `getRunningAppProcesses()` to retrieve process importance ([#3004](https://github.com/getsentry/sentry-java/pull/3004))
    - This should prevent some app stores from flagging apps as violating their privacy
- Reduce flush timeout to 4s on Android to avoid ANRs ([#2858](https://github.com/getsentry/sentry-java/pull/2858))
- Reduce timeout of AsyncHttpTransport to avoid ANR ([#2879](https://github.com/getsentry/sentry-java/pull/2879))
- Do not overwrite UI transaction status if set by the user ([#2852](https://github.com/getsentry/sentry-java/pull/2852))
- Capture unfinished transaction on Scope with status `aborted` in case a crash happens ([#2938](https://github.com/getsentry/sentry-java/pull/2938))
    - This will fix the link between transactions and corresponding crashes, you'll be able to see them in a single trace
- Fix Coroutine Context Propagation using CopyableThreadContextElement ([#2838](https://github.com/getsentry/sentry-java/pull/2838))
- Fix don't overwrite the span status of unfinished spans ([#2859](https://github.com/getsentry/sentry-java/pull/2859))
- Migrate from `default` interface methods to proper implementations in each interface implementor ([#2847](https://github.com/getsentry/sentry-java/pull/2847))
    - This prevents issues when using the SDK on older AGP versions (< 4.x.x)
- Reduce main thread work on init ([#3036](https://github.com/getsentry/sentry-java/pull/3036))
- Move Integrations registration to background on init ([#3043](https://github.com/getsentry/sentry-java/pull/3043))
- Fix `SentryOkHttpInterceptor.BeforeSpanCallback` was not finishing span when it was dropped ([#2958](https://github.com/getsentry/sentry-java/pull/2958))

## 6.34.0

### Features

- Add current activity name to app context ([#2999](https://github.com/getsentry/sentry-java/pull/2999))
- Add `MonitorConfig` param to `CheckInUtils.withCheckIn` ([#3038](https://github.com/getsentry/sentry-java/pull/3038))
  - This makes it easier to automatically create or update (upsert) monitors.
- (Internal) Extract Android Profiler and Measurements for Hybrid SDKs ([#3016](https://github.com/getsentry/sentry-java/pull/3016))
- (Internal) Remove SentryOptions dependency from AndroidProfiler ([#3051](https://github.com/getsentry/sentry-java/pull/3051))
- (Internal) Add `readBytesFromFile` for use in Hybrid SDKs ([#3052](https://github.com/getsentry/sentry-java/pull/3052))
- (Internal) Add `getProguardUuid` for use in Hybrid SDKs ([#3054](https://github.com/getsentry/sentry-java/pull/3054))

### Fixes

-  Fix SIGSEV, SIGABRT and SIGBUS crashes happening after/around the August Google Play System update, see [#2955](https://github.com/getsentry/sentry-java/issues/2955) for more details (fix provided by Native SDK bump)
- Ensure DSN uses http/https protocol ([#3044](https://github.com/getsentry/sentry-java/pull/3044))

### Dependencies

- Bump Native SDK from v0.6.6 to v0.6.7 ([#3048](https://github.com/getsentry/sentry-java/pull/3048))
  - [changelog](https://github.com/getsentry/sentry-native/blob/master/CHANGELOG.md#067)
  - [diff](https://github.com/getsentry/sentry-native/compare/0.6.6...0.6.7)

## 6.33.2-beta.1

### Fixes

-  Fix SIGSEV, SIGABRT and SIGBUS crashes happening after/around the August Google Play System update, see [#2955](https://github.com/getsentry/sentry-java/issues/2955) for more details (fix provided by Native SDK bump)

### Dependencies

- Bump Native SDK from v0.6.6 to v0.6.7 ([#3048](https://github.com/getsentry/sentry-java/pull/3048))
  - [changelog](https://github.com/getsentry/sentry-native/blob/master/CHANGELOG.md#067)
  - [diff](https://github.com/getsentry/sentry-native/compare/0.6.6...0.6.7)

## 6.33.1

### Fixes

- Do not register `sentrySpringFilter` in ServletContext for Spring Boot ([#3027](https://github.com/getsentry/sentry-java/pull/3027))

## 6.33.0

### Features

- Add thread information to spans ([#2998](https://github.com/getsentry/sentry-java/pull/2998))
- Use PixelCopy API for capturing screenshots on API level 24+ ([#3008](https://github.com/getsentry/sentry-java/pull/3008))

### Fixes

- Fix crash when HTTP connection error message contains formatting symbols ([#3002](https://github.com/getsentry/sentry-java/pull/3002))
- Cap max number of stack frames to 100 to not exceed payload size limit ([#3009](https://github.com/getsentry/sentry-java/pull/3009))
  - This will ensure we report errors with a big number of frames such as `StackOverflowError`
- Fix user interaction tracking not working for Jetpack Compose 1.5+ ([#3010](https://github.com/getsentry/sentry-java/pull/3010))
- Make sure to close all Closeable resources ([#3000](https://github.com/getsentry/sentry-java/pull/3000))

## 6.32.0

### Features

- Make `DebugImagesLoader` public ([#2993](https://github.com/getsentry/sentry-java/pull/2993))

### Fixes

- Make `SystemEventsBroadcastReceiver` exported on API 33+ ([#2990](https://github.com/getsentry/sentry-java/pull/2990))
  - This will fix the `SystemEventsBreadcrumbsIntegration` crashes that you might have encountered on Play Console

## 6.31.0

### Features

- Improve default debouncing mechanism ([#2945](https://github.com/getsentry/sentry-java/pull/2945))
- Add `CheckInUtils.withCheckIn` which abstracts away some of the manual check-ins complexity ([#2959](https://github.com/getsentry/sentry-java/pull/2959))
- Add `@SentryCaptureExceptionParameter` annotation which captures exceptions passed into an annotated method ([#2764](https://github.com/getsentry/sentry-java/pull/2764))
  - This can be used to replace `Sentry.captureException` calls in `@ExceptionHandler` of a `@ControllerAdvice`
- Add `ServerWebExchange` to `Hint` for WebFlux as `WEBFLUX_EXCEPTION_HANDLER_EXCHANGE` ([#2977](https://github.com/getsentry/sentry-java/pull/2977))
- Allow filtering GraphQL errors ([#2967](https://github.com/getsentry/sentry-java/pull/2967))
  - This list can be set directly when calling the constructor of `SentryInstrumentation`
  - For Spring Boot it can also be set in `application.properties` as `sentry.graphql.ignored-error-types=SOME_ERROR,ANOTHER_ERROR`

### Fixes

- Add OkHttp span auto-close when response body is not read ([#2923](https://github.com/getsentry/sentry-java/pull/2923))
- Fix json parsing of nullable/empty fields for Hybrid SDKs ([#2968](https://github.com/getsentry/sentry-java/pull/2968))
  - (Internal) Rename `nextList` to `nextListOrNull` to actually match what the method does
  - (Hybrid) Check if there's any object in a collection before trying to parse it (which prevents the "Failed to deserilize object in list" log message)
  - (Hybrid) If a date can't be parsed as an ISO timestamp, attempts to parse it as millis silently, without printing a log message
  - (Hybrid) If `op` is not defined as part of `SpanContext`, fallback to an empty string, because the filed is optional in the spec
- Always attach OkHttp errors and Http Client Errors only to call root span ([#2961](https://github.com/getsentry/sentry-java/pull/2961))
- Fixed crash accessing Choreographer instance ([#2970](https://github.com/getsentry/sentry-java/pull/2970))

### Dependencies

- Bump Native SDK from v0.6.5 to v0.6.6 ([#2975](https://github.com/getsentry/sentry-java/pull/2975))
  - [changelog](https://github.com/getsentry/sentry-native/blob/master/CHANGELOG.md#066)
  - [diff](https://github.com/getsentry/sentry-native/compare/0.6.5...0.6.6)
- Bump Gradle from v8.3.0 to v8.4.0 ([#2966](https://github.com/getsentry/sentry-java/pull/2966))
  - [changelog](https://github.com/gradle/gradle/blob/master/CHANGELOG.md#v840)
  - [diff](https://github.com/gradle/gradle/compare/v8.3.0...v8.4.0)

## 6.30.0

### Features

- Add `sendModules` option for disable sending modules ([#2926](https://github.com/getsentry/sentry-java/pull/2926))
- Send `db.system` and `db.name` in span data for androidx.sqlite spans ([#2928](https://github.com/getsentry/sentry-java/pull/2928))
- Check-ins (CRONS) support ([#2952](https://github.com/getsentry/sentry-java/pull/2952))
  - Add API for sending check-ins (CRONS) manually ([#2935](https://github.com/getsentry/sentry-java/pull/2935))
  - Support check-ins (CRONS) for Quartz ([#2940](https://github.com/getsentry/sentry-java/pull/2940))
  - `@SentryCheckIn` annotation and advice config for Spring ([#2946](https://github.com/getsentry/sentry-java/pull/2946))
  - Add option for ignoring certain monitor slugs ([#2943](https://github.com/getsentry/sentry-java/pull/2943))

### Fixes

- Always send memory stats for transactions ([#2936](https://github.com/getsentry/sentry-java/pull/2936))
  - This makes it possible to query transactions by the `device.class` tag on Sentry
- Add `sentry.enable-aot-compatibility` property to SpringBoot Jakarta `SentryAutoConfiguration` to enable building for GraalVM ([#2915](https://github.com/getsentry/sentry-java/pull/2915))

### Dependencies

- Bump Gradle from v8.2.1 to v8.3.0 ([#2900](https://github.com/getsentry/sentry-java/pull/2900))
  - [changelog](https://github.com/gradle/gradle/blob/master release-test/CHANGELOG.md#v830)
  - [diff](https://github.com/gradle/gradle/compare/v8.2.1...v8.3.0)

## 6.29.0

### Features

- Send `db.system` and `db.name` in span data ([#2894](https://github.com/getsentry/sentry-java/pull/2894))
- Send `http.request.method` in span data ([#2896](https://github.com/getsentry/sentry-java/pull/2896))
- Add `enablePrettySerializationOutput` option for opting out of pretty print ([#2871](https://github.com/getsentry/sentry-java/pull/2871))

## 6.28.0

### Features

- Add HTTP response code to Spring WebFlux transactions ([#2870](https://github.com/getsentry/sentry-java/pull/2870))
- Add `sampled` to Dynamic Sampling Context ([#2869](https://github.com/getsentry/sentry-java/pull/2869))
- Improve server side GraphQL support for spring-graphql and Nextflix DGS ([#2856](https://github.com/getsentry/sentry-java/pull/2856))
    - If you have already been using `SentryDataFetcherExceptionHandler` that still works but has been deprecated. Please use `SentryGenericDataFetcherExceptionHandler` combined with `SentryInstrumentation` instead for better error reporting.
    - More exceptions and errors caught and reported to Sentry by also looking at the `ExecutionResult` (more specifically its `errors`)
        - You may want to filter out certain errors, please see [docs on filtering](https://docs.sentry.io/platforms/java/configuration/filtering/)
    - More details for Sentry events: query, variables and response (where possible)
    - Breadcrumbs for operation (query, mutation, subscription), data fetchers and data loaders (Spring only)
    - Better hub propagation by using `GraphQLContext`
- Add autoconfigure modules for Spring Boot called `sentry-spring-boot` and `sentry-spring-boot-jakarta` ([#2880](https://github.com/getsentry/sentry-java/pull/2880))
  - The autoconfigure modules `sentry-spring-boot` and `sentry-spring-boot-jakarta` have a `compileOnly` dependency on `spring-boot-starter` which is needed for our auto installation in [sentry-android-gradle-plugin](https://github.com/getsentry/sentry-android-gradle-plugin)
  - The starter modules  `sentry-spring-boot-starter` and `sentry-spring-boot-starter-jakarta` now bring `spring-boot-starter` as a dependency
- You can now disable Sentry by setting the `enabled` option to `false` ([#2840](https://github.com/getsentry/sentry-java/pull/2840))

### Fixes

- Propagate OkHttp status to parent spans ([#2872](https://github.com/getsentry/sentry-java/pull/2872))

## 6.27.0

### Features

- Add TraceOrigin to Transactions and Spans ([#2803](https://github.com/getsentry/sentry-java/pull/2803))

### Fixes

- Deduplicate events happening in multiple threads simultaneously (e.g. `OutOfMemoryError`) ([#2845](https://github.com/getsentry/sentry-java/pull/2845))
  - This will improve Crash-Free Session Rate as we no longer will send multiple Session updates with `Crashed` status, but only the one that is relevant
- Ensure no Java 8 method reference sugar is used for Android ([#2857](https://github.com/getsentry/sentry-java/pull/2857))
- Do not send session updates for terminated sessions ([#2849](https://github.com/getsentry/sentry-java/pull/2849))

## 6.26.0

### Features
- (Internal) Extend APIs for hybrid SDKs ([#2814](https://github.com/getsentry/sentry-java/pull/2814), [#2846](https://github.com/getsentry/sentry-java/pull/2846))

### Fixes

- Fix ANRv2 thread dump parsing for native-only threads ([#2839](https://github.com/getsentry/sentry-java/pull/2839))
- Derive `TracingContext` values from event for ANRv2 events ([#2839](https://github.com/getsentry/sentry-java/pull/2839))

## 6.25.2

### Fixes

- Change Spring Boot, Apollo, Apollo 3, JUL, Logback, Log4j2, OpenFeign, GraphQL and Kotlin coroutines core dependencies to compileOnly ([#2837](https://github.com/getsentry/sentry-java/pull/2837))

## 6.25.1

### Fixes

- Allow removing integrations in SentryAndroid.init ([#2826](https://github.com/getsentry/sentry-java/pull/2826))
- Fix concurrent access to frameMetrics listener ([#2823](https://github.com/getsentry/sentry-java/pull/2823))

### Dependencies

- Bump Native SDK from v0.6.4 to v0.6.5 ([#2822](https://github.com/getsentry/sentry-java/pull/2822))
  - [changelog](https://github.com/getsentry/sentry-native/blob/master/CHANGELOG.md#065)
  - [diff](https://github.com/getsentry/sentry-native/compare/0.6.4...0.6.5)
- Bump Gradle from v8.2.0 to v8.2.1 ([#2830](https://github.com/getsentry/sentry-java/pull/2830))
  - [changelog](https://github.com/gradle/gradle/blob/master/CHANGELOG.md#v821)
  - [diff](https://github.com/gradle/gradle/compare/v8.2.0...v8.2.1)

## 6.25.0

### Features

- Add manifest `AutoInit` to integrations list ([#2795](https://github.com/getsentry/sentry-java/pull/2795))
- Tracing headers (`sentry-trace` and `baggage`) are now attached and passed through even if performance is disabled ([#2788](https://github.com/getsentry/sentry-java/pull/2788))

### Fixes

- Set `environment` from `SentryOptions` if none persisted in ANRv2 ([#2809](https://github.com/getsentry/sentry-java/pull/2809))
- Remove code that set `tracesSampleRate` to `0.0` for Spring Boot if not set ([#2800](https://github.com/getsentry/sentry-java/pull/2800))
  - This used to enable performance but not send any transactions by default.
  - Performance is now disabled by default.
- Fix slow/frozen frames were not reported with transactions ([#2811](https://github.com/getsentry/sentry-java/pull/2811))

### Dependencies

- Bump Native SDK from v0.6.3 to v0.6.4 ([#2796](https://github.com/getsentry/sentry-java/pull/2796))
  - [changelog](https://github.com/getsentry/sentry-native/blob/master/CHANGELOG.md#064)
  - [diff](https://github.com/getsentry/sentry-native/compare/0.6.3...0.6.4)
- Bump Gradle from v8.1.1 to v8.2.0 ([#2810](https://github.com/getsentry/sentry-java/pull/2810))
  - [changelog](https://github.com/gradle/gradle/blob/master/CHANGELOG.md#v820)
  - [diff](https://github.com/gradle/gradle/compare/v8.1.1...v8.2.0)

## 6.24.0

### Features

- Add debouncing mechanism and before-capture callbacks for screenshots and view hierarchies ([#2773](https://github.com/getsentry/sentry-java/pull/2773))
- Improve ANRv2 implementation ([#2792](https://github.com/getsentry/sentry-java/pull/2792))
  - Add a proguard rule to keep `ApplicationNotResponding` class from obfuscation
  - Add a new option `setReportHistoricalAnrs`; when enabled, it will report all of the ANRs from the [getHistoricalExitReasons](https://developer.android.com/reference/android/app/ActivityManager?hl=en#getHistoricalProcessExitReasons(java.lang.String,%20int,%20int)) list. 
  By default, the SDK only reports and enriches the latest ANR and only this one counts towards ANR rate. 
  Worth noting that this option is mainly useful when updating the SDK to the version where ANRv2 has been introduced, to report all ANRs happened prior to the SDK update. After that, the SDK will always pick up the latest ANR from the historical exit reasons list on next app restart, so there should be no historical ANRs to report.
  These ANRs are reported with the `HistoricalAppExitInfo` mechanism.
  - Add a new option `setAttachAnrThreadDump` to send ANR thread dump from the system as an attachment. 
  This is only useful as additional information, because the SDK attempts to parse the thread dump into proper threads with stacktraces by default.
  - If [ApplicationExitInfo#getTraceInputStream](https://developer.android.com/reference/android/app/ApplicationExitInfo#getTraceInputStream()) returns null, the SDK no longer reports an ANR event, as these events are not very useful without it.
  - Enhance regex patterns for native stackframes

## 6.23.0

### Features

- Add profile rate limiting ([#2782](https://github.com/getsentry/sentry-java/pull/2782))
- Support for automatically capturing Failed GraphQL (Apollo 3) Client errors ([#2781](https://github.com/getsentry/sentry-java/pull/2781))

```kotlin
import com.apollographql.apollo3.ApolloClient
import io.sentry.apollo3.sentryTracing

val apolloClient = ApolloClient.Builder()
    .serverUrl("https://example.com/graphql")
    .sentryTracing(captureFailedRequests = true)    
    .build()
```

### Dependencies

- Bump Native SDK from v0.6.2 to v0.6.3 ([#2746](https://github.com/getsentry/sentry-java/pull/2746))
  - [changelog](https://github.com/getsentry/sentry-native/blob/master/CHANGELOG.md#063)
  - [diff](https://github.com/getsentry/sentry-native/compare/0.6.2...0.6.3)

### Fixes

- Align http.status with [span data conventions](https://develop.sentry.dev/sdk/performance/span-data-conventions/) ([#2786](https://github.com/getsentry/sentry-java/pull/2786))

## 6.22.0

### Features

- Add `lock` attribute to the `SentryStackFrame` protocol to better highlight offending frames in the UI ([#2761](https://github.com/getsentry/sentry-java/pull/2761))
- Enrich database spans with blocked main thread info ([#2760](https://github.com/getsentry/sentry-java/pull/2760))
- Add `api_target` to `Request` and `data` to `Response` Protocols ([#2775](https://github.com/getsentry/sentry-java/pull/2775))

### Fixes

- No longer use `String.join` in `Baggage` as it requires API level 26 ([#2778](https://github.com/getsentry/sentry-java/pull/2778))

## 6.21.0

### Features

- Introduce new `sentry-android-sqlite` integration ([#2722](https://github.com/getsentry/sentry-java/pull/2722))
    - This integration replaces the old `androidx.sqlite` database instrumentation in the Sentry Android Gradle plugin
    - A new capability to manually instrument your `androidx.sqlite` databases. 
      - You can wrap your custom `SupportSQLiteOpenHelper` instance into `SentrySupportSQLiteOpenHelper(myHelper)` if you're not using the Sentry Android Gradle plugin and still benefit from performance auto-instrumentation.
- Add SentryWrapper for Callable and Supplier Interface ([#2720](https://github.com/getsentry/sentry-java/pull/2720))
- Load sentry-debug-meta.properties ([#2734](https://github.com/getsentry/sentry-java/pull/2734))
  - This enables source context for Java
  - For more information on how to enable source context, please refer to [#633](https://github.com/getsentry/sentry-java/issues/633#issuecomment-1465599120)

### Fixes

- Finish WebFlux transaction before popping scope ([#2724](https://github.com/getsentry/sentry-java/pull/2724))
- Use daemon threads for SentryExecutorService ([#2747](https://github.com/getsentry/sentry-java/pull/2747))
  - We started using `SentryExecutorService` in `6.19.0` which caused the application to hang on shutdown unless `Sentry.close()` was called. By using daemon threads we no longer block shutdown.
- Use Base64.NO_WRAP to avoid unexpected char errors in Apollo ([#2745](https://github.com/getsentry/sentry-java/pull/2745))
- Don't warn R8 on missing `ComposeViewHierarchyExporter` class ([#2743](https://github.com/getsentry/sentry-java/pull/2743))

## 6.20.0

### Features

- Add support for Sentry Kotlin Compiler Plugin ([#2695](https://github.com/getsentry/sentry-java/pull/2695))
  - In conjunction with our sentry-kotlin-compiler-plugin we improved Jetpack Compose support for
    - [View Hierarchy](https://docs.sentry.io/platforms/android/enriching-events/viewhierarchy/) support for Jetpack Compose screens
    - Automatic breadcrumbs for [user interactions](https://docs.sentry.io/platforms/android/performance/instrumentation/automatic-instrumentation/#user-interaction-instrumentation)
- More granular http requests instrumentation with a new SentryOkHttpEventListener ([#2659](https://github.com/getsentry/sentry-java/pull/2659))
    - Create spans for time spent on:
        - Proxy selection
        - DNS resolution
        - HTTPS setup
        - Connection
        - Requesting headers
        - Receiving response
    - You can attach the event listener to your OkHttpClient through `client.eventListener(new SentryOkHttpEventListener()).addInterceptor(new SentryOkHttpInterceptor()).build();`
    - In case you already have an event listener you can use the SentryOkHttpEventListener as well through `client.eventListener(new SentryOkHttpEventListener(myListener)).addInterceptor(new SentryOkHttpInterceptor()).build();`
- Add a new option to disable `RootChecker` ([#2735](https://github.com/getsentry/sentry-java/pull/2735))

### Fixes

- Base64 encode internal Apollo3 Headers ([#2707](https://github.com/getsentry/sentry-java/pull/2707))
- Fix `SentryTracer` crash when scheduling auto-finish of a transaction, but the timer has already been cancelled ([#2731](https://github.com/getsentry/sentry-java/pull/2731))
- Fix `AndroidTransactionProfiler` crash when finishing a profile that happened due to race condition ([#2731](https://github.com/getsentry/sentry-java/pull/2731))

## 6.19.1

### Fixes

- Ensure screenshots and view hierarchies are captured on the main thread ([#2712](https://github.com/getsentry/sentry-java/pull/2712))

## 6.19.0

### Features

- Add Screenshot and ViewHierarchy to integrations list ([#2698](https://github.com/getsentry/sentry-java/pull/2698))
- New ANR detection based on [ApplicationExitInfo API](https://developer.android.com/reference/android/app/ApplicationExitInfo) ([#2697](https://github.com/getsentry/sentry-java/pull/2697))
    - This implementation completely replaces the old one (based on a watchdog) on devices running Android 11 and above:
      - New implementation provides more precise ANR events/ANR rate detection as well as system thread dump information. The new implementation reports ANRs exactly as Google Play Console, without producing false positives or missing important background ANR events.
      - New implementation reports ANR events with a new mechanism `mechanism:AppExitInfo`.
      - However, despite producing many false positives, the old implementation is capable of better enriching ANR errors (which is not available with the new implementation), for example:
        - Capturing screenshots at the time of ANR event;
        - Capturing transactions and profiling data corresponding to the ANR event;
        - Auxiliary information (such as current memory load) at the time of ANR event.
      - If you would like us to provide support for the old approach working alongside the new one on Android 11 and above (e.g. for raising events for slow code on main thread), consider upvoting [this issue](https://github.com/getsentry/sentry-java/issues/2693).
    - The old watchdog implementation will continue working for older API versions (Android < 11):
        - The old implementation reports ANR events with the existing mechanism `mechanism:ANR`.
- Open up `TransactionOptions`, `ITransaction` and `IHub` methods allowing consumers modify start/end timestamp of transactions and spans ([#2701](https://github.com/getsentry/sentry-java/pull/2701))
- Send source bundle IDs to Sentry to enable source context ([#2663](https://github.com/getsentry/sentry-java/pull/2663))
  - For more information on how to enable source context, please refer to [#633](https://github.com/getsentry/sentry-java/issues/633#issuecomment-1465599120)

### Fixes

- Android Profiler on calling thread ([#2691](https://github.com/getsentry/sentry-java/pull/2691))
- Use `configureScope` instead of `withScope` in `Hub.close()`. This ensures that the main scope releases the in-memory data when closing a hub instance. ([#2688](https://github.com/getsentry/sentry-java/pull/2688))
- Remove null keys/values before creating concurrent hashmap in order to avoid NPE ([#2708](https://github.com/getsentry/sentry-java/pull/2708))
- Exclude SentryOptions from R8/ProGuard obfuscation ([#2699](https://github.com/getsentry/sentry-java/pull/2699))
  - This fixes AGP 8.+ incompatibility, where full R8 mode is enforced

### Dependencies

- Bump Gradle from v8.1.0 to v8.1.1 ([#2666](https://github.com/getsentry/sentry-java/pull/2666))
  - [changelog](https://github.com/gradle/gradle/blob/master release-test/CHANGELOG.md#v811)
  - [diff](https://github.com/gradle/gradle/compare/v8.1.0...v8.1.1)
- Bump Native SDK from v0.6.1 to v0.6.2 ([#2689](https://github.com/getsentry/sentry-java/pull/2689))
  - [changelog](https://github.com/getsentry/sentry-native/blob/master/CHANGELOG.md#062)
  - [diff](https://github.com/getsentry/sentry-native/compare/0.6.1...0.6.2)

## 6.18.1

### Fixes

- Fix crash when Sentry SDK is initialized more than once ([#2679](https://github.com/getsentry/sentry-java/pull/2679))
- Track a ttfd span per Activity ([#2673](https://github.com/getsentry/sentry-java/pull/2673))

## 6.18.0

### Features

- Attach Trace Context when an ANR is detected (ANRv1) ([#2583](https://github.com/getsentry/sentry-java/pull/2583))
- Make log4j2 integration compatible with log4j 3.0 ([#2634](https://github.com/getsentry/sentry-java/pull/2634))
    - Instead of relying on package scanning, we now use an annotation processor to generate `Log4j2Plugins.dat`
- Create `User` and `Breadcrumb` from map ([#2614](https://github.com/getsentry/sentry-java/pull/2614))
- Add `sent_at` to envelope header item ([#2638](https://github.com/getsentry/sentry-java/pull/2638))

### Fixes

- Fix timestamp intervals of PerformanceCollectionData in profiles ([#2648](https://github.com/getsentry/sentry-java/pull/2648))
- Fix timestamps of PerformanceCollectionData in profiles ([#2632](https://github.com/getsentry/sentry-java/pull/2632))
- Fix missing propagateMinConstraints flag for SentryTraced ([#2637](https://github.com/getsentry/sentry-java/pull/2637))
- Fix potential SecurityException thrown by ConnectivityManager on Android 11 ([#2653](https://github.com/getsentry/sentry-java/pull/2653))
- Fix aar artifacts publishing for Maven ([#2641](https://github.com/getsentry/sentry-java/pull/2641))

### Dependencies
- Bump Kotlin compile version from v1.6.10 to 1.8.0 ([#2563](https://github.com/getsentry/sentry-java/pull/2563))
- Bump Compose compile version from v1.1.1 to v1.3.0 ([#2563](https://github.com/getsentry/sentry-java/pull/2563))
- Bump AGP version from v7.3.0 to v7.4.2 ([#2574](https://github.com/getsentry/sentry-java/pull/2574))
- Bump Gradle from v7.6.0 to v8.0.2 ([#2563](https://github.com/getsentry/sentry-java/pull/2563))
    - [changelog](https://github.com/gradle/gradle/blob/master/CHANGELOG.md#v802)
    - [diff](https://github.com/gradle/gradle/compare/v7.6.0...v8.0.2)
- Bump Gradle from v8.0.2 to v8.1.0 ([#2650](https://github.com/getsentry/sentry-java/pull/2650))
  - [changelog](https://github.com/gradle/gradle/blob/master/CHANGELOG.md#v810)
  - [diff](https://github.com/gradle/gradle/compare/v8.0.2...v8.1.0)

## 6.17.0

### Features

- Add `name` and `geo` to `User` ([#2556](https://github.com/getsentry/sentry-java/pull/2556)) 
- Add breadcrumbs on network changes ([#2608](https://github.com/getsentry/sentry-java/pull/2608))
- Add time-to-initial-display and time-to-full-display measurements to Activity transactions ([#2611](https://github.com/getsentry/sentry-java/pull/2611))
- Read integration list written by sentry gradle plugin from manifest ([#2598](https://github.com/getsentry/sentry-java/pull/2598))
- Add Logcat adapter ([#2620](https://github.com/getsentry/sentry-java/pull/2620))
- Provide CPU count/frequency data as device context ([#2622](https://github.com/getsentry/sentry-java/pull/2622))

### Fixes

- Trim time-to-full-display span if reportFullyDisplayed API is never called ([#2631](https://github.com/getsentry/sentry-java/pull/2631))
- Fix Automatic UI transactions having wrong durations ([#2623](https://github.com/getsentry/sentry-java/pull/2623))
- Fix wrong default environment in Session ([#2610](https://github.com/getsentry/sentry-java/pull/2610))
- Pass through unknown sentry baggage keys into SentryEnvelopeHeader ([#2618](https://github.com/getsentry/sentry-java/pull/2618))
- Fix missing null check when removing lifecycle observer ([#2625](https://github.com/getsentry/sentry-java/pull/2625))

### Dependencies

- Bump Native SDK from v0.6.0 to v0.6.1 ([#2629](https://github.com/getsentry/sentry-java/pull/2629))
  - [changelog](https://github.com/getsentry/sentry-native/blob/master/CHANGELOG.md#061)
  - [diff](https://github.com/getsentry/sentry-native/compare/0.6.0...0.6.1)

## 6.16.0

### Features

- Improve versatility of exception resolver component for Spring with more flexible API for consumers. ([#2577](https://github.com/getsentry/sentry-java/pull/2577))
- Automatic performance instrumentation for WebFlux ([#2597](https://github.com/getsentry/sentry-java/pull/2597))
  - You can enable it by adding `sentry.enable-tracing=true` to your `application.properties`
- The Spring Boot integration can now be configured to add the `SentryAppender` to specific loggers instead of the `ROOT` logger ([#2173](https://github.com/getsentry/sentry-java/pull/2173))
  - You can specify the loggers using `"sentry.logging.loggers[0]=foo.bar` and `"sentry.logging.loggers[1]=baz` in your `application.properties`
- Add capabilities to track Jetpack Compose composition/rendering time ([#2507](https://github.com/getsentry/sentry-java/pull/2507))
- Adapt span op and description for graphql to fit spec ([#2607](https://github.com/getsentry/sentry-java/pull/2607))

### Fixes

- Fix timestamps of slow and frozen frames for profiles ([#2584](https://github.com/getsentry/sentry-java/pull/2584))
- Deprecate reportFullDisplayed in favor of reportFullyDisplayed ([#2585](https://github.com/getsentry/sentry-java/pull/2585))
- Add mechanism for logging integrations and update spring mechanism types ([#2595](https://github.com/getsentry/sentry-java/pull/2595))
	- NOTE: If you're using these mechanism types (`HandlerExceptionResolver`, `SentryWebExceptionHandler`) in your dashboards please update them to use the new types.
- Filter out session cookies sent by Spring and Spring Boot integrations ([#2593](https://github.com/getsentry/sentry-java/pull/2593))
  - We filter out some common cookies like JSESSIONID
  - We also read the value from `server.servlet.session.cookie.name` and filter it out
- No longer send event / transaction to Sentry if `beforeSend` / `beforeSendTransaction` throws ([#2591](https://github.com/getsentry/sentry-java/pull/2591))
- Add version to sentryClientName used in auth header ([#2596](https://github.com/getsentry/sentry-java/pull/2596))
- Keep integration names from being obfuscated ([#2599](https://github.com/getsentry/sentry-java/pull/2599))
- Change log level from INFO to WARN for error message indicating a failed Log4j2 Sentry.init ([#2606](https://github.com/getsentry/sentry-java/pull/2606))
  - The log message was often not visible as our docs suggest a minimum log level of WARN
- Fix session tracking on Android ([#2609](https://github.com/getsentry/sentry-java/pull/2609))
  - Incorrect number of session has been sent. In addition, some of the sessions were not properly ended, messing up Session Health Metrics.

### Dependencies

- Bump `opentelemetry-sdk` to `1.23.1` and `opentelemetry-javaagent` to `1.23.0` ([#2590](https://github.com/getsentry/sentry-java/pull/2590))
- Bump Native SDK from v0.5.4 to v0.6.0 ([#2545](https://github.com/getsentry/sentry-java/pull/2545))
  - [changelog](https://github.com/getsentry/sentry-native/blob/master/CHANGELOG.md#060)
  - [diff](https://github.com/getsentry/sentry-native/compare/0.5.4...0.6.0)

## 6.15.0

### Features

- Adjust time-to-full-display span if reportFullDisplayed is called too early ([#2550](https://github.com/getsentry/sentry-java/pull/2550))
- Add `enableTracing` option ([#2530](https://github.com/getsentry/sentry-java/pull/2530))
    - This change is backwards compatible. The default is `null` meaning existing behaviour remains unchanged (setting either `tracesSampleRate` or `tracesSampler` enables performance).
    - If set to `true`, performance is enabled, even if no `tracesSampleRate` or `tracesSampler` have been configured.
    - If set to `false` performance is disabled, regardless of `tracesSampleRate` and `tracesSampler` options.
- Detect dependencies by listing MANIFEST.MF files at runtime ([#2538](https://github.com/getsentry/sentry-java/pull/2538))
- Report integrations in use, report packages in use more consistently ([#2179](https://github.com/getsentry/sentry-java/pull/2179))
- Implement `ThreadLocalAccessor` for propagating Sentry hub with reactor / WebFlux ([#2570](https://github.com/getsentry/sentry-java/pull/2570))
  - Requires `io.micrometer:context-propagation:1.0.2+` as well as Spring Boot 3.0.3+
  - Enable the feature by setting `sentry.reactive.thread-local-accessor-enabled=true`
  - This is still considered experimental. Once we have enough feedback we may turn this on by default.
  - Checkout the sample here: https://github.com/getsentry/sentry-java/tree/main/sentry-samples/sentry-samples-spring-boot-webflux-jakarta
  - A new hub is now cloned from the main hub for every request

### Fixes

- Leave `inApp` flag for stack frames undecided in SDK if unsure and let ingestion decide instead ([#2547](https://github.com/getsentry/sentry-java/pull/2547))
- Allow `0.0` error sample rate ([#2573](https://github.com/getsentry/sentry-java/pull/2573))
- Fix memory leak in WebFlux related to an ever growing stack ([#2580](https://github.com/getsentry/sentry-java/pull/2580))
- Use the same hub in WebFlux exception handler as we do in WebFilter ([#2566](https://github.com/getsentry/sentry-java/pull/2566))
- Switch upstream Jetpack Compose dependencies to `compileOnly` in `sentry-compose-android` ([#2578](https://github.com/getsentry/sentry-java/pull/2578))
  - NOTE: If you're using Compose Navigation/User Interaction integrations, make sure to have the following dependencies on the classpath as we do not bring them in transitively anymore:
    - `androidx.navigation:navigation-compose:`
    - `androidx.compose.runtime:runtime:`
    - `androidx.compose.ui:ui:`

## 6.14.0

### Features

- Add time-to-full-display span to Activity auto-instrumentation ([#2432](https://github.com/getsentry/sentry-java/pull/2432))
- Add `main` flag to threads and `in_foreground` flag for app contexts  ([#2516](https://github.com/getsentry/sentry-java/pull/2516))

### Fixes

- Ignore Shutdown in progress when closing ShutdownHookIntegration ([#2521](https://github.com/getsentry/sentry-java/pull/2521))
- Fix app start span end-time is wrong if SDK init is deferred ([#2519](https://github.com/getsentry/sentry-java/pull/2519))
- Fix invalid session creation when app is launched in background ([#2543](https://github.com/getsentry/sentry-java/pull/2543))

## 6.13.1

### Fixes

- Fix transaction performance collector oom ([#2505](https://github.com/getsentry/sentry-java/pull/2505))
- Remove authority from URLs sent to Sentry ([#2366](https://github.com/getsentry/sentry-java/pull/2366))
- Fix `sentry-bom` containing incorrect artifacts ([#2504](https://github.com/getsentry/sentry-java/pull/2504))

### Dependencies

- Bump Native SDK from v0.5.3 to v0.5.4 ([#2500](https://github.com/getsentry/sentry-java/pull/2500))
  - [changelog](https://github.com/getsentry/sentry-native/blob/master/CHANGELOG.md#054)
  - [diff](https://github.com/getsentry/sentry-native/compare/0.5.3...0.5.4)

## 6.13.0

### Features

- Send cpu usage percentage in profile payload ([#2469](https://github.com/getsentry/sentry-java/pull/2469))
- Send transaction memory stats in profile payload ([#2447](https://github.com/getsentry/sentry-java/pull/2447))
- Add cpu usage collection ([#2462](https://github.com/getsentry/sentry-java/pull/2462))
- Improve ANR implementation: ([#2475](https://github.com/getsentry/sentry-java/pull/2475))
  - Add `abnormal_mechanism` to sessions for ANR rate calculation
  - Always attach thread dump to ANR events
  - Distinguish between foreground and background ANRs
- Improve possible date precision to 10 μs ([#2451](https://github.com/getsentry/sentry-java/pull/2451))

### Fixes

- Fix performance collector setup called in main thread ([#2499](https://github.com/getsentry/sentry-java/pull/2499))
- Expand guard against CVE-2018-9492 "Privilege Escalation via Content Provider" ([#2482](https://github.com/getsentry/sentry-java/pull/2482))
- Prevent OOM by disabling TransactionPerformanceCollector for now ([#2498](https://github.com/getsentry/sentry-java/pull/2498))

## 6.12.1

### Fixes

- Create timer in `TransactionPerformanceCollector` lazily ([#2478](https://github.com/getsentry/sentry-java/pull/2478))

## 6.12.0

### Features

- Attach View Hierarchy to the errored/crashed events ([#2440](https://github.com/getsentry/sentry-java/pull/2440))
- Collect memory usage in transactions ([#2445](https://github.com/getsentry/sentry-java/pull/2445))
- Add `traceOptionsRequests` option to disable tracing of OPTIONS requests ([#2453](https://github.com/getsentry/sentry-java/pull/2453))
- Extend list of HTTP headers considered sensitive ([#2455](https://github.com/getsentry/sentry-java/pull/2455))

### Fixes

- Use a single TransactionPerfomanceCollector ([#2464](https://github.com/getsentry/sentry-java/pull/2464))
- Don't override sdk name with Timber ([#2450](https://github.com/getsentry/sentry-java/pull/2450))
- Set transactionNameSource to CUSTOM when setting transaction name ([#2405](https://github.com/getsentry/sentry-java/pull/2405))
- Guard against CVE-2018-9492 "Privilege Escalation via Content Provider" ([#2466](https://github.com/getsentry/sentry-java/pull/2466))

## 6.11.0

### Features

- Disable Android concurrent profiling ([#2434](https://github.com/getsentry/sentry-java/pull/2434))
- Add logging for OpenTelemetry integration ([#2425](https://github.com/getsentry/sentry-java/pull/2425))
- Auto add `OpenTelemetryLinkErrorEventProcessor` for Spring Boot ([#2429](https://github.com/getsentry/sentry-java/pull/2429))

### Fixes

- Use minSdk compatible `Objects` class ([#2436](https://github.com/getsentry/sentry-java/pull/2436))
- Prevent R8 from warning on missing classes, as we check for their presence at runtime ([#2439](https://github.com/getsentry/sentry-java/pull/2439))

### Dependencies

- Bump Gradle from v7.5.1 to v7.6.0 ([#2438](https://github.com/getsentry/sentry-java/pull/2438))
  - [changelog](https://github.com/gradle/gradle/blob/master/CHANGELOG.md#v760)
  - [diff](https://github.com/gradle/gradle/compare/v7.5.1...v7.6.0)

## 6.10.0

### Features

- Add time-to-initial-display span to Activity transactions ([#2369](https://github.com/getsentry/sentry-java/pull/2369))
- Start a session after init if AutoSessionTracking is enabled ([#2356](https://github.com/getsentry/sentry-java/pull/2356))
- Provide automatic breadcrumbs and transactions for click/scroll events for Compose ([#2390](https://github.com/getsentry/sentry-java/pull/2390))
- Add `blocked_main_thread` and `call_stack` to File I/O spans to detect performance issues ([#2382](https://github.com/getsentry/sentry-java/pull/2382))

### Dependencies

- Bump Native SDK from v0.5.2 to v0.5.3 ([#2423](https://github.com/getsentry/sentry-java/pull/2423))
  - [changelog](https://github.com/getsentry/sentry-native/blob/master/CHANGELOG.md#053)
  - [diff](https://github.com/getsentry/sentry-native/compare/0.5.2...0.5.3)

## 6.9.2

### Fixes

- Updated ProfileMeasurementValue types ([#2412](https://github.com/getsentry/sentry-java/pull/2412))
- Clear window reference only on activity stop in profileMeasurements collector ([#2407](https://github.com/getsentry/sentry-java/pull/2407))
- No longer disable OpenTelemetry exporters in default Java Agent config ([#2408](https://github.com/getsentry/sentry-java/pull/2408))
- Fix `ClassNotFoundException` for `io.sentry.spring.SentrySpringServletContainerInitializer` in `sentry-spring-jakarta` ([#2411](https://github.com/getsentry/sentry-java/issues/2411))
- Fix `sentry-samples-spring-jakarta` ([#2411](https://github.com/getsentry/sentry-java/issues/2411))

### Features

- Add SENTRY_AUTO_INIT environment variable to control OpenTelemetry Agent init ([#2410](https://github.com/getsentry/sentry-java/pull/2410))
- Add OpenTelemetryLinkErrorEventProcessor for linking errors to traces created via OpenTelemetry ([#2418](https://github.com/getsentry/sentry-java/pull/2418))

### Dependencies

- Bump OpenTelemetry to 1.20.1 and OpenTelemetry Java Agent to 1.20.2 ([#2420](https://github.com/getsentry/sentry-java/pull/2420))

## 6.9.1

### Fixes

- OpenTelemetry modules were missing in `6.9.0` so we released the same code again as `6.9.1` including OpenTelemetry modules

## 6.9.0

### Fixes

- Use `canonicalName` in Fragment Integration for better de-obfuscation ([#2379](https://github.com/getsentry/sentry-java/pull/2379))
- Fix Timber and Fragment integrations auto-installation for obfuscated builds ([#2379](https://github.com/getsentry/sentry-java/pull/2379))
- Don't attach screenshots to events from Hybrid SDKs ([#2360](https://github.com/getsentry/sentry-java/pull/2360))
- Ensure Hints do not cause memory leaks ([#2387](https://github.com/getsentry/sentry-java/pull/2387))
- Do not attach empty `sentry-trace` and `baggage` headers ([#2385](https://github.com/getsentry/sentry-java/pull/2385))

### Features

- Add beforeSendTransaction which allows users to filter and change transactions ([#2388](https://github.com/getsentry/sentry-java/pull/2388))
- Add experimental support for OpenTelemetry ([README](sentry-opentelemetry/README.md))([#2344](https://github.com/getsentry/sentry-java/pull/2344))

### Dependencies

- Update Spring Boot Jakarta to Spring Boot 3.0.0 ([#2389](https://github.com/getsentry/sentry-java/pull/2389))
- Bump Spring Boot to 2.7.5 ([#2383](https://github.com/getsentry/sentry-java/pull/2383))

## 6.8.0

### Features

- Add FrameMetrics to Android profiling data ([#2342](https://github.com/getsentry/sentry-java/pull/2342))

### Fixes

- Remove profiler main thread io ([#2348](https://github.com/getsentry/sentry-java/pull/2348))
- Fix ensure all options are processed before integrations are loaded ([#2377](https://github.com/getsentry/sentry-java/pull/2377))

## 6.7.1

### Fixes

- Fix `Gpu.vendorId` should be a String ([#2343](https://github.com/getsentry/sentry-java/pull/2343))
- Don't set device name on Android if `sendDefaultPii` is disabled ([#2354](https://github.com/getsentry/sentry-java/pull/2354))
- Fix corrupted UUID on Motorola devices ([#2363](https://github.com/getsentry/sentry-java/pull/2363))
- Fix ANR on dropped uncaught exception events ([#2368](https://github.com/getsentry/sentry-java/pull/2368))

### Features

- Update Spring Boot Jakarta to Spring Boot 3.0.0-RC2 ([#2347](https://github.com/getsentry/sentry-java/pull/2347))

## 6.7.0

### Fixes

- Use correct set-cookie for the HTTP Client response object ([#2326](https://github.com/getsentry/sentry-java/pull/2326))
- Fix NoSuchElementException in CircularFifoQueue when cloning a Scope ([#2328](https://github.com/getsentry/sentry-java/pull/2328))

### Features

- Customizable fragment lifecycle breadcrumbs ([#2299](https://github.com/getsentry/sentry-java/pull/2299))
- Provide hook for Jetpack Compose navigation instrumentation ([#2320](https://github.com/getsentry/sentry-java/pull/2320))
- Populate `event.modules` with dependencies metadata ([#2324](https://github.com/getsentry/sentry-java/pull/2324))
- Support Spring 6 and Spring Boot 3 ([#2289](https://github.com/getsentry/sentry-java/pull/2289))

### Dependencies

- Bump Native SDK from v0.5.1 to v0.5.2 ([#2315](https://github.com/getsentry/sentry-java/pull/2315))
  - [changelog](https://github.com/getsentry/sentry-native/blob/master/CHANGELOG.md#052)
  - [diff](https://github.com/getsentry/sentry-native/compare/0.5.1...0.5.2)

## 6.6.0

### Fixes

- Ensure potential callback exceptions are caught #2123 ([#2291](https://github.com/getsentry/sentry-java/pull/2291))
- Remove verbose FrameMetricsAggregator failure logging ([#2293](https://github.com/getsentry/sentry-java/pull/2293))
- Ignore broken regex for tracePropagationTarget ([#2288](https://github.com/getsentry/sentry-java/pull/2288))
- No longer serialize static fields; use toString as fallback ([#2309](https://github.com/getsentry/sentry-java/pull/2309))
- Fix `SentryFileWriter`/`SentryFileOutputStream` append overwrites file contents ([#2304](https://github.com/getsentry/sentry-java/pull/2304))
- Respect incoming parent sampled decision when continuing a trace ([#2311](https://github.com/getsentry/sentry-java/pull/2311))

### Features

- Profile envelopes are sent directly from profiler ([#2298](https://github.com/getsentry/sentry-java/pull/2298))
- Add support for using Encoder with logback.SentryAppender ([#2246](https://github.com/getsentry/sentry-java/pull/2246))
- Report Startup Crashes ([#2277](https://github.com/getsentry/sentry-java/pull/2277))
- HTTP Client errors for OkHttp ([#2287](https://github.com/getsentry/sentry-java/pull/2287))
- Add option to enable or disable Frame Tracking ([#2314](https://github.com/getsentry/sentry-java/pull/2314))

### Dependencies

- Bump Native SDK from v0.5.0 to v0.5.1 ([#2306](https://github.com/getsentry/sentry-java/pull/2306))
  - [changelog](https://github.com/getsentry/sentry-native/blob/master/CHANGELOG.md#051)
  - [diff](https://github.com/getsentry/sentry-native/compare/0.5.0...0.5.1)

## 6.5.0

### Fixes

- Improve public facing API for creating Baggage from header ([#2284](https://github.com/getsentry/sentry-java/pull/2284))

## 6.5.0-beta.3

### Features

- Provide API for attaching custom measurements to transactions ([#2260](https://github.com/getsentry/sentry-java/pull/2260))
- Bump spring to 2.7.4 ([#2279](https://github.com/getsentry/sentry-java/pull/2279))

## 6.5.0-beta.2

### Features

- Make user segment a top level property ([#2257](https://github.com/getsentry/sentry-java/pull/2257))
- Replace user `other` with `data` ([#2258](https://github.com/getsentry/sentry-java/pull/2258))
- `isTraceSampling` is now on by default. `tracingOrigins` has been replaced by `tracePropagationTargets` ([#2255](https://github.com/getsentry/sentry-java/pull/2255))

## 6.5.0-beta.1

### Features

- Server-Side Dynamic Sampling Context support  ([#2226](https://github.com/getsentry/sentry-java/pull/2226))

## 6.4.4

### Fixes

- Fix ConcurrentModificationException due to FrameMetricsAggregator manipulation ([#2282](https://github.com/getsentry/sentry-java/pull/2282))

## 6.4.3

- Fix slow and frozen frames tracking ([#2271](https://github.com/getsentry/sentry-java/pull/2271))

## 6.4.2

### Fixes

- Fixed AbstractMethodError when getting Lifecycle ([#2228](https://github.com/getsentry/sentry-java/pull/2228))
- Missing unit fields for Android measurements ([#2204](https://github.com/getsentry/sentry-java/pull/2204))
- Avoid sending empty profiles ([#2232](https://github.com/getsentry/sentry-java/pull/2232))
- Fix file descriptor leak in FileIO instrumentation ([#2248](https://github.com/getsentry/sentry-java/pull/2248))

## 6.4.1

### Fixes

- Fix memory leak caused by throwableToSpan ([#2227](https://github.com/getsentry/sentry-java/pull/2227))

## 6.4.0

### Fixes

- make profiling rate defaults to 101 hz ([#2211](https://github.com/getsentry/sentry-java/pull/2211))
- SentryOptions.setProfilingTracesIntervalMillis has been deprecated
- Added cpu architecture and default environment in profiles envelope ([#2207](https://github.com/getsentry/sentry-java/pull/2207))
- SentryOptions.setProfilingEnabled has been deprecated in favor of setProfilesSampleRate
- Use toString for enum serialization ([#2220](https://github.com/getsentry/sentry-java/pull/2220))

### Features

- Concurrent profiling 3 - added truncation reason ([#2247](https://github.com/getsentry/sentry-java/pull/2247))
- Concurrent profiling 2 - added list of transactions ([#2218](https://github.com/getsentry/sentry-java/pull/2218))
- Concurrent profiling 1 - added envelope payload data format ([#2216](https://github.com/getsentry/sentry-java/pull/2216))
- Send source for transactions ([#2180](https://github.com/getsentry/sentry-java/pull/2180))
- Add profilesSampleRate and profileSampler options for Android sdk ([#2184](https://github.com/getsentry/sentry-java/pull/2184))
- Add baggage header to RestTemplate ([#2206](https://github.com/getsentry/sentry-java/pull/2206))
- Bump Native SDK from v0.4.18 to v0.5.0 ([#2199](https://github.com/getsentry/sentry-java/pull/2199))
  - [changelog](https://github.com/getsentry/sentry-native/blob/master/CHANGELOG.md#050)
  - [diff](https://github.com/getsentry/sentry-native/compare/0.4.18...0.5.0)
- Bump Gradle from v7.5.0 to v7.5.1 ([#2212](https://github.com/getsentry/sentry-java/pull/2212))
  - [changelog](https://github.com/gradle/gradle/blob/master/CHANGELOG.md#v751)
  - [diff](https://github.com/gradle/gradle/compare/v7.5.0...v7.5.1)

## 6.3.1

### Fixes

- Prevent NPE by checking SentryTracer.timer for null again inside synchronized ([#2200](https://github.com/getsentry/sentry-java/pull/2200))
- Weakly reference Activity for transaction finished callback ([#2203](https://github.com/getsentry/sentry-java/pull/2203))
- `attach-screenshot` set on Manual init. didn't work ([#2186](https://github.com/getsentry/sentry-java/pull/2186))
- Remove extra space from `spring.factories` causing issues in old versions of Spring Boot ([#2181](https://github.com/getsentry/sentry-java/pull/2181))


### Features

- Bump Native SDK to v0.4.18 ([#2154](https://github.com/getsentry/sentry-java/pull/2154))
  - [changelog](https://github.com/getsentry/sentry-native/blob/master/CHANGELOG.md#0418)
  - [diff](https://github.com/getsentry/sentry-native/compare/0.4.17...0.4.18)
- Bump Gradle to v7.5.0 ([#2174](https://github.com/getsentry/sentry-java/pull/2174), [#2191](https://github.com/getsentry/sentry-java/pull/2191))
  - [changelog](https://github.com/gradle/gradle/blob/master/CHANGELOG.md#v750)
  - [diff](https://github.com/gradle/gradle/compare/v7.4.2...v7.5.0)

## 6.3.0

### Features

- Switch upstream dependencies to `compileOnly` in integrations ([#2175](https://github.com/getsentry/sentry-java/pull/2175))

### Fixes

- Lazily retrieve HostnameCache in MainEventProcessor ([#2170](https://github.com/getsentry/sentry-java/pull/2170))

## 6.2.1

### Fixes

- Only send userid in Dynamic Sampling Context if sendDefaultPii is true ([#2147](https://github.com/getsentry/sentry-java/pull/2147))
- Remove userId from baggage due to PII ([#2157](https://github.com/getsentry/sentry-java/pull/2157))

### Features

- Add integration for Apollo-Kotlin 3 ([#2109](https://github.com/getsentry/sentry-java/pull/2109))
- New package `sentry-android-navigation` for AndroidX Navigation support ([#2136](https://github.com/getsentry/sentry-java/pull/2136))
- New package `sentry-compose` for Jetpack Compose support (Navigation) ([#2136](https://github.com/getsentry/sentry-java/pull/2136))
- Add sample rate to baggage as well as trace in envelope header and flatten user ([#2135](https://github.com/getsentry/sentry-java/pull/2135))

Breaking Changes:
- The boolean parameter `samplingDecision` in the `TransactionContext` constructor has been replaced with a `TracesSamplingDecision` object. Feel free to ignore the `@ApiStatus.Internal` in this case.

## 6.1.4

### Fixes

- Filter out app starts with more than 60s ([#2127](https://github.com/getsentry/sentry-java/pull/2127))

## 6.1.3

### Fixes

- Fix thread leak due to Timer being created and never cancelled ([#2131](https://github.com/getsentry/sentry-java/pull/2131))

## 6.1.2

### Fixes

- Swallow error when reading ActivityManager#getProcessesInErrorState instead of crashing ([#2114](https://github.com/getsentry/sentry-java/pull/2114))
- Use charset string directly as StandardCharsets is not available on earlier Android versions ([#2111](https://github.com/getsentry/sentry-java/pull/2111))

## 6.1.1

### Features

- Replace `tracestate` header with `baggage` header ([#2078](https://github.com/getsentry/sentry-java/pull/2078))
- Allow opting out of device info collection that requires Inter-Process Communication (IPC) ([#2100](https://github.com/getsentry/sentry-java/pull/2100))

## 6.1.0

### Features

- Implement local scope by adding overloads to the capture methods that accept a ScopeCallback ([#2084](https://github.com/getsentry/sentry-java/pull/2084))
- SentryOptions#merge is now public and can be used to load ExternalOptions ([#2088](https://github.com/getsentry/sentry-java/pull/2088))

### Fixes

- Fix proguard rules to work R8 [issue](https://issuetracker.google.com/issues/235733922) around on AGP 7.3.0-betaX and 7.4.0-alphaX ([#2094](https://github.com/getsentry/sentry-java/pull/2094))
- Fix GraalVM Native Image compatibility ([#2172](https://github.com/getsentry/sentry-java/pull/2172))

## 6.0.0

### Sentry Self-hosted Compatibility

- Starting with version `6.0.0` of the `sentry` package, [Sentry's self hosted version >= v21.9.0](https://github.com/getsentry/self-hosted/releases) is required or you have to manually disable sending client reports via the `sendClientReports` option. This only applies to self-hosted Sentry. If you are using [sentry.io](https://sentry.io), no action is needed.

### Features

- Allow optimization and obfuscation of the SDK by reducing proguard rules ([#2031](https://github.com/getsentry/sentry-java/pull/2031))
- Relax TransactionNameProvider ([#1861](https://github.com/getsentry/sentry-java/pull/1861))
- Use float instead of Date for protocol types for higher precision ([#1737](https://github.com/getsentry/sentry-java/pull/1737))
- Allow setting SDK info (name & version) in manifest ([#2016](https://github.com/getsentry/sentry-java/pull/2016))
- Allow setting native Android SDK name during build ([#2035](https://github.com/getsentry/sentry-java/pull/2035))
- Include application permissions in Android events ([#2018](https://github.com/getsentry/sentry-java/pull/2018))
- Automatically create transactions for UI events ([#1975](https://github.com/getsentry/sentry-java/pull/1975))
- Hints are now used via a Hint object and passed into beforeSend and EventProcessor as @NotNull Hint object ([#2045](https://github.com/getsentry/sentry-java/pull/2045))
- Attachments can be manipulated via hint ([#2046](https://github.com/getsentry/sentry-java/pull/2046))
- Add sentry-servlet-jakarta module ([#1987](https://github.com/getsentry/sentry-java/pull/1987))
- Add client reports ([#1982](https://github.com/getsentry/sentry-java/pull/1982))
- Screenshot is taken when there is an error ([#1967](https://github.com/getsentry/sentry-java/pull/1967))
- Add Android profiling traces ([#1897](https://github.com/getsentry/sentry-java/pull/1897)) ([#1959](https://github.com/getsentry/sentry-java/pull/1959)) and its tests ([#1949](https://github.com/getsentry/sentry-java/pull/1949))
- Enable enableScopeSync by default for Android ([#1928](https://github.com/getsentry/sentry-java/pull/1928))
- Feat: Vendor JSON ([#1554](https://github.com/getsentry/sentry-java/pull/1554))
    - Introduce `JsonSerializable` and `JsonDeserializer` interfaces for manual json
      serialization/deserialization.
    - Introduce `JsonUnknwon` interface to preserve unknown properties when deserializing/serializing
      SDK classes.
    - When passing custom objects, for example in `Contexts`, these are supported for serialization:
        - `JsonSerializable`
        - `Map`, `Collection`, `Array`, `String` and all primitive types.
        - Objects with the help of refection.
            - `Map`, `Collection`, `Array`, `String` and all primitive types.
            - Call `toString()` on objects that have a cyclic reference to a ancestor object.
            - Call `toString()` where object graphs exceed max depth.
    - Remove `gson` dependency.
    - Remove `IUnknownPropertiesConsumer`
- Pass MDC tags as Sentry tags ([#1954](https://github.com/getsentry/sentry-java/pull/1954))

### Fixes

- Calling Sentry.init and specifying contextTags now has an effect on the Logback SentryAppender ([#2052](https://github.com/getsentry/sentry-java/pull/2052))
- Calling Sentry.init and specifying contextTags now has an effect on the Log4j SentryAppender ([#2054](https://github.com/getsentry/sentry-java/pull/2054))
- Calling Sentry.init and specifying contextTags now has an effect on the jul SentryAppender ([#2057](https://github.com/getsentry/sentry-java/pull/2057))
- Update Spring Boot dependency to 2.6.8 and fix the CVE-2022-22970 ([#2068](https://github.com/getsentry/sentry-java/pull/2068))
- Sentry can now self heal after a Thread had its currentHub set to a NoOpHub ([#2076](https://github.com/getsentry/sentry-java/pull/2076))
- No longer close OutputStream that is passed into JsonSerializer ([#2029](https://github.com/getsentry/sentry-java/pull/2029))
- Fix setting context tags on events captured by Spring ([#2060](https://github.com/getsentry/sentry-java/pull/2060))
- Isolate cached events with hashed DSN subfolder ([#2038](https://github.com/getsentry/sentry-java/pull/2038))
- SentryThread.current flag will not be overridden by DefaultAndroidEventProcessor if already set ([#2050](https://github.com/getsentry/sentry-java/pull/2050))
- Fix serialization of Long inside of Request.data ([#2051](https://github.com/getsentry/sentry-java/pull/2051))
- Update sentry-native to 0.4.17 ([#2033](https://github.com/getsentry/sentry-java/pull/2033))
- Update Gradle to 7.4.2 and AGP to 7.2 ([#2042](https://github.com/getsentry/sentry-java/pull/2042))
- Change order of event filtering mechanisms ([#2001](https://github.com/getsentry/sentry-java/pull/2001))
- Only send session update for dropped events if state changed ([#2002](https://github.com/getsentry/sentry-java/pull/2002))
- Android profiling initializes on first profile start ([#2009](https://github.com/getsentry/sentry-java/pull/2009))
- Profiling rate decreased from 300hz to 100hz ([#1997](https://github.com/getsentry/sentry-java/pull/1997))
- Allow disabling sending of client reports via Android Manifest and external options ([#2007](https://github.com/getsentry/sentry-java/pull/2007))
- Ref: Upgrade Spring Boot dependency to 2.5.13 ([#2011](https://github.com/getsentry/sentry-java/pull/2011))
- Ref: Make options.printUncaughtStackTrace primitive type ([#1995](https://github.com/getsentry/sentry-java/pull/1995))
- Ref: Remove not needed interface abstractions on Android ([#1953](https://github.com/getsentry/sentry-java/pull/1953))
- Ref: Make hints Map<String, Object> instead of only Object ([#1929](https://github.com/getsentry/sentry-java/pull/1929))
- Ref: Simplify DateUtils with ISO8601Utils ([#1837](https://github.com/getsentry/sentry-java/pull/1837))
- Ref: Remove deprecated and scheduled fields ([#1875](https://github.com/getsentry/sentry-java/pull/1875))
- Ref: Add shutdownTimeoutMillis in favor of shutdownTimeout ([#1873](https://github.com/getsentry/sentry-java/pull/1873))
- Ref: Remove Attachment ContentType since the Server infers it ([#1874](https://github.com/getsentry/sentry-java/pull/1874))
- Ref: Bind external properties to a dedicated class. ([#1750](https://github.com/getsentry/sentry-java/pull/1750))
- Ref: Debug log serializable objects ([#1795](https://github.com/getsentry/sentry-java/pull/1795))
- Ref: catch Throwable instead of Exception to suppress internal SDK errors ([#1812](https://github.com/getsentry/sentry-java/pull/1812))
- `SentryOptions` can merge properties from `ExternalOptions` instead of another instance of `SentryOptions`
- Following boolean properties from `SentryOptions` that allowed `null` values are now not nullable - `debug`, `enableUncaughtExceptionHandler`, `enableDeduplication`
- `SentryOptions` cannot be created anymore using `PropertiesProvider` with `SentryOptions#from` method. Use `ExternalOptions#from` instead and merge created object with `SentryOptions#merge`
- Bump: Kotlin to 1.5 and compatibility to 1.4 for sentry-android-timber ([#1815](https://github.com/getsentry/sentry-java/pull/1815))

## 5.7.4

### Fixes

* Change order of event filtering mechanisms and only send session update for dropped events if session state changed (#2028)

## 5.7.3

### Fixes

- Sentry Timber integration throws an exception when using args ([#1986](https://github.com/getsentry/sentry-java/pull/1986))

## 5.7.2

### Fixes

- Bring back support for `Timber.tag` ([#1974](https://github.com/getsentry/sentry-java/pull/1974))

## 5.7.1

### Fixes

- Sentry Timber integration does not submit msg.formatted breadcrumbs ([#1957](https://github.com/getsentry/sentry-java/pull/1957))
- ANR WatchDog won't crash on SecurityException ([#1962](https://github.com/getsentry/sentry-java/pull/1962))

## 5.7.0

### Features

- Automatically enable `Timber` and `Fragment` integrations if they are present on the classpath ([#1936](https://github.com/getsentry/sentry-java/pull/1936))

## 5.6.3

### Fixes

- If transaction or span is finished, do not allow to mutate ([#1940](https://github.com/getsentry/sentry-java/pull/1940))
- Keep used AndroidX classes from obfuscation (Fixes UI breadcrumbs and Slow/Frozen frames) ([#1942](https://github.com/getsentry/sentry-java/pull/1942))

## 5.6.2

### Fixes

- Ref: Make ActivityFramesTracker public to be used by Hybrid SDKs ([#1931](https://github.com/getsentry/sentry-java/pull/1931))
- Bump: AGP to 7.1.2 ([#1930](https://github.com/getsentry/sentry-java/pull/1930))
- NPE while adding "response_body_size" breadcrumb, when response body length is unknown ([#1908](https://github.com/getsentry/sentry-java/pull/1908))
- Do not include stacktrace frames into Timber message ([#1898](https://github.com/getsentry/sentry-java/pull/1898))
- Potential memory leaks ([#1909](https://github.com/getsentry/sentry-java/pull/1909))

Breaking changes:
`Timber.tag` is no longer supported by our [Timber integration](https://docs.sentry.io/platforms/android/configuration/integrations/timber/) and will not appear on Sentry for error events.
Please vote on this [issue](https://github.com/getsentry/sentry-java/issues/1900), if you'd like us to provide support for that.

## 5.6.2-beta.3

### Fixes

- Ref: Make ActivityFramesTracker public to be used by Hybrid SDKs ([#1931](https://github.com/getsentry/sentry-java/pull/1931))
- Bump: AGP to 7.1.2 ([#1930](https://github.com/getsentry/sentry-java/pull/1930))

## 5.6.2-beta.2

### Fixes

- NPE while adding "response_body_size" breadcrumb, when response body length is unknown ([#1908](https://github.com/getsentry/sentry-java/pull/1908))

## 5.6.2-beta.1

### Fixes

- Do not include stacktrace frames into Timber message ([#1898](https://github.com/getsentry/sentry-java/pull/1898))
- Potential memory leaks ([#1909](https://github.com/getsentry/sentry-java/pull/1909))

Breaking changes:
`Timber.tag` is no longer supported by our [Timber integration](https://docs.sentry.io/platforms/android/configuration/integrations/timber/) and will not appear on Sentry for error events.
Please vote on this [issue](https://github.com/getsentry/sentry-java/issues/1900), if you'd like us to provide support for that.

## 5.6.1

### Features

- Add options.printUncaughtStackTrace to print uncaught exceptions ([#1890](https://github.com/getsentry/sentry-java/pull/1890))

### Fixes

- NPE while adding "response_body_size" breadcrumb, when response body is null ([#1884](https://github.com/getsentry/sentry-java/pull/1884))
- Bump: AGP to 7.1.0 ([#1892](https://github.com/getsentry/sentry-java/pull/1892))

## 5.6.0

### Features

- Add breadcrumbs support for UI events (automatically captured) ([#1876](https://github.com/getsentry/sentry-java/pull/1876))

### Fixes

- Change scope of servlet-api to compileOnly ([#1880](https://github.com/getsentry/sentry-java/pull/1880))

## 5.5.3

### Fixes

- Do not create SentryExceptionResolver bean when Spring MVC is not on the classpath ([#1865](https://github.com/getsentry/sentry-java/pull/1865))

## 5.5.2

### Fixes

- Detect App Cold start correctly for Hybrid SDKs ([#1855](https://github.com/getsentry/sentry-java/pull/1855))
- Bump: log4j to 2.17.0 ([#1852](https://github.com/getsentry/sentry-java/pull/1852))
- Bump: logback to 1.2.9 ([#1853](https://github.com/getsentry/sentry-java/pull/1853))

## 5.5.1

### Fixes

- Bump: log4j to 2.16.0 ([#1845](https://github.com/getsentry/sentry-java/pull/1845))
- Make App start cold/warm visible to Hybrid SDKs ([#1848](https://github.com/getsentry/sentry-java/pull/1848))

## 5.5.0

### Features

- Add locale to device context and deprecate language ([#1832](https://github.com/getsentry/sentry-java/pull/1832))
- Add `SentryFileInputStream` and `SentryFileOutputStream` for File I/O performance instrumentation ([#1826](https://github.com/getsentry/sentry-java/pull/1826))
- Add `SentryFileReader` and `SentryFileWriter` for File I/O instrumentation ([#1843](https://github.com/getsentry/sentry-java/pull/1843))

### Fixes

- Bump: log4j to 2.15.0 ([#1839](https://github.com/getsentry/sentry-java/pull/1839))
- Ref: Rename Fragment span operation from `ui.fragment.load` to `ui.load` ([#1824](https://github.com/getsentry/sentry-java/pull/1824))
- Ref: change `java.util.Random` to `java.security.SecureRandom` for possible security reasons ([#1831](https://github.com/getsentry/sentry-java/pull/1831))

## 5.4.3

### Fixes

- Only report App start measurement for full launch on Android ([#1821](https://github.com/getsentry/sentry-java/pull/1821))

## 5.4.2

### Fixes

- Ref: catch Throwable instead of Exception to suppress internal SDK errors ([#1812](https://github.com/getsentry/sentry-java/pull/1812))

## 5.4.1

### Features

- Refactor OkHttp and Apollo to Kotlin functional interfaces ([#1797](https://github.com/getsentry/sentry-java/pull/1797))
- Add secondary constructor to SentryInstrumentation ([#1804](https://github.com/getsentry/sentry-java/pull/1804))

### Fixes

- Do not start fragment span if not added to the Activity ([#1813](https://github.com/getsentry/sentry-java/pull/1813))

## 5.4.0

### Features

- Add `graphql-java` instrumentation ([#1777](https://github.com/getsentry/sentry-java/pull/1777))

### Fixes

- Do not crash when event processors throw a lower level Throwable class ([#1800](https://github.com/getsentry/sentry-java/pull/1800))
- ActivityFramesTracker does not throw if Activity has no observers ([#1799](https://github.com/getsentry/sentry-java/pull/1799))

## 5.3.0

### Features

- Add datasource tracing with P6Spy ([#1784](https://github.com/getsentry/sentry-java/pull/1784))

### Fixes

- ActivityFramesTracker does not throw if Activity has not been added ([#1782](https://github.com/getsentry/sentry-java/pull/1782))
- PerformanceAndroidEventProcessor uses up to date isTracingEnabled set on Configuration callback ([#1786](https://github.com/getsentry/sentry-java/pull/1786))

## 5.2.4

### Fixes

- Window.FEATURE_NO_TITLE does not work when using activity traces ([#1769](https://github.com/getsentry/sentry-java/pull/1769))
- unregister UncaughtExceptionHandler on close ([#1770](https://github.com/getsentry/sentry-java/pull/1770))

## 5.2.3

### Fixes

- Make ActivityFramesTracker operations thread-safe ([#1762](https://github.com/getsentry/sentry-java/pull/1762))
- Clone Scope Contexts ([#1763](https://github.com/getsentry/sentry-java/pull/1763))
- Bump: AGP to 7.0.3 ([#1765](https://github.com/getsentry/sentry-java/pull/1765))

## 5.2.2

### Fixes

- Close HostnameCache#executorService on SentryClient#close ([#1757](https://github.com/getsentry/sentry-java/pull/1757))

## 5.2.1

### Features

- Add isCrashedLastRun support ([#1739](https://github.com/getsentry/sentry-java/pull/1739))
- Attach Java vendor and version to events and transactions ([#1703](https://github.com/getsentry/sentry-java/pull/1703))

### Fixes

- Handle exception if Context.registerReceiver throws ([#1747](https://github.com/getsentry/sentry-java/pull/1747))

## 5.2.0

### Features

- Allow setting proguard via Options and/or external resources ([#1728](https://github.com/getsentry/sentry-java/pull/1728))
- Add breadcrumbs for the Apollo integration ([#1726](https://github.com/getsentry/sentry-java/pull/1726))

### Fixes

- Don't set lastEventId for transactions ([#1727](https://github.com/getsentry/sentry-java/pull/1727))
- ActivityLifecycleIntegration#appStartSpan memory leak ([#1732](https://github.com/getsentry/sentry-java/pull/1732))

## 5.2.0-beta.3

### Features

- Add "data" to spans ([#1717](https://github.com/getsentry/sentry-java/pull/1717))

### Fixes

- Check at runtime if AndroidX.Core is available ([#1718](https://github.com/getsentry/sentry-java/pull/1718))
- Should not capture unfinished transaction ([#1719](https://github.com/getsentry/sentry-java/pull/1719))

## 5.2.0-beta.2

### Fixes

- Bump AGP to 7.0.2 ([#1650](https://github.com/getsentry/sentry-java/pull/1650))
- Drop spans in BeforeSpanCallback. ([#1713](https://github.com/getsentry/sentry-java/pull/1713))

## 5.2.0-beta.1

### Features

- Add tracestate HTTP header support ([#1683](https://github.com/getsentry/sentry-java/pull/1683))
- Add option to filter which origins receive tracing headers ([#1698](https://github.com/getsentry/sentry-java/pull/1698))
- Include unfinished spans in transaction ([#1699](https://github.com/getsentry/sentry-java/pull/1699))
- Add static helpers for creating breadcrumbs ([#1702](https://github.com/getsentry/sentry-java/pull/1702))
- Performance support for Android Apollo ([#1705](https://github.com/getsentry/sentry-java/pull/1705))

### Fixes

- Move tags from transaction.contexts.trace.tags to transaction.tags ([#1700](https://github.com/getsentry/sentry-java/pull/1700))

Breaking changes:

- Updated proguard keep rule for enums, which affects consumer application code ([#1694](https://github.com/getsentry/sentry-java/pull/1694))

## 5.1.2

### Fixes

- Servlet 3.1 compatibility issue ([#1681](https://github.com/getsentry/sentry-java/pull/1681))
- Do not drop Contexts key if Collection, Array or Char ([#1680](https://github.com/getsentry/sentry-java/pull/1680))

## 5.1.1

### Features

- Add support for async methods in Spring MVC ([#1652](https://github.com/getsentry/sentry-java/pull/1652))
- Add secondary constructor taking IHub to SentryOkHttpInterceptor ([#1657](https://github.com/getsentry/sentry-java/pull/1657))
- Merge external map properties ([#1656](https://github.com/getsentry/sentry-java/pull/1656))

### Fixes

- Remove onActivityPreCreated call in favor of onActivityCreated ([#1661](https://github.com/getsentry/sentry-java/pull/1661))
- Do not crash if SENSOR_SERVICE throws ([#1655](https://github.com/getsentry/sentry-java/pull/1655))
- Make sure scope is popped when processing request results in exception ([#1665](https://github.com/getsentry/sentry-java/pull/1665))

## 5.1.0

### Features

- Spring WebClient integration ([#1621](https://github.com/getsentry/sentry-java/pull/1621))
- OpenFeign integration ([#1632](https://github.com/getsentry/sentry-java/pull/1632))
- Add more convenient way to pass BeforeSpanCallback in OpenFeign integration ([#1637](https://github.com/getsentry/sentry-java/pull/1637))

### Fixes

- Bump: sentry-native to 0.4.12 ([#1651](https://github.com/getsentry/sentry-java/pull/1651))

## 5.1.0-beta.9

- No documented changes.

## 5.1.0-beta.8

### Features

- Generate Sentry BOM ([#1486](https://github.com/getsentry/sentry-java/pull/1486))

## 5.1.0-beta.7

### Features

- Slow/Frozen frames metrics ([#1609](https://github.com/getsentry/sentry-java/pull/1609))

## 5.1.0-beta.6

### Features

- Add request body extraction for Spring MVC integration ([#1595](https://github.com/getsentry/sentry-java/pull/1595))

### Fixes

- set min sdk version of sentry-android-fragment to API 14 ([#1608](https://github.com/getsentry/sentry-java/pull/1608))
- Ser/Deser of the UserFeedback from cached envelope ([#1611](https://github.com/getsentry/sentry-java/pull/1611))

## 5.1.0-beta.5

### Fixes

- Make SentryAppender non-final for Log4j2 and Logback ([#1603](https://github.com/getsentry/sentry-java/pull/1603))
- Do not throw IAE when tracing header contain invalid trace id ([#1605](https://github.com/getsentry/sentry-java/pull/1605))

## 5.1.0-beta.4

### Fixes

- Update sentry-native to 0.4.11 ([#1591](https://github.com/getsentry/sentry-java/pull/1591))

## 5.1.0-beta.3

### Features

- Spring Webflux integration ([#1529](https://github.com/getsentry/sentry-java/pull/1529))

## 5.1.0-beta.2

### Features

- Support transaction waiting for children to finish. ([#1535](https://github.com/getsentry/sentry-java/pull/1535))
- Capture logged marker in log4j2 and logback appenders ([#1551](https://github.com/getsentry/sentry-java/pull/1551))
- Allow clearing of attachments in the scope ([#1562](https://github.com/getsentry/sentry-java/pull/1562))
- Set mechanism type in SentryExceptionResolver ([#1556](https://github.com/getsentry/sentry-java/pull/1556))
- Perf. for fragments ([#1528](https://github.com/getsentry/sentry-java/pull/1528))

### Fixes

- Handling missing Spring Security on classpath on Java 8 ([#1552](https://github.com/getsentry/sentry-java/pull/1552))
- Use a different method to get strings from JNI, and avoid excessive Stack Space usage. ([#1214](https://github.com/getsentry/sentry-java/pull/1214))
- Add data field to SentrySpan ([#1555](https://github.com/getsentry/sentry-java/pull/1555))
- Clock drift issue when calling DateUtils#getDateTimeWithMillisPrecision ([#1557](https://github.com/getsentry/sentry-java/pull/1557))
- Prefer snake case for HTTP integration data keys ([#1559](https://github.com/getsentry/sentry-java/pull/1559))
- Assign lastEventId only if event was queued for submission ([#1565](https://github.com/getsentry/sentry-java/pull/1565))

## 5.1.0-beta.1

### Features

- Measure app start time ([#1487](https://github.com/getsentry/sentry-java/pull/1487))
- Automatic breadcrumbs logging for fragment lifecycle ([#1522](https://github.com/getsentry/sentry-java/pull/1522))

## 5.0.1

### Fixes

- Sources and Javadoc artifacts were mixed up ([#1515](https://github.com/getsentry/sentry-java/pull/1515))

## 5.0.0

This release brings many improvements but also new features:

- OkHttp Interceptor for Android ([#1330](https://github.com/getsentry/sentry-java/pull/1330))
- GraalVM Native Image Compatibility ([#1329](https://github.com/getsentry/sentry-java/pull/1329))
- Add option to ignore exceptions by type ([#1352](https://github.com/getsentry/sentry-java/pull/1352))
- Enrich transactions with device contexts ([#1430](https://github.com/getsentry/sentry-java/pull/1430)) ([#1469](https://github.com/getsentry/sentry-java/pull/1469))
- Better interoperability with Kotlin null-safety ([#1439](https://github.com/getsentry/sentry-java/pull/1439)) and ([#1462](https://github.com/getsentry/sentry-java/pull/1462))
- Add coroutines support ([#1479](https://github.com/getsentry/sentry-java/pull/1479))
- OkHttp callback for Customising the Span ([#1478](https://github.com/getsentry/sentry-java/pull/1478))
- Add breadcrumb in Spring RestTemplate integration ([#1481](https://github.com/getsentry/sentry-java/pull/1481))

Breaking changes:

- Migration Guide for [Java](https://docs.sentry.io/platforms/java/migration/)
- Migration Guide for [Android](https://docs.sentry.io/platforms/android/migration/)

Other fixes:

- Fix: Add attachmentType to envelope ser/deser. ([#1504](https://github.com/getsentry/sentry-java/pull/1504))

Thank you:

- @maciejwalkowiak for coding most of it.

## 5.0.0-beta.7

### Fixes


- Ref: Deprecate SentryBaseEvent#getOriginThrowable and add SentryBaseEvent#getThrowableMechanism ([#1502](https://github.com/getsentry/sentry-java/pull/1502))
- Graceful Shutdown flushes event instead of Closing SDK ([#1500](https://github.com/getsentry/sentry-java/pull/1500))
- Do not append threads that come from the EnvelopeFileObserver ([#1501](https://github.com/getsentry/sentry-java/pull/1501))
- Ref: Deprecate cacheDirSize and add maxCacheItems ([#1499](https://github.com/getsentry/sentry-java/pull/1499))
- Append all threads if Hint is Cached but attachThreads is enabled ([#1503](https://github.com/getsentry/sentry-java/pull/1503))

## 5.0.0-beta.6

### Features

- Add secondary constructor to SentryOkHttpInterceptor ([#1491](https://github.com/getsentry/sentry-java/pull/1491))
- Add option to enable debug mode in Log4j2 integration ([#1492](https://github.com/getsentry/sentry-java/pull/1492))

### Fixes

- Ref: Replace clone() with copy constructor ([#1496](https://github.com/getsentry/sentry-java/pull/1496))

## 5.0.0-beta.5

### Features

- OkHttp callback for Customising the Span ([#1478](https://github.com/getsentry/sentry-java/pull/1478))
- Add breadcrumb in Spring RestTemplate integration ([#1481](https://github.com/getsentry/sentry-java/pull/1481))
- Add coroutines support ([#1479](https://github.com/getsentry/sentry-java/pull/1479))

### Fixes

- Cloning Stack ([#1483](https://github.com/getsentry/sentry-java/pull/1483))

## 5.0.0-beta.4

### Fixes

- Enrich Transactions with Context Data ([#1469](https://github.com/getsentry/sentry-java/pull/1469))
- Bump: Apache HttpClient to 5.0.4 ([#1476](https://github.com/getsentry/sentry-java/pull/1476))

## 5.0.0-beta.3

### Fixes

- Handling immutable collections on SentryEvent and protocol objects ([#1468](https://github.com/getsentry/sentry-java/pull/1468))
- Associate event with transaction when thrown exception is not a direct cause ([#1463](https://github.com/getsentry/sentry-java/pull/1463))
- Ref: nullability annotations to Sentry module ([#1439](https://github.com/getsentry/sentry-java/pull/1439)) and ([#1462](https://github.com/getsentry/sentry-java/pull/1462))
- NPE when adding Context Data with null values for log4j2 ([#1465](https://github.com/getsentry/sentry-java/pull/1465))

## 5.0.0-beta.2

### Fixes

- sentry-android-timber package sets sentry.java.android.timber as SDK name ([#1456](https://github.com/getsentry/sentry-java/pull/1456))
- When AppLifecycleIntegration is closed, it should remove observer using UI thread ([#1459](https://github.com/getsentry/sentry-java/pull/1459))
- Bump: AGP to 4.2.0 ([#1460](https://github.com/getsentry/sentry-java/pull/1460))

Breaking Changes:

- Remove: Settings.Secure.ANDROID_ID in favor of generated installationId ([#1455](https://github.com/getsentry/sentry-java/pull/1455))
- Rename: enableSessionTracking to enableAutoSessionTracking ([#1457](https://github.com/getsentry/sentry-java/pull/1457))

## 5.0.0-beta.1

### Fixes

- Ref: Refactor converting HttpServletRequest to Sentry Request in Spring integration ([#1387](https://github.com/getsentry/sentry-java/pull/1387))
- Bump: sentry-native to 0.4.9 ([#1431](https://github.com/getsentry/sentry-java/pull/1431))
- Activity tracing auto instrumentation for Android API < 29 ([#1402](https://github.com/getsentry/sentry-java/pull/1402))
- use connection and read timeouts in ApacheHttpClient based transport ([#1397](https://github.com/getsentry/sentry-java/pull/1397))
- set correct transaction status for unhandled exceptions in SentryTracingFilter ([#1406](https://github.com/getsentry/sentry-java/pull/1406))
- handle network errors in SentrySpanClientHttpRequestInterceptor ([#1407](https://github.com/getsentry/sentry-java/pull/1407))
- set scope on transaction ([#1409](https://github.com/getsentry/sentry-java/pull/1409))
- set status and associate events with transactions ([#1426](https://github.com/getsentry/sentry-java/pull/1426))
- Do not set free memory and is low memory fields when it's a NDK hard crash ([#1399](https://github.com/getsentry/sentry-java/pull/1399))
- Apply user from the scope to transaction ([#1424](https://github.com/getsentry/sentry-java/pull/1424))
- Pass maxBreadcrumbs config. to sentry-native ([#1425](https://github.com/getsentry/sentry-java/pull/1425))
- Run event processors and enrich transactions with contexts ([#1430](https://github.com/getsentry/sentry-java/pull/1430))
- Set Span status for OkHttp integration ([#1447](https://github.com/getsentry/sentry-java/pull/1447))
- Set user on transaction in Spring & Spring Boot integrations ([#1443](https://github.com/getsentry/sentry-java/pull/1443))

## 4.4.0-alpha.2

### Features

- Add option to ignore exceptions by type ([#1352](https://github.com/getsentry/sentry-java/pull/1352))
- Sentry closes Android NDK and ShutdownHook integrations ([#1358](https://github.com/getsentry/sentry-java/pull/1358))
- Allow inheritance of SentryHandler class in sentry-jul package([#1367](https://github.com/getsentry/sentry-java/pull/1367))
- Make NoOpHub public ([#1379](https://github.com/getsentry/sentry-java/pull/1379))
- Configure max spans per transaction ([#1394](https://github.com/getsentry/sentry-java/pull/1394))

### Fixes

- Bump: Upgrade Apache HttpComponents Core to 5.0.3 ([#1375](https://github.com/getsentry/sentry-java/pull/1375))
- NPE when MDC contains null values (sentry-logback) ([#1364](https://github.com/getsentry/sentry-java/pull/1364))
- Avoid NPE when MDC contains null values (sentry-jul) ([#1385](https://github.com/getsentry/sentry-java/pull/1385))
- Accept only non null value maps ([#1368](https://github.com/getsentry/sentry-java/pull/1368))
- Do not bind transactions to scope by default. ([#1376](https://github.com/getsentry/sentry-java/pull/1376))
- Hub thread safety ([#1388](https://github.com/getsentry/sentry-java/pull/1388))
- SentryTransactionAdvice should operate on the new scope ([#1389](https://github.com/getsentry/sentry-java/pull/1389))

## 4.4.0-alpha.1

### Features

- Add an overload for `startTransaction` that sets the created transaction to the Scope ([#1313](https://github.com/getsentry/sentry-java/pull/1313))
- Set SDK version on Transactions ([#1307](https://github.com/getsentry/sentry-java/pull/1307))
- GraalVM Native Image Compatibility ([#1329](https://github.com/getsentry/sentry-java/pull/1329))
- Add OkHttp client application interceptor ([#1330](https://github.com/getsentry/sentry-java/pull/1330))

### Fixes

- Bump: sentry-native to 0.4.8
- Ref: Separate user facing and protocol classes in the Performance feature ([#1304](https://github.com/getsentry/sentry-java/pull/1304))
- Use logger set on SentryOptions in GsonSerializer ([#1308](https://github.com/getsentry/sentry-java/pull/1308))
- Use the bindToScope correctly
- Allow 0.0 to be set on tracesSampleRate ([#1328](https://github.com/getsentry/sentry-java/pull/1328))
- set "java" platform to transactions ([#1332](https://github.com/getsentry/sentry-java/pull/1332))
- Allow disabling tracing through SentryOptions ([#1337](https://github.com/getsentry/sentry-java/pull/1337))

## 4.3.0

### Features

- Activity tracing auto instrumentation

### Fixes

- Aetting in-app-includes from external properties ([#1291](https://github.com/getsentry/sentry-java/pull/1291))
- Initialize Sentry in Logback appender when DSN is not set in XML config ([#1296](https://github.com/getsentry/sentry-java/pull/1296))
- JUL integration SDK name ([#1293](https://github.com/getsentry/sentry-java/pull/1293))

## 4.2.0

### Features

- Improve EventProcessor nullability annotations ([#1229](https://github.com/getsentry/sentry-java/pull/1229)).
- Add ability to flush events synchronously.
- Support @SentrySpan and @SentryTransaction on classes and interfaces. ([#1243](https://github.com/getsentry/sentry-java/pull/1243))
- Do not serialize empty collections and maps ([#1245](https://github.com/getsentry/sentry-java/pull/1245))
- Integration interface better compatibility with Kotlin null-safety
- Simplify Sentry configuration in Spring integration ([#1259](https://github.com/getsentry/sentry-java/pull/1259))
- Simplify configuring Logback integration when environment variable with the DSN is not set ([#1271](https://github.com/getsentry/sentry-java/pull/1271))
- Add Request to the Scope. [#1270](https://github.com/getsentry/sentry-java/pull/1270))
- Optimize SentryTracingFilter when hub is disabled.

### Fixes

- Bump: sentry-native to 0.4.7
- Optimize DuplicateEventDetectionEventProcessor performance ([#1247](https://github.com/getsentry/sentry-java/pull/1247)).
- Prefix sdk.package names with io.sentry ([#1249](https://github.com/getsentry/sentry-java/pull/1249))
- Remove experimental annotation for Attachment ([#1257](https://github.com/getsentry/sentry-java/pull/1257))
- Mark stacktrace as snapshot if captured at arbitrary moment ([#1231](https://github.com/getsentry/sentry-java/pull/1231))
- Disable Gson HTML escaping
- Make the ANR Atomic flags immutable
- Prevent NoOpHub from creating heavy SentryOptions objects ([#1272](https://github.com/getsentry/sentry-java/pull/1272))
- SentryTransaction#getStatus NPE ([#1273](https://github.com/getsentry/sentry-java/pull/1273))
- Discard unfinished Spans before sending them over to Sentry ([#1279](https://github.com/getsentry/sentry-java/pull/1279))
- Interrupt the thread in QueuedThreadPoolExecutor ([#1276](https://github.com/getsentry/sentry-java/pull/1276))
- SentryTransaction#finish should not clear another transaction from the scope ([#1278](https://github.com/getsentry/sentry-java/pull/1278))

Breaking Changes:
- Enchancement: SentryExceptionResolver should not send handled errors by default ([#1248](https://github.com/getsentry/sentry-java/pull/1248)).
- Ref: Simplify RestTemplate instrumentation ([#1246](https://github.com/getsentry/sentry-java/pull/1246))
- Enchancement: Add overloads for startTransaction taking op and description ([#1244](https://github.com/getsentry/sentry-java/pull/1244))

## 4.1.0

### Features

- Improve Kotlin compatibility for SdkVersion ([#1213](https://github.com/getsentry/sentry-java/pull/1213))
- Support logging via JUL ([#1211](https://github.com/getsentry/sentry-java/pull/1211))

### Fixes

- Returning Sentry trace header from Span ([#1217](https://github.com/getsentry/sentry-java/pull/1217))
- Remove misleading error logs ([#1222](https://github.com/getsentry/sentry-java/pull/1222))

## 4.0.0

This release brings the Sentry Performance feature to Java SDK, Spring, Spring Boot, and Android integrations. Read more in the reference documentation:

- [Performance for Java](https://docs.sentry.io/platforms/java/performance/)
- [Performance for Spring](https://docs.sentry.io/platforms/java/guides/spring/)
- [Performance for Spring Boot](https://docs.sentry.io/platforms/java/guides/spring-boot/)
- [Performance for Android](https://docs.sentry.io/platforms/android/performance/)

### Other improvements:

#### Core:

- Improved loading external configuration:
  - Load `sentry.properties` from the application's current working directory ([#1046](https://github.com/getsentry/sentry-java/pull/1046))
  - Resolve `in-app-includes`, `in-app-excludes`, `tags`, `debug`, `uncaught.handler.enabled` parameters from the external configuration
- Set global tags on SentryOptions and load them from external configuration ([#1066](https://github.com/getsentry/sentry-java/pull/1066))
- Add support for attachments ([#1082](https://github.com/getsentry/sentry-java/pull/1082))
- Resolve `servername` from the localhost address
- Simplified transport configuration through setting `TransportFactory` instead of `ITransport` on SentryOptions ([#1124](https://github.com/getsentry/sentry-java/pull/1124))

#### Spring Boot:

- Add the ability to register multiple `OptionsConfiguration` beans ([#1093](https://github.com/getsentry/sentry-java/pull/1093))
- Initialize Logback after context refreshes ([#1129](https://github.com/getsentry/sentry-java/pull/1129))

#### Android:

- Add `isSideLoaded` and `installerStore` tags automatically (Where your App. was installed from eg Google Play, Amazon Store, downloaded APK, etc...)
- Bump: sentry-native to 0.4.6
- Bump: Gradle to 6.8.1 and AGP to 4.1.2

## 4.0.0-beta.1

### Features

- Add addToTransactions to Attachment ([#1191](https://github.com/getsentry/sentry-java/pull/1191))
- Support SENTRY_TRACES_SAMPLE_RATE conf. via env variables ([#1171](https://github.com/getsentry/sentry-java/pull/1171))
- Pass request to CustomSamplingContext in Spring integration ([#1172](https://github.com/getsentry/sentry-java/pull/1172))
- Move `SentrySpanClientHttpRequestInterceptor` to Spring module ([#1181](https://github.com/getsentry/sentry-java/pull/1181))
- Add overload for `transaction/span.finish(SpanStatus)` ([#1182](https://github.com/getsentry/sentry-java/pull/1182))
- Simplify registering traces sample callback in Spring integration ([#1184](https://github.com/getsentry/sentry-java/pull/1184))
- Polish Performance API ([#1165](https://github.com/getsentry/sentry-java/pull/1165))
- Set "debug" through external properties ([#1186](https://github.com/getsentry/sentry-java/pull/1186))
- Simplify Spring integration ([#1188](https://github.com/getsentry/sentry-java/pull/1188))
- Init overload with dsn ([#1195](https://github.com/getsentry/sentry-java/pull/1195))
- Enable Kotlin map-like access on CustomSamplingContext ([#1192](https://github.com/getsentry/sentry-java/pull/1192))
- Auto register custom ITransportFactory in Spring integration ([#1194](https://github.com/getsentry/sentry-java/pull/1194))
- Improve Kotlin property access in Performance API ([#1193](https://github.com/getsentry/sentry-java/pull/1193))
- Copy options tags to transactions ([#1198](https://github.com/getsentry/sentry-java/pull/1198))
- Add convenient method for accessing event's throwable ([#1202](https://github.com/getsentry/sentry-java/pull/1202))

### Fixes

- Ref: Set SpanContext on SentryTransaction to avoid potential NPE ([#1173](https://github.com/getsentry/sentry-java/pull/1173))
- Free Local Refs manually due to Android local ref. count limits
- Bring back support for setting transaction name without ongoing transaction ([#1183](https://github.com/getsentry/sentry-java/pull/1183))

## 4.0.0-alpha.3

### Features

- Improve ITransaction and ISpan null-safety compatibility ([#1161](https://github.com/getsentry/sentry-java/pull/1161))
- Automatically assign span context to captured events ([#1156](https://github.com/getsentry/sentry-java/pull/1156))
- Autoconfigure Apache HttpClient 5 based Transport in Spring Boot integration ([#1143](https://github.com/getsentry/sentry-java/pull/1143))
- Send user.ip_address = {{auto}} when sendDefaultPii is true ([#1015](https://github.com/getsentry/sentry-java/pull/1015))
- Read tracesSampleRate from AndroidManifest
- OutboxSender supports all envelope item types ([#1158](https://github.com/getsentry/sentry-java/pull/1158))
- Read `uncaught.handler.enabled` property from the external configuration
- Resolve servername from the localhost address
- Add maxAttachmentSize to SentryOptions ([#1138](https://github.com/getsentry/sentry-java/pull/1138))
- Drop invalid attachments ([#1134](https://github.com/getsentry/sentry-java/pull/1134))
- Set isSideLoaded info tags
- Add non blocking Apache HttpClient 5 based Transport ([#1136](https://github.com/getsentry/sentry-java/pull/1136))

### Fixes

- Ref: Make Attachment immutable ([#1120](https://github.com/getsentry/sentry-java/pull/1120))
- Ref: using Calendar to generate Dates
- Ref: Return NoOpTransaction instead of null ([#1126](https://github.com/getsentry/sentry-java/pull/1126))
- Ref: `ITransport` implementations are now responsible for executing request in asynchronous or synchronous way ([#1118](https://github.com/getsentry/sentry-java/pull/1118))
- Ref: Add option to set `TransportFactory` instead of `ITransport` on `SentryOptions` ([#1124](https://github.com/getsentry/sentry-java/pull/1124))
- Ref: Simplify ITransport creation in ITransportFactory ([#1135](https://github.com/getsentry/sentry-java/pull/1135))
- Fixes and Tests: Session serialization and deserialization
- Inheriting sampling decision from parent ([#1100](https://github.com/getsentry/sentry-java/pull/1100))
- Exception only sets a stack trace if there are frames
- Initialize Logback after context refreshes ([#1129](https://github.com/getsentry/sentry-java/pull/1129))
- Do not crash when passing null values to @Nullable methods, eg User and Scope
- Resolving dashed properties from external configuration
- Consider {{ auto }} as a default ip address ([#1015](https://github.com/getsentry/sentry-java/pull/1015))
- Set release and environment on Transactions ([#1152](https://github.com/getsentry/sentry-java/pull/1152))
- Do not set transaction on the scope automatically

## 4.0.0-alpha.2

### Features

- Add basic support for attachments ([#1082](https://github.com/getsentry/sentry-java/pull/1082))
- Set transaction name on events and transactions sent using Spring integration ([#1067](https://github.com/getsentry/sentry-java/pull/1067))
- Set global tags on SentryOptions and load them from external configuration ([#1066](https://github.com/getsentry/sentry-java/pull/1066))
- Add API validator and remove deprecated methods
- Add more convenient method to start a child span ([#1073](https://github.com/getsentry/sentry-java/pull/1073))
- Autoconfigure traces callback in Spring Boot integration ([#1074](https://github.com/getsentry/sentry-java/pull/1074))
- Resolve in-app-includes and in-app-excludes parameters from the external configuration
- Make InAppIncludesResolver public ([#1084](https://github.com/getsentry/sentry-java/pull/1084))
- Add the ability to register multiple OptionsConfiguration beans ([#1093](https://github.com/getsentry/sentry-java/pull/1093))
- Database query tracing with datasource-proxy ([#1095](https://github.com/getsentry/sentry-java/pull/1095))

### Fixes

- Ref: Refactor resolving SpanContext for Throwable ([#1068](https://github.com/getsentry/sentry-java/pull/1068))
- Ref: Change "op" to "operation" in @SentrySpan and @SentryTransaction
- Remove method reference in SentryEnvelopeItem ([#1091](https://github.com/getsentry/sentry-java/pull/1091))
- Set current thread only if there are no exceptions
- SentryOptions creates GsonSerializer by default
- Append DebugImage list if event already has it
- Sort breadcrumbs by Date if there are breadcrumbs already in the event

## 4.0.0-alpha.1

### Features

- Load `sentry.properties` from the application's current working directory ([#1046](https://github.com/getsentry/sentry-java/pull/1046))
- Performance monitoring ([#971](https://github.com/getsentry/sentry-java/pull/971))
- Performance monitoring for Spring Boot applications ([#971](https://github.com/getsentry/sentry-java/pull/971))

### Fixes

- Ref: Refactor JSON deserialization ([#1047](https://github.com/getsentry/sentry-java/pull/1047))

## 3.2.1

### Fixes

- Set current thread only if theres no exceptions ([#1064](https://github.com/getsentry/sentry-java/pull/1064))
- Append DebugImage list if event already has it ([#1092](https://github.com/getsentry/sentry-java/pull/1092))
- Sort breadcrumbs by Date if there are breadcrumbs already in the event ([#1094](https://github.com/getsentry/sentry-java/pull/1094))
- Free Local Refs manually due to Android local ref. count limits  ([#1179](https://github.com/getsentry/sentry-java/pull/1179))

## 3.2.0

### Features

- Expose a Module (Debug images) Loader for Android thru sentry-native ([#1043](https://github.com/getsentry/sentry-java/pull/1043))
- Added java doc to protocol classes based on sentry-data-schemes project ([#1045](https://github.com/getsentry/sentry-java/pull/1045))
- Make SentryExceptionResolver Order configurable to not send handled web exceptions ([#1008](https://github.com/getsentry/sentry-java/pull/1008))
- Resolve HTTP Proxy parameters from the external configuration ([#1028](https://github.com/getsentry/sentry-java/pull/1028))
- Sentry NDK integration is compiled against default NDK version based on AGP's version ([#1048](https://github.com/getsentry/sentry-java/pull/1048))

### Fixes

- Bump: AGP 4.1.1 ([#1040](https://github.com/getsentry/sentry-java/pull/1040))
- Update to sentry-native 0.4.4 and fix shared library builds ([#1039](https://github.com/getsentry/sentry-java/pull/1039))
- use neutral Locale for String operations ([#1033](https://github.com/getsentry/sentry-java/pull/1033))
- Clean up JNI code and properly free strings ([#1050](https://github.com/getsentry/sentry-java/pull/1050))
- set userId for hard-crashes if no user is set ([#1049](https://github.com/getsentry/sentry-java/pull/1049))

## 3.1.3

### Fixes

- Fix broken NDK integration on 3.1.2 (release failed on packaging a .so file)
- Increase max cached events to 30 ([#1029](https://github.com/getsentry/sentry-java/pull/1029))
- Normalize DSN URI ([#1030](https://github.com/getsentry/sentry-java/pull/1030))

## 3.1.2

### Features

- Manually capturing User Feedback
- Set environment to "production" by default.
- Make public the Breadcrumb constructor that accepts a Date ([#1012](https://github.com/getsentry/sentry-java/pull/1012))

### Fixes

- ref: Validate event id on user feedback submission

## 3.1.1

### Features

- Bind logging related SentryProperties to Slf4j Level instead of Logback to improve Log4j2 compatibility

### Fixes

- Prevent Logback and Log4j2 integrations from re-initializing Sentry when Sentry is already initialized
- Make sure HttpServletRequestSentryUserProvider runs by default before custom SentryUserProvider beans
- Fix setting up Sentry in Spring Webflux annotation by changing the scope of Spring WebMvc related dependencies

## 3.1.0

### Features

- Make getThrowable public and improve set contexts ([#967](https://github.com/getsentry/sentry-java/pull/967))
- Accepted quoted values in properties from external configuration ([#972](https://github.com/getsentry/sentry-java/pull/972))

### Fixes

- Auto-Configure `inAppIncludes` in Spring Boot integration ([#966](https://github.com/getsentry/sentry-java/pull/966))
- Bump: Android Gradle Plugin 4.0.2 ([#968](https://github.com/getsentry/sentry-java/pull/968))
- Don't require `sentry.dsn` to be set when using `io.sentry:sentry-spring-boot-starter` and `io.sentry:sentry-logback` together ([#965](https://github.com/getsentry/sentry-java/pull/965))
- Remove chunked streaming mode ([#974](https://github.com/getsentry/sentry-java/pull/974))
- Android 11 + targetSdkVersion 30 crashes Sentry on start ([#977](https://github.com/getsentry/sentry-java/pull/977))

## 3.0.0

## Java + Android

This release marks the re-unification of Java and Android SDK code bases.
It's based on the Android 2.0 SDK, which implements [Sentry's unified API](https://develop.sentry.dev/sdk/unified-api/).

Considerable changes were done, which include a lot of improvements. More are covered below, but the highlights are:

- Improved `log4j2` integration
  - Capture breadcrumbs for level INFO and higher
  - Raises event for ERROR and higher.
  - Minimum levels are configurable.
  - Optionally initializes the SDK via appender.xml
- Dropped support to `log4j`.
- Improved `logback` integration
  - Capture breadcrumbs for level INFO and higher
  - Raises event for ERROR and higher.
  - Minimum levels are configurable.
  - Optionally initializes the SDK via appender.xml
  - Configurable via Spring integration if both are enabled
- Spring
  - No more duplicate events with Spring and logback
  - Auto initalizes if DSN is available
  - Configuration options available with auto complete
- Google App Engine support dropped

## What’s Changed

- Callback to validate SSL certificate ([#944](https://github.com/getsentry/sentry-java/pull/944))
- Attach stack traces enabled by default

### Android specific

- Release health enabled by default for Android
- Sync of Scopes for Java -> Native (NDK)
- Bump Sentry-Native v0.4.2
- Android 11 Support

[Android migration docs](https://docs.sentry.io/platforms/android/migration/#migrating-from-sentry-android-2x-to-sentry-android-3x)

### Java specific

- Unified API for Java SDK and integrations (Spring, Spring boot starter, Servlet, Logback, Log4j2)

New Java [docs](https://docs.sentry.io/platforms/java/) are live and being improved.

## Acquisition

Packages were released on [`bintray sentry-java`](https://dl.bintray.com/getsentry/sentry-java/io/sentry/), [`bintray sentry-android`](https://dl.bintray.com/getsentry/sentry-android/io/sentry/), [`jcenter`](https://jcenter.bintray.com/io/sentry/) and [`mavenCentral`](https://repo.maven.apache.org/maven2/io/sentry/)

## Where is the Java 1.7 code base?

The previous Java releases, are all available in this repository through the tagged releases.
## 3.0.0-beta.1

## What’s Changed

- feat: ssl support ([#944](https://github.com/getsentry/sentry-java/pull/944)) @ninekaw9 @marandaneto
- feat: sync Java to C ([#937](https://github.com/getsentry/sentry-java/pull/937)) @bruno-garcia @marandaneto
- feat: Auto-configure Logback appender in Spring Boot integration. ([#938](https://github.com/getsentry/sentry-java/pull/938)) @maciejwalkowiak
- feat: Add Servlet integration. ([#935](https://github.com/getsentry/sentry-java/pull/935)) @maciejwalkowiak
- fix: Pop scope at the end of the request in Spring integration. ([#936](https://github.com/getsentry/sentry-java/pull/936)) @maciejwalkowiak
- bump: Upgrade Spring Boot to 2.3.4. ([#932](https://github.com/getsentry/sentry-java/pull/932)) @maciejwalkowiak
- fix: Do not set cookies when send pii is set to false. ([#931](https://github.com/getsentry/sentry-java/pull/931)) @maciejwalkowiak

Packages were released on [`bintray sentry-java`](https://dl.bintray.com/getsentry/sentry-java/io/sentry/), [`bintray sentry-android`](https://dl.bintray.com/getsentry/sentry-android/io/sentry/), [`jcenter`](https://jcenter.bintray.com/io/sentry/) and [`mavenCentral`](https://repo.maven.apache.org/maven2/io/sentry/)

We'd love to get feedback.

## 3.0.0-alpha.3

### Features

- Enable attach stack traces and disable attach threads by default ([#921](https://github.com/getsentry/sentry-java/pull/921)) @marandaneto

### Fixes

- Bump sentry-native to 0.4.2 ([#926](https://github.com/getsentry/sentry-java/pull/926)) @marandaneto
- ref: remove log level as RN do not use it anymore ([#924](https://github.com/getsentry/sentry-java/pull/924)) @marandaneto
- Read sample rate correctly from manifest meta data ([#923](https://github.com/getsentry/sentry-java/pull/923)) @marandaneto

Packages were released on [`bintray sentry-android`](https://dl.bintray.com/getsentry/sentry-android/io/sentry/) and [`bintray sentry-java`](https://dl.bintray.com/getsentry/sentry-java/io/sentry/)

We'd love to get feedback.

## 3.0.0-alpha.2

TBD

Packages were released on [bintray](https://dl.bintray.com/getsentry/maven/io/sentry/)

> Note: This release marks the unification of the Java and Android Sentry codebases based on the core of the Android SDK (version 2.x).
Previous releases for the Android SDK (version 2.x) can be found on the now archived: https://github.com/getsentry/sentry-android/

## 3.0.0-alpha.1

### Features

### Fixes


## New releases will happen on a different repository:

https://github.com/getsentry/sentry-java

## What’s Changed

### Features

### Fixes


- feat: enable release health by default

Packages were released on [`bintray`](https://dl.bintray.com/getsentry/sentry-android/io/sentry/sentry-android/), [`jcenter`](https://jcenter.bintray.com/io/sentry/sentry-android/) and [`mavenCentral`](https://repo.maven.apache.org/maven2/io/sentry/sentry-android/)

We'd love to get feedback.

## 2.3.1

### Fixes

- Add main thread checker for the app lifecycle integration ([#525](https://github.com/getsentry/sentry-android/pull/525)) @marandaneto
- Set correct migration link ([#523](https://github.com/getsentry/sentry-android/pull/523)) @fupduck
- Warn about Sentry re-initialization. ([#521](https://github.com/getsentry/sentry-android/pull/521)) @maciejwalkowiak
- Set SDK version in `MainEventProcessor`. ([#513](https://github.com/getsentry/sentry-android/pull/513)) @maciejwalkowiak
- Bump sentry-native to 0.4.0 ([#512](https://github.com/getsentry/sentry-android/pull/512)) @marandaneto
- Bump Gradle to 6.6 and fix linting issues ([#510](https://github.com/getsentry/sentry-android/pull/510)) @marandaneto
- fix(sentry-java): Contexts belong on the Scope ([#504](https://github.com/getsentry/sentry-android/pull/504)) @maciejwalkowiak
- Add tests for verifying scope changes thread isolation ([#508](https://github.com/getsentry/sentry-android/pull/508)) @maciejwalkowiak
- Set `SdkVersion` in default `SentryOptions` created in sentry-core module ([#506](https://github.com/getsentry/sentry-android/pull/506)) @maciejwalkowiak

Packages were released on [`bintray`](https://dl.bintray.com/getsentry/sentry-android/io/sentry/sentry-android/), [`jcenter`](https://jcenter.bintray.com/io/sentry/sentry-android/) and [`mavenCentral`](https://repo.maven.apache.org/maven2/io/sentry/sentry-android/)

We'd love to get feedback.

## 2.3.0

### Features

- Add console application sample. ([#502](https://github.com/getsentry/sentry-android/pull/502)) @maciejwalkowiak
- Log stacktraces in SystemOutLogger ([#498](https://github.com/getsentry/sentry-android/pull/498)) @maciejwalkowiak
- Add method to add breadcrumb with string parameter. ([#501](https://github.com/getsentry/sentry-android/pull/501)) @maciejwalkowiak

### Fixes

- Converting UTC and ISO timestamp when missing Locale/TimeZone do not error ([#505](https://github.com/getsentry/sentry-android/pull/505)) @marandaneto
- Call `Sentry#close` on JVM shutdown. ([#497](https://github.com/getsentry/sentry-android/pull/497)) @maciejwalkowiak
- ref: sentry-core changes for console app ([#473](https://github.com/getsentry/sentry-android/pull/473)) @marandaneto

Obs: If you are using its own instance of `Hub`/`SentryClient` and reflection to set up the SDK to be usable within Libraries, this change may break your code, please fix the renamed classes.

Packages were released on [`bintray`](https://dl.bintray.com/getsentry/sentry-android/io/sentry/sentry-android/), [`jcenter`](https://jcenter.bintray.com/io/sentry/sentry-android/) and [`mavenCentral`](https://repo.maven.apache.org/maven2/io/sentry/sentry-android/)

We'd love to get feedback.

## 2.2.2

### Features

- Add sdk to envelope header ([#488](https://github.com/getsentry/sentry-android/pull/488)) @marandaneto
- Log request if response code is not 200 ([#484](https://github.com/getsentry/sentry-android/pull/484)) @marandaneto

### Fixes

- Bump plugin versions ([#487](https://github.com/getsentry/sentry-android/pull/487)) @marandaneto
- Bump: AGP 4.0.1 ([#486](https://github.com/getsentry/sentry-android/pull/486)) @marandaneto

Packages were released on [`bintray`](https://dl.bintray.com/getsentry/sentry-android/io/sentry/sentry-android/), [`jcenter`](https://jcenter.bintray.com/io/sentry/sentry-android/) and [`mavenCentral`](https://repo.maven.apache.org/maven2/io/sentry/sentry-android/)

We'd love to get feedback.

## 2.2.1

### Fixes

- Timber adds breadcrumb even if event level is < minEventLevel ([#480](https://github.com/getsentry/sentry-android/pull/480)) @marandaneto
- Contexts serializer avoids reflection and fixes desugaring issue ([#478](https://github.com/getsentry/sentry-android/pull/478)) @marandaneto
- clone session before sending to the transport ([#474](https://github.com/getsentry/sentry-android/pull/474)) @marandaneto
- Bump Gradle 6.5.1 ([#479](https://github.com/getsentry/sentry-android/pull/479)) @marandaneto

Packages were released on [`bintray`](https://dl.bintray.com/getsentry/sentry-android/io/sentry/sentry-android/), [`jcenter`](https://jcenter.bintray.com/io/sentry/sentry-android/) and [`mavenCentral`](https://repo.maven.apache.org/maven2/io/sentry/sentry-android/)

We'd love to get feedback.

## 2.2.0

### Fixes

- Negative session sequence if the date is before java date epoch ([#471](https://github.com/getsentry/sentry-android/pull/471)) @marandaneto
- Deserialise unmapped contexts values from envelope ([#470](https://github.com/getsentry/sentry-android/pull/470)) @marandaneto
- Bump: sentry-native 0.3.4 ([#468](https://github.com/getsentry/sentry-android/pull/468)) @marandaneto

- feat: timber integration ([#464](https://github.com/getsentry/sentry-android/pull/464)) @marandaneto

1) To add integrations it requires a [manual initialization](https://docs.sentry.io/platforms/android/#manual-initialization) of the Android SDK.

2) Add the `sentry-android-timber` dependency:

```groovy
implementation 'io.sentry:sentry-android-timber:{version}' // version >= 2.2.0
```

3) Initialize and add the `SentryTimberIntegration`:

```java
SentryAndroid.init(this, options -> {
    // default values:
    // minEventLevel = ERROR
    // minBreadcrumbLevel = INFO
    options.addIntegration(new SentryTimberIntegration());

    // custom values for minEventLevel and minBreadcrumbLevel
    // options.addIntegration(new SentryTimberIntegration(SentryLevel.WARNING, SentryLevel.ERROR));
});
```

4) Use the Timber integration:

```java
try {
    int x = 1 / 0;
} catch (Exception e) {
    Timber.e(e);
}
```

Packages were released on [`bintray`](https://dl.bintray.com/getsentry/sentry-android/io/sentry/sentry-android/), [`jcenter`](https://jcenter.bintray.com/io/sentry/sentry-android/) and [`mavenCentral`](https://repo.maven.apache.org/maven2/io/sentry/sentry-android/)

We'd love to get feedback.

## 2.1.7

### Fixes

- Init native libs if available on SDK init ([#461](https://github.com/getsentry/sentry-android/pull/461)) @marandaneto
- Make JVM target explicit in sentry-core ([#462](https://github.com/getsentry/sentry-android/pull/462)) @dilbernd
- Timestamp with millis from react-native should be in UTC format ([#456](https://github.com/getsentry/sentry-android/pull/456)) @marandaneto
- Bump Gradle to 6.5 ([#454](https://github.com/getsentry/sentry-android/pull/454)) @marandaneto

Packages were released on [`bintray`](https://dl.bintray.com/getsentry/sentry-android/io/sentry/sentry-android/), [`jcenter`](https://jcenter.bintray.com/io/sentry/sentry-android/) and [`mavenCentral`](https://repo.maven.apache.org/maven2/io/sentry/sentry-android/)

We'd love to get feedback.

## 2.1.6

### Fixes

- Do not lookup sentry-debug-meta but instead load it directly ([#445](https://github.com/getsentry/sentry-android/pull/445)) @marandaneto
- Regression on v2.1.5 which can cause a crash on SDK init

Packages were released on [`bintray`](https://dl.bintray.com/getsentry/sentry-android/io/sentry/sentry-android/), [`jcenter`](https://jcenter.bintray.com/io/sentry/sentry-android/) and [`mavenCentral`](https://repo.maven.apache.org/maven2/io/sentry/sentry-android/)

We'd love to get feedback.

## 2.1.5

### Fixes

This version has a severe bug and can cause a crash on SDK init

Please upgrade to https://github.com/getsentry/sentry-android/releases/tag/2.1.6

## 2.1.4

### Features

- Make gzip as default content encoding type ([#433](https://github.com/getsentry/sentry-android/pull/433)) @marandaneto
- Use AGP 4 features ([#366](https://github.com/getsentry/sentry-android/pull/366)) @marandaneto
- Create GH Actions CI for Ubuntu/macOS ([#403](https://github.com/getsentry/sentry-android/pull/403)) @marandaneto
- Make root checker better and minimize false positive ([#417](https://github.com/getsentry/sentry-android/pull/417)) @marandaneto

### Fixes

- bump: sentry-native to 0.3.1 ([#440](https://github.com/getsentry/sentry-android/pull/440)) @marandaneto
- Update last session timestamp ([#437](https://github.com/getsentry/sentry-android/pull/437)) @marandaneto
- Filter trim memory breadcrumbs ([#431](https://github.com/getsentry/sentry-android/pull/431)) @marandaneto

Packages were released on [`bintray`](https://dl.bintray.com/getsentry/sentry-android/io/sentry/sentry-android/), [`jcenter`](https://jcenter.bintray.com/io/sentry/sentry-android/) and [`mavenCentral`](https://repo.maven.apache.org/maven2/io/sentry/sentry-android/)

We'd love to get feedback.

## 2.1.3

### Fixes

This fixes several critical bugs in sentry-android 2.0 and 2.1

- Sentry.init register integrations after creating the main Hub instead of doing it in the main Hub ctor ([#427](https://github.com/getsentry/sentry-android/pull/427)) @marandaneto
- make NoOpLogger public ([#425](https://github.com/getsentry/sentry-android/pull/425)) @marandaneto
- ConnectivityChecker returns connection status and events are not trying to be sent if no connection. ([#420](https://github.com/getsentry/sentry-android/pull/420)) @marandaneto
- thread pool executor is a single thread executor instead of scheduled thread executor ([#422](https://github.com/getsentry/sentry-android/pull/422)) @marandaneto
- Add Abnormal to the Session.State enum as its part of the protocol ([#424](https://github.com/getsentry/sentry-android/pull/424)) @marandaneto
- Bump: Gradle to 6.4.1 ([#419](https://github.com/getsentry/sentry-android/pull/419)) @marandaneto

We recommend that you use sentry-android 2.1.3 over the initial release of sentry-android 2.0 and 2.1.

Packages were released on [`bintray`](https://dl.bintray.com/getsentry/sentry-android/io/sentry/sentry-android/), [`jcenter`](https://jcenter.bintray.com/io/sentry/sentry-android/) and [`mavenCentral`](https://repo.maven.apache.org/maven2/io/sentry/sentry-android/)

We'd love to get feedback.

## 2.1.2

### Features

- Added options to configure http transport ([#411](https://github.com/getsentry/sentry-android/pull/411)) @marandaneto

### Fixes

- Phone state breadcrumbs require read_phone_state on older OS versions ([#415](https://github.com/getsentry/sentry-android/pull/415)) @marandaneto @bsergean
- before raising ANR events, we check ProcessErrorStateInfo if available ([#412](https://github.com/getsentry/sentry-android/pull/412)) @marandaneto
- send cached events to use a single thread executor ([#405](https://github.com/getsentry/sentry-android/pull/405)) @marandaneto
- initing SDK on AttachBaseContext ([#409](https://github.com/getsentry/sentry-android/pull/409)) @marandaneto
- sessions can't be abnormal, but exited if not ended properly ([#410](https://github.com/getsentry/sentry-android/pull/410)) @marandaneto

Packages were released on [`bintray`](https://dl.bintray.com/getsentry/sentry-android/io/sentry/sentry-android/), [`jcenter`](https://jcenter.bintray.com/io/sentry/sentry-android/) and [`mavenCentral`](https://repo.maven.apache.org/maven2/io/sentry/sentry-android/)

We'd love to get feedback.

## 2.1.1

### Features

- Added missing getters on Breadcrumb and SentryEvent ([#397](https://github.com/getsentry/sentry-android/pull/397)) @marandaneto
- Add trim memory breadcrumbs ([#395](https://github.com/getsentry/sentry-android/pull/395)) @marandaneto
- Only set breadcrumb extras if not empty ([#394](https://github.com/getsentry/sentry-android/pull/394)) @marandaneto
- Added samples of how to disable automatic breadcrumbs ([#389](https://github.com/getsentry/sentry-android/pull/389)) @marandaneto

### Fixes

- Set missing release, environment and dist to sentry-native options ([#404](https://github.com/getsentry/sentry-android/pull/404)) @marandaneto
- Do not add automatic and empty sensor breadcrumbs ([#401](https://github.com/getsentry/sentry-android/pull/401)) @marandaneto
- ref: removed Thread.sleep from LifecycleWatcher tests, using awaitility and DateProvider ([#392](https://github.com/getsentry/sentry-android/pull/392)) @marandaneto
- ref: added a DateTimeProvider for making retry after testable ([#391](https://github.com/getsentry/sentry-android/pull/391)) @marandaneto
- Bump Gradle to 6.4 ([#390](https://github.com/getsentry/sentry-android/pull/390)) @marandaneto
- Bump sentry-native to 0.2.6 ([#396](https://github.com/getsentry/sentry-android/pull/396)) @marandaneto

Packages were released on [`bintray`](https://dl.bintray.com/getsentry/sentry-android/io/sentry/sentry-android/), [`jcenter`](https://jcenter.bintray.com/io/sentry/sentry-android/) and [`mavenCentral`](https://repo.maven.apache.org/maven2/io/sentry/sentry-android/)

We'd love to get feedback.

## 2.1.0

### Features

- Includes all the changes of 2.1.0 alpha, beta and RC

### Fixes

- fix when PhoneStateListener is not ready for use ([#387](https://github.com/getsentry/sentry-android/pull/387)) @marandaneto
- make ANR 5s by default ([#388](https://github.com/getsentry/sentry-android/pull/388)) @marandaneto
- rate limiting by categories ([#381](https://github.com/getsentry/sentry-android/pull/381)) @marandaneto
- Bump NDK to latest stable version 21.1.6352462 ([#386](https://github.com/getsentry/sentry-android/pull/386)) @marandaneto

Packages were released on [`bintray`](https://dl.bintray.com/getsentry/sentry-android/io/sentry/sentry-android/), [`jcenter`](https://jcenter.bintray.com/io/sentry/sentry-android/) and [`mavenCentral`](https://repo.maven.apache.org/maven2/io/sentry/sentry-android/)

We'd love to get feedback.

## 2.0.3

### Fixes

- patch from 2.1.0-alpha.2 - avoid crash if NDK throws UnsatisfiedLinkError ([#344](https://github.com/getsentry/sentry-android/pull/344)) @marandaneto

Packages were released on [`bintray`](https://dl.bintray.com/getsentry/sentry-android/io/sentry/sentry-android/), [`jcenter`](https://jcenter.bintray.com/io/sentry/sentry-android/) and [`mavenCentral`](https://repo.maven.apache.org/maven2/io/sentry/sentry-android/)

We'd love to get feedback.

## 2.1.0-RC.1

### Features

- Options for uncaught exception and make SentryOptions list Thread-Safe ([#384](https://github.com/getsentry/sentry-android/pull/384)) @marandaneto
- Automatic breadcrumbs for app, activity and sessions lifecycles and system events ([#348](https://github.com/getsentry/sentry-android/pull/348)) @marandaneto
- Make capture session and envelope internal ([#372](https://github.com/getsentry/sentry-android/pull/372)) @marandaneto

### Fixes

- If retry after header has empty categories, apply retry after to all of them ([#377](https://github.com/getsentry/sentry-android/pull/377)) @marandaneto
- Discard events and envelopes if cached and retry after ([#378](https://github.com/getsentry/sentry-android/pull/378)) @marandaneto
- Merge loadLibrary calls for sentry-native and clean up CMake files ([#373](https://github.com/getsentry/sentry-android/pull/373)) @Swatinem
- Exceptions should be sorted oldest to newest ([#370](https://github.com/getsentry/sentry-android/pull/370)) @marandaneto
- Check external storage size even if its read only ([#368](https://github.com/getsentry/sentry-android/pull/368)) @marandaneto
- Wrong check for cellular network capability ([#369](https://github.com/getsentry/sentry-android/pull/369)) @marandaneto
- add ScheduledForRemoval annotation to deprecated methods ([#375](https://github.com/getsentry/sentry-android/pull/375)) @marandaneto
- Bump NDK to 21.0.6113669 ([#367](https://github.com/getsentry/sentry-android/pull/367)) @marandaneto
- Bump AGP and add new make cmd to check for updates ([#365](https://github.com/getsentry/sentry-android/pull/365)) @marandaneto

Packages were released on [`bintray`](https://dl.bintray.com/getsentry/sentry-android/io/sentry/sentry-android/), [`jcenter`](https://jcenter.bintray.com/io/sentry/sentry-android/) and [`mavenCentral`](https://repo.maven.apache.org/maven2/io/sentry/sentry-android/)

We'd love to get feedback.

## 2.1.0-beta.2

### Fixes

- Bump sentry-native to 0.2.4 ([#364](https://github.com/getsentry/sentry-android/pull/364)) @marandaneto
- Update current session on session start after deleting previous session ([#362](https://github.com/getsentry/sentry-android/pull/362)) @marandaneto

Packages were released on [`bintray`](https://dl.bintray.com/getsentry/sentry-android/io/sentry/sentry-android/), [`jcenter`](https://jcenter.bintray.com/io/sentry/sentry-android/) and [`mavenCentral`](https://repo.maven.apache.org/maven2/io/sentry/sentry-android/)

We'd love to get feedback.

## 2.1.0-beta.1

### Fixes

- Bump sentry-native to 0.2.3 ([#357](https://github.com/getsentry/sentry-android/pull/357)) @marandaneto
- Check for androidx availability on runtime ([#356](https://github.com/getsentry/sentry-android/pull/356)) @marandaneto
- If theres a left over session file and its crashed, we should not overwrite its state ([#354](https://github.com/getsentry/sentry-android/pull/354)) @marandaneto
- Session should be exited state if state was ok ([#352](https://github.com/getsentry/sentry-android/pull/352)) @marandaneto
- Envelope has dedicated endpoint ([#353](https://github.com/getsentry/sentry-android/pull/353)) @marandaneto

Packages were released on [`bintray`](https://dl.bintray.com/getsentry/sentry-android/io/sentry/sentry-android/), [`jcenter`](https://jcenter.bintray.com/io/sentry/sentry-android/) and [`mavenCentral`](https://repo.maven.apache.org/maven2/io/sentry/sentry-android/)

We'd love to get feedback.

## 2.1.0-alpha.2

### Fixes

- Change integration order for cached outbox events ([#347](https://github.com/getsentry/sentry-android/pull/347)) @marandaneto
- Avoid crash if NDK throws UnsatisfiedLinkError ([#344](https://github.com/getsentry/sentry-android/pull/344)) @marandaneto
- Avoid getting a threadlocal twice. ([#339](https://github.com/getsentry/sentry-android/pull/339)) @metlos
- Removing session tracking guard on hub and client ([#338](https://github.com/getsentry/sentry-android/pull/338)) @marandaneto
- Bump agp to 3.6.2 ([#336](https://github.com/getsentry/sentry-android/pull/336)) @marandaneto
- Fix racey ANR integration ([#332](https://github.com/getsentry/sentry-android/pull/332)) @marandaneto
- Logging envelopes path when possible instead of nullable id ([#331](https://github.com/getsentry/sentry-android/pull/331)) @marandaneto
- Renaming transport gate method ([#330](https://github.com/getsentry/sentry-android/pull/330)) @marandaneto

Packages were released on [`bintray`](https://dl.bintray.com/getsentry/sentry-android/io/sentry/sentry-android/), [`jcenter`](https://jcenter.bintray.com/io/sentry/sentry-android/) and [`mavenCentral`](https://repo.maven.apache.org/maven2/io/sentry/sentry-android/)

We'd love to get feedback.

## 2.1.0-alpha.1

Release of Sentry's new SDK for Android.

## What’s Changed

### Features

- Release health @marandaneto @bruno-garcia
- ANR report should have 'was active=yes' on the dashboard ([#299](https://github.com/getsentry/sentry-android/pull/299)) @marandaneto
- NDK events apply scoped data ([#322](https://github.com/getsentry/sentry-android/pull/322)) @marandaneto
- Add a StdoutTransport ([#310](https://github.com/getsentry/sentry-android/pull/310)) @mike-burns
- Implementing new retry after protocol ([#306](https://github.com/getsentry/sentry-android/pull/306)) @marandaneto

### Fixes

- Bump sentry-native to 0.2.2 ([#305](https://github.com/getsentry/sentry-android/pull/305)) @Swatinem
- Missing App's info ([#315](https://github.com/getsentry/sentry-android/pull/315)) @marandaneto
- Buffered writers/readers - otimizations ([#311](https://github.com/getsentry/sentry-android/pull/311)) @marandaneto
- Boot time should be UTC ([#309](https://github.com/getsentry/sentry-android/pull/309)) @marandaneto
- Make transport result public ([#300](https://github.com/getsentry/sentry-android/pull/300)) @marandaneto

Packages were released on [`bintray`](https://dl.bintray.com/getsentry/sentry-android/io/sentry/sentry-android/), [`jcenter`](https://jcenter.bintray.com/io/sentry/sentry-android/) and [`mavenCentral`](https://repo.maven.apache.org/maven2/io/sentry/sentry-android/)

We'd love to get feedback.

## 2.0.2

Release of Sentry's new SDK for Android.

### Features

- MavenCentral support ([#284](https://github.com/getsentry/sentry-android/pull/284)) @marandaneto

### Fixes

- Bump AGP to 3.6.1 ([#285](https://github.com/getsentry/sentry-android/pull/285)) @marandaneto

Packages were released on [`bintray`](https://dl.bintray.com/getsentry/sentry-android/io/sentry/sentry-android/), [`jcenter`](https://jcenter.bintray.com/io/sentry/sentry-android/) and [`mavenCentral`](https://repo.maven.apache.org/maven2/io/sentry/sentry-android/)

We'd love to get feedback.

## 2.0.1

Release of Sentry's new SDK for Android.

## What’s Changed

### Features

- Attach threads/stacktraces ([#267](https://github.com/getsentry/sentry-android/pull/267)) @marandaneto
- Add the default serverName to SentryOptions and use it in MainEventProcessor ([#279](https://github.com/getsentry/sentry-android/pull/279)) @metlos

### Fixes

- set current threadId when there's no mechanism set ([#277](https://github.com/getsentry/sentry-android/pull/277)) @marandaneto
- Preview package manager ([#269](https://github.com/getsentry/sentry-android/pull/269)) @bruno-garcia

Packages were released on [`bintray`](https://dl.bintray.com/getsentry/sentry-android/io/sentry/), [`jcenter`](https://jcenter.bintray.com/io/sentry/sentry-android/)

We'd love to get feedback.

## 2.0.0

Release of Sentry's new SDK for Android.

New features not offered by (1.7.x):

- NDK support
  - Captures crashes caused by native code
  - Access to the [`sentry-native` SDK](https://github.com/getsentry/sentry-native/) API by your native (C/C++/Rust code/..).
- Automatic init (just add your `DSN` to the manifest)
   - Proguard rules are added automatically
   - Permission (Internet) is added automatically
- Uncaught Exceptions might be captured even before the app restarts
- Sentry's Unified API.
- More context/device information
- Packaged as `aar`
- Frames from the app automatically marked as `InApp=true` (stack traces in Sentry highlights them by default).
- Complete Sentry Protocol available.
- All threads and their stack traces are captured.
- Sample project in this repo to test many features (segfault, uncaught exception, ANR...)

Features from the current SDK like `ANR` are also available (by default triggered after 4 seconds).

Packages were released on [`bintray`](https://dl.bintray.com/getsentry/sentry-android/io/sentry/), [`jcenter`](https://jcenter.bintray.com/io/sentry/sentry-android/)

We'd love to get feedback.

## 2.0.0-rc04

Release of Sentry's new SDK for Android.

### Features

- Take sampleRate from metadata ([#262](https://github.com/getsentry/sentry-android/pull/262)) @bruno-garcia
- Support mills timestamp format ([#263](https://github.com/getsentry/sentry-android/pull/263)) @marandaneto
- Adding logs to installed integrations ([#265](https://github.com/getsentry/sentry-android/pull/265)) @marandaneto

### Fixes

- Breacrumb.data to string,object, Add LOG level ([#264](https://github.com/getsentry/sentry-android/pull/264)) @HazAT
- Read release conf. on manifest ([#266](https://github.com/getsentry/sentry-android/pull/266)) @marandaneto

Packages were released on [`bintray`](https://dl.bintray.com/getsentry/sentry-android/io/sentry/), [`jcenter`](https://jcenter.bintray.com/io/sentry/sentry-android/)

We'd love to get feedback and we'll work in getting the GA `2.0.0` out soon.
Until then, the [stable SDK offered by Sentry is at version 1.7.30](https://github.com/getsentry/sentry-java/releases/tag/v1.7.30)

## 2.0.0-rc03

Release of Sentry's new SDK for Android.

### Fixes

- fixes ([#259](https://github.com/getsentry/sentry-android/issues/259)) - NPE check on getExternalFilesDirs items. ([#260](https://github.com/getsentry/sentry-android/pull/260)) @marandaneto
- strictMode typo ([#258](https://github.com/getsentry/sentry-android/pull/258)) @marandaneto

Packages were released on [`bintray`](https://dl.bintray.com/getsentry/sentry-android/io/sentry/), [`jcenter`](https://jcenter.bintray.com/io/sentry/sentry-android/)

We'd love to get feedback and we'll work in getting the GA `2.0.0` out soon.
Until then, the [stable SDK offered by Sentry is at version 1.7.30](https://github.com/getsentry/sentry-java/releases/tag/v1.7.30)

## 2.0.0-rc02

Release of Sentry's new SDK for Android.

### Features

- Hub mode configurable ([#247](https://github.com/getsentry/sentry-android/pull/247)) @bruno-garcia
- Added remove methods (tags/extras) to the sentry static class ([#243](https://github.com/getsentry/sentry-android/pull/243)) @marandaneto

### Fixes


- Update ndk for new sentry-native version ([#235](https://github.com/getsentry/sentry-android/pull/235)) @Swatinem @marandaneto
- Make integrations public ([#256](https://github.com/getsentry/sentry-android/pull/256)) @marandaneto
- Bump build-tools ([#255](https://github.com/getsentry/sentry-android/pull/255)) @marandaneto
- Added javadocs to scope and its dependencies ([#253](https://github.com/getsentry/sentry-android/pull/253)) @marandaneto
- Build all ABIs ([#254](https://github.com/getsentry/sentry-android/pull/254)) @marandaneto
- Moving back ANR timeout from long to int param. ([#252](https://github.com/getsentry/sentry-android/pull/252)) @marandaneto
- Added HubAdapter to call Sentry static methods from Integrations ([#250](https://github.com/getsentry/sentry-android/pull/250)) @marandaneto
- New Release format ([#242](https://github.com/getsentry/sentry-android/pull/242)) @marandaneto
- Javadocs for SentryOptions ([#246](https://github.com/getsentry/sentry-android/pull/246)) @marandaneto
- non-app is already inApp excluded by default. ([#244](https://github.com/getsentry/sentry-android/pull/244)) @marandaneto
- Fix if symlink exists for sentry-native ([#241](https://github.com/getsentry/sentry-android/pull/241)) @marandaneto
- Clone method - race condition free ([#226](https://github.com/getsentry/sentry-android/pull/226)) @marandaneto
- Refactoring breadcrumbs callback ([#239](https://github.com/getsentry/sentry-android/pull/239)) @marandaneto

Packages were released on [`bintray`](https://dl.bintray.com/getsentry/sentry-android/io/sentry/), [`jcenter`](https://jcenter.bintray.com/io/sentry/sentry-android/)

We'd love to get feedback and we'll work in getting the GA `2.0.0` out soon.
Until then, the [stable SDK offered by Sentry is at version 1.7.30](https://github.com/getsentry/sentry-java/releases/tag/v1.7.30)

## 2.0.0-rc01

Release of Sentry's new SDK for Android.

## What’s Changed

### Features

- Added remove methods for Scope data ([#237](https://github.com/getsentry/sentry-android/pull/237)) @marandaneto
- More device context (deviceId, connectionType and language) ([#229](https://github.com/getsentry/sentry-android/pull/229)) @marandaneto
- Added a few java docs (Sentry, Hub and SentryClient) ([#223](https://github.com/getsentry/sentry-android/pull/223)) @marandaneto
- Implemented diagnostic logger ([#218](https://github.com/getsentry/sentry-android/pull/218)) @marandaneto
- Added event processors to scope ([#209](https://github.com/getsentry/sentry-android/pull/209)) @marandaneto
- Added android transport gate ([#206](https://github.com/getsentry/sentry-android/pull/206)) @marandaneto
- Added executor for caching values out of the main thread ([#201](https://github.com/getsentry/sentry-android/pull/201)) @marandaneto

### Fixes


- Honor RetryAfter ([#236](https://github.com/getsentry/sentry-android/pull/236)) @marandaneto
- Add tests for SentryValues ([#238](https://github.com/getsentry/sentry-android/pull/238)) @philipphofmann
- Do not set frames if there's none ([#234](https://github.com/getsentry/sentry-android/pull/234)) @marandaneto
- Always call interrupt after InterruptedException ([#232](https://github.com/getsentry/sentry-android/pull/232)) @marandaneto
- Mark as current thread if its the main thread ([#228](https://github.com/getsentry/sentry-android/pull/228)) @marandaneto
- Fix lgtm alerts ([#219](https://github.com/getsentry/sentry-android/pull/219)) @marandaneto
- Written unit tests to ANR integration ([#215](https://github.com/getsentry/sentry-android/pull/215)) @marandaneto
- Added blog posts to README ([#214](https://github.com/getsentry/sentry-android/pull/214)) @marandaneto
- Raise code coverage for Dsn to 100% ([#212](https://github.com/getsentry/sentry-android/pull/212)) @philipphofmann
- Remove redundant times(1) for Mockito.verify ([#211](https://github.com/getsentry/sentry-android/pull/211)) @philipphofmann
- Transport may be set on options ([#203](https://github.com/getsentry/sentry-android/pull/203)) @marandaneto
- dist may be set on options ([#204](https://github.com/getsentry/sentry-android/pull/204)) @marandaneto
- Throw an exception if DSN is not set ([#200](https://github.com/getsentry/sentry-android/pull/200)) @marandaneto
- Migration guide markdown ([#197](https://github.com/getsentry/sentry-android/pull/197)) @marandaneto

Packages were released on [`bintray`](https://dl.bintray.com/getsentry/sentry-android/io/sentry/), [`jcenter`](https://jcenter.bintray.com/io/sentry/sentry-android/)

We'd love to get feedback and we'll work in getting the GA `2.0.0` out soon.
Until then, the [stable SDK offered by Sentry is at version 1.7.29](https://github.com/getsentry/sentry-java/releases/tag/v1.7.29)

## 2.0.0-beta02

Release of Sentry's new SDK for Android.

### Features

- addBreadcrumb overloads ([#196](https://github.com/getsentry/sentry-android/pull/196)) and ([#198](https://github.com/getsentry/sentry-android/pull/198))

### Fixes

- fix Android bug on API 24 and 25 about getting current threads and stack traces ([#194](https://github.com/getsentry/sentry-android/pull/194))

Packages were released on [`bintray`](https://dl.bintray.com/getsentry/sentry-android/io/sentry/), [`jcenter`](https://jcenter.bintray.com/io/sentry/sentry-android/)

We'd love to get feedback and we'll work in getting the GA `2.0.0` out soon.
Until then, the [stable SDK offered by Sentry is at version 1.7.28](https://github.com/getsentry/sentry-java/releases/tag/v1.7.28)

## 2.0.0-beta01

Release of Sentry's new SDK for Android.

### Fixes

- ref: ANR doesn't set handled flag ([#186](https://github.com/getsentry/sentry-android/pull/186))
- SDK final review ([#183](https://github.com/getsentry/sentry-android/pull/183))
- ref: Drop errored in favor of crashed ([#187](https://github.com/getsentry/sentry-android/pull/187))
- Workaround android_id ([#185](https://github.com/getsentry/sentry-android/pull/185))
- Renamed sampleRate ([#191](https://github.com/getsentry/sentry-android/pull/191))
- Making timestamp package-private or test-only ([#190](https://github.com/getsentry/sentry-android/pull/190))
- Split event processor in Device/App data ([#180](https://github.com/getsentry/sentry-android/pull/180))

Packages were released on [`bintray`](https://dl.bintray.com/getsentry/sentry-android/io/sentry/), [`jcenter`](https://jcenter.bintray.com/io/sentry/sentry-android/)

We'd love to get feedback and we'll work in getting the GA `2.0.0` out soon.
Until then, the [stable SDK offered by Sentry is at version 1.7.28](https://github.com/getsentry/sentry-java/releases/tag/v1.7.28)

## 2.0.0-alpha09

Release of Sentry's new SDK for Android.

### Features

- Adding nativeBundle plugin ([#161](https://github.com/getsentry/sentry-android/pull/161))
- Adding scope methods to sentry static class ([#179](https://github.com/getsentry/sentry-android/pull/179))

### Fixes

- fix: DSN parsing ([#165](https://github.com/getsentry/sentry-android/pull/165))
- Don't avoid exception type minification ([#166](https://github.com/getsentry/sentry-android/pull/166))
- make Gson retro compatible with older versions of AGP ([#177](https://github.com/getsentry/sentry-android/pull/177))
- Bump sentry-native with message object instead of a string ([#172](https://github.com/getsentry/sentry-android/pull/172))

Packages were released on [`bintray`](https://dl.bintray.com/getsentry/sentry-android/io/sentry/), [`jcenter`](https://jcenter.bintray.com/io/sentry/sentry-android/)

We'd love to get feedback and we'll work in getting the GA `2.0.0` out soon.
Until then, the [stable SDK offered by Sentry is at version 1.7.28](https://github.com/getsentry/sentry-java/releases/tag/v1.7.28)

## 2.0.0-alpha08

Release of Sentry's new SDK for Android.

### Fixes

- DebugId endianness ([#162](https://github.com/getsentry/sentry-android/pull/162))
- Executed beforeBreadcrumb also for scope ([#160](https://github.com/getsentry/sentry-android/pull/160))
- Benefit of manifest merging when minSdk ([#159](https://github.com/getsentry/sentry-android/pull/159))
- Add method to captureMessage with level ([#157](https://github.com/getsentry/sentry-android/pull/157))
- Listing assets file on the wrong dir ([#156](https://github.com/getsentry/sentry-android/pull/156))

Packages were released on [`bintray`](https://dl.bintray.com/getsentry/sentry-android/io/sentry/), [`jcenter`](https://jcenter.bintray.com/io/sentry/sentry-android/)

We'd love to get feedback and we'll work in getting the GA `2.0.0` out soon.
Until then, the [stable SDK offered by Sentry is at version 1.7.28](https://github.com/getsentry/sentry-java/releases/tag/v1.7.28)

## 2.0.0-alpha07

Third release of Sentry's new SDK for Android.

### Fixes

-  Fixed release for jcenter and bintray

Packages were released on [`bintray`](https://dl.bintray.com/getsentry/sentry-android/io/sentry/), [`jcenter`](https://jcenter.bintray.com/io/sentry/sentry-android/)

We'd love to get feedback and we'll work in getting the GA `2.0.0` out soon.
Until then, the [stable SDK offered by Sentry is at version 1.7.28](https://github.com/getsentry/sentry-java/releases/tag/v1.7.28)

## 2.0.0-alpha06

Second release of Sentry's new SDK for Android.

### Fixes

- Fixed a typo on pom generation.

Packages were released on [`bintray`](https://dl.bintray.com/getsentry/sentry-android/io/sentry/), [`jcenter`](https://jcenter.bintray.com/io/sentry/sentry-android/)

We'd love to get feedback and we'll work in getting the GA `2.0.0` out soon.
Until then, the [stable SDK offered by Sentry is at version 1.7.28](https://github.com/getsentry/sentry-java/releases/tag/v1.7.28)

## 2.0.0-alpha05

First release of Sentry's new SDK for Android.

New features not offered by our current (1.7.x), stable SDK are:

- NDK support
  - Captures crashes caused by native code
  - Access to the [`sentry-native` SDK](https://github.com/getsentry/sentry-native/) API by your native (C/C++/Rust code/..).
- Automatic init (just add your `DSN` to the manifest)
   - Proguard rules are added automatically
   - Permission (Internet) is added automatically
- Uncaught Exceptions might be captured even before the app restarts
- Unified API which include scopes etc.
- More context/device information
- Packaged as `aar`
- Frames from the app automatically marked as `InApp=true` (stack traces in Sentry highlights them by default).
- Complete Sentry Protocol available.
- All threads and their stack traces are captured.
- Sample project in this repo to test many features (segfault, uncaught exception, scope)

Features from the current SDK like `ANR` are also available (by default triggered after 4 seconds).

Packages were released on [`bintray`](https://dl.bintray.com/getsentry/sentry-android/io/sentry/), [`jcenter`](https://jcenter.bintray.com/io/sentry/sentry-android/)

We'd love to get feedback and we'll work in getting the GA `2.0.0` out soon.
Until then, the [stable SDK offered by Sentry is at version 1.7.28](https://github.com/getsentry/sentry-java/releases/tag/v1.7.28)<|MERGE_RESOLUTION|>--- conflicted
+++ resolved
@@ -2,15 +2,10 @@
 
 ## Unreleased
 
-<<<<<<< HEAD
-### Fixes 
-
+### Fixes
+
+- Fix TTFD measurement when API called too early ([#4297](https://github.com/getsentry/sentry-java/pull/4297))
 - Hook User Interaction integration into running Activity in case of deferred SDK init ([#4337](https://github.com/getsentry/sentry-java/pull/4337))
-=======
-### Fixes
-
-- Fix TTFD measurement when API called too early ([#4297](https://github.com/getsentry/sentry-java/pull/4297))
->>>>>>> 32564c83
 
 ## 8.8.0
 
