# Changelog

## Unreleased

<<<<<<< HEAD
### Features

* Release Health - server side session tracking ([#1572](https://github.com/getsentry/sentry-java/pull/1572))

## 6.0.0-rc.1
=======
### Sentry Self-hosted Compatibility

- Starting with version `6.0.0` of the `sentry` package, [Sentry's self hosted version >= v21.9.0](https://github.com/getsentry/self-hosted/releases) is required or you have to manually disable sending client reports via the `sendClientReports` option. This only applies to self-hosted Sentry. If you are using [sentry.io](https://sentry.io), no action is needed.
>>>>>>> 1519ccdb

### Features

- Allow optimization and obfuscation of the SDK by reducing proguard rules ([#2031](https://github.com/getsentry/sentry-java/pull/2031))
- Relax TransactionNameProvider ([#1861](https://github.com/getsentry/sentry-java/pull/1861))
- Use float instead of Date for protocol types for higher precision ([#1737](https://github.com/getsentry/sentry-java/pull/1737))
- Allow setting SDK info (name & version) in manifest ([#2016](https://github.com/getsentry/sentry-java/pull/2016))
- Allow setting native Android SDK name during build ([#2035](https://github.com/getsentry/sentry-java/pull/2035))
- Include application permissions in Android events ([#2018](https://github.com/getsentry/sentry-java/pull/2018))
- Automatically create transactions for UI events ([#1975](https://github.com/getsentry/sentry-java/pull/1975))
- Hints are now used via a Hint object and passed into beforeSend and EventProcessor as @NotNull Hint object ([#2045](https://github.com/getsentry/sentry-java/pull/2045))
- Attachments can be manipulated via hint ([#2046](https://github.com/getsentry/sentry-java/pull/2046))
- Add sentry-servlet-jakarta module ([#1987](https://github.com/getsentry/sentry-java/pull/1987))
- Add client reports ([#1982](https://github.com/getsentry/sentry-java/pull/1982))
- Screenshot is taken when there is an error ([#1967](https://github.com/getsentry/sentry-java/pull/1967))
- Add Android profiling traces ([#1897](https://github.com/getsentry/sentry-java/pull/1897)) ([#1959](https://github.com/getsentry/sentry-java/pull/1959)) and its tests ([#1949](https://github.com/getsentry/sentry-java/pull/1949))
- Enable enableScopeSync by default for Android ([#1928](https://github.com/getsentry/sentry-java/pull/1928))
- Feat: Vendor JSON ([#1554](https://github.com/getsentry/sentry-java/pull/1554))
    - Introduce `JsonSerializable` and `JsonDeserializer` interfaces for manual json
      serialization/deserialization.
    - Introduce `JsonUnknwon` interface to preserve unknown properties when deserializing/serializing
      SDK classes.
    - When passing custom objects, for example in `Contexts`, these are supported for serialization:
        - `JsonSerializable`
        - `Map`, `Collection`, `Array`, `String` and all primitive types.
        - Objects with the help of refection.
            - `Map`, `Collection`, `Array`, `String` and all primitive types.
            - Call `toString()` on objects that have a cyclic reference to a ancestor object.
            - Call `toString()` where object graphs exceed max depth.
    - Remove `gson` dependency.
    - Remove `IUnknownPropertiesConsumer`

### Fixes

- Calling Sentry.init and specifying contextTags now has an effect on the Logback SentryAppender ([#2052](https://github.com/getsentry/sentry-java/pull/2052))
- Calling Sentry.init and specifying contextTags now has an effect on the Log4j SentryAppender ([#2054](https://github.com/getsentry/sentry-java/pull/2054))
- Calling Sentry.init and specifying contextTags now has an effect on the jul SentryAppender ([#2057](https://github.com/getsentry/sentry-java/pull/2057))
- Update Spring Boot dependency to 2.6.8 and fix the CVE-2022-22970 ([#2068](https://github.com/getsentry/sentry-java/pull/2068))
- Sentry can now self heal after a Thread had its currentHub set to a NoOpHub ([#2076](https://github.com/getsentry/sentry-java/pull/2076))
- No longer close OutputStream that is passed into JsonSerializer ([#2029](https://github.com/getsentry/sentry-java/pull/2029))
- Fix setting context tags on events captured by Spring ([#2060](https://github.com/getsentry/sentry-java/pull/2060))
- Isolate cached events with hashed DSN subfolder ([#2038](https://github.com/getsentry/sentry-java/pull/2038))
- SentryThread.current flag will not be overridden by DefaultAndroidEventProcessor if already set ([#2050](https://github.com/getsentry/sentry-java/pull/2050))
- Fix serialization of Long inside of Request.data ([#2051](https://github.com/getsentry/sentry-java/pull/2051))
- Update sentry-native to 0.4.17 ([#2033](https://github.com/getsentry/sentry-java/pull/2033))
- Update Gradle to 7.4.2 and AGP to 7.2 ([#2042](https://github.com/getsentry/sentry-java/pull/2042))
- Change order of event filtering mechanisms ([#2001](https://github.com/getsentry/sentry-java/pull/2001))
- Only send session update for dropped events if state changed ([#2002](https://github.com/getsentry/sentry-java/pull/2002))
- Android profiling initializes on first profile start ([#2009](https://github.com/getsentry/sentry-java/pull/2009))
- Profiling rate decreased from 300hz to 100hz ([#1997](https://github.com/getsentry/sentry-java/pull/1997))
- Allow disabling sending of client reports via Android Manifest and external options ([#2007](https://github.com/getsentry/sentry-java/pull/2007))
- Ref: Upgrade Spring Boot dependency to 2.5.13 ([#2011](https://github.com/getsentry/sentry-java/pull/2011))
- Ref: Make options.printUncaughtStackTrace primitive type ([#1995](https://github.com/getsentry/sentry-java/pull/1995))
- Ref: Remove not needed interface abstractions on Android ([#1953](https://github.com/getsentry/sentry-java/pull/1953))
- Ref: Make hints Map<String, Object> instead of only Object ([#1929](https://github.com/getsentry/sentry-java/pull/1929))
- Ref: Simplify DateUtils with ISO8601Utils ([#1837](https://github.com/getsentry/sentry-java/pull/1837))
- Ref: Remove deprecated and scheduled fields ([#1875](https://github.com/getsentry/sentry-java/pull/1875))
- Ref: Add shutdownTimeoutMillis in favor of shutdownTimeout ([#1873](https://github.com/getsentry/sentry-java/pull/1873))
- Ref: Remove Attachment ContentType since the Server infers it ([#1874](https://github.com/getsentry/sentry-java/pull/1874))
- Ref: Bind external properties to a dedicated class. ([#1750](https://github.com/getsentry/sentry-java/pull/1750))
- Ref: Debug log serializable objects ([#1795](https://github.com/getsentry/sentry-java/pull/1795))
- Ref: catch Throwable instead of Exception to suppress internal SDK errors ([#1812](https://github.com/getsentry/sentry-java/pull/1812))
- `SentryOptions` can merge properties from `ExternalOptions` instead of another instance of `SentryOptions`
- Following boolean properties from `SentryOptions` that allowed `null` values are now not nullable - `debug`, `enableUncaughtExceptionHandler`, `enableDeduplication`
- `SentryOptions` cannot be created anymore using `PropertiesProvider` with `SentryOptions#from` method. Use `ExternalOptions#from` instead and merge created object with `SentryOptions#merge`
- Bump: Kotlin to 1.5 and compatibility to 1.4 for sentry-android-timber ([#1815](https://github.com/getsentry/sentry-java/pull/1815))

## 5.7.4

### Fixes

* Change order of event filtering mechanisms and only send session update for dropped events if session state changed (#2028)

## 5.7.3

### Fixes

- Sentry Timber integration throws an exception when using args ([#1986](https://github.com/getsentry/sentry-java/pull/1986))

## 5.7.2

### Fixes

- Bring back support for `Timber.tag` ([#1974](https://github.com/getsentry/sentry-java/pull/1974))

## 5.7.1

### Fixes

- Sentry Timber integration does not submit msg.formatted breadcrumbs ([#1957](https://github.com/getsentry/sentry-java/pull/1957))
- ANR WatchDog won't crash on SecurityException ([#1962](https://github.com/getsentry/sentry-java/pull/1962))

## 5.7.0

### Features

- Automatically enable `Timber` and `Fragment` integrations if they are present on the classpath ([#1936](https://github.com/getsentry/sentry-java/pull/1936))

## 5.6.3

### Fixes

- If transaction or span is finished, do not allow to mutate ([#1940](https://github.com/getsentry/sentry-java/pull/1940))
- Keep used AndroidX classes from obfuscation (Fixes UI breadcrumbs and Slow/Frozen frames) ([#1942](https://github.com/getsentry/sentry-java/pull/1942))

## 5.6.2

### Fixes

- Ref: Make ActivityFramesTracker public to be used by Hybrid SDKs ([#1931](https://github.com/getsentry/sentry-java/pull/1931))
- Bump: AGP to 7.1.2 ([#1930](https://github.com/getsentry/sentry-java/pull/1930))
- NPE while adding "response_body_size" breadcrumb, when response body length is unknown ([#1908](https://github.com/getsentry/sentry-java/pull/1908))
- Do not include stacktrace frames into Timber message ([#1898](https://github.com/getsentry/sentry-java/pull/1898))
- Potential memory leaks ([#1909](https://github.com/getsentry/sentry-java/pull/1909))

Breaking changes:
`Timber.tag` is no longer supported by our [Timber integration](https://docs.sentry.io/platforms/android/configuration/integrations/timber/) and will not appear on Sentry for error events.
Please vote on this [issue](https://github.com/getsentry/sentry-java/issues/1900), if you'd like us to provide support for that.

## 5.6.2-beta.3

### Fixes

- Ref: Make ActivityFramesTracker public to be used by Hybrid SDKs ([#1931](https://github.com/getsentry/sentry-java/pull/1931))
- Bump: AGP to 7.1.2 ([#1930](https://github.com/getsentry/sentry-java/pull/1930))

## 5.6.2-beta.2

### Fixes

- NPE while adding "response_body_size" breadcrumb, when response body length is unknown ([#1908](https://github.com/getsentry/sentry-java/pull/1908))

## 5.6.2-beta.1

### Fixes

- Do not include stacktrace frames into Timber message ([#1898](https://github.com/getsentry/sentry-java/pull/1898))
- Potential memory leaks ([#1909](https://github.com/getsentry/sentry-java/pull/1909))

Breaking changes:
`Timber.tag` is no longer supported by our [Timber integration](https://docs.sentry.io/platforms/android/configuration/integrations/timber/) and will not appear on Sentry for error events.
Please vote on this [issue](https://github.com/getsentry/sentry-java/issues/1900), if you'd like us to provide support for that.

## 5.6.1

### Features

- Add options.printUncaughtStackTrace to print uncaught exceptions ([#1890](https://github.com/getsentry/sentry-java/pull/1890))

### Fixes

- NPE while adding "response_body_size" breadcrumb, when response body is null ([#1884](https://github.com/getsentry/sentry-java/pull/1884))
- Bump: AGP to 7.1.0 ([#1892](https://github.com/getsentry/sentry-java/pull/1892))

## 5.6.0

### Features

- Add breadcrumbs support for UI events (automatically captured) ([#1876](https://github.com/getsentry/sentry-java/pull/1876))

### Fixes

- Change scope of servlet-api to compileOnly ([#1880](https://github.com/getsentry/sentry-java/pull/1880))

## 5.5.3

### Fixes

- Do not create SentryExceptionResolver bean when Spring MVC is not on the classpath ([#1865](https://github.com/getsentry/sentry-java/pull/1865))

## 5.5.2

### Fixes

- Detect App Cold start correctly for Hybrid SDKs ([#1855](https://github.com/getsentry/sentry-java/pull/1855))
- Bump: log4j to 2.17.0 ([#1852](https://github.com/getsentry/sentry-java/pull/1852))
- Bump: logback to 1.2.9 ([#1853](https://github.com/getsentry/sentry-java/pull/1853))

## 5.5.1

### Fixes

- Bump: log4j to 2.16.0 ([#1845](https://github.com/getsentry/sentry-java/pull/1845))
- Make App start cold/warm visible to Hybrid SDKs ([#1848](https://github.com/getsentry/sentry-java/pull/1848))

## 5.5.0

### Features

- Add locale to device context and deprecate language ([#1832](https://github.com/getsentry/sentry-java/pull/1832))
- Add `SentryFileInputStream` and `SentryFileOutputStream` for File I/O performance instrumentation ([#1826](https://github.com/getsentry/sentry-java/pull/1826))
- Add `SentryFileReader` and `SentryFileWriter` for File I/O instrumentation ([#1843](https://github.com/getsentry/sentry-java/pull/1843))

### Fixes

- Bump: log4j to 2.15.0 ([#1839](https://github.com/getsentry/sentry-java/pull/1839))
- Ref: Rename Fragment span operation from `ui.fragment.load` to `ui.load` ([#1824](https://github.com/getsentry/sentry-java/pull/1824))
- Ref: change `java.util.Random` to `java.security.SecureRandom` for possible security reasons ([#1831](https://github.com/getsentry/sentry-java/pull/1831))

## 5.4.3

### Fixes

- Only report App start measurement for full launch on Android ([#1821](https://github.com/getsentry/sentry-java/pull/1821))

## 5.4.2

### Fixes

- Ref: catch Throwable instead of Exception to suppress internal SDK errors ([#1812](https://github.com/getsentry/sentry-java/pull/1812))

## 5.4.1

### Features

- Refactor OkHttp and Apollo to Kotlin functional interfaces ([#1797](https://github.com/getsentry/sentry-java/pull/1797))
- Add secondary constructor to SentryInstrumentation ([#1804](https://github.com/getsentry/sentry-java/pull/1804))

### Fixes

- Do not start fragment span if not added to the Activity ([#1813](https://github.com/getsentry/sentry-java/pull/1813))

## 5.4.0

### Features

- Add `graphql-java` instrumentation ([#1777](https://github.com/getsentry/sentry-java/pull/1777))

### Fixes

- Do not crash when event processors throw a lower level Throwable class ([#1800](https://github.com/getsentry/sentry-java/pull/1800))
- ActivityFramesTracker does not throw if Activity has no observers ([#1799](https://github.com/getsentry/sentry-java/pull/1799))

## 5.3.0

### Features

- Add datasource tracing with P6Spy ([#1784](https://github.com/getsentry/sentry-java/pull/1784))

### Fixes

- ActivityFramesTracker does not throw if Activity has not been added ([#1782](https://github.com/getsentry/sentry-java/pull/1782))
- PerformanceAndroidEventProcessor uses up to date isTracingEnabled set on Configuration callback ([#1786](https://github.com/getsentry/sentry-java/pull/1786))

## 5.2.4

### Fixes

- Window.FEATURE_NO_TITLE does not work when using activity traces ([#1769](https://github.com/getsentry/sentry-java/pull/1769))
- unregister UncaughtExceptionHandler on close ([#1770](https://github.com/getsentry/sentry-java/pull/1770))

## 5.2.3

### Fixes

- Make ActivityFramesTracker operations thread-safe ([#1762](https://github.com/getsentry/sentry-java/pull/1762))
- Clone Scope Contexts ([#1763](https://github.com/getsentry/sentry-java/pull/1763))
- Bump: AGP to 7.0.3 ([#1765](https://github.com/getsentry/sentry-java/pull/1765))

## 5.2.2

### Fixes

- Close HostnameCache#executorService on SentryClient#close ([#1757](https://github.com/getsentry/sentry-java/pull/1757))

## 5.2.1

### Features

- Add isCrashedLastRun support ([#1739](https://github.com/getsentry/sentry-java/pull/1739))
- Attach Java vendor and version to events and transactions ([#1703](https://github.com/getsentry/sentry-java/pull/1703))

### Fixes

- Handle exception if Context.registerReceiver throws ([#1747](https://github.com/getsentry/sentry-java/pull/1747))

## 5.2.0

### Features

- Allow setting proguard via Options and/or external resources ([#1728](https://github.com/getsentry/sentry-java/pull/1728))
- Add breadcrumbs for the Apollo integration ([#1726](https://github.com/getsentry/sentry-java/pull/1726))

### Fixes

- Don't set lastEventId for transactions ([#1727](https://github.com/getsentry/sentry-java/pull/1727))
- ActivityLifecycleIntegration#appStartSpan memory leak ([#1732](https://github.com/getsentry/sentry-java/pull/1732))

## 5.2.0-beta.3

### Features

- Add "data" to spans ([#1717](https://github.com/getsentry/sentry-java/pull/1717))

### Fixes

- Check at runtime if AndroidX.Core is available ([#1718](https://github.com/getsentry/sentry-java/pull/1718))
- Should not capture unfinished transaction ([#1719](https://github.com/getsentry/sentry-java/pull/1719))

## 5.2.0-beta.2

### Fixes

- Bump AGP to 7.0.2 ([#1650](https://github.com/getsentry/sentry-java/pull/1650))
- Drop spans in BeforeSpanCallback. ([#1713](https://github.com/getsentry/sentry-java/pull/1713))

## 5.2.0-beta.1

### Features

- Add tracestate HTTP header support ([#1683](https://github.com/getsentry/sentry-java/pull/1683))
- Add option to filter which origins receive tracing headers ([#1698](https://github.com/getsentry/sentry-java/pull/1698))
- Include unfinished spans in transaction ([#1699](https://github.com/getsentry/sentry-java/pull/1699))
- Add static helpers for creating breadcrumbs ([#1702](https://github.com/getsentry/sentry-java/pull/1702))
- Performance support for Android Apollo ([#1705](https://github.com/getsentry/sentry-java/pull/1705))

### Fixes

- Move tags from transaction.contexts.trace.tags to transaction.tags ([#1700](https://github.com/getsentry/sentry-java/pull/1700))

Breaking changes:

- Updated proguard keep rule for enums, which affects consumer application code ([#1694](https://github.com/getsentry/sentry-java/pull/1694))

## 5.1.2

### Fixes

- Servlet 3.1 compatibility issue ([#1681](https://github.com/getsentry/sentry-java/pull/1681))
- Do not drop Contexts key if Collection, Array or Char ([#1680](https://github.com/getsentry/sentry-java/pull/1680))

## 5.1.1

### Features

- Add support for async methods in Spring MVC ([#1652](https://github.com/getsentry/sentry-java/pull/1652))
- Add secondary constructor taking IHub to SentryOkHttpInterceptor ([#1657](https://github.com/getsentry/sentry-java/pull/1657))
- Merge external map properties ([#1656](https://github.com/getsentry/sentry-java/pull/1656))

### Fixes

- Remove onActivityPreCreated call in favor of onActivityCreated ([#1661](https://github.com/getsentry/sentry-java/pull/1661))
- Do not crash if SENSOR_SERVICE throws ([#1655](https://github.com/getsentry/sentry-java/pull/1655))
- Make sure scope is popped when processing request results in exception ([#1665](https://github.com/getsentry/sentry-java/pull/1665))

## 5.1.0

### Features

- Spring WebClient integration ([#1621](https://github.com/getsentry/sentry-java/pull/1621))
- OpenFeign integration ([#1632](https://github.com/getsentry/sentry-java/pull/1632))
- Add more convenient way to pass BeforeSpanCallback in OpenFeign integration ([#1637](https://github.com/getsentry/sentry-java/pull/1637))

### Fixes

- Bump: sentry-native to 0.4.12 ([#1651](https://github.com/getsentry/sentry-java/pull/1651))

## 5.1.0-beta.9

- No documented changes.

## 5.1.0-beta.8

### Features

- Generate Sentry BOM ([#1486](https://github.com/getsentry/sentry-java/pull/1486))

## 5.1.0-beta.7

### Features

- Slow/Frozen frames metrics ([#1609](https://github.com/getsentry/sentry-java/pull/1609))

## 5.1.0-beta.6

### Features

- Add request body extraction for Spring MVC integration ([#1595](https://github.com/getsentry/sentry-java/pull/1595))

### Fixes

- set min sdk version of sentry-android-fragment to API 14 ([#1608](https://github.com/getsentry/sentry-java/pull/1608))
- Ser/Deser of the UserFeedback from cached envelope ([#1611](https://github.com/getsentry/sentry-java/pull/1611))

## 5.1.0-beta.5

### Fixes

- Make SentryAppender non-final for Log4j2 and Logback ([#1603](https://github.com/getsentry/sentry-java/pull/1603))
- Do not throw IAE when tracing header contain invalid trace id ([#1605](https://github.com/getsentry/sentry-java/pull/1605))

## 5.1.0-beta.4

### Fixes

- Update sentry-native to 0.4.11 ([#1591](https://github.com/getsentry/sentry-java/pull/1591))

## 5.1.0-beta.3

### Features

- Spring Webflux integration ([#1529](https://github.com/getsentry/sentry-java/pull/1529))

## 5.1.0-beta.2

### Features

- Support transaction waiting for children to finish. ([#1535](https://github.com/getsentry/sentry-java/pull/1535))
- Capture logged marker in log4j2 and logback appenders ([#1551](https://github.com/getsentry/sentry-java/pull/1551))
- Allow clearing of attachments in the scope ([#1562](https://github.com/getsentry/sentry-java/pull/1562))
- Set mechanism type in SentryExceptionResolver ([#1556](https://github.com/getsentry/sentry-java/pull/1556))
- Perf. for fragments ([#1528](https://github.com/getsentry/sentry-java/pull/1528))

### Fixes

- Handling missing Spring Security on classpath on Java 8 ([#1552](https://github.com/getsentry/sentry-java/pull/1552))
- Use a different method to get strings from JNI, and avoid excessive Stack Space usage. ([#1214](https://github.com/getsentry/sentry-java/pull/1214))
- Add data field to SentrySpan ([#1555](https://github.com/getsentry/sentry-java/pull/1555))
- Clock drift issue when calling DateUtils#getDateTimeWithMillisPrecision ([#1557](https://github.com/getsentry/sentry-java/pull/1557))
- Prefer snake case for HTTP integration data keys ([#1559](https://github.com/getsentry/sentry-java/pull/1559))
- Assign lastEventId only if event was queued for submission ([#1565](https://github.com/getsentry/sentry-java/pull/1565))

## 5.1.0-beta.1

### Features

- Measure app start time ([#1487](https://github.com/getsentry/sentry-java/pull/1487))
- Automatic breadcrumbs logging for fragment lifecycle ([#1522](https://github.com/getsentry/sentry-java/pull/1522))

## 5.0.1

### Fixes

- Sources and Javadoc artifacts were mixed up ([#1515](https://github.com/getsentry/sentry-java/pull/1515))

## 5.0.0

This release brings many improvements but also new features:

- OkHttp Interceptor for Android ([#1330](https://github.com/getsentry/sentry-java/pull/1330))
- GraalVM Native Image Compatibility ([#1329](https://github.com/getsentry/sentry-java/pull/1329))
- Add option to ignore exceptions by type ([#1352](https://github.com/getsentry/sentry-java/pull/1352))
- Enrich transactions with device contexts ([#1430](https://github.com/getsentry/sentry-java/pull/1430)) ([#1469](https://github.com/getsentry/sentry-java/pull/1469))
- Better interoperability with Kotlin null-safety ([#1439](https://github.com/getsentry/sentry-java/pull/1439)) and ([#1462](https://github.com/getsentry/sentry-java/pull/1462))
- Add coroutines support ([#1479](https://github.com/getsentry/sentry-java/pull/1479))
- OkHttp callback for Customising the Span ([#1478](https://github.com/getsentry/sentry-java/pull/1478))
- Add breadcrumb in Spring RestTemplate integration ([#1481](https://github.com/getsentry/sentry-java/pull/1481))

Breaking changes:

- Migration Guide for [Java](https://docs.sentry.io/platforms/java/migration/)
- Migration Guide for [Android](https://docs.sentry.io/platforms/android/migration/)

Other fixes:

- Fix: Add attachmentType to envelope ser/deser. ([#1504](https://github.com/getsentry/sentry-java/pull/1504))

Thank you:

- @maciejwalkowiak for coding most of it.

## 5.0.0-beta.7

### Fixes


- Ref: Deprecate SentryBaseEvent#getOriginThrowable and add SentryBaseEvent#getThrowableMechanism ([#1502](https://github.com/getsentry/sentry-java/pull/1502))
- Graceful Shutdown flushes event instead of Closing SDK ([#1500](https://github.com/getsentry/sentry-java/pull/1500))
- Do not append threads that come from the EnvelopeFileObserver ([#1501](https://github.com/getsentry/sentry-java/pull/1501))
- Ref: Deprecate cacheDirSize and add maxCacheItems ([#1499](https://github.com/getsentry/sentry-java/pull/1499))
- Append all threads if Hint is Cached but attachThreads is enabled ([#1503](https://github.com/getsentry/sentry-java/pull/1503))

## 5.0.0-beta.6

### Features

- Add secondary constructor to SentryOkHttpInterceptor ([#1491](https://github.com/getsentry/sentry-java/pull/1491))
- Add option to enable debug mode in Log4j2 integration ([#1492](https://github.com/getsentry/sentry-java/pull/1492))

### Fixes

- Ref: Replace clone() with copy constructor ([#1496](https://github.com/getsentry/sentry-java/pull/1496))

## 5.0.0-beta.5

### Features

- OkHttp callback for Customising the Span ([#1478](https://github.com/getsentry/sentry-java/pull/1478))
- Add breadcrumb in Spring RestTemplate integration ([#1481](https://github.com/getsentry/sentry-java/pull/1481))
- Add coroutines support ([#1479](https://github.com/getsentry/sentry-java/pull/1479))

### Fixes

- Cloning Stack ([#1483](https://github.com/getsentry/sentry-java/pull/1483))

## 5.0.0-beta.4

### Fixes

- Enrich Transactions with Context Data ([#1469](https://github.com/getsentry/sentry-java/pull/1469))
- Bump: Apache HttpClient to 5.0.4 ([#1476](https://github.com/getsentry/sentry-java/pull/1476))

## 5.0.0-beta.3

### Fixes

- Handling immutable collections on SentryEvent and protocol objects ([#1468](https://github.com/getsentry/sentry-java/pull/1468))
- Associate event with transaction when thrown exception is not a direct cause ([#1463](https://github.com/getsentry/sentry-java/pull/1463))
- Ref: nullability annotations to Sentry module ([#1439](https://github.com/getsentry/sentry-java/pull/1439)) and ([#1462](https://github.com/getsentry/sentry-java/pull/1462))
- NPE when adding Context Data with null values for log4j2 ([#1465](https://github.com/getsentry/sentry-java/pull/1465))

## 5.0.0-beta.2

### Fixes

- sentry-android-timber package sets sentry.java.android.timber as SDK name ([#1456](https://github.com/getsentry/sentry-java/pull/1456))
- When AppLifecycleIntegration is closed, it should remove observer using UI thread ([#1459](https://github.com/getsentry/sentry-java/pull/1459))
- Bump: AGP to 4.2.0 ([#1460](https://github.com/getsentry/sentry-java/pull/1460))

Breaking Changes:

- Remove: Settings.Secure.ANDROID_ID in favor of generated installationId ([#1455](https://github.com/getsentry/sentry-java/pull/1455))
- Rename: enableSessionTracking to enableAutoSessionTracking ([#1457](https://github.com/getsentry/sentry-java/pull/1457))

## 5.0.0-beta.1

### Fixes

- Ref: Refactor converting HttpServletRequest to Sentry Request in Spring integration ([#1387](https://github.com/getsentry/sentry-java/pull/1387))
- Bump: sentry-native to 0.4.9 ([#1431](https://github.com/getsentry/sentry-java/pull/1431))
- Activity tracing auto instrumentation for Android API < 29 ([#1402](https://github.com/getsentry/sentry-java/pull/1402))
- use connection and read timeouts in ApacheHttpClient based transport ([#1397](https://github.com/getsentry/sentry-java/pull/1397))
- set correct transaction status for unhandled exceptions in SentryTracingFilter ([#1406](https://github.com/getsentry/sentry-java/pull/1406))
- handle network errors in SentrySpanClientHttpRequestInterceptor ([#1407](https://github.com/getsentry/sentry-java/pull/1407))
- set scope on transaction ([#1409](https://github.com/getsentry/sentry-java/pull/1409))
- set status and associate events with transactions ([#1426](https://github.com/getsentry/sentry-java/pull/1426))
- Do not set free memory and is low memory fields when it's a NDK hard crash ([#1399](https://github.com/getsentry/sentry-java/pull/1399))
- Apply user from the scope to transaction ([#1424](https://github.com/getsentry/sentry-java/pull/1424))
- Pass maxBreadcrumbs config. to sentry-native ([#1425](https://github.com/getsentry/sentry-java/pull/1425))
- Run event processors and enrich transactions with contexts ([#1430](https://github.com/getsentry/sentry-java/pull/1430))
- Set Span status for OkHttp integration ([#1447](https://github.com/getsentry/sentry-java/pull/1447))
- Set user on transaction in Spring & Spring Boot integrations ([#1443](https://github.com/getsentry/sentry-java/pull/1443))

## 4.4.0-alpha.2

### Features

- Add option to ignore exceptions by type ([#1352](https://github.com/getsentry/sentry-java/pull/1352))
- Sentry closes Android NDK and ShutdownHook integrations ([#1358](https://github.com/getsentry/sentry-java/pull/1358))
- Allow inheritance of SentryHandler class in sentry-jul package([#1367](https://github.com/getsentry/sentry-java/pull/1367))
- Make NoOpHub public ([#1379](https://github.com/getsentry/sentry-java/pull/1379))
- Configure max spans per transaction ([#1394](https://github.com/getsentry/sentry-java/pull/1394))

### Fixes

- Bump: Upgrade Apache HttpComponents Core to 5.0.3 ([#1375](https://github.com/getsentry/sentry-java/pull/1375))
- NPE when MDC contains null values (sentry-logback) ([#1364](https://github.com/getsentry/sentry-java/pull/1364))
- Avoid NPE when MDC contains null values (sentry-jul) ([#1385](https://github.com/getsentry/sentry-java/pull/1385))
- Accept only non null value maps ([#1368](https://github.com/getsentry/sentry-java/pull/1368))
- Do not bind transactions to scope by default. ([#1376](https://github.com/getsentry/sentry-java/pull/1376))
- Hub thread safety ([#1388](https://github.com/getsentry/sentry-java/pull/1388))
- SentryTransactionAdvice should operate on the new scope ([#1389](https://github.com/getsentry/sentry-java/pull/1389))

## 4.4.0-alpha.1

### Features

- Add an overload for `startTransaction` that sets the created transaction to the Scope ([#1313](https://github.com/getsentry/sentry-java/pull/1313))
- Set SDK version on Transactions ([#1307](https://github.com/getsentry/sentry-java/pull/1307))
- GraalVM Native Image Compatibility ([#1329](https://github.com/getsentry/sentry-java/pull/1329))
- Add OkHttp client application interceptor ([#1330](https://github.com/getsentry/sentry-java/pull/1330))

### Fixes

- Bump: sentry-native to 0.4.8
- Ref: Separate user facing and protocol classes in the Performance feature ([#1304](https://github.com/getsentry/sentry-java/pull/1304))
- Use logger set on SentryOptions in GsonSerializer ([#1308](https://github.com/getsentry/sentry-java/pull/1308))
- Use the bindToScope correctly
- Allow 0.0 to be set on tracesSampleRate ([#1328](https://github.com/getsentry/sentry-java/pull/1328))
- set "java" platform to transactions ([#1332](https://github.com/getsentry/sentry-java/pull/1332))
- Allow disabling tracing through SentryOptions ([#1337](https://github.com/getsentry/sentry-java/pull/1337))

## 4.3.0

### Features

- Activity tracing auto instrumentation

### Fixes

- Aetting in-app-includes from external properties ([#1291](https://github.com/getsentry/sentry-java/pull/1291))
- Initialize Sentry in Logback appender when DSN is not set in XML config ([#1296](https://github.com/getsentry/sentry-java/pull/1296))
- JUL integration SDK name ([#1293](https://github.com/getsentry/sentry-java/pull/1293))

## 4.2.0

### Features

- Improve EventProcessor nullability annotations ([#1229](https://github.com/getsentry/sentry-java/pull/1229)).
- Add ability to flush events synchronously.
- Support @SentrySpan and @SentryTransaction on classes and interfaces. ([#1243](https://github.com/getsentry/sentry-java/pull/1243))
- Do not serialize empty collections and maps ([#1245](https://github.com/getsentry/sentry-java/pull/1245))
- Integration interface better compatibility with Kotlin null-safety
- Simplify Sentry configuration in Spring integration ([#1259](https://github.com/getsentry/sentry-java/pull/1259))
- Simplify configuring Logback integration when environment variable with the DSN is not set ([#1271](https://github.com/getsentry/sentry-java/pull/1271))
- Add Request to the Scope. [#1270](https://github.com/getsentry/sentry-java/pull/1270))
- Optimize SentryTracingFilter when hub is disabled.

### Fixes

- Bump: sentry-native to 0.4.7
- Optimize DuplicateEventDetectionEventProcessor performance ([#1247](https://github.com/getsentry/sentry-java/pull/1247)).
- Prefix sdk.package names with io.sentry ([#1249](https://github.com/getsentry/sentry-java/pull/1249))
- Remove experimental annotation for Attachment ([#1257](https://github.com/getsentry/sentry-java/pull/1257))
- Mark stacktrace as snapshot if captured at arbitrary moment ([#1231](https://github.com/getsentry/sentry-java/pull/1231))
- Disable Gson HTML escaping
- Make the ANR Atomic flags immutable
- Prevent NoOpHub from creating heavy SentryOptions objects ([#1272](https://github.com/getsentry/sentry-java/pull/1272))
- SentryTransaction#getStatus NPE ([#1273](https://github.com/getsentry/sentry-java/pull/1273))
- Discard unfinished Spans before sending them over to Sentry ([#1279](https://github.com/getsentry/sentry-java/pull/1279))
- Interrupt the thread in QueuedThreadPoolExecutor ([#1276](https://github.com/getsentry/sentry-java/pull/1276))
- SentryTransaction#finish should not clear another transaction from the scope ([#1278](https://github.com/getsentry/sentry-java/pull/1278))

Breaking Changes:
- Enchancement: SentryExceptionResolver should not send handled errors by default ([#1248](https://github.com/getsentry/sentry-java/pull/1248)).
- Ref: Simplify RestTemplate instrumentation ([#1246](https://github.com/getsentry/sentry-java/pull/1246))
- Enchancement: Add overloads for startTransaction taking op and description ([#1244](https://github.com/getsentry/sentry-java/pull/1244))

## 4.1.0

### Features

- Improve Kotlin compatibility for SdkVersion ([#1213](https://github.com/getsentry/sentry-java/pull/1213))
- Support logging via JUL ([#1211](https://github.com/getsentry/sentry-java/pull/1211))

### Fixes

- Returning Sentry trace header from Span ([#1217](https://github.com/getsentry/sentry-java/pull/1217))
- Remove misleading error logs ([#1222](https://github.com/getsentry/sentry-java/pull/1222))

## 4.0.0

This release brings the Sentry Performance feature to Java SDK, Spring, Spring Boot, and Android integrations. Read more in the reference documentation:

- [Performance for Java](https://docs.sentry.io/platforms/java/performance/)
- [Performance for Spring](https://docs.sentry.io/platforms/java/guides/spring/)
- [Performance for Spring Boot](https://docs.sentry.io/platforms/java/guides/spring-boot/)
- [Performance for Android](https://docs.sentry.io/platforms/android/performance/)

### Other improvements:

#### Core:

- Improved loading external configuration:
  - Load `sentry.properties` from the application's current working directory ([#1046](https://github.com/getsentry/sentry-java/pull/1046))
  - Resolve `in-app-includes`, `in-app-excludes`, `tags`, `debug`, `uncaught.handler.enabled` parameters from the external configuration
- Set global tags on SentryOptions and load them from external configuration ([#1066](https://github.com/getsentry/sentry-java/pull/1066))
- Add support for attachments ([#1082](https://github.com/getsentry/sentry-java/pull/1082))
- Resolve `servername` from the localhost address
- Simplified transport configuration through setting `TransportFactory` instead of `ITransport` on SentryOptions ([#1124](https://github.com/getsentry/sentry-java/pull/1124))

#### Spring Boot:

- Add the ability to register multiple `OptionsConfiguration` beans ([#1093](https://github.com/getsentry/sentry-java/pull/1093))
- Initialize Logback after context refreshes ([#1129](https://github.com/getsentry/sentry-java/pull/1129))

#### Android:

- Add `isSideLoaded` and `installerStore` tags automatically (Where your App. was installed from eg Google Play, Amazon Store, downloaded APK, etc...)
- Bump: sentry-native to 0.4.6
- Bump: Gradle to 6.8.1 and AGP to 4.1.2

## 4.0.0-beta.1

### Features

- Add addToTransactions to Attachment ([#1191](https://github.com/getsentry/sentry-java/pull/1191))
- Support SENTRY_TRACES_SAMPLE_RATE conf. via env variables ([#1171](https://github.com/getsentry/sentry-java/pull/1171))
- Pass request to CustomSamplingContext in Spring integration ([#1172](https://github.com/getsentry/sentry-java/pull/1172))
- Move `SentrySpanClientHttpRequestInterceptor` to Spring module ([#1181](https://github.com/getsentry/sentry-java/pull/1181))
- Add overload for `transaction/span.finish(SpanStatus)` ([#1182](https://github.com/getsentry/sentry-java/pull/1182))
- Simplify registering traces sample callback in Spring integration ([#1184](https://github.com/getsentry/sentry-java/pull/1184))
- Polish Performance API ([#1165](https://github.com/getsentry/sentry-java/pull/1165))
- Set "debug" through external properties ([#1186](https://github.com/getsentry/sentry-java/pull/1186))
- Simplify Spring integration ([#1188](https://github.com/getsentry/sentry-java/pull/1188))
- Init overload with dsn ([#1195](https://github.com/getsentry/sentry-java/pull/1195))
- Enable Kotlin map-like access on CustomSamplingContext ([#1192](https://github.com/getsentry/sentry-java/pull/1192))
- Auto register custom ITransportFactory in Spring integration ([#1194](https://github.com/getsentry/sentry-java/pull/1194))
- Improve Kotlin property access in Performance API ([#1193](https://github.com/getsentry/sentry-java/pull/1193))
- Copy options tags to transactions ([#1198](https://github.com/getsentry/sentry-java/pull/1198))
- Add convenient method for accessing event's throwable ([#1202](https://github.com/getsentry/sentry-java/pull/1202))

### Fixes

- Ref: Set SpanContext on SentryTransaction to avoid potential NPE ([#1173](https://github.com/getsentry/sentry-java/pull/1173))
- Free Local Refs manually due to Android local ref. count limits
- Bring back support for setting transaction name without ongoing transaction ([#1183](https://github.com/getsentry/sentry-java/pull/1183))

## 4.0.0-alpha.3

### Features

- Improve ITransaction and ISpan null-safety compatibility ([#1161](https://github.com/getsentry/sentry-java/pull/1161))
- Automatically assign span context to captured events ([#1156](https://github.com/getsentry/sentry-java/pull/1156))
- Autoconfigure Apache HttpClient 5 based Transport in Spring Boot integration ([#1143](https://github.com/getsentry/sentry-java/pull/1143))
- Send user.ip_address = {{auto}} when sendDefaultPii is true ([#1015](https://github.com/getsentry/sentry-java/pull/1015))
- Read tracesSampleRate from AndroidManifest
- OutboxSender supports all envelope item types ([#1158](https://github.com/getsentry/sentry-java/pull/1158))
- Read `uncaught.handler.enabled` property from the external configuration
- Resolve servername from the localhost address
- Add maxAttachmentSize to SentryOptions ([#1138](https://github.com/getsentry/sentry-java/pull/1138))
- Drop invalid attachments ([#1134](https://github.com/getsentry/sentry-java/pull/1134))
- Set isSideLoaded info tags
- Add non blocking Apache HttpClient 5 based Transport ([#1136](https://github.com/getsentry/sentry-java/pull/1136))

### Fixes

- Ref: Make Attachment immutable ([#1120](https://github.com/getsentry/sentry-java/pull/1120))
- Ref: using Calendar to generate Dates
- Ref: Return NoOpTransaction instead of null ([#1126](https://github.com/getsentry/sentry-java/pull/1126))
- Ref: `ITransport` implementations are now responsible for executing request in asynchronous or synchronous way ([#1118](https://github.com/getsentry/sentry-java/pull/1118))
- Ref: Add option to set `TransportFactory` instead of `ITransport` on `SentryOptions` ([#1124](https://github.com/getsentry/sentry-java/pull/1124))
- Ref: Simplify ITransport creation in ITransportFactory ([#1135](https://github.com/getsentry/sentry-java/pull/1135))
- Fixes and Tests: Session serialization and deserialization
- Inheriting sampling decision from parent ([#1100](https://github.com/getsentry/sentry-java/pull/1100))
- Exception only sets a stack trace if there are frames
- Initialize Logback after context refreshes ([#1129](https://github.com/getsentry/sentry-java/pull/1129))
- Do not crash when passing null values to @Nullable methods, eg User and Scope
- Resolving dashed properties from external configuration
- Consider {{ auto }} as a default ip address ([#1015](https://github.com/getsentry/sentry-java/pull/1015))
- Set release and environment on Transactions ([#1152](https://github.com/getsentry/sentry-java/pull/1152))
- Do not set transaction on the scope automatically

## 4.0.0-alpha.2

### Features

- Add basic support for attachments ([#1082](https://github.com/getsentry/sentry-java/pull/1082))
- Set transaction name on events and transactions sent using Spring integration ([#1067](https://github.com/getsentry/sentry-java/pull/1067))
- Set global tags on SentryOptions and load them from external configuration ([#1066](https://github.com/getsentry/sentry-java/pull/1066))
- Add API validator and remove deprecated methods
- Add more convenient method to start a child span ([#1073](https://github.com/getsentry/sentry-java/pull/1073))
- Autoconfigure traces callback in Spring Boot integration ([#1074](https://github.com/getsentry/sentry-java/pull/1074))
- Resolve in-app-includes and in-app-excludes parameters from the external configuration
- Make InAppIncludesResolver public ([#1084](https://github.com/getsentry/sentry-java/pull/1084))
- Add the ability to register multiple OptionsConfiguration beans ([#1093](https://github.com/getsentry/sentry-java/pull/1093))
- Database query tracing with datasource-proxy ([#1095](https://github.com/getsentry/sentry-java/pull/1095))

### Fixes

- Ref: Refactor resolving SpanContext for Throwable ([#1068](https://github.com/getsentry/sentry-java/pull/1068))
- Ref: Change "op" to "operation" in @SentrySpan and @SentryTransaction
- Remove method reference in SentryEnvelopeItem ([#1091](https://github.com/getsentry/sentry-java/pull/1091))
- Set current thread only if there are no exceptions
- SentryOptions creates GsonSerializer by default
- Append DebugImage list if event already has it
- Sort breadcrumbs by Date if there are breadcrumbs already in the event

## 4.0.0-alpha.1

### Features

- Load `sentry.properties` from the application's current working directory ([#1046](https://github.com/getsentry/sentry-java/pull/1046))
- Performance monitoring ([#971](https://github.com/getsentry/sentry-java/pull/971))
- Performance monitoring for Spring Boot applications ([#971](https://github.com/getsentry/sentry-java/pull/971))

### Fixes

- Ref: Refactor JSON deserialization ([#1047](https://github.com/getsentry/sentry-java/pull/1047))

## 3.2.1

### Fixes

- Set current thread only if theres no exceptions ([#1064](https://github.com/getsentry/sentry-java/pull/1064))
- Append DebugImage list if event already has it ([#1092](https://github.com/getsentry/sentry-java/pull/1092))
- Sort breadcrumbs by Date if there are breadcrumbs already in the event ([#1094](https://github.com/getsentry/sentry-java/pull/1094))
- Free Local Refs manually due to Android local ref. count limits  ([#1179](https://github.com/getsentry/sentry-java/pull/1179))

## 3.2.0

### Features

- Expose a Module (Debug images) Loader for Android thru sentry-native ([#1043](https://github.com/getsentry/sentry-java/pull/1043))
- Added java doc to protocol classes based on sentry-data-schemes project ([#1045](https://github.com/getsentry/sentry-java/pull/1045))
- Make SentryExceptionResolver Order configurable to not send handled web exceptions ([#1008](https://github.com/getsentry/sentry-java/pull/1008))
- Resolve HTTP Proxy parameters from the external configuration ([#1028](https://github.com/getsentry/sentry-java/pull/1028))
- Sentry NDK integration is compiled against default NDK version based on AGP's version ([#1048](https://github.com/getsentry/sentry-java/pull/1048))

### Fixes

- Bump: AGP 4.1.1 ([#1040](https://github.com/getsentry/sentry-java/pull/1040))
- Update to sentry-native 0.4.4 and fix shared library builds ([#1039](https://github.com/getsentry/sentry-java/pull/1039))
- use neutral Locale for String operations ([#1033](https://github.com/getsentry/sentry-java/pull/1033))
- Clean up JNI code and properly free strings ([#1050](https://github.com/getsentry/sentry-java/pull/1050))
- set userId for hard-crashes if no user is set ([#1049](https://github.com/getsentry/sentry-java/pull/1049))

## 3.1.3

### Fixes

- Fix broken NDK integration on 3.1.2 (release failed on packaging a .so file)
- Increase max cached events to 30 ([#1029](https://github.com/getsentry/sentry-java/pull/1029))
- Normalize DSN URI ([#1030](https://github.com/getsentry/sentry-java/pull/1030))

## 3.1.2

### Features

- Manually capturing User Feedback
- Set environment to "production" by default.
- Make public the Breadcrumb constructor that accepts a Date ([#1012](https://github.com/getsentry/sentry-java/pull/1012))

### Fixes

- ref: Validate event id on user feedback submission

## 3.1.1

### Features

- Bind logging related SentryProperties to Slf4j Level instead of Logback to improve Log4j2 compatibility

### Fixes

- Prevent Logback and Log4j2 integrations from re-initializing Sentry when Sentry is already initialized
- Make sure HttpServletRequestSentryUserProvider runs by default before custom SentryUserProvider beans
- Fix setting up Sentry in Spring Webflux annotation by changing the scope of Spring WebMvc related dependencies

## 3.1.0

### Features

- Make getThrowable public and improve set contexts ([#967](https://github.com/getsentry/sentry-java/pull/967))
- Accepted quoted values in properties from external configuration ([#972](https://github.com/getsentry/sentry-java/pull/972))

### Fixes

- Auto-Configure `inAppIncludes` in Spring Boot integration ([#966](https://github.com/getsentry/sentry-java/pull/966))
- Bump: Android Gradle Plugin 4.0.2 ([#968](https://github.com/getsentry/sentry-java/pull/968))
- Don't require `sentry.dsn` to be set when using `io.sentry:sentry-spring-boot-starter` and `io.sentry:sentry-logback` together ([#965](https://github.com/getsentry/sentry-java/pull/965))
- Remove chunked streaming mode ([#974](https://github.com/getsentry/sentry-java/pull/974))
- Android 11 + targetSdkVersion 30 crashes Sentry on start ([#977](https://github.com/getsentry/sentry-java/pull/977))

## 3.0.0

## Java + Android

This release marks the re-unification of Java and Android SDK code bases.
It's based on the Android 2.0 SDK, which implements [Sentry's unified API](https://develop.sentry.dev/sdk/unified-api/).

Considerable changes were done, which include a lot of improvements. More are covered below, but the highlights are:

- Improved `log4j2` integration
  - Capture breadcrumbs for level INFO and higher
  - Raises event for ERROR and higher.
  - Minimum levels are configurable.
  - Optionally initializes the SDK via appender.xml
- Dropped support to `log4j`.
- Improved `logback` integration
  - Capture breadcrumbs for level INFO and higher
  - Raises event for ERROR and higher.
  - Minimum levels are configurable.
  - Optionally initializes the SDK via appender.xml
  - Configurable via Spring integration if both are enabled
- Spring
  - No more duplicate events with Spring and logback
  - Auto initalizes if DSN is available
  - Configuration options available with auto complete
- Google App Engine support dropped

## What’s Changed

- Callback to validate SSL certificate ([#944](https://github.com/getsentry/sentry-java/pull/944))
- Attach stack traces enabled by default

### Android specific

- Release health enabled by default for Android
- Sync of Scopes for Java -> Native (NDK)
- Bump Sentry-Native v0.4.2
- Android 11 Support

[Android migration docs](https://docs.sentry.io/platforms/android/migration/#migrating-from-sentry-android-2x-to-sentry-android-3x)

### Java specific

- Unified API for Java SDK and integrations (Spring, Spring boot starter, Servlet, Logback, Log4j2)

New Java [docs](https://docs.sentry.io/platforms/java/) are live and being improved.

## Acquisition

Packages were released on [`bintray sentry-java`](https://dl.bintray.com/getsentry/sentry-java/io/sentry/), [`bintray sentry-android`](https://dl.bintray.com/getsentry/sentry-android/io/sentry/), [`jcenter`](https://jcenter.bintray.com/io/sentry/) and [`mavenCentral`](https://repo.maven.apache.org/maven2/io/sentry/)

## Where is the Java 1.7 code base?

The previous Java releases, are all available in this repository through the tagged releases.
## 3.0.0-beta.1

## What’s Changed

- feat: ssl support ([#944](https://github.com/getsentry/sentry-java/pull/944)) @ninekaw9 @marandaneto
- feat: sync Java to C ([#937](https://github.com/getsentry/sentry-java/pull/937)) @bruno-garcia @marandaneto
- feat: Auto-configure Logback appender in Spring Boot integration. ([#938](https://github.com/getsentry/sentry-java/pull/938)) @maciejwalkowiak
- feat: Add Servlet integration. ([#935](https://github.com/getsentry/sentry-java/pull/935)) @maciejwalkowiak
- fix: Pop scope at the end of the request in Spring integration. ([#936](https://github.com/getsentry/sentry-java/pull/936)) @maciejwalkowiak
- bump: Upgrade Spring Boot to 2.3.4. ([#932](https://github.com/getsentry/sentry-java/pull/932)) @maciejwalkowiak
- fix: Do not set cookies when send pii is set to false. ([#931](https://github.com/getsentry/sentry-java/pull/931)) @maciejwalkowiak

Packages were released on [`bintray sentry-java`](https://dl.bintray.com/getsentry/sentry-java/io/sentry/), [`bintray sentry-android`](https://dl.bintray.com/getsentry/sentry-android/io/sentry/), [`jcenter`](https://jcenter.bintray.com/io/sentry/) and [`mavenCentral`](https://repo.maven.apache.org/maven2/io/sentry/)

We'd love to get feedback.

## 3.0.0-alpha.3

### Features

- Enable attach stack traces and disable attach threads by default ([#921](https://github.com/getsentry/sentry-java/pull/921)) @marandaneto

### Fixes

- Bump sentry-native to 0.4.2 ([#926](https://github.com/getsentry/sentry-java/pull/926)) @marandaneto
- ref: remove log level as RN do not use it anymore ([#924](https://github.com/getsentry/sentry-java/pull/924)) @marandaneto
- Read sample rate correctly from manifest meta data ([#923](https://github.com/getsentry/sentry-java/pull/923)) @marandaneto

Packages were released on [`bintray sentry-android`](https://dl.bintray.com/getsentry/sentry-android/io/sentry/) and [`bintray sentry-java`](https://dl.bintray.com/getsentry/sentry-java/io/sentry/)

We'd love to get feedback.

## 3.0.0-alpha.2

TBD

Packages were released on [bintray](https://dl.bintray.com/getsentry/maven/io/sentry/)

> Note: This release marks the unification of the Java and Android Sentry codebases based on the core of the Android SDK (version 2.x).
Previous releases for the Android SDK (version 2.x) can be found on the now archived: https://github.com/getsentry/sentry-android/

## 3.0.0-alpha.1

### Features

### Fixes


## New releases will happen on a different repository:

https://github.com/getsentry/sentry-java

## What’s Changed

### Features

### Fixes


- feat: enable release health by default

Packages were released on [`bintray`](https://dl.bintray.com/getsentry/sentry-android/io/sentry/sentry-android/), [`jcenter`](https://jcenter.bintray.com/io/sentry/sentry-android/) and [`mavenCentral`](https://repo.maven.apache.org/maven2/io/sentry/sentry-android/)

We'd love to get feedback.

## 2.3.1

### Fixes

- Add main thread checker for the app lifecycle integration ([#525](https://github.com/getsentry/sentry-android/pull/525)) @marandaneto
- Set correct migration link ([#523](https://github.com/getsentry/sentry-android/pull/523)) @fupduck
- Warn about Sentry re-initialization. ([#521](https://github.com/getsentry/sentry-android/pull/521)) @maciejwalkowiak
- Set SDK version in `MainEventProcessor`. ([#513](https://github.com/getsentry/sentry-android/pull/513)) @maciejwalkowiak
- Bump sentry-native to 0.4.0 ([#512](https://github.com/getsentry/sentry-android/pull/512)) @marandaneto
- Bump Gradle to 6.6 and fix linting issues ([#510](https://github.com/getsentry/sentry-android/pull/510)) @marandaneto
- fix(sentry-java): Contexts belong on the Scope ([#504](https://github.com/getsentry/sentry-android/pull/504)) @maciejwalkowiak
- Add tests for verifying scope changes thread isolation ([#508](https://github.com/getsentry/sentry-android/pull/508)) @maciejwalkowiak
- Set `SdkVersion` in default `SentryOptions` created in sentry-core module ([#506](https://github.com/getsentry/sentry-android/pull/506)) @maciejwalkowiak

Packages were released on [`bintray`](https://dl.bintray.com/getsentry/sentry-android/io/sentry/sentry-android/), [`jcenter`](https://jcenter.bintray.com/io/sentry/sentry-android/) and [`mavenCentral`](https://repo.maven.apache.org/maven2/io/sentry/sentry-android/)

We'd love to get feedback.

## 2.3.0

### Features

- Add console application sample. ([#502](https://github.com/getsentry/sentry-android/pull/502)) @maciejwalkowiak
- Log stacktraces in SystemOutLogger ([#498](https://github.com/getsentry/sentry-android/pull/498)) @maciejwalkowiak
- Add method to add breadcrumb with string parameter. ([#501](https://github.com/getsentry/sentry-android/pull/501)) @maciejwalkowiak

### Fixes

- Converting UTC and ISO timestamp when missing Locale/TimeZone do not error ([#505](https://github.com/getsentry/sentry-android/pull/505)) @marandaneto
- Call `Sentry#close` on JVM shutdown. ([#497](https://github.com/getsentry/sentry-android/pull/497)) @maciejwalkowiak
- ref: sentry-core changes for console app ([#473](https://github.com/getsentry/sentry-android/pull/473)) @marandaneto

Obs: If you are using its own instance of `Hub`/`SentryClient` and reflection to set up the SDK to be usable within Libraries, this change may break your code, please fix the renamed classes.

Packages were released on [`bintray`](https://dl.bintray.com/getsentry/sentry-android/io/sentry/sentry-android/), [`jcenter`](https://jcenter.bintray.com/io/sentry/sentry-android/) and [`mavenCentral`](https://repo.maven.apache.org/maven2/io/sentry/sentry-android/)

We'd love to get feedback.

## 2.2.2

### Features

- Add sdk to envelope header ([#488](https://github.com/getsentry/sentry-android/pull/488)) @marandaneto
- Log request if response code is not 200 ([#484](https://github.com/getsentry/sentry-android/pull/484)) @marandaneto

### Fixes

- Bump plugin versions ([#487](https://github.com/getsentry/sentry-android/pull/487)) @marandaneto
- Bump: AGP 4.0.1 ([#486](https://github.com/getsentry/sentry-android/pull/486)) @marandaneto

Packages were released on [`bintray`](https://dl.bintray.com/getsentry/sentry-android/io/sentry/sentry-android/), [`jcenter`](https://jcenter.bintray.com/io/sentry/sentry-android/) and [`mavenCentral`](https://repo.maven.apache.org/maven2/io/sentry/sentry-android/)

We'd love to get feedback.

## 2.2.1

### Fixes

- Timber adds breadcrumb even if event level is < minEventLevel ([#480](https://github.com/getsentry/sentry-android/pull/480)) @marandaneto
- Contexts serializer avoids reflection and fixes desugaring issue ([#478](https://github.com/getsentry/sentry-android/pull/478)) @marandaneto
- clone session before sending to the transport ([#474](https://github.com/getsentry/sentry-android/pull/474)) @marandaneto
- Bump Gradle 6.5.1 ([#479](https://github.com/getsentry/sentry-android/pull/479)) @marandaneto

Packages were released on [`bintray`](https://dl.bintray.com/getsentry/sentry-android/io/sentry/sentry-android/), [`jcenter`](https://jcenter.bintray.com/io/sentry/sentry-android/) and [`mavenCentral`](https://repo.maven.apache.org/maven2/io/sentry/sentry-android/)

We'd love to get feedback.

## 2.2.0

### Fixes

- Negative session sequence if the date is before java date epoch ([#471](https://github.com/getsentry/sentry-android/pull/471)) @marandaneto
- Deserialise unmapped contexts values from envelope ([#470](https://github.com/getsentry/sentry-android/pull/470)) @marandaneto
- Bump: sentry-native 0.3.4 ([#468](https://github.com/getsentry/sentry-android/pull/468)) @marandaneto

- feat: timber integration ([#464](https://github.com/getsentry/sentry-android/pull/464)) @marandaneto

1) To add integrations it requires a [manual initialization](https://docs.sentry.io/platforms/android/#manual-initialization) of the Android SDK.

2) Add the `sentry-android-timber` dependency:

```groovy
implementation 'io.sentry:sentry-android-timber:{version}' // version >= 2.2.0
```

3) Initialize and add the `SentryTimberIntegration`:

```java
SentryAndroid.init(this, options -> {
    // default values:
    // minEventLevel = ERROR
    // minBreadcrumbLevel = INFO
    options.addIntegration(new SentryTimberIntegration());

    // custom values for minEventLevel and minBreadcrumbLevel
    // options.addIntegration(new SentryTimberIntegration(SentryLevel.WARNING, SentryLevel.ERROR));
});
```

4) Use the Timber integration:

```java
try {
    int x = 1 / 0;
} catch (Exception e) {
    Timber.e(e);
}
```

Packages were released on [`bintray`](https://dl.bintray.com/getsentry/sentry-android/io/sentry/sentry-android/), [`jcenter`](https://jcenter.bintray.com/io/sentry/sentry-android/) and [`mavenCentral`](https://repo.maven.apache.org/maven2/io/sentry/sentry-android/)

We'd love to get feedback.

## 2.1.7

### Fixes

- Init native libs if available on SDK init ([#461](https://github.com/getsentry/sentry-android/pull/461)) @marandaneto
- Make JVM target explicit in sentry-core ([#462](https://github.com/getsentry/sentry-android/pull/462)) @dilbernd
- Timestamp with millis from react-native should be in UTC format ([#456](https://github.com/getsentry/sentry-android/pull/456)) @marandaneto
- Bump Gradle to 6.5 ([#454](https://github.com/getsentry/sentry-android/pull/454)) @marandaneto

Packages were released on [`bintray`](https://dl.bintray.com/getsentry/sentry-android/io/sentry/sentry-android/), [`jcenter`](https://jcenter.bintray.com/io/sentry/sentry-android/) and [`mavenCentral`](https://repo.maven.apache.org/maven2/io/sentry/sentry-android/)

We'd love to get feedback.

## 2.1.6

### Fixes

- Do not lookup sentry-debug-meta but instead load it directly ([#445](https://github.com/getsentry/sentry-android/pull/445)) @marandaneto
- Regression on v2.1.5 which can cause a crash on SDK init

Packages were released on [`bintray`](https://dl.bintray.com/getsentry/sentry-android/io/sentry/sentry-android/), [`jcenter`](https://jcenter.bintray.com/io/sentry/sentry-android/) and [`mavenCentral`](https://repo.maven.apache.org/maven2/io/sentry/sentry-android/)

We'd love to get feedback.

## 2.1.5

### Fixes

This version has a severe bug and can cause a crash on SDK init

Please upgrade to https://github.com/getsentry/sentry-android/releases/tag/2.1.6

## 2.1.4

### Features

- Make gzip as default content encoding type ([#433](https://github.com/getsentry/sentry-android/pull/433)) @marandaneto
- Use AGP 4 features ([#366](https://github.com/getsentry/sentry-android/pull/366)) @marandaneto
- Create GH Actions CI for Ubuntu/macOS ([#403](https://github.com/getsentry/sentry-android/pull/403)) @marandaneto
- Make root checker better and minimize false positive ([#417](https://github.com/getsentry/sentry-android/pull/417)) @marandaneto

### Fixes

- bump: sentry-native to 0.3.1 ([#440](https://github.com/getsentry/sentry-android/pull/440)) @marandaneto
- Update last session timestamp ([#437](https://github.com/getsentry/sentry-android/pull/437)) @marandaneto
- Filter trim memory breadcrumbs ([#431](https://github.com/getsentry/sentry-android/pull/431)) @marandaneto

Packages were released on [`bintray`](https://dl.bintray.com/getsentry/sentry-android/io/sentry/sentry-android/), [`jcenter`](https://jcenter.bintray.com/io/sentry/sentry-android/) and [`mavenCentral`](https://repo.maven.apache.org/maven2/io/sentry/sentry-android/)

We'd love to get feedback.

## 2.1.3

### Fixes

This fixes several critical bugs in sentry-android 2.0 and 2.1

- Sentry.init register integrations after creating the main Hub instead of doing it in the main Hub ctor ([#427](https://github.com/getsentry/sentry-android/pull/427)) @marandaneto
- make NoOpLogger public ([#425](https://github.com/getsentry/sentry-android/pull/425)) @marandaneto
- ConnectivityChecker returns connection status and events are not trying to be sent if no connection. ([#420](https://github.com/getsentry/sentry-android/pull/420)) @marandaneto
- thread pool executor is a single thread executor instead of scheduled thread executor ([#422](https://github.com/getsentry/sentry-android/pull/422)) @marandaneto
- Add Abnormal to the Session.State enum as its part of the protocol ([#424](https://github.com/getsentry/sentry-android/pull/424)) @marandaneto
- Bump: Gradle to 6.4.1 ([#419](https://github.com/getsentry/sentry-android/pull/419)) @marandaneto

We recommend that you use sentry-android 2.1.3 over the initial release of sentry-android 2.0 and 2.1.

Packages were released on [`bintray`](https://dl.bintray.com/getsentry/sentry-android/io/sentry/sentry-android/), [`jcenter`](https://jcenter.bintray.com/io/sentry/sentry-android/) and [`mavenCentral`](https://repo.maven.apache.org/maven2/io/sentry/sentry-android/)

We'd love to get feedback.

## 2.1.2

### Features

- Added options to configure http transport ([#411](https://github.com/getsentry/sentry-android/pull/411)) @marandaneto

### Fixes

- Phone state breadcrumbs require read_phone_state on older OS versions ([#415](https://github.com/getsentry/sentry-android/pull/415)) @marandaneto @bsergean
- before raising ANR events, we check ProcessErrorStateInfo if available ([#412](https://github.com/getsentry/sentry-android/pull/412)) @marandaneto
- send cached events to use a single thread executor ([#405](https://github.com/getsentry/sentry-android/pull/405)) @marandaneto
- initing SDK on AttachBaseContext ([#409](https://github.com/getsentry/sentry-android/pull/409)) @marandaneto
- sessions can't be abnormal, but exited if not ended properly ([#410](https://github.com/getsentry/sentry-android/pull/410)) @marandaneto

Packages were released on [`bintray`](https://dl.bintray.com/getsentry/sentry-android/io/sentry/sentry-android/), [`jcenter`](https://jcenter.bintray.com/io/sentry/sentry-android/) and [`mavenCentral`](https://repo.maven.apache.org/maven2/io/sentry/sentry-android/)

We'd love to get feedback.

## 2.1.1

### Features

- Added missing getters on Breadcrumb and SentryEvent ([#397](https://github.com/getsentry/sentry-android/pull/397)) @marandaneto
- Add trim memory breadcrumbs ([#395](https://github.com/getsentry/sentry-android/pull/395)) @marandaneto
- Only set breadcrumb extras if not empty ([#394](https://github.com/getsentry/sentry-android/pull/394)) @marandaneto
- Added samples of how to disable automatic breadcrumbs ([#389](https://github.com/getsentry/sentry-android/pull/389)) @marandaneto

### Fixes

- Set missing release, environment and dist to sentry-native options ([#404](https://github.com/getsentry/sentry-android/pull/404)) @marandaneto
- Do not add automatic and empty sensor breadcrumbs ([#401](https://github.com/getsentry/sentry-android/pull/401)) @marandaneto
- ref: removed Thread.sleep from LifecycleWatcher tests, using awaitility and DateProvider ([#392](https://github.com/getsentry/sentry-android/pull/392)) @marandaneto
- ref: added a DateTimeProvider for making retry after testable ([#391](https://github.com/getsentry/sentry-android/pull/391)) @marandaneto
- Bump Gradle to 6.4 ([#390](https://github.com/getsentry/sentry-android/pull/390)) @marandaneto
- Bump sentry-native to 0.2.6 ([#396](https://github.com/getsentry/sentry-android/pull/396)) @marandaneto

Packages were released on [`bintray`](https://dl.bintray.com/getsentry/sentry-android/io/sentry/sentry-android/), [`jcenter`](https://jcenter.bintray.com/io/sentry/sentry-android/) and [`mavenCentral`](https://repo.maven.apache.org/maven2/io/sentry/sentry-android/)

We'd love to get feedback.

## 2.1.0

### Features

- Includes all the changes of 2.1.0 alpha, beta and RC

### Fixes

- fix when PhoneStateListener is not ready for use ([#387](https://github.com/getsentry/sentry-android/pull/387)) @marandaneto
- make ANR 5s by default ([#388](https://github.com/getsentry/sentry-android/pull/388)) @marandaneto
- rate limiting by categories ([#381](https://github.com/getsentry/sentry-android/pull/381)) @marandaneto
- Bump NDK to latest stable version 21.1.6352462 ([#386](https://github.com/getsentry/sentry-android/pull/386)) @marandaneto

Packages were released on [`bintray`](https://dl.bintray.com/getsentry/sentry-android/io/sentry/sentry-android/), [`jcenter`](https://jcenter.bintray.com/io/sentry/sentry-android/) and [`mavenCentral`](https://repo.maven.apache.org/maven2/io/sentry/sentry-android/)

We'd love to get feedback.

## 2.0.3

### Fixes

- patch from 2.1.0-alpha.2 - avoid crash if NDK throws UnsatisfiedLinkError ([#344](https://github.com/getsentry/sentry-android/pull/344)) @marandaneto

Packages were released on [`bintray`](https://dl.bintray.com/getsentry/sentry-android/io/sentry/sentry-android/), [`jcenter`](https://jcenter.bintray.com/io/sentry/sentry-android/) and [`mavenCentral`](https://repo.maven.apache.org/maven2/io/sentry/sentry-android/)

We'd love to get feedback.

## 2.1.0-RC.1

### Features

- Options for uncaught exception and make SentryOptions list Thread-Safe ([#384](https://github.com/getsentry/sentry-android/pull/384)) @marandaneto
- Automatic breadcrumbs for app, activity and sessions lifecycles and system events ([#348](https://github.com/getsentry/sentry-android/pull/348)) @marandaneto
- Make capture session and envelope internal ([#372](https://github.com/getsentry/sentry-android/pull/372)) @marandaneto

### Fixes

- If retry after header has empty categories, apply retry after to all of them ([#377](https://github.com/getsentry/sentry-android/pull/377)) @marandaneto
- Discard events and envelopes if cached and retry after ([#378](https://github.com/getsentry/sentry-android/pull/378)) @marandaneto
- Merge loadLibrary calls for sentry-native and clean up CMake files ([#373](https://github.com/getsentry/sentry-android/pull/373)) @Swatinem
- Exceptions should be sorted oldest to newest ([#370](https://github.com/getsentry/sentry-android/pull/370)) @marandaneto
- Check external storage size even if its read only ([#368](https://github.com/getsentry/sentry-android/pull/368)) @marandaneto
- Wrong check for cellular network capability ([#369](https://github.com/getsentry/sentry-android/pull/369)) @marandaneto
- add ScheduledForRemoval annotation to deprecated methods ([#375](https://github.com/getsentry/sentry-android/pull/375)) @marandaneto
- Bump NDK to 21.0.6113669 ([#367](https://github.com/getsentry/sentry-android/pull/367)) @marandaneto
- Bump AGP and add new make cmd to check for updates ([#365](https://github.com/getsentry/sentry-android/pull/365)) @marandaneto

Packages were released on [`bintray`](https://dl.bintray.com/getsentry/sentry-android/io/sentry/sentry-android/), [`jcenter`](https://jcenter.bintray.com/io/sentry/sentry-android/) and [`mavenCentral`](https://repo.maven.apache.org/maven2/io/sentry/sentry-android/)

We'd love to get feedback.

## 2.1.0-beta.2

### Fixes

- Bump sentry-native to 0.2.4 ([#364](https://github.com/getsentry/sentry-android/pull/364)) @marandaneto
- Update current session on session start after deleting previous session ([#362](https://github.com/getsentry/sentry-android/pull/362)) @marandaneto

Packages were released on [`bintray`](https://dl.bintray.com/getsentry/sentry-android/io/sentry/sentry-android/), [`jcenter`](https://jcenter.bintray.com/io/sentry/sentry-android/) and [`mavenCentral`](https://repo.maven.apache.org/maven2/io/sentry/sentry-android/)

We'd love to get feedback.

## 2.1.0-beta.1

### Fixes

- Bump sentry-native to 0.2.3 ([#357](https://github.com/getsentry/sentry-android/pull/357)) @marandaneto
- Check for androidx availability on runtime ([#356](https://github.com/getsentry/sentry-android/pull/356)) @marandaneto
- If theres a left over session file and its crashed, we should not overwrite its state ([#354](https://github.com/getsentry/sentry-android/pull/354)) @marandaneto
- Session should be exited state if state was ok ([#352](https://github.com/getsentry/sentry-android/pull/352)) @marandaneto
- Envelope has dedicated endpoint ([#353](https://github.com/getsentry/sentry-android/pull/353)) @marandaneto

Packages were released on [`bintray`](https://dl.bintray.com/getsentry/sentry-android/io/sentry/sentry-android/), [`jcenter`](https://jcenter.bintray.com/io/sentry/sentry-android/) and [`mavenCentral`](https://repo.maven.apache.org/maven2/io/sentry/sentry-android/)

We'd love to get feedback.

## 2.1.0-alpha.2

### Fixes

- Change integration order for cached outbox events ([#347](https://github.com/getsentry/sentry-android/pull/347)) @marandaneto
- Avoid crash if NDK throws UnsatisfiedLinkError ([#344](https://github.com/getsentry/sentry-android/pull/344)) @marandaneto
- Avoid getting a threadlocal twice. ([#339](https://github.com/getsentry/sentry-android/pull/339)) @metlos
- Removing session tracking guard on hub and client ([#338](https://github.com/getsentry/sentry-android/pull/338)) @marandaneto
- Bump agp to 3.6.2 ([#336](https://github.com/getsentry/sentry-android/pull/336)) @marandaneto
- Fix racey ANR integration ([#332](https://github.com/getsentry/sentry-android/pull/332)) @marandaneto
- Logging envelopes path when possible instead of nullable id ([#331](https://github.com/getsentry/sentry-android/pull/331)) @marandaneto
- Renaming transport gate method ([#330](https://github.com/getsentry/sentry-android/pull/330)) @marandaneto

Packages were released on [`bintray`](https://dl.bintray.com/getsentry/sentry-android/io/sentry/sentry-android/), [`jcenter`](https://jcenter.bintray.com/io/sentry/sentry-android/) and [`mavenCentral`](https://repo.maven.apache.org/maven2/io/sentry/sentry-android/)

We'd love to get feedback.

## 2.1.0-alpha.1

Release of Sentry's new SDK for Android.

## What’s Changed

### Features

- Release health @marandaneto @bruno-garcia
- ANR report should have 'was active=yes' on the dashboard ([#299](https://github.com/getsentry/sentry-android/pull/299)) @marandaneto
- NDK events apply scoped data ([#322](https://github.com/getsentry/sentry-android/pull/322)) @marandaneto
- Add a StdoutTransport ([#310](https://github.com/getsentry/sentry-android/pull/310)) @mike-burns
- Implementing new retry after protocol ([#306](https://github.com/getsentry/sentry-android/pull/306)) @marandaneto

### Fixes

- Bump sentry-native to 0.2.2 ([#305](https://github.com/getsentry/sentry-android/pull/305)) @Swatinem
- Missing App's info ([#315](https://github.com/getsentry/sentry-android/pull/315)) @marandaneto
- Buffered writers/readers - otimizations ([#311](https://github.com/getsentry/sentry-android/pull/311)) @marandaneto
- Boot time should be UTC ([#309](https://github.com/getsentry/sentry-android/pull/309)) @marandaneto
- Make transport result public ([#300](https://github.com/getsentry/sentry-android/pull/300)) @marandaneto

Packages were released on [`bintray`](https://dl.bintray.com/getsentry/sentry-android/io/sentry/sentry-android/), [`jcenter`](https://jcenter.bintray.com/io/sentry/sentry-android/) and [`mavenCentral`](https://repo.maven.apache.org/maven2/io/sentry/sentry-android/)

We'd love to get feedback.

## 2.0.2

Release of Sentry's new SDK for Android.

### Features

- MavenCentral support ([#284](https://github.com/getsentry/sentry-android/pull/284)) @marandaneto

### Fixes

- Bump AGP to 3.6.1 ([#285](https://github.com/getsentry/sentry-android/pull/285)) @marandaneto

Packages were released on [`bintray`](https://dl.bintray.com/getsentry/sentry-android/io/sentry/sentry-android/), [`jcenter`](https://jcenter.bintray.com/io/sentry/sentry-android/) and [`mavenCentral`](https://repo.maven.apache.org/maven2/io/sentry/sentry-android/)

We'd love to get feedback.

## 2.0.1

Release of Sentry's new SDK for Android.

## What’s Changed

### Features

- Attach threads/stacktraces ([#267](https://github.com/getsentry/sentry-android/pull/267)) @marandaneto
- Add the default serverName to SentryOptions and use it in MainEventProcessor ([#279](https://github.com/getsentry/sentry-android/pull/279)) @metlos

### Fixes

- set current threadId when there's no mechanism set ([#277](https://github.com/getsentry/sentry-android/pull/277)) @marandaneto
- Preview package manager ([#269](https://github.com/getsentry/sentry-android/pull/269)) @bruno-garcia

Packages were released on [`bintray`](https://dl.bintray.com/getsentry/sentry-android/io/sentry/), [`jcenter`](https://jcenter.bintray.com/io/sentry/sentry-android/)

We'd love to get feedback.

## 2.0.0

Release of Sentry's new SDK for Android.

New features not offered by (1.7.x):

- NDK support
  - Captures crashes caused by native code
  - Access to the [`sentry-native` SDK](https://github.com/getsentry/sentry-native/) API by your native (C/C++/Rust code/..).
- Automatic init (just add your `DSN` to the manifest)
   - Proguard rules are added automatically
   - Permission (Internet) is added automatically
- Uncaught Exceptions might be captured even before the app restarts
- Sentry's Unified API.
- More context/device information
- Packaged as `aar`
- Frames from the app automatically marked as `InApp=true` (stack traces in Sentry highlights them by default).
- Complete Sentry Protocol available.
- All threads and their stack traces are captured.
- Sample project in this repo to test many features (segfault, uncaught exception, ANR...)

Features from the current SDK like `ANR` are also available (by default triggered after 4 seconds).

Packages were released on [`bintray`](https://dl.bintray.com/getsentry/sentry-android/io/sentry/), [`jcenter`](https://jcenter.bintray.com/io/sentry/sentry-android/)

We'd love to get feedback.

## 2.0.0-rc04

Release of Sentry's new SDK for Android.

### Features

- Take sampleRate from metadata ([#262](https://github.com/getsentry/sentry-android/pull/262)) @bruno-garcia
- Support mills timestamp format ([#263](https://github.com/getsentry/sentry-android/pull/263)) @marandaneto
- Adding logs to installed integrations ([#265](https://github.com/getsentry/sentry-android/pull/265)) @marandaneto

### Fixes

- Breacrumb.data to string,object, Add LOG level ([#264](https://github.com/getsentry/sentry-android/pull/264)) @HazAT
- Read release conf. on manifest ([#266](https://github.com/getsentry/sentry-android/pull/266)) @marandaneto

Packages were released on [`bintray`](https://dl.bintray.com/getsentry/sentry-android/io/sentry/), [`jcenter`](https://jcenter.bintray.com/io/sentry/sentry-android/)

We'd love to get feedback and we'll work in getting the GA `2.0.0` out soon.
Until then, the [stable SDK offered by Sentry is at version 1.7.30](https://github.com/getsentry/sentry-java/releases/tag/v1.7.30)

## 2.0.0-rc03

Release of Sentry's new SDK for Android.

### Fixes

- fixes ([#259](https://github.com/getsentry/sentry-android/issues/259)) - NPE check on getExternalFilesDirs items. ([#260](https://github.com/getsentry/sentry-android/pull/260)) @marandaneto
- strictMode typo ([#258](https://github.com/getsentry/sentry-android/pull/258)) @marandaneto

Packages were released on [`bintray`](https://dl.bintray.com/getsentry/sentry-android/io/sentry/), [`jcenter`](https://jcenter.bintray.com/io/sentry/sentry-android/)

We'd love to get feedback and we'll work in getting the GA `2.0.0` out soon.
Until then, the [stable SDK offered by Sentry is at version 1.7.30](https://github.com/getsentry/sentry-java/releases/tag/v1.7.30)

## 2.0.0-rc02

Release of Sentry's new SDK for Android.

### Features

- Hub mode configurable ([#247](https://github.com/getsentry/sentry-android/pull/247)) @bruno-garcia
- Added remove methods (tags/extras) to the sentry static class ([#243](https://github.com/getsentry/sentry-android/pull/243)) @marandaneto

### Fixes


- Update ndk for new sentry-native version ([#235](https://github.com/getsentry/sentry-android/pull/235)) @Swatinem @marandaneto
- Make integrations public ([#256](https://github.com/getsentry/sentry-android/pull/256)) @marandaneto
- Bump build-tools ([#255](https://github.com/getsentry/sentry-android/pull/255)) @marandaneto
- Added javadocs to scope and its dependencies ([#253](https://github.com/getsentry/sentry-android/pull/253)) @marandaneto
- Build all ABIs ([#254](https://github.com/getsentry/sentry-android/pull/254)) @marandaneto
- Moving back ANR timeout from long to int param. ([#252](https://github.com/getsentry/sentry-android/pull/252)) @marandaneto
- Added HubAdapter to call Sentry static methods from Integrations ([#250](https://github.com/getsentry/sentry-android/pull/250)) @marandaneto
- New Release format ([#242](https://github.com/getsentry/sentry-android/pull/242)) @marandaneto
- Javadocs for SentryOptions ([#246](https://github.com/getsentry/sentry-android/pull/246)) @marandaneto
- non-app is already inApp excluded by default. ([#244](https://github.com/getsentry/sentry-android/pull/244)) @marandaneto
- Fix if symlink exists for sentry-native ([#241](https://github.com/getsentry/sentry-android/pull/241)) @marandaneto
- Clone method - race condition free ([#226](https://github.com/getsentry/sentry-android/pull/226)) @marandaneto
- Refactoring breadcrumbs callback ([#239](https://github.com/getsentry/sentry-android/pull/239)) @marandaneto

Packages were released on [`bintray`](https://dl.bintray.com/getsentry/sentry-android/io/sentry/), [`jcenter`](https://jcenter.bintray.com/io/sentry/sentry-android/)

We'd love to get feedback and we'll work in getting the GA `2.0.0` out soon.
Until then, the [stable SDK offered by Sentry is at version 1.7.30](https://github.com/getsentry/sentry-java/releases/tag/v1.7.30)

## 2.0.0-rc01

Release of Sentry's new SDK for Android.

## What’s Changed

### Features

- Added remove methods for Scope data ([#237](https://github.com/getsentry/sentry-android/pull/237)) @marandaneto
- More device context (deviceId, connectionType and language) ([#229](https://github.com/getsentry/sentry-android/pull/229)) @marandaneto
- Added a few java docs (Sentry, Hub and SentryClient) ([#223](https://github.com/getsentry/sentry-android/pull/223)) @marandaneto
- Implemented diagnostic logger ([#218](https://github.com/getsentry/sentry-android/pull/218)) @marandaneto
- Added event processors to scope ([#209](https://github.com/getsentry/sentry-android/pull/209)) @marandaneto
- Added android transport gate ([#206](https://github.com/getsentry/sentry-android/pull/206)) @marandaneto
- Added executor for caching values out of the main thread ([#201](https://github.com/getsentry/sentry-android/pull/201)) @marandaneto

### Fixes


- Honor RetryAfter ([#236](https://github.com/getsentry/sentry-android/pull/236)) @marandaneto
- Add tests for SentryValues ([#238](https://github.com/getsentry/sentry-android/pull/238)) @philipphofmann
- Do not set frames if there's none ([#234](https://github.com/getsentry/sentry-android/pull/234)) @marandaneto
- Always call interrupt after InterruptedException ([#232](https://github.com/getsentry/sentry-android/pull/232)) @marandaneto
- Mark as current thread if its the main thread ([#228](https://github.com/getsentry/sentry-android/pull/228)) @marandaneto
- Fix lgtm alerts ([#219](https://github.com/getsentry/sentry-android/pull/219)) @marandaneto
- Written unit tests to ANR integration ([#215](https://github.com/getsentry/sentry-android/pull/215)) @marandaneto
- Added blog posts to README ([#214](https://github.com/getsentry/sentry-android/pull/214)) @marandaneto
- Raise code coverage for Dsn to 100% ([#212](https://github.com/getsentry/sentry-android/pull/212)) @philipphofmann
- Remove redundant times(1) for Mockito.verify ([#211](https://github.com/getsentry/sentry-android/pull/211)) @philipphofmann
- Transport may be set on options ([#203](https://github.com/getsentry/sentry-android/pull/203)) @marandaneto
- dist may be set on options ([#204](https://github.com/getsentry/sentry-android/pull/204)) @marandaneto
- Throw an exception if DSN is not set ([#200](https://github.com/getsentry/sentry-android/pull/200)) @marandaneto
- Migration guide markdown ([#197](https://github.com/getsentry/sentry-android/pull/197)) @marandaneto

Packages were released on [`bintray`](https://dl.bintray.com/getsentry/sentry-android/io/sentry/), [`jcenter`](https://jcenter.bintray.com/io/sentry/sentry-android/)

We'd love to get feedback and we'll work in getting the GA `2.0.0` out soon.
Until then, the [stable SDK offered by Sentry is at version 1.7.29](https://github.com/getsentry/sentry-java/releases/tag/v1.7.29)

## 2.0.0-beta02

Release of Sentry's new SDK for Android.

### Features

- addBreadcrumb overloads ([#196](https://github.com/getsentry/sentry-android/pull/196)) and ([#198](https://github.com/getsentry/sentry-android/pull/198))

### Fixes

- fix Android bug on API 24 and 25 about getting current threads and stack traces ([#194](https://github.com/getsentry/sentry-android/pull/194))

Packages were released on [`bintray`](https://dl.bintray.com/getsentry/sentry-android/io/sentry/), [`jcenter`](https://jcenter.bintray.com/io/sentry/sentry-android/)

We'd love to get feedback and we'll work in getting the GA `2.0.0` out soon.
Until then, the [stable SDK offered by Sentry is at version 1.7.28](https://github.com/getsentry/sentry-java/releases/tag/v1.7.28)

## 2.0.0-beta01

Release of Sentry's new SDK for Android.

### Fixes

- ref: ANR doesn't set handled flag ([#186](https://github.com/getsentry/sentry-android/pull/186))
- SDK final review ([#183](https://github.com/getsentry/sentry-android/pull/183))
- ref: Drop errored in favor of crashed ([#187](https://github.com/getsentry/sentry-android/pull/187))
- Workaround android_id ([#185](https://github.com/getsentry/sentry-android/pull/185))
- Renamed sampleRate ([#191](https://github.com/getsentry/sentry-android/pull/191))
- Making timestamp package-private or test-only ([#190](https://github.com/getsentry/sentry-android/pull/190))
- Split event processor in Device/App data ([#180](https://github.com/getsentry/sentry-android/pull/180))

Packages were released on [`bintray`](https://dl.bintray.com/getsentry/sentry-android/io/sentry/), [`jcenter`](https://jcenter.bintray.com/io/sentry/sentry-android/)

We'd love to get feedback and we'll work in getting the GA `2.0.0` out soon.
Until then, the [stable SDK offered by Sentry is at version 1.7.28](https://github.com/getsentry/sentry-java/releases/tag/v1.7.28)

## 2.0.0-alpha09

Release of Sentry's new SDK for Android.

### Features

- Adding nativeBundle plugin ([#161](https://github.com/getsentry/sentry-android/pull/161))
- Adding scope methods to sentry static class ([#179](https://github.com/getsentry/sentry-android/pull/179))

### Fixes

- fix: DSN parsing ([#165](https://github.com/getsentry/sentry-android/pull/165))
- Don't avoid exception type minification ([#166](https://github.com/getsentry/sentry-android/pull/166))
- make Gson retro compatible with older versions of AGP ([#177](https://github.com/getsentry/sentry-android/pull/177))
- Bump sentry-native with message object instead of a string ([#172](https://github.com/getsentry/sentry-android/pull/172))

Packages were released on [`bintray`](https://dl.bintray.com/getsentry/sentry-android/io/sentry/), [`jcenter`](https://jcenter.bintray.com/io/sentry/sentry-android/)

We'd love to get feedback and we'll work in getting the GA `2.0.0` out soon.
Until then, the [stable SDK offered by Sentry is at version 1.7.28](https://github.com/getsentry/sentry-java/releases/tag/v1.7.28)

## 2.0.0-alpha08

Release of Sentry's new SDK for Android.

### Fixes

- DebugId endianness ([#162](https://github.com/getsentry/sentry-android/pull/162))
- Executed beforeBreadcrumb also for scope ([#160](https://github.com/getsentry/sentry-android/pull/160))
- Benefit of manifest merging when minSdk ([#159](https://github.com/getsentry/sentry-android/pull/159))
- Add method to captureMessage with level ([#157](https://github.com/getsentry/sentry-android/pull/157))
- Listing assets file on the wrong dir ([#156](https://github.com/getsentry/sentry-android/pull/156))

Packages were released on [`bintray`](https://dl.bintray.com/getsentry/sentry-android/io/sentry/), [`jcenter`](https://jcenter.bintray.com/io/sentry/sentry-android/)

We'd love to get feedback and we'll work in getting the GA `2.0.0` out soon.
Until then, the [stable SDK offered by Sentry is at version 1.7.28](https://github.com/getsentry/sentry-java/releases/tag/v1.7.28)

## 2.0.0-alpha07

Third release of Sentry's new SDK for Android.

### Fixes

-  Fixed release for jcenter and bintray

Packages were released on [`bintray`](https://dl.bintray.com/getsentry/sentry-android/io/sentry/), [`jcenter`](https://jcenter.bintray.com/io/sentry/sentry-android/)

We'd love to get feedback and we'll work in getting the GA `2.0.0` out soon.
Until then, the [stable SDK offered by Sentry is at version 1.7.28](https://github.com/getsentry/sentry-java/releases/tag/v1.7.28)

## 2.0.0-alpha06

Second release of Sentry's new SDK for Android.

### Fixes

- Fixed a typo on pom generation.

Packages were released on [`bintray`](https://dl.bintray.com/getsentry/sentry-android/io/sentry/), [`jcenter`](https://jcenter.bintray.com/io/sentry/sentry-android/)

We'd love to get feedback and we'll work in getting the GA `2.0.0` out soon.
Until then, the [stable SDK offered by Sentry is at version 1.7.28](https://github.com/getsentry/sentry-java/releases/tag/v1.7.28)

## 2.0.0-alpha05

First release of Sentry's new SDK for Android.

New features not offered by our current (1.7.x), stable SDK are:

- NDK support
  - Captures crashes caused by native code
  - Access to the [`sentry-native` SDK](https://github.com/getsentry/sentry-native/) API by your native (C/C++/Rust code/..).
- Automatic init (just add your `DSN` to the manifest)
   - Proguard rules are added automatically
   - Permission (Internet) is added automatically
- Uncaught Exceptions might be captured even before the app restarts
- Unified API which include scopes etc.
- More context/device information
- Packaged as `aar`
- Frames from the app automatically marked as `InApp=true` (stack traces in Sentry highlights them by default).
- Complete Sentry Protocol available.
- All threads and their stack traces are captured.
- Sample project in this repo to test many features (segfault, uncaught exception, scope)

Features from the current SDK like `ANR` are also available (by default triggered after 4 seconds).

Packages were released on [`bintray`](https://dl.bintray.com/getsentry/sentry-android/io/sentry/), [`jcenter`](https://jcenter.bintray.com/io/sentry/sentry-android/)

We'd love to get feedback and we'll work in getting the GA `2.0.0` out soon.
Until then, the [stable SDK offered by Sentry is at version 1.7.28](https://github.com/getsentry/sentry-java/releases/tag/v1.7.28)<|MERGE_RESOLUTION|>--- conflicted
+++ resolved
@@ -2,17 +2,9 @@
 
 ## Unreleased
 
-<<<<<<< HEAD
-### Features
-
-* Release Health - server side session tracking ([#1572](https://github.com/getsentry/sentry-java/pull/1572))
-
-## 6.0.0-rc.1
-=======
 ### Sentry Self-hosted Compatibility
 
 - Starting with version `6.0.0` of the `sentry` package, [Sentry's self hosted version >= v21.9.0](https://github.com/getsentry/self-hosted/releases) is required or you have to manually disable sending client reports via the `sendClientReports` option. This only applies to self-hosted Sentry. If you are using [sentry.io](https://sentry.io), no action is needed.
->>>>>>> 1519ccdb
 
 ### Features
 
@@ -44,6 +36,7 @@
             - Call `toString()` where object graphs exceed max depth.
     - Remove `gson` dependency.
     - Remove `IUnknownPropertiesConsumer`
+- Release Health - server side session tracking ([#1572](https://github.com/getsentry/sentry-java/pull/1572))
 
 ### Fixes
 
