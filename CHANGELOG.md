# Changelog

## Unreleased

<<<<<<< HEAD
### Features
- Read integration list written by sentry gradle plugin from manifest ([#2598](https://github.com/getsentry/sentry-java/pull/2598))
=======
### Fixes

- Fix wrong default environment in Session ([#2610](https://github.com/getsentry/sentry-java/pull/2610))
>>>>>>> 8ec2c16f

## 6.16.0

### Features

- Improve versatility of exception resolver component for Spring with more flexible API for consumers. ([#2577](https://github.com/getsentry/sentry-java/pull/2577))
- Automatic performance instrumentation for WebFlux ([#2597](https://github.com/getsentry/sentry-java/pull/2597))
  - You can enable it by adding `sentry.enable-tracing=true` to your `application.properties`
- The Spring Boot integration can now be configured to add the `SentryAppender` to specific loggers instead of the `ROOT` logger ([#2173](https://github.com/getsentry/sentry-java/pull/2173))
  - You can specify the loggers using `"sentry.logging.loggers[0]=foo.bar` and `"sentry.logging.loggers[1]=baz` in your `application.properties`
- Add capabilities to track Jetpack Compose composition/rendering time ([#2507](https://github.com/getsentry/sentry-java/pull/2507))
- Adapt span op and description for graphql to fit spec ([#2607](https://github.com/getsentry/sentry-java/pull/2607))

### Fixes

- Fix timestamps of slow and frozen frames for profiles ([#2584](https://github.com/getsentry/sentry-java/pull/2584))
- Deprecate reportFullDisplayed in favor of reportFullyDisplayed ([#2585](https://github.com/getsentry/sentry-java/pull/2585))
- Add mechanism for logging integrations and update spring mechanism types ([#2595](https://github.com/getsentry/sentry-java/pull/2595))
	- NOTE: If you're using these mechanism types (`HandlerExceptionResolver`, `SentryWebExceptionHandler`) in your dashboards please update them to use the new types.
- Filter out session cookies sent by Spring and Spring Boot integrations ([#2593](https://github.com/getsentry/sentry-java/pull/2593))
  - We filter out some common cookies like JSESSIONID
  - We also read the value from `server.servlet.session.cookie.name` and filter it out
- No longer send event / transaction to Sentry if `beforeSend` / `beforeSendTransaction` throws ([#2591](https://github.com/getsentry/sentry-java/pull/2591))
- Add version to sentryClientName used in auth header ([#2596](https://github.com/getsentry/sentry-java/pull/2596))
- Keep integration names from being obfuscated ([#2599](https://github.com/getsentry/sentry-java/pull/2599))
- Change log level from INFO to WARN for error message indicating a failed Log4j2 Sentry.init ([#2606](https://github.com/getsentry/sentry-java/pull/2606))
  - The log message was often not visible as our docs suggest a minimum log level of WARN
- Fix session tracking on Android ([#2609](https://github.com/getsentry/sentry-java/pull/2609))
  - Incorrect number of session has been sent. In addition, some of the sessions were not properly ended, messing up Session Health Metrics.

### Dependencies

- Bump `opentelemetry-sdk` to `1.23.1` and `opentelemetry-javaagent` to `1.23.0` ([#2590](https://github.com/getsentry/sentry-java/pull/2590))
- Bump Native SDK from v0.5.4 to v0.6.0 ([#2545](https://github.com/getsentry/sentry-java/pull/2545))
  - [changelog](https://github.com/getsentry/sentry-native/blob/master/CHANGELOG.md#060)
  - [diff](https://github.com/getsentry/sentry-native/compare/0.5.4...0.6.0)

## 6.15.0

### Features

- Adjust time-to-full-display span if reportFullDisplayed is called too early ([#2550](https://github.com/getsentry/sentry-java/pull/2550))
- Add `enableTracing` option ([#2530](https://github.com/getsentry/sentry-java/pull/2530))
    - This change is backwards compatible. The default is `null` meaning existing behaviour remains unchanged (setting either `tracesSampleRate` or `tracesSampler` enables performance).
    - If set to `true`, performance is enabled, even if no `tracesSampleRate` or `tracesSampler` have been configured.
    - If set to `false` performance is disabled, regardless of `tracesSampleRate` and `tracesSampler` options.
- Detect dependencies by listing MANIFEST.MF files at runtime ([#2538](https://github.com/getsentry/sentry-java/pull/2538))
- Report integrations in use, report packages in use more consistently ([#2179](https://github.com/getsentry/sentry-java/pull/2179))
- Implement `ThreadLocalAccessor` for propagating Sentry hub with reactor / WebFlux ([#2570](https://github.com/getsentry/sentry-java/pull/2570))
  - Requires `io.micrometer:context-propagation:1.0.2+` as well as Spring Boot 3.0.3+
  - Enable the feature by setting `sentry.reactive.thread-local-accessor-enabled=true`
  - This is still considered experimental. Once we have enough feedback we may turn this on by default.
  - Checkout the sample here: https://github.com/getsentry/sentry-java/tree/main/sentry-samples/sentry-samples-spring-boot-webflux-jakarta
  - A new hub is now cloned from the main hub for every request

### Fixes

- Leave `inApp` flag for stack frames undecided in SDK if unsure and let ingestion decide instead ([#2547](https://github.com/getsentry/sentry-java/pull/2547))
- Allow `0.0` error sample rate ([#2573](https://github.com/getsentry/sentry-java/pull/2573))
- Fix memory leak in WebFlux related to an ever growing stack ([#2580](https://github.com/getsentry/sentry-java/pull/2580))
- Use the same hub in WebFlux exception handler as we do in WebFilter ([#2566](https://github.com/getsentry/sentry-java/pull/2566))
- Switch upstream Jetpack Compose dependencies to `compileOnly` in `sentry-compose-android` ([#2578](https://github.com/getsentry/sentry-java/pull/2578))
  - NOTE: If you're using Compose Navigation/User Interaction integrations, make sure to have the following dependencies on the classpath as we do not bring them in transitively anymore:
    - `androidx.navigation:navigation-compose:`
    - `androidx.compose.runtime:runtime:`
    - `androidx.compose.ui:ui:`

## 6.14.0

### Features

- Add time-to-full-display span to Activity auto-instrumentation ([#2432](https://github.com/getsentry/sentry-java/pull/2432))
- Add `main` flag to threads and `in_foreground` flag for app contexts  ([#2516](https://github.com/getsentry/sentry-java/pull/2516))

### Fixes

- Ignore Shutdown in progress when closing ShutdownHookIntegration ([#2521](https://github.com/getsentry/sentry-java/pull/2521))
- Fix app start span end-time is wrong if SDK init is deferred ([#2519](https://github.com/getsentry/sentry-java/pull/2519))
- Fix invalid session creation when app is launched in background ([#2543](https://github.com/getsentry/sentry-java/pull/2543))

## 6.13.1

### Fixes

- Fix transaction performance collector oom ([#2505](https://github.com/getsentry/sentry-java/pull/2505))
- Remove authority from URLs sent to Sentry ([#2366](https://github.com/getsentry/sentry-java/pull/2366))
- Fix `sentry-bom` containing incorrect artifacts ([#2504](https://github.com/getsentry/sentry-java/pull/2504))

### Dependencies

- Bump Native SDK from v0.5.3 to v0.5.4 ([#2500](https://github.com/getsentry/sentry-java/pull/2500))
  - [changelog](https://github.com/getsentry/sentry-native/blob/master/CHANGELOG.md#054)
  - [diff](https://github.com/getsentry/sentry-native/compare/0.5.3...0.5.4)

## 6.13.0

### Features

- Send cpu usage percentage in profile payload ([#2469](https://github.com/getsentry/sentry-java/pull/2469))
- Send transaction memory stats in profile payload ([#2447](https://github.com/getsentry/sentry-java/pull/2447))
- Add cpu usage collection ([#2462](https://github.com/getsentry/sentry-java/pull/2462))
- Improve ANR implementation: ([#2475](https://github.com/getsentry/sentry-java/pull/2475))
  - Add `abnormal_mechanism` to sessions for ANR rate calculation
  - Always attach thread dump to ANR events
  - Distinguish between foreground and background ANRs
- Improve possible date precision to 10 μs ([#2451](https://github.com/getsentry/sentry-java/pull/2451))

### Fixes

- Fix performance collector setup called in main thread ([#2499](https://github.com/getsentry/sentry-java/pull/2499))
- Expand guard against CVE-2018-9492 "Privilege Escalation via Content Provider" ([#2482](https://github.com/getsentry/sentry-java/pull/2482))
- Prevent OOM by disabling TransactionPerformanceCollector for now ([#2498](https://github.com/getsentry/sentry-java/pull/2498))

## 6.12.1

### Fixes

- Create timer in `TransactionPerformanceCollector` lazily ([#2478](https://github.com/getsentry/sentry-java/pull/2478))

## 6.12.0

### Features

- Attach View Hierarchy to the errored/crashed events ([#2440](https://github.com/getsentry/sentry-java/pull/2440))
- Collect memory usage in transactions ([#2445](https://github.com/getsentry/sentry-java/pull/2445))
- Add `traceOptionsRequests` option to disable tracing of OPTIONS requests ([#2453](https://github.com/getsentry/sentry-java/pull/2453))
- Extend list of HTTP headers considered sensitive ([#2455](https://github.com/getsentry/sentry-java/pull/2455))

### Fixes

- Use a single TransactionPerfomanceCollector ([#2464](https://github.com/getsentry/sentry-java/pull/2464))
- Don't override sdk name with Timber ([#2450](https://github.com/getsentry/sentry-java/pull/2450))
- Set transactionNameSource to CUSTOM when setting transaction name ([#2405](https://github.com/getsentry/sentry-java/pull/2405))
- Guard against CVE-2018-9492 "Privilege Escalation via Content Provider" ([#2466](https://github.com/getsentry/sentry-java/pull/2466))

## 6.11.0

### Features

- Disable Android concurrent profiling ([#2434](https://github.com/getsentry/sentry-java/pull/2434))
- Add logging for OpenTelemetry integration ([#2425](https://github.com/getsentry/sentry-java/pull/2425))
- Auto add `OpenTelemetryLinkErrorEventProcessor` for Spring Boot ([#2429](https://github.com/getsentry/sentry-java/pull/2429))

### Fixes

- Use minSdk compatible `Objects` class ([#2436](https://github.com/getsentry/sentry-java/pull/2436))
- Prevent R8 from warning on missing classes, as we check for their presence at runtime ([#2439](https://github.com/getsentry/sentry-java/pull/2439))

### Dependencies

- Bump Gradle from v7.5.1 to v7.6.0 ([#2438](https://github.com/getsentry/sentry-java/pull/2438))
  - [changelog](https://github.com/gradle/gradle/blob/master/CHANGELOG.md#v760)
  - [diff](https://github.com/gradle/gradle/compare/v7.5.1...v7.6.0)

## 6.10.0

### Features

- Add time-to-initial-display span to Activity transactions ([#2369](https://github.com/getsentry/sentry-java/pull/2369))
- Start a session after init if AutoSessionTracking is enabled ([#2356](https://github.com/getsentry/sentry-java/pull/2356))
- Provide automatic breadcrumbs and transactions for click/scroll events for Compose ([#2390](https://github.com/getsentry/sentry-java/pull/2390))
- Add `blocked_main_thread` and `call_stack` to File I/O spans to detect performance issues ([#2382](https://github.com/getsentry/sentry-java/pull/2382))

### Dependencies

- Bump Native SDK from v0.5.2 to v0.5.3 ([#2423](https://github.com/getsentry/sentry-java/pull/2423))
  - [changelog](https://github.com/getsentry/sentry-native/blob/master/CHANGELOG.md#053)
  - [diff](https://github.com/getsentry/sentry-native/compare/0.5.2...0.5.3)

## 6.9.2

### Fixes

- Updated ProfileMeasurementValue types ([#2412](https://github.com/getsentry/sentry-java/pull/2412))
- Clear window reference only on activity stop in profileMeasurements collector ([#2407](https://github.com/getsentry/sentry-java/pull/2407))
- No longer disable OpenTelemetry exporters in default Java Agent config ([#2408](https://github.com/getsentry/sentry-java/pull/2408))
- Fix `ClassNotFoundException` for `io.sentry.spring.SentrySpringServletContainerInitializer` in `sentry-spring-jakarta` ([#2411](https://github.com/getsentry/sentry-java/issues/2411))
- Fix `sentry-samples-spring-jakarta` ([#2411](https://github.com/getsentry/sentry-java/issues/2411))

### Features

- Add SENTRY_AUTO_INIT environment variable to control OpenTelemetry Agent init ([#2410](https://github.com/getsentry/sentry-java/pull/2410))
- Add OpenTelemetryLinkErrorEventProcessor for linking errors to traces created via OpenTelemetry ([#2418](https://github.com/getsentry/sentry-java/pull/2418))

### Dependencies

- Bump OpenTelemetry to 1.20.1 and OpenTelemetry Java Agent to 1.20.2 ([#2420](https://github.com/getsentry/sentry-java/pull/2420))

## 6.9.1

### Fixes

- OpenTelemetry modules were missing in `6.9.0` so we released the same code again as `6.9.1` including OpenTelemetry modules

## 6.9.0

### Fixes

- Use `canonicalName` in Fragment Integration for better de-obfuscation ([#2379](https://github.com/getsentry/sentry-java/pull/2379))
- Fix Timber and Fragment integrations auto-installation for obfuscated builds ([#2379](https://github.com/getsentry/sentry-java/pull/2379))
- Don't attach screenshots to events from Hybrid SDKs ([#2360](https://github.com/getsentry/sentry-java/pull/2360))
- Ensure Hints do not cause memory leaks ([#2387](https://github.com/getsentry/sentry-java/pull/2387))
- Do not attach empty `sentry-trace` and `baggage` headers ([#2385](https://github.com/getsentry/sentry-java/pull/2385))

### Features

- Add beforeSendTransaction which allows users to filter and change transactions ([#2388](https://github.com/getsentry/sentry-java/pull/2388))
- Add experimental support for OpenTelemetry ([README](sentry-opentelemetry/README.md))([#2344](https://github.com/getsentry/sentry-java/pull/2344))

### Dependencies

- Update Spring Boot Jakarta to Spring Boot 3.0.0 ([#2389](https://github.com/getsentry/sentry-java/pull/2389))
- Bump Spring Boot to 2.7.5 ([#2383](https://github.com/getsentry/sentry-java/pull/2383))

## 6.8.0

### Features

- Add FrameMetrics to Android profiling data ([#2342](https://github.com/getsentry/sentry-java/pull/2342))

### Fixes

- Remove profiler main thread io ([#2348](https://github.com/getsentry/sentry-java/pull/2348))
- Fix ensure all options are processed before integrations are loaded ([#2377](https://github.com/getsentry/sentry-java/pull/2377))

## 6.7.1

### Fixes

- Fix `Gpu.vendorId` should be a String ([#2343](https://github.com/getsentry/sentry-java/pull/2343))
- Don't set device name on Android if `sendDefaultPii` is disabled ([#2354](https://github.com/getsentry/sentry-java/pull/2354))
- Fix corrupted UUID on Motorola devices ([#2363](https://github.com/getsentry/sentry-java/pull/2363))
- Fix ANR on dropped uncaught exception events ([#2368](https://github.com/getsentry/sentry-java/pull/2368))

### Features

- Update Spring Boot Jakarta to Spring Boot 3.0.0-RC2 ([#2347](https://github.com/getsentry/sentry-java/pull/2347))

## 6.7.0

### Fixes

- Use correct set-cookie for the HTTP Client response object ([#2326](https://github.com/getsentry/sentry-java/pull/2326))
- Fix NoSuchElementException in CircularFifoQueue when cloning a Scope ([#2328](https://github.com/getsentry/sentry-java/pull/2328))

### Features

- Customizable fragment lifecycle breadcrumbs ([#2299](https://github.com/getsentry/sentry-java/pull/2299))
- Provide hook for Jetpack Compose navigation instrumentation ([#2320](https://github.com/getsentry/sentry-java/pull/2320))
- Populate `event.modules` with dependencies metadata ([#2324](https://github.com/getsentry/sentry-java/pull/2324))
- Support Spring 6 and Spring Boot 3 ([#2289](https://github.com/getsentry/sentry-java/pull/2289))

### Dependencies

- Bump Native SDK from v0.5.1 to v0.5.2 ([#2315](https://github.com/getsentry/sentry-java/pull/2315))
  - [changelog](https://github.com/getsentry/sentry-native/blob/master/CHANGELOG.md#052)
  - [diff](https://github.com/getsentry/sentry-native/compare/0.5.1...0.5.2)

## 6.6.0

### Fixes

- Ensure potential callback exceptions are caught #2123 ([#2291](https://github.com/getsentry/sentry-java/pull/2291))
- Remove verbose FrameMetricsAggregator failure logging ([#2293](https://github.com/getsentry/sentry-java/pull/2293))
- Ignore broken regex for tracePropagationTarget ([#2288](https://github.com/getsentry/sentry-java/pull/2288))
- No longer serialize static fields; use toString as fallback ([#2309](https://github.com/getsentry/sentry-java/pull/2309))
- Fix `SentryFileWriter`/`SentryFileOutputStream` append overwrites file contents ([#2304](https://github.com/getsentry/sentry-java/pull/2304))
- Respect incoming parent sampled decision when continuing a trace ([#2311](https://github.com/getsentry/sentry-java/pull/2311))

### Features

- Profile envelopes are sent directly from profiler ([#2298](https://github.com/getsentry/sentry-java/pull/2298))
- Add support for using Encoder with logback.SentryAppender ([#2246](https://github.com/getsentry/sentry-java/pull/2246))
- Report Startup Crashes ([#2277](https://github.com/getsentry/sentry-java/pull/2277))
- HTTP Client errors for OkHttp ([#2287](https://github.com/getsentry/sentry-java/pull/2287))
- Add option to enable or disable Frame Tracking ([#2314](https://github.com/getsentry/sentry-java/pull/2314))

### Dependencies

- Bump Native SDK from v0.5.0 to v0.5.1 ([#2306](https://github.com/getsentry/sentry-java/pull/2306))
  - [changelog](https://github.com/getsentry/sentry-native/blob/master/CHANGELOG.md#051)
  - [diff](https://github.com/getsentry/sentry-native/compare/0.5.0...0.5.1)

## 6.5.0

### Fixes

- Improve public facing API for creating Baggage from header ([#2284](https://github.com/getsentry/sentry-java/pull/2284))

## 6.5.0-beta.3

### Features

- Provide API for attaching custom measurements to transactions ([#2260](https://github.com/getsentry/sentry-java/pull/2260))
- Bump spring to 2.7.4 ([#2279](https://github.com/getsentry/sentry-java/pull/2279))

## 6.5.0-beta.2

### Features

- Make user segment a top level property ([#2257](https://github.com/getsentry/sentry-java/pull/2257))
- Replace user `other` with `data` ([#2258](https://github.com/getsentry/sentry-java/pull/2258))
- `isTraceSampling` is now on by default. `tracingOrigins` has been replaced by `tracePropagationTargets` ([#2255](https://github.com/getsentry/sentry-java/pull/2255))

## 6.5.0-beta.1

### Features

- Server-Side Dynamic Sampling Context support  ([#2226](https://github.com/getsentry/sentry-java/pull/2226))

## 6.4.4

### Fixes

- Fix ConcurrentModificationException due to FrameMetricsAggregator manipulation ([#2282](https://github.com/getsentry/sentry-java/pull/2282))

## 6.4.3

- Fix slow and frozen frames tracking ([#2271](https://github.com/getsentry/sentry-java/pull/2271))

## 6.4.2

### Fixes

- Fixed AbstractMethodError when getting Lifecycle ([#2228](https://github.com/getsentry/sentry-java/pull/2228))
- Missing unit fields for Android measurements ([#2204](https://github.com/getsentry/sentry-java/pull/2204))
- Avoid sending empty profiles ([#2232](https://github.com/getsentry/sentry-java/pull/2232))
- Fix file descriptor leak in FileIO instrumentation ([#2248](https://github.com/getsentry/sentry-java/pull/2248))

## 6.4.1

### Fixes

- Fix memory leak caused by throwableToSpan ([#2227](https://github.com/getsentry/sentry-java/pull/2227))

## 6.4.0

### Fixes

- make profiling rate defaults to 101 hz ([#2211](https://github.com/getsentry/sentry-java/pull/2211))
- SentryOptions.setProfilingTracesIntervalMillis has been deprecated
- Added cpu architecture and default environment in profiles envelope ([#2207](https://github.com/getsentry/sentry-java/pull/2207))
- SentryOptions.setProfilingEnabled has been deprecated in favor of setProfilesSampleRate
- Use toString for enum serialization ([#2220](https://github.com/getsentry/sentry-java/pull/2220))

### Features

- Concurrent profiling 3 - added truncation reason ([#2247](https://github.com/getsentry/sentry-java/pull/2247))
- Concurrent profiling 2 - added list of transactions ([#2218](https://github.com/getsentry/sentry-java/pull/2218))
- Concurrent profiling 1 - added envelope payload data format ([#2216](https://github.com/getsentry/sentry-java/pull/2216))
- Send source for transactions ([#2180](https://github.com/getsentry/sentry-java/pull/2180))
- Add profilesSampleRate and profileSampler options for Android sdk ([#2184](https://github.com/getsentry/sentry-java/pull/2184))
- Add baggage header to RestTemplate ([#2206](https://github.com/getsentry/sentry-java/pull/2206))
- Bump Native SDK from v0.4.18 to v0.5.0 ([#2199](https://github.com/getsentry/sentry-java/pull/2199))
  - [changelog](https://github.com/getsentry/sentry-native/blob/master/CHANGELOG.md#050)
  - [diff](https://github.com/getsentry/sentry-native/compare/0.4.18...0.5.0)
- Bump Gradle from v7.5.0 to v7.5.1 ([#2212](https://github.com/getsentry/sentry-java/pull/2212))
  - [changelog](https://github.com/gradle/gradle/blob/master/CHANGELOG.md#v751)
  - [diff](https://github.com/gradle/gradle/compare/v7.5.0...v7.5.1)

## 6.3.1

### Fixes

- Prevent NPE by checking SentryTracer.timer for null again inside synchronized ([#2200](https://github.com/getsentry/sentry-java/pull/2200))
- Weakly reference Activity for transaction finished callback ([#2203](https://github.com/getsentry/sentry-java/pull/2203))
- `attach-screenshot` set on Manual init. didn't work ([#2186](https://github.com/getsentry/sentry-java/pull/2186))
- Remove extra space from `spring.factories` causing issues in old versions of Spring Boot ([#2181](https://github.com/getsentry/sentry-java/pull/2181))


### Features

- Bump Native SDK to v0.4.18 ([#2154](https://github.com/getsentry/sentry-java/pull/2154))
  - [changelog](https://github.com/getsentry/sentry-native/blob/master/CHANGELOG.md#0418)
  - [diff](https://github.com/getsentry/sentry-native/compare/0.4.17...0.4.18)
- Bump Gradle to v7.5.0 ([#2174](https://github.com/getsentry/sentry-java/pull/2174), [#2191](https://github.com/getsentry/sentry-java/pull/2191))
  - [changelog](https://github.com/gradle/gradle/blob/master/CHANGELOG.md#v750)
  - [diff](https://github.com/gradle/gradle/compare/v7.4.2...v7.5.0)

## 6.3.0

### Features

- Switch upstream dependencies to `compileOnly` in integrations ([#2175](https://github.com/getsentry/sentry-java/pull/2175))

### Fixes

- Lazily retrieve HostnameCache in MainEventProcessor ([#2170](https://github.com/getsentry/sentry-java/pull/2170))

## 6.2.1

### Fixes

- Only send userid in Dynamic Sampling Context if sendDefaultPii is true ([#2147](https://github.com/getsentry/sentry-java/pull/2147))
- Remove userId from baggage due to PII ([#2157](https://github.com/getsentry/sentry-java/pull/2157))

### Features

- Add integration for Apollo-Kotlin 3 ([#2109](https://github.com/getsentry/sentry-java/pull/2109))
- New package `sentry-android-navigation` for AndroidX Navigation support ([#2136](https://github.com/getsentry/sentry-java/pull/2136))
- New package `sentry-compose` for Jetpack Compose support (Navigation) ([#2136](https://github.com/getsentry/sentry-java/pull/2136))
- Add sample rate to baggage as well as trace in envelope header and flatten user ([#2135](https://github.com/getsentry/sentry-java/pull/2135))

## 6.1.4

### Fixes

- Filter out app starts with more than 60s ([#2127](https://github.com/getsentry/sentry-java/pull/2127))

## 6.1.3

### Fixes

- Fix thread leak due to Timer being created and never cancelled ([#2131](https://github.com/getsentry/sentry-java/pull/2131))

## 6.1.2

### Fixes

- Swallow error when reading ActivityManager#getProcessesInErrorState instead of crashing ([#2114](https://github.com/getsentry/sentry-java/pull/2114))
- Use charset string directly as StandardCharsets is not available on earlier Android versions ([#2111](https://github.com/getsentry/sentry-java/pull/2111))

## 6.1.1

### Features

- Replace `tracestate` header with `baggage` header ([#2078](https://github.com/getsentry/sentry-java/pull/2078))
- Allow opting out of device info collection that requires Inter-Process Communication (IPC) ([#2100](https://github.com/getsentry/sentry-java/pull/2100))

## 6.1.0

### Features

- Implement local scope by adding overloads to the capture methods that accept a ScopeCallback ([#2084](https://github.com/getsentry/sentry-java/pull/2084))
- SentryOptions#merge is now public and can be used to load ExternalOptions ([#2088](https://github.com/getsentry/sentry-java/pull/2088))

### Fixes

- Fix proguard rules to work R8 [issue](https://issuetracker.google.com/issues/235733922) around on AGP 7.3.0-betaX and 7.4.0-alphaX ([#2094](https://github.com/getsentry/sentry-java/pull/2094))
- Fix GraalVM Native Image compatibility ([#2172](https://github.com/getsentry/sentry-java/pull/2172))

## 6.0.0

### Sentry Self-hosted Compatibility

- Starting with version `6.0.0` of the `sentry` package, [Sentry's self hosted version >= v21.9.0](https://github.com/getsentry/self-hosted/releases) is required or you have to manually disable sending client reports via the `sendClientReports` option. This only applies to self-hosted Sentry. If you are using [sentry.io](https://sentry.io), no action is needed.

### Features

- Allow optimization and obfuscation of the SDK by reducing proguard rules ([#2031](https://github.com/getsentry/sentry-java/pull/2031))
- Relax TransactionNameProvider ([#1861](https://github.com/getsentry/sentry-java/pull/1861))
- Use float instead of Date for protocol types for higher precision ([#1737](https://github.com/getsentry/sentry-java/pull/1737))
- Allow setting SDK info (name & version) in manifest ([#2016](https://github.com/getsentry/sentry-java/pull/2016))
- Allow setting native Android SDK name during build ([#2035](https://github.com/getsentry/sentry-java/pull/2035))
- Include application permissions in Android events ([#2018](https://github.com/getsentry/sentry-java/pull/2018))
- Automatically create transactions for UI events ([#1975](https://github.com/getsentry/sentry-java/pull/1975))
- Hints are now used via a Hint object and passed into beforeSend and EventProcessor as @NotNull Hint object ([#2045](https://github.com/getsentry/sentry-java/pull/2045))
- Attachments can be manipulated via hint ([#2046](https://github.com/getsentry/sentry-java/pull/2046))
- Add sentry-servlet-jakarta module ([#1987](https://github.com/getsentry/sentry-java/pull/1987))
- Add client reports ([#1982](https://github.com/getsentry/sentry-java/pull/1982))
- Screenshot is taken when there is an error ([#1967](https://github.com/getsentry/sentry-java/pull/1967))
- Add Android profiling traces ([#1897](https://github.com/getsentry/sentry-java/pull/1897)) ([#1959](https://github.com/getsentry/sentry-java/pull/1959)) and its tests ([#1949](https://github.com/getsentry/sentry-java/pull/1949))
- Enable enableScopeSync by default for Android ([#1928](https://github.com/getsentry/sentry-java/pull/1928))
- Feat: Vendor JSON ([#1554](https://github.com/getsentry/sentry-java/pull/1554))
    - Introduce `JsonSerializable` and `JsonDeserializer` interfaces for manual json
      serialization/deserialization.
    - Introduce `JsonUnknwon` interface to preserve unknown properties when deserializing/serializing
      SDK classes.
    - When passing custom objects, for example in `Contexts`, these are supported for serialization:
        - `JsonSerializable`
        - `Map`, `Collection`, `Array`, `String` and all primitive types.
        - Objects with the help of refection.
            - `Map`, `Collection`, `Array`, `String` and all primitive types.
            - Call `toString()` on objects that have a cyclic reference to a ancestor object.
            - Call `toString()` where object graphs exceed max depth.
    - Remove `gson` dependency.
    - Remove `IUnknownPropertiesConsumer`
- Pass MDC tags as Sentry tags ([#1954](https://github.com/getsentry/sentry-java/pull/1954))

### Fixes

- Calling Sentry.init and specifying contextTags now has an effect on the Logback SentryAppender ([#2052](https://github.com/getsentry/sentry-java/pull/2052))
- Calling Sentry.init and specifying contextTags now has an effect on the Log4j SentryAppender ([#2054](https://github.com/getsentry/sentry-java/pull/2054))
- Calling Sentry.init and specifying contextTags now has an effect on the jul SentryAppender ([#2057](https://github.com/getsentry/sentry-java/pull/2057))
- Update Spring Boot dependency to 2.6.8 and fix the CVE-2022-22970 ([#2068](https://github.com/getsentry/sentry-java/pull/2068))
- Sentry can now self heal after a Thread had its currentHub set to a NoOpHub ([#2076](https://github.com/getsentry/sentry-java/pull/2076))
- No longer close OutputStream that is passed into JsonSerializer ([#2029](https://github.com/getsentry/sentry-java/pull/2029))
- Fix setting context tags on events captured by Spring ([#2060](https://github.com/getsentry/sentry-java/pull/2060))
- Isolate cached events with hashed DSN subfolder ([#2038](https://github.com/getsentry/sentry-java/pull/2038))
- SentryThread.current flag will not be overridden by DefaultAndroidEventProcessor if already set ([#2050](https://github.com/getsentry/sentry-java/pull/2050))
- Fix serialization of Long inside of Request.data ([#2051](https://github.com/getsentry/sentry-java/pull/2051))
- Update sentry-native to 0.4.17 ([#2033](https://github.com/getsentry/sentry-java/pull/2033))
- Update Gradle to 7.4.2 and AGP to 7.2 ([#2042](https://github.com/getsentry/sentry-java/pull/2042))
- Change order of event filtering mechanisms ([#2001](https://github.com/getsentry/sentry-java/pull/2001))
- Only send session update for dropped events if state changed ([#2002](https://github.com/getsentry/sentry-java/pull/2002))
- Android profiling initializes on first profile start ([#2009](https://github.com/getsentry/sentry-java/pull/2009))
- Profiling rate decreased from 300hz to 100hz ([#1997](https://github.com/getsentry/sentry-java/pull/1997))
- Allow disabling sending of client reports via Android Manifest and external options ([#2007](https://github.com/getsentry/sentry-java/pull/2007))
- Ref: Upgrade Spring Boot dependency to 2.5.13 ([#2011](https://github.com/getsentry/sentry-java/pull/2011))
- Ref: Make options.printUncaughtStackTrace primitive type ([#1995](https://github.com/getsentry/sentry-java/pull/1995))
- Ref: Remove not needed interface abstractions on Android ([#1953](https://github.com/getsentry/sentry-java/pull/1953))
- Ref: Make hints Map<String, Object> instead of only Object ([#1929](https://github.com/getsentry/sentry-java/pull/1929))
- Ref: Simplify DateUtils with ISO8601Utils ([#1837](https://github.com/getsentry/sentry-java/pull/1837))
- Ref: Remove deprecated and scheduled fields ([#1875](https://github.com/getsentry/sentry-java/pull/1875))
- Ref: Add shutdownTimeoutMillis in favor of shutdownTimeout ([#1873](https://github.com/getsentry/sentry-java/pull/1873))
- Ref: Remove Attachment ContentType since the Server infers it ([#1874](https://github.com/getsentry/sentry-java/pull/1874))
- Ref: Bind external properties to a dedicated class. ([#1750](https://github.com/getsentry/sentry-java/pull/1750))
- Ref: Debug log serializable objects ([#1795](https://github.com/getsentry/sentry-java/pull/1795))
- Ref: catch Throwable instead of Exception to suppress internal SDK errors ([#1812](https://github.com/getsentry/sentry-java/pull/1812))
- `SentryOptions` can merge properties from `ExternalOptions` instead of another instance of `SentryOptions`
- Following boolean properties from `SentryOptions` that allowed `null` values are now not nullable - `debug`, `enableUncaughtExceptionHandler`, `enableDeduplication`
- `SentryOptions` cannot be created anymore using `PropertiesProvider` with `SentryOptions#from` method. Use `ExternalOptions#from` instead and merge created object with `SentryOptions#merge`
- Bump: Kotlin to 1.5 and compatibility to 1.4 for sentry-android-timber ([#1815](https://github.com/getsentry/sentry-java/pull/1815))

## 5.7.4

### Fixes

* Change order of event filtering mechanisms and only send session update for dropped events if session state changed (#2028)

## 5.7.3

### Fixes

- Sentry Timber integration throws an exception when using args ([#1986](https://github.com/getsentry/sentry-java/pull/1986))

## 5.7.2

### Fixes

- Bring back support for `Timber.tag` ([#1974](https://github.com/getsentry/sentry-java/pull/1974))

## 5.7.1

### Fixes

- Sentry Timber integration does not submit msg.formatted breadcrumbs ([#1957](https://github.com/getsentry/sentry-java/pull/1957))
- ANR WatchDog won't crash on SecurityException ([#1962](https://github.com/getsentry/sentry-java/pull/1962))

## 5.7.0

### Features

- Automatically enable `Timber` and `Fragment` integrations if they are present on the classpath ([#1936](https://github.com/getsentry/sentry-java/pull/1936))

## 5.6.3

### Fixes

- If transaction or span is finished, do not allow to mutate ([#1940](https://github.com/getsentry/sentry-java/pull/1940))
- Keep used AndroidX classes from obfuscation (Fixes UI breadcrumbs and Slow/Frozen frames) ([#1942](https://github.com/getsentry/sentry-java/pull/1942))

## 5.6.2

### Fixes

- Ref: Make ActivityFramesTracker public to be used by Hybrid SDKs ([#1931](https://github.com/getsentry/sentry-java/pull/1931))
- Bump: AGP to 7.1.2 ([#1930](https://github.com/getsentry/sentry-java/pull/1930))
- NPE while adding "response_body_size" breadcrumb, when response body length is unknown ([#1908](https://github.com/getsentry/sentry-java/pull/1908))
- Do not include stacktrace frames into Timber message ([#1898](https://github.com/getsentry/sentry-java/pull/1898))
- Potential memory leaks ([#1909](https://github.com/getsentry/sentry-java/pull/1909))

Breaking changes:
`Timber.tag` is no longer supported by our [Timber integration](https://docs.sentry.io/platforms/android/configuration/integrations/timber/) and will not appear on Sentry for error events.
Please vote on this [issue](https://github.com/getsentry/sentry-java/issues/1900), if you'd like us to provide support for that.

## 5.6.2-beta.3

### Fixes

- Ref: Make ActivityFramesTracker public to be used by Hybrid SDKs ([#1931](https://github.com/getsentry/sentry-java/pull/1931))
- Bump: AGP to 7.1.2 ([#1930](https://github.com/getsentry/sentry-java/pull/1930))

## 5.6.2-beta.2

### Fixes

- NPE while adding "response_body_size" breadcrumb, when response body length is unknown ([#1908](https://github.com/getsentry/sentry-java/pull/1908))

## 5.6.2-beta.1

### Fixes

- Do not include stacktrace frames into Timber message ([#1898](https://github.com/getsentry/sentry-java/pull/1898))
- Potential memory leaks ([#1909](https://github.com/getsentry/sentry-java/pull/1909))

Breaking changes:
`Timber.tag` is no longer supported by our [Timber integration](https://docs.sentry.io/platforms/android/configuration/integrations/timber/) and will not appear on Sentry for error events.
Please vote on this [issue](https://github.com/getsentry/sentry-java/issues/1900), if you'd like us to provide support for that.

## 5.6.1

### Features

- Add options.printUncaughtStackTrace to print uncaught exceptions ([#1890](https://github.com/getsentry/sentry-java/pull/1890))

### Fixes

- NPE while adding "response_body_size" breadcrumb, when response body is null ([#1884](https://github.com/getsentry/sentry-java/pull/1884))
- Bump: AGP to 7.1.0 ([#1892](https://github.com/getsentry/sentry-java/pull/1892))

## 5.6.0

### Features

- Add breadcrumbs support for UI events (automatically captured) ([#1876](https://github.com/getsentry/sentry-java/pull/1876))

### Fixes

- Change scope of servlet-api to compileOnly ([#1880](https://github.com/getsentry/sentry-java/pull/1880))

## 5.5.3

### Fixes

- Do not create SentryExceptionResolver bean when Spring MVC is not on the classpath ([#1865](https://github.com/getsentry/sentry-java/pull/1865))

## 5.5.2

### Fixes

- Detect App Cold start correctly for Hybrid SDKs ([#1855](https://github.com/getsentry/sentry-java/pull/1855))
- Bump: log4j to 2.17.0 ([#1852](https://github.com/getsentry/sentry-java/pull/1852))
- Bump: logback to 1.2.9 ([#1853](https://github.com/getsentry/sentry-java/pull/1853))

## 5.5.1

### Fixes

- Bump: log4j to 2.16.0 ([#1845](https://github.com/getsentry/sentry-java/pull/1845))
- Make App start cold/warm visible to Hybrid SDKs ([#1848](https://github.com/getsentry/sentry-java/pull/1848))

## 5.5.0

### Features

- Add locale to device context and deprecate language ([#1832](https://github.com/getsentry/sentry-java/pull/1832))
- Add `SentryFileInputStream` and `SentryFileOutputStream` for File I/O performance instrumentation ([#1826](https://github.com/getsentry/sentry-java/pull/1826))
- Add `SentryFileReader` and `SentryFileWriter` for File I/O instrumentation ([#1843](https://github.com/getsentry/sentry-java/pull/1843))

### Fixes

- Bump: log4j to 2.15.0 ([#1839](https://github.com/getsentry/sentry-java/pull/1839))
- Ref: Rename Fragment span operation from `ui.fragment.load` to `ui.load` ([#1824](https://github.com/getsentry/sentry-java/pull/1824))
- Ref: change `java.util.Random` to `java.security.SecureRandom` for possible security reasons ([#1831](https://github.com/getsentry/sentry-java/pull/1831))

## 5.4.3

### Fixes

- Only report App start measurement for full launch on Android ([#1821](https://github.com/getsentry/sentry-java/pull/1821))

## 5.4.2

### Fixes

- Ref: catch Throwable instead of Exception to suppress internal SDK errors ([#1812](https://github.com/getsentry/sentry-java/pull/1812))

## 5.4.1

### Features

- Refactor OkHttp and Apollo to Kotlin functional interfaces ([#1797](https://github.com/getsentry/sentry-java/pull/1797))
- Add secondary constructor to SentryInstrumentation ([#1804](https://github.com/getsentry/sentry-java/pull/1804))

### Fixes

- Do not start fragment span if not added to the Activity ([#1813](https://github.com/getsentry/sentry-java/pull/1813))

## 5.4.0

### Features

- Add `graphql-java` instrumentation ([#1777](https://github.com/getsentry/sentry-java/pull/1777))

### Fixes

- Do not crash when event processors throw a lower level Throwable class ([#1800](https://github.com/getsentry/sentry-java/pull/1800))
- ActivityFramesTracker does not throw if Activity has no observers ([#1799](https://github.com/getsentry/sentry-java/pull/1799))

## 5.3.0

### Features

- Add datasource tracing with P6Spy ([#1784](https://github.com/getsentry/sentry-java/pull/1784))

### Fixes

- ActivityFramesTracker does not throw if Activity has not been added ([#1782](https://github.com/getsentry/sentry-java/pull/1782))
- PerformanceAndroidEventProcessor uses up to date isTracingEnabled set on Configuration callback ([#1786](https://github.com/getsentry/sentry-java/pull/1786))

## 5.2.4

### Fixes

- Window.FEATURE_NO_TITLE does not work when using activity traces ([#1769](https://github.com/getsentry/sentry-java/pull/1769))
- unregister UncaughtExceptionHandler on close ([#1770](https://github.com/getsentry/sentry-java/pull/1770))

## 5.2.3

### Fixes

- Make ActivityFramesTracker operations thread-safe ([#1762](https://github.com/getsentry/sentry-java/pull/1762))
- Clone Scope Contexts ([#1763](https://github.com/getsentry/sentry-java/pull/1763))
- Bump: AGP to 7.0.3 ([#1765](https://github.com/getsentry/sentry-java/pull/1765))

## 5.2.2

### Fixes

- Close HostnameCache#executorService on SentryClient#close ([#1757](https://github.com/getsentry/sentry-java/pull/1757))

## 5.2.1

### Features

- Add isCrashedLastRun support ([#1739](https://github.com/getsentry/sentry-java/pull/1739))
- Attach Java vendor and version to events and transactions ([#1703](https://github.com/getsentry/sentry-java/pull/1703))

### Fixes

- Handle exception if Context.registerReceiver throws ([#1747](https://github.com/getsentry/sentry-java/pull/1747))

## 5.2.0

### Features

- Allow setting proguard via Options and/or external resources ([#1728](https://github.com/getsentry/sentry-java/pull/1728))
- Add breadcrumbs for the Apollo integration ([#1726](https://github.com/getsentry/sentry-java/pull/1726))

### Fixes

- Don't set lastEventId for transactions ([#1727](https://github.com/getsentry/sentry-java/pull/1727))
- ActivityLifecycleIntegration#appStartSpan memory leak ([#1732](https://github.com/getsentry/sentry-java/pull/1732))

## 5.2.0-beta.3

### Features

- Add "data" to spans ([#1717](https://github.com/getsentry/sentry-java/pull/1717))

### Fixes

- Check at runtime if AndroidX.Core is available ([#1718](https://github.com/getsentry/sentry-java/pull/1718))
- Should not capture unfinished transaction ([#1719](https://github.com/getsentry/sentry-java/pull/1719))

## 5.2.0-beta.2

### Fixes

- Bump AGP to 7.0.2 ([#1650](https://github.com/getsentry/sentry-java/pull/1650))
- Drop spans in BeforeSpanCallback. ([#1713](https://github.com/getsentry/sentry-java/pull/1713))

## 5.2.0-beta.1

### Features

- Add tracestate HTTP header support ([#1683](https://github.com/getsentry/sentry-java/pull/1683))
- Add option to filter which origins receive tracing headers ([#1698](https://github.com/getsentry/sentry-java/pull/1698))
- Include unfinished spans in transaction ([#1699](https://github.com/getsentry/sentry-java/pull/1699))
- Add static helpers for creating breadcrumbs ([#1702](https://github.com/getsentry/sentry-java/pull/1702))
- Performance support for Android Apollo ([#1705](https://github.com/getsentry/sentry-java/pull/1705))

### Fixes

- Move tags from transaction.contexts.trace.tags to transaction.tags ([#1700](https://github.com/getsentry/sentry-java/pull/1700))

Breaking changes:

- Updated proguard keep rule for enums, which affects consumer application code ([#1694](https://github.com/getsentry/sentry-java/pull/1694))

## 5.1.2

### Fixes

- Servlet 3.1 compatibility issue ([#1681](https://github.com/getsentry/sentry-java/pull/1681))
- Do not drop Contexts key if Collection, Array or Char ([#1680](https://github.com/getsentry/sentry-java/pull/1680))

## 5.1.1

### Features

- Add support for async methods in Spring MVC ([#1652](https://github.com/getsentry/sentry-java/pull/1652))
- Add secondary constructor taking IHub to SentryOkHttpInterceptor ([#1657](https://github.com/getsentry/sentry-java/pull/1657))
- Merge external map properties ([#1656](https://github.com/getsentry/sentry-java/pull/1656))

### Fixes

- Remove onActivityPreCreated call in favor of onActivityCreated ([#1661](https://github.com/getsentry/sentry-java/pull/1661))
- Do not crash if SENSOR_SERVICE throws ([#1655](https://github.com/getsentry/sentry-java/pull/1655))
- Make sure scope is popped when processing request results in exception ([#1665](https://github.com/getsentry/sentry-java/pull/1665))

## 5.1.0

### Features

- Spring WebClient integration ([#1621](https://github.com/getsentry/sentry-java/pull/1621))
- OpenFeign integration ([#1632](https://github.com/getsentry/sentry-java/pull/1632))
- Add more convenient way to pass BeforeSpanCallback in OpenFeign integration ([#1637](https://github.com/getsentry/sentry-java/pull/1637))

### Fixes

- Bump: sentry-native to 0.4.12 ([#1651](https://github.com/getsentry/sentry-java/pull/1651))

## 5.1.0-beta.9

- No documented changes.

## 5.1.0-beta.8

### Features

- Generate Sentry BOM ([#1486](https://github.com/getsentry/sentry-java/pull/1486))

## 5.1.0-beta.7

### Features

- Slow/Frozen frames metrics ([#1609](https://github.com/getsentry/sentry-java/pull/1609))

## 5.1.0-beta.6

### Features

- Add request body extraction for Spring MVC integration ([#1595](https://github.com/getsentry/sentry-java/pull/1595))

### Fixes

- set min sdk version of sentry-android-fragment to API 14 ([#1608](https://github.com/getsentry/sentry-java/pull/1608))
- Ser/Deser of the UserFeedback from cached envelope ([#1611](https://github.com/getsentry/sentry-java/pull/1611))

## 5.1.0-beta.5

### Fixes

- Make SentryAppender non-final for Log4j2 and Logback ([#1603](https://github.com/getsentry/sentry-java/pull/1603))
- Do not throw IAE when tracing header contain invalid trace id ([#1605](https://github.com/getsentry/sentry-java/pull/1605))

## 5.1.0-beta.4

### Fixes

- Update sentry-native to 0.4.11 ([#1591](https://github.com/getsentry/sentry-java/pull/1591))

## 5.1.0-beta.3

### Features

- Spring Webflux integration ([#1529](https://github.com/getsentry/sentry-java/pull/1529))

## 5.1.0-beta.2

### Features

- Support transaction waiting for children to finish. ([#1535](https://github.com/getsentry/sentry-java/pull/1535))
- Capture logged marker in log4j2 and logback appenders ([#1551](https://github.com/getsentry/sentry-java/pull/1551))
- Allow clearing of attachments in the scope ([#1562](https://github.com/getsentry/sentry-java/pull/1562))
- Set mechanism type in SentryExceptionResolver ([#1556](https://github.com/getsentry/sentry-java/pull/1556))
- Perf. for fragments ([#1528](https://github.com/getsentry/sentry-java/pull/1528))

### Fixes

- Handling missing Spring Security on classpath on Java 8 ([#1552](https://github.com/getsentry/sentry-java/pull/1552))
- Use a different method to get strings from JNI, and avoid excessive Stack Space usage. ([#1214](https://github.com/getsentry/sentry-java/pull/1214))
- Add data field to SentrySpan ([#1555](https://github.com/getsentry/sentry-java/pull/1555))
- Clock drift issue when calling DateUtils#getDateTimeWithMillisPrecision ([#1557](https://github.com/getsentry/sentry-java/pull/1557))
- Prefer snake case for HTTP integration data keys ([#1559](https://github.com/getsentry/sentry-java/pull/1559))
- Assign lastEventId only if event was queued for submission ([#1565](https://github.com/getsentry/sentry-java/pull/1565))

## 5.1.0-beta.1

### Features

- Measure app start time ([#1487](https://github.com/getsentry/sentry-java/pull/1487))
- Automatic breadcrumbs logging for fragment lifecycle ([#1522](https://github.com/getsentry/sentry-java/pull/1522))

## 5.0.1

### Fixes

- Sources and Javadoc artifacts were mixed up ([#1515](https://github.com/getsentry/sentry-java/pull/1515))

## 5.0.0

This release brings many improvements but also new features:

- OkHttp Interceptor for Android ([#1330](https://github.com/getsentry/sentry-java/pull/1330))
- GraalVM Native Image Compatibility ([#1329](https://github.com/getsentry/sentry-java/pull/1329))
- Add option to ignore exceptions by type ([#1352](https://github.com/getsentry/sentry-java/pull/1352))
- Enrich transactions with device contexts ([#1430](https://github.com/getsentry/sentry-java/pull/1430)) ([#1469](https://github.com/getsentry/sentry-java/pull/1469))
- Better interoperability with Kotlin null-safety ([#1439](https://github.com/getsentry/sentry-java/pull/1439)) and ([#1462](https://github.com/getsentry/sentry-java/pull/1462))
- Add coroutines support ([#1479](https://github.com/getsentry/sentry-java/pull/1479))
- OkHttp callback for Customising the Span ([#1478](https://github.com/getsentry/sentry-java/pull/1478))
- Add breadcrumb in Spring RestTemplate integration ([#1481](https://github.com/getsentry/sentry-java/pull/1481))

Breaking changes:

- Migration Guide for [Java](https://docs.sentry.io/platforms/java/migration/)
- Migration Guide for [Android](https://docs.sentry.io/platforms/android/migration/)

Other fixes:

- Fix: Add attachmentType to envelope ser/deser. ([#1504](https://github.com/getsentry/sentry-java/pull/1504))

Thank you:

- @maciejwalkowiak for coding most of it.

## 5.0.0-beta.7

### Fixes


- Ref: Deprecate SentryBaseEvent#getOriginThrowable and add SentryBaseEvent#getThrowableMechanism ([#1502](https://github.com/getsentry/sentry-java/pull/1502))
- Graceful Shutdown flushes event instead of Closing SDK ([#1500](https://github.com/getsentry/sentry-java/pull/1500))
- Do not append threads that come from the EnvelopeFileObserver ([#1501](https://github.com/getsentry/sentry-java/pull/1501))
- Ref: Deprecate cacheDirSize and add maxCacheItems ([#1499](https://github.com/getsentry/sentry-java/pull/1499))
- Append all threads if Hint is Cached but attachThreads is enabled ([#1503](https://github.com/getsentry/sentry-java/pull/1503))

## 5.0.0-beta.6

### Features

- Add secondary constructor to SentryOkHttpInterceptor ([#1491](https://github.com/getsentry/sentry-java/pull/1491))
- Add option to enable debug mode in Log4j2 integration ([#1492](https://github.com/getsentry/sentry-java/pull/1492))

### Fixes

- Ref: Replace clone() with copy constructor ([#1496](https://github.com/getsentry/sentry-java/pull/1496))

## 5.0.0-beta.5

### Features

- OkHttp callback for Customising the Span ([#1478](https://github.com/getsentry/sentry-java/pull/1478))
- Add breadcrumb in Spring RestTemplate integration ([#1481](https://github.com/getsentry/sentry-java/pull/1481))
- Add coroutines support ([#1479](https://github.com/getsentry/sentry-java/pull/1479))

### Fixes

- Cloning Stack ([#1483](https://github.com/getsentry/sentry-java/pull/1483))

## 5.0.0-beta.4

### Fixes

- Enrich Transactions with Context Data ([#1469](https://github.com/getsentry/sentry-java/pull/1469))
- Bump: Apache HttpClient to 5.0.4 ([#1476](https://github.com/getsentry/sentry-java/pull/1476))

## 5.0.0-beta.3

### Fixes

- Handling immutable collections on SentryEvent and protocol objects ([#1468](https://github.com/getsentry/sentry-java/pull/1468))
- Associate event with transaction when thrown exception is not a direct cause ([#1463](https://github.com/getsentry/sentry-java/pull/1463))
- Ref: nullability annotations to Sentry module ([#1439](https://github.com/getsentry/sentry-java/pull/1439)) and ([#1462](https://github.com/getsentry/sentry-java/pull/1462))
- NPE when adding Context Data with null values for log4j2 ([#1465](https://github.com/getsentry/sentry-java/pull/1465))

## 5.0.0-beta.2

### Fixes

- sentry-android-timber package sets sentry.java.android.timber as SDK name ([#1456](https://github.com/getsentry/sentry-java/pull/1456))
- When AppLifecycleIntegration is closed, it should remove observer using UI thread ([#1459](https://github.com/getsentry/sentry-java/pull/1459))
- Bump: AGP to 4.2.0 ([#1460](https://github.com/getsentry/sentry-java/pull/1460))

Breaking Changes:

- Remove: Settings.Secure.ANDROID_ID in favor of generated installationId ([#1455](https://github.com/getsentry/sentry-java/pull/1455))
- Rename: enableSessionTracking to enableAutoSessionTracking ([#1457](https://github.com/getsentry/sentry-java/pull/1457))

## 5.0.0-beta.1

### Fixes

- Ref: Refactor converting HttpServletRequest to Sentry Request in Spring integration ([#1387](https://github.com/getsentry/sentry-java/pull/1387))
- Bump: sentry-native to 0.4.9 ([#1431](https://github.com/getsentry/sentry-java/pull/1431))
- Activity tracing auto instrumentation for Android API < 29 ([#1402](https://github.com/getsentry/sentry-java/pull/1402))
- use connection and read timeouts in ApacheHttpClient based transport ([#1397](https://github.com/getsentry/sentry-java/pull/1397))
- set correct transaction status for unhandled exceptions in SentryTracingFilter ([#1406](https://github.com/getsentry/sentry-java/pull/1406))
- handle network errors in SentrySpanClientHttpRequestInterceptor ([#1407](https://github.com/getsentry/sentry-java/pull/1407))
- set scope on transaction ([#1409](https://github.com/getsentry/sentry-java/pull/1409))
- set status and associate events with transactions ([#1426](https://github.com/getsentry/sentry-java/pull/1426))
- Do not set free memory and is low memory fields when it's a NDK hard crash ([#1399](https://github.com/getsentry/sentry-java/pull/1399))
- Apply user from the scope to transaction ([#1424](https://github.com/getsentry/sentry-java/pull/1424))
- Pass maxBreadcrumbs config. to sentry-native ([#1425](https://github.com/getsentry/sentry-java/pull/1425))
- Run event processors and enrich transactions with contexts ([#1430](https://github.com/getsentry/sentry-java/pull/1430))
- Set Span status for OkHttp integration ([#1447](https://github.com/getsentry/sentry-java/pull/1447))
- Set user on transaction in Spring & Spring Boot integrations ([#1443](https://github.com/getsentry/sentry-java/pull/1443))

## 4.4.0-alpha.2

### Features

- Add option to ignore exceptions by type ([#1352](https://github.com/getsentry/sentry-java/pull/1352))
- Sentry closes Android NDK and ShutdownHook integrations ([#1358](https://github.com/getsentry/sentry-java/pull/1358))
- Allow inheritance of SentryHandler class in sentry-jul package([#1367](https://github.com/getsentry/sentry-java/pull/1367))
- Make NoOpHub public ([#1379](https://github.com/getsentry/sentry-java/pull/1379))
- Configure max spans per transaction ([#1394](https://github.com/getsentry/sentry-java/pull/1394))

### Fixes

- Bump: Upgrade Apache HttpComponents Core to 5.0.3 ([#1375](https://github.com/getsentry/sentry-java/pull/1375))
- NPE when MDC contains null values (sentry-logback) ([#1364](https://github.com/getsentry/sentry-java/pull/1364))
- Avoid NPE when MDC contains null values (sentry-jul) ([#1385](https://github.com/getsentry/sentry-java/pull/1385))
- Accept only non null value maps ([#1368](https://github.com/getsentry/sentry-java/pull/1368))
- Do not bind transactions to scope by default. ([#1376](https://github.com/getsentry/sentry-java/pull/1376))
- Hub thread safety ([#1388](https://github.com/getsentry/sentry-java/pull/1388))
- SentryTransactionAdvice should operate on the new scope ([#1389](https://github.com/getsentry/sentry-java/pull/1389))

## 4.4.0-alpha.1

### Features

- Add an overload for `startTransaction` that sets the created transaction to the Scope ([#1313](https://github.com/getsentry/sentry-java/pull/1313))
- Set SDK version on Transactions ([#1307](https://github.com/getsentry/sentry-java/pull/1307))
- GraalVM Native Image Compatibility ([#1329](https://github.com/getsentry/sentry-java/pull/1329))
- Add OkHttp client application interceptor ([#1330](https://github.com/getsentry/sentry-java/pull/1330))

### Fixes

- Bump: sentry-native to 0.4.8
- Ref: Separate user facing and protocol classes in the Performance feature ([#1304](https://github.com/getsentry/sentry-java/pull/1304))
- Use logger set on SentryOptions in GsonSerializer ([#1308](https://github.com/getsentry/sentry-java/pull/1308))
- Use the bindToScope correctly
- Allow 0.0 to be set on tracesSampleRate ([#1328](https://github.com/getsentry/sentry-java/pull/1328))
- set "java" platform to transactions ([#1332](https://github.com/getsentry/sentry-java/pull/1332))
- Allow disabling tracing through SentryOptions ([#1337](https://github.com/getsentry/sentry-java/pull/1337))

## 4.3.0

### Features

- Activity tracing auto instrumentation

### Fixes

- Aetting in-app-includes from external properties ([#1291](https://github.com/getsentry/sentry-java/pull/1291))
- Initialize Sentry in Logback appender when DSN is not set in XML config ([#1296](https://github.com/getsentry/sentry-java/pull/1296))
- JUL integration SDK name ([#1293](https://github.com/getsentry/sentry-java/pull/1293))

## 4.2.0

### Features

- Improve EventProcessor nullability annotations ([#1229](https://github.com/getsentry/sentry-java/pull/1229)).
- Add ability to flush events synchronously.
- Support @SentrySpan and @SentryTransaction on classes and interfaces. ([#1243](https://github.com/getsentry/sentry-java/pull/1243))
- Do not serialize empty collections and maps ([#1245](https://github.com/getsentry/sentry-java/pull/1245))
- Integration interface better compatibility with Kotlin null-safety
- Simplify Sentry configuration in Spring integration ([#1259](https://github.com/getsentry/sentry-java/pull/1259))
- Simplify configuring Logback integration when environment variable with the DSN is not set ([#1271](https://github.com/getsentry/sentry-java/pull/1271))
- Add Request to the Scope. [#1270](https://github.com/getsentry/sentry-java/pull/1270))
- Optimize SentryTracingFilter when hub is disabled.

### Fixes

- Bump: sentry-native to 0.4.7
- Optimize DuplicateEventDetectionEventProcessor performance ([#1247](https://github.com/getsentry/sentry-java/pull/1247)).
- Prefix sdk.package names with io.sentry ([#1249](https://github.com/getsentry/sentry-java/pull/1249))
- Remove experimental annotation for Attachment ([#1257](https://github.com/getsentry/sentry-java/pull/1257))
- Mark stacktrace as snapshot if captured at arbitrary moment ([#1231](https://github.com/getsentry/sentry-java/pull/1231))
- Disable Gson HTML escaping
- Make the ANR Atomic flags immutable
- Prevent NoOpHub from creating heavy SentryOptions objects ([#1272](https://github.com/getsentry/sentry-java/pull/1272))
- SentryTransaction#getStatus NPE ([#1273](https://github.com/getsentry/sentry-java/pull/1273))
- Discard unfinished Spans before sending them over to Sentry ([#1279](https://github.com/getsentry/sentry-java/pull/1279))
- Interrupt the thread in QueuedThreadPoolExecutor ([#1276](https://github.com/getsentry/sentry-java/pull/1276))
- SentryTransaction#finish should not clear another transaction from the scope ([#1278](https://github.com/getsentry/sentry-java/pull/1278))

Breaking Changes:
- Enchancement: SentryExceptionResolver should not send handled errors by default ([#1248](https://github.com/getsentry/sentry-java/pull/1248)).
- Ref: Simplify RestTemplate instrumentation ([#1246](https://github.com/getsentry/sentry-java/pull/1246))
- Enchancement: Add overloads for startTransaction taking op and description ([#1244](https://github.com/getsentry/sentry-java/pull/1244))

## 4.1.0

### Features

- Improve Kotlin compatibility for SdkVersion ([#1213](https://github.com/getsentry/sentry-java/pull/1213))
- Support logging via JUL ([#1211](https://github.com/getsentry/sentry-java/pull/1211))

### Fixes

- Returning Sentry trace header from Span ([#1217](https://github.com/getsentry/sentry-java/pull/1217))
- Remove misleading error logs ([#1222](https://github.com/getsentry/sentry-java/pull/1222))

## 4.0.0

This release brings the Sentry Performance feature to Java SDK, Spring, Spring Boot, and Android integrations. Read more in the reference documentation:

- [Performance for Java](https://docs.sentry.io/platforms/java/performance/)
- [Performance for Spring](https://docs.sentry.io/platforms/java/guides/spring/)
- [Performance for Spring Boot](https://docs.sentry.io/platforms/java/guides/spring-boot/)
- [Performance for Android](https://docs.sentry.io/platforms/android/performance/)

### Other improvements:

#### Core:

- Improved loading external configuration:
  - Load `sentry.properties` from the application's current working directory ([#1046](https://github.com/getsentry/sentry-java/pull/1046))
  - Resolve `in-app-includes`, `in-app-excludes`, `tags`, `debug`, `uncaught.handler.enabled` parameters from the external configuration
- Set global tags on SentryOptions and load them from external configuration ([#1066](https://github.com/getsentry/sentry-java/pull/1066))
- Add support for attachments ([#1082](https://github.com/getsentry/sentry-java/pull/1082))
- Resolve `servername` from the localhost address
- Simplified transport configuration through setting `TransportFactory` instead of `ITransport` on SentryOptions ([#1124](https://github.com/getsentry/sentry-java/pull/1124))

#### Spring Boot:

- Add the ability to register multiple `OptionsConfiguration` beans ([#1093](https://github.com/getsentry/sentry-java/pull/1093))
- Initialize Logback after context refreshes ([#1129](https://github.com/getsentry/sentry-java/pull/1129))

#### Android:

- Add `isSideLoaded` and `installerStore` tags automatically (Where your App. was installed from eg Google Play, Amazon Store, downloaded APK, etc...)
- Bump: sentry-native to 0.4.6
- Bump: Gradle to 6.8.1 and AGP to 4.1.2

## 4.0.0-beta.1

### Features

- Add addToTransactions to Attachment ([#1191](https://github.com/getsentry/sentry-java/pull/1191))
- Support SENTRY_TRACES_SAMPLE_RATE conf. via env variables ([#1171](https://github.com/getsentry/sentry-java/pull/1171))
- Pass request to CustomSamplingContext in Spring integration ([#1172](https://github.com/getsentry/sentry-java/pull/1172))
- Move `SentrySpanClientHttpRequestInterceptor` to Spring module ([#1181](https://github.com/getsentry/sentry-java/pull/1181))
- Add overload for `transaction/span.finish(SpanStatus)` ([#1182](https://github.com/getsentry/sentry-java/pull/1182))
- Simplify registering traces sample callback in Spring integration ([#1184](https://github.com/getsentry/sentry-java/pull/1184))
- Polish Performance API ([#1165](https://github.com/getsentry/sentry-java/pull/1165))
- Set "debug" through external properties ([#1186](https://github.com/getsentry/sentry-java/pull/1186))
- Simplify Spring integration ([#1188](https://github.com/getsentry/sentry-java/pull/1188))
- Init overload with dsn ([#1195](https://github.com/getsentry/sentry-java/pull/1195))
- Enable Kotlin map-like access on CustomSamplingContext ([#1192](https://github.com/getsentry/sentry-java/pull/1192))
- Auto register custom ITransportFactory in Spring integration ([#1194](https://github.com/getsentry/sentry-java/pull/1194))
- Improve Kotlin property access in Performance API ([#1193](https://github.com/getsentry/sentry-java/pull/1193))
- Copy options tags to transactions ([#1198](https://github.com/getsentry/sentry-java/pull/1198))
- Add convenient method for accessing event's throwable ([#1202](https://github.com/getsentry/sentry-java/pull/1202))

### Fixes

- Ref: Set SpanContext on SentryTransaction to avoid potential NPE ([#1173](https://github.com/getsentry/sentry-java/pull/1173))
- Free Local Refs manually due to Android local ref. count limits
- Bring back support for setting transaction name without ongoing transaction ([#1183](https://github.com/getsentry/sentry-java/pull/1183))

## 4.0.0-alpha.3

### Features

- Improve ITransaction and ISpan null-safety compatibility ([#1161](https://github.com/getsentry/sentry-java/pull/1161))
- Automatically assign span context to captured events ([#1156](https://github.com/getsentry/sentry-java/pull/1156))
- Autoconfigure Apache HttpClient 5 based Transport in Spring Boot integration ([#1143](https://github.com/getsentry/sentry-java/pull/1143))
- Send user.ip_address = {{auto}} when sendDefaultPii is true ([#1015](https://github.com/getsentry/sentry-java/pull/1015))
- Read tracesSampleRate from AndroidManifest
- OutboxSender supports all envelope item types ([#1158](https://github.com/getsentry/sentry-java/pull/1158))
- Read `uncaught.handler.enabled` property from the external configuration
- Resolve servername from the localhost address
- Add maxAttachmentSize to SentryOptions ([#1138](https://github.com/getsentry/sentry-java/pull/1138))
- Drop invalid attachments ([#1134](https://github.com/getsentry/sentry-java/pull/1134))
- Set isSideLoaded info tags
- Add non blocking Apache HttpClient 5 based Transport ([#1136](https://github.com/getsentry/sentry-java/pull/1136))

### Fixes

- Ref: Make Attachment immutable ([#1120](https://github.com/getsentry/sentry-java/pull/1120))
- Ref: using Calendar to generate Dates
- Ref: Return NoOpTransaction instead of null ([#1126](https://github.com/getsentry/sentry-java/pull/1126))
- Ref: `ITransport` implementations are now responsible for executing request in asynchronous or synchronous way ([#1118](https://github.com/getsentry/sentry-java/pull/1118))
- Ref: Add option to set `TransportFactory` instead of `ITransport` on `SentryOptions` ([#1124](https://github.com/getsentry/sentry-java/pull/1124))
- Ref: Simplify ITransport creation in ITransportFactory ([#1135](https://github.com/getsentry/sentry-java/pull/1135))
- Fixes and Tests: Session serialization and deserialization
- Inheriting sampling decision from parent ([#1100](https://github.com/getsentry/sentry-java/pull/1100))
- Exception only sets a stack trace if there are frames
- Initialize Logback after context refreshes ([#1129](https://github.com/getsentry/sentry-java/pull/1129))
- Do not crash when passing null values to @Nullable methods, eg User and Scope
- Resolving dashed properties from external configuration
- Consider {{ auto }} as a default ip address ([#1015](https://github.com/getsentry/sentry-java/pull/1015))
- Set release and environment on Transactions ([#1152](https://github.com/getsentry/sentry-java/pull/1152))
- Do not set transaction on the scope automatically

## 4.0.0-alpha.2

### Features

- Add basic support for attachments ([#1082](https://github.com/getsentry/sentry-java/pull/1082))
- Set transaction name on events and transactions sent using Spring integration ([#1067](https://github.com/getsentry/sentry-java/pull/1067))
- Set global tags on SentryOptions and load them from external configuration ([#1066](https://github.com/getsentry/sentry-java/pull/1066))
- Add API validator and remove deprecated methods
- Add more convenient method to start a child span ([#1073](https://github.com/getsentry/sentry-java/pull/1073))
- Autoconfigure traces callback in Spring Boot integration ([#1074](https://github.com/getsentry/sentry-java/pull/1074))
- Resolve in-app-includes and in-app-excludes parameters from the external configuration
- Make InAppIncludesResolver public ([#1084](https://github.com/getsentry/sentry-java/pull/1084))
- Add the ability to register multiple OptionsConfiguration beans ([#1093](https://github.com/getsentry/sentry-java/pull/1093))
- Database query tracing with datasource-proxy ([#1095](https://github.com/getsentry/sentry-java/pull/1095))

### Fixes

- Ref: Refactor resolving SpanContext for Throwable ([#1068](https://github.com/getsentry/sentry-java/pull/1068))
- Ref: Change "op" to "operation" in @SentrySpan and @SentryTransaction
- Remove method reference in SentryEnvelopeItem ([#1091](https://github.com/getsentry/sentry-java/pull/1091))
- Set current thread only if there are no exceptions
- SentryOptions creates GsonSerializer by default
- Append DebugImage list if event already has it
- Sort breadcrumbs by Date if there are breadcrumbs already in the event

## 4.0.0-alpha.1

### Features

- Load `sentry.properties` from the application's current working directory ([#1046](https://github.com/getsentry/sentry-java/pull/1046))
- Performance monitoring ([#971](https://github.com/getsentry/sentry-java/pull/971))
- Performance monitoring for Spring Boot applications ([#971](https://github.com/getsentry/sentry-java/pull/971))

### Fixes

- Ref: Refactor JSON deserialization ([#1047](https://github.com/getsentry/sentry-java/pull/1047))

## 3.2.1

### Fixes

- Set current thread only if theres no exceptions ([#1064](https://github.com/getsentry/sentry-java/pull/1064))
- Append DebugImage list if event already has it ([#1092](https://github.com/getsentry/sentry-java/pull/1092))
- Sort breadcrumbs by Date if there are breadcrumbs already in the event ([#1094](https://github.com/getsentry/sentry-java/pull/1094))
- Free Local Refs manually due to Android local ref. count limits  ([#1179](https://github.com/getsentry/sentry-java/pull/1179))

## 3.2.0

### Features

- Expose a Module (Debug images) Loader for Android thru sentry-native ([#1043](https://github.com/getsentry/sentry-java/pull/1043))
- Added java doc to protocol classes based on sentry-data-schemes project ([#1045](https://github.com/getsentry/sentry-java/pull/1045))
- Make SentryExceptionResolver Order configurable to not send handled web exceptions ([#1008](https://github.com/getsentry/sentry-java/pull/1008))
- Resolve HTTP Proxy parameters from the external configuration ([#1028](https://github.com/getsentry/sentry-java/pull/1028))
- Sentry NDK integration is compiled against default NDK version based on AGP's version ([#1048](https://github.com/getsentry/sentry-java/pull/1048))

### Fixes

- Bump: AGP 4.1.1 ([#1040](https://github.com/getsentry/sentry-java/pull/1040))
- Update to sentry-native 0.4.4 and fix shared library builds ([#1039](https://github.com/getsentry/sentry-java/pull/1039))
- use neutral Locale for String operations ([#1033](https://github.com/getsentry/sentry-java/pull/1033))
- Clean up JNI code and properly free strings ([#1050](https://github.com/getsentry/sentry-java/pull/1050))
- set userId for hard-crashes if no user is set ([#1049](https://github.com/getsentry/sentry-java/pull/1049))

## 3.1.3

### Fixes

- Fix broken NDK integration on 3.1.2 (release failed on packaging a .so file)
- Increase max cached events to 30 ([#1029](https://github.com/getsentry/sentry-java/pull/1029))
- Normalize DSN URI ([#1030](https://github.com/getsentry/sentry-java/pull/1030))

## 3.1.2

### Features

- Manually capturing User Feedback
- Set environment to "production" by default.
- Make public the Breadcrumb constructor that accepts a Date ([#1012](https://github.com/getsentry/sentry-java/pull/1012))

### Fixes

- ref: Validate event id on user feedback submission

## 3.1.1

### Features

- Bind logging related SentryProperties to Slf4j Level instead of Logback to improve Log4j2 compatibility

### Fixes

- Prevent Logback and Log4j2 integrations from re-initializing Sentry when Sentry is already initialized
- Make sure HttpServletRequestSentryUserProvider runs by default before custom SentryUserProvider beans
- Fix setting up Sentry in Spring Webflux annotation by changing the scope of Spring WebMvc related dependencies

## 3.1.0

### Features

- Make getThrowable public and improve set contexts ([#967](https://github.com/getsentry/sentry-java/pull/967))
- Accepted quoted values in properties from external configuration ([#972](https://github.com/getsentry/sentry-java/pull/972))

### Fixes

- Auto-Configure `inAppIncludes` in Spring Boot integration ([#966](https://github.com/getsentry/sentry-java/pull/966))
- Bump: Android Gradle Plugin 4.0.2 ([#968](https://github.com/getsentry/sentry-java/pull/968))
- Don't require `sentry.dsn` to be set when using `io.sentry:sentry-spring-boot-starter` and `io.sentry:sentry-logback` together ([#965](https://github.com/getsentry/sentry-java/pull/965))
- Remove chunked streaming mode ([#974](https://github.com/getsentry/sentry-java/pull/974))
- Android 11 + targetSdkVersion 30 crashes Sentry on start ([#977](https://github.com/getsentry/sentry-java/pull/977))

## 3.0.0

## Java + Android

This release marks the re-unification of Java and Android SDK code bases.
It's based on the Android 2.0 SDK, which implements [Sentry's unified API](https://develop.sentry.dev/sdk/unified-api/).

Considerable changes were done, which include a lot of improvements. More are covered below, but the highlights are:

- Improved `log4j2` integration
  - Capture breadcrumbs for level INFO and higher
  - Raises event for ERROR and higher.
  - Minimum levels are configurable.
  - Optionally initializes the SDK via appender.xml
- Dropped support to `log4j`.
- Improved `logback` integration
  - Capture breadcrumbs for level INFO and higher
  - Raises event for ERROR and higher.
  - Minimum levels are configurable.
  - Optionally initializes the SDK via appender.xml
  - Configurable via Spring integration if both are enabled
- Spring
  - No more duplicate events with Spring and logback
  - Auto initalizes if DSN is available
  - Configuration options available with auto complete
- Google App Engine support dropped

## What’s Changed

- Callback to validate SSL certificate ([#944](https://github.com/getsentry/sentry-java/pull/944))
- Attach stack traces enabled by default

### Android specific

- Release health enabled by default for Android
- Sync of Scopes for Java -> Native (NDK)
- Bump Sentry-Native v0.4.2
- Android 11 Support

[Android migration docs](https://docs.sentry.io/platforms/android/migration/#migrating-from-sentry-android-2x-to-sentry-android-3x)

### Java specific

- Unified API for Java SDK and integrations (Spring, Spring boot starter, Servlet, Logback, Log4j2)

New Java [docs](https://docs.sentry.io/platforms/java/) are live and being improved.

## Acquisition

Packages were released on [`bintray sentry-java`](https://dl.bintray.com/getsentry/sentry-java/io/sentry/), [`bintray sentry-android`](https://dl.bintray.com/getsentry/sentry-android/io/sentry/), [`jcenter`](https://jcenter.bintray.com/io/sentry/) and [`mavenCentral`](https://repo.maven.apache.org/maven2/io/sentry/)

## Where is the Java 1.7 code base?

The previous Java releases, are all available in this repository through the tagged releases.
## 3.0.0-beta.1

## What’s Changed

- feat: ssl support ([#944](https://github.com/getsentry/sentry-java/pull/944)) @ninekaw9 @marandaneto
- feat: sync Java to C ([#937](https://github.com/getsentry/sentry-java/pull/937)) @bruno-garcia @marandaneto
- feat: Auto-configure Logback appender in Spring Boot integration. ([#938](https://github.com/getsentry/sentry-java/pull/938)) @maciejwalkowiak
- feat: Add Servlet integration. ([#935](https://github.com/getsentry/sentry-java/pull/935)) @maciejwalkowiak
- fix: Pop scope at the end of the request in Spring integration. ([#936](https://github.com/getsentry/sentry-java/pull/936)) @maciejwalkowiak
- bump: Upgrade Spring Boot to 2.3.4. ([#932](https://github.com/getsentry/sentry-java/pull/932)) @maciejwalkowiak
- fix: Do not set cookies when send pii is set to false. ([#931](https://github.com/getsentry/sentry-java/pull/931)) @maciejwalkowiak

Packages were released on [`bintray sentry-java`](https://dl.bintray.com/getsentry/sentry-java/io/sentry/), [`bintray sentry-android`](https://dl.bintray.com/getsentry/sentry-android/io/sentry/), [`jcenter`](https://jcenter.bintray.com/io/sentry/) and [`mavenCentral`](https://repo.maven.apache.org/maven2/io/sentry/)

We'd love to get feedback.

## 3.0.0-alpha.3

### Features

- Enable attach stack traces and disable attach threads by default ([#921](https://github.com/getsentry/sentry-java/pull/921)) @marandaneto

### Fixes

- Bump sentry-native to 0.4.2 ([#926](https://github.com/getsentry/sentry-java/pull/926)) @marandaneto
- ref: remove log level as RN do not use it anymore ([#924](https://github.com/getsentry/sentry-java/pull/924)) @marandaneto
- Read sample rate correctly from manifest meta data ([#923](https://github.com/getsentry/sentry-java/pull/923)) @marandaneto

Packages were released on [`bintray sentry-android`](https://dl.bintray.com/getsentry/sentry-android/io/sentry/) and [`bintray sentry-java`](https://dl.bintray.com/getsentry/sentry-java/io/sentry/)

We'd love to get feedback.

## 3.0.0-alpha.2

TBD

Packages were released on [bintray](https://dl.bintray.com/getsentry/maven/io/sentry/)

> Note: This release marks the unification of the Java and Android Sentry codebases based on the core of the Android SDK (version 2.x).
Previous releases for the Android SDK (version 2.x) can be found on the now archived: https://github.com/getsentry/sentry-android/

## 3.0.0-alpha.1

### Features

### Fixes


## New releases will happen on a different repository:

https://github.com/getsentry/sentry-java

## What’s Changed

### Features

### Fixes


- feat: enable release health by default

Packages were released on [`bintray`](https://dl.bintray.com/getsentry/sentry-android/io/sentry/sentry-android/), [`jcenter`](https://jcenter.bintray.com/io/sentry/sentry-android/) and [`mavenCentral`](https://repo.maven.apache.org/maven2/io/sentry/sentry-android/)

We'd love to get feedback.

## 2.3.1

### Fixes

- Add main thread checker for the app lifecycle integration ([#525](https://github.com/getsentry/sentry-android/pull/525)) @marandaneto
- Set correct migration link ([#523](https://github.com/getsentry/sentry-android/pull/523)) @fupduck
- Warn about Sentry re-initialization. ([#521](https://github.com/getsentry/sentry-android/pull/521)) @maciejwalkowiak
- Set SDK version in `MainEventProcessor`. ([#513](https://github.com/getsentry/sentry-android/pull/513)) @maciejwalkowiak
- Bump sentry-native to 0.4.0 ([#512](https://github.com/getsentry/sentry-android/pull/512)) @marandaneto
- Bump Gradle to 6.6 and fix linting issues ([#510](https://github.com/getsentry/sentry-android/pull/510)) @marandaneto
- fix(sentry-java): Contexts belong on the Scope ([#504](https://github.com/getsentry/sentry-android/pull/504)) @maciejwalkowiak
- Add tests for verifying scope changes thread isolation ([#508](https://github.com/getsentry/sentry-android/pull/508)) @maciejwalkowiak
- Set `SdkVersion` in default `SentryOptions` created in sentry-core module ([#506](https://github.com/getsentry/sentry-android/pull/506)) @maciejwalkowiak

Packages were released on [`bintray`](https://dl.bintray.com/getsentry/sentry-android/io/sentry/sentry-android/), [`jcenter`](https://jcenter.bintray.com/io/sentry/sentry-android/) and [`mavenCentral`](https://repo.maven.apache.org/maven2/io/sentry/sentry-android/)

We'd love to get feedback.

## 2.3.0

### Features

- Add console application sample. ([#502](https://github.com/getsentry/sentry-android/pull/502)) @maciejwalkowiak
- Log stacktraces in SystemOutLogger ([#498](https://github.com/getsentry/sentry-android/pull/498)) @maciejwalkowiak
- Add method to add breadcrumb with string parameter. ([#501](https://github.com/getsentry/sentry-android/pull/501)) @maciejwalkowiak

### Fixes

- Converting UTC and ISO timestamp when missing Locale/TimeZone do not error ([#505](https://github.com/getsentry/sentry-android/pull/505)) @marandaneto
- Call `Sentry#close` on JVM shutdown. ([#497](https://github.com/getsentry/sentry-android/pull/497)) @maciejwalkowiak
- ref: sentry-core changes for console app ([#473](https://github.com/getsentry/sentry-android/pull/473)) @marandaneto

Obs: If you are using its own instance of `Hub`/`SentryClient` and reflection to set up the SDK to be usable within Libraries, this change may break your code, please fix the renamed classes.

Packages were released on [`bintray`](https://dl.bintray.com/getsentry/sentry-android/io/sentry/sentry-android/), [`jcenter`](https://jcenter.bintray.com/io/sentry/sentry-android/) and [`mavenCentral`](https://repo.maven.apache.org/maven2/io/sentry/sentry-android/)

We'd love to get feedback.

## 2.2.2

### Features

- Add sdk to envelope header ([#488](https://github.com/getsentry/sentry-android/pull/488)) @marandaneto
- Log request if response code is not 200 ([#484](https://github.com/getsentry/sentry-android/pull/484)) @marandaneto

### Fixes

- Bump plugin versions ([#487](https://github.com/getsentry/sentry-android/pull/487)) @marandaneto
- Bump: AGP 4.0.1 ([#486](https://github.com/getsentry/sentry-android/pull/486)) @marandaneto

Packages were released on [`bintray`](https://dl.bintray.com/getsentry/sentry-android/io/sentry/sentry-android/), [`jcenter`](https://jcenter.bintray.com/io/sentry/sentry-android/) and [`mavenCentral`](https://repo.maven.apache.org/maven2/io/sentry/sentry-android/)

We'd love to get feedback.

## 2.2.1

### Fixes

- Timber adds breadcrumb even if event level is < minEventLevel ([#480](https://github.com/getsentry/sentry-android/pull/480)) @marandaneto
- Contexts serializer avoids reflection and fixes desugaring issue ([#478](https://github.com/getsentry/sentry-android/pull/478)) @marandaneto
- clone session before sending to the transport ([#474](https://github.com/getsentry/sentry-android/pull/474)) @marandaneto
- Bump Gradle 6.5.1 ([#479](https://github.com/getsentry/sentry-android/pull/479)) @marandaneto

Packages were released on [`bintray`](https://dl.bintray.com/getsentry/sentry-android/io/sentry/sentry-android/), [`jcenter`](https://jcenter.bintray.com/io/sentry/sentry-android/) and [`mavenCentral`](https://repo.maven.apache.org/maven2/io/sentry/sentry-android/)

We'd love to get feedback.

## 2.2.0

### Fixes

- Negative session sequence if the date is before java date epoch ([#471](https://github.com/getsentry/sentry-android/pull/471)) @marandaneto
- Deserialise unmapped contexts values from envelope ([#470](https://github.com/getsentry/sentry-android/pull/470)) @marandaneto
- Bump: sentry-native 0.3.4 ([#468](https://github.com/getsentry/sentry-android/pull/468)) @marandaneto

- feat: timber integration ([#464](https://github.com/getsentry/sentry-android/pull/464)) @marandaneto

1) To add integrations it requires a [manual initialization](https://docs.sentry.io/platforms/android/#manual-initialization) of the Android SDK.

2) Add the `sentry-android-timber` dependency:

```groovy
implementation 'io.sentry:sentry-android-timber:{version}' // version >= 2.2.0
```

3) Initialize and add the `SentryTimberIntegration`:

```java
SentryAndroid.init(this, options -> {
    // default values:
    // minEventLevel = ERROR
    // minBreadcrumbLevel = INFO
    options.addIntegration(new SentryTimberIntegration());

    // custom values for minEventLevel and minBreadcrumbLevel
    // options.addIntegration(new SentryTimberIntegration(SentryLevel.WARNING, SentryLevel.ERROR));
});
```

4) Use the Timber integration:

```java
try {
    int x = 1 / 0;
} catch (Exception e) {
    Timber.e(e);
}
```

Packages were released on [`bintray`](https://dl.bintray.com/getsentry/sentry-android/io/sentry/sentry-android/), [`jcenter`](https://jcenter.bintray.com/io/sentry/sentry-android/) and [`mavenCentral`](https://repo.maven.apache.org/maven2/io/sentry/sentry-android/)

We'd love to get feedback.

## 2.1.7

### Fixes

- Init native libs if available on SDK init ([#461](https://github.com/getsentry/sentry-android/pull/461)) @marandaneto
- Make JVM target explicit in sentry-core ([#462](https://github.com/getsentry/sentry-android/pull/462)) @dilbernd
- Timestamp with millis from react-native should be in UTC format ([#456](https://github.com/getsentry/sentry-android/pull/456)) @marandaneto
- Bump Gradle to 6.5 ([#454](https://github.com/getsentry/sentry-android/pull/454)) @marandaneto

Packages were released on [`bintray`](https://dl.bintray.com/getsentry/sentry-android/io/sentry/sentry-android/), [`jcenter`](https://jcenter.bintray.com/io/sentry/sentry-android/) and [`mavenCentral`](https://repo.maven.apache.org/maven2/io/sentry/sentry-android/)

We'd love to get feedback.

## 2.1.6

### Fixes

- Do not lookup sentry-debug-meta but instead load it directly ([#445](https://github.com/getsentry/sentry-android/pull/445)) @marandaneto
- Regression on v2.1.5 which can cause a crash on SDK init

Packages were released on [`bintray`](https://dl.bintray.com/getsentry/sentry-android/io/sentry/sentry-android/), [`jcenter`](https://jcenter.bintray.com/io/sentry/sentry-android/) and [`mavenCentral`](https://repo.maven.apache.org/maven2/io/sentry/sentry-android/)

We'd love to get feedback.

## 2.1.5

### Fixes

This version has a severe bug and can cause a crash on SDK init

Please upgrade to https://github.com/getsentry/sentry-android/releases/tag/2.1.6

## 2.1.4

### Features

- Make gzip as default content encoding type ([#433](https://github.com/getsentry/sentry-android/pull/433)) @marandaneto
- Use AGP 4 features ([#366](https://github.com/getsentry/sentry-android/pull/366)) @marandaneto
- Create GH Actions CI for Ubuntu/macOS ([#403](https://github.com/getsentry/sentry-android/pull/403)) @marandaneto
- Make root checker better and minimize false positive ([#417](https://github.com/getsentry/sentry-android/pull/417)) @marandaneto

### Fixes

- bump: sentry-native to 0.3.1 ([#440](https://github.com/getsentry/sentry-android/pull/440)) @marandaneto
- Update last session timestamp ([#437](https://github.com/getsentry/sentry-android/pull/437)) @marandaneto
- Filter trim memory breadcrumbs ([#431](https://github.com/getsentry/sentry-android/pull/431)) @marandaneto

Packages were released on [`bintray`](https://dl.bintray.com/getsentry/sentry-android/io/sentry/sentry-android/), [`jcenter`](https://jcenter.bintray.com/io/sentry/sentry-android/) and [`mavenCentral`](https://repo.maven.apache.org/maven2/io/sentry/sentry-android/)

We'd love to get feedback.

## 2.1.3

### Fixes

This fixes several critical bugs in sentry-android 2.0 and 2.1

- Sentry.init register integrations after creating the main Hub instead of doing it in the main Hub ctor ([#427](https://github.com/getsentry/sentry-android/pull/427)) @marandaneto
- make NoOpLogger public ([#425](https://github.com/getsentry/sentry-android/pull/425)) @marandaneto
- ConnectivityChecker returns connection status and events are not trying to be sent if no connection. ([#420](https://github.com/getsentry/sentry-android/pull/420)) @marandaneto
- thread pool executor is a single thread executor instead of scheduled thread executor ([#422](https://github.com/getsentry/sentry-android/pull/422)) @marandaneto
- Add Abnormal to the Session.State enum as its part of the protocol ([#424](https://github.com/getsentry/sentry-android/pull/424)) @marandaneto
- Bump: Gradle to 6.4.1 ([#419](https://github.com/getsentry/sentry-android/pull/419)) @marandaneto

We recommend that you use sentry-android 2.1.3 over the initial release of sentry-android 2.0 and 2.1.

Packages were released on [`bintray`](https://dl.bintray.com/getsentry/sentry-android/io/sentry/sentry-android/), [`jcenter`](https://jcenter.bintray.com/io/sentry/sentry-android/) and [`mavenCentral`](https://repo.maven.apache.org/maven2/io/sentry/sentry-android/)

We'd love to get feedback.

## 2.1.2

### Features

- Added options to configure http transport ([#411](https://github.com/getsentry/sentry-android/pull/411)) @marandaneto

### Fixes

- Phone state breadcrumbs require read_phone_state on older OS versions ([#415](https://github.com/getsentry/sentry-android/pull/415)) @marandaneto @bsergean
- before raising ANR events, we check ProcessErrorStateInfo if available ([#412](https://github.com/getsentry/sentry-android/pull/412)) @marandaneto
- send cached events to use a single thread executor ([#405](https://github.com/getsentry/sentry-android/pull/405)) @marandaneto
- initing SDK on AttachBaseContext ([#409](https://github.com/getsentry/sentry-android/pull/409)) @marandaneto
- sessions can't be abnormal, but exited if not ended properly ([#410](https://github.com/getsentry/sentry-android/pull/410)) @marandaneto

Packages were released on [`bintray`](https://dl.bintray.com/getsentry/sentry-android/io/sentry/sentry-android/), [`jcenter`](https://jcenter.bintray.com/io/sentry/sentry-android/) and [`mavenCentral`](https://repo.maven.apache.org/maven2/io/sentry/sentry-android/)

We'd love to get feedback.

## 2.1.1

### Features

- Added missing getters on Breadcrumb and SentryEvent ([#397](https://github.com/getsentry/sentry-android/pull/397)) @marandaneto
- Add trim memory breadcrumbs ([#395](https://github.com/getsentry/sentry-android/pull/395)) @marandaneto
- Only set breadcrumb extras if not empty ([#394](https://github.com/getsentry/sentry-android/pull/394)) @marandaneto
- Added samples of how to disable automatic breadcrumbs ([#389](https://github.com/getsentry/sentry-android/pull/389)) @marandaneto

### Fixes

- Set missing release, environment and dist to sentry-native options ([#404](https://github.com/getsentry/sentry-android/pull/404)) @marandaneto
- Do not add automatic and empty sensor breadcrumbs ([#401](https://github.com/getsentry/sentry-android/pull/401)) @marandaneto
- ref: removed Thread.sleep from LifecycleWatcher tests, using awaitility and DateProvider ([#392](https://github.com/getsentry/sentry-android/pull/392)) @marandaneto
- ref: added a DateTimeProvider for making retry after testable ([#391](https://github.com/getsentry/sentry-android/pull/391)) @marandaneto
- Bump Gradle to 6.4 ([#390](https://github.com/getsentry/sentry-android/pull/390)) @marandaneto
- Bump sentry-native to 0.2.6 ([#396](https://github.com/getsentry/sentry-android/pull/396)) @marandaneto

Packages were released on [`bintray`](https://dl.bintray.com/getsentry/sentry-android/io/sentry/sentry-android/), [`jcenter`](https://jcenter.bintray.com/io/sentry/sentry-android/) and [`mavenCentral`](https://repo.maven.apache.org/maven2/io/sentry/sentry-android/)

We'd love to get feedback.

## 2.1.0

### Features

- Includes all the changes of 2.1.0 alpha, beta and RC

### Fixes

- fix when PhoneStateListener is not ready for use ([#387](https://github.com/getsentry/sentry-android/pull/387)) @marandaneto
- make ANR 5s by default ([#388](https://github.com/getsentry/sentry-android/pull/388)) @marandaneto
- rate limiting by categories ([#381](https://github.com/getsentry/sentry-android/pull/381)) @marandaneto
- Bump NDK to latest stable version 21.1.6352462 ([#386](https://github.com/getsentry/sentry-android/pull/386)) @marandaneto

Packages were released on [`bintray`](https://dl.bintray.com/getsentry/sentry-android/io/sentry/sentry-android/), [`jcenter`](https://jcenter.bintray.com/io/sentry/sentry-android/) and [`mavenCentral`](https://repo.maven.apache.org/maven2/io/sentry/sentry-android/)

We'd love to get feedback.

## 2.0.3

### Fixes

- patch from 2.1.0-alpha.2 - avoid crash if NDK throws UnsatisfiedLinkError ([#344](https://github.com/getsentry/sentry-android/pull/344)) @marandaneto

Packages were released on [`bintray`](https://dl.bintray.com/getsentry/sentry-android/io/sentry/sentry-android/), [`jcenter`](https://jcenter.bintray.com/io/sentry/sentry-android/) and [`mavenCentral`](https://repo.maven.apache.org/maven2/io/sentry/sentry-android/)

We'd love to get feedback.

## 2.1.0-RC.1

### Features

- Options for uncaught exception and make SentryOptions list Thread-Safe ([#384](https://github.com/getsentry/sentry-android/pull/384)) @marandaneto
- Automatic breadcrumbs for app, activity and sessions lifecycles and system events ([#348](https://github.com/getsentry/sentry-android/pull/348)) @marandaneto
- Make capture session and envelope internal ([#372](https://github.com/getsentry/sentry-android/pull/372)) @marandaneto

### Fixes

- If retry after header has empty categories, apply retry after to all of them ([#377](https://github.com/getsentry/sentry-android/pull/377)) @marandaneto
- Discard events and envelopes if cached and retry after ([#378](https://github.com/getsentry/sentry-android/pull/378)) @marandaneto
- Merge loadLibrary calls for sentry-native and clean up CMake files ([#373](https://github.com/getsentry/sentry-android/pull/373)) @Swatinem
- Exceptions should be sorted oldest to newest ([#370](https://github.com/getsentry/sentry-android/pull/370)) @marandaneto
- Check external storage size even if its read only ([#368](https://github.com/getsentry/sentry-android/pull/368)) @marandaneto
- Wrong check for cellular network capability ([#369](https://github.com/getsentry/sentry-android/pull/369)) @marandaneto
- add ScheduledForRemoval annotation to deprecated methods ([#375](https://github.com/getsentry/sentry-android/pull/375)) @marandaneto
- Bump NDK to 21.0.6113669 ([#367](https://github.com/getsentry/sentry-android/pull/367)) @marandaneto
- Bump AGP and add new make cmd to check for updates ([#365](https://github.com/getsentry/sentry-android/pull/365)) @marandaneto

Packages were released on [`bintray`](https://dl.bintray.com/getsentry/sentry-android/io/sentry/sentry-android/), [`jcenter`](https://jcenter.bintray.com/io/sentry/sentry-android/) and [`mavenCentral`](https://repo.maven.apache.org/maven2/io/sentry/sentry-android/)

We'd love to get feedback.

## 2.1.0-beta.2

### Fixes

- Bump sentry-native to 0.2.4 ([#364](https://github.com/getsentry/sentry-android/pull/364)) @marandaneto
- Update current session on session start after deleting previous session ([#362](https://github.com/getsentry/sentry-android/pull/362)) @marandaneto

Packages were released on [`bintray`](https://dl.bintray.com/getsentry/sentry-android/io/sentry/sentry-android/), [`jcenter`](https://jcenter.bintray.com/io/sentry/sentry-android/) and [`mavenCentral`](https://repo.maven.apache.org/maven2/io/sentry/sentry-android/)

We'd love to get feedback.

## 2.1.0-beta.1

### Fixes

- Bump sentry-native to 0.2.3 ([#357](https://github.com/getsentry/sentry-android/pull/357)) @marandaneto
- Check for androidx availability on runtime ([#356](https://github.com/getsentry/sentry-android/pull/356)) @marandaneto
- If theres a left over session file and its crashed, we should not overwrite its state ([#354](https://github.com/getsentry/sentry-android/pull/354)) @marandaneto
- Session should be exited state if state was ok ([#352](https://github.com/getsentry/sentry-android/pull/352)) @marandaneto
- Envelope has dedicated endpoint ([#353](https://github.com/getsentry/sentry-android/pull/353)) @marandaneto

Packages were released on [`bintray`](https://dl.bintray.com/getsentry/sentry-android/io/sentry/sentry-android/), [`jcenter`](https://jcenter.bintray.com/io/sentry/sentry-android/) and [`mavenCentral`](https://repo.maven.apache.org/maven2/io/sentry/sentry-android/)

We'd love to get feedback.

## 2.1.0-alpha.2

### Fixes

- Change integration order for cached outbox events ([#347](https://github.com/getsentry/sentry-android/pull/347)) @marandaneto
- Avoid crash if NDK throws UnsatisfiedLinkError ([#344](https://github.com/getsentry/sentry-android/pull/344)) @marandaneto
- Avoid getting a threadlocal twice. ([#339](https://github.com/getsentry/sentry-android/pull/339)) @metlos
- Removing session tracking guard on hub and client ([#338](https://github.com/getsentry/sentry-android/pull/338)) @marandaneto
- Bump agp to 3.6.2 ([#336](https://github.com/getsentry/sentry-android/pull/336)) @marandaneto
- Fix racey ANR integration ([#332](https://github.com/getsentry/sentry-android/pull/332)) @marandaneto
- Logging envelopes path when possible instead of nullable id ([#331](https://github.com/getsentry/sentry-android/pull/331)) @marandaneto
- Renaming transport gate method ([#330](https://github.com/getsentry/sentry-android/pull/330)) @marandaneto

Packages were released on [`bintray`](https://dl.bintray.com/getsentry/sentry-android/io/sentry/sentry-android/), [`jcenter`](https://jcenter.bintray.com/io/sentry/sentry-android/) and [`mavenCentral`](https://repo.maven.apache.org/maven2/io/sentry/sentry-android/)

We'd love to get feedback.

## 2.1.0-alpha.1

Release of Sentry's new SDK for Android.

## What’s Changed

### Features

- Release health @marandaneto @bruno-garcia
- ANR report should have 'was active=yes' on the dashboard ([#299](https://github.com/getsentry/sentry-android/pull/299)) @marandaneto
- NDK events apply scoped data ([#322](https://github.com/getsentry/sentry-android/pull/322)) @marandaneto
- Add a StdoutTransport ([#310](https://github.com/getsentry/sentry-android/pull/310)) @mike-burns
- Implementing new retry after protocol ([#306](https://github.com/getsentry/sentry-android/pull/306)) @marandaneto

### Fixes

- Bump sentry-native to 0.2.2 ([#305](https://github.com/getsentry/sentry-android/pull/305)) @Swatinem
- Missing App's info ([#315](https://github.com/getsentry/sentry-android/pull/315)) @marandaneto
- Buffered writers/readers - otimizations ([#311](https://github.com/getsentry/sentry-android/pull/311)) @marandaneto
- Boot time should be UTC ([#309](https://github.com/getsentry/sentry-android/pull/309)) @marandaneto
- Make transport result public ([#300](https://github.com/getsentry/sentry-android/pull/300)) @marandaneto

Packages were released on [`bintray`](https://dl.bintray.com/getsentry/sentry-android/io/sentry/sentry-android/), [`jcenter`](https://jcenter.bintray.com/io/sentry/sentry-android/) and [`mavenCentral`](https://repo.maven.apache.org/maven2/io/sentry/sentry-android/)

We'd love to get feedback.

## 2.0.2

Release of Sentry's new SDK for Android.

### Features

- MavenCentral support ([#284](https://github.com/getsentry/sentry-android/pull/284)) @marandaneto

### Fixes

- Bump AGP to 3.6.1 ([#285](https://github.com/getsentry/sentry-android/pull/285)) @marandaneto

Packages were released on [`bintray`](https://dl.bintray.com/getsentry/sentry-android/io/sentry/sentry-android/), [`jcenter`](https://jcenter.bintray.com/io/sentry/sentry-android/) and [`mavenCentral`](https://repo.maven.apache.org/maven2/io/sentry/sentry-android/)

We'd love to get feedback.

## 2.0.1

Release of Sentry's new SDK for Android.

## What’s Changed

### Features

- Attach threads/stacktraces ([#267](https://github.com/getsentry/sentry-android/pull/267)) @marandaneto
- Add the default serverName to SentryOptions and use it in MainEventProcessor ([#279](https://github.com/getsentry/sentry-android/pull/279)) @metlos

### Fixes

- set current threadId when there's no mechanism set ([#277](https://github.com/getsentry/sentry-android/pull/277)) @marandaneto
- Preview package manager ([#269](https://github.com/getsentry/sentry-android/pull/269)) @bruno-garcia

Packages were released on [`bintray`](https://dl.bintray.com/getsentry/sentry-android/io/sentry/), [`jcenter`](https://jcenter.bintray.com/io/sentry/sentry-android/)

We'd love to get feedback.

## 2.0.0

Release of Sentry's new SDK for Android.

New features not offered by (1.7.x):

- NDK support
  - Captures crashes caused by native code
  - Access to the [`sentry-native` SDK](https://github.com/getsentry/sentry-native/) API by your native (C/C++/Rust code/..).
- Automatic init (just add your `DSN` to the manifest)
   - Proguard rules are added automatically
   - Permission (Internet) is added automatically
- Uncaught Exceptions might be captured even before the app restarts
- Sentry's Unified API.
- More context/device information
- Packaged as `aar`
- Frames from the app automatically marked as `InApp=true` (stack traces in Sentry highlights them by default).
- Complete Sentry Protocol available.
- All threads and their stack traces are captured.
- Sample project in this repo to test many features (segfault, uncaught exception, ANR...)

Features from the current SDK like `ANR` are also available (by default triggered after 4 seconds).

Packages were released on [`bintray`](https://dl.bintray.com/getsentry/sentry-android/io/sentry/), [`jcenter`](https://jcenter.bintray.com/io/sentry/sentry-android/)

We'd love to get feedback.

## 2.0.0-rc04

Release of Sentry's new SDK for Android.

### Features

- Take sampleRate from metadata ([#262](https://github.com/getsentry/sentry-android/pull/262)) @bruno-garcia
- Support mills timestamp format ([#263](https://github.com/getsentry/sentry-android/pull/263)) @marandaneto
- Adding logs to installed integrations ([#265](https://github.com/getsentry/sentry-android/pull/265)) @marandaneto

### Fixes

- Breacrumb.data to string,object, Add LOG level ([#264](https://github.com/getsentry/sentry-android/pull/264)) @HazAT
- Read release conf. on manifest ([#266](https://github.com/getsentry/sentry-android/pull/266)) @marandaneto

Packages were released on [`bintray`](https://dl.bintray.com/getsentry/sentry-android/io/sentry/), [`jcenter`](https://jcenter.bintray.com/io/sentry/sentry-android/)

We'd love to get feedback and we'll work in getting the GA `2.0.0` out soon.
Until then, the [stable SDK offered by Sentry is at version 1.7.30](https://github.com/getsentry/sentry-java/releases/tag/v1.7.30)

## 2.0.0-rc03

Release of Sentry's new SDK for Android.

### Fixes

- fixes ([#259](https://github.com/getsentry/sentry-android/issues/259)) - NPE check on getExternalFilesDirs items. ([#260](https://github.com/getsentry/sentry-android/pull/260)) @marandaneto
- strictMode typo ([#258](https://github.com/getsentry/sentry-android/pull/258)) @marandaneto

Packages were released on [`bintray`](https://dl.bintray.com/getsentry/sentry-android/io/sentry/), [`jcenter`](https://jcenter.bintray.com/io/sentry/sentry-android/)

We'd love to get feedback and we'll work in getting the GA `2.0.0` out soon.
Until then, the [stable SDK offered by Sentry is at version 1.7.30](https://github.com/getsentry/sentry-java/releases/tag/v1.7.30)

## 2.0.0-rc02

Release of Sentry's new SDK for Android.

### Features

- Hub mode configurable ([#247](https://github.com/getsentry/sentry-android/pull/247)) @bruno-garcia
- Added remove methods (tags/extras) to the sentry static class ([#243](https://github.com/getsentry/sentry-android/pull/243)) @marandaneto

### Fixes


- Update ndk for new sentry-native version ([#235](https://github.com/getsentry/sentry-android/pull/235)) @Swatinem @marandaneto
- Make integrations public ([#256](https://github.com/getsentry/sentry-android/pull/256)) @marandaneto
- Bump build-tools ([#255](https://github.com/getsentry/sentry-android/pull/255)) @marandaneto
- Added javadocs to scope and its dependencies ([#253](https://github.com/getsentry/sentry-android/pull/253)) @marandaneto
- Build all ABIs ([#254](https://github.com/getsentry/sentry-android/pull/254)) @marandaneto
- Moving back ANR timeout from long to int param. ([#252](https://github.com/getsentry/sentry-android/pull/252)) @marandaneto
- Added HubAdapter to call Sentry static methods from Integrations ([#250](https://github.com/getsentry/sentry-android/pull/250)) @marandaneto
- New Release format ([#242](https://github.com/getsentry/sentry-android/pull/242)) @marandaneto
- Javadocs for SentryOptions ([#246](https://github.com/getsentry/sentry-android/pull/246)) @marandaneto
- non-app is already inApp excluded by default. ([#244](https://github.com/getsentry/sentry-android/pull/244)) @marandaneto
- Fix if symlink exists for sentry-native ([#241](https://github.com/getsentry/sentry-android/pull/241)) @marandaneto
- Clone method - race condition free ([#226](https://github.com/getsentry/sentry-android/pull/226)) @marandaneto
- Refactoring breadcrumbs callback ([#239](https://github.com/getsentry/sentry-android/pull/239)) @marandaneto

Packages were released on [`bintray`](https://dl.bintray.com/getsentry/sentry-android/io/sentry/), [`jcenter`](https://jcenter.bintray.com/io/sentry/sentry-android/)

We'd love to get feedback and we'll work in getting the GA `2.0.0` out soon.
Until then, the [stable SDK offered by Sentry is at version 1.7.30](https://github.com/getsentry/sentry-java/releases/tag/v1.7.30)

## 2.0.0-rc01

Release of Sentry's new SDK for Android.

## What’s Changed

### Features

- Added remove methods for Scope data ([#237](https://github.com/getsentry/sentry-android/pull/237)) @marandaneto
- More device context (deviceId, connectionType and language) ([#229](https://github.com/getsentry/sentry-android/pull/229)) @marandaneto
- Added a few java docs (Sentry, Hub and SentryClient) ([#223](https://github.com/getsentry/sentry-android/pull/223)) @marandaneto
- Implemented diagnostic logger ([#218](https://github.com/getsentry/sentry-android/pull/218)) @marandaneto
- Added event processors to scope ([#209](https://github.com/getsentry/sentry-android/pull/209)) @marandaneto
- Added android transport gate ([#206](https://github.com/getsentry/sentry-android/pull/206)) @marandaneto
- Added executor for caching values out of the main thread ([#201](https://github.com/getsentry/sentry-android/pull/201)) @marandaneto

### Fixes


- Honor RetryAfter ([#236](https://github.com/getsentry/sentry-android/pull/236)) @marandaneto
- Add tests for SentryValues ([#238](https://github.com/getsentry/sentry-android/pull/238)) @philipphofmann
- Do not set frames if there's none ([#234](https://github.com/getsentry/sentry-android/pull/234)) @marandaneto
- Always call interrupt after InterruptedException ([#232](https://github.com/getsentry/sentry-android/pull/232)) @marandaneto
- Mark as current thread if its the main thread ([#228](https://github.com/getsentry/sentry-android/pull/228)) @marandaneto
- Fix lgtm alerts ([#219](https://github.com/getsentry/sentry-android/pull/219)) @marandaneto
- Written unit tests to ANR integration ([#215](https://github.com/getsentry/sentry-android/pull/215)) @marandaneto
- Added blog posts to README ([#214](https://github.com/getsentry/sentry-android/pull/214)) @marandaneto
- Raise code coverage for Dsn to 100% ([#212](https://github.com/getsentry/sentry-android/pull/212)) @philipphofmann
- Remove redundant times(1) for Mockito.verify ([#211](https://github.com/getsentry/sentry-android/pull/211)) @philipphofmann
- Transport may be set on options ([#203](https://github.com/getsentry/sentry-android/pull/203)) @marandaneto
- dist may be set on options ([#204](https://github.com/getsentry/sentry-android/pull/204)) @marandaneto
- Throw an exception if DSN is not set ([#200](https://github.com/getsentry/sentry-android/pull/200)) @marandaneto
- Migration guide markdown ([#197](https://github.com/getsentry/sentry-android/pull/197)) @marandaneto

Packages were released on [`bintray`](https://dl.bintray.com/getsentry/sentry-android/io/sentry/), [`jcenter`](https://jcenter.bintray.com/io/sentry/sentry-android/)

We'd love to get feedback and we'll work in getting the GA `2.0.0` out soon.
Until then, the [stable SDK offered by Sentry is at version 1.7.29](https://github.com/getsentry/sentry-java/releases/tag/v1.7.29)

## 2.0.0-beta02

Release of Sentry's new SDK for Android.

### Features

- addBreadcrumb overloads ([#196](https://github.com/getsentry/sentry-android/pull/196)) and ([#198](https://github.com/getsentry/sentry-android/pull/198))

### Fixes

- fix Android bug on API 24 and 25 about getting current threads and stack traces ([#194](https://github.com/getsentry/sentry-android/pull/194))

Packages were released on [`bintray`](https://dl.bintray.com/getsentry/sentry-android/io/sentry/), [`jcenter`](https://jcenter.bintray.com/io/sentry/sentry-android/)

We'd love to get feedback and we'll work in getting the GA `2.0.0` out soon.
Until then, the [stable SDK offered by Sentry is at version 1.7.28](https://github.com/getsentry/sentry-java/releases/tag/v1.7.28)

## 2.0.0-beta01

Release of Sentry's new SDK for Android.

### Fixes

- ref: ANR doesn't set handled flag ([#186](https://github.com/getsentry/sentry-android/pull/186))
- SDK final review ([#183](https://github.com/getsentry/sentry-android/pull/183))
- ref: Drop errored in favor of crashed ([#187](https://github.com/getsentry/sentry-android/pull/187))
- Workaround android_id ([#185](https://github.com/getsentry/sentry-android/pull/185))
- Renamed sampleRate ([#191](https://github.com/getsentry/sentry-android/pull/191))
- Making timestamp package-private or test-only ([#190](https://github.com/getsentry/sentry-android/pull/190))
- Split event processor in Device/App data ([#180](https://github.com/getsentry/sentry-android/pull/180))

Packages were released on [`bintray`](https://dl.bintray.com/getsentry/sentry-android/io/sentry/), [`jcenter`](https://jcenter.bintray.com/io/sentry/sentry-android/)

We'd love to get feedback and we'll work in getting the GA `2.0.0` out soon.
Until then, the [stable SDK offered by Sentry is at version 1.7.28](https://github.com/getsentry/sentry-java/releases/tag/v1.7.28)

## 2.0.0-alpha09

Release of Sentry's new SDK for Android.

### Features

- Adding nativeBundle plugin ([#161](https://github.com/getsentry/sentry-android/pull/161))
- Adding scope methods to sentry static class ([#179](https://github.com/getsentry/sentry-android/pull/179))

### Fixes

- fix: DSN parsing ([#165](https://github.com/getsentry/sentry-android/pull/165))
- Don't avoid exception type minification ([#166](https://github.com/getsentry/sentry-android/pull/166))
- make Gson retro compatible with older versions of AGP ([#177](https://github.com/getsentry/sentry-android/pull/177))
- Bump sentry-native with message object instead of a string ([#172](https://github.com/getsentry/sentry-android/pull/172))

Packages were released on [`bintray`](https://dl.bintray.com/getsentry/sentry-android/io/sentry/), [`jcenter`](https://jcenter.bintray.com/io/sentry/sentry-android/)

We'd love to get feedback and we'll work in getting the GA `2.0.0` out soon.
Until then, the [stable SDK offered by Sentry is at version 1.7.28](https://github.com/getsentry/sentry-java/releases/tag/v1.7.28)

## 2.0.0-alpha08

Release of Sentry's new SDK for Android.

### Fixes

- DebugId endianness ([#162](https://github.com/getsentry/sentry-android/pull/162))
- Executed beforeBreadcrumb also for scope ([#160](https://github.com/getsentry/sentry-android/pull/160))
- Benefit of manifest merging when minSdk ([#159](https://github.com/getsentry/sentry-android/pull/159))
- Add method to captureMessage with level ([#157](https://github.com/getsentry/sentry-android/pull/157))
- Listing assets file on the wrong dir ([#156](https://github.com/getsentry/sentry-android/pull/156))

Packages were released on [`bintray`](https://dl.bintray.com/getsentry/sentry-android/io/sentry/), [`jcenter`](https://jcenter.bintray.com/io/sentry/sentry-android/)

We'd love to get feedback and we'll work in getting the GA `2.0.0` out soon.
Until then, the [stable SDK offered by Sentry is at version 1.7.28](https://github.com/getsentry/sentry-java/releases/tag/v1.7.28)

## 2.0.0-alpha07

Third release of Sentry's new SDK for Android.

### Fixes

-  Fixed release for jcenter and bintray

Packages were released on [`bintray`](https://dl.bintray.com/getsentry/sentry-android/io/sentry/), [`jcenter`](https://jcenter.bintray.com/io/sentry/sentry-android/)

We'd love to get feedback and we'll work in getting the GA `2.0.0` out soon.
Until then, the [stable SDK offered by Sentry is at version 1.7.28](https://github.com/getsentry/sentry-java/releases/tag/v1.7.28)

## 2.0.0-alpha06

Second release of Sentry's new SDK for Android.

### Fixes

- Fixed a typo on pom generation.

Packages were released on [`bintray`](https://dl.bintray.com/getsentry/sentry-android/io/sentry/), [`jcenter`](https://jcenter.bintray.com/io/sentry/sentry-android/)

We'd love to get feedback and we'll work in getting the GA `2.0.0` out soon.
Until then, the [stable SDK offered by Sentry is at version 1.7.28](https://github.com/getsentry/sentry-java/releases/tag/v1.7.28)

## 2.0.0-alpha05

First release of Sentry's new SDK for Android.

New features not offered by our current (1.7.x), stable SDK are:

- NDK support
  - Captures crashes caused by native code
  - Access to the [`sentry-native` SDK](https://github.com/getsentry/sentry-native/) API by your native (C/C++/Rust code/..).
- Automatic init (just add your `DSN` to the manifest)
   - Proguard rules are added automatically
   - Permission (Internet) is added automatically
- Uncaught Exceptions might be captured even before the app restarts
- Unified API which include scopes etc.
- More context/device information
- Packaged as `aar`
- Frames from the app automatically marked as `InApp=true` (stack traces in Sentry highlights them by default).
- Complete Sentry Protocol available.
- All threads and their stack traces are captured.
- Sample project in this repo to test many features (segfault, uncaught exception, scope)

Features from the current SDK like `ANR` are also available (by default triggered after 4 seconds).

Packages were released on [`bintray`](https://dl.bintray.com/getsentry/sentry-android/io/sentry/), [`jcenter`](https://jcenter.bintray.com/io/sentry/sentry-android/)

We'd love to get feedback and we'll work in getting the GA `2.0.0` out soon.
Until then, the [stable SDK offered by Sentry is at version 1.7.28](https://github.com/getsentry/sentry-java/releases/tag/v1.7.28)<|MERGE_RESOLUTION|>--- conflicted
+++ resolved
@@ -2,14 +2,13 @@
 
 ## Unreleased
 
-<<<<<<< HEAD
-### Features
+### Features
+
 - Read integration list written by sentry gradle plugin from manifest ([#2598](https://github.com/getsentry/sentry-java/pull/2598))
-=======
+
 ### Fixes
 
 - Fix wrong default environment in Session ([#2610](https://github.com/getsentry/sentry-java/pull/2610))
->>>>>>> 8ec2c16f
 
 ## 6.16.0
 
