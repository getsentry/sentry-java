--- conflicted
+++ resolved
@@ -14,12 +14,9 @@
 - Added `enableTraceIdGeneration` to the AndroidOptions. This allows Hybrid SDKs to "freeze" and control the trace and connect errors on different layers of the application ([4188](https://github.com/getsentry/sentry-java/pull/4188))
 - Move to a single NetworkCallback listener to reduce number of IPC calls on Android ([#4164](https://github.com/getsentry/sentry-java/pull/4164))
 - Add GraphQL Apollo Kotlin 4 integration ([#4166](https://github.com/getsentry/sentry-java/pull/4166))
-<<<<<<< HEAD
 - Add support for async dispatch requests to Spring Boot 2 and 3 ([#3983](https://github.com/getsentry/sentry-java/pull/3983))
   - To enable it, please set `sentry.keep-transactions-open-for-async-responses=true` in `application.properties` or `sentry.keepTransactionsOpenForAsyncResponses: true` in `application.yml`
-=======
 - Add constructor to JUL `SentryHandler` for disabling external config ([#4208](https://github.com/getsentry/sentry-java/pull/4208))
->>>>>>> 3b6cfdf3
 
 ### Fixes
 
