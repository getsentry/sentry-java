--- conflicted
+++ resolved
@@ -6,11 +6,8 @@
 * Fix: set correct transaction status for unhandled exceptions in SentryTracingFilter (#1406)
 * Fix: handle network errors in SentrySpanClientHttpRequestInterceptor (#1407)
 * Fix: set scope on transaction (#1409)
-<<<<<<< HEAD
 * Fix: Apply user from the scope to transaction (#1424)
-=======
 * Fix: Pass maxBreadcrumbs config. to sentry-native (#1425)
->>>>>>> 21dd1665
 
 # 4.4.0-alpha.2
 
