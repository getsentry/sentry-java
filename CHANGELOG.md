--- conflicted
+++ resolved
@@ -1,10 +1,11 @@
 # Changelog
 
-<<<<<<< HEAD
 ## Unreleased
 
+### Fixes
+
 - Change GraphQL and Kotlin coroutines core dependencies to compileOnly ([#2837](https://github.com/getsentry/sentry-java/pull/2837))
-=======
+
 ## 6.25.1
 
 ### Fixes
@@ -20,7 +21,6 @@
 - Bump Gradle from v8.2.0 to v8.2.1 ([#2830](https://github.com/getsentry/sentry-java/pull/2830))
   - [changelog](https://github.com/gradle/gradle/blob/master/CHANGELOG.md#v821)
   - [diff](https://github.com/gradle/gradle/compare/v8.2.0...v8.2.1)
->>>>>>> adf8fe34
 
 ## 6.25.0
 
