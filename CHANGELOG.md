--- conflicted
+++ resolved
@@ -2,19 +2,6 @@
 
 ## Unreleased
 
-<<<<<<< HEAD
-### Internal
-
-- Use single `LifecycleObserver` and multi-cast it to the integrations interested in lifecycle states ([#4567](https://github.com/getsentry/sentry-java/pull/4567))
-
-### Fixes
-
-- Allow multiple UncaughtExceptionHandlerIntegrations to be active at the same time ([#4462](https://github.com/getsentry/sentry-java/pull/4462))
-- Cache network capabilities and status to reduce IPC calls ([#4560](https://github.com/getsentry/sentry-java/pull/4560))
-- Deduplicate battery breadcrumbs ([#4561](https://github.com/getsentry/sentry-java/pull/4561))
-- Have single `NetworkCallback` registered at a time to reduce IPC calls ([#4562](https://github.com/getsentry/sentry-java/pull/4562))
-- Do not register for SystemEvents and NetworkCallbacks immediately when launched with non-foreground importance ([#4579](https://github.com/getsentry/sentry-java/pull/4579))
-=======
 ### Improvements
 
 - Session Replay: Use main thread looper to schedule replay capture ([#4542](https://github.com/getsentry/sentry-java/pull/4542))
@@ -26,6 +13,7 @@
 - Deduplicate battery breadcrumbs ([#4561](https://github.com/getsentry/sentry-java/pull/4561))
 - Remove unused method in ManifestMetadataReader ([#4585](https://github.com/getsentry/sentry-java/pull/4585))
 - Have single `NetworkCallback` registered at a time to reduce IPC calls ([#4562](https://github.com/getsentry/sentry-java/pull/4562))
+- Do not register for SystemEvents and NetworkCallbacks immediately when launched with non-foreground importance ([#4579](https://github.com/getsentry/sentry-java/pull/4579))
 - Limit ProGuard keep rules for native methods within `sentry-android-ndk` to the `io.sentry.**` namespace. ([#4427](https://github.com/getsentry/sentry-java/pull/4427))
   - If you relied on the Sentry SDK to keep native method names for JNI compatibility within your namespace, please review your ProGuard rules and ensure the configuration still works. Especially when you're not consuming any of the default Android proguard rules (`proguard-android.txt` or `proguard-android-optimize.txt`) the following config should be present:
   ```
@@ -69,7 +57,6 @@
 - Reduce scope forking when using OpenTelemetry ([#4565](https://github.com/getsentry/sentry-java/pull/4565))
   - `Sentry.withScope` now has the correct current scope passed to the callback. Previously our OpenTelemetry integration forked scopes an additional.
   - Overall the SDK is now forking scopes a bit less often.
->>>>>>> d0e5fdc2
 
 ## 8.17.0
 
