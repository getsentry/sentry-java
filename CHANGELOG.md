--- conflicted
+++ resolved
@@ -1,98 +1,14 @@
 # Changelog
 
+## Unreleased
+
+### Fixes
+
+- Avoid logging an error when a float is passed in the manifest ([#4031](https://github.com/getsentry/sentry-java/pull/4031))
+
 ## 8.0.0
 
-<<<<<<< HEAD
-### Features
-
-- Enable `ThreadLocalAccessor` for Spring Boot 3 WebFlux by default ([#4023](https://github.com/getsentry/sentry-java/pull/4023))
-
-### Fixes
-
-- Avoid logging an error when a float is passed in the manifest ([#4031](https://github.com/getsentry/sentry-java/pull/4031))
-
-## 8.0.0-rc.3
-
-### Features
-
-- Add `sentry-opentelemetry-agentless-spring` module ([#4000](https://github.com/getsentry/sentry-java/pull/4000))
-  - This module can be added as a dependency when using Sentry with OpenTelemetry and Spring Boot but don't want to use our Agent. It takes care of configuring OpenTelemetry for use with Sentry.
-  - You may want to set `OTEL_LOGS_EXPORTER=none;OTEL_METRICS_EXPORTER=none;OTEL_TRACES_EXPORTER=none` env vars to not have the log flooded with error messages regarding OpenTelemetry features we don't use.
-- Add `sentry-opentelemetry-agentless` module ([#3961](https://github.com/getsentry/sentry-java/pull/3961))
-  - This module can be added as a dependency when using Sentry with OpenTelemetry but don't want to use our Agent. It takes care of configuring OpenTelemetry for use with Sentry.
-  - To enable the auto configuration of it, please set `-Dotel.java.global-autoconfigure.enabled=true` on the `java` command, when starting your application.
-  - You may also want to set `OTEL_LOGS_EXPORTER=none;OTEL_METRICS_EXPORTER=none;OTEL_TRACES_EXPORTER=none` env vars to not have the log flooded with error messages regarding OpenTelemetry features we don't use.
-- `OpenTelemetryUtil.applyOpenTelemetryOptions` now takes an enum instead of a boolean for its mode
-- Add `openTelemetryMode` option ([#3994](https://github.com/getsentry/sentry-java/pull/3994))
-    - It defaults to `AUTO` meaning the SDK will figure out how to best configure itself for use with OpenTelemetry
-    - Use of OpenTelemetry can also be disabled completely by setting it to `OFF` ([#3995](https://github.com/getsentry/sentry-java/pull/3995))
-      - In this case even if OpenTelemetry is present, the Sentry SDK will not use it
-    - Use `AGENT` when using `sentry-opentelemetry-agent`
-    - Use `AGENTLESS` when using `sentry-opentelemetry-agentless`
-    - Use `AGENTLESS_SPRING` when using `sentry-opentelemetry-agentless-spring`
-- Add `scopeBindingMode` to `SpanOptions` ([#4004](https://github.com/getsentry/sentry-java/pull/4004))
-  - This setting only affects the SDK when used with OpenTelemetry.
-  - Defaults to `AUTO` meaning the SDK will decide whether the span should be bound to the current scope. It will not bind transactions to scope using `AUTO`, it will only bind spans where the parent span is on the current scope.
-  - `ON` sets the new span on the current scope.
-  - `OFF` does not set the new span on the scope.
-
-### Fixes
-
-- Replace deprecated `SimpleInstrumentation` with `SimplePerformantInstrumentation` for graphql 22 ([#3974](https://github.com/getsentry/sentry-java/pull/3974))
-- Cache requests for Spring using Springs `ContentCachingRequestWrapper` instead of our own Wrapper to also cache parameters ([#3641](https://github.com/getsentry/sentry-java/pull/3641))
-  - Previously only the body was cached which could lead to problems in the FilterChain as Request parameters were not available
-- We now hold a strong reference to the underlying OpenTelemetry span when it is created through Sentry API ([#3997](https://github.com/getsentry/sentry-java/pull/3997))
-  - This keeps it from being garbage collected too early
-- Close backpressure monitor on SDK shutdown ([#3998](https://github.com/getsentry/sentry-java/pull/3998))
-  - Due to the backpressure monitor rescheduling a task to run every 10s, it very likely caused shutdown to wait the full `shutdownTimeoutMillis` (defaulting to 2s) instead of being able to terminate immediately
-- Improve ignored check performance ([#3992](https://github.com/getsentry/sentry-java/pull/3992))
-  - Checking if a span origin, a transaction or a checkIn should be ignored is now faster
-
-## 8.0.0-rc.2
-
-### Fixes
-
-- Fix incoming defer sampling decision `sentry-trace` header ([#3942](https://github.com/getsentry/sentry-java/pull/3942))
-  - A `sentry-trace` header that only contains trace ID and span ID but no sampled flag (`-1`, `-0` suffix) means the receiving system can make its own sampling decision
-  - When generating `sentry-trace` header from `PropagationContext` we now copy the `sampled` flag.
-  - In `TransactionContext.fromPropagationContext` when there is no parent sampling decision, keep the decision `null` so a new sampling decision is made instead of defaulting to `false`
-- Defer sampling decision by setting `sampled` to `null` in `PropagationContext` when using OpenTelemetry in case of an incoming defer sampling `sentry-trace` header. ([#3945](https://github.com/getsentry/sentry-java/pull/3945))
-- Build `PropagationContext` from `SamplingDecision` made by `SentrySampler` instead of parsing headers and potentially ignoring a sampling decision in case a `sentry-trace` header comes in with deferred sampling decision. ([#3947](https://github.com/getsentry/sentry-java/pull/3947))
-- Let OpenTelemetry handle extracting and injecting tracing information ([#3953](https://github.com/getsentry/sentry-java/pull/3953))
-  - Our integrations no longer call `.continueTrace` and also do not inject tracing headers if the integration has been added to `ignoredSpanOrigins`
-
-## 8.0.0-rc.1
-
-### Features
-
-- Extract OpenTelemetry `URL_PATH` span attribute into description ([#3933](https://github.com/getsentry/sentry-java/pull/3933))
-- Replace OpenTelemetry `ContextStorage` wrapper with `ContextStorageProvider` ([#3938](https://github.com/getsentry/sentry-java/pull/3938))
-  - The wrapper had to be put in place before any call to `Context` whereas `ContextStorageProvider` is automatically invoked at the correct time.
-
-### Dependencies
-
-- Bump OpenTelemetry to 1.44.1, OpenTelemetry Java Agent to 2.10.0 and Semantic Conventions to 1.28.0 ([#3935](https://github.com/getsentry/sentry-java/pull/3935))
-
-### Fixes
-
-- Fix testTag not working for Jetpack Compose user interaction tracking ([#3878](https://github.com/getsentry/sentry-java/pull/3878))
-
-## 8.0.0-beta.3
-
-### Features
-
-- Send `otel.kind` to Sentry ([#3907](https://github.com/getsentry/sentry-java/pull/3907))
-- Allow passing `environment` to `CheckinUtils.withCheckIn` ([3889](https://github.com/getsentry/sentry-java/pull/3889))
-- Changes up to `7.18.0` have been merged and are now included as well
-
-### Fixes
-
-- Mark `DiskFlushNotification` hint flushed when rate limited ([#3892](https://github.com/getsentry/sentry-java/pull/3892))
-  - Our `UncaughtExceptionHandlerIntegration` waited for the full flush timeout duration (default 15s) when rate limited. 
-- Do not replace `op` with auto generated content for OpenTelemetry spans with span kind `INTERNAL` ([#3906](https://github.com/getsentry/sentry-java/pull/3906))
-=======
 Version 8 of the Sentry Android/Java SDK brings a variety of features and fixes. The most notable changes are:
->>>>>>> d0cb6e4c
 
 - `Hub` has been replaced by `Scopes`
 - New `Scope` types have been introduced, see "Behavioural Changes" for more details.
