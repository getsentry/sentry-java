--- conflicted
+++ resolved
@@ -2,14 +2,14 @@
 
 ## Unreleased
 
+* Ref: Simplify DateUtils with ISO8601Utils (#1837)
+
+Breaking changes:
+
+* Ref: Remove deprecated and scheduled fields (#1875)
+* Ref: Add shutdownTimeoutMillis in favor of shutdownTimeout (#1873)
 * Feat: Relax TransactionNameProvider (#1861)
-* Ref: Simplify DateUtils with ISO8601Utils (#1837)
-<<<<<<< HEAD
-* Ref: Remove deprecated and scheduled fields (#)
-=======
 * Ref: Remove Attachment ContentType since the Server infers it (#1874)
-* Ref: Add shutdownTimeoutMillis in favor of shutdownTimeout (#1873)
->>>>>>> b6a6666a
 
 ## 6.0.0-alpha.1
 
