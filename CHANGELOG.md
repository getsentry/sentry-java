# Changelog

<<<<<<< HEAD
## Unreleased

- Add profilesSampleRate and profileSampler options for Android sdk ([#2184](https://github.com/getsentry/sentry-java/pull/2184))
=======
## 6.3.0

### Features

- Switch upstream dependencies to `compileOnly` in integrations ([#2175](https://github.com/getsentry/sentry-java/pull/2175))

### Fixes

- Lazily retrieve HostnameCache in MainEventProcessor ([#2170](https://github.com/getsentry/sentry-java/pull/2170))
>>>>>>> 121d465b

## 6.2.1

### Fixes

- Only send userid in Dynamic Sampling Context if sendDefaultPii is true ([#2147](https://github.com/getsentry/sentry-java/pull/2147))
- Remove userId from baggage due to PII ([#2157](https://github.com/getsentry/sentry-java/pull/2157))

### Features

- Add integration for Apollo-Kotlin 3 ([#2109](https://github.com/getsentry/sentry-java/pull/2109))
- New package `sentry-android-navigation` for AndroidX Navigation support ([#2136](https://github.com/getsentry/sentry-java/pull/2136))
- New package `sentry-compose` for Jetpack Compose support (Navigation) ([#2136](https://github.com/getsentry/sentry-java/pull/2136))
- Add sample rate to baggage as well as trace in envelope header and flatten user ([#2135](https://github.com/getsentry/sentry-java/pull/2135))

## 6.1.4

### Fixes

- Filter out app starts with more than 60s ([#2127](https://github.com/getsentry/sentry-java/pull/2127))

## 6.1.3

### Fixes

- Fix thread leak due to Timer being created and never cancelled ([#2131](https://github.com/getsentry/sentry-java/pull/2131))

## 6.1.2

### Fixes

- Swallow error when reading ActivityManager#getProcessesInErrorState instead of crashing ([#2114](https://github.com/getsentry/sentry-java/pull/2114))
- Use charset string directly as StandardCharsets is not available on earlier Android versions ([#2111](https://github.com/getsentry/sentry-java/pull/2111))

## 6.1.1

### Features

- Replace `tracestate` header with `baggage` header ([#2078](https://github.com/getsentry/sentry-java/pull/2078))
- Allow opting out of device info collection that requires Inter-Process Communication (IPC) ([#2100](https://github.com/getsentry/sentry-java/pull/2100))

## 6.1.0

### Features

- Implement local scope by adding overloads to the capture methods that accept a ScopeCallback ([#2084](https://github.com/getsentry/sentry-java/pull/2084))
- SentryOptions#merge is now public and can be used to load ExternalOptions ([#2088](https://github.com/getsentry/sentry-java/pull/2088))

### Fixes

- Fix proguard rules to work R8 [issue](https://issuetracker.google.com/issues/235733922) around on AGP 7.3.0-betaX and 7.4.0-alphaX ([#2094](https://github.com/getsentry/sentry-java/pull/2094))
- Fix GraalVM Native Image compatibility ([#2172](https://github.com/getsentry/sentry-java/pull/2172))

## 6.0.0

### Sentry Self-hosted Compatibility

- Starting with version `6.0.0` of the `sentry` package, [Sentry's self hosted version >= v21.9.0](https://github.com/getsentry/self-hosted/releases) is required or you have to manually disable sending client reports via the `sendClientReports` option. This only applies to self-hosted Sentry. If you are using [sentry.io](https://sentry.io), no action is needed.

### Features

- Allow optimization and obfuscation of the SDK by reducing proguard rules ([#2031](https://github.com/getsentry/sentry-java/pull/2031))
- Relax TransactionNameProvider ([#1861](https://github.com/getsentry/sentry-java/pull/1861))
- Use float instead of Date for protocol types for higher precision ([#1737](https://github.com/getsentry/sentry-java/pull/1737))
- Allow setting SDK info (name & version) in manifest ([#2016](https://github.com/getsentry/sentry-java/pull/2016))
- Allow setting native Android SDK name during build ([#2035](https://github.com/getsentry/sentry-java/pull/2035))
- Include application permissions in Android events ([#2018](https://github.com/getsentry/sentry-java/pull/2018))
- Automatically create transactions for UI events ([#1975](https://github.com/getsentry/sentry-java/pull/1975))
- Hints are now used via a Hint object and passed into beforeSend and EventProcessor as @NotNull Hint object ([#2045](https://github.com/getsentry/sentry-java/pull/2045))
- Attachments can be manipulated via hint ([#2046](https://github.com/getsentry/sentry-java/pull/2046))
- Add sentry-servlet-jakarta module ([#1987](https://github.com/getsentry/sentry-java/pull/1987))
- Add client reports ([#1982](https://github.com/getsentry/sentry-java/pull/1982))
- Screenshot is taken when there is an error ([#1967](https://github.com/getsentry/sentry-java/pull/1967))
- Add Android profiling traces ([#1897](https://github.com/getsentry/sentry-java/pull/1897)) ([#1959](https://github.com/getsentry/sentry-java/pull/1959)) and its tests ([#1949](https://github.com/getsentry/sentry-java/pull/1949))
- Enable enableScopeSync by default for Android ([#1928](https://github.com/getsentry/sentry-java/pull/1928))
- Feat: Vendor JSON ([#1554](https://github.com/getsentry/sentry-java/pull/1554))
    - Introduce `JsonSerializable` and `JsonDeserializer` interfaces for manual json
      serialization/deserialization.
    - Introduce `JsonUnknwon` interface to preserve unknown properties when deserializing/serializing
      SDK classes.
    - When passing custom objects, for example in `Contexts`, these are supported for serialization:
        - `JsonSerializable`
        - `Map`, `Collection`, `Array`, `String` and all primitive types.
        - Objects with the help of refection.
            - `Map`, `Collection`, `Array`, `String` and all primitive types.
            - Call `toString()` on objects that have a cyclic reference to a ancestor object.
            - Call `toString()` where object graphs exceed max depth.
    - Remove `gson` dependency.
    - Remove `IUnknownPropertiesConsumer`
- Pass MDC tags as Sentry tags ([#1954](https://github.com/getsentry/sentry-java/pull/1954))

### Fixes

- Calling Sentry.init and specifying contextTags now has an effect on the Logback SentryAppender ([#2052](https://github.com/getsentry/sentry-java/pull/2052))
- Calling Sentry.init and specifying contextTags now has an effect on the Log4j SentryAppender ([#2054](https://github.com/getsentry/sentry-java/pull/2054))
- Calling Sentry.init and specifying contextTags now has an effect on the jul SentryAppender ([#2057](https://github.com/getsentry/sentry-java/pull/2057))
- Update Spring Boot dependency to 2.6.8 and fix the CVE-2022-22970 ([#2068](https://github.com/getsentry/sentry-java/pull/2068))
- Sentry can now self heal after a Thread had its currentHub set to a NoOpHub ([#2076](https://github.com/getsentry/sentry-java/pull/2076))
- No longer close OutputStream that is passed into JsonSerializer ([#2029](https://github.com/getsentry/sentry-java/pull/2029))
- Fix setting context tags on events captured by Spring ([#2060](https://github.com/getsentry/sentry-java/pull/2060))
- Isolate cached events with hashed DSN subfolder ([#2038](https://github.com/getsentry/sentry-java/pull/2038))
- SentryThread.current flag will not be overridden by DefaultAndroidEventProcessor if already set ([#2050](https://github.com/getsentry/sentry-java/pull/2050))
- Fix serialization of Long inside of Request.data ([#2051](https://github.com/getsentry/sentry-java/pull/2051))
- Update sentry-native to 0.4.17 ([#2033](https://github.com/getsentry/sentry-java/pull/2033))
- Update Gradle to 7.4.2 and AGP to 7.2 ([#2042](https://github.com/getsentry/sentry-java/pull/2042))
- Change order of event filtering mechanisms ([#2001](https://github.com/getsentry/sentry-java/pull/2001))
- Only send session update for dropped events if state changed ([#2002](https://github.com/getsentry/sentry-java/pull/2002))
- Android profiling initializes on first profile start ([#2009](https://github.com/getsentry/sentry-java/pull/2009))
- Profiling rate decreased from 300hz to 100hz ([#1997](https://github.com/getsentry/sentry-java/pull/1997))
- Allow disabling sending of client reports via Android Manifest and external options ([#2007](https://github.com/getsentry/sentry-java/pull/2007))
- Ref: Upgrade Spring Boot dependency to 2.5.13 ([#2011](https://github.com/getsentry/sentry-java/pull/2011))
- Ref: Make options.printUncaughtStackTrace primitive type ([#1995](https://github.com/getsentry/sentry-java/pull/1995))
- Ref: Remove not needed interface abstractions on Android ([#1953](https://github.com/getsentry/sentry-java/pull/1953))
- Ref: Make hints Map<String, Object> instead of only Object ([#1929](https://github.com/getsentry/sentry-java/pull/1929))
- Ref: Simplify DateUtils with ISO8601Utils ([#1837](https://github.com/getsentry/sentry-java/pull/1837))
- Ref: Remove deprecated and scheduled fields ([#1875](https://github.com/getsentry/sentry-java/pull/1875))
- Ref: Add shutdownTimeoutMillis in favor of shutdownTimeout ([#1873](https://github.com/getsentry/sentry-java/pull/1873))
- Ref: Remove Attachment ContentType since the Server infers it ([#1874](https://github.com/getsentry/sentry-java/pull/1874))
- Ref: Bind external properties to a dedicated class. ([#1750](https://github.com/getsentry/sentry-java/pull/1750))
- Ref: Debug log serializable objects ([#1795](https://github.com/getsentry/sentry-java/pull/1795))
- Ref: catch Throwable instead of Exception to suppress internal SDK errors ([#1812](https://github.com/getsentry/sentry-java/pull/1812))
- `SentryOptions` can merge properties from `ExternalOptions` instead of another instance of `SentryOptions`
- Following boolean properties from `SentryOptions` that allowed `null` values are now not nullable - `debug`, `enableUncaughtExceptionHandler`, `enableDeduplication`
- `SentryOptions` cannot be created anymore using `PropertiesProvider` with `SentryOptions#from` method. Use `ExternalOptions#from` instead and merge created object with `SentryOptions#merge`
- Bump: Kotlin to 1.5 and compatibility to 1.4 for sentry-android-timber ([#1815](https://github.com/getsentry/sentry-java/pull/1815))

## 5.7.4

### Fixes

* Change order of event filtering mechanisms and only send session update for dropped events if session state changed (#2028)

## 5.7.3

### Fixes

- Sentry Timber integration throws an exception when using args ([#1986](https://github.com/getsentry/sentry-java/pull/1986))

## 5.7.2

### Fixes

- Bring back support for `Timber.tag` ([#1974](https://github.com/getsentry/sentry-java/pull/1974))

## 5.7.1

### Fixes

- Sentry Timber integration does not submit msg.formatted breadcrumbs ([#1957](https://github.com/getsentry/sentry-java/pull/1957))
- ANR WatchDog won't crash on SecurityException ([#1962](https://github.com/getsentry/sentry-java/pull/1962))

## 5.7.0

### Features

- Automatically enable `Timber` and `Fragment` integrations if they are present on the classpath ([#1936](https://github.com/getsentry/sentry-java/pull/1936))

## 5.6.3

### Fixes

- If transaction or span is finished, do not allow to mutate ([#1940](https://github.com/getsentry/sentry-java/pull/1940))
- Keep used AndroidX classes from obfuscation (Fixes UI breadcrumbs and Slow/Frozen frames) ([#1942](https://github.com/getsentry/sentry-java/pull/1942))

## 5.6.2

### Fixes

- Ref: Make ActivityFramesTracker public to be used by Hybrid SDKs ([#1931](https://github.com/getsentry/sentry-java/pull/1931))
- Bump: AGP to 7.1.2 ([#1930](https://github.com/getsentry/sentry-java/pull/1930))
- NPE while adding "response_body_size" breadcrumb, when response body length is unknown ([#1908](https://github.com/getsentry/sentry-java/pull/1908))
- Do not include stacktrace frames into Timber message ([#1898](https://github.com/getsentry/sentry-java/pull/1898))
- Potential memory leaks ([#1909](https://github.com/getsentry/sentry-java/pull/1909))

Breaking changes:
`Timber.tag` is no longer supported by our [Timber integration](https://docs.sentry.io/platforms/android/configuration/integrations/timber/) and will not appear on Sentry for error events.
Please vote on this [issue](https://github.com/getsentry/sentry-java/issues/1900), if you'd like us to provide support for that.

## 5.6.2-beta.3

### Fixes

- Ref: Make ActivityFramesTracker public to be used by Hybrid SDKs ([#1931](https://github.com/getsentry/sentry-java/pull/1931))
- Bump: AGP to 7.1.2 ([#1930](https://github.com/getsentry/sentry-java/pull/1930))

## 5.6.2-beta.2

### Fixes

- NPE while adding "response_body_size" breadcrumb, when response body length is unknown ([#1908](https://github.com/getsentry/sentry-java/pull/1908))

## 5.6.2-beta.1

### Fixes

- Do not include stacktrace frames into Timber message ([#1898](https://github.com/getsentry/sentry-java/pull/1898))
- Potential memory leaks ([#1909](https://github.com/getsentry/sentry-java/pull/1909))

Breaking changes:
`Timber.tag` is no longer supported by our [Timber integration](https://docs.sentry.io/platforms/android/configuration/integrations/timber/) and will not appear on Sentry for error events.
Please vote on this [issue](https://github.com/getsentry/sentry-java/issues/1900), if you'd like us to provide support for that.

## 5.6.1

### Features

- Add options.printUncaughtStackTrace to print uncaught exceptions ([#1890](https://github.com/getsentry/sentry-java/pull/1890))

### Fixes

- NPE while adding "response_body_size" breadcrumb, when response body is null ([#1884](https://github.com/getsentry/sentry-java/pull/1884))
- Bump: AGP to 7.1.0 ([#1892](https://github.com/getsentry/sentry-java/pull/1892))

## 5.6.0

### Features

- Add breadcrumbs support for UI events (automatically captured) ([#1876](https://github.com/getsentry/sentry-java/pull/1876))

### Fixes

- Change scope of servlet-api to compileOnly ([#1880](https://github.com/getsentry/sentry-java/pull/1880))

## 5.5.3

### Fixes

- Do not create SentryExceptionResolver bean when Spring MVC is not on the classpath ([#1865](https://github.com/getsentry/sentry-java/pull/1865))

## 5.5.2

### Fixes

- Detect App Cold start correctly for Hybrid SDKs ([#1855](https://github.com/getsentry/sentry-java/pull/1855))
- Bump: log4j to 2.17.0 ([#1852](https://github.com/getsentry/sentry-java/pull/1852))
- Bump: logback to 1.2.9 ([#1853](https://github.com/getsentry/sentry-java/pull/1853))

## 5.5.1

### Fixes

- Bump: log4j to 2.16.0 ([#1845](https://github.com/getsentry/sentry-java/pull/1845))
- Make App start cold/warm visible to Hybrid SDKs ([#1848](https://github.com/getsentry/sentry-java/pull/1848))

## 5.5.0

### Features

- Add locale to device context and deprecate language ([#1832](https://github.com/getsentry/sentry-java/pull/1832))
- Add `SentryFileInputStream` and `SentryFileOutputStream` for File I/O performance instrumentation ([#1826](https://github.com/getsentry/sentry-java/pull/1826))
- Add `SentryFileReader` and `SentryFileWriter` for File I/O instrumentation ([#1843](https://github.com/getsentry/sentry-java/pull/1843))

### Fixes

- Bump: log4j to 2.15.0 ([#1839](https://github.com/getsentry/sentry-java/pull/1839))
- Ref: Rename Fragment span operation from `ui.fragment.load` to `ui.load` ([#1824](https://github.com/getsentry/sentry-java/pull/1824))
- Ref: change `java.util.Random` to `java.security.SecureRandom` for possible security reasons ([#1831](https://github.com/getsentry/sentry-java/pull/1831))

## 5.4.3

### Fixes

- Only report App start measurement for full launch on Android ([#1821](https://github.com/getsentry/sentry-java/pull/1821))

## 5.4.2

### Fixes

- Ref: catch Throwable instead of Exception to suppress internal SDK errors ([#1812](https://github.com/getsentry/sentry-java/pull/1812))

## 5.4.1

### Features

- Refactor OkHttp and Apollo to Kotlin functional interfaces ([#1797](https://github.com/getsentry/sentry-java/pull/1797))
- Add secondary constructor to SentryInstrumentation ([#1804](https://github.com/getsentry/sentry-java/pull/1804))

### Fixes

- Do not start fragment span if not added to the Activity ([#1813](https://github.com/getsentry/sentry-java/pull/1813))

## 5.4.0

### Features

- Add `graphql-java` instrumentation ([#1777](https://github.com/getsentry/sentry-java/pull/1777))

### Fixes

- Do not crash when event processors throw a lower level Throwable class ([#1800](https://github.com/getsentry/sentry-java/pull/1800))
- ActivityFramesTracker does not throw if Activity has no observers ([#1799](https://github.com/getsentry/sentry-java/pull/1799))

## 5.3.0

### Features

- Add datasource tracing with P6Spy ([#1784](https://github.com/getsentry/sentry-java/pull/1784))

### Fixes

- ActivityFramesTracker does not throw if Activity has not been added ([#1782](https://github.com/getsentry/sentry-java/pull/1782))
- PerformanceAndroidEventProcessor uses up to date isTracingEnabled set on Configuration callback ([#1786](https://github.com/getsentry/sentry-java/pull/1786))

## 5.2.4

### Fixes

- Window.FEATURE_NO_TITLE does not work when using activity traces ([#1769](https://github.com/getsentry/sentry-java/pull/1769))
- unregister UncaughtExceptionHandler on close ([#1770](https://github.com/getsentry/sentry-java/pull/1770))

## 5.2.3

### Fixes

- Make ActivityFramesTracker operations thread-safe ([#1762](https://github.com/getsentry/sentry-java/pull/1762))
- Clone Scope Contexts ([#1763](https://github.com/getsentry/sentry-java/pull/1763))
- Bump: AGP to 7.0.3 ([#1765](https://github.com/getsentry/sentry-java/pull/1765))

## 5.2.2

### Fixes

- Close HostnameCache#executorService on SentryClient#close ([#1757](https://github.com/getsentry/sentry-java/pull/1757))

## 5.2.1

### Features

- Add isCrashedLastRun support ([#1739](https://github.com/getsentry/sentry-java/pull/1739))
- Attach Java vendor and version to events and transactions ([#1703](https://github.com/getsentry/sentry-java/pull/1703))

### Fixes

- Handle exception if Context.registerReceiver throws ([#1747](https://github.com/getsentry/sentry-java/pull/1747))

## 5.2.0

### Features

- Allow setting proguard via Options and/or external resources ([#1728](https://github.com/getsentry/sentry-java/pull/1728))
- Add breadcrumbs for the Apollo integration ([#1726](https://github.com/getsentry/sentry-java/pull/1726))

### Fixes

- Don't set lastEventId for transactions ([#1727](https://github.com/getsentry/sentry-java/pull/1727))
- ActivityLifecycleIntegration#appStartSpan memory leak ([#1732](https://github.com/getsentry/sentry-java/pull/1732))

## 5.2.0-beta.3

### Features

- Add "data" to spans ([#1717](https://github.com/getsentry/sentry-java/pull/1717))

### Fixes

- Check at runtime if AndroidX.Core is available ([#1718](https://github.com/getsentry/sentry-java/pull/1718))
- Should not capture unfinished transaction ([#1719](https://github.com/getsentry/sentry-java/pull/1719))

## 5.2.0-beta.2

### Fixes

- Bump AGP to 7.0.2 ([#1650](https://github.com/getsentry/sentry-java/pull/1650))
- Drop spans in BeforeSpanCallback. ([#1713](https://github.com/getsentry/sentry-java/pull/1713))

## 5.2.0-beta.1

### Features

- Add tracestate HTTP header support ([#1683](https://github.com/getsentry/sentry-java/pull/1683))
- Add option to filter which origins receive tracing headers ([#1698](https://github.com/getsentry/sentry-java/pull/1698))
- Include unfinished spans in transaction ([#1699](https://github.com/getsentry/sentry-java/pull/1699))
- Add static helpers for creating breadcrumbs ([#1702](https://github.com/getsentry/sentry-java/pull/1702))
- Performance support for Android Apollo ([#1705](https://github.com/getsentry/sentry-java/pull/1705))

### Fixes

- Move tags from transaction.contexts.trace.tags to transaction.tags ([#1700](https://github.com/getsentry/sentry-java/pull/1700))

Breaking changes:

- Updated proguard keep rule for enums, which affects consumer application code ([#1694](https://github.com/getsentry/sentry-java/pull/1694))

## 5.1.2

### Fixes

- Servlet 3.1 compatibility issue ([#1681](https://github.com/getsentry/sentry-java/pull/1681))
- Do not drop Contexts key if Collection, Array or Char ([#1680](https://github.com/getsentry/sentry-java/pull/1680))

## 5.1.1

### Features

- Add support for async methods in Spring MVC ([#1652](https://github.com/getsentry/sentry-java/pull/1652))
- Add secondary constructor taking IHub to SentryOkHttpInterceptor ([#1657](https://github.com/getsentry/sentry-java/pull/1657))
- Merge external map properties ([#1656](https://github.com/getsentry/sentry-java/pull/1656))

### Fixes

- Remove onActivityPreCreated call in favor of onActivityCreated ([#1661](https://github.com/getsentry/sentry-java/pull/1661))
- Do not crash if SENSOR_SERVICE throws ([#1655](https://github.com/getsentry/sentry-java/pull/1655))
- Make sure scope is popped when processing request results in exception ([#1665](https://github.com/getsentry/sentry-java/pull/1665))

## 5.1.0

### Features

- Spring WebClient integration ([#1621](https://github.com/getsentry/sentry-java/pull/1621))
- OpenFeign integration ([#1632](https://github.com/getsentry/sentry-java/pull/1632))
- Add more convenient way to pass BeforeSpanCallback in OpenFeign integration ([#1637](https://github.com/getsentry/sentry-java/pull/1637))

### Fixes

- Bump: sentry-native to 0.4.12 ([#1651](https://github.com/getsentry/sentry-java/pull/1651))

## 5.1.0-beta.9

- No documented changes.

## 5.1.0-beta.8

### Features

- Generate Sentry BOM ([#1486](https://github.com/getsentry/sentry-java/pull/1486))

## 5.1.0-beta.7

### Features

- Slow/Frozen frames metrics ([#1609](https://github.com/getsentry/sentry-java/pull/1609))

## 5.1.0-beta.6

### Features

- Add request body extraction for Spring MVC integration ([#1595](https://github.com/getsentry/sentry-java/pull/1595))

### Fixes

- set min sdk version of sentry-android-fragment to API 14 ([#1608](https://github.com/getsentry/sentry-java/pull/1608))
- Ser/Deser of the UserFeedback from cached envelope ([#1611](https://github.com/getsentry/sentry-java/pull/1611))

## 5.1.0-beta.5

### Fixes

- Make SentryAppender non-final for Log4j2 and Logback ([#1603](https://github.com/getsentry/sentry-java/pull/1603))
- Do not throw IAE when tracing header contain invalid trace id ([#1605](https://github.com/getsentry/sentry-java/pull/1605))

## 5.1.0-beta.4

### Fixes

- Update sentry-native to 0.4.11 ([#1591](https://github.com/getsentry/sentry-java/pull/1591))

## 5.1.0-beta.3

### Features

- Spring Webflux integration ([#1529](https://github.com/getsentry/sentry-java/pull/1529))

## 5.1.0-beta.2

### Features

- Support transaction waiting for children to finish. ([#1535](https://github.com/getsentry/sentry-java/pull/1535))
- Capture logged marker in log4j2 and logback appenders ([#1551](https://github.com/getsentry/sentry-java/pull/1551))
- Allow clearing of attachments in the scope ([#1562](https://github.com/getsentry/sentry-java/pull/1562))
- Set mechanism type in SentryExceptionResolver ([#1556](https://github.com/getsentry/sentry-java/pull/1556))
- Perf. for fragments ([#1528](https://github.com/getsentry/sentry-java/pull/1528))

### Fixes

- Handling missing Spring Security on classpath on Java 8 ([#1552](https://github.com/getsentry/sentry-java/pull/1552))
- Use a different method to get strings from JNI, and avoid excessive Stack Space usage. ([#1214](https://github.com/getsentry/sentry-java/pull/1214))
- Add data field to SentrySpan ([#1555](https://github.com/getsentry/sentry-java/pull/1555))
- Clock drift issue when calling DateUtils#getDateTimeWithMillisPrecision ([#1557](https://github.com/getsentry/sentry-java/pull/1557))
- Prefer snake case for HTTP integration data keys ([#1559](https://github.com/getsentry/sentry-java/pull/1559))
- Assign lastEventId only if event was queued for submission ([#1565](https://github.com/getsentry/sentry-java/pull/1565))

## 5.1.0-beta.1

### Features

- Measure app start time ([#1487](https://github.com/getsentry/sentry-java/pull/1487))
- Automatic breadcrumbs logging for fragment lifecycle ([#1522](https://github.com/getsentry/sentry-java/pull/1522))

## 5.0.1

### Fixes

- Sources and Javadoc artifacts were mixed up ([#1515](https://github.com/getsentry/sentry-java/pull/1515))

## 5.0.0

This release brings many improvements but also new features:

- OkHttp Interceptor for Android ([#1330](https://github.com/getsentry/sentry-java/pull/1330))
- GraalVM Native Image Compatibility ([#1329](https://github.com/getsentry/sentry-java/pull/1329))
- Add option to ignore exceptions by type ([#1352](https://github.com/getsentry/sentry-java/pull/1352))
- Enrich transactions with device contexts ([#1430](https://github.com/getsentry/sentry-java/pull/1430)) ([#1469](https://github.com/getsentry/sentry-java/pull/1469))
- Better interoperability with Kotlin null-safety ([#1439](https://github.com/getsentry/sentry-java/pull/1439)) and ([#1462](https://github.com/getsentry/sentry-java/pull/1462))
- Add coroutines support ([#1479](https://github.com/getsentry/sentry-java/pull/1479))
- OkHttp callback for Customising the Span ([#1478](https://github.com/getsentry/sentry-java/pull/1478))
- Add breadcrumb in Spring RestTemplate integration ([#1481](https://github.com/getsentry/sentry-java/pull/1481))

Breaking changes:

- Migration Guide for [Java](https://docs.sentry.io/platforms/java/migration/)
- Migration Guide for [Android](https://docs.sentry.io/platforms/android/migration/)

Other fixes:

- Fix: Add attachmentType to envelope ser/deser. ([#1504](https://github.com/getsentry/sentry-java/pull/1504))

Thank you:

- @maciejwalkowiak for coding most of it.

## 5.0.0-beta.7

### Fixes


- Ref: Deprecate SentryBaseEvent#getOriginThrowable and add SentryBaseEvent#getThrowableMechanism ([#1502](https://github.com/getsentry/sentry-java/pull/1502))
- Graceful Shutdown flushes event instead of Closing SDK ([#1500](https://github.com/getsentry/sentry-java/pull/1500))
- Do not append threads that come from the EnvelopeFileObserver ([#1501](https://github.com/getsentry/sentry-java/pull/1501))
- Ref: Deprecate cacheDirSize and add maxCacheItems ([#1499](https://github.com/getsentry/sentry-java/pull/1499))
- Append all threads if Hint is Cached but attachThreads is enabled ([#1503](https://github.com/getsentry/sentry-java/pull/1503))

## 5.0.0-beta.6

### Features

- Add secondary constructor to SentryOkHttpInterceptor ([#1491](https://github.com/getsentry/sentry-java/pull/1491))
- Add option to enable debug mode in Log4j2 integration ([#1492](https://github.com/getsentry/sentry-java/pull/1492))

### Fixes

- Ref: Replace clone() with copy constructor ([#1496](https://github.com/getsentry/sentry-java/pull/1496))

## 5.0.0-beta.5

### Features

- OkHttp callback for Customising the Span ([#1478](https://github.com/getsentry/sentry-java/pull/1478))
- Add breadcrumb in Spring RestTemplate integration ([#1481](https://github.com/getsentry/sentry-java/pull/1481))
- Add coroutines support ([#1479](https://github.com/getsentry/sentry-java/pull/1479))

### Fixes

- Cloning Stack ([#1483](https://github.com/getsentry/sentry-java/pull/1483))

## 5.0.0-beta.4

### Fixes

- Enrich Transactions with Context Data ([#1469](https://github.com/getsentry/sentry-java/pull/1469))
- Bump: Apache HttpClient to 5.0.4 ([#1476](https://github.com/getsentry/sentry-java/pull/1476))

## 5.0.0-beta.3

### Fixes

- Handling immutable collections on SentryEvent and protocol objects ([#1468](https://github.com/getsentry/sentry-java/pull/1468))
- Associate event with transaction when thrown exception is not a direct cause ([#1463](https://github.com/getsentry/sentry-java/pull/1463))
- Ref: nullability annotations to Sentry module ([#1439](https://github.com/getsentry/sentry-java/pull/1439)) and ([#1462](https://github.com/getsentry/sentry-java/pull/1462))
- NPE when adding Context Data with null values for log4j2 ([#1465](https://github.com/getsentry/sentry-java/pull/1465))

## 5.0.0-beta.2

### Fixes

- sentry-android-timber package sets sentry.java.android.timber as SDK name ([#1456](https://github.com/getsentry/sentry-java/pull/1456))
- When AppLifecycleIntegration is closed, it should remove observer using UI thread ([#1459](https://github.com/getsentry/sentry-java/pull/1459))
- Bump: AGP to 4.2.0 ([#1460](https://github.com/getsentry/sentry-java/pull/1460))

Breaking Changes:

- Remove: Settings.Secure.ANDROID_ID in favor of generated installationId ([#1455](https://github.com/getsentry/sentry-java/pull/1455))
- Rename: enableSessionTracking to enableAutoSessionTracking ([#1457](https://github.com/getsentry/sentry-java/pull/1457))

## 5.0.0-beta.1

### Fixes

- Ref: Refactor converting HttpServletRequest to Sentry Request in Spring integration ([#1387](https://github.com/getsentry/sentry-java/pull/1387))
- Bump: sentry-native to 0.4.9 ([#1431](https://github.com/getsentry/sentry-java/pull/1431))
- Activity tracing auto instrumentation for Android API < 29 ([#1402](https://github.com/getsentry/sentry-java/pull/1402))
- use connection and read timeouts in ApacheHttpClient based transport ([#1397](https://github.com/getsentry/sentry-java/pull/1397))
- set correct transaction status for unhandled exceptions in SentryTracingFilter ([#1406](https://github.com/getsentry/sentry-java/pull/1406))
- handle network errors in SentrySpanClientHttpRequestInterceptor ([#1407](https://github.com/getsentry/sentry-java/pull/1407))
- set scope on transaction ([#1409](https://github.com/getsentry/sentry-java/pull/1409))
- set status and associate events with transactions ([#1426](https://github.com/getsentry/sentry-java/pull/1426))
- Do not set free memory and is low memory fields when it's a NDK hard crash ([#1399](https://github.com/getsentry/sentry-java/pull/1399))
- Apply user from the scope to transaction ([#1424](https://github.com/getsentry/sentry-java/pull/1424))
- Pass maxBreadcrumbs config. to sentry-native ([#1425](https://github.com/getsentry/sentry-java/pull/1425))
- Run event processors and enrich transactions with contexts ([#1430](https://github.com/getsentry/sentry-java/pull/1430))
- Set Span status for OkHttp integration ([#1447](https://github.com/getsentry/sentry-java/pull/1447))
- Set user on transaction in Spring & Spring Boot integrations ([#1443](https://github.com/getsentry/sentry-java/pull/1443))

## 4.4.0-alpha.2

### Features

- Add option to ignore exceptions by type ([#1352](https://github.com/getsentry/sentry-java/pull/1352))
- Sentry closes Android NDK and ShutdownHook integrations ([#1358](https://github.com/getsentry/sentry-java/pull/1358))
- Allow inheritance of SentryHandler class in sentry-jul package([#1367](https://github.com/getsentry/sentry-java/pull/1367))
- Make NoOpHub public ([#1379](https://github.com/getsentry/sentry-java/pull/1379))
- Configure max spans per transaction ([#1394](https://github.com/getsentry/sentry-java/pull/1394))

### Fixes

- Bump: Upgrade Apache HttpComponents Core to 5.0.3 ([#1375](https://github.com/getsentry/sentry-java/pull/1375))
- NPE when MDC contains null values (sentry-logback) ([#1364](https://github.com/getsentry/sentry-java/pull/1364))
- Avoid NPE when MDC contains null values (sentry-jul) ([#1385](https://github.com/getsentry/sentry-java/pull/1385))
- Accept only non null value maps ([#1368](https://github.com/getsentry/sentry-java/pull/1368))
- Do not bind transactions to scope by default. ([#1376](https://github.com/getsentry/sentry-java/pull/1376))
- Hub thread safety ([#1388](https://github.com/getsentry/sentry-java/pull/1388))
- SentryTransactionAdvice should operate on the new scope ([#1389](https://github.com/getsentry/sentry-java/pull/1389))

## 4.4.0-alpha.1

### Features

- Add an overload for `startTransaction` that sets the created transaction to the Scope ([#1313](https://github.com/getsentry/sentry-java/pull/1313))
- Set SDK version on Transactions ([#1307](https://github.com/getsentry/sentry-java/pull/1307))
- GraalVM Native Image Compatibility ([#1329](https://github.com/getsentry/sentry-java/pull/1329))
- Add OkHttp client application interceptor ([#1330](https://github.com/getsentry/sentry-java/pull/1330))

### Fixes

- Bump: sentry-native to 0.4.8
- Ref: Separate user facing and protocol classes in the Performance feature ([#1304](https://github.com/getsentry/sentry-java/pull/1304))
- Use logger set on SentryOptions in GsonSerializer ([#1308](https://github.com/getsentry/sentry-java/pull/1308))
- Use the bindToScope correctly
- Allow 0.0 to be set on tracesSampleRate ([#1328](https://github.com/getsentry/sentry-java/pull/1328))
- set "java" platform to transactions ([#1332](https://github.com/getsentry/sentry-java/pull/1332))
- Allow disabling tracing through SentryOptions ([#1337](https://github.com/getsentry/sentry-java/pull/1337))

## 4.3.0

### Features

- Activity tracing auto instrumentation

### Fixes

- Aetting in-app-includes from external properties ([#1291](https://github.com/getsentry/sentry-java/pull/1291))
- Initialize Sentry in Logback appender when DSN is not set in XML config ([#1296](https://github.com/getsentry/sentry-java/pull/1296))
- JUL integration SDK name ([#1293](https://github.com/getsentry/sentry-java/pull/1293))

## 4.2.0

### Features

- Improve EventProcessor nullability annotations ([#1229](https://github.com/getsentry/sentry-java/pull/1229)).
- Add ability to flush events synchronously.
- Support @SentrySpan and @SentryTransaction on classes and interfaces. ([#1243](https://github.com/getsentry/sentry-java/pull/1243))
- Do not serialize empty collections and maps ([#1245](https://github.com/getsentry/sentry-java/pull/1245))
- Integration interface better compatibility with Kotlin null-safety
- Simplify Sentry configuration in Spring integration ([#1259](https://github.com/getsentry/sentry-java/pull/1259))
- Simplify configuring Logback integration when environment variable with the DSN is not set ([#1271](https://github.com/getsentry/sentry-java/pull/1271))
- Add Request to the Scope. [#1270](https://github.com/getsentry/sentry-java/pull/1270))
- Optimize SentryTracingFilter when hub is disabled.

### Fixes

- Bump: sentry-native to 0.4.7
- Optimize DuplicateEventDetectionEventProcessor performance ([#1247](https://github.com/getsentry/sentry-java/pull/1247)).
- Prefix sdk.package names with io.sentry ([#1249](https://github.com/getsentry/sentry-java/pull/1249))
- Remove experimental annotation for Attachment ([#1257](https://github.com/getsentry/sentry-java/pull/1257))
- Mark stacktrace as snapshot if captured at arbitrary moment ([#1231](https://github.com/getsentry/sentry-java/pull/1231))
- Disable Gson HTML escaping
- Make the ANR Atomic flags immutable
- Prevent NoOpHub from creating heavy SentryOptions objects ([#1272](https://github.com/getsentry/sentry-java/pull/1272))
- SentryTransaction#getStatus NPE ([#1273](https://github.com/getsentry/sentry-java/pull/1273))
- Discard unfinished Spans before sending them over to Sentry ([#1279](https://github.com/getsentry/sentry-java/pull/1279))
- Interrupt the thread in QueuedThreadPoolExecutor ([#1276](https://github.com/getsentry/sentry-java/pull/1276))
- SentryTransaction#finish should not clear another transaction from the scope ([#1278](https://github.com/getsentry/sentry-java/pull/1278))

Breaking Changes:
- Enchancement: SentryExceptionResolver should not send handled errors by default ([#1248](https://github.com/getsentry/sentry-java/pull/1248)).
- Ref: Simplify RestTemplate instrumentation ([#1246](https://github.com/getsentry/sentry-java/pull/1246))
- Enchancement: Add overloads for startTransaction taking op and description ([#1244](https://github.com/getsentry/sentry-java/pull/1244))

## 4.1.0

### Features

- Improve Kotlin compatibility for SdkVersion ([#1213](https://github.com/getsentry/sentry-java/pull/1213))
- Support logging via JUL ([#1211](https://github.com/getsentry/sentry-java/pull/1211))

### Fixes

- Returning Sentry trace header from Span ([#1217](https://github.com/getsentry/sentry-java/pull/1217))
- Remove misleading error logs ([#1222](https://github.com/getsentry/sentry-java/pull/1222))

## 4.0.0

This release brings the Sentry Performance feature to Java SDK, Spring, Spring Boot, and Android integrations. Read more in the reference documentation:

- [Performance for Java](https://docs.sentry.io/platforms/java/performance/)
- [Performance for Spring](https://docs.sentry.io/platforms/java/guides/spring/)
- [Performance for Spring Boot](https://docs.sentry.io/platforms/java/guides/spring-boot/)
- [Performance for Android](https://docs.sentry.io/platforms/android/performance/)

### Other improvements:

#### Core:

- Improved loading external configuration:
  - Load `sentry.properties` from the application's current working directory ([#1046](https://github.com/getsentry/sentry-java/pull/1046))
  - Resolve `in-app-includes`, `in-app-excludes`, `tags`, `debug`, `uncaught.handler.enabled` parameters from the external configuration
- Set global tags on SentryOptions and load them from external configuration ([#1066](https://github.com/getsentry/sentry-java/pull/1066))
- Add support for attachments ([#1082](https://github.com/getsentry/sentry-java/pull/1082))
- Resolve `servername` from the localhost address
- Simplified transport configuration through setting `TransportFactory` instead of `ITransport` on SentryOptions ([#1124](https://github.com/getsentry/sentry-java/pull/1124))

#### Spring Boot:

- Add the ability to register multiple `OptionsConfiguration` beans ([#1093](https://github.com/getsentry/sentry-java/pull/1093))
- Initialize Logback after context refreshes ([#1129](https://github.com/getsentry/sentry-java/pull/1129))

#### Android:

- Add `isSideLoaded` and `installerStore` tags automatically (Where your App. was installed from eg Google Play, Amazon Store, downloaded APK, etc...)
- Bump: sentry-native to 0.4.6
- Bump: Gradle to 6.8.1 and AGP to 4.1.2

## 4.0.0-beta.1

### Features

- Add addToTransactions to Attachment ([#1191](https://github.com/getsentry/sentry-java/pull/1191))
- Support SENTRY_TRACES_SAMPLE_RATE conf. via env variables ([#1171](https://github.com/getsentry/sentry-java/pull/1171))
- Pass request to CustomSamplingContext in Spring integration ([#1172](https://github.com/getsentry/sentry-java/pull/1172))
- Move `SentrySpanClientHttpRequestInterceptor` to Spring module ([#1181](https://github.com/getsentry/sentry-java/pull/1181))
- Add overload for `transaction/span.finish(SpanStatus)` ([#1182](https://github.com/getsentry/sentry-java/pull/1182))
- Simplify registering traces sample callback in Spring integration ([#1184](https://github.com/getsentry/sentry-java/pull/1184))
- Polish Performance API ([#1165](https://github.com/getsentry/sentry-java/pull/1165))
- Set "debug" through external properties ([#1186](https://github.com/getsentry/sentry-java/pull/1186))
- Simplify Spring integration ([#1188](https://github.com/getsentry/sentry-java/pull/1188))
- Init overload with dsn ([#1195](https://github.com/getsentry/sentry-java/pull/1195))
- Enable Kotlin map-like access on CustomSamplingContext ([#1192](https://github.com/getsentry/sentry-java/pull/1192))
- Auto register custom ITransportFactory in Spring integration ([#1194](https://github.com/getsentry/sentry-java/pull/1194))
- Improve Kotlin property access in Performance API ([#1193](https://github.com/getsentry/sentry-java/pull/1193))
- Copy options tags to transactions ([#1198](https://github.com/getsentry/sentry-java/pull/1198))
- Add convenient method for accessing event's throwable ([#1202](https://github.com/getsentry/sentry-java/pull/1202))

### Fixes

- Ref: Set SpanContext on SentryTransaction to avoid potential NPE ([#1173](https://github.com/getsentry/sentry-java/pull/1173))
- Free Local Refs manually due to Android local ref. count limits
- Bring back support for setting transaction name without ongoing transaction ([#1183](https://github.com/getsentry/sentry-java/pull/1183))

## 4.0.0-alpha.3

### Features

- Improve ITransaction and ISpan null-safety compatibility ([#1161](https://github.com/getsentry/sentry-java/pull/1161))
- Automatically assign span context to captured events ([#1156](https://github.com/getsentry/sentry-java/pull/1156))
- Autoconfigure Apache HttpClient 5 based Transport in Spring Boot integration ([#1143](https://github.com/getsentry/sentry-java/pull/1143))
- Send user.ip_address = {{auto}} when sendDefaultPii is true ([#1015](https://github.com/getsentry/sentry-java/pull/1015))
- Read tracesSampleRate from AndroidManifest
- OutboxSender supports all envelope item types ([#1158](https://github.com/getsentry/sentry-java/pull/1158))
- Read `uncaught.handler.enabled` property from the external configuration
- Resolve servername from the localhost address
- Add maxAttachmentSize to SentryOptions ([#1138](https://github.com/getsentry/sentry-java/pull/1138))
- Drop invalid attachments ([#1134](https://github.com/getsentry/sentry-java/pull/1134))
- Set isSideLoaded info tags
- Add non blocking Apache HttpClient 5 based Transport ([#1136](https://github.com/getsentry/sentry-java/pull/1136))

### Fixes

- Ref: Make Attachment immutable ([#1120](https://github.com/getsentry/sentry-java/pull/1120))
- Ref: using Calendar to generate Dates
- Ref: Return NoOpTransaction instead of null ([#1126](https://github.com/getsentry/sentry-java/pull/1126))
- Ref: `ITransport` implementations are now responsible for executing request in asynchronous or synchronous way ([#1118](https://github.com/getsentry/sentry-java/pull/1118))
- Ref: Add option to set `TransportFactory` instead of `ITransport` on `SentryOptions` ([#1124](https://github.com/getsentry/sentry-java/pull/1124))
- Ref: Simplify ITransport creation in ITransportFactory ([#1135](https://github.com/getsentry/sentry-java/pull/1135))
- Fixes and Tests: Session serialization and deserialization
- Inheriting sampling decision from parent ([#1100](https://github.com/getsentry/sentry-java/pull/1100))
- Exception only sets a stack trace if there are frames
- Initialize Logback after context refreshes ([#1129](https://github.com/getsentry/sentry-java/pull/1129))
- Do not crash when passing null values to @Nullable methods, eg User and Scope
- Resolving dashed properties from external configuration
- Consider {{ auto }} as a default ip address ([#1015](https://github.com/getsentry/sentry-java/pull/1015))
- Set release and environment on Transactions ([#1152](https://github.com/getsentry/sentry-java/pull/1152))
- Do not set transaction on the scope automatically

## 4.0.0-alpha.2

### Features

- Add basic support for attachments ([#1082](https://github.com/getsentry/sentry-java/pull/1082))
- Set transaction name on events and transactions sent using Spring integration ([#1067](https://github.com/getsentry/sentry-java/pull/1067))
- Set global tags on SentryOptions and load them from external configuration ([#1066](https://github.com/getsentry/sentry-java/pull/1066))
- Add API validator and remove deprecated methods
- Add more convenient method to start a child span ([#1073](https://github.com/getsentry/sentry-java/pull/1073))
- Autoconfigure traces callback in Spring Boot integration ([#1074](https://github.com/getsentry/sentry-java/pull/1074))
- Resolve in-app-includes and in-app-excludes parameters from the external configuration
- Make InAppIncludesResolver public ([#1084](https://github.com/getsentry/sentry-java/pull/1084))
- Add the ability to register multiple OptionsConfiguration beans ([#1093](https://github.com/getsentry/sentry-java/pull/1093))
- Database query tracing with datasource-proxy ([#1095](https://github.com/getsentry/sentry-java/pull/1095))

### Fixes

- Ref: Refactor resolving SpanContext for Throwable ([#1068](https://github.com/getsentry/sentry-java/pull/1068))
- Ref: Change "op" to "operation" in @SentrySpan and @SentryTransaction
- Remove method reference in SentryEnvelopeItem ([#1091](https://github.com/getsentry/sentry-java/pull/1091))
- Set current thread only if there are no exceptions
- SentryOptions creates GsonSerializer by default
- Append DebugImage list if event already has it
- Sort breadcrumbs by Date if there are breadcrumbs already in the event

## 4.0.0-alpha.1

### Features

- Load `sentry.properties` from the application's current working directory ([#1046](https://github.com/getsentry/sentry-java/pull/1046))
- Performance monitoring ([#971](https://github.com/getsentry/sentry-java/pull/971))
- Performance monitoring for Spring Boot applications ([#971](https://github.com/getsentry/sentry-java/pull/971))

### Fixes

- Ref: Refactor JSON deserialization ([#1047](https://github.com/getsentry/sentry-java/pull/1047))

## 3.2.1

### Fixes

- Set current thread only if theres no exceptions ([#1064](https://github.com/getsentry/sentry-java/pull/1064))
- Append DebugImage list if event already has it ([#1092](https://github.com/getsentry/sentry-java/pull/1092))
- Sort breadcrumbs by Date if there are breadcrumbs already in the event ([#1094](https://github.com/getsentry/sentry-java/pull/1094))
- Free Local Refs manually due to Android local ref. count limits  ([#1179](https://github.com/getsentry/sentry-java/pull/1179))

## 3.2.0

### Features

- Expose a Module (Debug images) Loader for Android thru sentry-native ([#1043](https://github.com/getsentry/sentry-java/pull/1043))
- Added java doc to protocol classes based on sentry-data-schemes project ([#1045](https://github.com/getsentry/sentry-java/pull/1045))
- Make SentryExceptionResolver Order configurable to not send handled web exceptions ([#1008](https://github.com/getsentry/sentry-java/pull/1008))
- Resolve HTTP Proxy parameters from the external configuration ([#1028](https://github.com/getsentry/sentry-java/pull/1028))
- Sentry NDK integration is compiled against default NDK version based on AGP's version ([#1048](https://github.com/getsentry/sentry-java/pull/1048))

### Fixes

- Bump: AGP 4.1.1 ([#1040](https://github.com/getsentry/sentry-java/pull/1040))
- Update to sentry-native 0.4.4 and fix shared library builds ([#1039](https://github.com/getsentry/sentry-java/pull/1039))
- use neutral Locale for String operations ([#1033](https://github.com/getsentry/sentry-java/pull/1033))
- Clean up JNI code and properly free strings ([#1050](https://github.com/getsentry/sentry-java/pull/1050))
- set userId for hard-crashes if no user is set ([#1049](https://github.com/getsentry/sentry-java/pull/1049))

## 3.1.3

### Fixes

- Fix broken NDK integration on 3.1.2 (release failed on packaging a .so file)
- Increase max cached events to 30 ([#1029](https://github.com/getsentry/sentry-java/pull/1029))
- Normalize DSN URI ([#1030](https://github.com/getsentry/sentry-java/pull/1030))

## 3.1.2

### Features

- Manually capturing User Feedback
- Set environment to "production" by default.
- Make public the Breadcrumb constructor that accepts a Date ([#1012](https://github.com/getsentry/sentry-java/pull/1012))

### Fixes

- ref: Validate event id on user feedback submission

## 3.1.1

### Features

- Bind logging related SentryProperties to Slf4j Level instead of Logback to improve Log4j2 compatibility

### Fixes

- Prevent Logback and Log4j2 integrations from re-initializing Sentry when Sentry is already initialized
- Make sure HttpServletRequestSentryUserProvider runs by default before custom SentryUserProvider beans
- Fix setting up Sentry in Spring Webflux annotation by changing the scope of Spring WebMvc related dependencies

## 3.1.0

### Features

- Make getThrowable public and improve set contexts ([#967](https://github.com/getsentry/sentry-java/pull/967))
- Accepted quoted values in properties from external configuration ([#972](https://github.com/getsentry/sentry-java/pull/972))

### Fixes

- Auto-Configure `inAppIncludes` in Spring Boot integration ([#966](https://github.com/getsentry/sentry-java/pull/966))
- Bump: Android Gradle Plugin 4.0.2 ([#968](https://github.com/getsentry/sentry-java/pull/968))
- Don't require `sentry.dsn` to be set when using `io.sentry:sentry-spring-boot-starter` and `io.sentry:sentry-logback` together ([#965](https://github.com/getsentry/sentry-java/pull/965))
- Remove chunked streaming mode ([#974](https://github.com/getsentry/sentry-java/pull/974))
- Android 11 + targetSdkVersion 30 crashes Sentry on start ([#977](https://github.com/getsentry/sentry-java/pull/977))

## 3.0.0

## Java + Android

This release marks the re-unification of Java and Android SDK code bases.
It's based on the Android 2.0 SDK, which implements [Sentry's unified API](https://develop.sentry.dev/sdk/unified-api/).

Considerable changes were done, which include a lot of improvements. More are covered below, but the highlights are:

- Improved `log4j2` integration
  - Capture breadcrumbs for level INFO and higher
  - Raises event for ERROR and higher.
  - Minimum levels are configurable.
  - Optionally initializes the SDK via appender.xml
- Dropped support to `log4j`.
- Improved `logback` integration
  - Capture breadcrumbs for level INFO and higher
  - Raises event for ERROR and higher.
  - Minimum levels are configurable.
  - Optionally initializes the SDK via appender.xml
  - Configurable via Spring integration if both are enabled
- Spring
  - No more duplicate events with Spring and logback
  - Auto initalizes if DSN is available
  - Configuration options available with auto complete
- Google App Engine support dropped

## What’s Changed

- Callback to validate SSL certificate ([#944](https://github.com/getsentry/sentry-java/pull/944))
- Attach stack traces enabled by default

### Android specific

- Release health enabled by default for Android
- Sync of Scopes for Java -> Native (NDK)
- Bump Sentry-Native v0.4.2
- Android 11 Support

[Android migration docs](https://docs.sentry.io/platforms/android/migration/#migrating-from-sentry-android-2x-to-sentry-android-3x)

### Java specific

- Unified API for Java SDK and integrations (Spring, Spring boot starter, Servlet, Logback, Log4j2)

New Java [docs](https://docs.sentry.io/platforms/java/) are live and being improved.

## Acquisition

Packages were released on [`bintray sentry-java`](https://dl.bintray.com/getsentry/sentry-java/io/sentry/), [`bintray sentry-android`](https://dl.bintray.com/getsentry/sentry-android/io/sentry/), [`jcenter`](https://jcenter.bintray.com/io/sentry/) and [`mavenCentral`](https://repo.maven.apache.org/maven2/io/sentry/)

## Where is the Java 1.7 code base?

The previous Java releases, are all available in this repository through the tagged releases.
## 3.0.0-beta.1

## What’s Changed

- feat: ssl support ([#944](https://github.com/getsentry/sentry-java/pull/944)) @ninekaw9 @marandaneto
- feat: sync Java to C ([#937](https://github.com/getsentry/sentry-java/pull/937)) @bruno-garcia @marandaneto
- feat: Auto-configure Logback appender in Spring Boot integration. ([#938](https://github.com/getsentry/sentry-java/pull/938)) @maciejwalkowiak
- feat: Add Servlet integration. ([#935](https://github.com/getsentry/sentry-java/pull/935)) @maciejwalkowiak
- fix: Pop scope at the end of the request in Spring integration. ([#936](https://github.com/getsentry/sentry-java/pull/936)) @maciejwalkowiak
- bump: Upgrade Spring Boot to 2.3.4. ([#932](https://github.com/getsentry/sentry-java/pull/932)) @maciejwalkowiak
- fix: Do not set cookies when send pii is set to false. ([#931](https://github.com/getsentry/sentry-java/pull/931)) @maciejwalkowiak

Packages were released on [`bintray sentry-java`](https://dl.bintray.com/getsentry/sentry-java/io/sentry/), [`bintray sentry-android`](https://dl.bintray.com/getsentry/sentry-android/io/sentry/), [`jcenter`](https://jcenter.bintray.com/io/sentry/) and [`mavenCentral`](https://repo.maven.apache.org/maven2/io/sentry/)

We'd love to get feedback.

## 3.0.0-alpha.3

### Features

- Enable attach stack traces and disable attach threads by default ([#921](https://github.com/getsentry/sentry-java/pull/921)) @marandaneto

### Fixes

- Bump sentry-native to 0.4.2 ([#926](https://github.com/getsentry/sentry-java/pull/926)) @marandaneto
- ref: remove log level as RN do not use it anymore ([#924](https://github.com/getsentry/sentry-java/pull/924)) @marandaneto
- Read sample rate correctly from manifest meta data ([#923](https://github.com/getsentry/sentry-java/pull/923)) @marandaneto

Packages were released on [`bintray sentry-android`](https://dl.bintray.com/getsentry/sentry-android/io/sentry/) and [`bintray sentry-java`](https://dl.bintray.com/getsentry/sentry-java/io/sentry/)

We'd love to get feedback.

## 3.0.0-alpha.2

TBD

Packages were released on [bintray](https://dl.bintray.com/getsentry/maven/io/sentry/)

> Note: This release marks the unification of the Java and Android Sentry codebases based on the core of the Android SDK (version 2.x).
Previous releases for the Android SDK (version 2.x) can be found on the now archived: https://github.com/getsentry/sentry-android/

## 3.0.0-alpha.1

### Features

### Fixes


## New releases will happen on a different repository:

https://github.com/getsentry/sentry-java

## What’s Changed

### Features

### Fixes


- feat: enable release health by default

Packages were released on [`bintray`](https://dl.bintray.com/getsentry/sentry-android/io/sentry/sentry-android/), [`jcenter`](https://jcenter.bintray.com/io/sentry/sentry-android/) and [`mavenCentral`](https://repo.maven.apache.org/maven2/io/sentry/sentry-android/)

We'd love to get feedback.

## 2.3.1

### Fixes

- Add main thread checker for the app lifecycle integration ([#525](https://github.com/getsentry/sentry-android/pull/525)) @marandaneto
- Set correct migration link ([#523](https://github.com/getsentry/sentry-android/pull/523)) @fupduck
- Warn about Sentry re-initialization. ([#521](https://github.com/getsentry/sentry-android/pull/521)) @maciejwalkowiak
- Set SDK version in `MainEventProcessor`. ([#513](https://github.com/getsentry/sentry-android/pull/513)) @maciejwalkowiak
- Bump sentry-native to 0.4.0 ([#512](https://github.com/getsentry/sentry-android/pull/512)) @marandaneto
- Bump Gradle to 6.6 and fix linting issues ([#510](https://github.com/getsentry/sentry-android/pull/510)) @marandaneto
- fix(sentry-java): Contexts belong on the Scope ([#504](https://github.com/getsentry/sentry-android/pull/504)) @maciejwalkowiak
- Add tests for verifying scope changes thread isolation ([#508](https://github.com/getsentry/sentry-android/pull/508)) @maciejwalkowiak
- Set `SdkVersion` in default `SentryOptions` created in sentry-core module ([#506](https://github.com/getsentry/sentry-android/pull/506)) @maciejwalkowiak

Packages were released on [`bintray`](https://dl.bintray.com/getsentry/sentry-android/io/sentry/sentry-android/), [`jcenter`](https://jcenter.bintray.com/io/sentry/sentry-android/) and [`mavenCentral`](https://repo.maven.apache.org/maven2/io/sentry/sentry-android/)

We'd love to get feedback.

## 2.3.0

### Features

- Add console application sample. ([#502](https://github.com/getsentry/sentry-android/pull/502)) @maciejwalkowiak
- Log stacktraces in SystemOutLogger ([#498](https://github.com/getsentry/sentry-android/pull/498)) @maciejwalkowiak
- Add method to add breadcrumb with string parameter. ([#501](https://github.com/getsentry/sentry-android/pull/501)) @maciejwalkowiak

### Fixes

- Converting UTC and ISO timestamp when missing Locale/TimeZone do not error ([#505](https://github.com/getsentry/sentry-android/pull/505)) @marandaneto
- Call `Sentry#close` on JVM shutdown. ([#497](https://github.com/getsentry/sentry-android/pull/497)) @maciejwalkowiak
- ref: sentry-core changes for console app ([#473](https://github.com/getsentry/sentry-android/pull/473)) @marandaneto

Obs: If you are using its own instance of `Hub`/`SentryClient` and reflection to set up the SDK to be usable within Libraries, this change may break your code, please fix the renamed classes.

Packages were released on [`bintray`](https://dl.bintray.com/getsentry/sentry-android/io/sentry/sentry-android/), [`jcenter`](https://jcenter.bintray.com/io/sentry/sentry-android/) and [`mavenCentral`](https://repo.maven.apache.org/maven2/io/sentry/sentry-android/)

We'd love to get feedback.

## 2.2.2

### Features

- Add sdk to envelope header ([#488](https://github.com/getsentry/sentry-android/pull/488)) @marandaneto
- Log request if response code is not 200 ([#484](https://github.com/getsentry/sentry-android/pull/484)) @marandaneto

### Fixes

- Bump plugin versions ([#487](https://github.com/getsentry/sentry-android/pull/487)) @marandaneto
- Bump: AGP 4.0.1 ([#486](https://github.com/getsentry/sentry-android/pull/486)) @marandaneto

Packages were released on [`bintray`](https://dl.bintray.com/getsentry/sentry-android/io/sentry/sentry-android/), [`jcenter`](https://jcenter.bintray.com/io/sentry/sentry-android/) and [`mavenCentral`](https://repo.maven.apache.org/maven2/io/sentry/sentry-android/)

We'd love to get feedback.

## 2.2.1

### Fixes

- Timber adds breadcrumb even if event level is < minEventLevel ([#480](https://github.com/getsentry/sentry-android/pull/480)) @marandaneto
- Contexts serializer avoids reflection and fixes desugaring issue ([#478](https://github.com/getsentry/sentry-android/pull/478)) @marandaneto
- clone session before sending to the transport ([#474](https://github.com/getsentry/sentry-android/pull/474)) @marandaneto
- Bump Gradle 6.5.1 ([#479](https://github.com/getsentry/sentry-android/pull/479)) @marandaneto

Packages were released on [`bintray`](https://dl.bintray.com/getsentry/sentry-android/io/sentry/sentry-android/), [`jcenter`](https://jcenter.bintray.com/io/sentry/sentry-android/) and [`mavenCentral`](https://repo.maven.apache.org/maven2/io/sentry/sentry-android/)

We'd love to get feedback.

## 2.2.0

### Fixes

- Negative session sequence if the date is before java date epoch ([#471](https://github.com/getsentry/sentry-android/pull/471)) @marandaneto
- Deserialise unmapped contexts values from envelope ([#470](https://github.com/getsentry/sentry-android/pull/470)) @marandaneto
- Bump: sentry-native 0.3.4 ([#468](https://github.com/getsentry/sentry-android/pull/468)) @marandaneto

- feat: timber integration ([#464](https://github.com/getsentry/sentry-android/pull/464)) @marandaneto

1) To add integrations it requires a [manual initialization](https://docs.sentry.io/platforms/android/#manual-initialization) of the Android SDK.

2) Add the `sentry-android-timber` dependency:

```groovy
implementation 'io.sentry:sentry-android-timber:{version}' // version >= 2.2.0
```

3) Initialize and add the `SentryTimberIntegration`:

```java
SentryAndroid.init(this, options -> {
    // default values:
    // minEventLevel = ERROR
    // minBreadcrumbLevel = INFO
    options.addIntegration(new SentryTimberIntegration());

    // custom values for minEventLevel and minBreadcrumbLevel
    // options.addIntegration(new SentryTimberIntegration(SentryLevel.WARNING, SentryLevel.ERROR));
});
```

4) Use the Timber integration:

```java
try {
    int x = 1 / 0;
} catch (Exception e) {
    Timber.e(e);
}
```

Packages were released on [`bintray`](https://dl.bintray.com/getsentry/sentry-android/io/sentry/sentry-android/), [`jcenter`](https://jcenter.bintray.com/io/sentry/sentry-android/) and [`mavenCentral`](https://repo.maven.apache.org/maven2/io/sentry/sentry-android/)

We'd love to get feedback.

## 2.1.7

### Fixes

- Init native libs if available on SDK init ([#461](https://github.com/getsentry/sentry-android/pull/461)) @marandaneto
- Make JVM target explicit in sentry-core ([#462](https://github.com/getsentry/sentry-android/pull/462)) @dilbernd
- Timestamp with millis from react-native should be in UTC format ([#456](https://github.com/getsentry/sentry-android/pull/456)) @marandaneto
- Bump Gradle to 6.5 ([#454](https://github.com/getsentry/sentry-android/pull/454)) @marandaneto

Packages were released on [`bintray`](https://dl.bintray.com/getsentry/sentry-android/io/sentry/sentry-android/), [`jcenter`](https://jcenter.bintray.com/io/sentry/sentry-android/) and [`mavenCentral`](https://repo.maven.apache.org/maven2/io/sentry/sentry-android/)

We'd love to get feedback.

## 2.1.6

### Fixes

- Do not lookup sentry-debug-meta but instead load it directly ([#445](https://github.com/getsentry/sentry-android/pull/445)) @marandaneto
- Regression on v2.1.5 which can cause a crash on SDK init

Packages were released on [`bintray`](https://dl.bintray.com/getsentry/sentry-android/io/sentry/sentry-android/), [`jcenter`](https://jcenter.bintray.com/io/sentry/sentry-android/) and [`mavenCentral`](https://repo.maven.apache.org/maven2/io/sentry/sentry-android/)

We'd love to get feedback.

## 2.1.5

### Fixes

This version has a severe bug and can cause a crash on SDK init

Please upgrade to https://github.com/getsentry/sentry-android/releases/tag/2.1.6

## 2.1.4

### Features

- Make gzip as default content encoding type ([#433](https://github.com/getsentry/sentry-android/pull/433)) @marandaneto
- Use AGP 4 features ([#366](https://github.com/getsentry/sentry-android/pull/366)) @marandaneto
- Create GH Actions CI for Ubuntu/macOS ([#403](https://github.com/getsentry/sentry-android/pull/403)) @marandaneto
- Make root checker better and minimize false positive ([#417](https://github.com/getsentry/sentry-android/pull/417)) @marandaneto

### Fixes

- bump: sentry-native to 0.3.1 ([#440](https://github.com/getsentry/sentry-android/pull/440)) @marandaneto
- Update last session timestamp ([#437](https://github.com/getsentry/sentry-android/pull/437)) @marandaneto
- Filter trim memory breadcrumbs ([#431](https://github.com/getsentry/sentry-android/pull/431)) @marandaneto

Packages were released on [`bintray`](https://dl.bintray.com/getsentry/sentry-android/io/sentry/sentry-android/), [`jcenter`](https://jcenter.bintray.com/io/sentry/sentry-android/) and [`mavenCentral`](https://repo.maven.apache.org/maven2/io/sentry/sentry-android/)

We'd love to get feedback.

## 2.1.3

### Fixes

This fixes several critical bugs in sentry-android 2.0 and 2.1

- Sentry.init register integrations after creating the main Hub instead of doing it in the main Hub ctor ([#427](https://github.com/getsentry/sentry-android/pull/427)) @marandaneto
- make NoOpLogger public ([#425](https://github.com/getsentry/sentry-android/pull/425)) @marandaneto
- ConnectivityChecker returns connection status and events are not trying to be sent if no connection. ([#420](https://github.com/getsentry/sentry-android/pull/420)) @marandaneto
- thread pool executor is a single thread executor instead of scheduled thread executor ([#422](https://github.com/getsentry/sentry-android/pull/422)) @marandaneto
- Add Abnormal to the Session.State enum as its part of the protocol ([#424](https://github.com/getsentry/sentry-android/pull/424)) @marandaneto
- Bump: Gradle to 6.4.1 ([#419](https://github.com/getsentry/sentry-android/pull/419)) @marandaneto

We recommend that you use sentry-android 2.1.3 over the initial release of sentry-android 2.0 and 2.1.

Packages were released on [`bintray`](https://dl.bintray.com/getsentry/sentry-android/io/sentry/sentry-android/), [`jcenter`](https://jcenter.bintray.com/io/sentry/sentry-android/) and [`mavenCentral`](https://repo.maven.apache.org/maven2/io/sentry/sentry-android/)

We'd love to get feedback.

## 2.1.2

### Features

- Added options to configure http transport ([#411](https://github.com/getsentry/sentry-android/pull/411)) @marandaneto

### Fixes

- Phone state breadcrumbs require read_phone_state on older OS versions ([#415](https://github.com/getsentry/sentry-android/pull/415)) @marandaneto @bsergean
- before raising ANR events, we check ProcessErrorStateInfo if available ([#412](https://github.com/getsentry/sentry-android/pull/412)) @marandaneto
- send cached events to use a single thread executor ([#405](https://github.com/getsentry/sentry-android/pull/405)) @marandaneto
- initing SDK on AttachBaseContext ([#409](https://github.com/getsentry/sentry-android/pull/409)) @marandaneto
- sessions can't be abnormal, but exited if not ended properly ([#410](https://github.com/getsentry/sentry-android/pull/410)) @marandaneto

Packages were released on [`bintray`](https://dl.bintray.com/getsentry/sentry-android/io/sentry/sentry-android/), [`jcenter`](https://jcenter.bintray.com/io/sentry/sentry-android/) and [`mavenCentral`](https://repo.maven.apache.org/maven2/io/sentry/sentry-android/)

We'd love to get feedback.

## 2.1.1

### Features

- Added missing getters on Breadcrumb and SentryEvent ([#397](https://github.com/getsentry/sentry-android/pull/397)) @marandaneto
- Add trim memory breadcrumbs ([#395](https://github.com/getsentry/sentry-android/pull/395)) @marandaneto
- Only set breadcrumb extras if not empty ([#394](https://github.com/getsentry/sentry-android/pull/394)) @marandaneto
- Added samples of how to disable automatic breadcrumbs ([#389](https://github.com/getsentry/sentry-android/pull/389)) @marandaneto

### Fixes

- Set missing release, environment and dist to sentry-native options ([#404](https://github.com/getsentry/sentry-android/pull/404)) @marandaneto
- Do not add automatic and empty sensor breadcrumbs ([#401](https://github.com/getsentry/sentry-android/pull/401)) @marandaneto
- ref: removed Thread.sleep from LifecycleWatcher tests, using awaitility and DateProvider ([#392](https://github.com/getsentry/sentry-android/pull/392)) @marandaneto
- ref: added a DateTimeProvider for making retry after testable ([#391](https://github.com/getsentry/sentry-android/pull/391)) @marandaneto
- Bump Gradle to 6.4 ([#390](https://github.com/getsentry/sentry-android/pull/390)) @marandaneto
- Bump sentry-native to 0.2.6 ([#396](https://github.com/getsentry/sentry-android/pull/396)) @marandaneto

Packages were released on [`bintray`](https://dl.bintray.com/getsentry/sentry-android/io/sentry/sentry-android/), [`jcenter`](https://jcenter.bintray.com/io/sentry/sentry-android/) and [`mavenCentral`](https://repo.maven.apache.org/maven2/io/sentry/sentry-android/)

We'd love to get feedback.

## 2.1.0

### Features

- Includes all the changes of 2.1.0 alpha, beta and RC

### Fixes

- fix when PhoneStateListener is not ready for use ([#387](https://github.com/getsentry/sentry-android/pull/387)) @marandaneto
- make ANR 5s by default ([#388](https://github.com/getsentry/sentry-android/pull/388)) @marandaneto
- rate limiting by categories ([#381](https://github.com/getsentry/sentry-android/pull/381)) @marandaneto
- Bump NDK to latest stable version 21.1.6352462 ([#386](https://github.com/getsentry/sentry-android/pull/386)) @marandaneto

Packages were released on [`bintray`](https://dl.bintray.com/getsentry/sentry-android/io/sentry/sentry-android/), [`jcenter`](https://jcenter.bintray.com/io/sentry/sentry-android/) and [`mavenCentral`](https://repo.maven.apache.org/maven2/io/sentry/sentry-android/)

We'd love to get feedback.

## 2.0.3

### Fixes

- patch from 2.1.0-alpha.2 - avoid crash if NDK throws UnsatisfiedLinkError ([#344](https://github.com/getsentry/sentry-android/pull/344)) @marandaneto

Packages were released on [`bintray`](https://dl.bintray.com/getsentry/sentry-android/io/sentry/sentry-android/), [`jcenter`](https://jcenter.bintray.com/io/sentry/sentry-android/) and [`mavenCentral`](https://repo.maven.apache.org/maven2/io/sentry/sentry-android/)

We'd love to get feedback.

## 2.1.0-RC.1

### Features

- Options for uncaught exception and make SentryOptions list Thread-Safe ([#384](https://github.com/getsentry/sentry-android/pull/384)) @marandaneto
- Automatic breadcrumbs for app, activity and sessions lifecycles and system events ([#348](https://github.com/getsentry/sentry-android/pull/348)) @marandaneto
- Make capture session and envelope internal ([#372](https://github.com/getsentry/sentry-android/pull/372)) @marandaneto

### Fixes

- If retry after header has empty categories, apply retry after to all of them ([#377](https://github.com/getsentry/sentry-android/pull/377)) @marandaneto
- Discard events and envelopes if cached and retry after ([#378](https://github.com/getsentry/sentry-android/pull/378)) @marandaneto
- Merge loadLibrary calls for sentry-native and clean up CMake files ([#373](https://github.com/getsentry/sentry-android/pull/373)) @Swatinem
- Exceptions should be sorted oldest to newest ([#370](https://github.com/getsentry/sentry-android/pull/370)) @marandaneto
- Check external storage size even if its read only ([#368](https://github.com/getsentry/sentry-android/pull/368)) @marandaneto
- Wrong check for cellular network capability ([#369](https://github.com/getsentry/sentry-android/pull/369)) @marandaneto
- add ScheduledForRemoval annotation to deprecated methods ([#375](https://github.com/getsentry/sentry-android/pull/375)) @marandaneto
- Bump NDK to 21.0.6113669 ([#367](https://github.com/getsentry/sentry-android/pull/367)) @marandaneto
- Bump AGP and add new make cmd to check for updates ([#365](https://github.com/getsentry/sentry-android/pull/365)) @marandaneto

Packages were released on [`bintray`](https://dl.bintray.com/getsentry/sentry-android/io/sentry/sentry-android/), [`jcenter`](https://jcenter.bintray.com/io/sentry/sentry-android/) and [`mavenCentral`](https://repo.maven.apache.org/maven2/io/sentry/sentry-android/)

We'd love to get feedback.

## 2.1.0-beta.2

### Fixes

- Bump sentry-native to 0.2.4 ([#364](https://github.com/getsentry/sentry-android/pull/364)) @marandaneto
- Update current session on session start after deleting previous session ([#362](https://github.com/getsentry/sentry-android/pull/362)) @marandaneto

Packages were released on [`bintray`](https://dl.bintray.com/getsentry/sentry-android/io/sentry/sentry-android/), [`jcenter`](https://jcenter.bintray.com/io/sentry/sentry-android/) and [`mavenCentral`](https://repo.maven.apache.org/maven2/io/sentry/sentry-android/)

We'd love to get feedback.

## 2.1.0-beta.1

### Fixes

- Bump sentry-native to 0.2.3 ([#357](https://github.com/getsentry/sentry-android/pull/357)) @marandaneto
- Check for androidx availability on runtime ([#356](https://github.com/getsentry/sentry-android/pull/356)) @marandaneto
- If theres a left over session file and its crashed, we should not overwrite its state ([#354](https://github.com/getsentry/sentry-android/pull/354)) @marandaneto
- Session should be exited state if state was ok ([#352](https://github.com/getsentry/sentry-android/pull/352)) @marandaneto
- Envelope has dedicated endpoint ([#353](https://github.com/getsentry/sentry-android/pull/353)) @marandaneto

Packages were released on [`bintray`](https://dl.bintray.com/getsentry/sentry-android/io/sentry/sentry-android/), [`jcenter`](https://jcenter.bintray.com/io/sentry/sentry-android/) and [`mavenCentral`](https://repo.maven.apache.org/maven2/io/sentry/sentry-android/)

We'd love to get feedback.

## 2.1.0-alpha.2

### Fixes

- Change integration order for cached outbox events ([#347](https://github.com/getsentry/sentry-android/pull/347)) @marandaneto
- Avoid crash if NDK throws UnsatisfiedLinkError ([#344](https://github.com/getsentry/sentry-android/pull/344)) @marandaneto
- Avoid getting a threadlocal twice. ([#339](https://github.com/getsentry/sentry-android/pull/339)) @metlos
- Removing session tracking guard on hub and client ([#338](https://github.com/getsentry/sentry-android/pull/338)) @marandaneto
- Bump agp to 3.6.2 ([#336](https://github.com/getsentry/sentry-android/pull/336)) @marandaneto
- Fix racey ANR integration ([#332](https://github.com/getsentry/sentry-android/pull/332)) @marandaneto
- Logging envelopes path when possible instead of nullable id ([#331](https://github.com/getsentry/sentry-android/pull/331)) @marandaneto
- Renaming transport gate method ([#330](https://github.com/getsentry/sentry-android/pull/330)) @marandaneto

Packages were released on [`bintray`](https://dl.bintray.com/getsentry/sentry-android/io/sentry/sentry-android/), [`jcenter`](https://jcenter.bintray.com/io/sentry/sentry-android/) and [`mavenCentral`](https://repo.maven.apache.org/maven2/io/sentry/sentry-android/)

We'd love to get feedback.

## 2.1.0-alpha.1

Release of Sentry's new SDK for Android.

## What’s Changed

### Features

- Release health @marandaneto @bruno-garcia
- ANR report should have 'was active=yes' on the dashboard ([#299](https://github.com/getsentry/sentry-android/pull/299)) @marandaneto
- NDK events apply scoped data ([#322](https://github.com/getsentry/sentry-android/pull/322)) @marandaneto
- Add a StdoutTransport ([#310](https://github.com/getsentry/sentry-android/pull/310)) @mike-burns
- Implementing new retry after protocol ([#306](https://github.com/getsentry/sentry-android/pull/306)) @marandaneto

### Fixes

- Bump sentry-native to 0.2.2 ([#305](https://github.com/getsentry/sentry-android/pull/305)) @Swatinem
- Missing App's info ([#315](https://github.com/getsentry/sentry-android/pull/315)) @marandaneto
- Buffered writers/readers - otimizations ([#311](https://github.com/getsentry/sentry-android/pull/311)) @marandaneto
- Boot time should be UTC ([#309](https://github.com/getsentry/sentry-android/pull/309)) @marandaneto
- Make transport result public ([#300](https://github.com/getsentry/sentry-android/pull/300)) @marandaneto

Packages were released on [`bintray`](https://dl.bintray.com/getsentry/sentry-android/io/sentry/sentry-android/), [`jcenter`](https://jcenter.bintray.com/io/sentry/sentry-android/) and [`mavenCentral`](https://repo.maven.apache.org/maven2/io/sentry/sentry-android/)

We'd love to get feedback.

## 2.0.2

Release of Sentry's new SDK for Android.

### Features

- MavenCentral support ([#284](https://github.com/getsentry/sentry-android/pull/284)) @marandaneto

### Fixes

- Bump AGP to 3.6.1 ([#285](https://github.com/getsentry/sentry-android/pull/285)) @marandaneto

Packages were released on [`bintray`](https://dl.bintray.com/getsentry/sentry-android/io/sentry/sentry-android/), [`jcenter`](https://jcenter.bintray.com/io/sentry/sentry-android/) and [`mavenCentral`](https://repo.maven.apache.org/maven2/io/sentry/sentry-android/)

We'd love to get feedback.

## 2.0.1

Release of Sentry's new SDK for Android.

## What’s Changed

### Features

- Attach threads/stacktraces ([#267](https://github.com/getsentry/sentry-android/pull/267)) @marandaneto
- Add the default serverName to SentryOptions and use it in MainEventProcessor ([#279](https://github.com/getsentry/sentry-android/pull/279)) @metlos

### Fixes

- set current threadId when there's no mechanism set ([#277](https://github.com/getsentry/sentry-android/pull/277)) @marandaneto
- Preview package manager ([#269](https://github.com/getsentry/sentry-android/pull/269)) @bruno-garcia

Packages were released on [`bintray`](https://dl.bintray.com/getsentry/sentry-android/io/sentry/), [`jcenter`](https://jcenter.bintray.com/io/sentry/sentry-android/)

We'd love to get feedback.

## 2.0.0

Release of Sentry's new SDK for Android.

New features not offered by (1.7.x):

- NDK support
  - Captures crashes caused by native code
  - Access to the [`sentry-native` SDK](https://github.com/getsentry/sentry-native/) API by your native (C/C++/Rust code/..).
- Automatic init (just add your `DSN` to the manifest)
   - Proguard rules are added automatically
   - Permission (Internet) is added automatically
- Uncaught Exceptions might be captured even before the app restarts
- Sentry's Unified API.
- More context/device information
- Packaged as `aar`
- Frames from the app automatically marked as `InApp=true` (stack traces in Sentry highlights them by default).
- Complete Sentry Protocol available.
- All threads and their stack traces are captured.
- Sample project in this repo to test many features (segfault, uncaught exception, ANR...)

Features from the current SDK like `ANR` are also available (by default triggered after 4 seconds).

Packages were released on [`bintray`](https://dl.bintray.com/getsentry/sentry-android/io/sentry/), [`jcenter`](https://jcenter.bintray.com/io/sentry/sentry-android/)

We'd love to get feedback.

## 2.0.0-rc04

Release of Sentry's new SDK for Android.

### Features

- Take sampleRate from metadata ([#262](https://github.com/getsentry/sentry-android/pull/262)) @bruno-garcia
- Support mills timestamp format ([#263](https://github.com/getsentry/sentry-android/pull/263)) @marandaneto
- Adding logs to installed integrations ([#265](https://github.com/getsentry/sentry-android/pull/265)) @marandaneto

### Fixes

- Breacrumb.data to string,object, Add LOG level ([#264](https://github.com/getsentry/sentry-android/pull/264)) @HazAT
- Read release conf. on manifest ([#266](https://github.com/getsentry/sentry-android/pull/266)) @marandaneto

Packages were released on [`bintray`](https://dl.bintray.com/getsentry/sentry-android/io/sentry/), [`jcenter`](https://jcenter.bintray.com/io/sentry/sentry-android/)

We'd love to get feedback and we'll work in getting the GA `2.0.0` out soon.
Until then, the [stable SDK offered by Sentry is at version 1.7.30](https://github.com/getsentry/sentry-java/releases/tag/v1.7.30)

## 2.0.0-rc03

Release of Sentry's new SDK for Android.

### Fixes

- fixes ([#259](https://github.com/getsentry/sentry-android/issues/259)) - NPE check on getExternalFilesDirs items. ([#260](https://github.com/getsentry/sentry-android/pull/260)) @marandaneto
- strictMode typo ([#258](https://github.com/getsentry/sentry-android/pull/258)) @marandaneto

Packages were released on [`bintray`](https://dl.bintray.com/getsentry/sentry-android/io/sentry/), [`jcenter`](https://jcenter.bintray.com/io/sentry/sentry-android/)

We'd love to get feedback and we'll work in getting the GA `2.0.0` out soon.
Until then, the [stable SDK offered by Sentry is at version 1.7.30](https://github.com/getsentry/sentry-java/releases/tag/v1.7.30)

## 2.0.0-rc02

Release of Sentry's new SDK for Android.

### Features

- Hub mode configurable ([#247](https://github.com/getsentry/sentry-android/pull/247)) @bruno-garcia
- Added remove methods (tags/extras) to the sentry static class ([#243](https://github.com/getsentry/sentry-android/pull/243)) @marandaneto

### Fixes


- Update ndk for new sentry-native version ([#235](https://github.com/getsentry/sentry-android/pull/235)) @Swatinem @marandaneto
- Make integrations public ([#256](https://github.com/getsentry/sentry-android/pull/256)) @marandaneto
- Bump build-tools ([#255](https://github.com/getsentry/sentry-android/pull/255)) @marandaneto
- Added javadocs to scope and its dependencies ([#253](https://github.com/getsentry/sentry-android/pull/253)) @marandaneto
- Build all ABIs ([#254](https://github.com/getsentry/sentry-android/pull/254)) @marandaneto
- Moving back ANR timeout from long to int param. ([#252](https://github.com/getsentry/sentry-android/pull/252)) @marandaneto
- Added HubAdapter to call Sentry static methods from Integrations ([#250](https://github.com/getsentry/sentry-android/pull/250)) @marandaneto
- New Release format ([#242](https://github.com/getsentry/sentry-android/pull/242)) @marandaneto
- Javadocs for SentryOptions ([#246](https://github.com/getsentry/sentry-android/pull/246)) @marandaneto
- non-app is already inApp excluded by default. ([#244](https://github.com/getsentry/sentry-android/pull/244)) @marandaneto
- Fix if symlink exists for sentry-native ([#241](https://github.com/getsentry/sentry-android/pull/241)) @marandaneto
- Clone method - race condition free ([#226](https://github.com/getsentry/sentry-android/pull/226)) @marandaneto
- Refactoring breadcrumbs callback ([#239](https://github.com/getsentry/sentry-android/pull/239)) @marandaneto

Packages were released on [`bintray`](https://dl.bintray.com/getsentry/sentry-android/io/sentry/), [`jcenter`](https://jcenter.bintray.com/io/sentry/sentry-android/)

We'd love to get feedback and we'll work in getting the GA `2.0.0` out soon.
Until then, the [stable SDK offered by Sentry is at version 1.7.30](https://github.com/getsentry/sentry-java/releases/tag/v1.7.30)

## 2.0.0-rc01

Release of Sentry's new SDK for Android.

## What’s Changed

### Features

- Added remove methods for Scope data ([#237](https://github.com/getsentry/sentry-android/pull/237)) @marandaneto
- More device context (deviceId, connectionType and language) ([#229](https://github.com/getsentry/sentry-android/pull/229)) @marandaneto
- Added a few java docs (Sentry, Hub and SentryClient) ([#223](https://github.com/getsentry/sentry-android/pull/223)) @marandaneto
- Implemented diagnostic logger ([#218](https://github.com/getsentry/sentry-android/pull/218)) @marandaneto
- Added event processors to scope ([#209](https://github.com/getsentry/sentry-android/pull/209)) @marandaneto
- Added android transport gate ([#206](https://github.com/getsentry/sentry-android/pull/206)) @marandaneto
- Added executor for caching values out of the main thread ([#201](https://github.com/getsentry/sentry-android/pull/201)) @marandaneto

### Fixes


- Honor RetryAfter ([#236](https://github.com/getsentry/sentry-android/pull/236)) @marandaneto
- Add tests for SentryValues ([#238](https://github.com/getsentry/sentry-android/pull/238)) @philipphofmann
- Do not set frames if there's none ([#234](https://github.com/getsentry/sentry-android/pull/234)) @marandaneto
- Always call interrupt after InterruptedException ([#232](https://github.com/getsentry/sentry-android/pull/232)) @marandaneto
- Mark as current thread if its the main thread ([#228](https://github.com/getsentry/sentry-android/pull/228)) @marandaneto
- Fix lgtm alerts ([#219](https://github.com/getsentry/sentry-android/pull/219)) @marandaneto
- Written unit tests to ANR integration ([#215](https://github.com/getsentry/sentry-android/pull/215)) @marandaneto
- Added blog posts to README ([#214](https://github.com/getsentry/sentry-android/pull/214)) @marandaneto
- Raise code coverage for Dsn to 100% ([#212](https://github.com/getsentry/sentry-android/pull/212)) @philipphofmann
- Remove redundant times(1) for Mockito.verify ([#211](https://github.com/getsentry/sentry-android/pull/211)) @philipphofmann
- Transport may be set on options ([#203](https://github.com/getsentry/sentry-android/pull/203)) @marandaneto
- dist may be set on options ([#204](https://github.com/getsentry/sentry-android/pull/204)) @marandaneto
- Throw an exception if DSN is not set ([#200](https://github.com/getsentry/sentry-android/pull/200)) @marandaneto
- Migration guide markdown ([#197](https://github.com/getsentry/sentry-android/pull/197)) @marandaneto

Packages were released on [`bintray`](https://dl.bintray.com/getsentry/sentry-android/io/sentry/), [`jcenter`](https://jcenter.bintray.com/io/sentry/sentry-android/)

We'd love to get feedback and we'll work in getting the GA `2.0.0` out soon.
Until then, the [stable SDK offered by Sentry is at version 1.7.29](https://github.com/getsentry/sentry-java/releases/tag/v1.7.29)

## 2.0.0-beta02

Release of Sentry's new SDK for Android.

### Features

- addBreadcrumb overloads ([#196](https://github.com/getsentry/sentry-android/pull/196)) and ([#198](https://github.com/getsentry/sentry-android/pull/198))

### Fixes

- fix Android bug on API 24 and 25 about getting current threads and stack traces ([#194](https://github.com/getsentry/sentry-android/pull/194))

Packages were released on [`bintray`](https://dl.bintray.com/getsentry/sentry-android/io/sentry/), [`jcenter`](https://jcenter.bintray.com/io/sentry/sentry-android/)

We'd love to get feedback and we'll work in getting the GA `2.0.0` out soon.
Until then, the [stable SDK offered by Sentry is at version 1.7.28](https://github.com/getsentry/sentry-java/releases/tag/v1.7.28)

## 2.0.0-beta01

Release of Sentry's new SDK for Android.

### Fixes

- ref: ANR doesn't set handled flag ([#186](https://github.com/getsentry/sentry-android/pull/186))
- SDK final review ([#183](https://github.com/getsentry/sentry-android/pull/183))
- ref: Drop errored in favor of crashed ([#187](https://github.com/getsentry/sentry-android/pull/187))
- Workaround android_id ([#185](https://github.com/getsentry/sentry-android/pull/185))
- Renamed sampleRate ([#191](https://github.com/getsentry/sentry-android/pull/191))
- Making timestamp package-private or test-only ([#190](https://github.com/getsentry/sentry-android/pull/190))
- Split event processor in Device/App data ([#180](https://github.com/getsentry/sentry-android/pull/180))

Packages were released on [`bintray`](https://dl.bintray.com/getsentry/sentry-android/io/sentry/), [`jcenter`](https://jcenter.bintray.com/io/sentry/sentry-android/)

We'd love to get feedback and we'll work in getting the GA `2.0.0` out soon.
Until then, the [stable SDK offered by Sentry is at version 1.7.28](https://github.com/getsentry/sentry-java/releases/tag/v1.7.28)

## 2.0.0-alpha09

Release of Sentry's new SDK for Android.

### Features

- Adding nativeBundle plugin ([#161](https://github.com/getsentry/sentry-android/pull/161))
- Adding scope methods to sentry static class ([#179](https://github.com/getsentry/sentry-android/pull/179))

### Fixes

- fix: DSN parsing ([#165](https://github.com/getsentry/sentry-android/pull/165))
- Don't avoid exception type minification ([#166](https://github.com/getsentry/sentry-android/pull/166))
- make Gson retro compatible with older versions of AGP ([#177](https://github.com/getsentry/sentry-android/pull/177))
- Bump sentry-native with message object instead of a string ([#172](https://github.com/getsentry/sentry-android/pull/172))

Packages were released on [`bintray`](https://dl.bintray.com/getsentry/sentry-android/io/sentry/), [`jcenter`](https://jcenter.bintray.com/io/sentry/sentry-android/)

We'd love to get feedback and we'll work in getting the GA `2.0.0` out soon.
Until then, the [stable SDK offered by Sentry is at version 1.7.28](https://github.com/getsentry/sentry-java/releases/tag/v1.7.28)

## 2.0.0-alpha08

Release of Sentry's new SDK for Android.

### Fixes

- DebugId endianness ([#162](https://github.com/getsentry/sentry-android/pull/162))
- Executed beforeBreadcrumb also for scope ([#160](https://github.com/getsentry/sentry-android/pull/160))
- Benefit of manifest merging when minSdk ([#159](https://github.com/getsentry/sentry-android/pull/159))
- Add method to captureMessage with level ([#157](https://github.com/getsentry/sentry-android/pull/157))
- Listing assets file on the wrong dir ([#156](https://github.com/getsentry/sentry-android/pull/156))

Packages were released on [`bintray`](https://dl.bintray.com/getsentry/sentry-android/io/sentry/), [`jcenter`](https://jcenter.bintray.com/io/sentry/sentry-android/)

We'd love to get feedback and we'll work in getting the GA `2.0.0` out soon.
Until then, the [stable SDK offered by Sentry is at version 1.7.28](https://github.com/getsentry/sentry-java/releases/tag/v1.7.28)

## 2.0.0-alpha07

Third release of Sentry's new SDK for Android.

### Fixes

-  Fixed release for jcenter and bintray

Packages were released on [`bintray`](https://dl.bintray.com/getsentry/sentry-android/io/sentry/), [`jcenter`](https://jcenter.bintray.com/io/sentry/sentry-android/)

We'd love to get feedback and we'll work in getting the GA `2.0.0` out soon.
Until then, the [stable SDK offered by Sentry is at version 1.7.28](https://github.com/getsentry/sentry-java/releases/tag/v1.7.28)

## 2.0.0-alpha06

Second release of Sentry's new SDK for Android.

### Fixes

- Fixed a typo on pom generation.

Packages were released on [`bintray`](https://dl.bintray.com/getsentry/sentry-android/io/sentry/), [`jcenter`](https://jcenter.bintray.com/io/sentry/sentry-android/)

We'd love to get feedback and we'll work in getting the GA `2.0.0` out soon.
Until then, the [stable SDK offered by Sentry is at version 1.7.28](https://github.com/getsentry/sentry-java/releases/tag/v1.7.28)

## 2.0.0-alpha05

First release of Sentry's new SDK for Android.

New features not offered by our current (1.7.x), stable SDK are:

- NDK support
  - Captures crashes caused by native code
  - Access to the [`sentry-native` SDK](https://github.com/getsentry/sentry-native/) API by your native (C/C++/Rust code/..).
- Automatic init (just add your `DSN` to the manifest)
   - Proguard rules are added automatically
   - Permission (Internet) is added automatically
- Uncaught Exceptions might be captured even before the app restarts
- Unified API which include scopes etc.
- More context/device information
- Packaged as `aar`
- Frames from the app automatically marked as `InApp=true` (stack traces in Sentry highlights them by default).
- Complete Sentry Protocol available.
- All threads and their stack traces are captured.
- Sample project in this repo to test many features (segfault, uncaught exception, scope)

Features from the current SDK like `ANR` are also available (by default triggered after 4 seconds).

Packages were released on [`bintray`](https://dl.bintray.com/getsentry/sentry-android/io/sentry/), [`jcenter`](https://jcenter.bintray.com/io/sentry/sentry-android/)

We'd love to get feedback and we'll work in getting the GA `2.0.0` out soon.
Until then, the [stable SDK offered by Sentry is at version 1.7.28](https://github.com/getsentry/sentry-java/releases/tag/v1.7.28)<|MERGE_RESOLUTION|>--- conflicted
+++ resolved
@@ -1,10 +1,9 @@
 # Changelog
 
-<<<<<<< HEAD
 ## Unreleased
 
 - Add profilesSampleRate and profileSampler options for Android sdk ([#2184](https://github.com/getsentry/sentry-java/pull/2184))
-=======
+
 ## 6.3.0
 
 ### Features
@@ -14,7 +13,6 @@
 ### Fixes
 
 - Lazily retrieve HostnameCache in MainEventProcessor ([#2170](https://github.com/getsentry/sentry-java/pull/2170))
->>>>>>> 121d465b
 
 ## 6.2.1
 
