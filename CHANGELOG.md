# Changelog

## Unreleased

<<<<<<< HEAD
### Features

- Fix SDK init crash if initialized from background thread while an activiy is resumed ([#4449](https://github.com/getsentry/sentry-java/pull/4449))
=======
### Dependencies

- Bump Gradle from v8.14 to v8.14.1 ([#4437](https://github.com/getsentry/sentry-java/pull/4437))
  - [changelog](https://github.com/gradle/gradle/blob/master/CHANGELOG.md#v8141)
  - [diff](https://github.com/gradle/gradle/compare/v8.14...v8.14.1)
>>>>>>> 4e0940ed

## 8.13.0

### Features

- Add debug mode for Session Replay masking ([#4357](https://github.com/getsentry/sentry-java/pull/4357))
    - Use `Sentry.replay().enableDebugMaskingOverlay()` to overlay the screen with the Session Replay masks.
    - The masks will be invalidated at most once per `frameRate` (default 1 fps).
- Extend Logs API to allow passing in `attributes` ([#4402](https://github.com/getsentry/sentry-java/pull/4402))
  - `Sentry.logger.log` now takes a `SentryLogParameters`
  - Use `SentryLogParameters.create(SentryAttributes.of(...))` to pass attributes
    - Attribute values may be of type `string`, `boolean`, `integer` or `double`.
    - Other types will be converted to `string`. Currently we simply call `toString()` but we might offer more in the future.
    - You may manually flatten complex types into multiple separate attributes of simple types.
      - e.g. intead of `SentryAttribute.named("point", Point(10, 20))` you may store it as `SentryAttribute.integerAttribute("point.x", point.x)` and `SentryAttribute.integerAttribute("point.y", point.y)`
    - `SentryAttribute.named()` will automatically infer the type or fall back to `string`.
    - `SentryAttribute.booleanAttribute()` takes a `Boolean` value
    - `SentryAttribute.integerAttribute()` takes a `Integer` value
    - `SentryAttribute.doubleAttribute()` takes a `Double` value
    - `SentryAttribute.stringAttribute()` takes a `String` value
  - We opted for handling parameters via `SentryLogParameters` to avoid creating tons of overloads that are ambiguous.

### Fixes

- Isolation scope is now forked in `OtelSentrySpanProcessor` instead of `OtelSentryPropagator` ([#4434](https://github.com/getsentry/sentry-java/pull/4434))
  - Since propagator may never be invoked we moved the location where isolation scope is forked.
  - Not invoking `OtelSentryPropagator.extract` or having a `sentry-trace` header that failed to parse would cause isolation scope not to be forked.
  - This in turn caused data to bleed between scopes, e.g. from one request into another

### Dependencies

- Bump Spring Boot to `3.5.0` ([#4111](https://github.com/getsentry/sentry-java/pull/4111))

## 8.12.0

### Features

- Add new User Feedback API ([#4286](https://github.com/getsentry/sentry-java/pull/4286))
    - We now introduced Sentry.captureFeedback, which supersedes Sentry.captureUserFeedback
- Add Sentry Log Feature ([#4372](https://github.com/getsentry/sentry-java/pull/4372))
    - The feature is disabled by default and needs to be enabled by:
        - `options.getLogs().setEnabled(true)` in `Sentry.init` / `SentryAndroid.init`
        - `<meta-data android:name="io.sentry.logs.enabled" android:value="true" />` in `AndroidManifest.xml`
        - `logs.enabled=true` in `sentry.properties`
        - `sentry.logs.enabled=true` in `application.properties`
        - `sentry.logs.enabled: true` in `application.yml`
    - Logs can be captured using `Sentry.logger().info()` and similar methods.
    - Logs also take a format string and arguments which we then send through `String.format`.
    - Please use `options.getLogs().setBeforeSend()` to filter outgoing logs

### Fixes

- Hook User Interaction integration into running Activity in case of deferred SDK init ([#4337](https://github.com/getsentry/sentry-java/pull/4337))

### Dependencies

- Bump Gradle from v8.13 to v8.14.0 ([#4360](https://github.com/getsentry/sentry-java/pull/4360))
  - [changelog](https://github.com/gradle/gradle/blob/master/CHANGELOG.md#v8140)
  - [diff](https://github.com/gradle/gradle/compare/v8.13...v8.14.0)

## 8.11.1

### Fixes

- Fix Android profile chunk envelope type for UI Profiling ([#4366](https://github.com/getsentry/sentry-java/pull/4366))

## 8.11.0

### Features

- Make `RequestDetailsResolver` public ([#4326](https://github.com/getsentry/sentry-java/pull/4326))
  - `RequestDetailsResolver` is now public and has an additional constructor, making it easier to use a custom `TransportFactory`

### Fixes

- Session Replay: Fix masking of non-styled `Text` Composables ([#4361](https://github.com/getsentry/sentry-java/pull/4361))
- Session Replay: Fix masking read-only `TextField` Composables ([#4362](https://github.com/getsentry/sentry-java/pull/4362))

## 8.10.0

### Features

- Wrap configured OpenTelemetry `ContextStorageProvider` if available ([#4359](https://github.com/getsentry/sentry-java/pull/4359))
  - This is only relevant if you see `java.lang.IllegalStateException: Found multiple ContextStorageProvider. Set the io.opentelemetry.context.ContextStorageProvider property to the fully qualified class name of the provider to use. Falling back to default ContextStorage. Found providers: ...` 
  - Set `-Dio.opentelemetry.context.contextStorageProvider=io.sentry.opentelemetry.SentryContextStorageProvider` on your `java` command
  - Sentry will then wrap the other `ContextStorageProvider` that has been configured by loading it through SPI
  - If no other `ContextStorageProvider` is available or there are problems loading it, we fall back to using `SentryOtelThreadLocalStorage`
    
### Fixes

- Update profile chunk rate limit and client report ([#4353](https://github.com/getsentry/sentry-java/pull/4353))

### Dependencies

- Bump Native SDK from v0.8.3 to v0.8.4 ([#4343](https://github.com/getsentry/sentry-java/pull/4343))
  - [changelog](https://github.com/getsentry/sentry-native/blob/master/CHANGELOG.md#084)
  - [diff](https://github.com/getsentry/sentry-native/compare/0.8.3...0.8.4)

## 8.9.0

### Features

- Add `SentryWrapper.wrapRunnable` to wrap `Runnable` for use with Sentry ([#4332](https://github.com/getsentry/sentry-java/pull/4332))

### Fixes

- Fix TTFD measurement when API called too early ([#4297](https://github.com/getsentry/sentry-java/pull/4297))
- Tag sockets traffic originating from Sentry's HttpConnection ([#4340](https://github.com/getsentry/sentry-java/pull/4340))
  - This should suppress the StrictMode's `UntaggedSocketViolation`
- Reduce debug logs verbosity ([#4341](https://github.com/getsentry/sentry-java/pull/4341))
- Fix unregister `SystemEventsBroadcastReceiver` when entering background ([#4338](https://github.com/getsentry/sentry-java/pull/4338))
  - This should reduce ANRs seen with this class in the stack trace for Android 14 and above

### Improvements

- Make user interaction tracing faster and do fewer allocations ([#4347](https://github.com/getsentry/sentry-java/pull/4347))
- Pre-load modules on a background thread upon SDK init ([#4348](https://github.com/getsentry/sentry-java/pull/4348))

## 8.8.0

### Features

- Add `CoroutineExceptionHandler` for reporting uncaught exceptions in coroutines to Sentry ([#4259](https://github.com/getsentry/sentry-java/pull/4259))
  - This is now part of `sentry-kotlin-extensions` and can be used together with `SentryContext` when launching a coroutine
  - Any exceptions thrown in a coroutine when using the handler will be captured (not rethrown!) and reported to Sentry
  - It's also possible to extend `CoroutineExceptionHandler` to implement custom behavior in addition to the one we provide by default

### Fixes

- Use thread context classloader when available ([#4320](https://github.com/getsentry/sentry-java/pull/4320))
  - This ensures correct resource loading in environments like Spring Boot where the thread context classloader is used for resource loading.
- Improve low memory breadcrumb capturing ([#4325](https://github.com/getsentry/sentry-java/pull/4325))
- Fix do not initialize SDK for Jetpack Compose Preview builds ([#4324](https://github.com/getsentry/sentry-java/pull/4324))
- Fix Synchronize Baggage values ([#4327](https://github.com/getsentry/sentry-java/pull/4327))

### Improvements

- Make `SystemEventsBreadcrumbsIntegration` faster ([#4330](https://github.com/getsentry/sentry-java/pull/4330))

## 8.7.0

### Features

- UI Profiling GA

  Continuous Profiling is now GA, named UI Profiling. To enable it you can use one of the following options. More info can be found at https://docs.sentry.io/platforms/android/profiling/.
    Note: Both `options.profilesSampler` and `options.profilesSampleRate` must **not** be set to enable UI Profiling.
    To keep the same transaction-based behaviour, without the 30 seconds limitation, you can use the `trace` lifecycle mode.
  
  ```xml
  <application>
    <!-- Enable UI profiling, adjust in production env. This is evaluated only once per session -->
    <meta-data android:name="io.sentry.traces.profiling.session-sample-rate" android:value="1.0" />
    <!-- Set profiling lifecycle, can be `manual` (controlled through `Sentry.startProfiler()` and `Sentry.stopProfiler()`) or `trace` (automatically starts and stop a profile whenever a sampled trace starts and finishes) -->
    <meta-data android:name="io.sentry.traces.profiling.lifecycle" android:value="trace" />
    <!-- Enable profiling on app start. The app start profile will be stopped automatically when the app start root span finishes -->
    <meta-data android:name="io.sentry.traces.profiling.start-on-app-start" android:value="true" />
  </application>
  ```
  ```java
  import io.sentry.ProfileLifecycle;
  import io.sentry.android.core.SentryAndroid;
  
  SentryAndroid.init(context, options -> {
      // Enable UI profiling, adjust in production env. This is evaluated only once per session
      options.setProfileSessionSampleRate(1.0);
      // Set profiling lifecycle, can be `manual` (controlled through `Sentry.startProfiler()` and `Sentry.stopProfiler()`) or `trace` (automatically starts and stop a profile whenever a sampled trace starts and finishes)
      options.setProfileLifecycle(ProfileLifecycle.TRACE);
      // Enable profiling on app start. The app start profile will be stopped automatically when the app start root span finishes
      options.setStartProfilerOnAppStart(true);
    });
  ```
  ```kotlin
  import io.sentry.ProfileLifecycle
  import io.sentry.android.core.SentryAndroid

  SentryAndroid.init(context, { options ->
    // Enable UI profiling, adjust in production env. This is evaluated only once per session
    options.profileSessionSampleRate = 1.0
    // Set profiling lifecycle, can be `manual` (controlled through `Sentry.startProfiler()` and `Sentry.stopProfiler()`) or `trace` (automatically starts and stop a profile whenever a sampled trace starts and finishes)
    options.profileLifecycle = ProfileLifecycle.TRACE
    // Enable profiling on app start. The app start profile will be stopped automatically when the app start root span finishes
    options.isStartProfilerOnAppStart = true
    })
  ```

  - Continuous Profiling - Stop when app goes in background ([#4311](https://github.com/getsentry/sentry-java/pull/4311))
  - Continuous Profiling - Add delayed stop ([#4293](https://github.com/getsentry/sentry-java/pull/4293))
  - Continuous Profiling - Out of Experimental ([#4310](https://github.com/getsentry/sentry-java/pull/4310))

### Fixes

- Compress Screenshots on a background thread ([#4295](https://github.com/getsentry/sentry-java/pull/4295))

## 8.6.0

### Behavioral Changes

- The Sentry SDK will now crash on startup if mixed versions have been detected ([#4277](https://github.com/getsentry/sentry-java/pull/4277))
  - On `Sentry.init` / `SentryAndroid.init` the SDK now checks if all Sentry Java / Android SDK dependencies have the same version.
  - While this may seem like a bad idea at first glance, mixing versions of dependencies has a very high chance of causing a crash later. We opted for a controlled crash that's hard to miss.
  - Note: This detection only works for new versions of the SDK, so please take this as a reminder to check your SDK version alignment manually when upgrading the SDK to this version and then you should be good.
  - The SDK will also print log messages if mixed versions have been detected at a later point. ([#4270](https://github.com/getsentry/sentry-java/pull/4270))
    - This takes care of cases missed by the startup check above due to older versions.

### Features

- Increase http timeouts from 5s to 30s to have a better chance of events being delivered without retry ([#4276](https://github.com/getsentry/sentry-java/pull/4276))
- Add `MANIFEST.MF` to Sentry JARs ([#4272](https://github.com/getsentry/sentry-java/pull/4272))
- Retain baggage sample rate/rand values as doubles ([#4279](https://github.com/getsentry/sentry-java/pull/4279))
- Introduce fatal SDK logger ([#4288](https://github.com/getsentry/sentry-java/pull/4288))
  - We use this to print out messages when there is a problem that prevents the SDK from working correctly.
  - One example for this is when the SDK has been configured with mixed dependency versions where we print out details, which module and version are affected.

### Fixes

- Do not override user-defined `SentryOptions` ([#4262](https://github.com/getsentry/sentry-java/pull/4262))
- Session Replay: Change bitmap config to `ARGB_8888` for screenshots ([#4282](https://github.com/getsentry/sentry-java/pull/4282))
- The `MANIFEST.MF` of `sentry-opentelemetry-agent` now has `Implementation-Version` set to the raw version ([#4291](https://github.com/getsentry/sentry-java/pull/4291))
  - An example value would be `8.6.0`
  - The value of the `Sentry-Version-Name` attribute looks like `sentry-8.5.0-otel-2.10.0`
- Fix tags missing for compose view hierarchies ([#4275](https://github.com/getsentry/sentry-java/pull/4275))
- Do not leak SentryFileInputStream/SentryFileOutputStream descriptors and channels ([#4296](https://github.com/getsentry/sentry-java/pull/4296))
- Remove "not yet implemented" from `Sentry.flush` comment ([#4305](https://github.com/getsentry/sentry-java/pull/4305))

### Internal

- Added `platform` to SentryEnvelopeItemHeader ([#4287](https://github.com/getsentry/sentry-java/pull/4287))
  - Set `android` platform to ProfileChunk envelope item header

### Dependencies

- Bump Native SDK from v0.8.1 to v0.8.3 ([#4267](https://github.com/getsentry/sentry-java/pull/4267), [#4298](https://github.com/getsentry/sentry-java/pull/4298))
  - [changelog](https://github.com/getsentry/sentry-native/blob/master/CHANGELOG.md#083)
  - [diff](https://github.com/getsentry/sentry-native/compare/0.8.1...0.8.3)
- Bump Spring Boot from 2.7.5 to 2.7.18 ([#3496](https://github.com/getsentry/sentry-java/pull/3496))

## 8.5.0

### Features

- Add native stack frame address information and debug image metadata to ANR events ([#4061](https://github.com/getsentry/sentry-java/pull/4061))
    - This enables symbolication for stripped native code in ANRs
- Add Continuous Profiling Support ([#3710](https://github.com/getsentry/sentry-java/pull/3710))

  To enable Continuous Profiling use the `Sentry.startProfiler` and `Sentry.stopProfiler` experimental APIs. Sampling rate can be set through `options.profileSessionSampleRate`, which defaults to null (disabled).   
  Note: Both `options.profilesSampler` and `options.profilesSampleRate` must **not** be set to enable Continuous Profiling.

  ```java
  import io.sentry.ProfileLifecycle;
  import io.sentry.android.core.SentryAndroid;

  SentryAndroid.init(context) { options ->
   
    // Currently under experimental options:
    options.getExperimental().setProfileSessionSampleRate(1.0);
    // In manual mode, you need to start and stop the profiler manually using Sentry.startProfiler and Sentry.stopProfiler
    // In trace mode, the profiler will start and stop automatically whenever a sampled trace starts and finishes
    options.getExperimental().setProfileLifecycle(ProfileLifecycle.MANUAL);
  }
  // Start profiling
  Sentry.startProfiler();
  
  // After all profiling is done, stop the profiler. Profiles can last indefinitely if not stopped.
  Sentry.stopProfiler();
  ```
  ```kotlin
  import io.sentry.ProfileLifecycle
  import io.sentry.android.core.SentryAndroid

  SentryAndroid.init(context) { options ->
   
    // Currently under experimental options:
    options.experimental.profileSessionSampleRate = 1.0
    // In manual mode, you need to start and stop the profiler manually using Sentry.startProfiler and Sentry.stopProfiler
    // In trace mode, the profiler will start and stop automatically whenever a sampled trace starts and finishes
    options.experimental.profileLifecycle = ProfileLifecycle.MANUAL
  }
  // Start profiling
  Sentry.startProfiler()
  
  // After all profiling is done, stop the profiler. Profiles can last indefinitely if not stopped.
  Sentry.stopProfiler()
  ```

  To learn more visit [Sentry's Continuous Profiling](https://docs.sentry.io/product/explore/profiling/transaction-vs-continuous-profiling/#continuous-profiling-mode) documentation page.

### Fixes

- Reduce excessive CPU usage when serializing breadcrumbs to disk for ANRs ([#4181](https://github.com/getsentry/sentry-java/pull/4181))
- Ensure app start type is set, even when ActivityLifecycleIntegration is not running ([#4250](https://github.com/getsentry/sentry-java/pull/4250))
- Use `SpringServletTransactionNameProvider` as fallback for Spring WebMVC ([#4263](https://github.com/getsentry/sentry-java/pull/4263))
  - In certain cases the SDK was not able to provide a transaction name automatically and thus did not finish the transaction for the request.
  - We now first try `SpringMvcTransactionNameProvider` which would provide the route as transaction name.
  - If that does not return anything, we try `SpringServletTransactionNameProvider` next, which returns the URL of the request.

### Behavioral Changes

- The user's `device.name` is not reported anymore via the device context, even if `options.isSendDefaultPii` is enabled ([#4179](https://github.com/getsentry/sentry-java/pull/4179))

### Dependencies

- Bump Gradle from v8.12.1 to v8.13.0 ([#4209](https://github.com/getsentry/sentry-java/pull/4209))
  - [changelog](https://github.com/gradle/gradle/blob/master/CHANGELOG.md#v8130)
  - [diff](https://github.com/gradle/gradle/compare/v8.12.1...v8.13.0)

## 8.4.0

### Fixes

- The SDK now handles `null` on many APIs instead of expecting a non `null` value ([#4245](https://github.com/getsentry/sentry-java/pull/4245))
  - Certain APIs like `setTag`, `setData`, `setExtra`, `setContext` previously caused a `NullPointerException` when invoked with either `null` key or value.
  - The SDK now tries to have a sane fallback when `null` is passed and no longer throws `NullPointerException`
  - If `null` is passed, the SDK will
    - do nothing if a `null` key is passed, returning `null` for non void methods
    - remove any previous value if the new value is set to `null`
- Add support for setting in-app-includes/in-app-excludes via AndroidManifest.xml ([#4240](https://github.com/getsentry/sentry-java/pull/4240))
- Modifications to OkHttp requests are now properly propagated to the affected span / breadcrumbs ([#4238](https://github.com/getsentry/sentry-java/pull/4238))
  - Please ensure the SentryOkHttpInterceptor is added last to your OkHttpClient, as otherwise changes to the `Request`  by subsequent interceptors won't be considered
- Fix "class ch.qos.logback.classic.spi.ThrowableProxyVO cannot be cast to class ch.qos.logback.classic.spi.ThrowableProxy" ([#4206](https://github.com/getsentry/sentry-java/pull/4206))
  - In this case we cannot report the `Throwable` to Sentry as it's not available
  - If you are using OpenTelemetry v1 `OpenTelemetryAppender`, please consider upgrading to v2
- Pass OpenTelemetry span attributes into TracesSampler callback ([#4253](https://github.com/getsentry/sentry-java/pull/4253))
  - `SamplingContext` now has a `getAttribute` method that grants access to OpenTelemetry span attributes via their String key (e.g. `http.request.method`)
- Fix AbstractMethodError when using SentryTraced for Jetpack Compose ([#4255](https://github.com/getsentry/sentry-java/pull/4255))
- Assume `http.client` for span `op` if not a root span ([#4257](https://github.com/getsentry/sentry-java/pull/4257))
- Avoid unnecessary copies when using `CopyOnWriteArrayList` ([#4247](https://github.com/getsentry/sentry-java/pull/4247))
  - This affects in particular `SentryTracer.getLatestActiveSpan` which would have previously copied all child span references. This may have caused `OutOfMemoryError` on certain devices due to high frequency of calling the method.

### Features

- The SDK now automatically propagates the trace-context to the native layer. This allows to connect errors on different layers of the application. ([#4137](https://github.com/getsentry/sentry-java/pull/4137))
- Capture OpenTelemetry span events ([#3564](https://github.com/getsentry/sentry-java/pull/3564))
  - OpenTelemetry spans may have exceptions attached to them (`openTelemetrySpan.recordException`). We can now send those to Sentry as errors.
  - Set `capture-open-telemetry-events=true` in `sentry.properties` to enable it
  - Set `sentry.capture-open-telemetry-events=true` in Springs `application.properties` to enable it
  - Set `sentry.captureOpenTelemetryEvents: true` in Springs `application.yml` to enable it

### Behavioural Changes

- Use `java.net.URI` for parsing URLs in `UrlUtils` ([#4210](https://github.com/getsentry/sentry-java/pull/4210))
  - This could affect grouping for issues with messages containing URLs that fall in known corner cases that were handled incorrectly previously (e.g. email in URL path)

### Internal

- Also use port when checking if a request is made to Sentry DSN ([#4231](https://github.com/getsentry/sentry-java/pull/4231))
  - For our OpenTelemetry integration we check if a span is for a request to Sentry
  - We now also consider the port when performing this check

### Dependencies

- Bump Native SDK from v0.7.20 to v0.8.1 ([#4137](https://github.com/getsentry/sentry-java/pull/4137))
  - [changelog](https://github.com/getsentry/sentry-native/blob/master/CHANGELOG.md#0810)
  - [diff](https://github.com/getsentry/sentry-native/compare/v0.7.20...0.8.1)

## 8.3.0

### Features

- Add HTTP server request headers from OpenTelemetry span attributes to sentry `request` in payload ([#4102](https://github.com/getsentry/sentry-java/pull/4102))
  - You have to explicitly enable each header by adding it to the [OpenTelemetry config](https://opentelemetry.io/docs/zero-code/java/agent/instrumentation/http/#capturing-http-request-and-response-headers)
  - Please only enable headers you actually want to send to Sentry. Some may contain sensitive data like PII, cookies, tokens etc.
  - We are no longer adding request/response headers to `contexts/otel/attributes` of the event.
- The `ignoredErrors` option is now configurable via the manifest property `io.sentry.traces.ignored-errors` ([#4178](https://github.com/getsentry/sentry-java/pull/4178))
- A list of active Spring profiles is attached to payloads sent to Sentry (errors, traces, etc.) and displayed in the UI when using our Spring or Spring Boot integrations ([#4147](https://github.com/getsentry/sentry-java/pull/4147))
  - This consists of an empty list when only the default profile is active
- Added `enableTraceIdGeneration` to the AndroidOptions. This allows Hybrid SDKs to "freeze" and control the trace and connect errors on different layers of the application ([4188](https://github.com/getsentry/sentry-java/pull/4188))
- Move to a single NetworkCallback listener to reduce number of IPC calls on Android ([#4164](https://github.com/getsentry/sentry-java/pull/4164))
- Add GraphQL Apollo Kotlin 4 integration ([#4166](https://github.com/getsentry/sentry-java/pull/4166))
- Add support for async dispatch requests to Spring Boot 2 and 3 ([#3983](https://github.com/getsentry/sentry-java/pull/3983))
  - To enable it, please set `sentry.keep-transactions-open-for-async-responses=true` in `application.properties` or `sentry.keepTransactionsOpenForAsyncResponses: true` in `application.yml`
- Add constructor to JUL `SentryHandler` for disabling external config ([#4208](https://github.com/getsentry/sentry-java/pull/4208))

### Fixes

- Filter strings that cannot be parsed as Regex no longer cause an SDK crash ([#4213](https://github.com/getsentry/sentry-java/pull/4213))
  - This was the case e.g. for `ignoredErrors`, `ignoredTransactions` and `ignoredCheckIns`
  - We now simply don't use such strings for Regex matching and only use them for String comparison
- `SentryOptions.setTracePropagationTargets` is no longer marked internal ([#4170](https://github.com/getsentry/sentry-java/pull/4170))
- Session Replay: Fix crash when a navigation breadcrumb does not have "to" destination ([#4185](https://github.com/getsentry/sentry-java/pull/4185))
- Session Replay: Cap video segment duration to maximum 5 minutes to prevent endless video encoding in background ([#4185](https://github.com/getsentry/sentry-java/pull/4185))
- Check `tracePropagationTargets` in OpenTelemetry propagator ([#4191](https://github.com/getsentry/sentry-java/pull/4191))
  - If a URL can be retrieved from OpenTelemetry span attributes, we check it against `tracePropagationTargets` before attaching `sentry-trace` and `baggage` headers to outgoing requests
  - If no URL can be retrieved we always attach the headers
- Fix `ignoredErrors`, `ignoredTransactions` and `ignoredCheckIns` being unset by external options like `sentry.properties` or ENV vars ([#4207](https://github.com/getsentry/sentry-java/pull/4207))
  - Whenever parsing of external options was enabled (`enableExternalConfiguration`), which is the default for many integrations, the values set on `SentryOptions` passed to `Sentry.init` would be lost
  - Even if the value was not set in any external configuration it would still be set to an empty list

### Behavioural Changes

- The class `io.sentry.spring.jakarta.webflux.ReactorUtils` is now deprecated, please use `io.sentry.reactor.SentryReactorUtils` in the new `sentry-reactor` module instead ([#4155](https://github.com/getsentry/sentry-java/pull/4155))
  - The new module will be exposed as an `api` dependency when using `sentry-spring-boot-jakarta` (Spring Boot 3) or `sentry-spring-jakarta` (Spring 6). 
    Therefore, if you're using one of those modules, changing your imports will suffice.

## 8.2.0

### Breaking Changes

- The Kotlin Language version is now set to 1.6 ([#3936](https://github.com/getsentry/sentry-java/pull/3936))

### Features

- Create onCreate and onStart spans for all Activities ([#4025](https://github.com/getsentry/sentry-java/pull/4025))
- Add split apks info to the `App` context ([#3193](https://github.com/getsentry/sentry-java/pull/3193))
- Expose new `withSentryObservableEffect` method overload that accepts `SentryNavigationListener` as a parameter ([#4143](https://github.com/getsentry/sentry-java/pull/4143))
  - This allows sharing the same `SentryNavigationListener` instance across fragments and composables to preserve the trace 
- (Internal) Add API to filter native debug images based on stacktrace addresses ([#4089](https://github.com/getsentry/sentry-java/pull/4089))
- Propagate sampling random value ([#4153](https://github.com/getsentry/sentry-java/pull/4153))
  - The random value used for sampling traces is now sent to Sentry and attached to the `baggage` header on outgoing requests
- Update `sampleRate` that is sent to Sentry and attached to the `baggage` header on outgoing requests ([#4158](https://github.com/getsentry/sentry-java/pull/4158))
  - If the SDK uses its `sampleRate` or `tracesSampler` callback, it now updates the `sampleRate` in Dynamic Sampling Context.

### Fixes

- Log a warning when envelope or items are dropped due to rate limiting ([#4148](https://github.com/getsentry/sentry-java/pull/4148))
- Do not log if `OtelContextScopesStorage` cannot be found ([#4127](https://github.com/getsentry/sentry-java/pull/4127))
  - Previously `java.lang.ClassNotFoundException: io.sentry.opentelemetry.OtelContextScopesStorage` was shown in the log if the class could not be found.
  - This is just a lookup the SDK performs to configure itself. The SDK also works without OpenTelemetry.
- Session Replay: Fix various crashes and issues ([#4135](https://github.com/getsentry/sentry-java/pull/4135))
  - Fix `FileNotFoundException` when trying to read/write `.ongoing_segment` file
  - Fix `IllegalStateException` when registering `onDrawListener`
  - Fix SIGABRT native crashes on Motorola devices when encoding a video
- Mention javadoc and sources for published artifacts in Gradle `.module` metadata ([#3936](https://github.com/getsentry/sentry-java/pull/3936))
- (Jetpack Compose) Modifier.sentryTag now uses Modifier.Node ([#4029](https://github.com/getsentry/sentry-java/pull/4029))
  - This allows Composables that use this modifier to be skippable

### Dependencies

- Bump Native SDK from v0.7.19 to v0.7.20 ([#4128](https://github.com/getsentry/sentry-java/pull/4128))
  - [changelog](https://github.com/getsentry/sentry-native/blob/master/CHANGELOG.md#0720)
  - [diff](https://github.com/getsentry/sentry-native/compare/v0.7.19...0.7.20)
- Bump Gradle from v8.9.0 to v8.12.1 ([#4106](https://github.com/getsentry/sentry-java/pull/4106))
  - [changelog](https://github.com/gradle/gradle/blob/master/CHANGELOG.md#v8121)
  - [diff](https://github.com/gradle/gradle/compare/v8.9.0...v8.12.1)

## 8.1.0

### Features

- Add `options.ignoredErrors` to filter out errors that match a certain String or Regex ([#4083](https://github.com/getsentry/sentry-java/pull/4083))
  - The matching is attempted on `event.message`, `event.formatted`, and `{event.throwable.class.name}: {event.throwable.message}`
  - Can be set in `sentry.properties`, e.g. `ignored-errors=Some error,Another .*`
  - Can be set in environment variables, e.g. `SENTRY_IGNORED_ERRORS=Some error,Another .*`
  - For Spring Boot, it can be set in `application.properties`, e.g. `sentry.ignored-errors=Some error,Another .*`
- Log OpenTelemetry related Sentry config ([#4122](https://github.com/getsentry/sentry-java/pull/4122))

### Fixes

- Avoid logging an error when a float is passed in the manifest ([#4031](https://github.com/getsentry/sentry-java/pull/4031))
- Add `request` details to transactions created through OpenTelemetry ([#4098](https://github.com/getsentry/sentry-java/pull/4098))
  - We now add HTTP request method and URL where Sentry expects it to display it in Sentry UI
- Remove `java.lang.ClassNotFoundException` debug logs when searching for OpenTelemetry marker classes ([#4091](https://github.com/getsentry/sentry-java/pull/4091))
  - There was up to three of these, one for `io.sentry.opentelemetry.agent.AgentMarker`, `io.sentry.opentelemetry.agent.AgentlessMarker` and `io.sentry.opentelemetry.agent.AgentlessSpringMarker`.
  - These were not indicators of something being wrong but rather the SDK looking at what is available at runtime to configure itself accordingly.
- Do not instrument File I/O operations if tracing is disabled ([#4051](https://github.com/getsentry/sentry-java/pull/4051))
- Do not instrument User Interaction multiple times ([#4051](https://github.com/getsentry/sentry-java/pull/4051))
- Speed up view traversal to find touched target in `UserInteractionIntegration` ([#4051](https://github.com/getsentry/sentry-java/pull/4051))
- Reduce IPC/Binder calls performed by the SDK ([#4058](https://github.com/getsentry/sentry-java/pull/4058))

### Behavioural Changes

- Reduce the number of broadcasts the SDK is subscribed for ([#4052](https://github.com/getsentry/sentry-java/pull/4052))
  - Drop `TempSensorBreadcrumbsIntegration`
  - Drop `PhoneStateBreadcrumbsIntegration`
  - Reduce number of broadcasts in `SystemEventsBreadcrumbsIntegration`

Current list of the broadcast events can be found [here](https://github.com/getsentry/sentry-java/blob/9b8dc0a844d10b55ddeddf55d278c0ab0f86421c/sentry-android-core/src/main/java/io/sentry/android/core/SystemEventsBreadcrumbsIntegration.java#L131-L153). If you'd like to subscribe for more events, consider overriding the `SystemEventsBreadcrumbsIntegration` as follows:

```kotlin
SentryAndroid.init(context) { options ->
    options.integrations.removeAll { it is SystemEventsBreadcrumbsIntegration }
    options.integrations.add(SystemEventsBreadcrumbsIntegration(context, SystemEventsBreadcrumbsIntegration.getDefaultActions() + listOf(/* your custom actions */)))
}
```

If you would like to keep some of the default broadcast events as breadcrumbs, consider opening a [GitHub issue](https://github.com/getsentry/sentry-java/issues/new).
- Set mechanism `type` to `suppressed` for suppressed exceptions ([#4125](https://github.com/getsentry/sentry-java/pull/4125))
  - This helps to distinguish an exceptions cause from any suppressed exceptions in the Sentry UI

### Dependencies

- Bump Spring Boot to `3.4.2` ([#4081](https://github.com/getsentry/sentry-java/pull/4081))
- Bump Native SDK from v0.7.14 to v0.7.19 ([#4076](https://github.com/getsentry/sentry-java/pull/4076))
  - [changelog](https://github.com/getsentry/sentry-native/blob/master/CHANGELOG.md#0719)
  - [diff](https://github.com/getsentry/sentry-native/compare/v0.7.14...0.7.19)

## 8.0.0

### Summary

Version 8 of the Sentry Android/Java SDK brings a variety of features and fixes. The most notable changes are:

- `Hub` has been replaced by `Scopes`
- New `Scope` types have been introduced, see "Behavioural Changes" for more details.
- Lifecycle tokens have been introduced to manage `Scope` lifecycle, see "Behavioural Changes" for more details.
- Bumping `minSdk` level to 21 (Android 5.0)
- Our `sentry-opentelemetry-agent` has been improved and now works in combination with the rest of Sentry. You may now combine OpenTelemetry and Sentry for instrumenting your application.
    - You may now use both OpenTelemetry SDK and Sentry SDK to capture transactions and spans. They can also be mixed and end up on the same transaction.
    - OpenTelemetry extends the Sentry SDK by adding spans for numerous integrations, like Ktor, Vert.x and MongoDB. Please check [the OpenTelemetry GitHub repository](https://github.com/open-telemetry/opentelemetry-java-instrumentation/tree/main/instrumentation) for a full list.
    - OpenTelemetry allows propagating trace information from and to additional libraries, that Sentry did not support before, for example gRPC.
    - OpenTelemetry also has broader support for propagating the Sentry `Scopes` through reactive libraries like RxJava.
- The SDK is now compatible with Spring Boot 3.4
- We now support GraphQL v22 (`sentry-graphql-22`)
- Metrics have been removed

Please take a look at [our migration guide in docs](https://docs.sentry.io/platforms/java/migration/7.x-to-8.0).

### Sentry Self-hosted Compatibility

This SDK version is compatible with a self-hosted version of Sentry `22.12.0` or higher. If you are using an older version of [self-hosted Sentry](https://develop.sentry.dev/self-hosted/) (aka onpremise), you will need to [upgrade](https://develop.sentry.dev/self-hosted/releases/). If you're using `sentry.io` no action is required.

### Breaking Changes

- The Android minSdk level for all Android modules is now 21 ([#3852](https://github.com/getsentry/sentry-java/pull/3852))
- The minSdk level for sentry-android-ndk changed from 19 to 21 ([#3851](https://github.com/getsentry/sentry-java/pull/3851))
- Throw IllegalArgumentException when calling Sentry.init on Android ([#3596](https://github.com/getsentry/sentry-java/pull/3596))
- Metrics have been removed from the SDK ([#3774](https://github.com/getsentry/sentry-java/pull/3774))
    - Metrics will return but we don't know in what exact form yet
- `enableTracing` option (a.k.a `enable-tracing`) has been removed from the SDK ([#3776](https://github.com/getsentry/sentry-java/pull/3776))
    - Please set `tracesSampleRate` to a value >= 0.0 for enabling performance instead. The default value is `null` which means performance is disabled.
- Replace `synchronized` methods and blocks with `ReentrantLock` (`AutoClosableReentrantLock`) ([#3715](https://github.com/getsentry/sentry-java/pull/3715))
    - If you are subclassing any Sentry classes, please check if the parent class used `synchronized` before. Please make sure to use the same lock object as the parent class in that case.
- `traceOrigins` option (`io.sentry.traces.tracing-origins` in manifest) has been removed, please use `tracePropagationTargets` (`io.sentry.traces.trace-propagation-targets` in manifest`) instead ([#3780](https://github.com/getsentry/sentry-java/pull/3780))
- `profilingEnabled` option (`io.sentry.traces.profiling.enable` in manifest) has been removed, please use `profilesSampleRate` (`io.sentry.traces.profiling.sample-rate` instead) instead ([#3780](https://github.com/getsentry/sentry-java/pull/3780))
- `shutdownTimeout` option has been removed, please use `shutdownTimeoutMillis` instead ([#3780](https://github.com/getsentry/sentry-java/pull/3780))
- `profilingTracesIntervalMillis` option for Android has been removed ([#3780](https://github.com/getsentry/sentry-java/pull/3780))
- `io.sentry.session-tracking.enable` manifest option has been removed ([#3780](https://github.com/getsentry/sentry-java/pull/3780))
- `Sentry.traceHeaders()` method has been removed, please use `Sentry.getTraceparent()` instead ([#3718](https://github.com/getsentry/sentry-java/pull/3718))
- `Sentry.reportFullDisplayed()` method has been removed, please use `Sentry.reportFullyDisplayed()` instead ([#3717](https://github.com/getsentry/sentry-java/pull/3717))
- `User.other` has been removed, please use `data` instead ([#3780](https://github.com/getsentry/sentry-java/pull/3780))
- `SdkVersion.getIntegrations()` has been removed, please use `getIntegrationSet` instead ([#3780](https://github.com/getsentry/sentry-java/pull/3780))
- `SdkVersion.getPackages()` has been removed, please use `getPackageSet()` instead ([#3780](https://github.com/getsentry/sentry-java/pull/3780))
- `Device.language` has been removed, please use `locale` instead ([#3780](https://github.com/getsentry/sentry-java/pull/3780))
- `TraceContext.user` and `TraceContextUser` class have been removed, please use `userId` on `TraceContext` instead ([#3780](https://github.com/getsentry/sentry-java/pull/3780))
- `TransactionContext.fromSentryTrace()` has been removed, please use `Sentry.continueTrace()` instead ([#3780](https://github.com/getsentry/sentry-java/pull/3780))
- `SentryDataFetcherExceptionHandler` has been removed, please use `SentryGenericDataFetcherExceptionHandler` in combination with `SentryInstrumentation` instead ([#3780](https://github.com/getsentry/sentry-java/pull/3780))
- `sentry-android-okhttp` has been removed in favor of `sentry-okhttp`, removing android dependency from the module ([#3510](https://github.com/getsentry/sentry-java/pull/3510))
- `Contexts` no longer extends `ConcurrentHashMap`, instead we offer a selected set of methods.
- User segment has been removed ([#3512](https://github.com/getsentry/sentry-java/pull/3512))
- One of the `AndroidTransactionProfiler` constructors has been removed, please use a different one ([#3780](https://github.com/getsentry/sentry-java/pull/3780))
- Use String instead of UUID for SessionId ([#3834](https://github.com/getsentry/sentry-java/pull/3834))
    - The `Session` constructor now takes a `String` instead of a `UUID` for the `sessionId` parameter.
    - `Session.getSessionId()` now returns a `String` instead of a `UUID`.
- All status codes below 400 are now mapped to `SpanStatus.OK` ([#3869](https://github.com/getsentry/sentry-java/pull/3869))
- Change OkHttp sub-spans to span attributes ([#3556](https://github.com/getsentry/sentry-java/pull/3556))
    - This will reduce the number of spans created by the SDK
- `instrumenter` option should no longer be needed as our new OpenTelemetry integration now works in combination with the rest of Sentry

### Behavioural Changes

- We're introducing some new `Scope` types in the SDK, allowing for better control over what data is attached where. Previously there was a stack of scopes that was pushed and popped. Instead we now fork scopes for a given lifecycle and then restore the previous scopes. Since `Hub` is gone, it is also never cloned anymore. Separation of data now happens through the different scope types while making it easier to manipulate exactly what you need without having to attach data at the right time to have it apply where wanted.
    - Global scope is attached to all events created by the SDK. It can also be modified before `Sentry.init` has been called. It can be manipulated using `Sentry.configureScope(ScopeType.GLOBAL, (scope) -> { ... })`.
    - Isolation scope can be used e.g. to attach data to all events that come up while handling an incoming request. It can also be used for other isolation purposes. It can be manipulated using `Sentry.configureScope(ScopeType.ISOLATION, (scope) -> { ... })`. The SDK automatically forks isolation scope in certain cases like incoming requests, CRON jobs, Spring `@Async` and more.
    - Current scope is forked often and data added to it is only added to events that are created while this scope is active. Data is also passed on to newly forked child scopes but not to parents. It can be manipulated using `Sentry.configureScope(ScopeType.CURRENT, (scope) -> { ... })`.
- `Sentry.popScope` has been deprecated, please call `.close()` on the token returned by `Sentry.pushScope` instead or use it in a way described in more detail in [our migration guide](https://docs.sentry.io/platforms/java/migration/7.x-to-8.0).
- We have chosen a default scope that is used for `Sentry.configureScope()` as well as API like `Sentry.setTag()`
    - For Android the type defaults to `CURRENT` scope
    - For Backend and other JVM applicatons it defaults to `ISOLATION` scope
- Event processors on `Scope` can now be ordered by overriding the `getOrder` method on implementations of `EventProcessor`. NOTE: This order only applies to event processors on `Scope` but not `SentryOptions` at the moment. Feel free to request this if you need it.
- `Hub` is deprecated in favor of `Scopes`, alongside some `Hub` relevant APIs. More details can be found in [our migration guide](https://docs.sentry.io/platforms/java/migration/7.x-to-8.0).
- Send file name and path only if `isSendDefaultPii` is `true` ([#3919](https://github.com/getsentry/sentry-java/pull/3919))
- (Android) Enable Performance V2 by default ([#3824](https://github.com/getsentry/sentry-java/pull/3824))
    - With this change cold app start spans will include spans for ContentProviders, Application and Activity load.
- (Android) Replace thread id with kernel thread id in span data ([#3706](https://github.com/getsentry/sentry-java/pull/3706))
- (Android) The JNI layer for sentry-native has now been moved from sentry-java to sentry-native ([#3189](https://github.com/getsentry/sentry-java/pull/3189))
    - This now includes prefab support for sentry-native, allowing you to link and access the sentry-native API within your native app code
    - Checkout the `sentry-samples/sentry-samples-android` example on how to configure CMake and consume `sentry.h`
- The user ip-address is now only set to `"{{auto}}"` if `sendDefaultPii` is enabled ([#4072](https://github.com/getsentry/sentry-java/pull/4072))
  - This change gives you control over IP address collection directly on the client

### Features

- The SDK is now compatible with Spring Boot 3.4 ([#3939](https://github.com/getsentry/sentry-java/pull/3939))
- Our `sentry-opentelemetry-agent` has been completely reworked and now plays nicely with the rest of the Java SDK
    - You may also want to give this new agent a try even if you haven't used OpenTelemetry (with Sentry) before. It offers support for [many more libraries and frameworks](https://github.com/open-telemetry/opentelemetry-java-instrumentation/blob/main/docs/supported-libraries.md), improving on our trace propagation, `Scopes` (used to be `Hub`) propagation as well as performance instrumentation (i.e. more spans).
    - If you are using a framework we did not support before and currently resort to manual instrumentation, please give the agent a try. See [here for a list of supported libraries, frameworks and application servers](https://github.com/open-telemetry/opentelemetry-java-instrumentation/blob/main/docs/supported-libraries.md).
    - Please see [Java SDK docs](https://docs.sentry.io/platforms/java/tracing/instrumentation/opentelemetry/) for more details on how to set up the agent. Please make sure to select the correct SDK from the dropdown on the left side of the docs.
    - What's new about the Agent
        - When the OpenTelemetry Agent is used, Sentry API creates OpenTelemetry spans under the hood, handing back a wrapper object which bridges the gap between traditional Sentry API and OpenTelemetry. We might be replacing some of the Sentry performance API in the future.
            - This is achieved by configuring the SDK to use `OtelSpanFactory` instead of `DefaultSpanFactory` which is done automatically by the auto init of the Java Agent.
        - OpenTelemetry spans are now only turned into Sentry spans when they are finished so they can be sent to the Sentry server.
        - Now registers an OpenTelemetry `Sampler` which uses Sentry sampling configuration
        - Other Performance integrations automatically stop creating spans to avoid duplicate spans
        - The Sentry SDK now makes use of OpenTelemetry `Context` for storing Sentry `Scopes` (which is similar to what used to be called `Hub`) and thus relies on OpenTelemetry for `Context` propagation.
        - Classes used for the previous version of our OpenTelemetry support have been deprecated but can still be used manually. We're not planning to keep the old agent around in favor of less complexity in the SDK.
- Add `sentry-opentelemetry-agentless-spring` module ([#4000](https://github.com/getsentry/sentry-java/pull/4000))
    - This module can be added as a dependency when using Sentry with OpenTelemetry and Spring Boot but don't want to use our Agent. It takes care of configuring OpenTelemetry for use with Sentry.
    - You may want to set `OTEL_LOGS_EXPORTER=none;OTEL_METRICS_EXPORTER=none;OTEL_TRACES_EXPORTER=none` env vars to not have the log flooded with error messages regarding OpenTelemetry features we don't use.
- Add `sentry-opentelemetry-agentless` module ([#3961](https://github.com/getsentry/sentry-java/pull/3961))
    - This module can be added as a dependency when using Sentry with OpenTelemetry but don't want to use our Agent. It takes care of configuring OpenTelemetry for use with Sentry.
    - To enable the auto configuration of it, please set `-Dotel.java.global-autoconfigure.enabled=true` on the `java` command, when starting your application.
    - You may also want to set `OTEL_LOGS_EXPORTER=none;OTEL_METRICS_EXPORTER=none;OTEL_TRACES_EXPORTER=none` env vars to not have the log flooded with error messages regarding OpenTelemetry features we don't use.
- `OpenTelemetryUtil.applyOpenTelemetryOptions` now takes an enum instead of a boolean for its mode
- Add `openTelemetryMode` option ([#3994](https://github.com/getsentry/sentry-java/pull/3994))
    - It defaults to `AUTO` meaning the SDK will figure out how to best configure itself for use with OpenTelemetry
    - Use of OpenTelemetry can also be disabled completely by setting it to `OFF` ([#3995](https://github.com/getsentry/sentry-java/pull/3995))
        - In this case even if OpenTelemetry is present, the Sentry SDK will not use it
    - Use `AGENT` when using `sentry-opentelemetry-agent`
    - Use `AGENTLESS` when using `sentry-opentelemetry-agentless`
    - Use `AGENTLESS_SPRING` when using `sentry-opentelemetry-agentless-spring`
- Add `ignoredTransactions` option to filter out transactions by name ([#3871](https://github.com/getsentry/sentry-java/pull/3871))
    - can be used via ENV vars, e.g. `SENTRY_IGNORED_TRANSACTIONS=POST /person/,GET /pers.*`
    - can also be set in options directly, e.g. `options.setIgnoredTransactions(...)`
    - can also be set in `sentry.properties`, e.g. `ignored-transactions=POST /person/,GET /pers.*`
    - can also be set in Spring config `application.properties`, e.g. `sentry.ignored-transactions=POST /person/,GET /pers.*`
- Add `scopeBindingMode` to `SpanOptions` ([#4004](https://github.com/getsentry/sentry-java/pull/4004))
    - This setting only affects the SDK when used with OpenTelemetry.
    - Defaults to `AUTO` meaning the SDK will decide whether the span should be bound to the current scope. It will not bind transactions to scope using `AUTO`, it will only bind spans where the parent span is on the current scope.
    - `ON` sets the new span on the current scope.
    - `OFF` does not set the new span on the scope.
- Add `ignoredSpanOrigins` option for ignoring spans coming from certain integrations
    - We pre-configure this to ignore Performance instrumentation for Spring and other integrations when using our OpenTelemetry Agent to avoid duplicate spans
- Support `graphql-java` v22 via a new module `sentry-graphql-22` ([#3740](https://github.com/getsentry/sentry-java/pull/3740))
    - If you are using `graphql-java` v21 or earlier, you can use the `sentry-graphql` module
    - For `graphql-java` v22 and newer please use the `sentry-graphql-22` module
- We now provide a `SentryInstrumenter` bean directly for Spring (Boot) if there is none yet instead of using `GraphQlSourceBuilderCustomizer` to add the instrumentation ([#3744](https://github.com/getsentry/sentry-java/pull/3744))
    - It is now also possible to provide a bean of type `SentryGraphqlInstrumentation.BeforeSpanCallback` which is then used by `SentryInstrumenter`
- Add data fetching environment hint to breadcrumb for GraphQL (#3413) ([#3431](https://github.com/getsentry/sentry-java/pull/3431))
- Report exceptions returned by Throwable.getSuppressed() to Sentry as exception groups ([#3396] https://github.com/getsentry/sentry-java/pull/3396)
  - Any suppressed exceptions are added to the issue details page in Sentry, the same way any cause is.
  - We are planning to improve how we visualize suppressed exceptions. See https://github.com/getsentry/sentry-java/issues/4059
- Enable `ThreadLocalAccessor` for Spring Boot 3 WebFlux by default ([#4023](https://github.com/getsentry/sentry-java/pull/4023))
- Allow passing `environment` to `CheckinUtils.withCheckIn` ([3889](https://github.com/getsentry/sentry-java/pull/3889))
- Add `globalHubMode` to options ([#3805](https://github.com/getsentry/sentry-java/pull/3805))
    - `globalHubMode` used to only be a param on `Sentry.init`. To make it easier to be used in e.g. Desktop environments, we now additionally added it as an option on SentryOptions that can also be set via `sentry.properties`.
    - If both the param on `Sentry.init` and the option are set, the option will win. By default the option is set to `null` meaning whatever is passed to `Sentry.init` takes effect.
- Lazy uuid generation for SentryId and SpanId ([#3770](https://github.com/getsentry/sentry-java/pull/3770))
- Faster generation of Sentry and Span IDs ([#3818](https://github.com/getsentry/sentry-java/pull/3818))
    - Uses faster implementation to convert UUID to SentryID String
    - Uses faster Random implementation to generate UUIDs
- Android 15: Add support for 16KB page sizes ([#3851](https://github.com/getsentry/sentry-java/pull/3851))
    - See https://developer.android.com/guide/practices/page-sizes for more details
- Add init priority settings ([#3674](https://github.com/getsentry/sentry-java/pull/3674))
    - You may now set `forceInit=true` (`force-init` for `.properties` files) to ensure a call to Sentry.init / SentryAndroid.init takes effect
- Add force init option to Android Manifest ([#3675](https://github.com/getsentry/sentry-java/pull/3675))
    - Use `<meta-data android:name="io.sentry.force-init" android:value="true" />` to ensure Sentry Android auto init is not easily overwritten
- Attach request body for `application/x-www-form-urlencoded` requests in Spring ([#3731](https://github.com/getsentry/sentry-java/pull/3731))
    - Previously request body was only attached for `application/json` requests
- Set breadcrumb level based on http status ([#3771](https://github.com/getsentry/sentry-java/pull/3771))
- Emit transaction.data inside contexts.trace.data ([#3735](https://github.com/getsentry/sentry-java/pull/3735))
    - Also does not emit `transaction.data` in `extras` anymore
- Add a sample for showcasing Sentry with OpenTelemetry for Spring Boot 3 with our Java agent (`sentry-samples-spring-boot-jakarta-opentelemetry`) ([#3856](https://github.com/getsentry/sentry-java/pull/3828))
- Add a sample for showcasing Sentry with OpenTelemetry for Spring Boot 3 without our Java agent (`sentry-samples-spring-boot-jakarta-opentelemetry-noagent`) ([#3856](https://github.com/getsentry/sentry-java/pull/3856))
- Add a sample for showcasing Sentry with OpenTelemetry (`sentry-samples-console-opentelemetry-noagent`) ([#3856](https://github.com/getsentry/sentry-java/pull/3862))

### Fixes

- Fix incoming defer sampling decision `sentry-trace` header ([#3942](https://github.com/getsentry/sentry-java/pull/3942))
    - A `sentry-trace` header that only contains trace ID and span ID but no sampled flag (`-1`, `-0` suffix) means the receiving system can make its own sampling decision
    - When generating `sentry-trace` header from `PropagationContext` we now copy the `sampled` flag.
    - In `TransactionContext.fromPropagationContext` when there is no parent sampling decision, keep the decision `null` so a new sampling decision is made instead of defaulting to `false`
- Fix order of calling `close` on previous Sentry instance when re-initializing ([#3750](https://github.com/getsentry/sentry-java/pull/3750))
    - Previously some parts of Sentry were immediately closed after re-init that should have stayed open and some parts of the previous init were never closed
- All status codes below 400 are now mapped to `SpanStatus.OK` ([#3869](https://github.com/getsentry/sentry-java/pull/3869))
- Improve ignored check performance ([#3992](https://github.com/getsentry/sentry-java/pull/3992))
    - Checking if a span origin, a transaction or a checkIn should be ignored is now faster
- Cache requests for Spring using Springs `ContentCachingRequestWrapper` instead of our own Wrapper to also cache parameters ([#3641](https://github.com/getsentry/sentry-java/pull/3641))
    - Previously only the body was cached which could lead to problems in the FilterChain as Request parameters were not available
- Close backpressure monitor on SDK shutdown ([#3998](https://github.com/getsentry/sentry-java/pull/3998))
    - Due to the backpressure monitor rescheduling a task to run every 10s, it very likely caused shutdown to wait the full `shutdownTimeoutMillis` (defaulting to 2s) instead of being able to terminate immediately
- Let OpenTelemetry auto instrumentation handle extracting and injecting tracing information if present ([#3953](https://github.com/getsentry/sentry-java/pull/3953))
    - Our integrations no longer call `.continueTrace` and also do not inject tracing headers if the integration has been added to `ignoredSpanOrigins`
- Fix testTag not working for Jetpack Compose user interaction tracking ([#3878](https://github.com/getsentry/sentry-java/pull/3878))
- Mark `DiskFlushNotification` hint flushed when rate limited ([#3892](https://github.com/getsentry/sentry-java/pull/3892))
    - Our `UncaughtExceptionHandlerIntegration` waited for the full flush timeout duration (default 15s) when rate limited.
- Do not replace `op` with auto generated content for OpenTelemetry spans with span kind `INTERNAL` ([#3906](https://github.com/getsentry/sentry-java/pull/3906))
- Add `enable-spotlight` and `spotlight-connection-url` to external options and check if spotlight is enabled when deciding whether to inspect an OpenTelemetry span for connecting to splotlight ([#3709](https://github.com/getsentry/sentry-java/pull/3709))
- Trace context on `Contexts.setTrace` has been marked `@NotNull` ([#3721](https://github.com/getsentry/sentry-java/pull/3721))
    - Setting it to `null` would cause an exception.
    - Transactions are dropped if trace context is missing
- Remove internal annotation on `SpanOptions` ([#3722](https://github.com/getsentry/sentry-java/pull/3722))
- `SentryLogbackInitializer` is now public ([#3723](https://github.com/getsentry/sentry-java/pull/3723))
- Parse and use `send-default-pii` and `max-request-body-size` from `sentry.properties` ([#3534](https://github.com/getsentry/sentry-java/pull/3534))
- `TracesSampler` is now only created once in `SentryOptions` instead of creating a new one for every `Hub` (which is now `Scopes`). This means we're now creating fewer `SecureRandom` instances.

### Internal

- Make `SentryClient` constructor public ([#4045](https://github.com/getsentry/sentry-java/pull/4045))
- Warm starts cleanup ([#3954](https://github.com/getsentry/sentry-java/pull/3954))

### Changes in pre-releases

These changes have been made during development of `8.0.0`. You may skip this section. We just put it here for sake of completeness.

- Extract OpenTelemetry `URL_PATH` span attribute into description ([#3933](https://github.com/getsentry/sentry-java/pull/3933))
- Replace OpenTelemetry `ContextStorage` wrapper with `ContextStorageProvider` ([#3938](https://github.com/getsentry/sentry-java/pull/3938))
    - The wrapper had to be put in place before any call to `Context` whereas `ContextStorageProvider` is automatically invoked at the correct time.
- Send `otel.kind` to Sentry ([#3907](https://github.com/getsentry/sentry-java/pull/3907))
- Spring Boot now automatically detects if OpenTelemetry is available and makes use of it ([#3846](https://github.com/getsentry/sentry-java/pull/3846))
    - This is only enabled if there is no OpenTelemetry agent available
    - We prefer to use the OpenTelemetry agent as it offers more auto instrumentation
    - In some cases the OpenTelemetry agent cannot be used, please see https://opentelemetry.io/docs/zero-code/java/spring-boot-starter/ for more details on when to prefer the Agent and when the Spring Boot starter makes more sense.
    - In this mode the SDK makes use of the `OpenTelemetry` bean that is created by `opentelemetry-spring-boot-starter` instead of `GlobalOpenTelemetry`
- Spring Boot now automatically detects our OpenTelemetry agent if its auto init is disabled ([#3848](https://github.com/getsentry/sentry-java/pull/3848))
    - This means Spring Boot config mechanisms can now be combined with our OpenTelemetry agent
    - The `sentry-opentelemetry-extra` module has been removed again, most classes have been moved to `sentry-opentelemetry-bootstrap` which is loaded into the bootstrap classloader (i.e. `null`) when our Java agent is used. The rest has been moved into `sentry-opentelemetry-agentcustomization` and is loaded into the agent classloader when our Java agent is used.
    - The `sentry-opentelemetry-bootstrap` and `sentry-opentelemetry-agentcustomization` modules can be used without the agent as well, in which case all classes are loaded into the application classloader. Check out our `sentry-samples-spring-boot-jakarta-opentelemetry-noagent` sample.
    - In this mode the SDK makes use of `GlobalOpenTelemetry`
- Automatically set span factory based on presence of OpenTelemetry ([#3858](https://github.com/getsentry/sentry-java/pull/3858))
    - `SentrySpanFactoryHolder` has been removed as it is no longer required.

- Replace deprecated `SimpleInstrumentation` with `SimplePerformantInstrumentation` for graphql 22 ([#3974](https://github.com/getsentry/sentry-java/pull/3974))
- We now hold a strong reference to the underlying OpenTelemetry span when it is created through Sentry API ([#3997](https://github.com/getsentry/sentry-java/pull/3997))
    - This keeps it from being garbage collected too early
- Defer sampling decision by setting `sampled` to `null` in `PropagationContext` when using OpenTelemetry in case of an incoming defer sampling `sentry-trace` header. ([#3945](https://github.com/getsentry/sentry-java/pull/3945))
- Build `PropagationContext` from `SamplingDecision` made by `SentrySampler` instead of parsing headers and potentially ignoring a sampling decision in case a `sentry-trace` header comes in with deferred sampling decision. ([#3947](https://github.com/getsentry/sentry-java/pull/3947))
- The Sentry OpenTelemetry Java agent now makes sure Sentry `Scopes` storage is initialized even if the agents auto init is disabled ([#3848](https://github.com/getsentry/sentry-java/pull/3848))
    - This is required for all integrations to work together with our OpenTelemetry Java agent if its auto init has been disabled and the SDKs init should be used instead.
- Fix `startChild` for span that is not in current OpenTelemetry `Context` ([#3862](https://github.com/getsentry/sentry-java/pull/3862))
    - Starting a child span from a transaction that wasn't in the current `Context` lead to multiple transactions being created (one for the transaction and another per span created).
- Add `auto.graphql.graphql22` to ignored span origins when using OpenTelemetry ([#3828](https://github.com/getsentry/sentry-java/pull/3828))
- Use OpenTelemetry span name as fallback for transaction name ([#3557](https://github.com/getsentry/sentry-java/pull/3557))
    - In certain cases we were sending transactions as "<unlabeled transaction>" when using OpenTelemetry
- Add OpenTelemetry span data to Sentry span ([#3593](https://github.com/getsentry/sentry-java/pull/3593))
- No longer selectively copy OpenTelemetry attributes to Sentry spans / transactions `data` ([#3663](https://github.com/getsentry/sentry-java/pull/3663))
- Remove `PROCESS_COMMAND_ARGS` (`process.command_args`) OpenTelemetry span attribute as it can be very large ([#3664](https://github.com/getsentry/sentry-java/pull/3664))
- Use RECORD_ONLY sampling decision if performance is disabled ([#3659](https://github.com/getsentry/sentry-java/pull/3659))
    - Also fix check whether Performance is enabled when making a sampling decision in the OpenTelemetry sampler
- Sentry OpenTelemetry Java Agent now sets Instrumenter to SENTRY (used to be OTEL) ([#3697](https://github.com/getsentry/sentry-java/pull/3697))
- Set span origin in `ActivityLifecycleIntegration` on span options instead of after creating the span / transaction ([#3702](https://github.com/getsentry/sentry-java/pull/3702))
    - This allows spans to be filtered by span origin on creation
- Honor ignored span origins in `SentryTracer.startChild` ([#3704](https://github.com/getsentry/sentry-java/pull/3704))
- Use span id of remote parent ([#3548](https://github.com/getsentry/sentry-java/pull/3548))
    - Traces were broken because on an incoming request, OtelSentrySpanProcessor did not set the parentSpanId on the span correctly. Traces were not referencing the actual parent span but some other (random) span ID which the server doesn't know.
- Attach active span to scope when using OpenTelemetry ([#3549](https://github.com/getsentry/sentry-java/pull/3549))
    - Errors weren't linked to traces correctly due to parts of the SDK not knowing the current span
- Record dropped spans in client report when sampling out OpenTelemetry spans ([#3552](https://github.com/getsentry/sentry-java/pull/3552))
- Retrieve the correct current span from `Scope`/`Scopes` when using OpenTelemetry ([#3554](https://github.com/getsentry/sentry-java/pull/3554))
- Support spans that are split into multiple batches ([#3539](https://github.com/getsentry/sentry-java/pull/3539))
    - When spans belonging to a single transaction were split into multiple batches for SpanExporter, we did not add all spans because the isSpanTooOld check wasn't inverted.
- Partially fix bootstrap class loading ([#3543](https://github.com/getsentry/sentry-java/pull/3543))
    - There was a problem with two separate Sentry `Scopes` being active inside each OpenTelemetry `Context` due to using context keys from more than one class loader.
- The Spring Boot 3 WebFlux sample now uses our GraphQL v22 integration ([#3828](https://github.com/getsentry/sentry-java/pull/3828))
- Do not ignore certain span origins for OpenTelemetry without agent ([#3856](https://github.com/getsentry/sentry-java/pull/3856))
- `span.startChild` now uses `.makeCurrent()` by default ([#3544](https://github.com/getsentry/sentry-java/pull/3544))
    - This caused an issue where the span tree wasn't correct because some spans were not added to their direct parent
- Do not set the exception group marker when there is a suppressed exception ([#4056](https://github.com/getsentry/sentry-java/pull/4056))
    - Due to how grouping works in Sentry currently sometimes the suppressed exception is treated as the main exception. This change ensures we keep using the main exception and not change how grouping works.
    - As a consequence the list of exceptions in the group on top of an issue is no longer shown in Sentry UI.
    - We are planning to improve this in the future but opted for this fix first.

### Dependencies

- Bump Native SDK from v0.7.0 to v0.7.17 ([#3441](https://github.com/getsentry/sentry-java/pull/3189)) ([#3851](https://github.com/getsentry/sentry-java/pull/3851)) ([#3914](https://github.com/getsentry/sentry-java/pull/3914)) ([#4003](https://github.com/getsentry/sentry-java/pull/4003))
    - [changelog](https://github.com/getsentry/sentry-native/blob/master/CHANGELOG.md#0717)
    - [diff](https://github.com/getsentry/sentry-native/compare/0.7.0...0.7.17)
- Bump OpenTelemetry to 1.44.1, OpenTelemetry Java Agent to 2.10.0 and Semantic Conventions to 1.28.0 ([#3668](https://github.com/getsentry/sentry-java/pull/3668)) ([#3935](https://github.com/getsentry/sentry-java/pull/3935))

### Migration Guide / Deprecations

Please take a look at [our migration guide in docs](https://docs.sentry.io/platforms/java/migration/7.x-to-8.0).

- `Hub` has been deprecated, we're replacing the following:
    - `IHub` has been replaced by `IScopes`, however you should be able to simply pass `IHub` instances to code expecting `IScopes`, allowing for an easier migration.
    - `HubAdapter.getInstance()` has been replaced by `ScopesAdapter.getInstance()`
    - The `.clone()` method on `IHub`/`IScopes` has been deprecated, please use `.pushScope()` or `.pushIsolationScope()` instead
    - Some internal methods like `.getCurrentHub()` and `.setCurrentHub()` have also been replaced.
- `Sentry.popScope` has been replaced by calling `.close()` on the token returned by `Sentry.pushScope()` and `Sentry.pushIsolationScope()`. The token can also be used in a `try` block like this:

```
try (final @NotNull ISentryLifecycleToken ignored = Sentry.pushScope()) {
  // this block has its separate current scope
}
```

as well as:


```
try (final @NotNull ISentryLifecycleToken ignored = Sentry.pushIsolationScope()) {
  // this block has its separate isolation scope
}
```
- Classes used by our previous OpenTelemetry integration have been deprecated (`SentrySpanProcessor`, `SentryPropagator`, `OpenTelemetryLinkErrorEventProcessor`). Please take a look at [docs](https://docs.sentry.io/platforms/java/tracing/instrumentation/opentelemetry/) on how to setup OpenTelemetry in v8.

You may also use `LifecycleHelper.close(token)`, e.g. in case you need to pass the token around for closing later.


### Changes from `rc.4`

If you have been using `8.0.0-rc.4` of the Java SDK, here's the new changes that have been included in the `8.0.0` release:

- Make `SentryClient` constructor public ([#4045](https://github.com/getsentry/sentry-java/pull/4045))
- The user ip-address is now only set to `"{{auto}}"` if sendDefaultPii is enabled ([#4072](https://github.com/getsentry/sentry-java/pull/4072))
    - This change gives you control over IP address collection directly on the client
- Do not set the exception group marker when there is a suppressed exception ([#4056](https://github.com/getsentry/sentry-java/pull/4056))
    - Due to how grouping works in Sentry currently sometimes the suppressed exception is treated as the main exception. This change ensures we keep using the main exception and not change how grouping works.
    - As a consequence the list of exceptions in the group on top of an issue is no longer shown in Sentry UI.
    - We are planning to improve this in the future but opted for this fix first.
- Fix swallow NDK loadLibrary errors ([#4082](https://github.com/getsentry/sentry-java/pull/4082))

## 7.22.5

### Fixes

- Session Replay: Change bitmap config to `ARGB_8888` for screenshots ([#4282](https://github.com/getsentry/sentry-java/pull/4282))

## 7.22.4

### Fixes

- Session Replay: Fix crash when a navigation breadcrumb does not have "to" destination ([#4185](https://github.com/getsentry/sentry-java/pull/4185))
- Session Replay: Cap video segment duration to maximum 5 minutes to prevent endless video encoding in background ([#4185](https://github.com/getsentry/sentry-java/pull/4185))
- Avoid logging an error when a float is passed in the manifest ([#4266](https://github.com/getsentry/sentry-java/pull/4266))

## 7.22.3

### Fixes

- Reduce excessive CPU usage when serializing breadcrumbs to disk for ANRs ([#4181](https://github.com/getsentry/sentry-java/pull/4181))

## 7.22.2

### Fixes

- Fix AbstractMethodError when using SentryTraced for Jetpack Compose ([#4256](https://github.com/getsentry/sentry-java/pull/4256))

## 7.22.1

### Fixes

- Fix Ensure app start type is set, even when ActivityLifecycleIntegration is not running ([#4216](https://github.com/getsentry/sentry-java/pull/4216))
- Fix properly reset application/content-provider timespans for warm app starts ([#4244](https://github.com/getsentry/sentry-java/pull/4244))

## 7.22.0

### Fixes

- Session Replay: Fix various crashes and issues ([#4135](https://github.com/getsentry/sentry-java/pull/4135))
    - Fix `FileNotFoundException` when trying to read/write `.ongoing_segment` file
    - Fix `IllegalStateException` when registering `onDrawListener`
    - Fix SIGABRT native crashes on Motorola devices when encoding a video
- (Jetpack Compose) Modifier.sentryTag now uses Modifier.Node ([#4029](https://github.com/getsentry/sentry-java/pull/4029))
    - This allows Composables that use this modifier to be skippable

## 7.21.0

### Fixes

- Do not instrument File I/O operations if tracing is disabled ([#4051](https://github.com/getsentry/sentry-java/pull/4051))
- Do not instrument User Interaction multiple times ([#4051](https://github.com/getsentry/sentry-java/pull/4051))
- Speed up view traversal to find touched target in `UserInteractionIntegration` ([#4051](https://github.com/getsentry/sentry-java/pull/4051))
- Reduce IPC/Binder calls performed by the SDK ([#4058](https://github.com/getsentry/sentry-java/pull/4058))

### Behavioural Changes

- (changed in [7.20.1](https://github.com/getsentry/sentry-java/releases/tag/7.20.1)) The user ip-address is now only set to `"{{auto}}"` if sendDefaultPii is enabled ([#4071](https://github.com/getsentry/sentry-java/pull/4071))
    - This change gives you control over IP address collection directly on the client
- Reduce the number of broadcasts the SDK is subscribed for ([#4052](https://github.com/getsentry/sentry-java/pull/4052))
  - Drop `TempSensorBreadcrumbsIntegration`
  - Drop `PhoneStateBreadcrumbsIntegration`
  - Reduce number of broadcasts in `SystemEventsBreadcrumbsIntegration`

Current list of the broadcast events can be found [here](https://github.com/getsentry/sentry-java/blob/9b8dc0a844d10b55ddeddf55d278c0ab0f86421c/sentry-android-core/src/main/java/io/sentry/android/core/SystemEventsBreadcrumbsIntegration.java#L131-L153). If you'd like to subscribe for more events, consider overriding the `SystemEventsBreadcrumbsIntegration` as follows:

```kotlin
SentryAndroid.init(context) { options ->
    options.integrations.removeAll { it is SystemEventsBreadcrumbsIntegration }
    options.integrations.add(SystemEventsBreadcrumbsIntegration(context, SystemEventsBreadcrumbsIntegration.getDefaultActions() + listOf(/* your custom actions */)))
}
```

If you would like to keep some of the default broadcast events as breadcrumbs, consider opening a [GitHub issue](https://github.com/getsentry/sentry-java/issues/new).

## 7.21.0-beta.1

### Fixes

- Do not instrument File I/O operations if tracing is disabled ([#4051](https://github.com/getsentry/sentry-java/pull/4051))
- Do not instrument User Interaction multiple times ([#4051](https://github.com/getsentry/sentry-java/pull/4051))
- Speed up view traversal to find touched target in `UserInteractionIntegration` ([#4051](https://github.com/getsentry/sentry-java/pull/4051))
- Reduce IPC/Binder calls performed by the SDK ([#4058](https://github.com/getsentry/sentry-java/pull/4058))

### Behavioural Changes

- Reduce the number of broadcasts the SDK is subscribed for ([#4052](https://github.com/getsentry/sentry-java/pull/4052))
  - Drop `TempSensorBreadcrumbsIntegration`
  - Drop `PhoneStateBreadcrumbsIntegration`
  - Reduce number of broadcasts in `SystemEventsBreadcrumbsIntegration`

Current list of the broadcast events can be found [here](https://github.com/getsentry/sentry-java/blob/9b8dc0a844d10b55ddeddf55d278c0ab0f86421c/sentry-android-core/src/main/java/io/sentry/android/core/SystemEventsBreadcrumbsIntegration.java#L131-L153). If you'd like to subscribe for more events, consider overriding the `SystemEventsBreadcrumbsIntegration` as follows:

```kotlin
SentryAndroid.init(context) { options ->
    options.integrations.removeAll { it is SystemEventsBreadcrumbsIntegration }
    options.integrations.add(SystemEventsBreadcrumbsIntegration(context, SystemEventsBreadcrumbsIntegration.getDefaultActions() + listOf(/* your custom actions */)))
}
```

If you would like to keep some of the default broadcast events as breadcrumbs, consider opening a [GitHub issue](https://github.com/getsentry/sentry-java/issues/new).

## 7.20.1

### Behavioural Changes

- The user ip-address is now only set to `"{{auto}}"` if sendDefaultPii is enabled ([#4071](https://github.com/getsentry/sentry-java/pull/4071))
    - This change gives you control over IP address collection directly on the client

## 7.20.0

### Features

- Session Replay GA ([#4017](https://github.com/getsentry/sentry-java/pull/4017))

To enable Replay use the `sessionReplay.sessionSampleRate` or `sessionReplay.onErrorSampleRate` options.

  ```kotlin
  import io.sentry.SentryReplayOptions
  import io.sentry.android.core.SentryAndroid

  SentryAndroid.init(context) { options ->
   
    options.sessionReplay.sessionSampleRate = 1.0
    options.sessionReplay.onErrorSampleRate = 1.0
  
    // To change default redaction behavior (defaults to true)
    options.sessionReplay.redactAllImages = true
    options.sessionReplay.redactAllText = true
  
    // To change quality of the recording (defaults to MEDIUM)
    options.sessionReplay.quality = SentryReplayOptions.SentryReplayQuality.MEDIUM // (LOW|MEDIUM|HIGH)
  }
  ```

### Fixes

- Fix warm start detection ([#3937](https://github.com/getsentry/sentry-java/pull/3937))
- Session Replay: Reduce memory allocations, disk space consumption, and payload size ([#4016](https://github.com/getsentry/sentry-java/pull/4016))
- Session Replay: Do not try to encode corrupted frames multiple times ([#4016](https://github.com/getsentry/sentry-java/pull/4016))

### Internal

- Session Replay: Allow overriding `SdkVersion` for replay events ([#4014](https://github.com/getsentry/sentry-java/pull/4014))
- Session Replay: Send replay options as tags ([#4015](https://github.com/getsentry/sentry-java/pull/4015))

### Breaking changes

- Session Replay options were moved from under `experimental` to the main `options` object ([#4017](https://github.com/getsentry/sentry-java/pull/4017))

## 7.19.1

### Fixes

- Change TTFD timeout to 25 seconds ([#3984](https://github.com/getsentry/sentry-java/pull/3984))
- Session Replay: Fix memory leak when masking Compose screens ([#3985](https://github.com/getsentry/sentry-java/pull/3985))
- Session Replay: Fix potential ANRs in `GestureRecorder` ([#4001](https://github.com/getsentry/sentry-java/pull/4001))

### Internal

- Session Replay: Flutter improvements ([#4007](https://github.com/getsentry/sentry-java/pull/4007))

## 7.19.0

### Fixes

- Session Replay: fix various crashes and issues ([#3970](https://github.com/getsentry/sentry-java/pull/3970))
    - Fix `IndexOutOfBoundsException` when tracking window changes
    - Fix `IllegalStateException` when adding/removing draw listener for a dead view
    - Fix `ConcurrentModificationException` when registering window listeners and stopping `WindowRecorder`/`GestureRecorder`
- Add support for setting sentry-native handler_strategy ([#3671](https://github.com/getsentry/sentry-java/pull/3671))

### Dependencies

- Bump Native SDK from v0.7.8 to v0.7.16 ([#3671](https://github.com/getsentry/sentry-java/pull/3671))
    - [changelog](https://github.com/getsentry/sentry-native/blob/master/CHANGELOG.md#0716)
    - [diff](https://github.com/getsentry/sentry-native/compare/0.7.8...0.7.16)

## 7.18.1

### Fixes

- Fix testTag not working for Jetpack Compose user interaction tracking ([#3878](https://github.com/getsentry/sentry-java/pull/3878))

## 7.18.0

### Features

- Android 15: Add support for 16KB page sizes ([#3620](https://github.com/getsentry/sentry-java/pull/3620))
    - See https://developer.android.com/guide/practices/page-sizes for more details
- Session Replay: Add `beforeSendReplay` callback ([#3855](https://github.com/getsentry/sentry-java/pull/3855))
- Session Replay: Add support for masking/unmasking view containers ([#3881](https://github.com/getsentry/sentry-java/pull/3881))

### Fixes

- Avoid collecting normal frames ([#3782](https://github.com/getsentry/sentry-java/pull/3782))
- Ensure android initialization process continues even if options configuration block throws an exception ([#3887](https://github.com/getsentry/sentry-java/pull/3887))
- Do not report parsing ANR error when there are no threads ([#3888](https://github.com/getsentry/sentry-java/pull/3888))
    - This should significantly reduce the number of events with message "Sentry Android SDK failed to parse system thread dump..." reported
- Session Replay: Disable replay in session mode when rate limit is active ([#3854](https://github.com/getsentry/sentry-java/pull/3854))

### Dependencies

- Bump Native SDK from v0.7.2 to v0.7.8 ([#3620](https://github.com/getsentry/sentry-java/pull/3620))
    - [changelog](https://github.com/getsentry/sentry-native/blob/master/CHANGELOG.md#078)
    - [diff](https://github.com/getsentry/sentry-native/compare/0.7.2...0.7.8)

## 7.17.0

### Features

- Add meta option to set the maximum amount of breadcrumbs to be logged. ([#3836](https://github.com/getsentry/sentry-java/pull/3836))
- Use a separate `Random` instance per thread to improve SDK performance ([#3835](https://github.com/getsentry/sentry-java/pull/3835))

### Fixes

- Using MaxBreadcrumb with value 0 no longer crashes. ([#3836](https://github.com/getsentry/sentry-java/pull/3836))
- Accept manifest integer values when requiring floating values ([#3823](https://github.com/getsentry/sentry-java/pull/3823))
- Fix standalone tomcat jndi issue ([#3873](https://github.com/getsentry/sentry-java/pull/3873))
    - Using Sentry Spring Boot on a standalone tomcat caused the following error:
        - Failed to bind properties under 'sentry.parsed-dsn' to io.sentry.Dsn

## 7.16.0

### Features

- Add meta option to attach ANR thread dumps ([#3791](https://github.com/getsentry/sentry-java/pull/3791))

### Fixes

- Cache parsed Dsn ([#3796](https://github.com/getsentry/sentry-java/pull/3796))
- fix invalid profiles when the transaction name is empty ([#3747](https://github.com/getsentry/sentry-java/pull/3747))
- Deprecate `enableTracing` option ([#3777](https://github.com/getsentry/sentry-java/pull/3777))
- Vendor `java.util.Random` and replace `java.security.SecureRandom` usages ([#3783](https://github.com/getsentry/sentry-java/pull/3783))
- Fix potential ANRs due to NDK scope sync ([#3754](https://github.com/getsentry/sentry-java/pull/3754))
- Fix potential ANRs due to NDK System.loadLibrary calls ([#3670](https://github.com/getsentry/sentry-java/pull/3670))
- Fix slow `Log` calls on app startup ([#3793](https://github.com/getsentry/sentry-java/pull/3793))
- Fix slow Integration name parsing ([#3794](https://github.com/getsentry/sentry-java/pull/3794))
- Session Replay: Reduce startup and capture overhead ([#3799](https://github.com/getsentry/sentry-java/pull/3799))
- Load lazy fields on init in the background ([#3803](https://github.com/getsentry/sentry-java/pull/3803))
- Replace setOf with HashSet.add ([#3801](https://github.com/getsentry/sentry-java/pull/3801))

### Breaking changes

- The method `addIntegrationToSdkVersion(Ljava/lang/Class;)V` has been removed from the core (`io.sentry:sentry`) package. Please make sure all of the packages (e.g. `io.sentry:sentry-android-core`, `io.sentry:sentry-android-fragment`, `io.sentry:sentry-okhttp`  and others) are all aligned and using the same version to prevent the `NoSuchMethodError` exception.

## 7.16.0-alpha.1

### Features

- Add meta option to attach ANR thread dumps ([#3791](https://github.com/getsentry/sentry-java/pull/3791))

### Fixes

- Cache parsed Dsn ([#3796](https://github.com/getsentry/sentry-java/pull/3796))
- fix invalid profiles when the transaction name is empty ([#3747](https://github.com/getsentry/sentry-java/pull/3747))
- Deprecate `enableTracing` option ([#3777](https://github.com/getsentry/sentry-java/pull/3777))
- Vendor `java.util.Random` and replace `java.security.SecureRandom` usages ([#3783](https://github.com/getsentry/sentry-java/pull/3783))
- Fix potential ANRs due to NDK scope sync ([#3754](https://github.com/getsentry/sentry-java/pull/3754))
- Fix potential ANRs due to NDK System.loadLibrary calls ([#3670](https://github.com/getsentry/sentry-java/pull/3670))
- Fix slow `Log` calls on app startup ([#3793](https://github.com/getsentry/sentry-java/pull/3793))
- Fix slow Integration name parsing ([#3794](https://github.com/getsentry/sentry-java/pull/3794))
- Session Replay: Reduce startup and capture overhead ([#3799](https://github.com/getsentry/sentry-java/pull/3799))

## 7.15.0

### Features

- Add support for `feedback` envelope header item type ([#3687](https://github.com/getsentry/sentry-java/pull/3687))
- Add breadcrumb.origin field ([#3727](https://github.com/getsentry/sentry-java/pull/3727))
- Session Replay: Add options to selectively mask/unmask views captured in replay. The following options are available: ([#3689](https://github.com/getsentry/sentry-java/pull/3689))
    - `android:tag="sentry-mask|sentry-unmask"` in XML or `view.setTag("sentry-mask|sentry-unmask")` in code tags
        - if you already have a tag set for a view, you can set a tag by id: `<tag android:id="@id/sentry_privacy" android:value="mask|unmask"/>` in XML or `view.setTag(io.sentry.android.replay.R.id.sentry_privacy, "mask|unmask")` in code
    - `view.sentryReplayMask()` or `view.sentryReplayUnmask()` extension functions
    - mask/unmask `View`s of a certain type by adding fully-qualified classname to one of the lists `options.experimental.sessionReplay.addMaskViewClass()` or `options.experimental.sessionReplay.addUnmaskViewClass()`. Note, that all of the view subclasses/subtypes will be masked/unmasked as well
        - For example, (this is already a default behavior) to mask all `TextView`s and their subclasses (`RadioButton`, `EditText`, etc.): `options.experimental.sessionReplay.addMaskViewClass("android.widget.TextView")`
        - If you're using code obfuscation, adjust your proguard-rules accordingly, so your custom view class name is not minified
- Session Replay: Support Jetpack Compose masking ([#3739](https://github.com/getsentry/sentry-java/pull/3739))
  - To selectively mask/unmask @Composables, use `Modifier.sentryReplayMask()` and `Modifier.sentryReplayUnmask()` modifiers
- Session Replay: Mask `WebView`, `VideoView` and `androidx.media3.ui.PlayerView` by default ([#3775](https://github.com/getsentry/sentry-java/pull/3775))

### Fixes

- Avoid stopping appStartProfiler after application creation ([#3630](https://github.com/getsentry/sentry-java/pull/3630))
- Session Replay: Correctly detect dominant color for `TextView`s with Spans ([#3682](https://github.com/getsentry/sentry-java/pull/3682))
- Fix ensure Application Context is used even when SDK is initialized via Activity Context ([#3669](https://github.com/getsentry/sentry-java/pull/3669))
- Fix potential ANRs due to `Calendar.getInstance` usage in Breadcrumbs constructor ([#3736](https://github.com/getsentry/sentry-java/pull/3736))
- Fix potential ANRs due to default integrations ([#3778](https://github.com/getsentry/sentry-java/pull/3778))
- Lazily initialize heavy `SentryOptions` members to avoid ANRs on app start ([#3749](https://github.com/getsentry/sentry-java/pull/3749))

*Breaking changes*:

- `options.experimental.sessionReplay.errorSampleRate` was renamed to `options.experimental.sessionReplay.onErrorSampleRate` ([#3637](https://github.com/getsentry/sentry-java/pull/3637))
- Manifest option `io.sentry.session-replay.error-sample-rate` was renamed to `io.sentry.session-replay.on-error-sample-rate` ([#3637](https://github.com/getsentry/sentry-java/pull/3637))
- Change `redactAllText` and `redactAllImages` to `maskAllText` and `maskAllImages` ([#3741](https://github.com/getsentry/sentry-java/pull/3741))

## 7.14.0

### Features

- Session Replay: Gesture/touch support for Flutter ([#3623](https://github.com/getsentry/sentry-java/pull/3623))

### Fixes

- Fix app start spans missing from Pixel devices ([#3634](https://github.com/getsentry/sentry-java/pull/3634))
- Avoid ArrayIndexOutOfBoundsException on Android cpu data collection ([#3598](https://github.com/getsentry/sentry-java/pull/3598))
- Fix lazy select queries instrumentation ([#3604](https://github.com/getsentry/sentry-java/pull/3604))
- Session Replay: buffer mode improvements ([#3622](https://github.com/getsentry/sentry-java/pull/3622))
  - Align next segment timestamp with the end of the buffered segment when converting from buffer mode to session mode
  - Persist `buffer` replay type for the entire replay when converting from buffer mode to session mode
  - Properly store screen names for `buffer` mode
- Session Replay: fix various crashes and issues ([#3628](https://github.com/getsentry/sentry-java/pull/3628))
  - Fix video not being encoded on Pixel devices
  - Fix SIGABRT native crashes on Xiaomi devices when encoding a video
  - Fix `RejectedExecutionException` when redacting a screenshot
  - Fix `FileNotFoundException` when persisting segment values

### Chores

- Introduce `ReplayShadowMediaCodec` and refactor tests using custom encoder ([#3612](https://github.com/getsentry/sentry-java/pull/3612))

## 7.13.0

### Features

- Session Replay: ([#3565](https://github.com/getsentry/sentry-java/pull/3565)) ([#3609](https://github.com/getsentry/sentry-java/pull/3609))
  - Capture remaining replay segment for ANRs on next app launch
  - Capture remaining replay segment for unhandled crashes on next app launch

### Fixes

- Session Replay: ([#3565](https://github.com/getsentry/sentry-java/pull/3565)) ([#3609](https://github.com/getsentry/sentry-java/pull/3609))
  - Fix stopping replay in `session` mode at 1 hour deadline
  - Never encode full frames for a video segment, only do partial updates. This further reduces size of the replay segment
  - Use propagation context when no active transaction for ANRs

### Dependencies

- Bump Spring Boot to 3.3.2 ([#3541](https://github.com/getsentry/sentry-java/pull/3541))

## 7.12.1

### Fixes

- Check app start spans time and ignore background app starts ([#3550](https://github.com/getsentry/sentry-java/pull/3550))
  - This should eliminate long-lasting App Start transactions

## 7.12.0

### Features

- Session Replay Public Beta ([#3339](https://github.com/getsentry/sentry-java/pull/3339))

  To enable Replay use the `sessionReplay.sessionSampleRate` or `sessionReplay.errorSampleRate` experimental options.

  ```kotlin
  import io.sentry.SentryReplayOptions
  import io.sentry.android.core.SentryAndroid

  SentryAndroid.init(context) { options ->
   
    // Currently under experimental options:
    options.experimental.sessionReplay.sessionSampleRate = 1.0
    options.experimental.sessionReplay.errorSampleRate = 1.0
  
    // To change default redaction behavior (defaults to true)
    options.experimental.sessionReplay.redactAllImages = true
    options.experimental.sessionReplay.redactAllText = true
  
    // To change quality of the recording (defaults to MEDIUM)
    options.experimental.sessionReplay.quality = SentryReplayOptions.SentryReplayQuality.MEDIUM // (LOW|MEDIUM|HIGH)
  }
  ```

  To learn more visit [Sentry's Mobile Session Replay](https://docs.sentry.io/product/explore/session-replay/mobile/) documentation page.

## 7.11.0

### Features

- Report dropped spans ([#3528](https://github.com/getsentry/sentry-java/pull/3528))

### Fixes

- Fix duplicate session start for React Native ([#3504](https://github.com/getsentry/sentry-java/pull/3504))
- Move onFinishCallback before span or transaction is finished ([#3459](https://github.com/getsentry/sentry-java/pull/3459))
- Add timestamp when a profile starts ([#3442](https://github.com/getsentry/sentry-java/pull/3442))
- Move fragment auto span finish to onFragmentStarted ([#3424](https://github.com/getsentry/sentry-java/pull/3424))
- Remove profiling timeout logic and disable profiling on API 21 ([#3478](https://github.com/getsentry/sentry-java/pull/3478))
- Properly reset metric flush flag on metric emission ([#3493](https://github.com/getsentry/sentry-java/pull/3493))
- Use SecureRandom in favor of Random for Metrics ([#3495](https://github.com/getsentry/sentry-java/pull/3495))
- Fix UncaughtExceptionHandlerIntegration Memory Leak ([#3398](https://github.com/getsentry/sentry-java/pull/3398))
- Deprecated `User.segment`. Use a custom tag or context instead. ([#3511](https://github.com/getsentry/sentry-java/pull/3511))
- Fix duplicated http spans ([#3526](https://github.com/getsentry/sentry-java/pull/3526))
- When capturing unhandled hybrid exception session should be ended and new start if need ([#3480](https://github.com/getsentry/sentry-java/pull/3480))

### Dependencies

- Bump Native SDK from v0.7.0 to v0.7.2 ([#3314](https://github.com/getsentry/sentry-java/pull/3314))
  - [changelog](https://github.com/getsentry/sentry-native/blob/master/CHANGELOG.md#072)
  - [diff](https://github.com/getsentry/sentry-native/compare/0.7.0...0.7.2)

## 7.10.0

### Features

- Publish Gradle module metadata ([#3422](https://github.com/getsentry/sentry-java/pull/3422))

### Fixes

- Fix faulty `span.frame_delay` calculation for early app start spans ([#3427](https://github.com/getsentry/sentry-java/pull/3427))
- Fix crash when installing `ShutdownHookIntegration` and the VM is shutting down ([#3456](https://github.com/getsentry/sentry-java/pull/3456))

## 7.9.0

### Features

- Add start_type to app context ([#3379](https://github.com/getsentry/sentry-java/pull/3379))
- Add ttid/ttfd contribution flags ([#3386](https://github.com/getsentry/sentry-java/pull/3386))

### Fixes

- (Internal) Metrics code cleanup ([#3403](https://github.com/getsentry/sentry-java/pull/3403))
- Fix Frame measurements in app start transactions ([#3382](https://github.com/getsentry/sentry-java/pull/3382))
- Fix timing metric value different from span duration ([#3368](https://github.com/getsentry/sentry-java/pull/3368))
- Do not always write startup crash marker ([#3409](https://github.com/getsentry/sentry-java/pull/3409))
  - This may have been causing the SDK init logic to block the main thread

## 7.8.0

### Features

- Add description to OkHttp spans ([#3320](https://github.com/getsentry/sentry-java/pull/3320))
- Enable backpressure management by default ([#3284](https://github.com/getsentry/sentry-java/pull/3284))

### Fixes

- Add rate limit to Metrics ([#3334](https://github.com/getsentry/sentry-java/pull/3334))
- Fix java.lang.ClassNotFoundException: org.springframework.web.servlet.HandlerMapping in Spring Boot Servlet mode without WebMVC ([#3336](https://github.com/getsentry/sentry-java/pull/3336))
- Fix normalization of metrics keys, tags and values ([#3332](https://github.com/getsentry/sentry-java/pull/3332))

## 7.7.0

### Features

- Add support for Spring Rest Client ([#3199](https://github.com/getsentry/sentry-java/pull/3199))
- Extend Proxy options with proxy type ([#3326](https://github.com/getsentry/sentry-java/pull/3326))

### Fixes

- Fixed default deadline timeout to 30s instead of 300s ([#3322](https://github.com/getsentry/sentry-java/pull/3322))
- Fixed `Fix java.lang.ClassNotFoundException: org.springframework.web.servlet.HandlerExceptionResolver` in Spring Boot Servlet mode without WebMVC ([#3333](https://github.com/getsentry/sentry-java/pull/3333))

## 7.6.0

### Features

- Experimental: Add support for Sentry Developer Metrics ([#3205](https://github.com/getsentry/sentry-java/pull/3205), [#3238](https://github.com/getsentry/sentry-java/pull/3238), [#3248](https://github.com/getsentry/sentry-java/pull/3248), [#3250](https://github.com/getsentry/sentry-java/pull/3250))  
  Use the Metrics API to track processing time, download sizes, user signups, and conversion rates and correlate them back to tracing data in order to get deeper insights and solve issues faster. Our API supports counters, distributions, sets, gauges and timers, and it's easy to get started:
  ```kotlin
  Sentry.metrics()
    .increment(
        "button_login_click", // key
        1.0,                  // value
        null,                 // unit
        mapOf(                // tags
            "provider" to "e-mail"
        )
    )
  ```
  To learn more about Sentry Developer Metrics, head over to our [Java](https://docs.sentry.io/platforms/java/metrics/) and [Android](https://docs.sentry.io//platforms/android/metrics/) docs page.

## 7.5.0

### Features

- Add support for measurements at span level ([#3219](https://github.com/getsentry/sentry-java/pull/3219))
- Add `enableScopePersistence` option to disable `PersistingScopeObserver` used for ANR reporting which may increase performance overhead. Defaults to `true` ([#3218](https://github.com/getsentry/sentry-java/pull/3218))
  - When disabled, the SDK will not enrich ANRv2 events with scope data (e.g. breadcrumbs, user, tags, etc.)
- Configurable defaults for Cron - MonitorConfig ([#3195](https://github.com/getsentry/sentry-java/pull/3195))
- We now display a warning on startup if an incompatible version of Spring Boot is detected ([#3233](https://github.com/getsentry/sentry-java/pull/3233))
  - This should help notice a mismatching Sentry dependency, especially when upgrading a Spring Boot application
- Experimental: Add Metrics API ([#3205](https://github.com/getsentry/sentry-java/pull/3205))

### Fixes

- Ensure performance measurement collection is not taken too frequently ([#3221](https://github.com/getsentry/sentry-java/pull/3221))
- Fix old profiles deletion on SDK init ([#3216](https://github.com/getsentry/sentry-java/pull/3216))
- Fix hub restore point in wrappers: SentryWrapper, SentryTaskDecorator and SentryScheduleHook ([#3225](https://github.com/getsentry/sentry-java/pull/3225))
  - We now reset the hub to its previous value on the thread where the `Runnable`/`Callable`/`Supplier` is executed instead of setting it to the hub that was used on the thread where the `Runnable`/`Callable`/`Supplier` was created.
- Fix add missing thread name/id to app start spans ([#3226](https://github.com/getsentry/sentry-java/pull/3226))

## 7.4.0

### Features

- Add new threshold parameters to monitor config ([#3181](https://github.com/getsentry/sentry-java/pull/3181))
- Report process init time as a span for app start performance ([#3159](https://github.com/getsentry/sentry-java/pull/3159))
- (perf-v2): Calculate frame delay on a span level ([#3197](https://github.com/getsentry/sentry-java/pull/3197))
- Resolve spring properties in @SentryCheckIn annotation ([#3194](https://github.com/getsentry/sentry-java/pull/3194))
- Experimental: Add Spotlight integration ([#3166](https://github.com/getsentry/sentry-java/pull/3166))
    - For more details about Spotlight head over to https://spotlightjs.com/
    - Set `options.isEnableSpotlight = true` to enable Spotlight

### Fixes

- Don't wait on main thread when SDK restarts ([#3200](https://github.com/getsentry/sentry-java/pull/3200))
- Fix Jetpack Compose widgets are not being correctly identified for user interaction tracing ([#3209](https://github.com/getsentry/sentry-java/pull/3209))
- Fix issue title on Android when a wrapping `RuntimeException` is thrown by the system ([#3212](https://github.com/getsentry/sentry-java/pull/3212))
  - This will change grouping of the issues that were previously titled `RuntimeInit$MethodAndArgsCaller` to have them split up properly by the original root cause exception

## 7.3.0

### Features

- Added App Start profiling
    - This depends on the new option `io.sentry.profiling.enable-app-start`, other than the already existing `io.sentry.traces.profiling.sample-rate`.
    - Sampler functions can check the new `isForNextAppStart` flag, to adjust startup profiling sampling programmatically.
      Relevant PRs:
    - Decouple Profiler from Transaction ([#3101](https://github.com/getsentry/sentry-java/pull/3101))
    - Add options and sampling logic ([#3121](https://github.com/getsentry/sentry-java/pull/3121))
    - Add ContentProvider and start profile ([#3128](https://github.com/getsentry/sentry-java/pull/3128))
- Extend internal performance collector APIs ([#3102](https://github.com/getsentry/sentry-java/pull/3102))
- Collect slow and frozen frames for spans using `OnFrameMetricsAvailableListener` ([#3111](https://github.com/getsentry/sentry-java/pull/3111))
- Interpolate total frame count to match span duration ([#3158](https://github.com/getsentry/sentry-java/pull/3158))

### Fixes

- Avoid multiple breadcrumbs from OkHttpEventListener ([#3175](https://github.com/getsentry/sentry-java/pull/3175))
- Apply OkHttp listener auto finish timestamp to all running spans ([#3167](https://github.com/getsentry/sentry-java/pull/3167))
- Fix not eligible for auto proxying warnings ([#3154](https://github.com/getsentry/sentry-java/pull/3154))
- Set default fingerprint for ANRv2 events to correctly group background and foreground ANRs ([#3164](https://github.com/getsentry/sentry-java/pull/3164))
  - This will improve grouping of ANRs that have similar stacktraces but differ in background vs foreground state. Only affects newly-ingested ANR events with `mechanism:AppExitInfo`
- Fix UserFeedback disk cache name conflicts with linked events ([#3116](https://github.com/getsentry/sentry-java/pull/3116))

### Breaking changes

- Remove `HostnameVerifier` option as it's flagged by security tools of some app stores ([#3150](https://github.com/getsentry/sentry-java/pull/3150))
  - If you were using this option, you have 3 possible paths going forward:
    - Provide a custom `ITransportFactory` through `SentryOptions.setTransportFactory()`, where you can copy over most of the parts like `HttpConnection` and `AsyncHttpTransport` from the SDK with necessary modifications
    - Get a certificate for your server through e.g. [Let's Encrypt](https://letsencrypt.org/)
    - Fork the SDK and add the hostname verifier back

### Dependencies

- Bump Native SDK from v0.6.7 to v0.7.0 ([#3133](https://github.com/getsentry/sentry-java/pull/3133))
  - [changelog](https://github.com/getsentry/sentry-native/blob/master/CHANGELOG.md#070)
  - [diff](https://github.com/getsentry/sentry-native/compare/0.6.7...0.7.0)

## 7.2.0

### Features

- Handle `monitor`/`check_in` in client reports and rate limiter ([#3096](https://github.com/getsentry/sentry-java/pull/3096))
- Add support for `graphql-java` version 21 ([#3090](https://github.com/getsentry/sentry-java/pull/3090))

### Fixes

- Avoid concurrency in AndroidProfiler performance data collection ([#3130](https://github.com/getsentry/sentry-java/pull/3130))
- Improve thresholds for network changes breadcrumbs ([#3083](https://github.com/getsentry/sentry-java/pull/3083))
- SchedulerFactoryBeanCustomizer now runs first so user customization is not overridden ([#3095](https://github.com/getsentry/sentry-java/pull/3095))
  - If you are setting global job listeners please also add `SentryJobListener`
- Ensure serialVersionUID of Exception classes are unique ([#3115](https://github.com/getsentry/sentry-java/pull/3115))
- Get rid of "is not eligible for getting processed by all BeanPostProcessors" warnings in Spring Boot ([#3108](https://github.com/getsentry/sentry-java/pull/3108))
- Fix missing `release` and other fields for ANRs reported with `mechanism:AppExitInfo` ([#3074](https://github.com/getsentry/sentry-java/pull/3074))

### Dependencies

- Bump `opentelemetry-sdk` to `1.33.0` and `opentelemetry-javaagent` to `1.32.0` ([#3112](https://github.com/getsentry/sentry-java/pull/3112))

## 7.1.0

### Features

- Support multiple debug-metadata.properties ([#3024](https://github.com/getsentry/sentry-java/pull/3024))
- Automatically downsample transactions when the system is under load ([#3072](https://github.com/getsentry/sentry-java/pull/3072))
  - You can opt into this behaviour by setting `enable-backpressure-handling=true`.
  - We're happy to receive feedback, e.g. [in this GitHub issue](https://github.com/getsentry/sentry-java/issues/2829)
  - When the system is under load we start reducing the `tracesSampleRate` automatically.
  - Once the system goes back to healthy, we reset the `tracesSampleRate` to its original value.
- (Android) Experimental: Provide more detailed cold app start information ([#3057](https://github.com/getsentry/sentry-java/pull/3057))
  - Attaches spans for Application, ContentProvider, and Activities to app-start timings
  - Application and ContentProvider timings are added using bytecode instrumentation, which requires sentry-android-gradle-plugin version `4.1.0` or newer
  - Uses Process.startUptimeMillis to calculate app-start timings
  - To enable this feature set `options.isEnablePerformanceV2 = true`
- Move slow+frozen frame calculation, as well as frame delay inside SentryFrameMetricsCollector ([#3100](https://github.com/getsentry/sentry-java/pull/3100))
- Extract Activity Breadcrumbs generation into own Integration ([#3064](https://github.com/getsentry/sentry-java/pull/3064))

### Fixes

- Send breadcrumbs and client error in `SentryOkHttpEventListener` even without transactions ([#3087](https://github.com/getsentry/sentry-java/pull/3087))
- Keep `io.sentry.exception.SentryHttpClientException` from obfuscation to display proper issue title on Sentry ([#3093](https://github.com/getsentry/sentry-java/pull/3093))
- (Android) Fix wrong activity transaction duration in case SDK init is deferred ([#3092](https://github.com/getsentry/sentry-java/pull/3092))

### Dependencies

- Bump Gradle from v8.4.0 to v8.5.0 ([#3070](https://github.com/getsentry/sentry-java/pull/3070))
  - [changelog](https://github.com/gradle/gradle/blob/master/CHANGELOG.md#v850)
  - [diff](https://github.com/gradle/gradle/compare/v8.4.0...v8.5.0)

## 7.0.0

Version 7 of the Sentry Android/Java SDK brings a variety of features and fixes. The most notable changes are:
- Bumping `minSdk` level to 19 (Android 4.4)
- The SDK will now listen to connectivity changes and try to re-upload cached events when internet connection is re-established additionally to uploading events on app restart 
- `Sentry.getSpan` now returns the root transaction, which should improve the span hierarchy and make it leaner
- Multiple improvements to reduce probability of the SDK causing ANRs
- New `sentry-okhttp` artifact is unbundled from Android and can be used in pure JVM-only apps

## Sentry Self-hosted Compatibility

This SDK version is compatible with a self-hosted version of Sentry `22.12.0` or higher. If you are using an older version of [self-hosted Sentry](https://develop.sentry.dev/self-hosted/) (aka onpremise), you will need to [upgrade](https://develop.sentry.dev/self-hosted/releases/). If you're using `sentry.io` no action is required.

## Sentry Integrations Version Compatibility (Android)

Make sure to align _all_ Sentry dependencies to the same version when bumping the SDK to 7.+, otherwise it will crash at runtime due to binary incompatibility. (E.g. if you're using `-timber`, `-okhttp` or other packages)

For example, if you're using the [Sentry Android Gradle plugin](https://github.com/getsentry/sentry-android-gradle-plugin) with the `autoInstallation` [feature](https://docs.sentry.io/platforms/android/configuration/gradle/#auto-installation) (enabled by default), make sure to use version 4.+ of the gradle plugin together with version 7.+ of the SDK. If you can't do that for some reason, you can specify sentry version via the plugin config block:

```kotlin
sentry {
  autoInstallation {
    sentryVersion.set("7.0.0")
  }
}
```

Similarly, if you have a Sentry SDK (e.g. `sentry-android-core`) dependency on one of your Gradle modules and you're updating it to 7.+, make sure the Gradle plugin is at 4.+ or specify the SDK version as shown in the snippet above.

## Breaking Changes

- Bump min API to 19 ([#2883](https://github.com/getsentry/sentry-java/pull/2883))
- If you're using `sentry-kotlin-extensions`, it requires `kotlinx-coroutines-core` version `1.6.1` or higher now ([#2838](https://github.com/getsentry/sentry-java/pull/2838))
- Move enableNdk from SentryOptions to SentryAndroidOptions ([#2793](https://github.com/getsentry/sentry-java/pull/2793))
- Apollo v2 BeforeSpanCallback now allows returning null ([#2890](https://github.com/getsentry/sentry-java/pull/2890))
- `SentryOkHttpUtils` was removed from public API as it's been exposed by mistake ([#3005](https://github.com/getsentry/sentry-java/pull/3005))
- `Scope` now implements the `IScope` interface, therefore some methods like `ScopeCallback.run` accept `IScope` now ([#3066](https://github.com/getsentry/sentry-java/pull/3066))
- Cleanup `startTransaction` overloads ([#2964](https://github.com/getsentry/sentry-java/pull/2964))
    - We have reduced the number of overloads by allowing to pass in a `TransactionOptions` object instead of having separate parameters for certain options
    - `TransactionOptions` has defaults set and can be customized, for example:

```kotlin
// old
val transaction = Sentry.startTransaction("name", "op", bindToScope = true)
// new
val transaction = Sentry.startTransaction("name", "op", TransactionOptions().apply { isBindToScope = true })
```

## Behavioural Changes

- Android only: `Sentry.getSpan()` returns the root span/transaction instead of the latest span ([#2855](https://github.com/getsentry/sentry-java/pull/2855))
- Capture failed HTTP and GraphQL (Apollo) requests by default ([#2794](https://github.com/getsentry/sentry-java/pull/2794))
    - This can increase your event consumption and may affect your quota, because we will report failed network requests as Sentry events by default, if you're using the `sentry-android-okhttp` or `sentry-apollo-3` integrations. You can customize what errors you want/don't want to have reported for [OkHttp](https://docs.sentry.io/platforms/android/integrations/okhttp#http-client-errors) and [Apollo3](https://docs.sentry.io/platforms/android/integrations/apollo3#graphql-client-errors) respectively.
- Measure AppStart time till First Draw instead of `onResume` ([#2851](https://github.com/getsentry/sentry-java/pull/2851))
- Automatic user interaction tracking: every click now starts a new automatic transaction ([#2891](https://github.com/getsentry/sentry-java/pull/2891))
    - Previously performing a click on the same UI widget twice would keep the existing transaction running, the new behavior now better aligns with other SDKs
- Add deadline timeout for automatic transactions ([#2865](https://github.com/getsentry/sentry-java/pull/2865))
    - This affects all automatically generated transactions on Android (UI, clicks), the default timeout is 30s, meaning the automatic transaction will be force-finished with status `deadline_exceeded` when reaching the deadline 
- Set ip_address to {{auto}} by default, even if sendDefaultPII is disabled ([#2860](https://github.com/getsentry/sentry-java/pull/2860))
    - Instead use the "Prevent Storing of IP Addresses" option in the "Security & Privacy" project settings on sentry.io
- Raw logback message and parameters are now guarded by `sendDefaultPii` if an `encoder` has been configured ([#2976](https://github.com/getsentry/sentry-java/pull/2976))
- The `maxSpans` setting (defaults to 1000) is enforced for nested child spans which means a single transaction can have `maxSpans` number of children (nested or not) at most ([#3065](https://github.com/getsentry/sentry-java/pull/3065))
- The `ScopeCallback` in `withScope` is now always executed ([#3066](https://github.com/getsentry/sentry-java/pull/3066))

## Deprecations

- `sentry-android-okhttp` was deprecated in favour of the new `sentry-okhttp` module. Make sure to replace `io.sentry.android.okhttp` package name with `io.sentry.okhttp` before the next major, where the classes will be removed ([#3005](https://github.com/getsentry/sentry-java/pull/3005))

## Other Changes

### Features

- Observe network state to upload any unsent envelopes ([#2910](https://github.com/getsentry/sentry-java/pull/2910))
    - Android: it works out-of-the-box as part of the default `SendCachedEnvelopeIntegration`
    - JVM: you'd have to install `SendCachedEnvelopeFireAndForgetIntegration` as mentioned in https://docs.sentry.io/platforms/java/configuration/#configuring-offline-caching and provide your own implementation of `IConnectionStatusProvider` via `SentryOptions`
- Add `sentry-okhttp` module to support instrumenting OkHttp in non-Android projects ([#3005](https://github.com/getsentry/sentry-java/pull/3005))
- Do not filter out Sentry SDK frames in case of uncaught exceptions ([#3021](https://github.com/getsentry/sentry-java/pull/3021))
- Do not try to send and drop cached envelopes when rate-limiting is active ([#2937](https://github.com/getsentry/sentry-java/pull/2937))

### Fixes

- Use `getMyMemoryState()` instead of `getRunningAppProcesses()` to retrieve process importance ([#3004](https://github.com/getsentry/sentry-java/pull/3004))
    - This should prevent some app stores from flagging apps as violating their privacy
- Reduce flush timeout to 4s on Android to avoid ANRs ([#2858](https://github.com/getsentry/sentry-java/pull/2858))
- Reduce timeout of AsyncHttpTransport to avoid ANR ([#2879](https://github.com/getsentry/sentry-java/pull/2879))
- Do not overwrite UI transaction status if set by the user ([#2852](https://github.com/getsentry/sentry-java/pull/2852))
- Capture unfinished transaction on Scope with status `aborted` in case a crash happens ([#2938](https://github.com/getsentry/sentry-java/pull/2938))
    - This will fix the link between transactions and corresponding crashes, you'll be able to see them in a single trace
- Fix Coroutine Context Propagation using CopyableThreadContextElement ([#2838](https://github.com/getsentry/sentry-java/pull/2838))
- Fix don't overwrite the span status of unfinished spans ([#2859](https://github.com/getsentry/sentry-java/pull/2859))
- Migrate from `default` interface methods to proper implementations in each interface implementor ([#2847](https://github.com/getsentry/sentry-java/pull/2847))
    - This prevents issues when using the SDK on older AGP versions (< 4.x.x)
- Reduce main thread work on init ([#3036](https://github.com/getsentry/sentry-java/pull/3036))
- Move Integrations registration to background on init ([#3043](https://github.com/getsentry/sentry-java/pull/3043))
- Fix `SentryOkHttpInterceptor.BeforeSpanCallback` was not finishing span when it was dropped ([#2958](https://github.com/getsentry/sentry-java/pull/2958))

## 6.34.0

### Features

- Add current activity name to app context ([#2999](https://github.com/getsentry/sentry-java/pull/2999))
- Add `MonitorConfig` param to `CheckInUtils.withCheckIn` ([#3038](https://github.com/getsentry/sentry-java/pull/3038))
  - This makes it easier to automatically create or update (upsert) monitors.
- (Internal) Extract Android Profiler and Measurements for Hybrid SDKs ([#3016](https://github.com/getsentry/sentry-java/pull/3016))
- (Internal) Remove SentryOptions dependency from AndroidProfiler ([#3051](https://github.com/getsentry/sentry-java/pull/3051))
- (Internal) Add `readBytesFromFile` for use in Hybrid SDKs ([#3052](https://github.com/getsentry/sentry-java/pull/3052))
- (Internal) Add `getProguardUuid` for use in Hybrid SDKs ([#3054](https://github.com/getsentry/sentry-java/pull/3054))

### Fixes

-  Fix SIGSEV, SIGABRT and SIGBUS crashes happening after/around the August Google Play System update, see [#2955](https://github.com/getsentry/sentry-java/issues/2955) for more details (fix provided by Native SDK bump)
- Ensure DSN uses http/https protocol ([#3044](https://github.com/getsentry/sentry-java/pull/3044))

### Dependencies

- Bump Native SDK from v0.6.6 to v0.6.7 ([#3048](https://github.com/getsentry/sentry-java/pull/3048))
  - [changelog](https://github.com/getsentry/sentry-native/blob/master/CHANGELOG.md#067)
  - [diff](https://github.com/getsentry/sentry-native/compare/0.6.6...0.6.7)

## 6.33.2-beta.1

### Fixes

-  Fix SIGSEV, SIGABRT and SIGBUS crashes happening after/around the August Google Play System update, see [#2955](https://github.com/getsentry/sentry-java/issues/2955) for more details (fix provided by Native SDK bump)

### Dependencies

- Bump Native SDK from v0.6.6 to v0.6.7 ([#3048](https://github.com/getsentry/sentry-java/pull/3048))
  - [changelog](https://github.com/getsentry/sentry-native/blob/master/CHANGELOG.md#067)
  - [diff](https://github.com/getsentry/sentry-native/compare/0.6.6...0.6.7)

## 6.33.1

### Fixes

- Do not register `sentrySpringFilter` in ServletContext for Spring Boot ([#3027](https://github.com/getsentry/sentry-java/pull/3027))

## 6.33.0

### Features

- Add thread information to spans ([#2998](https://github.com/getsentry/sentry-java/pull/2998))
- Use PixelCopy API for capturing screenshots on API level 24+ ([#3008](https://github.com/getsentry/sentry-java/pull/3008))

### Fixes

- Fix crash when HTTP connection error message contains formatting symbols ([#3002](https://github.com/getsentry/sentry-java/pull/3002))
- Cap max number of stack frames to 100 to not exceed payload size limit ([#3009](https://github.com/getsentry/sentry-java/pull/3009))
  - This will ensure we report errors with a big number of frames such as `StackOverflowError`
- Fix user interaction tracking not working for Jetpack Compose 1.5+ ([#3010](https://github.com/getsentry/sentry-java/pull/3010))
- Make sure to close all Closeable resources ([#3000](https://github.com/getsentry/sentry-java/pull/3000))

## 6.32.0

### Features

- Make `DebugImagesLoader` public ([#2993](https://github.com/getsentry/sentry-java/pull/2993))

### Fixes

- Make `SystemEventsBroadcastReceiver` exported on API 33+ ([#2990](https://github.com/getsentry/sentry-java/pull/2990))
  - This will fix the `SystemEventsBreadcrumbsIntegration` crashes that you might have encountered on Play Console

## 6.31.0

### Features

- Improve default debouncing mechanism ([#2945](https://github.com/getsentry/sentry-java/pull/2945))
- Add `CheckInUtils.withCheckIn` which abstracts away some of the manual check-ins complexity ([#2959](https://github.com/getsentry/sentry-java/pull/2959))
- Add `@SentryCaptureExceptionParameter` annotation which captures exceptions passed into an annotated method ([#2764](https://github.com/getsentry/sentry-java/pull/2764))
  - This can be used to replace `Sentry.captureException` calls in `@ExceptionHandler` of a `@ControllerAdvice`
- Add `ServerWebExchange` to `Hint` for WebFlux as `WEBFLUX_EXCEPTION_HANDLER_EXCHANGE` ([#2977](https://github.com/getsentry/sentry-java/pull/2977))
- Allow filtering GraphQL errors ([#2967](https://github.com/getsentry/sentry-java/pull/2967))
  - This list can be set directly when calling the constructor of `SentryInstrumentation`
  - For Spring Boot it can also be set in `application.properties` as `sentry.graphql.ignored-error-types=SOME_ERROR,ANOTHER_ERROR`

### Fixes

- Add OkHttp span auto-close when response body is not read ([#2923](https://github.com/getsentry/sentry-java/pull/2923))
- Fix json parsing of nullable/empty fields for Hybrid SDKs ([#2968](https://github.com/getsentry/sentry-java/pull/2968))
  - (Internal) Rename `nextList` to `nextListOrNull` to actually match what the method does
  - (Hybrid) Check if there's any object in a collection before trying to parse it (which prevents the "Failed to deserilize object in list" log message)
  - (Hybrid) If a date can't be parsed as an ISO timestamp, attempts to parse it as millis silently, without printing a log message
  - (Hybrid) If `op` is not defined as part of `SpanContext`, fallback to an empty string, because the filed is optional in the spec
- Always attach OkHttp errors and Http Client Errors only to call root span ([#2961](https://github.com/getsentry/sentry-java/pull/2961))
- Fixed crash accessing Choreographer instance ([#2970](https://github.com/getsentry/sentry-java/pull/2970))

### Dependencies

- Bump Native SDK from v0.6.5 to v0.6.6 ([#2975](https://github.com/getsentry/sentry-java/pull/2975))
  - [changelog](https://github.com/getsentry/sentry-native/blob/master/CHANGELOG.md#066)
  - [diff](https://github.com/getsentry/sentry-native/compare/0.6.5...0.6.6)
- Bump Gradle from v8.3.0 to v8.4.0 ([#2966](https://github.com/getsentry/sentry-java/pull/2966))
  - [changelog](https://github.com/gradle/gradle/blob/master/CHANGELOG.md#v840)
  - [diff](https://github.com/gradle/gradle/compare/v8.3.0...v8.4.0)

## 6.30.0

### Features

- Add `sendModules` option for disable sending modules ([#2926](https://github.com/getsentry/sentry-java/pull/2926))
- Send `db.system` and `db.name` in span data for androidx.sqlite spans ([#2928](https://github.com/getsentry/sentry-java/pull/2928))
- Check-ins (CRONS) support ([#2952](https://github.com/getsentry/sentry-java/pull/2952))
  - Add API for sending check-ins (CRONS) manually ([#2935](https://github.com/getsentry/sentry-java/pull/2935))
  - Support check-ins (CRONS) for Quartz ([#2940](https://github.com/getsentry/sentry-java/pull/2940))
  - `@SentryCheckIn` annotation and advice config for Spring ([#2946](https://github.com/getsentry/sentry-java/pull/2946))
  - Add option for ignoring certain monitor slugs ([#2943](https://github.com/getsentry/sentry-java/pull/2943))

### Fixes

- Always send memory stats for transactions ([#2936](https://github.com/getsentry/sentry-java/pull/2936))
  - This makes it possible to query transactions by the `device.class` tag on Sentry
- Add `sentry.enable-aot-compatibility` property to SpringBoot Jakarta `SentryAutoConfiguration` to enable building for GraalVM ([#2915](https://github.com/getsentry/sentry-java/pull/2915))

### Dependencies

- Bump Gradle from v8.2.1 to v8.3.0 ([#2900](https://github.com/getsentry/sentry-java/pull/2900))
  - [changelog](https://github.com/gradle/gradle/blob/master release-test/CHANGELOG.md#v830)
  - [diff](https://github.com/gradle/gradle/compare/v8.2.1...v8.3.0)

## 6.29.0

### Features

- Send `db.system` and `db.name` in span data ([#2894](https://github.com/getsentry/sentry-java/pull/2894))
- Send `http.request.method` in span data ([#2896](https://github.com/getsentry/sentry-java/pull/2896))
- Add `enablePrettySerializationOutput` option for opting out of pretty print ([#2871](https://github.com/getsentry/sentry-java/pull/2871))

## 6.28.0

### Features

- Add HTTP response code to Spring WebFlux transactions ([#2870](https://github.com/getsentry/sentry-java/pull/2870))
- Add `sampled` to Dynamic Sampling Context ([#2869](https://github.com/getsentry/sentry-java/pull/2869))
- Improve server side GraphQL support for spring-graphql and Nextflix DGS ([#2856](https://github.com/getsentry/sentry-java/pull/2856))
    - If you have already been using `SentryDataFetcherExceptionHandler` that still works but has been deprecated. Please use `SentryGenericDataFetcherExceptionHandler` combined with `SentryInstrumentation` instead for better error reporting.
    - More exceptions and errors caught and reported to Sentry by also looking at the `ExecutionResult` (more specifically its `errors`)
        - You may want to filter out certain errors, please see [docs on filtering](https://docs.sentry.io/platforms/java/configuration/filtering/)
    - More details for Sentry events: query, variables and response (where possible)
    - Breadcrumbs for operation (query, mutation, subscription), data fetchers and data loaders (Spring only)
    - Better hub propagation by using `GraphQLContext`
- Add autoconfigure modules for Spring Boot called `sentry-spring-boot` and `sentry-spring-boot-jakarta` ([#2880](https://github.com/getsentry/sentry-java/pull/2880))
  - The autoconfigure modules `sentry-spring-boot` and `sentry-spring-boot-jakarta` have a `compileOnly` dependency on `spring-boot-starter` which is needed for our auto installation in [sentry-android-gradle-plugin](https://github.com/getsentry/sentry-android-gradle-plugin)
  - The starter modules  `sentry-spring-boot-starter` and `sentry-spring-boot-starter-jakarta` now bring `spring-boot-starter` as a dependency
- You can now disable Sentry by setting the `enabled` option to `false` ([#2840](https://github.com/getsentry/sentry-java/pull/2840))

### Fixes

- Propagate OkHttp status to parent spans ([#2872](https://github.com/getsentry/sentry-java/pull/2872))

## 6.27.0

### Features

- Add TraceOrigin to Transactions and Spans ([#2803](https://github.com/getsentry/sentry-java/pull/2803))

### Fixes

- Deduplicate events happening in multiple threads simultaneously (e.g. `OutOfMemoryError`) ([#2845](https://github.com/getsentry/sentry-java/pull/2845))
  - This will improve Crash-Free Session Rate as we no longer will send multiple Session updates with `Crashed` status, but only the one that is relevant
- Ensure no Java 8 method reference sugar is used for Android ([#2857](https://github.com/getsentry/sentry-java/pull/2857))
- Do not send session updates for terminated sessions ([#2849](https://github.com/getsentry/sentry-java/pull/2849))

## 6.26.0

### Features
- (Internal) Extend APIs for hybrid SDKs ([#2814](https://github.com/getsentry/sentry-java/pull/2814), [#2846](https://github.com/getsentry/sentry-java/pull/2846))

### Fixes

- Fix ANRv2 thread dump parsing for native-only threads ([#2839](https://github.com/getsentry/sentry-java/pull/2839))
- Derive `TracingContext` values from event for ANRv2 events ([#2839](https://github.com/getsentry/sentry-java/pull/2839))

## 6.25.2

### Fixes

- Change Spring Boot, Apollo, Apollo 3, JUL, Logback, Log4j2, OpenFeign, GraphQL and Kotlin coroutines core dependencies to compileOnly ([#2837](https://github.com/getsentry/sentry-java/pull/2837))

## 6.25.1

### Fixes

- Allow removing integrations in SentryAndroid.init ([#2826](https://github.com/getsentry/sentry-java/pull/2826))
- Fix concurrent access to frameMetrics listener ([#2823](https://github.com/getsentry/sentry-java/pull/2823))

### Dependencies

- Bump Native SDK from v0.6.4 to v0.6.5 ([#2822](https://github.com/getsentry/sentry-java/pull/2822))
  - [changelog](https://github.com/getsentry/sentry-native/blob/master/CHANGELOG.md#065)
  - [diff](https://github.com/getsentry/sentry-native/compare/0.6.4...0.6.5)
- Bump Gradle from v8.2.0 to v8.2.1 ([#2830](https://github.com/getsentry/sentry-java/pull/2830))
  - [changelog](https://github.com/gradle/gradle/blob/master/CHANGELOG.md#v821)
  - [diff](https://github.com/gradle/gradle/compare/v8.2.0...v8.2.1)

## 6.25.0

### Features

- Add manifest `AutoInit` to integrations list ([#2795](https://github.com/getsentry/sentry-java/pull/2795))
- Tracing headers (`sentry-trace` and `baggage`) are now attached and passed through even if performance is disabled ([#2788](https://github.com/getsentry/sentry-java/pull/2788))

### Fixes

- Set `environment` from `SentryOptions` if none persisted in ANRv2 ([#2809](https://github.com/getsentry/sentry-java/pull/2809))
- Remove code that set `tracesSampleRate` to `0.0` for Spring Boot if not set ([#2800](https://github.com/getsentry/sentry-java/pull/2800))
  - This used to enable performance but not send any transactions by default.
  - Performance is now disabled by default.
- Fix slow/frozen frames were not reported with transactions ([#2811](https://github.com/getsentry/sentry-java/pull/2811))

### Dependencies

- Bump Native SDK from v0.6.3 to v0.6.4 ([#2796](https://github.com/getsentry/sentry-java/pull/2796))
  - [changelog](https://github.com/getsentry/sentry-native/blob/master/CHANGELOG.md#064)
  - [diff](https://github.com/getsentry/sentry-native/compare/0.6.3...0.6.4)
- Bump Gradle from v8.1.1 to v8.2.0 ([#2810](https://github.com/getsentry/sentry-java/pull/2810))
  - [changelog](https://github.com/gradle/gradle/blob/master/CHANGELOG.md#v820)
  - [diff](https://github.com/gradle/gradle/compare/v8.1.1...v8.2.0)

## 6.24.0

### Features

- Add debouncing mechanism and before-capture callbacks for screenshots and view hierarchies ([#2773](https://github.com/getsentry/sentry-java/pull/2773))
- Improve ANRv2 implementation ([#2792](https://github.com/getsentry/sentry-java/pull/2792))
  - Add a proguard rule to keep `ApplicationNotResponding` class from obfuscation
  - Add a new option `setReportHistoricalAnrs`; when enabled, it will report all of the ANRs from the [getHistoricalExitReasons](https://developer.android.com/reference/android/app/ActivityManager?hl=en#getHistoricalProcessExitReasons(java.lang.String,%20int,%20int)) list. 
  By default, the SDK only reports and enriches the latest ANR and only this one counts towards ANR rate. 
  Worth noting that this option is mainly useful when updating the SDK to the version where ANRv2 has been introduced, to report all ANRs happened prior to the SDK update. After that, the SDK will always pick up the latest ANR from the historical exit reasons list on next app restart, so there should be no historical ANRs to report.
  These ANRs are reported with the `HistoricalAppExitInfo` mechanism.
  - Add a new option `setAttachAnrThreadDump` to send ANR thread dump from the system as an attachment. 
  This is only useful as additional information, because the SDK attempts to parse the thread dump into proper threads with stacktraces by default.
  - If [ApplicationExitInfo#getTraceInputStream](https://developer.android.com/reference/android/app/ApplicationExitInfo#getTraceInputStream()) returns null, the SDK no longer reports an ANR event, as these events are not very useful without it.
  - Enhance regex patterns for native stackframes

## 6.23.0

### Features

- Add profile rate limiting ([#2782](https://github.com/getsentry/sentry-java/pull/2782))
- Support for automatically capturing Failed GraphQL (Apollo 3) Client errors ([#2781](https://github.com/getsentry/sentry-java/pull/2781))

```kotlin
import com.apollographql.apollo3.ApolloClient
import io.sentry.apollo3.sentryTracing

val apolloClient = ApolloClient.Builder()
    .serverUrl("https://example.com/graphql")
    .sentryTracing(captureFailedRequests = true)    
    .build()
```

### Dependencies

- Bump Native SDK from v0.6.2 to v0.6.3 ([#2746](https://github.com/getsentry/sentry-java/pull/2746))
  - [changelog](https://github.com/getsentry/sentry-native/blob/master/CHANGELOG.md#063)
  - [diff](https://github.com/getsentry/sentry-native/compare/0.6.2...0.6.3)

### Fixes

- Align http.status with [span data conventions](https://develop.sentry.dev/sdk/performance/span-data-conventions/) ([#2786](https://github.com/getsentry/sentry-java/pull/2786))

## 6.22.0

### Features

- Add `lock` attribute to the `SentryStackFrame` protocol to better highlight offending frames in the UI ([#2761](https://github.com/getsentry/sentry-java/pull/2761))
- Enrich database spans with blocked main thread info ([#2760](https://github.com/getsentry/sentry-java/pull/2760))
- Add `api_target` to `Request` and `data` to `Response` Protocols ([#2775](https://github.com/getsentry/sentry-java/pull/2775))

### Fixes

- No longer use `String.join` in `Baggage` as it requires API level 26 ([#2778](https://github.com/getsentry/sentry-java/pull/2778))

## 6.21.0

### Features

- Introduce new `sentry-android-sqlite` integration ([#2722](https://github.com/getsentry/sentry-java/pull/2722))
    - This integration replaces the old `androidx.sqlite` database instrumentation in the Sentry Android Gradle plugin
    - A new capability to manually instrument your `androidx.sqlite` databases. 
      - You can wrap your custom `SupportSQLiteOpenHelper` instance into `SentrySupportSQLiteOpenHelper(myHelper)` if you're not using the Sentry Android Gradle plugin and still benefit from performance auto-instrumentation.
- Add SentryWrapper for Callable and Supplier Interface ([#2720](https://github.com/getsentry/sentry-java/pull/2720))
- Load sentry-debug-meta.properties ([#2734](https://github.com/getsentry/sentry-java/pull/2734))
  - This enables source context for Java
  - For more information on how to enable source context, please refer to [#633](https://github.com/getsentry/sentry-java/issues/633#issuecomment-1465599120)

### Fixes

- Finish WebFlux transaction before popping scope ([#2724](https://github.com/getsentry/sentry-java/pull/2724))
- Use daemon threads for SentryExecutorService ([#2747](https://github.com/getsentry/sentry-java/pull/2747))
  - We started using `SentryExecutorService` in `6.19.0` which caused the application to hang on shutdown unless `Sentry.close()` was called. By using daemon threads we no longer block shutdown.
- Use Base64.NO_WRAP to avoid unexpected char errors in Apollo ([#2745](https://github.com/getsentry/sentry-java/pull/2745))
- Don't warn R8 on missing `ComposeViewHierarchyExporter` class ([#2743](https://github.com/getsentry/sentry-java/pull/2743))

## 6.20.0

### Features

- Add support for Sentry Kotlin Compiler Plugin ([#2695](https://github.com/getsentry/sentry-java/pull/2695))
  - In conjunction with our sentry-kotlin-compiler-plugin we improved Jetpack Compose support for
    - [View Hierarchy](https://docs.sentry.io/platforms/android/enriching-events/viewhierarchy/) support for Jetpack Compose screens
    - Automatic breadcrumbs for [user interactions](https://docs.sentry.io/platforms/android/performance/instrumentation/automatic-instrumentation/#user-interaction-instrumentation)
- More granular http requests instrumentation with a new SentryOkHttpEventListener ([#2659](https://github.com/getsentry/sentry-java/pull/2659))
    - Create spans for time spent on:
        - Proxy selection
        - DNS resolution
        - HTTPS setup
        - Connection
        - Requesting headers
        - Receiving response
    - You can attach the event listener to your OkHttpClient through `client.eventListener(new SentryOkHttpEventListener()).addInterceptor(new SentryOkHttpInterceptor()).build();`
    - In case you already have an event listener you can use the SentryOkHttpEventListener as well through `client.eventListener(new SentryOkHttpEventListener(myListener)).addInterceptor(new SentryOkHttpInterceptor()).build();`
- Add a new option to disable `RootChecker` ([#2735](https://github.com/getsentry/sentry-java/pull/2735))

### Fixes

- Base64 encode internal Apollo3 Headers ([#2707](https://github.com/getsentry/sentry-java/pull/2707))
- Fix `SentryTracer` crash when scheduling auto-finish of a transaction, but the timer has already been cancelled ([#2731](https://github.com/getsentry/sentry-java/pull/2731))
- Fix `AndroidTransactionProfiler` crash when finishing a profile that happened due to race condition ([#2731](https://github.com/getsentry/sentry-java/pull/2731))

## 6.19.1

### Fixes

- Ensure screenshots and view hierarchies are captured on the main thread ([#2712](https://github.com/getsentry/sentry-java/pull/2712))

## 6.19.0

### Features

- Add Screenshot and ViewHierarchy to integrations list ([#2698](https://github.com/getsentry/sentry-java/pull/2698))
- New ANR detection based on [ApplicationExitInfo API](https://developer.android.com/reference/android/app/ApplicationExitInfo) ([#2697](https://github.com/getsentry/sentry-java/pull/2697))
    - This implementation completely replaces the old one (based on a watchdog) on devices running Android 11 and above:
      - New implementation provides more precise ANR events/ANR rate detection as well as system thread dump information. The new implementation reports ANRs exactly as Google Play Console, without producing false positives or missing important background ANR events.
      - New implementation reports ANR events with a new mechanism `mechanism:AppExitInfo`.
      - However, despite producing many false positives, the old implementation is capable of better enriching ANR errors (which is not available with the new implementation), for example:
        - Capturing screenshots at the time of ANR event;
        - Capturing transactions and profiling data corresponding to the ANR event;
        - Auxiliary information (such as current memory load) at the time of ANR event.
      - If you would like us to provide support for the old approach working alongside the new one on Android 11 and above (e.g. for raising events for slow code on main thread), consider upvoting [this issue](https://github.com/getsentry/sentry-java/issues/2693).
    - The old watchdog implementation will continue working for older API versions (Android < 11):
        - The old implementation reports ANR events with the existing mechanism `mechanism:ANR`.
- Open up `TransactionOptions`, `ITransaction` and `IHub` methods allowing consumers modify start/end timestamp of transactions and spans ([#2701](https://github.com/getsentry/sentry-java/pull/2701))
- Send source bundle IDs to Sentry to enable source context ([#2663](https://github.com/getsentry/sentry-java/pull/2663))
  - For more information on how to enable source context, please refer to [#633](https://github.com/getsentry/sentry-java/issues/633#issuecomment-1465599120)

### Fixes

- Android Profiler on calling thread ([#2691](https://github.com/getsentry/sentry-java/pull/2691))
- Use `configureScope` instead of `withScope` in `Hub.close()`. This ensures that the main scope releases the in-memory data when closing a hub instance. ([#2688](https://github.com/getsentry/sentry-java/pull/2688))
- Remove null keys/values before creating concurrent hashmap in order to avoid NPE ([#2708](https://github.com/getsentry/sentry-java/pull/2708))
- Exclude SentryOptions from R8/ProGuard obfuscation ([#2699](https://github.com/getsentry/sentry-java/pull/2699))
  - This fixes AGP 8.+ incompatibility, where full R8 mode is enforced

### Dependencies

- Bump Gradle from v8.1.0 to v8.1.1 ([#2666](https://github.com/getsentry/sentry-java/pull/2666))
  - [changelog](https://github.com/gradle/gradle/blob/master release-test/CHANGELOG.md#v811)
  - [diff](https://github.com/gradle/gradle/compare/v8.1.0...v8.1.1)
- Bump Native SDK from v0.6.1 to v0.6.2 ([#2689](https://github.com/getsentry/sentry-java/pull/2689))
  - [changelog](https://github.com/getsentry/sentry-native/blob/master/CHANGELOG.md#062)
  - [diff](https://github.com/getsentry/sentry-native/compare/0.6.1...0.6.2)

## 6.18.1

### Fixes

- Fix crash when Sentry SDK is initialized more than once ([#2679](https://github.com/getsentry/sentry-java/pull/2679))
- Track a ttfd span per Activity ([#2673](https://github.com/getsentry/sentry-java/pull/2673))

## 6.18.0

### Features

- Attach Trace Context when an ANR is detected (ANRv1) ([#2583](https://github.com/getsentry/sentry-java/pull/2583))
- Make log4j2 integration compatible with log4j 3.0 ([#2634](https://github.com/getsentry/sentry-java/pull/2634))
    - Instead of relying on package scanning, we now use an annotation processor to generate `Log4j2Plugins.dat`
- Create `User` and `Breadcrumb` from map ([#2614](https://github.com/getsentry/sentry-java/pull/2614))
- Add `sent_at` to envelope header item ([#2638](https://github.com/getsentry/sentry-java/pull/2638))

### Fixes

- Fix timestamp intervals of PerformanceCollectionData in profiles ([#2648](https://github.com/getsentry/sentry-java/pull/2648))
- Fix timestamps of PerformanceCollectionData in profiles ([#2632](https://github.com/getsentry/sentry-java/pull/2632))
- Fix missing propagateMinConstraints flag for SentryTraced ([#2637](https://github.com/getsentry/sentry-java/pull/2637))
- Fix potential SecurityException thrown by ConnectivityManager on Android 11 ([#2653](https://github.com/getsentry/sentry-java/pull/2653))
- Fix aar artifacts publishing for Maven ([#2641](https://github.com/getsentry/sentry-java/pull/2641))

### Dependencies
- Bump Kotlin compile version from v1.6.10 to 1.8.0 ([#2563](https://github.com/getsentry/sentry-java/pull/2563))
- Bump Compose compile version from v1.1.1 to v1.3.0 ([#2563](https://github.com/getsentry/sentry-java/pull/2563))
- Bump AGP version from v7.3.0 to v7.4.2 ([#2574](https://github.com/getsentry/sentry-java/pull/2574))
- Bump Gradle from v7.6.0 to v8.0.2 ([#2563](https://github.com/getsentry/sentry-java/pull/2563))
    - [changelog](https://github.com/gradle/gradle/blob/master/CHANGELOG.md#v802)
    - [diff](https://github.com/gradle/gradle/compare/v7.6.0...v8.0.2)
- Bump Gradle from v8.0.2 to v8.1.0 ([#2650](https://github.com/getsentry/sentry-java/pull/2650))
  - [changelog](https://github.com/gradle/gradle/blob/master/CHANGELOG.md#v810)
  - [diff](https://github.com/gradle/gradle/compare/v8.0.2...v8.1.0)

## 6.17.0

### Features

- Add `name` and `geo` to `User` ([#2556](https://github.com/getsentry/sentry-java/pull/2556)) 
- Add breadcrumbs on network changes ([#2608](https://github.com/getsentry/sentry-java/pull/2608))
- Add time-to-initial-display and time-to-full-display measurements to Activity transactions ([#2611](https://github.com/getsentry/sentry-java/pull/2611))
- Read integration list written by sentry gradle plugin from manifest ([#2598](https://github.com/getsentry/sentry-java/pull/2598))
- Add Logcat adapter ([#2620](https://github.com/getsentry/sentry-java/pull/2620))
- Provide CPU count/frequency data as device context ([#2622](https://github.com/getsentry/sentry-java/pull/2622))

### Fixes

- Trim time-to-full-display span if reportFullyDisplayed API is never called ([#2631](https://github.com/getsentry/sentry-java/pull/2631))
- Fix Automatic UI transactions having wrong durations ([#2623](https://github.com/getsentry/sentry-java/pull/2623))
- Fix wrong default environment in Session ([#2610](https://github.com/getsentry/sentry-java/pull/2610))
- Pass through unknown sentry baggage keys into SentryEnvelopeHeader ([#2618](https://github.com/getsentry/sentry-java/pull/2618))
- Fix missing null check when removing lifecycle observer ([#2625](https://github.com/getsentry/sentry-java/pull/2625))

### Dependencies

- Bump Native SDK from v0.6.0 to v0.6.1 ([#2629](https://github.com/getsentry/sentry-java/pull/2629))
  - [changelog](https://github.com/getsentry/sentry-native/blob/master/CHANGELOG.md#061)
  - [diff](https://github.com/getsentry/sentry-native/compare/0.6.0...0.6.1)

## 6.16.0

### Features

- Improve versatility of exception resolver component for Spring with more flexible API for consumers. ([#2577](https://github.com/getsentry/sentry-java/pull/2577))
- Automatic performance instrumentation for WebFlux ([#2597](https://github.com/getsentry/sentry-java/pull/2597))
  - You can enable it by adding `sentry.enable-tracing=true` to your `application.properties`
- The Spring Boot integration can now be configured to add the `SentryAppender` to specific loggers instead of the `ROOT` logger ([#2173](https://github.com/getsentry/sentry-java/pull/2173))
  - You can specify the loggers using `"sentry.logging.loggers[0]=foo.bar` and `"sentry.logging.loggers[1]=baz` in your `application.properties`
- Add capabilities to track Jetpack Compose composition/rendering time ([#2507](https://github.com/getsentry/sentry-java/pull/2507))
- Adapt span op and description for graphql to fit spec ([#2607](https://github.com/getsentry/sentry-java/pull/2607))

### Fixes

- Fix timestamps of slow and frozen frames for profiles ([#2584](https://github.com/getsentry/sentry-java/pull/2584))
- Deprecate reportFullDisplayed in favor of reportFullyDisplayed ([#2585](https://github.com/getsentry/sentry-java/pull/2585))
- Add mechanism for logging integrations and update spring mechanism types ([#2595](https://github.com/getsentry/sentry-java/pull/2595))
	- NOTE: If you're using these mechanism types (`HandlerExceptionResolver`, `SentryWebExceptionHandler`) in your dashboards please update them to use the new types.
- Filter out session cookies sent by Spring and Spring Boot integrations ([#2593](https://github.com/getsentry/sentry-java/pull/2593))
  - We filter out some common cookies like JSESSIONID
  - We also read the value from `server.servlet.session.cookie.name` and filter it out
- No longer send event / transaction to Sentry if `beforeSend` / `beforeSendTransaction` throws ([#2591](https://github.com/getsentry/sentry-java/pull/2591))
- Add version to sentryClientName used in auth header ([#2596](https://github.com/getsentry/sentry-java/pull/2596))
- Keep integration names from being obfuscated ([#2599](https://github.com/getsentry/sentry-java/pull/2599))
- Change log level from INFO to WARN for error message indicating a failed Log4j2 Sentry.init ([#2606](https://github.com/getsentry/sentry-java/pull/2606))
  - The log message was often not visible as our docs suggest a minimum log level of WARN
- Fix session tracking on Android ([#2609](https://github.com/getsentry/sentry-java/pull/2609))
  - Incorrect number of session has been sent. In addition, some of the sessions were not properly ended, messing up Session Health Metrics.

### Dependencies

- Bump `opentelemetry-sdk` to `1.23.1` and `opentelemetry-javaagent` to `1.23.0` ([#2590](https://github.com/getsentry/sentry-java/pull/2590))
- Bump Native SDK from v0.5.4 to v0.6.0 ([#2545](https://github.com/getsentry/sentry-java/pull/2545))
  - [changelog](https://github.com/getsentry/sentry-native/blob/master/CHANGELOG.md#060)
  - [diff](https://github.com/getsentry/sentry-native/compare/0.5.4...0.6.0)

## 6.15.0

### Features

- Adjust time-to-full-display span if reportFullDisplayed is called too early ([#2550](https://github.com/getsentry/sentry-java/pull/2550))
- Add `enableTracing` option ([#2530](https://github.com/getsentry/sentry-java/pull/2530))
    - This change is backwards compatible. The default is `null` meaning existing behaviour remains unchanged (setting either `tracesSampleRate` or `tracesSampler` enables performance).
    - If set to `true`, performance is enabled, even if no `tracesSampleRate` or `tracesSampler` have been configured.
    - If set to `false` performance is disabled, regardless of `tracesSampleRate` and `tracesSampler` options.
- Detect dependencies by listing MANIFEST.MF files at runtime ([#2538](https://github.com/getsentry/sentry-java/pull/2538))
- Report integrations in use, report packages in use more consistently ([#2179](https://github.com/getsentry/sentry-java/pull/2179))
- Implement `ThreadLocalAccessor` for propagating Sentry hub with reactor / WebFlux ([#2570](https://github.com/getsentry/sentry-java/pull/2570))
  - Requires `io.micrometer:context-propagation:1.0.2+` as well as Spring Boot 3.0.3+
  - Enable the feature by setting `sentry.reactive.thread-local-accessor-enabled=true`
  - This is still considered experimental. Once we have enough feedback we may turn this on by default.
  - Checkout the sample here: https://github.com/getsentry/sentry-java/tree/main/sentry-samples/sentry-samples-spring-boot-webflux-jakarta
  - A new hub is now cloned from the main hub for every request

### Fixes

- Leave `inApp` flag for stack frames undecided in SDK if unsure and let ingestion decide instead ([#2547](https://github.com/getsentry/sentry-java/pull/2547))
- Allow `0.0` error sample rate ([#2573](https://github.com/getsentry/sentry-java/pull/2573))
- Fix memory leak in WebFlux related to an ever growing stack ([#2580](https://github.com/getsentry/sentry-java/pull/2580))
- Use the same hub in WebFlux exception handler as we do in WebFilter ([#2566](https://github.com/getsentry/sentry-java/pull/2566))
- Switch upstream Jetpack Compose dependencies to `compileOnly` in `sentry-compose-android` ([#2578](https://github.com/getsentry/sentry-java/pull/2578))
  - NOTE: If you're using Compose Navigation/User Interaction integrations, make sure to have the following dependencies on the classpath as we do not bring them in transitively anymore:
    - `androidx.navigation:navigation-compose:`
    - `androidx.compose.runtime:runtime:`
    - `androidx.compose.ui:ui:`

## 6.14.0

### Features

- Add time-to-full-display span to Activity auto-instrumentation ([#2432](https://github.com/getsentry/sentry-java/pull/2432))
- Add `main` flag to threads and `in_foreground` flag for app contexts  ([#2516](https://github.com/getsentry/sentry-java/pull/2516))

### Fixes

- Ignore Shutdown in progress when closing ShutdownHookIntegration ([#2521](https://github.com/getsentry/sentry-java/pull/2521))
- Fix app start span end-time is wrong if SDK init is deferred ([#2519](https://github.com/getsentry/sentry-java/pull/2519))
- Fix invalid session creation when app is launched in background ([#2543](https://github.com/getsentry/sentry-java/pull/2543))

## 6.13.1

### Fixes

- Fix transaction performance collector oom ([#2505](https://github.com/getsentry/sentry-java/pull/2505))
- Remove authority from URLs sent to Sentry ([#2366](https://github.com/getsentry/sentry-java/pull/2366))
- Fix `sentry-bom` containing incorrect artifacts ([#2504](https://github.com/getsentry/sentry-java/pull/2504))

### Dependencies

- Bump Native SDK from v0.5.3 to v0.5.4 ([#2500](https://github.com/getsentry/sentry-java/pull/2500))
  - [changelog](https://github.com/getsentry/sentry-native/blob/master/CHANGELOG.md#054)
  - [diff](https://github.com/getsentry/sentry-native/compare/0.5.3...0.5.4)

## 6.13.0

### Features

- Send cpu usage percentage in profile payload ([#2469](https://github.com/getsentry/sentry-java/pull/2469))
- Send transaction memory stats in profile payload ([#2447](https://github.com/getsentry/sentry-java/pull/2447))
- Add cpu usage collection ([#2462](https://github.com/getsentry/sentry-java/pull/2462))
- Improve ANR implementation: ([#2475](https://github.com/getsentry/sentry-java/pull/2475))
  - Add `abnormal_mechanism` to sessions for ANR rate calculation
  - Always attach thread dump to ANR events
  - Distinguish between foreground and background ANRs
- Improve possible date precision to 10 μs ([#2451](https://github.com/getsentry/sentry-java/pull/2451))

### Fixes

- Fix performance collector setup called in main thread ([#2499](https://github.com/getsentry/sentry-java/pull/2499))
- Expand guard against CVE-2018-9492 "Privilege Escalation via Content Provider" ([#2482](https://github.com/getsentry/sentry-java/pull/2482))
- Prevent OOM by disabling TransactionPerformanceCollector for now ([#2498](https://github.com/getsentry/sentry-java/pull/2498))

## 6.12.1

### Fixes

- Create timer in `TransactionPerformanceCollector` lazily ([#2478](https://github.com/getsentry/sentry-java/pull/2478))

## 6.12.0

### Features

- Attach View Hierarchy to the errored/crashed events ([#2440](https://github.com/getsentry/sentry-java/pull/2440))
- Collect memory usage in transactions ([#2445](https://github.com/getsentry/sentry-java/pull/2445))
- Add `traceOptionsRequests` option to disable tracing of OPTIONS requests ([#2453](https://github.com/getsentry/sentry-java/pull/2453))
- Extend list of HTTP headers considered sensitive ([#2455](https://github.com/getsentry/sentry-java/pull/2455))

### Fixes

- Use a single TransactionPerfomanceCollector ([#2464](https://github.com/getsentry/sentry-java/pull/2464))
- Don't override sdk name with Timber ([#2450](https://github.com/getsentry/sentry-java/pull/2450))
- Set transactionNameSource to CUSTOM when setting transaction name ([#2405](https://github.com/getsentry/sentry-java/pull/2405))
- Guard against CVE-2018-9492 "Privilege Escalation via Content Provider" ([#2466](https://github.com/getsentry/sentry-java/pull/2466))

## 6.11.0

### Features

- Disable Android concurrent profiling ([#2434](https://github.com/getsentry/sentry-java/pull/2434))
- Add logging for OpenTelemetry integration ([#2425](https://github.com/getsentry/sentry-java/pull/2425))
- Auto add `OpenTelemetryLinkErrorEventProcessor` for Spring Boot ([#2429](https://github.com/getsentry/sentry-java/pull/2429))

### Fixes

- Use minSdk compatible `Objects` class ([#2436](https://github.com/getsentry/sentry-java/pull/2436))
- Prevent R8 from warning on missing classes, as we check for their presence at runtime ([#2439](https://github.com/getsentry/sentry-java/pull/2439))

### Dependencies

- Bump Gradle from v7.5.1 to v7.6.0 ([#2438](https://github.com/getsentry/sentry-java/pull/2438))
  - [changelog](https://github.com/gradle/gradle/blob/master/CHANGELOG.md#v760)
  - [diff](https://github.com/gradle/gradle/compare/v7.5.1...v7.6.0)

## 6.10.0

### Features

- Add time-to-initial-display span to Activity transactions ([#2369](https://github.com/getsentry/sentry-java/pull/2369))
- Start a session after init if AutoSessionTracking is enabled ([#2356](https://github.com/getsentry/sentry-java/pull/2356))
- Provide automatic breadcrumbs and transactions for click/scroll events for Compose ([#2390](https://github.com/getsentry/sentry-java/pull/2390))
- Add `blocked_main_thread` and `call_stack` to File I/O spans to detect performance issues ([#2382](https://github.com/getsentry/sentry-java/pull/2382))

### Dependencies

- Bump Native SDK from v0.5.2 to v0.5.3 ([#2423](https://github.com/getsentry/sentry-java/pull/2423))
  - [changelog](https://github.com/getsentry/sentry-native/blob/master/CHANGELOG.md#053)
  - [diff](https://github.com/getsentry/sentry-native/compare/0.5.2...0.5.3)

## 6.9.2

### Fixes

- Updated ProfileMeasurementValue types ([#2412](https://github.com/getsentry/sentry-java/pull/2412))
- Clear window reference only on activity stop in profileMeasurements collector ([#2407](https://github.com/getsentry/sentry-java/pull/2407))
- No longer disable OpenTelemetry exporters in default Java Agent config ([#2408](https://github.com/getsentry/sentry-java/pull/2408))
- Fix `ClassNotFoundException` for `io.sentry.spring.SentrySpringServletContainerInitializer` in `sentry-spring-jakarta` ([#2411](https://github.com/getsentry/sentry-java/issues/2411))
- Fix `sentry-samples-spring-jakarta` ([#2411](https://github.com/getsentry/sentry-java/issues/2411))

### Features

- Add SENTRY_AUTO_INIT environment variable to control OpenTelemetry Agent init ([#2410](https://github.com/getsentry/sentry-java/pull/2410))
- Add OpenTelemetryLinkErrorEventProcessor for linking errors to traces created via OpenTelemetry ([#2418](https://github.com/getsentry/sentry-java/pull/2418))

### Dependencies

- Bump OpenTelemetry to 1.20.1 and OpenTelemetry Java Agent to 1.20.2 ([#2420](https://github.com/getsentry/sentry-java/pull/2420))

## 6.9.1

### Fixes

- OpenTelemetry modules were missing in `6.9.0` so we released the same code again as `6.9.1` including OpenTelemetry modules

## 6.9.0

### Fixes

- Use `canonicalName` in Fragment Integration for better de-obfuscation ([#2379](https://github.com/getsentry/sentry-java/pull/2379))
- Fix Timber and Fragment integrations auto-installation for obfuscated builds ([#2379](https://github.com/getsentry/sentry-java/pull/2379))
- Don't attach screenshots to events from Hybrid SDKs ([#2360](https://github.com/getsentry/sentry-java/pull/2360))
- Ensure Hints do not cause memory leaks ([#2387](https://github.com/getsentry/sentry-java/pull/2387))
- Do not attach empty `sentry-trace` and `baggage` headers ([#2385](https://github.com/getsentry/sentry-java/pull/2385))

### Features

- Add beforeSendTransaction which allows users to filter and change transactions ([#2388](https://github.com/getsentry/sentry-java/pull/2388))
- Add experimental support for OpenTelemetry ([README](sentry-opentelemetry/README.md))([#2344](https://github.com/getsentry/sentry-java/pull/2344))

### Dependencies

- Update Spring Boot Jakarta to Spring Boot 3.0.0 ([#2389](https://github.com/getsentry/sentry-java/pull/2389))
- Bump Spring Boot to 2.7.5 ([#2383](https://github.com/getsentry/sentry-java/pull/2383))

## 6.8.0

### Features

- Add FrameMetrics to Android profiling data ([#2342](https://github.com/getsentry/sentry-java/pull/2342))

### Fixes

- Remove profiler main thread io ([#2348](https://github.com/getsentry/sentry-java/pull/2348))
- Fix ensure all options are processed before integrations are loaded ([#2377](https://github.com/getsentry/sentry-java/pull/2377))

## 6.7.1

### Fixes

- Fix `Gpu.vendorId` should be a String ([#2343](https://github.com/getsentry/sentry-java/pull/2343))
- Don't set device name on Android if `sendDefaultPii` is disabled ([#2354](https://github.com/getsentry/sentry-java/pull/2354))
- Fix corrupted UUID on Motorola devices ([#2363](https://github.com/getsentry/sentry-java/pull/2363))
- Fix ANR on dropped uncaught exception events ([#2368](https://github.com/getsentry/sentry-java/pull/2368))

### Features

- Update Spring Boot Jakarta to Spring Boot 3.0.0-RC2 ([#2347](https://github.com/getsentry/sentry-java/pull/2347))

## 6.7.0

### Fixes

- Use correct set-cookie for the HTTP Client response object ([#2326](https://github.com/getsentry/sentry-java/pull/2326))
- Fix NoSuchElementException in CircularFifoQueue when cloning a Scope ([#2328](https://github.com/getsentry/sentry-java/pull/2328))

### Features

- Customizable fragment lifecycle breadcrumbs ([#2299](https://github.com/getsentry/sentry-java/pull/2299))
- Provide hook for Jetpack Compose navigation instrumentation ([#2320](https://github.com/getsentry/sentry-java/pull/2320))
- Populate `event.modules` with dependencies metadata ([#2324](https://github.com/getsentry/sentry-java/pull/2324))
- Support Spring 6 and Spring Boot 3 ([#2289](https://github.com/getsentry/sentry-java/pull/2289))

### Dependencies

- Bump Native SDK from v0.5.1 to v0.5.2 ([#2315](https://github.com/getsentry/sentry-java/pull/2315))
  - [changelog](https://github.com/getsentry/sentry-native/blob/master/CHANGELOG.md#052)
  - [diff](https://github.com/getsentry/sentry-native/compare/0.5.1...0.5.2)

## 6.6.0

### Fixes

- Ensure potential callback exceptions are caught #2123 ([#2291](https://github.com/getsentry/sentry-java/pull/2291))
- Remove verbose FrameMetricsAggregator failure logging ([#2293](https://github.com/getsentry/sentry-java/pull/2293))
- Ignore broken regex for tracePropagationTarget ([#2288](https://github.com/getsentry/sentry-java/pull/2288))
- No longer serialize static fields; use toString as fallback ([#2309](https://github.com/getsentry/sentry-java/pull/2309))
- Fix `SentryFileWriter`/`SentryFileOutputStream` append overwrites file contents ([#2304](https://github.com/getsentry/sentry-java/pull/2304))
- Respect incoming parent sampled decision when continuing a trace ([#2311](https://github.com/getsentry/sentry-java/pull/2311))

### Features

- Profile envelopes are sent directly from profiler ([#2298](https://github.com/getsentry/sentry-java/pull/2298))
- Add support for using Encoder with logback.SentryAppender ([#2246](https://github.com/getsentry/sentry-java/pull/2246))
- Report Startup Crashes ([#2277](https://github.com/getsentry/sentry-java/pull/2277))
- HTTP Client errors for OkHttp ([#2287](https://github.com/getsentry/sentry-java/pull/2287))
- Add option to enable or disable Frame Tracking ([#2314](https://github.com/getsentry/sentry-java/pull/2314))

### Dependencies

- Bump Native SDK from v0.5.0 to v0.5.1 ([#2306](https://github.com/getsentry/sentry-java/pull/2306))
  - [changelog](https://github.com/getsentry/sentry-native/blob/master/CHANGELOG.md#051)
  - [diff](https://github.com/getsentry/sentry-native/compare/0.5.0...0.5.1)

## 6.5.0

### Fixes

- Improve public facing API for creating Baggage from header ([#2284](https://github.com/getsentry/sentry-java/pull/2284))

## 6.5.0-beta.3

### Features

- Provide API for attaching custom measurements to transactions ([#2260](https://github.com/getsentry/sentry-java/pull/2260))
- Bump spring to 2.7.4 ([#2279](https://github.com/getsentry/sentry-java/pull/2279))

## 6.5.0-beta.2

### Features

- Make user segment a top level property ([#2257](https://github.com/getsentry/sentry-java/pull/2257))
- Replace user `other` with `data` ([#2258](https://github.com/getsentry/sentry-java/pull/2258))
- `isTraceSampling` is now on by default. `tracingOrigins` has been replaced by `tracePropagationTargets` ([#2255](https://github.com/getsentry/sentry-java/pull/2255))

## 6.5.0-beta.1

### Features

- Server-Side Dynamic Sampling Context support  ([#2226](https://github.com/getsentry/sentry-java/pull/2226))

## 6.4.4

### Fixes

- Fix ConcurrentModificationException due to FrameMetricsAggregator manipulation ([#2282](https://github.com/getsentry/sentry-java/pull/2282))

## 6.4.3

- Fix slow and frozen frames tracking ([#2271](https://github.com/getsentry/sentry-java/pull/2271))

## 6.4.2

### Fixes

- Fixed AbstractMethodError when getting Lifecycle ([#2228](https://github.com/getsentry/sentry-java/pull/2228))
- Missing unit fields for Android measurements ([#2204](https://github.com/getsentry/sentry-java/pull/2204))
- Avoid sending empty profiles ([#2232](https://github.com/getsentry/sentry-java/pull/2232))
- Fix file descriptor leak in FileIO instrumentation ([#2248](https://github.com/getsentry/sentry-java/pull/2248))

## 6.4.1

### Fixes

- Fix memory leak caused by throwableToSpan ([#2227](https://github.com/getsentry/sentry-java/pull/2227))

## 6.4.0

### Fixes

- make profiling rate defaults to 101 hz ([#2211](https://github.com/getsentry/sentry-java/pull/2211))
- SentryOptions.setProfilingTracesIntervalMillis has been deprecated
- Added cpu architecture and default environment in profiles envelope ([#2207](https://github.com/getsentry/sentry-java/pull/2207))
- SentryOptions.setProfilingEnabled has been deprecated in favor of setProfilesSampleRate
- Use toString for enum serialization ([#2220](https://github.com/getsentry/sentry-java/pull/2220))

### Features

- Concurrent profiling 3 - added truncation reason ([#2247](https://github.com/getsentry/sentry-java/pull/2247))
- Concurrent profiling 2 - added list of transactions ([#2218](https://github.com/getsentry/sentry-java/pull/2218))
- Concurrent profiling 1 - added envelope payload data format ([#2216](https://github.com/getsentry/sentry-java/pull/2216))
- Send source for transactions ([#2180](https://github.com/getsentry/sentry-java/pull/2180))
- Add profilesSampleRate and profileSampler options for Android sdk ([#2184](https://github.com/getsentry/sentry-java/pull/2184))
- Add baggage header to RestTemplate ([#2206](https://github.com/getsentry/sentry-java/pull/2206))
- Bump Native SDK from v0.4.18 to v0.5.0 ([#2199](https://github.com/getsentry/sentry-java/pull/2199))
  - [changelog](https://github.com/getsentry/sentry-native/blob/master/CHANGELOG.md#050)
  - [diff](https://github.com/getsentry/sentry-native/compare/0.4.18...0.5.0)
- Bump Gradle from v7.5.0 to v7.5.1 ([#2212](https://github.com/getsentry/sentry-java/pull/2212))
  - [changelog](https://github.com/gradle/gradle/blob/master/CHANGELOG.md#v751)
  - [diff](https://github.com/gradle/gradle/compare/v7.5.0...v7.5.1)

## 6.3.1

### Fixes

- Prevent NPE by checking SentryTracer.timer for null again inside synchronized ([#2200](https://github.com/getsentry/sentry-java/pull/2200))
- Weakly reference Activity for transaction finished callback ([#2203](https://github.com/getsentry/sentry-java/pull/2203))
- `attach-screenshot` set on Manual init. didn't work ([#2186](https://github.com/getsentry/sentry-java/pull/2186))
- Remove extra space from `spring.factories` causing issues in old versions of Spring Boot ([#2181](https://github.com/getsentry/sentry-java/pull/2181))


### Features

- Bump Native SDK to v0.4.18 ([#2154](https://github.com/getsentry/sentry-java/pull/2154))
  - [changelog](https://github.com/getsentry/sentry-native/blob/master/CHANGELOG.md#0418)
  - [diff](https://github.com/getsentry/sentry-native/compare/0.4.17...0.4.18)
- Bump Gradle to v7.5.0 ([#2174](https://github.com/getsentry/sentry-java/pull/2174), [#2191](https://github.com/getsentry/sentry-java/pull/2191))
  - [changelog](https://github.com/gradle/gradle/blob/master/CHANGELOG.md#v750)
  - [diff](https://github.com/gradle/gradle/compare/v7.4.2...v7.5.0)

## 6.3.0

### Features

- Switch upstream dependencies to `compileOnly` in integrations ([#2175](https://github.com/getsentry/sentry-java/pull/2175))

### Fixes

- Lazily retrieve HostnameCache in MainEventProcessor ([#2170](https://github.com/getsentry/sentry-java/pull/2170))

## 6.2.1

### Fixes

- Only send userid in Dynamic Sampling Context if sendDefaultPii is true ([#2147](https://github.com/getsentry/sentry-java/pull/2147))
- Remove userId from baggage due to PII ([#2157](https://github.com/getsentry/sentry-java/pull/2157))

### Features

- Add integration for Apollo-Kotlin 3 ([#2109](https://github.com/getsentry/sentry-java/pull/2109))
- New package `sentry-android-navigation` for AndroidX Navigation support ([#2136](https://github.com/getsentry/sentry-java/pull/2136))
- New package `sentry-compose` for Jetpack Compose support (Navigation) ([#2136](https://github.com/getsentry/sentry-java/pull/2136))
- Add sample rate to baggage as well as trace in envelope header and flatten user ([#2135](https://github.com/getsentry/sentry-java/pull/2135))

Breaking Changes:
- The boolean parameter `samplingDecision` in the `TransactionContext` constructor has been replaced with a `TracesSamplingDecision` object. Feel free to ignore the `@ApiStatus.Internal` in this case.

## 6.1.4

### Fixes

- Filter out app starts with more than 60s ([#2127](https://github.com/getsentry/sentry-java/pull/2127))

## 6.1.3

### Fixes

- Fix thread leak due to Timer being created and never cancelled ([#2131](https://github.com/getsentry/sentry-java/pull/2131))

## 6.1.2

### Fixes

- Swallow error when reading ActivityManager#getProcessesInErrorState instead of crashing ([#2114](https://github.com/getsentry/sentry-java/pull/2114))
- Use charset string directly as StandardCharsets is not available on earlier Android versions ([#2111](https://github.com/getsentry/sentry-java/pull/2111))

## 6.1.1

### Features

- Replace `tracestate` header with `baggage` header ([#2078](https://github.com/getsentry/sentry-java/pull/2078))
- Allow opting out of device info collection that requires Inter-Process Communication (IPC) ([#2100](https://github.com/getsentry/sentry-java/pull/2100))

## 6.1.0

### Features

- Implement local scope by adding overloads to the capture methods that accept a ScopeCallback ([#2084](https://github.com/getsentry/sentry-java/pull/2084))
- SentryOptions#merge is now public and can be used to load ExternalOptions ([#2088](https://github.com/getsentry/sentry-java/pull/2088))

### Fixes

- Fix proguard rules to work R8 [issue](https://issuetracker.google.com/issues/235733922) around on AGP 7.3.0-betaX and 7.4.0-alphaX ([#2094](https://github.com/getsentry/sentry-java/pull/2094))
- Fix GraalVM Native Image compatibility ([#2172](https://github.com/getsentry/sentry-java/pull/2172))

## 6.0.0

### Sentry Self-hosted Compatibility

- Starting with version `6.0.0` of the `sentry` package, [Sentry's self hosted version >= v21.9.0](https://github.com/getsentry/self-hosted/releases) is required or you have to manually disable sending client reports via the `sendClientReports` option. This only applies to self-hosted Sentry. If you are using [sentry.io](https://sentry.io), no action is needed.

### Features

- Allow optimization and obfuscation of the SDK by reducing proguard rules ([#2031](https://github.com/getsentry/sentry-java/pull/2031))
- Relax TransactionNameProvider ([#1861](https://github.com/getsentry/sentry-java/pull/1861))
- Use float instead of Date for protocol types for higher precision ([#1737](https://github.com/getsentry/sentry-java/pull/1737))
- Allow setting SDK info (name & version) in manifest ([#2016](https://github.com/getsentry/sentry-java/pull/2016))
- Allow setting native Android SDK name during build ([#2035](https://github.com/getsentry/sentry-java/pull/2035))
- Include application permissions in Android events ([#2018](https://github.com/getsentry/sentry-java/pull/2018))
- Automatically create transactions for UI events ([#1975](https://github.com/getsentry/sentry-java/pull/1975))
- Hints are now used via a Hint object and passed into beforeSend and EventProcessor as @NotNull Hint object ([#2045](https://github.com/getsentry/sentry-java/pull/2045))
- Attachments can be manipulated via hint ([#2046](https://github.com/getsentry/sentry-java/pull/2046))
- Add sentry-servlet-jakarta module ([#1987](https://github.com/getsentry/sentry-java/pull/1987))
- Add client reports ([#1982](https://github.com/getsentry/sentry-java/pull/1982))
- Screenshot is taken when there is an error ([#1967](https://github.com/getsentry/sentry-java/pull/1967))
- Add Android profiling traces ([#1897](https://github.com/getsentry/sentry-java/pull/1897)) ([#1959](https://github.com/getsentry/sentry-java/pull/1959)) and its tests ([#1949](https://github.com/getsentry/sentry-java/pull/1949))
- Enable enableScopeSync by default for Android ([#1928](https://github.com/getsentry/sentry-java/pull/1928))
- Feat: Vendor JSON ([#1554](https://github.com/getsentry/sentry-java/pull/1554))
    - Introduce `JsonSerializable` and `JsonDeserializer` interfaces for manual json
      serialization/deserialization.
    - Introduce `JsonUnknwon` interface to preserve unknown properties when deserializing/serializing
      SDK classes.
    - When passing custom objects, for example in `Contexts`, these are supported for serialization:
        - `JsonSerializable`
        - `Map`, `Collection`, `Array`, `String` and all primitive types.
        - Objects with the help of refection.
            - `Map`, `Collection`, `Array`, `String` and all primitive types.
            - Call `toString()` on objects that have a cyclic reference to a ancestor object.
            - Call `toString()` where object graphs exceed max depth.
    - Remove `gson` dependency.
    - Remove `IUnknownPropertiesConsumer`
- Pass MDC tags as Sentry tags ([#1954](https://github.com/getsentry/sentry-java/pull/1954))

### Fixes

- Calling Sentry.init and specifying contextTags now has an effect on the Logback SentryAppender ([#2052](https://github.com/getsentry/sentry-java/pull/2052))
- Calling Sentry.init and specifying contextTags now has an effect on the Log4j SentryAppender ([#2054](https://github.com/getsentry/sentry-java/pull/2054))
- Calling Sentry.init and specifying contextTags now has an effect on the jul SentryAppender ([#2057](https://github.com/getsentry/sentry-java/pull/2057))
- Update Spring Boot dependency to 2.6.8 and fix the CVE-2022-22970 ([#2068](https://github.com/getsentry/sentry-java/pull/2068))
- Sentry can now self heal after a Thread had its currentHub set to a NoOpHub ([#2076](https://github.com/getsentry/sentry-java/pull/2076))
- No longer close OutputStream that is passed into JsonSerializer ([#2029](https://github.com/getsentry/sentry-java/pull/2029))
- Fix setting context tags on events captured by Spring ([#2060](https://github.com/getsentry/sentry-java/pull/2060))
- Isolate cached events with hashed DSN subfolder ([#2038](https://github.com/getsentry/sentry-java/pull/2038))
- SentryThread.current flag will not be overridden by DefaultAndroidEventProcessor if already set ([#2050](https://github.com/getsentry/sentry-java/pull/2050))
- Fix serialization of Long inside of Request.data ([#2051](https://github.com/getsentry/sentry-java/pull/2051))
- Update sentry-native to 0.4.17 ([#2033](https://github.com/getsentry/sentry-java/pull/2033))
- Update Gradle to 7.4.2 and AGP to 7.2 ([#2042](https://github.com/getsentry/sentry-java/pull/2042))
- Change order of event filtering mechanisms ([#2001](https://github.com/getsentry/sentry-java/pull/2001))
- Only send session update for dropped events if state changed ([#2002](https://github.com/getsentry/sentry-java/pull/2002))
- Android profiling initializes on first profile start ([#2009](https://github.com/getsentry/sentry-java/pull/2009))
- Profiling rate decreased from 300hz to 100hz ([#1997](https://github.com/getsentry/sentry-java/pull/1997))
- Allow disabling sending of client reports via Android Manifest and external options ([#2007](https://github.com/getsentry/sentry-java/pull/2007))
- Ref: Upgrade Spring Boot dependency to 2.5.13 ([#2011](https://github.com/getsentry/sentry-java/pull/2011))
- Ref: Make options.printUncaughtStackTrace primitive type ([#1995](https://github.com/getsentry/sentry-java/pull/1995))
- Ref: Remove not needed interface abstractions on Android ([#1953](https://github.com/getsentry/sentry-java/pull/1953))
- Ref: Make hints Map<String, Object> instead of only Object ([#1929](https://github.com/getsentry/sentry-java/pull/1929))
- Ref: Simplify DateUtils with ISO8601Utils ([#1837](https://github.com/getsentry/sentry-java/pull/1837))
- Ref: Remove deprecated and scheduled fields ([#1875](https://github.com/getsentry/sentry-java/pull/1875))
- Ref: Add shutdownTimeoutMillis in favor of shutdownTimeout ([#1873](https://github.com/getsentry/sentry-java/pull/1873))
- Ref: Remove Attachment ContentType since the Server infers it ([#1874](https://github.com/getsentry/sentry-java/pull/1874))
- Ref: Bind external properties to a dedicated class. ([#1750](https://github.com/getsentry/sentry-java/pull/1750))
- Ref: Debug log serializable objects ([#1795](https://github.com/getsentry/sentry-java/pull/1795))
- Ref: catch Throwable instead of Exception to suppress internal SDK errors ([#1812](https://github.com/getsentry/sentry-java/pull/1812))
- `SentryOptions` can merge properties from `ExternalOptions` instead of another instance of `SentryOptions`
- Following boolean properties from `SentryOptions` that allowed `null` values are now not nullable - `debug`, `enableUncaughtExceptionHandler`, `enableDeduplication`
- `SentryOptions` cannot be created anymore using `PropertiesProvider` with `SentryOptions#from` method. Use `ExternalOptions#from` instead and merge created object with `SentryOptions#merge`
- Bump: Kotlin to 1.5 and compatibility to 1.4 for sentry-android-timber ([#1815](https://github.com/getsentry/sentry-java/pull/1815))

## 5.7.4

### Fixes

* Change order of event filtering mechanisms and only send session update for dropped events if session state changed (#2028)

## 5.7.3

### Fixes

- Sentry Timber integration throws an exception when using args ([#1986](https://github.com/getsentry/sentry-java/pull/1986))

## 5.7.2

### Fixes

- Bring back support for `Timber.tag` ([#1974](https://github.com/getsentry/sentry-java/pull/1974))

## 5.7.1

### Fixes

- Sentry Timber integration does not submit msg.formatted breadcrumbs ([#1957](https://github.com/getsentry/sentry-java/pull/1957))
- ANR WatchDog won't crash on SecurityException ([#1962](https://github.com/getsentry/sentry-java/pull/1962))

## 5.7.0

### Features

- Automatically enable `Timber` and `Fragment` integrations if they are present on the classpath ([#1936](https://github.com/getsentry/sentry-java/pull/1936))

## 5.6.3

### Fixes

- If transaction or span is finished, do not allow to mutate ([#1940](https://github.com/getsentry/sentry-java/pull/1940))
- Keep used AndroidX classes from obfuscation (Fixes UI breadcrumbs and Slow/Frozen frames) ([#1942](https://github.com/getsentry/sentry-java/pull/1942))

## 5.6.2

### Fixes

- Ref: Make ActivityFramesTracker public to be used by Hybrid SDKs ([#1931](https://github.com/getsentry/sentry-java/pull/1931))
- Bump: AGP to 7.1.2 ([#1930](https://github.com/getsentry/sentry-java/pull/1930))
- NPE while adding "response_body_size" breadcrumb, when response body length is unknown ([#1908](https://github.com/getsentry/sentry-java/pull/1908))
- Do not include stacktrace frames into Timber message ([#1898](https://github.com/getsentry/sentry-java/pull/1898))
- Potential memory leaks ([#1909](https://github.com/getsentry/sentry-java/pull/1909))

Breaking changes:
`Timber.tag` is no longer supported by our [Timber integration](https://docs.sentry.io/platforms/android/configuration/integrations/timber/) and will not appear on Sentry for error events.
Please vote on this [issue](https://github.com/getsentry/sentry-java/issues/1900), if you'd like us to provide support for that.

## 5.6.2-beta.3

### Fixes

- Ref: Make ActivityFramesTracker public to be used by Hybrid SDKs ([#1931](https://github.com/getsentry/sentry-java/pull/1931))
- Bump: AGP to 7.1.2 ([#1930](https://github.com/getsentry/sentry-java/pull/1930))

## 5.6.2-beta.2

### Fixes

- NPE while adding "response_body_size" breadcrumb, when response body length is unknown ([#1908](https://github.com/getsentry/sentry-java/pull/1908))

## 5.6.2-beta.1

### Fixes

- Do not include stacktrace frames into Timber message ([#1898](https://github.com/getsentry/sentry-java/pull/1898))
- Potential memory leaks ([#1909](https://github.com/getsentry/sentry-java/pull/1909))

Breaking changes:
`Timber.tag` is no longer supported by our [Timber integration](https://docs.sentry.io/platforms/android/configuration/integrations/timber/) and will not appear on Sentry for error events.
Please vote on this [issue](https://github.com/getsentry/sentry-java/issues/1900), if you'd like us to provide support for that.

## 5.6.1

### Features

- Add options.printUncaughtStackTrace to print uncaught exceptions ([#1890](https://github.com/getsentry/sentry-java/pull/1890))

### Fixes

- NPE while adding "response_body_size" breadcrumb, when response body is null ([#1884](https://github.com/getsentry/sentry-java/pull/1884))
- Bump: AGP to 7.1.0 ([#1892](https://github.com/getsentry/sentry-java/pull/1892))

## 5.6.0

### Features

- Add breadcrumbs support for UI events (automatically captured) ([#1876](https://github.com/getsentry/sentry-java/pull/1876))

### Fixes

- Change scope of servlet-api to compileOnly ([#1880](https://github.com/getsentry/sentry-java/pull/1880))

## 5.5.3

### Fixes

- Do not create SentryExceptionResolver bean when Spring MVC is not on the classpath ([#1865](https://github.com/getsentry/sentry-java/pull/1865))

## 5.5.2

### Fixes

- Detect App Cold start correctly for Hybrid SDKs ([#1855](https://github.com/getsentry/sentry-java/pull/1855))
- Bump: log4j to 2.17.0 ([#1852](https://github.com/getsentry/sentry-java/pull/1852))
- Bump: logback to 1.2.9 ([#1853](https://github.com/getsentry/sentry-java/pull/1853))

## 5.5.1

### Fixes

- Bump: log4j to 2.16.0 ([#1845](https://github.com/getsentry/sentry-java/pull/1845))
- Make App start cold/warm visible to Hybrid SDKs ([#1848](https://github.com/getsentry/sentry-java/pull/1848))

## 5.5.0

### Features

- Add locale to device context and deprecate language ([#1832](https://github.com/getsentry/sentry-java/pull/1832))
- Add `SentryFileInputStream` and `SentryFileOutputStream` for File I/O performance instrumentation ([#1826](https://github.com/getsentry/sentry-java/pull/1826))
- Add `SentryFileReader` and `SentryFileWriter` for File I/O instrumentation ([#1843](https://github.com/getsentry/sentry-java/pull/1843))

### Fixes

- Bump: log4j to 2.15.0 ([#1839](https://github.com/getsentry/sentry-java/pull/1839))
- Ref: Rename Fragment span operation from `ui.fragment.load` to `ui.load` ([#1824](https://github.com/getsentry/sentry-java/pull/1824))
- Ref: change `java.util.Random` to `java.security.SecureRandom` for possible security reasons ([#1831](https://github.com/getsentry/sentry-java/pull/1831))

## 5.4.3

### Fixes

- Only report App start measurement for full launch on Android ([#1821](https://github.com/getsentry/sentry-java/pull/1821))

## 5.4.2

### Fixes

- Ref: catch Throwable instead of Exception to suppress internal SDK errors ([#1812](https://github.com/getsentry/sentry-java/pull/1812))

## 5.4.1

### Features

- Refactor OkHttp and Apollo to Kotlin functional interfaces ([#1797](https://github.com/getsentry/sentry-java/pull/1797))
- Add secondary constructor to SentryInstrumentation ([#1804](https://github.com/getsentry/sentry-java/pull/1804))

### Fixes

- Do not start fragment span if not added to the Activity ([#1813](https://github.com/getsentry/sentry-java/pull/1813))

## 5.4.0

### Features

- Add `graphql-java` instrumentation ([#1777](https://github.com/getsentry/sentry-java/pull/1777))

### Fixes

- Do not crash when event processors throw a lower level Throwable class ([#1800](https://github.com/getsentry/sentry-java/pull/1800))
- ActivityFramesTracker does not throw if Activity has no observers ([#1799](https://github.com/getsentry/sentry-java/pull/1799))

## 5.3.0

### Features

- Add datasource tracing with P6Spy ([#1784](https://github.com/getsentry/sentry-java/pull/1784))

### Fixes

- ActivityFramesTracker does not throw if Activity has not been added ([#1782](https://github.com/getsentry/sentry-java/pull/1782))
- PerformanceAndroidEventProcessor uses up to date isTracingEnabled set on Configuration callback ([#1786](https://github.com/getsentry/sentry-java/pull/1786))

## 5.2.4

### Fixes

- Window.FEATURE_NO_TITLE does not work when using activity traces ([#1769](https://github.com/getsentry/sentry-java/pull/1769))
- unregister UncaughtExceptionHandler on close ([#1770](https://github.com/getsentry/sentry-java/pull/1770))

## 5.2.3

### Fixes

- Make ActivityFramesTracker operations thread-safe ([#1762](https://github.com/getsentry/sentry-java/pull/1762))
- Clone Scope Contexts ([#1763](https://github.com/getsentry/sentry-java/pull/1763))
- Bump: AGP to 7.0.3 ([#1765](https://github.com/getsentry/sentry-java/pull/1765))

## 5.2.2

### Fixes

- Close HostnameCache#executorService on SentryClient#close ([#1757](https://github.com/getsentry/sentry-java/pull/1757))

## 5.2.1

### Features

- Add isCrashedLastRun support ([#1739](https://github.com/getsentry/sentry-java/pull/1739))
- Attach Java vendor and version to events and transactions ([#1703](https://github.com/getsentry/sentry-java/pull/1703))

### Fixes

- Handle exception if Context.registerReceiver throws ([#1747](https://github.com/getsentry/sentry-java/pull/1747))

## 5.2.0

### Features

- Allow setting proguard via Options and/or external resources ([#1728](https://github.com/getsentry/sentry-java/pull/1728))
- Add breadcrumbs for the Apollo integration ([#1726](https://github.com/getsentry/sentry-java/pull/1726))

### Fixes

- Don't set lastEventId for transactions ([#1727](https://github.com/getsentry/sentry-java/pull/1727))
- ActivityLifecycleIntegration#appStartSpan memory leak ([#1732](https://github.com/getsentry/sentry-java/pull/1732))

## 5.2.0-beta.3

### Features

- Add "data" to spans ([#1717](https://github.com/getsentry/sentry-java/pull/1717))

### Fixes

- Check at runtime if AndroidX.Core is available ([#1718](https://github.com/getsentry/sentry-java/pull/1718))
- Should not capture unfinished transaction ([#1719](https://github.com/getsentry/sentry-java/pull/1719))

## 5.2.0-beta.2

### Fixes

- Bump AGP to 7.0.2 ([#1650](https://github.com/getsentry/sentry-java/pull/1650))
- Drop spans in BeforeSpanCallback. ([#1713](https://github.com/getsentry/sentry-java/pull/1713))

## 5.2.0-beta.1

### Features

- Add tracestate HTTP header support ([#1683](https://github.com/getsentry/sentry-java/pull/1683))
- Add option to filter which origins receive tracing headers ([#1698](https://github.com/getsentry/sentry-java/pull/1698))
- Include unfinished spans in transaction ([#1699](https://github.com/getsentry/sentry-java/pull/1699))
- Add static helpers for creating breadcrumbs ([#1702](https://github.com/getsentry/sentry-java/pull/1702))
- Performance support for Android Apollo ([#1705](https://github.com/getsentry/sentry-java/pull/1705))

### Fixes

- Move tags from transaction.contexts.trace.tags to transaction.tags ([#1700](https://github.com/getsentry/sentry-java/pull/1700))

Breaking changes:

- Updated proguard keep rule for enums, which affects consumer application code ([#1694](https://github.com/getsentry/sentry-java/pull/1694))

## 5.1.2

### Fixes

- Servlet 3.1 compatibility issue ([#1681](https://github.com/getsentry/sentry-java/pull/1681))
- Do not drop Contexts key if Collection, Array or Char ([#1680](https://github.com/getsentry/sentry-java/pull/1680))

## 5.1.1

### Features

- Add support for async methods in Spring MVC ([#1652](https://github.com/getsentry/sentry-java/pull/1652))
- Add secondary constructor taking IHub to SentryOkHttpInterceptor ([#1657](https://github.com/getsentry/sentry-java/pull/1657))
- Merge external map properties ([#1656](https://github.com/getsentry/sentry-java/pull/1656))

### Fixes

- Remove onActivityPreCreated call in favor of onActivityCreated ([#1661](https://github.com/getsentry/sentry-java/pull/1661))
- Do not crash if SENSOR_SERVICE throws ([#1655](https://github.com/getsentry/sentry-java/pull/1655))
- Make sure scope is popped when processing request results in exception ([#1665](https://github.com/getsentry/sentry-java/pull/1665))

## 5.1.0

### Features

- Spring WebClient integration ([#1621](https://github.com/getsentry/sentry-java/pull/1621))
- OpenFeign integration ([#1632](https://github.com/getsentry/sentry-java/pull/1632))
- Add more convenient way to pass BeforeSpanCallback in OpenFeign integration ([#1637](https://github.com/getsentry/sentry-java/pull/1637))

### Fixes

- Bump: sentry-native to 0.4.12 ([#1651](https://github.com/getsentry/sentry-java/pull/1651))

## 5.1.0-beta.9

- No documented changes.

## 5.1.0-beta.8

### Features

- Generate Sentry BOM ([#1486](https://github.com/getsentry/sentry-java/pull/1486))

## 5.1.0-beta.7

### Features

- Slow/Frozen frames metrics ([#1609](https://github.com/getsentry/sentry-java/pull/1609))

## 5.1.0-beta.6

### Features

- Add request body extraction for Spring MVC integration ([#1595](https://github.com/getsentry/sentry-java/pull/1595))

### Fixes

- set min sdk version of sentry-android-fragment to API 14 ([#1608](https://github.com/getsentry/sentry-java/pull/1608))
- Ser/Deser of the UserFeedback from cached envelope ([#1611](https://github.com/getsentry/sentry-java/pull/1611))

## 5.1.0-beta.5

### Fixes

- Make SentryAppender non-final for Log4j2 and Logback ([#1603](https://github.com/getsentry/sentry-java/pull/1603))
- Do not throw IAE when tracing header contain invalid trace id ([#1605](https://github.com/getsentry/sentry-java/pull/1605))

## 5.1.0-beta.4

### Fixes

- Update sentry-native to 0.4.11 ([#1591](https://github.com/getsentry/sentry-java/pull/1591))

## 5.1.0-beta.3

### Features

- Spring Webflux integration ([#1529](https://github.com/getsentry/sentry-java/pull/1529))

## 5.1.0-beta.2

### Features

- Support transaction waiting for children to finish. ([#1535](https://github.com/getsentry/sentry-java/pull/1535))
- Capture logged marker in log4j2 and logback appenders ([#1551](https://github.com/getsentry/sentry-java/pull/1551))
- Allow clearing of attachments in the scope ([#1562](https://github.com/getsentry/sentry-java/pull/1562))
- Set mechanism type in SentryExceptionResolver ([#1556](https://github.com/getsentry/sentry-java/pull/1556))
- Perf. for fragments ([#1528](https://github.com/getsentry/sentry-java/pull/1528))

### Fixes

- Handling missing Spring Security on classpath on Java 8 ([#1552](https://github.com/getsentry/sentry-java/pull/1552))
- Use a different method to get strings from JNI, and avoid excessive Stack Space usage. ([#1214](https://github.com/getsentry/sentry-java/pull/1214))
- Add data field to SentrySpan ([#1555](https://github.com/getsentry/sentry-java/pull/1555))
- Clock drift issue when calling DateUtils#getDateTimeWithMillisPrecision ([#1557](https://github.com/getsentry/sentry-java/pull/1557))
- Prefer snake case for HTTP integration data keys ([#1559](https://github.com/getsentry/sentry-java/pull/1559))
- Assign lastEventId only if event was queued for submission ([#1565](https://github.com/getsentry/sentry-java/pull/1565))

## 5.1.0-beta.1

### Features

- Measure app start time ([#1487](https://github.com/getsentry/sentry-java/pull/1487))
- Automatic breadcrumbs logging for fragment lifecycle ([#1522](https://github.com/getsentry/sentry-java/pull/1522))

## 5.0.1

### Fixes

- Sources and Javadoc artifacts were mixed up ([#1515](https://github.com/getsentry/sentry-java/pull/1515))

## 5.0.0

This release brings many improvements but also new features:

- OkHttp Interceptor for Android ([#1330](https://github.com/getsentry/sentry-java/pull/1330))
- GraalVM Native Image Compatibility ([#1329](https://github.com/getsentry/sentry-java/pull/1329))
- Add option to ignore exceptions by type ([#1352](https://github.com/getsentry/sentry-java/pull/1352))
- Enrich transactions with device contexts ([#1430](https://github.com/getsentry/sentry-java/pull/1430)) ([#1469](https://github.com/getsentry/sentry-java/pull/1469))
- Better interoperability with Kotlin null-safety ([#1439](https://github.com/getsentry/sentry-java/pull/1439)) and ([#1462](https://github.com/getsentry/sentry-java/pull/1462))
- Add coroutines support ([#1479](https://github.com/getsentry/sentry-java/pull/1479))
- OkHttp callback for Customising the Span ([#1478](https://github.com/getsentry/sentry-java/pull/1478))
- Add breadcrumb in Spring RestTemplate integration ([#1481](https://github.com/getsentry/sentry-java/pull/1481))

Breaking changes:

- Migration Guide for [Java](https://docs.sentry.io/platforms/java/migration/)
- Migration Guide for [Android](https://docs.sentry.io/platforms/android/migration/)

Other fixes:

- Fix: Add attachmentType to envelope ser/deser. ([#1504](https://github.com/getsentry/sentry-java/pull/1504))

Thank you:

- @maciejwalkowiak for coding most of it.

## 5.0.0-beta.7

### Fixes


- Ref: Deprecate SentryBaseEvent#getOriginThrowable and add SentryBaseEvent#getThrowableMechanism ([#1502](https://github.com/getsentry/sentry-java/pull/1502))
- Graceful Shutdown flushes event instead of Closing SDK ([#1500](https://github.com/getsentry/sentry-java/pull/1500))
- Do not append threads that come from the EnvelopeFileObserver ([#1501](https://github.com/getsentry/sentry-java/pull/1501))
- Ref: Deprecate cacheDirSize and add maxCacheItems ([#1499](https://github.com/getsentry/sentry-java/pull/1499))
- Append all threads if Hint is Cached but attachThreads is enabled ([#1503](https://github.com/getsentry/sentry-java/pull/1503))

## 5.0.0-beta.6

### Features

- Add secondary constructor to SentryOkHttpInterceptor ([#1491](https://github.com/getsentry/sentry-java/pull/1491))
- Add option to enable debug mode in Log4j2 integration ([#1492](https://github.com/getsentry/sentry-java/pull/1492))

### Fixes

- Ref: Replace clone() with copy constructor ([#1496](https://github.com/getsentry/sentry-java/pull/1496))

## 5.0.0-beta.5

### Features

- OkHttp callback for Customising the Span ([#1478](https://github.com/getsentry/sentry-java/pull/1478))
- Add breadcrumb in Spring RestTemplate integration ([#1481](https://github.com/getsentry/sentry-java/pull/1481))
- Add coroutines support ([#1479](https://github.com/getsentry/sentry-java/pull/1479))

### Fixes

- Cloning Stack ([#1483](https://github.com/getsentry/sentry-java/pull/1483))

## 5.0.0-beta.4

### Fixes

- Enrich Transactions with Context Data ([#1469](https://github.com/getsentry/sentry-java/pull/1469))
- Bump: Apache HttpClient to 5.0.4 ([#1476](https://github.com/getsentry/sentry-java/pull/1476))

## 5.0.0-beta.3

### Fixes

- Handling immutable collections on SentryEvent and protocol objects ([#1468](https://github.com/getsentry/sentry-java/pull/1468))
- Associate event with transaction when thrown exception is not a direct cause ([#1463](https://github.com/getsentry/sentry-java/pull/1463))
- Ref: nullability annotations to Sentry module ([#1439](https://github.com/getsentry/sentry-java/pull/1439)) and ([#1462](https://github.com/getsentry/sentry-java/pull/1462))
- NPE when adding Context Data with null values for log4j2 ([#1465](https://github.com/getsentry/sentry-java/pull/1465))

## 5.0.0-beta.2

### Fixes

- sentry-android-timber package sets sentry.java.android.timber as SDK name ([#1456](https://github.com/getsentry/sentry-java/pull/1456))
- When AppLifecycleIntegration is closed, it should remove observer using UI thread ([#1459](https://github.com/getsentry/sentry-java/pull/1459))
- Bump: AGP to 4.2.0 ([#1460](https://github.com/getsentry/sentry-java/pull/1460))

Breaking Changes:

- Remove: Settings.Secure.ANDROID_ID in favor of generated installationId ([#1455](https://github.com/getsentry/sentry-java/pull/1455))
- Rename: enableSessionTracking to enableAutoSessionTracking ([#1457](https://github.com/getsentry/sentry-java/pull/1457))

## 5.0.0-beta.1

### Fixes

- Ref: Refactor converting HttpServletRequest to Sentry Request in Spring integration ([#1387](https://github.com/getsentry/sentry-java/pull/1387))
- Bump: sentry-native to 0.4.9 ([#1431](https://github.com/getsentry/sentry-java/pull/1431))
- Activity tracing auto instrumentation for Android API < 29 ([#1402](https://github.com/getsentry/sentry-java/pull/1402))
- use connection and read timeouts in ApacheHttpClient based transport ([#1397](https://github.com/getsentry/sentry-java/pull/1397))
- set correct transaction status for unhandled exceptions in SentryTracingFilter ([#1406](https://github.com/getsentry/sentry-java/pull/1406))
- handle network errors in SentrySpanClientHttpRequestInterceptor ([#1407](https://github.com/getsentry/sentry-java/pull/1407))
- set scope on transaction ([#1409](https://github.com/getsentry/sentry-java/pull/1409))
- set status and associate events with transactions ([#1426](https://github.com/getsentry/sentry-java/pull/1426))
- Do not set free memory and is low memory fields when it's a NDK hard crash ([#1399](https://github.com/getsentry/sentry-java/pull/1399))
- Apply user from the scope to transaction ([#1424](https://github.com/getsentry/sentry-java/pull/1424))
- Pass maxBreadcrumbs config. to sentry-native ([#1425](https://github.com/getsentry/sentry-java/pull/1425))
- Run event processors and enrich transactions with contexts ([#1430](https://github.com/getsentry/sentry-java/pull/1430))
- Set Span status for OkHttp integration ([#1447](https://github.com/getsentry/sentry-java/pull/1447))
- Set user on transaction in Spring & Spring Boot integrations ([#1443](https://github.com/getsentry/sentry-java/pull/1443))

## 4.4.0-alpha.2

### Features

- Add option to ignore exceptions by type ([#1352](https://github.com/getsentry/sentry-java/pull/1352))
- Sentry closes Android NDK and ShutdownHook integrations ([#1358](https://github.com/getsentry/sentry-java/pull/1358))
- Allow inheritance of SentryHandler class in sentry-jul package([#1367](https://github.com/getsentry/sentry-java/pull/1367))
- Make NoOpHub public ([#1379](https://github.com/getsentry/sentry-java/pull/1379))
- Configure max spans per transaction ([#1394](https://github.com/getsentry/sentry-java/pull/1394))

### Fixes

- Bump: Upgrade Apache HttpComponents Core to 5.0.3 ([#1375](https://github.com/getsentry/sentry-java/pull/1375))
- NPE when MDC contains null values (sentry-logback) ([#1364](https://github.com/getsentry/sentry-java/pull/1364))
- Avoid NPE when MDC contains null values (sentry-jul) ([#1385](https://github.com/getsentry/sentry-java/pull/1385))
- Accept only non null value maps ([#1368](https://github.com/getsentry/sentry-java/pull/1368))
- Do not bind transactions to scope by default. ([#1376](https://github.com/getsentry/sentry-java/pull/1376))
- Hub thread safety ([#1388](https://github.com/getsentry/sentry-java/pull/1388))
- SentryTransactionAdvice should operate on the new scope ([#1389](https://github.com/getsentry/sentry-java/pull/1389))

## 4.4.0-alpha.1

### Features

- Add an overload for `startTransaction` that sets the created transaction to the Scope ([#1313](https://github.com/getsentry/sentry-java/pull/1313))
- Set SDK version on Transactions ([#1307](https://github.com/getsentry/sentry-java/pull/1307))
- GraalVM Native Image Compatibility ([#1329](https://github.com/getsentry/sentry-java/pull/1329))
- Add OkHttp client application interceptor ([#1330](https://github.com/getsentry/sentry-java/pull/1330))

### Fixes

- Bump: sentry-native to 0.4.8
- Ref: Separate user facing and protocol classes in the Performance feature ([#1304](https://github.com/getsentry/sentry-java/pull/1304))
- Use logger set on SentryOptions in GsonSerializer ([#1308](https://github.com/getsentry/sentry-java/pull/1308))
- Use the bindToScope correctly
- Allow 0.0 to be set on tracesSampleRate ([#1328](https://github.com/getsentry/sentry-java/pull/1328))
- set "java" platform to transactions ([#1332](https://github.com/getsentry/sentry-java/pull/1332))
- Allow disabling tracing through SentryOptions ([#1337](https://github.com/getsentry/sentry-java/pull/1337))

## 4.3.0

### Features

- Activity tracing auto instrumentation

### Fixes

- Aetting in-app-includes from external properties ([#1291](https://github.com/getsentry/sentry-java/pull/1291))
- Initialize Sentry in Logback appender when DSN is not set in XML config ([#1296](https://github.com/getsentry/sentry-java/pull/1296))
- JUL integration SDK name ([#1293](https://github.com/getsentry/sentry-java/pull/1293))

## 4.2.0

### Features

- Improve EventProcessor nullability annotations ([#1229](https://github.com/getsentry/sentry-java/pull/1229)).
- Add ability to flush events synchronously.
- Support @SentrySpan and @SentryTransaction on classes and interfaces. ([#1243](https://github.com/getsentry/sentry-java/pull/1243))
- Do not serialize empty collections and maps ([#1245](https://github.com/getsentry/sentry-java/pull/1245))
- Integration interface better compatibility with Kotlin null-safety
- Simplify Sentry configuration in Spring integration ([#1259](https://github.com/getsentry/sentry-java/pull/1259))
- Simplify configuring Logback integration when environment variable with the DSN is not set ([#1271](https://github.com/getsentry/sentry-java/pull/1271))
- Add Request to the Scope. [#1270](https://github.com/getsentry/sentry-java/pull/1270))
- Optimize SentryTracingFilter when hub is disabled.

### Fixes

- Bump: sentry-native to 0.4.7
- Optimize DuplicateEventDetectionEventProcessor performance ([#1247](https://github.com/getsentry/sentry-java/pull/1247)).
- Prefix sdk.package names with io.sentry ([#1249](https://github.com/getsentry/sentry-java/pull/1249))
- Remove experimental annotation for Attachment ([#1257](https://github.com/getsentry/sentry-java/pull/1257))
- Mark stacktrace as snapshot if captured at arbitrary moment ([#1231](https://github.com/getsentry/sentry-java/pull/1231))
- Disable Gson HTML escaping
- Make the ANR Atomic flags immutable
- Prevent NoOpHub from creating heavy SentryOptions objects ([#1272](https://github.com/getsentry/sentry-java/pull/1272))
- SentryTransaction#getStatus NPE ([#1273](https://github.com/getsentry/sentry-java/pull/1273))
- Discard unfinished Spans before sending them over to Sentry ([#1279](https://github.com/getsentry/sentry-java/pull/1279))
- Interrupt the thread in QueuedThreadPoolExecutor ([#1276](https://github.com/getsentry/sentry-java/pull/1276))
- SentryTransaction#finish should not clear another transaction from the scope ([#1278](https://github.com/getsentry/sentry-java/pull/1278))

Breaking Changes:
- Enchancement: SentryExceptionResolver should not send handled errors by default ([#1248](https://github.com/getsentry/sentry-java/pull/1248)).
- Ref: Simplify RestTemplate instrumentation ([#1246](https://github.com/getsentry/sentry-java/pull/1246))
- Enchancement: Add overloads for startTransaction taking op and description ([#1244](https://github.com/getsentry/sentry-java/pull/1244))

## 4.1.0

### Features

- Improve Kotlin compatibility for SdkVersion ([#1213](https://github.com/getsentry/sentry-java/pull/1213))
- Support logging via JUL ([#1211](https://github.com/getsentry/sentry-java/pull/1211))

### Fixes

- Returning Sentry trace header from Span ([#1217](https://github.com/getsentry/sentry-java/pull/1217))
- Remove misleading error logs ([#1222](https://github.com/getsentry/sentry-java/pull/1222))

## 4.0.0

This release brings the Sentry Performance feature to Java SDK, Spring, Spring Boot, and Android integrations. Read more in the reference documentation:

- [Performance for Java](https://docs.sentry.io/platforms/java/performance/)
- [Performance for Spring](https://docs.sentry.io/platforms/java/guides/spring/)
- [Performance for Spring Boot](https://docs.sentry.io/platforms/java/guides/spring-boot/)
- [Performance for Android](https://docs.sentry.io/platforms/android/performance/)

### Other improvements:

#### Core:

- Improved loading external configuration:
  - Load `sentry.properties` from the application's current working directory ([#1046](https://github.com/getsentry/sentry-java/pull/1046))
  - Resolve `in-app-includes`, `in-app-excludes`, `tags`, `debug`, `uncaught.handler.enabled` parameters from the external configuration
- Set global tags on SentryOptions and load them from external configuration ([#1066](https://github.com/getsentry/sentry-java/pull/1066))
- Add support for attachments ([#1082](https://github.com/getsentry/sentry-java/pull/1082))
- Resolve `servername` from the localhost address
- Simplified transport configuration through setting `TransportFactory` instead of `ITransport` on SentryOptions ([#1124](https://github.com/getsentry/sentry-java/pull/1124))

#### Spring Boot:

- Add the ability to register multiple `OptionsConfiguration` beans ([#1093](https://github.com/getsentry/sentry-java/pull/1093))
- Initialize Logback after context refreshes ([#1129](https://github.com/getsentry/sentry-java/pull/1129))

#### Android:

- Add `isSideLoaded` and `installerStore` tags automatically (Where your App. was installed from eg Google Play, Amazon Store, downloaded APK, etc...)
- Bump: sentry-native to 0.4.6
- Bump: Gradle to 6.8.1 and AGP to 4.1.2

## 4.0.0-beta.1

### Features

- Add addToTransactions to Attachment ([#1191](https://github.com/getsentry/sentry-java/pull/1191))
- Support SENTRY_TRACES_SAMPLE_RATE conf. via env variables ([#1171](https://github.com/getsentry/sentry-java/pull/1171))
- Pass request to CustomSamplingContext in Spring integration ([#1172](https://github.com/getsentry/sentry-java/pull/1172))
- Move `SentrySpanClientHttpRequestInterceptor` to Spring module ([#1181](https://github.com/getsentry/sentry-java/pull/1181))
- Add overload for `transaction/span.finish(SpanStatus)` ([#1182](https://github.com/getsentry/sentry-java/pull/1182))
- Simplify registering traces sample callback in Spring integration ([#1184](https://github.com/getsentry/sentry-java/pull/1184))
- Polish Performance API ([#1165](https://github.com/getsentry/sentry-java/pull/1165))
- Set "debug" through external properties ([#1186](https://github.com/getsentry/sentry-java/pull/1186))
- Simplify Spring integration ([#1188](https://github.com/getsentry/sentry-java/pull/1188))
- Init overload with dsn ([#1195](https://github.com/getsentry/sentry-java/pull/1195))
- Enable Kotlin map-like access on CustomSamplingContext ([#1192](https://github.com/getsentry/sentry-java/pull/1192))
- Auto register custom ITransportFactory in Spring integration ([#1194](https://github.com/getsentry/sentry-java/pull/1194))
- Improve Kotlin property access in Performance API ([#1193](https://github.com/getsentry/sentry-java/pull/1193))
- Copy options tags to transactions ([#1198](https://github.com/getsentry/sentry-java/pull/1198))
- Add convenient method for accessing event's throwable ([#1202](https://github.com/getsentry/sentry-java/pull/1202))

### Fixes

- Ref: Set SpanContext on SentryTransaction to avoid potential NPE ([#1173](https://github.com/getsentry/sentry-java/pull/1173))
- Free Local Refs manually due to Android local ref. count limits
- Bring back support for setting transaction name without ongoing transaction ([#1183](https://github.com/getsentry/sentry-java/pull/1183))

## 4.0.0-alpha.3

### Features

- Improve ITransaction and ISpan null-safety compatibility ([#1161](https://github.com/getsentry/sentry-java/pull/1161))
- Automatically assign span context to captured events ([#1156](https://github.com/getsentry/sentry-java/pull/1156))
- Autoconfigure Apache HttpClient 5 based Transport in Spring Boot integration ([#1143](https://github.com/getsentry/sentry-java/pull/1143))
- Send user.ip_address = {{auto}} when sendDefaultPii is true ([#1015](https://github.com/getsentry/sentry-java/pull/1015))
- Read tracesSampleRate from AndroidManifest
- OutboxSender supports all envelope item types ([#1158](https://github.com/getsentry/sentry-java/pull/1158))
- Read `uncaught.handler.enabled` property from the external configuration
- Resolve servername from the localhost address
- Add maxAttachmentSize to SentryOptions ([#1138](https://github.com/getsentry/sentry-java/pull/1138))
- Drop invalid attachments ([#1134](https://github.com/getsentry/sentry-java/pull/1134))
- Set isSideLoaded info tags
- Add non blocking Apache HttpClient 5 based Transport ([#1136](https://github.com/getsentry/sentry-java/pull/1136))

### Fixes

- Ref: Make Attachment immutable ([#1120](https://github.com/getsentry/sentry-java/pull/1120))
- Ref: using Calendar to generate Dates
- Ref: Return NoOpTransaction instead of null ([#1126](https://github.com/getsentry/sentry-java/pull/1126))
- Ref: `ITransport` implementations are now responsible for executing request in asynchronous or synchronous way ([#1118](https://github.com/getsentry/sentry-java/pull/1118))
- Ref: Add option to set `TransportFactory` instead of `ITransport` on `SentryOptions` ([#1124](https://github.com/getsentry/sentry-java/pull/1124))
- Ref: Simplify ITransport creation in ITransportFactory ([#1135](https://github.com/getsentry/sentry-java/pull/1135))
- Fixes and Tests: Session serialization and deserialization
- Inheriting sampling decision from parent ([#1100](https://github.com/getsentry/sentry-java/pull/1100))
- Exception only sets a stack trace if there are frames
- Initialize Logback after context refreshes ([#1129](https://github.com/getsentry/sentry-java/pull/1129))
- Do not crash when passing null values to @Nullable methods, eg User and Scope
- Resolving dashed properties from external configuration
- Consider {{ auto }} as a default ip address ([#1015](https://github.com/getsentry/sentry-java/pull/1015))
- Set release and environment on Transactions ([#1152](https://github.com/getsentry/sentry-java/pull/1152))
- Do not set transaction on the scope automatically

## 4.0.0-alpha.2

### Features

- Add basic support for attachments ([#1082](https://github.com/getsentry/sentry-java/pull/1082))
- Set transaction name on events and transactions sent using Spring integration ([#1067](https://github.com/getsentry/sentry-java/pull/1067))
- Set global tags on SentryOptions and load them from external configuration ([#1066](https://github.com/getsentry/sentry-java/pull/1066))
- Add API validator and remove deprecated methods
- Add more convenient method to start a child span ([#1073](https://github.com/getsentry/sentry-java/pull/1073))
- Autoconfigure traces callback in Spring Boot integration ([#1074](https://github.com/getsentry/sentry-java/pull/1074))
- Resolve in-app-includes and in-app-excludes parameters from the external configuration
- Make InAppIncludesResolver public ([#1084](https://github.com/getsentry/sentry-java/pull/1084))
- Add the ability to register multiple OptionsConfiguration beans ([#1093](https://github.com/getsentry/sentry-java/pull/1093))
- Database query tracing with datasource-proxy ([#1095](https://github.com/getsentry/sentry-java/pull/1095))

### Fixes

- Ref: Refactor resolving SpanContext for Throwable ([#1068](https://github.com/getsentry/sentry-java/pull/1068))
- Ref: Change "op" to "operation" in @SentrySpan and @SentryTransaction
- Remove method reference in SentryEnvelopeItem ([#1091](https://github.com/getsentry/sentry-java/pull/1091))
- Set current thread only if there are no exceptions
- SentryOptions creates GsonSerializer by default
- Append DebugImage list if event already has it
- Sort breadcrumbs by Date if there are breadcrumbs already in the event

## 4.0.0-alpha.1

### Features

- Load `sentry.properties` from the application's current working directory ([#1046](https://github.com/getsentry/sentry-java/pull/1046))
- Performance monitoring ([#971](https://github.com/getsentry/sentry-java/pull/971))
- Performance monitoring for Spring Boot applications ([#971](https://github.com/getsentry/sentry-java/pull/971))

### Fixes

- Ref: Refactor JSON deserialization ([#1047](https://github.com/getsentry/sentry-java/pull/1047))

## 3.2.1

### Fixes

- Set current thread only if theres no exceptions ([#1064](https://github.com/getsentry/sentry-java/pull/1064))
- Append DebugImage list if event already has it ([#1092](https://github.com/getsentry/sentry-java/pull/1092))
- Sort breadcrumbs by Date if there are breadcrumbs already in the event ([#1094](https://github.com/getsentry/sentry-java/pull/1094))
- Free Local Refs manually due to Android local ref. count limits  ([#1179](https://github.com/getsentry/sentry-java/pull/1179))

## 3.2.0

### Features

- Expose a Module (Debug images) Loader for Android thru sentry-native ([#1043](https://github.com/getsentry/sentry-java/pull/1043))
- Added java doc to protocol classes based on sentry-data-schemes project ([#1045](https://github.com/getsentry/sentry-java/pull/1045))
- Make SentryExceptionResolver Order configurable to not send handled web exceptions ([#1008](https://github.com/getsentry/sentry-java/pull/1008))
- Resolve HTTP Proxy parameters from the external configuration ([#1028](https://github.com/getsentry/sentry-java/pull/1028))
- Sentry NDK integration is compiled against default NDK version based on AGP's version ([#1048](https://github.com/getsentry/sentry-java/pull/1048))

### Fixes

- Bump: AGP 4.1.1 ([#1040](https://github.com/getsentry/sentry-java/pull/1040))
- Update to sentry-native 0.4.4 and fix shared library builds ([#1039](https://github.com/getsentry/sentry-java/pull/1039))
- use neutral Locale for String operations ([#1033](https://github.com/getsentry/sentry-java/pull/1033))
- Clean up JNI code and properly free strings ([#1050](https://github.com/getsentry/sentry-java/pull/1050))
- set userId for hard-crashes if no user is set ([#1049](https://github.com/getsentry/sentry-java/pull/1049))

## 3.1.3

### Fixes

- Fix broken NDK integration on 3.1.2 (release failed on packaging a .so file)
- Increase max cached events to 30 ([#1029](https://github.com/getsentry/sentry-java/pull/1029))
- Normalize DSN URI ([#1030](https://github.com/getsentry/sentry-java/pull/1030))

## 3.1.2

### Features

- Manually capturing User Feedback
- Set environment to "production" by default.
- Make public the Breadcrumb constructor that accepts a Date ([#1012](https://github.com/getsentry/sentry-java/pull/1012))

### Fixes

- ref: Validate event id on user feedback submission

## 3.1.1

### Features

- Bind logging related SentryProperties to Slf4j Level instead of Logback to improve Log4j2 compatibility

### Fixes

- Prevent Logback and Log4j2 integrations from re-initializing Sentry when Sentry is already initialized
- Make sure HttpServletRequestSentryUserProvider runs by default before custom SentryUserProvider beans
- Fix setting up Sentry in Spring Webflux annotation by changing the scope of Spring WebMvc related dependencies

## 3.1.0

### Features

- Make getThrowable public and improve set contexts ([#967](https://github.com/getsentry/sentry-java/pull/967))
- Accepted quoted values in properties from external configuration ([#972](https://github.com/getsentry/sentry-java/pull/972))

### Fixes

- Auto-Configure `inAppIncludes` in Spring Boot integration ([#966](https://github.com/getsentry/sentry-java/pull/966))
- Bump: Android Gradle Plugin 4.0.2 ([#968](https://github.com/getsentry/sentry-java/pull/968))
- Don't require `sentry.dsn` to be set when using `io.sentry:sentry-spring-boot-starter` and `io.sentry:sentry-logback` together ([#965](https://github.com/getsentry/sentry-java/pull/965))
- Remove chunked streaming mode ([#974](https://github.com/getsentry/sentry-java/pull/974))
- Android 11 + targetSdkVersion 30 crashes Sentry on start ([#977](https://github.com/getsentry/sentry-java/pull/977))

## 3.0.0

## Java + Android

This release marks the re-unification of Java and Android SDK code bases.
It's based on the Android 2.0 SDK, which implements [Sentry's unified API](https://develop.sentry.dev/sdk/unified-api/).

Considerable changes were done, which include a lot of improvements. More are covered below, but the highlights are:

- Improved `log4j2` integration
  - Capture breadcrumbs for level INFO and higher
  - Raises event for ERROR and higher.
  - Minimum levels are configurable.
  - Optionally initializes the SDK via appender.xml
- Dropped support to `log4j`.
- Improved `logback` integration
  - Capture breadcrumbs for level INFO and higher
  - Raises event for ERROR and higher.
  - Minimum levels are configurable.
  - Optionally initializes the SDK via appender.xml
  - Configurable via Spring integration if both are enabled
- Spring
  - No more duplicate events with Spring and logback
  - Auto initalizes if DSN is available
  - Configuration options available with auto complete
- Google App Engine support dropped

## What’s Changed

- Callback to validate SSL certificate ([#944](https://github.com/getsentry/sentry-java/pull/944))
- Attach stack traces enabled by default

### Android specific

- Release health enabled by default for Android
- Sync of Scopes for Java -> Native (NDK)
- Bump Sentry-Native v0.4.2
- Android 11 Support

[Android migration docs](https://docs.sentry.io/platforms/android/migration/#migrating-from-sentry-android-2x-to-sentry-android-3x)

### Java specific

- Unified API for Java SDK and integrations (Spring, Spring boot starter, Servlet, Logback, Log4j2)

New Java [docs](https://docs.sentry.io/platforms/java/) are live and being improved.

## Acquisition

Packages were released on [`bintray sentry-java`](https://dl.bintray.com/getsentry/sentry-java/io/sentry/), [`bintray sentry-android`](https://dl.bintray.com/getsentry/sentry-android/io/sentry/), [`jcenter`](https://jcenter.bintray.com/io/sentry/) and [`mavenCentral`](https://repo.maven.apache.org/maven2/io/sentry/)

## Where is the Java 1.7 code base?

The previous Java releases, are all available in this repository through the tagged releases.
## 3.0.0-beta.1

## What’s Changed

- feat: ssl support ([#944](https://github.com/getsentry/sentry-java/pull/944)) @ninekaw9 @marandaneto
- feat: sync Java to C ([#937](https://github.com/getsentry/sentry-java/pull/937)) @bruno-garcia @marandaneto
- feat: Auto-configure Logback appender in Spring Boot integration. ([#938](https://github.com/getsentry/sentry-java/pull/938)) @maciejwalkowiak
- feat: Add Servlet integration. ([#935](https://github.com/getsentry/sentry-java/pull/935)) @maciejwalkowiak
- fix: Pop scope at the end of the request in Spring integration. ([#936](https://github.com/getsentry/sentry-java/pull/936)) @maciejwalkowiak
- bump: Upgrade Spring Boot to 2.3.4. ([#932](https://github.com/getsentry/sentry-java/pull/932)) @maciejwalkowiak
- fix: Do not set cookies when send pii is set to false. ([#931](https://github.com/getsentry/sentry-java/pull/931)) @maciejwalkowiak

Packages were released on [`bintray sentry-java`](https://dl.bintray.com/getsentry/sentry-java/io/sentry/), [`bintray sentry-android`](https://dl.bintray.com/getsentry/sentry-android/io/sentry/), [`jcenter`](https://jcenter.bintray.com/io/sentry/) and [`mavenCentral`](https://repo.maven.apache.org/maven2/io/sentry/)

We'd love to get feedback.

## 3.0.0-alpha.3

### Features

- Enable attach stack traces and disable attach threads by default ([#921](https://github.com/getsentry/sentry-java/pull/921)) @marandaneto

### Fixes

- Bump sentry-native to 0.4.2 ([#926](https://github.com/getsentry/sentry-java/pull/926)) @marandaneto
- ref: remove log level as RN do not use it anymore ([#924](https://github.com/getsentry/sentry-java/pull/924)) @marandaneto
- Read sample rate correctly from manifest meta data ([#923](https://github.com/getsentry/sentry-java/pull/923)) @marandaneto

Packages were released on [`bintray sentry-android`](https://dl.bintray.com/getsentry/sentry-android/io/sentry/) and [`bintray sentry-java`](https://dl.bintray.com/getsentry/sentry-java/io/sentry/)

We'd love to get feedback.

## 3.0.0-alpha.2

TBD

Packages were released on [bintray](https://dl.bintray.com/getsentry/maven/io/sentry/)

> Note: This release marks the unification of the Java and Android Sentry codebases based on the core of the Android SDK (version 2.x).
Previous releases for the Android SDK (version 2.x) can be found on the now archived: https://github.com/getsentry/sentry-android/

## 3.0.0-alpha.1

### Features

### Fixes


## New releases will happen on a different repository:

https://github.com/getsentry/sentry-java

## What’s Changed

### Features

### Fixes


- feat: enable release health by default

Packages were released on [`bintray`](https://dl.bintray.com/getsentry/sentry-android/io/sentry/sentry-android/), [`jcenter`](https://jcenter.bintray.com/io/sentry/sentry-android/) and [`mavenCentral`](https://repo.maven.apache.org/maven2/io/sentry/sentry-android/)

We'd love to get feedback.

## 2.3.1

### Fixes

- Add main thread checker for the app lifecycle integration ([#525](https://github.com/getsentry/sentry-android/pull/525)) @marandaneto
- Set correct migration link ([#523](https://github.com/getsentry/sentry-android/pull/523)) @fupduck
- Warn about Sentry re-initialization. ([#521](https://github.com/getsentry/sentry-android/pull/521)) @maciejwalkowiak
- Set SDK version in `MainEventProcessor`. ([#513](https://github.com/getsentry/sentry-android/pull/513)) @maciejwalkowiak
- Bump sentry-native to 0.4.0 ([#512](https://github.com/getsentry/sentry-android/pull/512)) @marandaneto
- Bump Gradle to 6.6 and fix linting issues ([#510](https://github.com/getsentry/sentry-android/pull/510)) @marandaneto
- fix(sentry-java): Contexts belong on the Scope ([#504](https://github.com/getsentry/sentry-android/pull/504)) @maciejwalkowiak
- Add tests for verifying scope changes thread isolation ([#508](https://github.com/getsentry/sentry-android/pull/508)) @maciejwalkowiak
- Set `SdkVersion` in default `SentryOptions` created in sentry-core module ([#506](https://github.com/getsentry/sentry-android/pull/506)) @maciejwalkowiak

Packages were released on [`bintray`](https://dl.bintray.com/getsentry/sentry-android/io/sentry/sentry-android/), [`jcenter`](https://jcenter.bintray.com/io/sentry/sentry-android/) and [`mavenCentral`](https://repo.maven.apache.org/maven2/io/sentry/sentry-android/)

We'd love to get feedback.

## 2.3.0

### Features

- Add console application sample. ([#502](https://github.com/getsentry/sentry-android/pull/502)) @maciejwalkowiak
- Log stacktraces in SystemOutLogger ([#498](https://github.com/getsentry/sentry-android/pull/498)) @maciejwalkowiak
- Add method to add breadcrumb with string parameter. ([#501](https://github.com/getsentry/sentry-android/pull/501)) @maciejwalkowiak

### Fixes

- Converting UTC and ISO timestamp when missing Locale/TimeZone do not error ([#505](https://github.com/getsentry/sentry-android/pull/505)) @marandaneto
- Call `Sentry#close` on JVM shutdown. ([#497](https://github.com/getsentry/sentry-android/pull/497)) @maciejwalkowiak
- ref: sentry-core changes for console app ([#473](https://github.com/getsentry/sentry-android/pull/473)) @marandaneto

Obs: If you are using its own instance of `Hub`/`SentryClient` and reflection to set up the SDK to be usable within Libraries, this change may break your code, please fix the renamed classes.

Packages were released on [`bintray`](https://dl.bintray.com/getsentry/sentry-android/io/sentry/sentry-android/), [`jcenter`](https://jcenter.bintray.com/io/sentry/sentry-android/) and [`mavenCentral`](https://repo.maven.apache.org/maven2/io/sentry/sentry-android/)

We'd love to get feedback.

## 2.2.2

### Features

- Add sdk to envelope header ([#488](https://github.com/getsentry/sentry-android/pull/488)) @marandaneto
- Log request if response code is not 200 ([#484](https://github.com/getsentry/sentry-android/pull/484)) @marandaneto

### Fixes

- Bump plugin versions ([#487](https://github.com/getsentry/sentry-android/pull/487)) @marandaneto
- Bump: AGP 4.0.1 ([#486](https://github.com/getsentry/sentry-android/pull/486)) @marandaneto

Packages were released on [`bintray`](https://dl.bintray.com/getsentry/sentry-android/io/sentry/sentry-android/), [`jcenter`](https://jcenter.bintray.com/io/sentry/sentry-android/) and [`mavenCentral`](https://repo.maven.apache.org/maven2/io/sentry/sentry-android/)

We'd love to get feedback.

## 2.2.1

### Fixes

- Timber adds breadcrumb even if event level is < minEventLevel ([#480](https://github.com/getsentry/sentry-android/pull/480)) @marandaneto
- Contexts serializer avoids reflection and fixes desugaring issue ([#478](https://github.com/getsentry/sentry-android/pull/478)) @marandaneto
- clone session before sending to the transport ([#474](https://github.com/getsentry/sentry-android/pull/474)) @marandaneto
- Bump Gradle 6.5.1 ([#479](https://github.com/getsentry/sentry-android/pull/479)) @marandaneto

Packages were released on [`bintray`](https://dl.bintray.com/getsentry/sentry-android/io/sentry/sentry-android/), [`jcenter`](https://jcenter.bintray.com/io/sentry/sentry-android/) and [`mavenCentral`](https://repo.maven.apache.org/maven2/io/sentry/sentry-android/)

We'd love to get feedback.

## 2.2.0

### Fixes

- Negative session sequence if the date is before java date epoch ([#471](https://github.com/getsentry/sentry-android/pull/471)) @marandaneto
- Deserialise unmapped contexts values from envelope ([#470](https://github.com/getsentry/sentry-android/pull/470)) @marandaneto
- Bump: sentry-native 0.3.4 ([#468](https://github.com/getsentry/sentry-android/pull/468)) @marandaneto

- feat: timber integration ([#464](https://github.com/getsentry/sentry-android/pull/464)) @marandaneto

1) To add integrations it requires a [manual initialization](https://docs.sentry.io/platforms/android/#manual-initialization) of the Android SDK.

2) Add the `sentry-android-timber` dependency:

```groovy
implementation 'io.sentry:sentry-android-timber:{version}' // version >= 2.2.0
```

3) Initialize and add the `SentryTimberIntegration`:

```java
SentryAndroid.init(this, options -> {
    // default values:
    // minEventLevel = ERROR
    // minBreadcrumbLevel = INFO
    options.addIntegration(new SentryTimberIntegration());

    // custom values for minEventLevel and minBreadcrumbLevel
    // options.addIntegration(new SentryTimberIntegration(SentryLevel.WARNING, SentryLevel.ERROR));
});
```

4) Use the Timber integration:

```java
try {
    int x = 1 / 0;
} catch (Exception e) {
    Timber.e(e);
}
```

Packages were released on [`bintray`](https://dl.bintray.com/getsentry/sentry-android/io/sentry/sentry-android/), [`jcenter`](https://jcenter.bintray.com/io/sentry/sentry-android/) and [`mavenCentral`](https://repo.maven.apache.org/maven2/io/sentry/sentry-android/)

We'd love to get feedback.

## 2.1.7

### Fixes

- Init native libs if available on SDK init ([#461](https://github.com/getsentry/sentry-android/pull/461)) @marandaneto
- Make JVM target explicit in sentry-core ([#462](https://github.com/getsentry/sentry-android/pull/462)) @dilbernd
- Timestamp with millis from react-native should be in UTC format ([#456](https://github.com/getsentry/sentry-android/pull/456)) @marandaneto
- Bump Gradle to 6.5 ([#454](https://github.com/getsentry/sentry-android/pull/454)) @marandaneto

Packages were released on [`bintray`](https://dl.bintray.com/getsentry/sentry-android/io/sentry/sentry-android/), [`jcenter`](https://jcenter.bintray.com/io/sentry/sentry-android/) and [`mavenCentral`](https://repo.maven.apache.org/maven2/io/sentry/sentry-android/)

We'd love to get feedback.

## 2.1.6

### Fixes

- Do not lookup sentry-debug-meta but instead load it directly ([#445](https://github.com/getsentry/sentry-android/pull/445)) @marandaneto
- Regression on v2.1.5 which can cause a crash on SDK init

Packages were released on [`bintray`](https://dl.bintray.com/getsentry/sentry-android/io/sentry/sentry-android/), [`jcenter`](https://jcenter.bintray.com/io/sentry/sentry-android/) and [`mavenCentral`](https://repo.maven.apache.org/maven2/io/sentry/sentry-android/)

We'd love to get feedback.

## 2.1.5

### Fixes

This version has a severe bug and can cause a crash on SDK init

Please upgrade to https://github.com/getsentry/sentry-android/releases/tag/2.1.6

## 2.1.4

### Features

- Make gzip as default content encoding type ([#433](https://github.com/getsentry/sentry-android/pull/433)) @marandaneto
- Use AGP 4 features ([#366](https://github.com/getsentry/sentry-android/pull/366)) @marandaneto
- Create GH Actions CI for Ubuntu/macOS ([#403](https://github.com/getsentry/sentry-android/pull/403)) @marandaneto
- Make root checker better and minimize false positive ([#417](https://github.com/getsentry/sentry-android/pull/417)) @marandaneto

### Fixes

- bump: sentry-native to 0.3.1 ([#440](https://github.com/getsentry/sentry-android/pull/440)) @marandaneto
- Update last session timestamp ([#437](https://github.com/getsentry/sentry-android/pull/437)) @marandaneto
- Filter trim memory breadcrumbs ([#431](https://github.com/getsentry/sentry-android/pull/431)) @marandaneto

Packages were released on [`bintray`](https://dl.bintray.com/getsentry/sentry-android/io/sentry/sentry-android/), [`jcenter`](https://jcenter.bintray.com/io/sentry/sentry-android/) and [`mavenCentral`](https://repo.maven.apache.org/maven2/io/sentry/sentry-android/)

We'd love to get feedback.

## 2.1.3

### Fixes

This fixes several critical bugs in sentry-android 2.0 and 2.1

- Sentry.init register integrations after creating the main Hub instead of doing it in the main Hub ctor ([#427](https://github.com/getsentry/sentry-android/pull/427)) @marandaneto
- make NoOpLogger public ([#425](https://github.com/getsentry/sentry-android/pull/425)) @marandaneto
- ConnectivityChecker returns connection status and events are not trying to be sent if no connection. ([#420](https://github.com/getsentry/sentry-android/pull/420)) @marandaneto
- thread pool executor is a single thread executor instead of scheduled thread executor ([#422](https://github.com/getsentry/sentry-android/pull/422)) @marandaneto
- Add Abnormal to the Session.State enum as its part of the protocol ([#424](https://github.com/getsentry/sentry-android/pull/424)) @marandaneto
- Bump: Gradle to 6.4.1 ([#419](https://github.com/getsentry/sentry-android/pull/419)) @marandaneto

We recommend that you use sentry-android 2.1.3 over the initial release of sentry-android 2.0 and 2.1.

Packages were released on [`bintray`](https://dl.bintray.com/getsentry/sentry-android/io/sentry/sentry-android/), [`jcenter`](https://jcenter.bintray.com/io/sentry/sentry-android/) and [`mavenCentral`](https://repo.maven.apache.org/maven2/io/sentry/sentry-android/)

We'd love to get feedback.

## 2.1.2

### Features

- Added options to configure http transport ([#411](https://github.com/getsentry/sentry-android/pull/411)) @marandaneto

### Fixes

- Phone state breadcrumbs require read_phone_state on older OS versions ([#415](https://github.com/getsentry/sentry-android/pull/415)) @marandaneto @bsergean
- before raising ANR events, we check ProcessErrorStateInfo if available ([#412](https://github.com/getsentry/sentry-android/pull/412)) @marandaneto
- send cached events to use a single thread executor ([#405](https://github.com/getsentry/sentry-android/pull/405)) @marandaneto
- initing SDK on AttachBaseContext ([#409](https://github.com/getsentry/sentry-android/pull/409)) @marandaneto
- sessions can't be abnormal, but exited if not ended properly ([#410](https://github.com/getsentry/sentry-android/pull/410)) @marandaneto

Packages were released on [`bintray`](https://dl.bintray.com/getsentry/sentry-android/io/sentry/sentry-android/), [`jcenter`](https://jcenter.bintray.com/io/sentry/sentry-android/) and [`mavenCentral`](https://repo.maven.apache.org/maven2/io/sentry/sentry-android/)

We'd love to get feedback.

## 2.1.1

### Features

- Added missing getters on Breadcrumb and SentryEvent ([#397](https://github.com/getsentry/sentry-android/pull/397)) @marandaneto
- Add trim memory breadcrumbs ([#395](https://github.com/getsentry/sentry-android/pull/395)) @marandaneto
- Only set breadcrumb extras if not empty ([#394](https://github.com/getsentry/sentry-android/pull/394)) @marandaneto
- Added samples of how to disable automatic breadcrumbs ([#389](https://github.com/getsentry/sentry-android/pull/389)) @marandaneto

### Fixes

- Set missing release, environment and dist to sentry-native options ([#404](https://github.com/getsentry/sentry-android/pull/404)) @marandaneto
- Do not add automatic and empty sensor breadcrumbs ([#401](https://github.com/getsentry/sentry-android/pull/401)) @marandaneto
- ref: removed Thread.sleep from LifecycleWatcher tests, using awaitility and DateProvider ([#392](https://github.com/getsentry/sentry-android/pull/392)) @marandaneto
- ref: added a DateTimeProvider for making retry after testable ([#391](https://github.com/getsentry/sentry-android/pull/391)) @marandaneto
- Bump Gradle to 6.4 ([#390](https://github.com/getsentry/sentry-android/pull/390)) @marandaneto
- Bump sentry-native to 0.2.6 ([#396](https://github.com/getsentry/sentry-android/pull/396)) @marandaneto

Packages were released on [`bintray`](https://dl.bintray.com/getsentry/sentry-android/io/sentry/sentry-android/), [`jcenter`](https://jcenter.bintray.com/io/sentry/sentry-android/) and [`mavenCentral`](https://repo.maven.apache.org/maven2/io/sentry/sentry-android/)

We'd love to get feedback.

## 2.1.0

### Features

- Includes all the changes of 2.1.0 alpha, beta and RC

### Fixes

- fix when PhoneStateListener is not ready for use ([#387](https://github.com/getsentry/sentry-android/pull/387)) @marandaneto
- make ANR 5s by default ([#388](https://github.com/getsentry/sentry-android/pull/388)) @marandaneto
- rate limiting by categories ([#381](https://github.com/getsentry/sentry-android/pull/381)) @marandaneto
- Bump NDK to latest stable version 21.1.6352462 ([#386](https://github.com/getsentry/sentry-android/pull/386)) @marandaneto

Packages were released on [`bintray`](https://dl.bintray.com/getsentry/sentry-android/io/sentry/sentry-android/), [`jcenter`](https://jcenter.bintray.com/io/sentry/sentry-android/) and [`mavenCentral`](https://repo.maven.apache.org/maven2/io/sentry/sentry-android/)

We'd love to get feedback.

## 2.0.3

### Fixes

- patch from 2.1.0-alpha.2 - avoid crash if NDK throws UnsatisfiedLinkError ([#344](https://github.com/getsentry/sentry-android/pull/344)) @marandaneto

Packages were released on [`bintray`](https://dl.bintray.com/getsentry/sentry-android/io/sentry/sentry-android/), [`jcenter`](https://jcenter.bintray.com/io/sentry/sentry-android/) and [`mavenCentral`](https://repo.maven.apache.org/maven2/io/sentry/sentry-android/)

We'd love to get feedback.

## 2.1.0-RC.1

### Features

- Options for uncaught exception and make SentryOptions list Thread-Safe ([#384](https://github.com/getsentry/sentry-android/pull/384)) @marandaneto
- Automatic breadcrumbs for app, activity and sessions lifecycles and system events ([#348](https://github.com/getsentry/sentry-android/pull/348)) @marandaneto
- Make capture session and envelope internal ([#372](https://github.com/getsentry/sentry-android/pull/372)) @marandaneto

### Fixes

- If retry after header has empty categories, apply retry after to all of them ([#377](https://github.com/getsentry/sentry-android/pull/377)) @marandaneto
- Discard events and envelopes if cached and retry after ([#378](https://github.com/getsentry/sentry-android/pull/378)) @marandaneto
- Merge loadLibrary calls for sentry-native and clean up CMake files ([#373](https://github.com/getsentry/sentry-android/pull/373)) @Swatinem
- Exceptions should be sorted oldest to newest ([#370](https://github.com/getsentry/sentry-android/pull/370)) @marandaneto
- Check external storage size even if its read only ([#368](https://github.com/getsentry/sentry-android/pull/368)) @marandaneto
- Wrong check for cellular network capability ([#369](https://github.com/getsentry/sentry-android/pull/369)) @marandaneto
- add ScheduledForRemoval annotation to deprecated methods ([#375](https://github.com/getsentry/sentry-android/pull/375)) @marandaneto
- Bump NDK to 21.0.6113669 ([#367](https://github.com/getsentry/sentry-android/pull/367)) @marandaneto
- Bump AGP and add new make cmd to check for updates ([#365](https://github.com/getsentry/sentry-android/pull/365)) @marandaneto

Packages were released on [`bintray`](https://dl.bintray.com/getsentry/sentry-android/io/sentry/sentry-android/), [`jcenter`](https://jcenter.bintray.com/io/sentry/sentry-android/) and [`mavenCentral`](https://repo.maven.apache.org/maven2/io/sentry/sentry-android/)

We'd love to get feedback.

## 2.1.0-beta.2

### Fixes

- Bump sentry-native to 0.2.4 ([#364](https://github.com/getsentry/sentry-android/pull/364)) @marandaneto
- Update current session on session start after deleting previous session ([#362](https://github.com/getsentry/sentry-android/pull/362)) @marandaneto

Packages were released on [`bintray`](https://dl.bintray.com/getsentry/sentry-android/io/sentry/sentry-android/), [`jcenter`](https://jcenter.bintray.com/io/sentry/sentry-android/) and [`mavenCentral`](https://repo.maven.apache.org/maven2/io/sentry/sentry-android/)

We'd love to get feedback.

## 2.1.0-beta.1

### Fixes

- Bump sentry-native to 0.2.3 ([#357](https://github.com/getsentry/sentry-android/pull/357)) @marandaneto
- Check for androidx availability on runtime ([#356](https://github.com/getsentry/sentry-android/pull/356)) @marandaneto
- If theres a left over session file and its crashed, we should not overwrite its state ([#354](https://github.com/getsentry/sentry-android/pull/354)) @marandaneto
- Session should be exited state if state was ok ([#352](https://github.com/getsentry/sentry-android/pull/352)) @marandaneto
- Envelope has dedicated endpoint ([#353](https://github.com/getsentry/sentry-android/pull/353)) @marandaneto

Packages were released on [`bintray`](https://dl.bintray.com/getsentry/sentry-android/io/sentry/sentry-android/), [`jcenter`](https://jcenter.bintray.com/io/sentry/sentry-android/) and [`mavenCentral`](https://repo.maven.apache.org/maven2/io/sentry/sentry-android/)

We'd love to get feedback.

## 2.1.0-alpha.2

### Fixes

- Change integration order for cached outbox events ([#347](https://github.com/getsentry/sentry-android/pull/347)) @marandaneto
- Avoid crash if NDK throws UnsatisfiedLinkError ([#344](https://github.com/getsentry/sentry-android/pull/344)) @marandaneto
- Avoid getting a threadlocal twice. ([#339](https://github.com/getsentry/sentry-android/pull/339)) @metlos
- Removing session tracking guard on hub and client ([#338](https://github.com/getsentry/sentry-android/pull/338)) @marandaneto
- Bump agp to 3.6.2 ([#336](https://github.com/getsentry/sentry-android/pull/336)) @marandaneto
- Fix racey ANR integration ([#332](https://github.com/getsentry/sentry-android/pull/332)) @marandaneto
- Logging envelopes path when possible instead of nullable id ([#331](https://github.com/getsentry/sentry-android/pull/331)) @marandaneto
- Renaming transport gate method ([#330](https://github.com/getsentry/sentry-android/pull/330)) @marandaneto

Packages were released on [`bintray`](https://dl.bintray.com/getsentry/sentry-android/io/sentry/sentry-android/), [`jcenter`](https://jcenter.bintray.com/io/sentry/sentry-android/) and [`mavenCentral`](https://repo.maven.apache.org/maven2/io/sentry/sentry-android/)

We'd love to get feedback.

## 2.1.0-alpha.1

Release of Sentry's new SDK for Android.

## What’s Changed

### Features

- Release health @marandaneto @bruno-garcia
- ANR report should have 'was active=yes' on the dashboard ([#299](https://github.com/getsentry/sentry-android/pull/299)) @marandaneto
- NDK events apply scoped data ([#322](https://github.com/getsentry/sentry-android/pull/322)) @marandaneto
- Add a StdoutTransport ([#310](https://github.com/getsentry/sentry-android/pull/310)) @mike-burns
- Implementing new retry after protocol ([#306](https://github.com/getsentry/sentry-android/pull/306)) @marandaneto

### Fixes

- Bump sentry-native to 0.2.2 ([#305](https://github.com/getsentry/sentry-android/pull/305)) @Swatinem
- Missing App's info ([#315](https://github.com/getsentry/sentry-android/pull/315)) @marandaneto
- Buffered writers/readers - otimizations ([#311](https://github.com/getsentry/sentry-android/pull/311)) @marandaneto
- Boot time should be UTC ([#309](https://github.com/getsentry/sentry-android/pull/309)) @marandaneto
- Make transport result public ([#300](https://github.com/getsentry/sentry-android/pull/300)) @marandaneto

Packages were released on [`bintray`](https://dl.bintray.com/getsentry/sentry-android/io/sentry/sentry-android/), [`jcenter`](https://jcenter.bintray.com/io/sentry/sentry-android/) and [`mavenCentral`](https://repo.maven.apache.org/maven2/io/sentry/sentry-android/)

We'd love to get feedback.

## 2.0.2

Release of Sentry's new SDK for Android.

### Features

- MavenCentral support ([#284](https://github.com/getsentry/sentry-android/pull/284)) @marandaneto

### Fixes

- Bump AGP to 3.6.1 ([#285](https://github.com/getsentry/sentry-android/pull/285)) @marandaneto

Packages were released on [`bintray`](https://dl.bintray.com/getsentry/sentry-android/io/sentry/sentry-android/), [`jcenter`](https://jcenter.bintray.com/io/sentry/sentry-android/) and [`mavenCentral`](https://repo.maven.apache.org/maven2/io/sentry/sentry-android/)

We'd love to get feedback.

## 2.0.1

Release of Sentry's new SDK for Android.

## What’s Changed

### Features

- Attach threads/stacktraces ([#267](https://github.com/getsentry/sentry-android/pull/267)) @marandaneto
- Add the default serverName to SentryOptions and use it in MainEventProcessor ([#279](https://github.com/getsentry/sentry-android/pull/279)) @metlos

### Fixes

- set current threadId when there's no mechanism set ([#277](https://github.com/getsentry/sentry-android/pull/277)) @marandaneto
- Preview package manager ([#269](https://github.com/getsentry/sentry-android/pull/269)) @bruno-garcia

Packages were released on [`bintray`](https://dl.bintray.com/getsentry/sentry-android/io/sentry/), [`jcenter`](https://jcenter.bintray.com/io/sentry/sentry-android/)

We'd love to get feedback.

## 2.0.0

Release of Sentry's new SDK for Android.

New features not offered by (1.7.x):

- NDK support
  - Captures crashes caused by native code
  - Access to the [`sentry-native` SDK](https://github.com/getsentry/sentry-native/) API by your native (C/C++/Rust code/..).
- Automatic init (just add your `DSN` to the manifest)
   - Proguard rules are added automatically
   - Permission (Internet) is added automatically
- Uncaught Exceptions might be captured even before the app restarts
- Sentry's Unified API.
- More context/device information
- Packaged as `aar`
- Frames from the app automatically marked as `InApp=true` (stack traces in Sentry highlights them by default).
- Complete Sentry Protocol available.
- All threads and their stack traces are captured.
- Sample project in this repo to test many features (segfault, uncaught exception, ANR...)

Features from the current SDK like `ANR` are also available (by default triggered after 4 seconds).

Packages were released on [`bintray`](https://dl.bintray.com/getsentry/sentry-android/io/sentry/), [`jcenter`](https://jcenter.bintray.com/io/sentry/sentry-android/)

We'd love to get feedback.

## 2.0.0-rc04

Release of Sentry's new SDK for Android.

### Features

- Take sampleRate from metadata ([#262](https://github.com/getsentry/sentry-android/pull/262)) @bruno-garcia
- Support mills timestamp format ([#263](https://github.com/getsentry/sentry-android/pull/263)) @marandaneto
- Adding logs to installed integrations ([#265](https://github.com/getsentry/sentry-android/pull/265)) @marandaneto

### Fixes

- Breacrumb.data to string,object, Add LOG level ([#264](https://github.com/getsentry/sentry-android/pull/264)) @HazAT
- Read release conf. on manifest ([#266](https://github.com/getsentry/sentry-android/pull/266)) @marandaneto

Packages were released on [`bintray`](https://dl.bintray.com/getsentry/sentry-android/io/sentry/), [`jcenter`](https://jcenter.bintray.com/io/sentry/sentry-android/)

We'd love to get feedback and we'll work in getting the GA `2.0.0` out soon.
Until then, the [stable SDK offered by Sentry is at version 1.7.30](https://github.com/getsentry/sentry-java/releases/tag/v1.7.30)

## 2.0.0-rc03

Release of Sentry's new SDK for Android.

### Fixes

- fixes ([#259](https://github.com/getsentry/sentry-android/issues/259)) - NPE check on getExternalFilesDirs items. ([#260](https://github.com/getsentry/sentry-android/pull/260)) @marandaneto
- strictMode typo ([#258](https://github.com/getsentry/sentry-android/pull/258)) @marandaneto

Packages were released on [`bintray`](https://dl.bintray.com/getsentry/sentry-android/io/sentry/), [`jcenter`](https://jcenter.bintray.com/io/sentry/sentry-android/)

We'd love to get feedback and we'll work in getting the GA `2.0.0` out soon.
Until then, the [stable SDK offered by Sentry is at version 1.7.30](https://github.com/getsentry/sentry-java/releases/tag/v1.7.30)

## 2.0.0-rc02

Release of Sentry's new SDK for Android.

### Features

- Hub mode configurable ([#247](https://github.com/getsentry/sentry-android/pull/247)) @bruno-garcia
- Added remove methods (tags/extras) to the sentry static class ([#243](https://github.com/getsentry/sentry-android/pull/243)) @marandaneto

### Fixes


- Update ndk for new sentry-native version ([#235](https://github.com/getsentry/sentry-android/pull/235)) @Swatinem @marandaneto
- Make integrations public ([#256](https://github.com/getsentry/sentry-android/pull/256)) @marandaneto
- Bump build-tools ([#255](https://github.com/getsentry/sentry-android/pull/255)) @marandaneto
- Added javadocs to scope and its dependencies ([#253](https://github.com/getsentry/sentry-android/pull/253)) @marandaneto
- Build all ABIs ([#254](https://github.com/getsentry/sentry-android/pull/254)) @marandaneto
- Moving back ANR timeout from long to int param. ([#252](https://github.com/getsentry/sentry-android/pull/252)) @marandaneto
- Added HubAdapter to call Sentry static methods from Integrations ([#250](https://github.com/getsentry/sentry-android/pull/250)) @marandaneto
- New Release format ([#242](https://github.com/getsentry/sentry-android/pull/242)) @marandaneto
- Javadocs for SentryOptions ([#246](https://github.com/getsentry/sentry-android/pull/246)) @marandaneto
- non-app is already inApp excluded by default. ([#244](https://github.com/getsentry/sentry-android/pull/244)) @marandaneto
- Fix if symlink exists for sentry-native ([#241](https://github.com/getsentry/sentry-android/pull/241)) @marandaneto
- Clone method - race condition free ([#226](https://github.com/getsentry/sentry-android/pull/226)) @marandaneto
- Refactoring breadcrumbs callback ([#239](https://github.com/getsentry/sentry-android/pull/239)) @marandaneto

Packages were released on [`bintray`](https://dl.bintray.com/getsentry/sentry-android/io/sentry/), [`jcenter`](https://jcenter.bintray.com/io/sentry/sentry-android/)

We'd love to get feedback and we'll work in getting the GA `2.0.0` out soon.
Until then, the [stable SDK offered by Sentry is at version 1.7.30](https://github.com/getsentry/sentry-java/releases/tag/v1.7.30)

## 2.0.0-rc01

Release of Sentry's new SDK for Android.

## What’s Changed

### Features

- Added remove methods for Scope data ([#237](https://github.com/getsentry/sentry-android/pull/237)) @marandaneto
- More device context (deviceId, connectionType and language) ([#229](https://github.com/getsentry/sentry-android/pull/229)) @marandaneto
- Added a few java docs (Sentry, Hub and SentryClient) ([#223](https://github.com/getsentry/sentry-android/pull/223)) @marandaneto
- Implemented diagnostic logger ([#218](https://github.com/getsentry/sentry-android/pull/218)) @marandaneto
- Added event processors to scope ([#209](https://github.com/getsentry/sentry-android/pull/209)) @marandaneto
- Added android transport gate ([#206](https://github.com/getsentry/sentry-android/pull/206)) @marandaneto
- Added executor for caching values out of the main thread ([#201](https://github.com/getsentry/sentry-android/pull/201)) @marandaneto

### Fixes


- Honor RetryAfter ([#236](https://github.com/getsentry/sentry-android/pull/236)) @marandaneto
- Add tests for SentryValues ([#238](https://github.com/getsentry/sentry-android/pull/238)) @philipphofmann
- Do not set frames if there's none ([#234](https://github.com/getsentry/sentry-android/pull/234)) @marandaneto
- Always call interrupt after InterruptedException ([#232](https://github.com/getsentry/sentry-android/pull/232)) @marandaneto
- Mark as current thread if its the main thread ([#228](https://github.com/getsentry/sentry-android/pull/228)) @marandaneto
- Fix lgtm alerts ([#219](https://github.com/getsentry/sentry-android/pull/219)) @marandaneto
- Written unit tests to ANR integration ([#215](https://github.com/getsentry/sentry-android/pull/215)) @marandaneto
- Added blog posts to README ([#214](https://github.com/getsentry/sentry-android/pull/214)) @marandaneto
- Raise code coverage for Dsn to 100% ([#212](https://github.com/getsentry/sentry-android/pull/212)) @philipphofmann
- Remove redundant times(1) for Mockito.verify ([#211](https://github.com/getsentry/sentry-android/pull/211)) @philipphofmann
- Transport may be set on options ([#203](https://github.com/getsentry/sentry-android/pull/203)) @marandaneto
- dist may be set on options ([#204](https://github.com/getsentry/sentry-android/pull/204)) @marandaneto
- Throw an exception if DSN is not set ([#200](https://github.com/getsentry/sentry-android/pull/200)) @marandaneto
- Migration guide markdown ([#197](https://github.com/getsentry/sentry-android/pull/197)) @marandaneto

Packages were released on [`bintray`](https://dl.bintray.com/getsentry/sentry-android/io/sentry/), [`jcenter`](https://jcenter.bintray.com/io/sentry/sentry-android/)

We'd love to get feedback and we'll work in getting the GA `2.0.0` out soon.
Until then, the [stable SDK offered by Sentry is at version 1.7.29](https://github.com/getsentry/sentry-java/releases/tag/v1.7.29)

## 2.0.0-beta02

Release of Sentry's new SDK for Android.

### Features

- addBreadcrumb overloads ([#196](https://github.com/getsentry/sentry-android/pull/196)) and ([#198](https://github.com/getsentry/sentry-android/pull/198))

### Fixes

- fix Android bug on API 24 and 25 about getting current threads and stack traces ([#194](https://github.com/getsentry/sentry-android/pull/194))

Packages were released on [`bintray`](https://dl.bintray.com/getsentry/sentry-android/io/sentry/), [`jcenter`](https://jcenter.bintray.com/io/sentry/sentry-android/)

We'd love to get feedback and we'll work in getting the GA `2.0.0` out soon.
Until then, the [stable SDK offered by Sentry is at version 1.7.28](https://github.com/getsentry/sentry-java/releases/tag/v1.7.28)

## 2.0.0-beta01

Release of Sentry's new SDK for Android.

### Fixes

- ref: ANR doesn't set handled flag ([#186](https://github.com/getsentry/sentry-android/pull/186))
- SDK final review ([#183](https://github.com/getsentry/sentry-android/pull/183))
- ref: Drop errored in favor of crashed ([#187](https://github.com/getsentry/sentry-android/pull/187))
- Workaround android_id ([#185](https://github.com/getsentry/sentry-android/pull/185))
- Renamed sampleRate ([#191](https://github.com/getsentry/sentry-android/pull/191))
- Making timestamp package-private or test-only ([#190](https://github.com/getsentry/sentry-android/pull/190))
- Split event processor in Device/App data ([#180](https://github.com/getsentry/sentry-android/pull/180))

Packages were released on [`bintray`](https://dl.bintray.com/getsentry/sentry-android/io/sentry/), [`jcenter`](https://jcenter.bintray.com/io/sentry/sentry-android/)

We'd love to get feedback and we'll work in getting the GA `2.0.0` out soon.
Until then, the [stable SDK offered by Sentry is at version 1.7.28](https://github.com/getsentry/sentry-java/releases/tag/v1.7.28)

## 2.0.0-alpha09

Release of Sentry's new SDK for Android.

### Features

- Adding nativeBundle plugin ([#161](https://github.com/getsentry/sentry-android/pull/161))
- Adding scope methods to sentry static class ([#179](https://github.com/getsentry/sentry-android/pull/179))

### Fixes

- fix: DSN parsing ([#165](https://github.com/getsentry/sentry-android/pull/165))
- Don't avoid exception type minification ([#166](https://github.com/getsentry/sentry-android/pull/166))
- make Gson retro compatible with older versions of AGP ([#177](https://github.com/getsentry/sentry-android/pull/177))
- Bump sentry-native with message object instead of a string ([#172](https://github.com/getsentry/sentry-android/pull/172))

Packages were released on [`bintray`](https://dl.bintray.com/getsentry/sentry-android/io/sentry/), [`jcenter`](https://jcenter.bintray.com/io/sentry/sentry-android/)

We'd love to get feedback and we'll work in getting the GA `2.0.0` out soon.
Until then, the [stable SDK offered by Sentry is at version 1.7.28](https://github.com/getsentry/sentry-java/releases/tag/v1.7.28)

## 2.0.0-alpha08

Release of Sentry's new SDK for Android.

### Fixes

- DebugId endianness ([#162](https://github.com/getsentry/sentry-android/pull/162))
- Executed beforeBreadcrumb also for scope ([#160](https://github.com/getsentry/sentry-android/pull/160))
- Benefit of manifest merging when minSdk ([#159](https://github.com/getsentry/sentry-android/pull/159))
- Add method to captureMessage with level ([#157](https://github.com/getsentry/sentry-android/pull/157))
- Listing assets file on the wrong dir ([#156](https://github.com/getsentry/sentry-android/pull/156))

Packages were released on [`bintray`](https://dl.bintray.com/getsentry/sentry-android/io/sentry/), [`jcenter`](https://jcenter.bintray.com/io/sentry/sentry-android/)

We'd love to get feedback and we'll work in getting the GA `2.0.0` out soon.
Until then, the [stable SDK offered by Sentry is at version 1.7.28](https://github.com/getsentry/sentry-java/releases/tag/v1.7.28)

## 2.0.0-alpha07

Third release of Sentry's new SDK for Android.

### Fixes

-  Fixed release for jcenter and bintray

Packages were released on [`bintray`](https://dl.bintray.com/getsentry/sentry-android/io/sentry/), [`jcenter`](https://jcenter.bintray.com/io/sentry/sentry-android/)

We'd love to get feedback and we'll work in getting the GA `2.0.0` out soon.
Until then, the [stable SDK offered by Sentry is at version 1.7.28](https://github.com/getsentry/sentry-java/releases/tag/v1.7.28)

## 2.0.0-alpha06

Second release of Sentry's new SDK for Android.

### Fixes

- Fixed a typo on pom generation.

Packages were released on [`bintray`](https://dl.bintray.com/getsentry/sentry-android/io/sentry/), [`jcenter`](https://jcenter.bintray.com/io/sentry/sentry-android/)

We'd love to get feedback and we'll work in getting the GA `2.0.0` out soon.
Until then, the [stable SDK offered by Sentry is at version 1.7.28](https://github.com/getsentry/sentry-java/releases/tag/v1.7.28)

## 2.0.0-alpha05

First release of Sentry's new SDK for Android.

New features not offered by our current (1.7.x), stable SDK are:

- NDK support
  - Captures crashes caused by native code
  - Access to the [`sentry-native` SDK](https://github.com/getsentry/sentry-native/) API by your native (C/C++/Rust code/..).
- Automatic init (just add your `DSN` to the manifest)
   - Proguard rules are added automatically
   - Permission (Internet) is added automatically
- Uncaught Exceptions might be captured even before the app restarts
- Unified API which include scopes etc.
- More context/device information
- Packaged as `aar`
- Frames from the app automatically marked as `InApp=true` (stack traces in Sentry highlights them by default).
- Complete Sentry Protocol available.
- All threads and their stack traces are captured.
- Sample project in this repo to test many features (segfault, uncaught exception, scope)

Features from the current SDK like `ANR` are also available (by default triggered after 4 seconds).

Packages were released on [`bintray`](https://dl.bintray.com/getsentry/sentry-android/io/sentry/), [`jcenter`](https://jcenter.bintray.com/io/sentry/sentry-android/)

We'd love to get feedback and we'll work in getting the GA `2.0.0` out soon.
Until then, the [stable SDK offered by Sentry is at version 1.7.28](https://github.com/getsentry/sentry-java/releases/tag/v1.7.28)<|MERGE_RESOLUTION|>--- conflicted
+++ resolved
@@ -2,17 +2,15 @@
 
 ## Unreleased
 
-<<<<<<< HEAD
-### Features
+### Fixes
 
 - Fix SDK init crash if initialized from background thread while an activiy is resumed ([#4449](https://github.com/getsentry/sentry-java/pull/4449))
-=======
+
 ### Dependencies
 
 - Bump Gradle from v8.14 to v8.14.1 ([#4437](https://github.com/getsentry/sentry-java/pull/4437))
   - [changelog](https://github.com/gradle/gradle/blob/master/CHANGELOG.md#v8141)
   - [diff](https://github.com/gradle/gradle/compare/v8.14...v8.14.1)
->>>>>>> 4e0940ed
 
 ## 8.13.0
 
