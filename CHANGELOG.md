--- conflicted
+++ resolved
@@ -2,16 +2,13 @@
 
 ## Unreleased
 
-<<<<<<< HEAD
 ### Features
 
 - Disable Android concurrent profiling ([#2434](https://github.com/getsentry/sentry-java/pull/2434))
 
-=======
 ### Fixes
 
 - Use minSdk compatible `Objects` class ([#2436](https://github.com/getsentry/sentry-java/pull/2436))
->>>>>>> ad3465a4
 
 ## 6.10.0
 
