--- conflicted
+++ resolved
@@ -2,12 +2,10 @@
 
 ## Unreleased
 
-<<<<<<< HEAD
-### Features
-
+### Features
+
+- propagate okhttp status to parent spans ([#2872](https://github.com/getsentry/sentry-java/pull/2872))
 - You can now disable Sentry by setting the `enabled` option to `false` ([#2840](https://github.com/getsentry/sentry-java/pull/2840))
-=======
-- propagate okhttp status to parent spans ([#2872](https://github.com/getsentry/sentry-java/pull/2872))
 
 ### Fixes
 
@@ -33,7 +31,6 @@
 
 - Fix ANRv2 thread dump parsing for native-only threads ([#2839](https://github.com/getsentry/sentry-java/pull/2839))
 - Derive `TracingContext` values from event for ANRv2 events ([#2839](https://github.com/getsentry/sentry-java/pull/2839))
->>>>>>> 4bf202b6
 
 ## 6.25.2
 
