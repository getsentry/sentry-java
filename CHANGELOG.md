--- conflicted
+++ resolved
@@ -6,11 +6,8 @@
 * Fix: Initialize Sentry in Logback appender when DSN is not set in XML config (#1296)
 * Fix: Fix JUL integration SDK name (#1293)
 * Feat: Activity tracing auto instrumentation
-<<<<<<< HEAD
 * Feat: Set SDK version on Transactions (#1307)
-=======
 * Ref: Separate user facing and protocol classes in the Performance feature (#1304)
->>>>>>> 7c3f88ad
 
 # 4.2.0
 
