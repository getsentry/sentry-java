# Changelog

<<<<<<< HEAD
## 7.17.0-alpha.1

### Features

- Android 15: Add support for 16KB page sizes ([#3620](https://github.com/getsentry/sentry-java/pull/3620))
  - See https://developer.android.com/guide/practices/page-sizes for more details
=======
## Unreleased

### Features

- Use a separate `Random` instance per thread to improve SDK performance ([#3835](https://github.com/getsentry/sentry-java/pull/3835))

### Fixes

- Accept manifest integer values when requiring floating values ([#3823](https://github.com/getsentry/sentry-java/pull/3823))
>>>>>>> 28a11a79

## 7.16.0

### Features

- Add meta option to attach ANR thread dumps ([#3791](https://github.com/getsentry/sentry-java/pull/3791))

### Fixes

- Cache parsed Dsn ([#3796](https://github.com/getsentry/sentry-java/pull/3796))
- fix invalid profiles when the transaction name is empty ([#3747](https://github.com/getsentry/sentry-java/pull/3747))
- Deprecate `enableTracing` option ([#3777](https://github.com/getsentry/sentry-java/pull/3777))
- Vendor `java.util.Random` and replace `java.security.SecureRandom` usages ([#3783](https://github.com/getsentry/sentry-java/pull/3783))
- Fix potential ANRs due to NDK scope sync ([#3754](https://github.com/getsentry/sentry-java/pull/3754))
- Fix potential ANRs due to NDK System.loadLibrary calls ([#3670](https://github.com/getsentry/sentry-java/pull/3670))
- Fix slow `Log` calls on app startup ([#3793](https://github.com/getsentry/sentry-java/pull/3793))
- Fix slow Integration name parsing ([#3794](https://github.com/getsentry/sentry-java/pull/3794))
- Session Replay: Reduce startup and capture overhead ([#3799](https://github.com/getsentry/sentry-java/pull/3799))
- Load lazy fields on init in the background ([#3803](https://github.com/getsentry/sentry-java/pull/3803))
- Replace setOf with HashSet.add ([#3801](https://github.com/getsentry/sentry-java/pull/3801))

<<<<<<< HEAD
### Dependencies

- Bump Native SDK from v0.7.2 to v0.7.8 ([#3620](https://github.com/getsentry/sentry-java/pull/3620))
  - [changelog](https://github.com/getsentry/sentry-native/blob/master/CHANGELOG.md#078)
  - [diff](https://github.com/getsentry/sentry-native/compare/0.7.2...0.7.8)

=======
### Breaking changes

- The method `addIntegrationToSdkVersion(Ljava/lang/Class;)V` has been removed from the core (`io.sentry:sentry`) package. Please make sure all of the packages (e.g. `io.sentry:sentry-android-core`, `io.sentry:sentry-android-fragment`, `io.sentry:sentry-okhttp`  and others) are all aligned and using the same version to prevent the `NoSuchMethodError` exception.
>>>>>>> 28a11a79

## 7.16.0-alpha.1

### Features

- Add meta option to attach ANR thread dumps ([#3791](https://github.com/getsentry/sentry-java/pull/3791))

### Fixes

- Cache parsed Dsn ([#3796](https://github.com/getsentry/sentry-java/pull/3796))
- fix invalid profiles when the transaction name is empty ([#3747](https://github.com/getsentry/sentry-java/pull/3747))
- Deprecate `enableTracing` option ([#3777](https://github.com/getsentry/sentry-java/pull/3777))
- Vendor `java.util.Random` and replace `java.security.SecureRandom` usages ([#3783](https://github.com/getsentry/sentry-java/pull/3783))
- Fix potential ANRs due to NDK scope sync ([#3754](https://github.com/getsentry/sentry-java/pull/3754))
- Fix potential ANRs due to NDK System.loadLibrary calls ([#3670](https://github.com/getsentry/sentry-java/pull/3670))
- Fix slow `Log` calls on app startup ([#3793](https://github.com/getsentry/sentry-java/pull/3793))
- Fix slow Integration name parsing ([#3794](https://github.com/getsentry/sentry-java/pull/3794))
- Session Replay: Reduce startup and capture overhead ([#3799](https://github.com/getsentry/sentry-java/pull/3799))

## 7.15.0

### Features

- Add support for `feedback` envelope header item type ([#3687](https://github.com/getsentry/sentry-java/pull/3687))
- Add breadcrumb.origin field ([#3727](https://github.com/getsentry/sentry-java/pull/3727))
- Session Replay: Add options to selectively mask/unmask views captured in replay. The following options are available: ([#3689](https://github.com/getsentry/sentry-java/pull/3689))
    - `android:tag="sentry-mask|sentry-unmask"` in XML or `view.setTag("sentry-mask|sentry-unmask")` in code tags
        - if you already have a tag set for a view, you can set a tag by id: `<tag android:id="@id/sentry_privacy" android:value="mask|unmask"/>` in XML or `view.setTag(io.sentry.android.replay.R.id.sentry_privacy, "mask|unmask")` in code
    - `view.sentryReplayMask()` or `view.sentryReplayUnmask()` extension functions
    - mask/unmask `View`s of a certain type by adding fully-qualified classname to one of the lists `options.experimental.sessionReplay.addMaskViewClass()` or `options.experimental.sessionReplay.addUnmaskViewClass()`. Note, that all of the view subclasses/subtypes will be masked/unmasked as well
        - For example, (this is already a default behavior) to mask all `TextView`s and their subclasses (`RadioButton`, `EditText`, etc.): `options.experimental.sessionReplay.addMaskViewClass("android.widget.TextView")`
        - If you're using code obfuscation, adjust your proguard-rules accordingly, so your custom view class name is not minified
- Session Replay: Support Jetpack Compose masking ([#3739](https://github.com/getsentry/sentry-java/pull/3739))
  - To selectively mask/unmask @Composables, use `Modifier.sentryReplayMask()` and `Modifier.sentryReplayUnmask()` modifiers
- Session Replay: Mask `WebView`, `VideoView` and `androidx.media3.ui.PlayerView` by default ([#3775](https://github.com/getsentry/sentry-java/pull/3775))

### Fixes

- Avoid stopping appStartProfiler after application creation ([#3630](https://github.com/getsentry/sentry-java/pull/3630))
- Session Replay: Correctly detect dominant color for `TextView`s with Spans ([#3682](https://github.com/getsentry/sentry-java/pull/3682))
- Fix ensure Application Context is used even when SDK is initialized via Activity Context ([#3669](https://github.com/getsentry/sentry-java/pull/3669))
- Fix potential ANRs due to `Calendar.getInstance` usage in Breadcrumbs constructor ([#3736](https://github.com/getsentry/sentry-java/pull/3736))
- Fix potential ANRs due to default integrations ([#3778](https://github.com/getsentry/sentry-java/pull/3778))
- Lazily initialize heavy `SentryOptions` members to avoid ANRs on app start ([#3749](https://github.com/getsentry/sentry-java/pull/3749))

*Breaking changes*:

- `options.experimental.sessionReplay.errorSampleRate` was renamed to `options.experimental.sessionReplay.onErrorSampleRate` ([#3637](https://github.com/getsentry/sentry-java/pull/3637))
- Manifest option `io.sentry.session-replay.error-sample-rate` was renamed to `io.sentry.session-replay.on-error-sample-rate` ([#3637](https://github.com/getsentry/sentry-java/pull/3637))
- Change `redactAllText` and `redactAllImages` to `maskAllText` and `maskAllImages` ([#3741](https://github.com/getsentry/sentry-java/pull/3741))

## 7.14.0

### Features

- Session Replay: Gesture/touch support for Flutter ([#3623](https://github.com/getsentry/sentry-java/pull/3623))

### Fixes

- Fix app start spans missing from Pixel devices ([#3634](https://github.com/getsentry/sentry-java/pull/3634))
- Avoid ArrayIndexOutOfBoundsException on Android cpu data collection ([#3598](https://github.com/getsentry/sentry-java/pull/3598))
- Fix lazy select queries instrumentation ([#3604](https://github.com/getsentry/sentry-java/pull/3604))
- Session Replay: buffer mode improvements ([#3622](https://github.com/getsentry/sentry-java/pull/3622))
  - Align next segment timestamp with the end of the buffered segment when converting from buffer mode to session mode
  - Persist `buffer` replay type for the entire replay when converting from buffer mode to session mode
  - Properly store screen names for `buffer` mode
- Session Replay: fix various crashes and issues ([#3628](https://github.com/getsentry/sentry-java/pull/3628))
  - Fix video not being encoded on Pixel devices
  - Fix SIGABRT native crashes on Xiaomi devices when encoding a video
  - Fix `RejectedExecutionException` when redacting a screenshot
  - Fix `FileNotFoundException` when persisting segment values

### Chores

- Introduce `ReplayShadowMediaCodec` and refactor tests using custom encoder ([#3612](https://github.com/getsentry/sentry-java/pull/3612))

## 7.13.0

### Features

- Session Replay: ([#3565](https://github.com/getsentry/sentry-java/pull/3565)) ([#3609](https://github.com/getsentry/sentry-java/pull/3609))
  - Capture remaining replay segment for ANRs on next app launch
  - Capture remaining replay segment for unhandled crashes on next app launch

### Fixes

- Session Replay: ([#3565](https://github.com/getsentry/sentry-java/pull/3565)) ([#3609](https://github.com/getsentry/sentry-java/pull/3609))
  - Fix stopping replay in `session` mode at 1 hour deadline
  - Never encode full frames for a video segment, only do partial updates. This further reduces size of the replay segment
  - Use propagation context when no active transaction for ANRs

### Dependencies

- Bump Spring Boot to 3.3.2 ([#3541](https://github.com/getsentry/sentry-java/pull/3541))

## 7.12.1

### Fixes

- Check app start spans time and ignore background app starts ([#3550](https://github.com/getsentry/sentry-java/pull/3550))
  - This should eliminate long-lasting App Start transactions

## 7.12.0

### Features

- Session Replay Public Beta ([#3339](https://github.com/getsentry/sentry-java/pull/3339))

  To enable Replay use the `sessionReplay.sessionSampleRate` or `sessionReplay.errorSampleRate` experimental options.

  ```kotlin
  import io.sentry.SentryReplayOptions
  import io.sentry.android.core.SentryAndroid

  SentryAndroid.init(context) { options ->
   
    // Currently under experimental options:
    options.experimental.sessionReplay.sessionSampleRate = 1.0
    options.experimental.sessionReplay.errorSampleRate = 1.0
  
    // To change default redaction behavior (defaults to true)
    options.experimental.sessionReplay.redactAllImages = true
    options.experimental.sessionReplay.redactAllText = true
  
    // To change quality of the recording (defaults to MEDIUM)
    options.experimental.sessionReplay.quality = SentryReplayOptions.SentryReplayQuality.MEDIUM // (LOW|MEDIUM|HIGH)
  }
  ```

  To learn more visit [Sentry's Mobile Session Replay](https://docs.sentry.io/product/explore/session-replay/mobile/) documentation page.

## 7.11.0

### Features

- Report dropped spans ([#3528](https://github.com/getsentry/sentry-java/pull/3528))

### Fixes

- Fix duplicate session start for React Native ([#3504](https://github.com/getsentry/sentry-java/pull/3504))
- Move onFinishCallback before span or transaction is finished ([#3459](https://github.com/getsentry/sentry-java/pull/3459))
- Add timestamp when a profile starts ([#3442](https://github.com/getsentry/sentry-java/pull/3442))
- Move fragment auto span finish to onFragmentStarted ([#3424](https://github.com/getsentry/sentry-java/pull/3424))
- Remove profiling timeout logic and disable profiling on API 21 ([#3478](https://github.com/getsentry/sentry-java/pull/3478))
- Properly reset metric flush flag on metric emission ([#3493](https://github.com/getsentry/sentry-java/pull/3493))
- Use SecureRandom in favor of Random for Metrics ([#3495](https://github.com/getsentry/sentry-java/pull/3495))
- Fix UncaughtExceptionHandlerIntegration Memory Leak ([#3398](https://github.com/getsentry/sentry-java/pull/3398))
- Deprecated `User.segment`. Use a custom tag or context instead. ([#3511](https://github.com/getsentry/sentry-java/pull/3511))
- Fix duplicated http spans ([#3526](https://github.com/getsentry/sentry-java/pull/3526))
- When capturing unhandled hybrid exception session should be ended and new start if need ([#3480](https://github.com/getsentry/sentry-java/pull/3480))

### Dependencies

- Bump Native SDK from v0.7.0 to v0.7.2 ([#3314](https://github.com/getsentry/sentry-java/pull/3314))
  - [changelog](https://github.com/getsentry/sentry-native/blob/master/CHANGELOG.md#072)
  - [diff](https://github.com/getsentry/sentry-native/compare/0.7.0...0.7.2)

## 7.10.0

### Features

- Publish Gradle module metadata ([#3422](https://github.com/getsentry/sentry-java/pull/3422))

### Fixes

- Fix faulty `span.frame_delay` calculation for early app start spans ([#3427](https://github.com/getsentry/sentry-java/pull/3427))
- Fix crash when installing `ShutdownHookIntegration` and the VM is shutting down ([#3456](https://github.com/getsentry/sentry-java/pull/3456))

## 7.9.0

### Features

- Add start_type to app context ([#3379](https://github.com/getsentry/sentry-java/pull/3379))
- Add ttid/ttfd contribution flags ([#3386](https://github.com/getsentry/sentry-java/pull/3386))

### Fixes

- (Internal) Metrics code cleanup ([#3403](https://github.com/getsentry/sentry-java/pull/3403))
- Fix Frame measurements in app start transactions ([#3382](https://github.com/getsentry/sentry-java/pull/3382))
- Fix timing metric value different from span duration ([#3368](https://github.com/getsentry/sentry-java/pull/3368))
- Do not always write startup crash marker ([#3409](https://github.com/getsentry/sentry-java/pull/3409))
  - This may have been causing the SDK init logic to block the main thread

## 7.8.0

### Features

- Add description to OkHttp spans ([#3320](https://github.com/getsentry/sentry-java/pull/3320))
- Enable backpressure management by default ([#3284](https://github.com/getsentry/sentry-java/pull/3284))

### Fixes

- Add rate limit to Metrics ([#3334](https://github.com/getsentry/sentry-java/pull/3334))
- Fix java.lang.ClassNotFoundException: org.springframework.web.servlet.HandlerMapping in Spring Boot Servlet mode without WebMVC ([#3336](https://github.com/getsentry/sentry-java/pull/3336))
- Fix normalization of metrics keys, tags and values ([#3332](https://github.com/getsentry/sentry-java/pull/3332))

## 7.7.0

### Features

- Add support for Spring Rest Client ([#3199](https://github.com/getsentry/sentry-java/pull/3199))
- Extend Proxy options with proxy type ([#3326](https://github.com/getsentry/sentry-java/pull/3326))

### Fixes

- Fixed default deadline timeout to 30s instead of 300s ([#3322](https://github.com/getsentry/sentry-java/pull/3322))
- Fixed `Fix java.lang.ClassNotFoundException: org.springframework.web.servlet.HandlerExceptionResolver` in Spring Boot Servlet mode without WebMVC ([#3333](https://github.com/getsentry/sentry-java/pull/3333))

## 7.6.0

### Features

- Experimental: Add support for Sentry Developer Metrics ([#3205](https://github.com/getsentry/sentry-java/pull/3205), [#3238](https://github.com/getsentry/sentry-java/pull/3238), [#3248](https://github.com/getsentry/sentry-java/pull/3248), [#3250](https://github.com/getsentry/sentry-java/pull/3250))  
  Use the Metrics API to track processing time, download sizes, user signups, and conversion rates and correlate them back to tracing data in order to get deeper insights and solve issues faster. Our API supports counters, distributions, sets, gauges and timers, and it's easy to get started:
  ```kotlin
  Sentry.metrics()
    .increment(
        "button_login_click", // key
        1.0,                  // value
        null,                 // unit
        mapOf(                // tags
            "provider" to "e-mail"
        )
    )
  ```
  To learn more about Sentry Developer Metrics, head over to our [Java](https://docs.sentry.io/platforms/java/metrics/) and [Android](https://docs.sentry.io//platforms/android/metrics/) docs page.

## 7.5.0

### Features

- Add support for measurements at span level ([#3219](https://github.com/getsentry/sentry-java/pull/3219))
- Add `enableScopePersistence` option to disable `PersistingScopeObserver` used for ANR reporting which may increase performance overhead. Defaults to `true` ([#3218](https://github.com/getsentry/sentry-java/pull/3218))
  - When disabled, the SDK will not enrich ANRv2 events with scope data (e.g. breadcrumbs, user, tags, etc.)
- Configurable defaults for Cron - MonitorConfig ([#3195](https://github.com/getsentry/sentry-java/pull/3195))
- We now display a warning on startup if an incompatible version of Spring Boot is detected ([#3233](https://github.com/getsentry/sentry-java/pull/3233))
  - This should help notice a mismatching Sentry dependency, especially when upgrading a Spring Boot application
- Experimental: Add Metrics API ([#3205](https://github.com/getsentry/sentry-java/pull/3205))

### Fixes

- Ensure performance measurement collection is not taken too frequently ([#3221](https://github.com/getsentry/sentry-java/pull/3221))
- Fix old profiles deletion on SDK init ([#3216](https://github.com/getsentry/sentry-java/pull/3216))
- Fix hub restore point in wrappers: SentryWrapper, SentryTaskDecorator and SentryScheduleHook ([#3225](https://github.com/getsentry/sentry-java/pull/3225))
  - We now reset the hub to its previous value on the thread where the `Runnable`/`Callable`/`Supplier` is executed instead of setting it to the hub that was used on the thread where the `Runnable`/`Callable`/`Supplier` was created.
- Fix add missing thread name/id to app start spans ([#3226](https://github.com/getsentry/sentry-java/pull/3226))

## 7.4.0

### Features

- Add new threshold parameters to monitor config ([#3181](https://github.com/getsentry/sentry-java/pull/3181))
- Report process init time as a span for app start performance ([#3159](https://github.com/getsentry/sentry-java/pull/3159))
- (perf-v2): Calculate frame delay on a span level ([#3197](https://github.com/getsentry/sentry-java/pull/3197))
- Resolve spring properties in @SentryCheckIn annotation ([#3194](https://github.com/getsentry/sentry-java/pull/3194))
- Experimental: Add Spotlight integration ([#3166](https://github.com/getsentry/sentry-java/pull/3166))
    - For more details about Spotlight head over to https://spotlightjs.com/
    - Set `options.isEnableSpotlight = true` to enable Spotlight

### Fixes

- Don't wait on main thread when SDK restarts ([#3200](https://github.com/getsentry/sentry-java/pull/3200))
- Fix Jetpack Compose widgets are not being correctly identified for user interaction tracing ([#3209](https://github.com/getsentry/sentry-java/pull/3209))
- Fix issue title on Android when a wrapping `RuntimeException` is thrown by the system ([#3212](https://github.com/getsentry/sentry-java/pull/3212))
  - This will change grouping of the issues that were previously titled `RuntimeInit$MethodAndArgsCaller` to have them split up properly by the original root cause exception

## 7.3.0

### Features

- Added App Start profiling
    - This depends on the new option `io.sentry.profiling.enable-app-start`, other than the already existing `io.sentry.traces.profiling.sample-rate`.
    - Sampler functions can check the new `isForNextAppStart` flag, to adjust startup profiling sampling programmatically.
      Relevant PRs:
    - Decouple Profiler from Transaction ([#3101](https://github.com/getsentry/sentry-java/pull/3101))
    - Add options and sampling logic ([#3121](https://github.com/getsentry/sentry-java/pull/3121))
    - Add ContentProvider and start profile ([#3128](https://github.com/getsentry/sentry-java/pull/3128))
- Extend internal performance collector APIs ([#3102](https://github.com/getsentry/sentry-java/pull/3102))
- Collect slow and frozen frames for spans using `OnFrameMetricsAvailableListener` ([#3111](https://github.com/getsentry/sentry-java/pull/3111))
- Interpolate total frame count to match span duration ([#3158](https://github.com/getsentry/sentry-java/pull/3158))

### Fixes

- Avoid multiple breadcrumbs from OkHttpEventListener ([#3175](https://github.com/getsentry/sentry-java/pull/3175))
- Apply OkHttp listener auto finish timestamp to all running spans ([#3167](https://github.com/getsentry/sentry-java/pull/3167))
- Fix not eligible for auto proxying warnings ([#3154](https://github.com/getsentry/sentry-java/pull/3154))
- Set default fingerprint for ANRv2 events to correctly group background and foreground ANRs ([#3164](https://github.com/getsentry/sentry-java/pull/3164))
  - This will improve grouping of ANRs that have similar stacktraces but differ in background vs foreground state. Only affects newly-ingested ANR events with `mechanism:AppExitInfo`
- Fix UserFeedback disk cache name conflicts with linked events ([#3116](https://github.com/getsentry/sentry-java/pull/3116))

### Breaking changes

- Remove `HostnameVerifier` option as it's flagged by security tools of some app stores ([#3150](https://github.com/getsentry/sentry-java/pull/3150))
  - If you were using this option, you have 3 possible paths going forward:
    - Provide a custom `ITransportFactory` through `SentryOptions.setTransportFactory()`, where you can copy over most of the parts like `HttpConnection` and `AsyncHttpTransport` from the SDK with necessary modifications
    - Get a certificate for your server through e.g. [Let's Encrypt](https://letsencrypt.org/)
    - Fork the SDK and add the hostname verifier back

### Dependencies

- Bump Native SDK from v0.6.7 to v0.7.0 ([#3133](https://github.com/getsentry/sentry-java/pull/3133))
  - [changelog](https://github.com/getsentry/sentry-native/blob/master/CHANGELOG.md#070)
  - [diff](https://github.com/getsentry/sentry-native/compare/0.6.7...0.7.0)

## 7.2.0

### Features

- Handle `monitor`/`check_in` in client reports and rate limiter ([#3096](https://github.com/getsentry/sentry-java/pull/3096))
- Add support for `graphql-java` version 21 ([#3090](https://github.com/getsentry/sentry-java/pull/3090))

### Fixes

- Avoid concurrency in AndroidProfiler performance data collection ([#3130](https://github.com/getsentry/sentry-java/pull/3130))
- Improve thresholds for network changes breadcrumbs ([#3083](https://github.com/getsentry/sentry-java/pull/3083))
- SchedulerFactoryBeanCustomizer now runs first so user customization is not overridden ([#3095](https://github.com/getsentry/sentry-java/pull/3095))
  - If you are setting global job listeners please also add `SentryJobListener`
- Ensure serialVersionUID of Exception classes are unique ([#3115](https://github.com/getsentry/sentry-java/pull/3115))
- Get rid of "is not eligible for getting processed by all BeanPostProcessors" warnings in Spring Boot ([#3108](https://github.com/getsentry/sentry-java/pull/3108))
- Fix missing `release` and other fields for ANRs reported with `mechanism:AppExitInfo` ([#3074](https://github.com/getsentry/sentry-java/pull/3074))

### Dependencies

- Bump `opentelemetry-sdk` to `1.33.0` and `opentelemetry-javaagent` to `1.32.0` ([#3112](https://github.com/getsentry/sentry-java/pull/3112))

## 7.1.0

### Features

- Support multiple debug-metadata.properties ([#3024](https://github.com/getsentry/sentry-java/pull/3024))
- Automatically downsample transactions when the system is under load ([#3072](https://github.com/getsentry/sentry-java/pull/3072))
  - You can opt into this behaviour by setting `enable-backpressure-handling=true`.
  - We're happy to receive feedback, e.g. [in this GitHub issue](https://github.com/getsentry/sentry-java/issues/2829)
  - When the system is under load we start reducing the `tracesSampleRate` automatically.
  - Once the system goes back to healthy, we reset the `tracesSampleRate` to its original value.
- (Android) Experimental: Provide more detailed cold app start information ([#3057](https://github.com/getsentry/sentry-java/pull/3057))
  - Attaches spans for Application, ContentProvider, and Activities to app-start timings
  - Application and ContentProvider timings are added using bytecode instrumentation, which requires sentry-android-gradle-plugin version `4.1.0` or newer
  - Uses Process.startUptimeMillis to calculate app-start timings
  - To enable this feature set `options.isEnablePerformanceV2 = true`
- Move slow+frozen frame calculation, as well as frame delay inside SentryFrameMetricsCollector ([#3100](https://github.com/getsentry/sentry-java/pull/3100))
- Extract Activity Breadcrumbs generation into own Integration ([#3064](https://github.com/getsentry/sentry-java/pull/3064))

### Fixes

- Send breadcrumbs and client error in `SentryOkHttpEventListener` even without transactions ([#3087](https://github.com/getsentry/sentry-java/pull/3087))
- Keep `io.sentry.exception.SentryHttpClientException` from obfuscation to display proper issue title on Sentry ([#3093](https://github.com/getsentry/sentry-java/pull/3093))
- (Android) Fix wrong activity transaction duration in case SDK init is deferred ([#3092](https://github.com/getsentry/sentry-java/pull/3092))

### Dependencies

- Bump Gradle from v8.4.0 to v8.5.0 ([#3070](https://github.com/getsentry/sentry-java/pull/3070))
  - [changelog](https://github.com/gradle/gradle/blob/master/CHANGELOG.md#v850)
  - [diff](https://github.com/gradle/gradle/compare/v8.4.0...v8.5.0)

## 7.0.0

Version 7 of the Sentry Android/Java SDK brings a variety of features and fixes. The most notable changes are:
- Bumping `minSdk` level to 19 (Android 4.4)
- The SDK will now listen to connectivity changes and try to re-upload cached events when internet connection is re-established additionally to uploading events on app restart 
- `Sentry.getSpan` now returns the root transaction, which should improve the span hierarchy and make it leaner
- Multiple improvements to reduce probability of the SDK causing ANRs
- New `sentry-okhttp` artifact is unbundled from Android and can be used in pure JVM-only apps

## Sentry Self-hosted Compatibility

This SDK version is compatible with a self-hosted version of Sentry `22.12.0` or higher. If you are using an older version of [self-hosted Sentry](https://develop.sentry.dev/self-hosted/) (aka onpremise), you will need to [upgrade](https://develop.sentry.dev/self-hosted/releases/). If you're using `sentry.io` no action is required.

## Sentry Integrations Version Compatibility (Android)

Make sure to align _all_ Sentry dependencies to the same version when bumping the SDK to 7.+, otherwise it will crash at runtime due to binary incompatibility. (E.g. if you're using `-timber`, `-okhttp` or other packages)

For example, if you're using the [Sentry Android Gradle plugin](https://github.com/getsentry/sentry-android-gradle-plugin) with the `autoInstallation` [feature](https://docs.sentry.io/platforms/android/configuration/gradle/#auto-installation) (enabled by default), make sure to use version 4.+ of the gradle plugin together with version 7.+ of the SDK. If you can't do that for some reason, you can specify sentry version via the plugin config block:

```kotlin
sentry {
  autoInstallation {
    sentryVersion.set("7.0.0")
  }
}
```

Similarly, if you have a Sentry SDK (e.g. `sentry-android-core`) dependency on one of your Gradle modules and you're updating it to 7.+, make sure the Gradle plugin is at 4.+ or specify the SDK version as shown in the snippet above.

## Breaking Changes

- Bump min API to 19 ([#2883](https://github.com/getsentry/sentry-java/pull/2883))
- If you're using `sentry-kotlin-extensions`, it requires `kotlinx-coroutines-core` version `1.6.1` or higher now ([#2838](https://github.com/getsentry/sentry-java/pull/2838))
- Move enableNdk from SentryOptions to SentryAndroidOptions ([#2793](https://github.com/getsentry/sentry-java/pull/2793))
- Apollo v2 BeforeSpanCallback now allows returning null ([#2890](https://github.com/getsentry/sentry-java/pull/2890))
- `SentryOkHttpUtils` was removed from public API as it's been exposed by mistake ([#3005](https://github.com/getsentry/sentry-java/pull/3005))
- `Scope` now implements the `IScope` interface, therefore some methods like `ScopeCallback.run` accept `IScope` now ([#3066](https://github.com/getsentry/sentry-java/pull/3066))
- Cleanup `startTransaction` overloads ([#2964](https://github.com/getsentry/sentry-java/pull/2964))
    - We have reduced the number of overloads by allowing to pass in a `TransactionOptions` object instead of having separate parameters for certain options
    - `TransactionOptions` has defaults set and can be customized, for example:

```kotlin
// old
val transaction = Sentry.startTransaction("name", "op", bindToScope = true)
// new
val transaction = Sentry.startTransaction("name", "op", TransactionOptions().apply { isBindToScope = true })
```

## Behavioural Changes

- Android only: `Sentry.getSpan()` returns the root span/transaction instead of the latest span ([#2855](https://github.com/getsentry/sentry-java/pull/2855))
- Capture failed HTTP and GraphQL (Apollo) requests by default ([#2794](https://github.com/getsentry/sentry-java/pull/2794))
    - This can increase your event consumption and may affect your quota, because we will report failed network requests as Sentry events by default, if you're using the `sentry-android-okhttp` or `sentry-apollo-3` integrations. You can customize what errors you want/don't want to have reported for [OkHttp](https://docs.sentry.io/platforms/android/integrations/okhttp#http-client-errors) and [Apollo3](https://docs.sentry.io/platforms/android/integrations/apollo3#graphql-client-errors) respectively.
- Measure AppStart time till First Draw instead of `onResume` ([#2851](https://github.com/getsentry/sentry-java/pull/2851))
- Automatic user interaction tracking: every click now starts a new automatic transaction ([#2891](https://github.com/getsentry/sentry-java/pull/2891))
    - Previously performing a click on the same UI widget twice would keep the existing transaction running, the new behavior now better aligns with other SDKs
- Add deadline timeout for automatic transactions ([#2865](https://github.com/getsentry/sentry-java/pull/2865))
    - This affects all automatically generated transactions on Android (UI, clicks), the default timeout is 30s, meaning the automatic transaction will be force-finished with status `deadline_exceeded` when reaching the deadline 
- Set ip_address to {{auto}} by default, even if sendDefaultPII is disabled ([#2860](https://github.com/getsentry/sentry-java/pull/2860))
    - Instead use the "Prevent Storing of IP Addresses" option in the "Security & Privacy" project settings on sentry.io
- Raw logback message and parameters are now guarded by `sendDefaultPii` if an `encoder` has been configured ([#2976](https://github.com/getsentry/sentry-java/pull/2976))
- The `maxSpans` setting (defaults to 1000) is enforced for nested child spans which means a single transaction can have `maxSpans` number of children (nested or not) at most ([#3065](https://github.com/getsentry/sentry-java/pull/3065))
- The `ScopeCallback` in `withScope` is now always executed ([#3066](https://github.com/getsentry/sentry-java/pull/3066))

## Deprecations

- `sentry-android-okhttp` was deprecated in favour of the new `sentry-okhttp` module. Make sure to replace `io.sentry.android.okhttp` package name with `io.sentry.okhttp` before the next major, where the classes will be removed ([#3005](https://github.com/getsentry/sentry-java/pull/3005))

## Other Changes

### Features

- Observe network state to upload any unsent envelopes ([#2910](https://github.com/getsentry/sentry-java/pull/2910))
    - Android: it works out-of-the-box as part of the default `SendCachedEnvelopeIntegration`
    - JVM: you'd have to install `SendCachedEnvelopeFireAndForgetIntegration` as mentioned in https://docs.sentry.io/platforms/java/configuration/#configuring-offline-caching and provide your own implementation of `IConnectionStatusProvider` via `SentryOptions`
- Add `sentry-okhttp` module to support instrumenting OkHttp in non-Android projects ([#3005](https://github.com/getsentry/sentry-java/pull/3005))
- Do not filter out Sentry SDK frames in case of uncaught exceptions ([#3021](https://github.com/getsentry/sentry-java/pull/3021))
- Do not try to send and drop cached envelopes when rate-limiting is active ([#2937](https://github.com/getsentry/sentry-java/pull/2937))

### Fixes

- Use `getMyMemoryState()` instead of `getRunningAppProcesses()` to retrieve process importance ([#3004](https://github.com/getsentry/sentry-java/pull/3004))
    - This should prevent some app stores from flagging apps as violating their privacy
- Reduce flush timeout to 4s on Android to avoid ANRs ([#2858](https://github.com/getsentry/sentry-java/pull/2858))
- Reduce timeout of AsyncHttpTransport to avoid ANR ([#2879](https://github.com/getsentry/sentry-java/pull/2879))
- Do not overwrite UI transaction status if set by the user ([#2852](https://github.com/getsentry/sentry-java/pull/2852))
- Capture unfinished transaction on Scope with status `aborted` in case a crash happens ([#2938](https://github.com/getsentry/sentry-java/pull/2938))
    - This will fix the link between transactions and corresponding crashes, you'll be able to see them in a single trace
- Fix Coroutine Context Propagation using CopyableThreadContextElement ([#2838](https://github.com/getsentry/sentry-java/pull/2838))
- Fix don't overwrite the span status of unfinished spans ([#2859](https://github.com/getsentry/sentry-java/pull/2859))
- Migrate from `default` interface methods to proper implementations in each interface implementor ([#2847](https://github.com/getsentry/sentry-java/pull/2847))
    - This prevents issues when using the SDK on older AGP versions (< 4.x.x)
- Reduce main thread work on init ([#3036](https://github.com/getsentry/sentry-java/pull/3036))
- Move Integrations registration to background on init ([#3043](https://github.com/getsentry/sentry-java/pull/3043))
- Fix `SentryOkHttpInterceptor.BeforeSpanCallback` was not finishing span when it was dropped ([#2958](https://github.com/getsentry/sentry-java/pull/2958))

## 6.34.0

### Features

- Add current activity name to app context ([#2999](https://github.com/getsentry/sentry-java/pull/2999))
- Add `MonitorConfig` param to `CheckInUtils.withCheckIn` ([#3038](https://github.com/getsentry/sentry-java/pull/3038))
  - This makes it easier to automatically create or update (upsert) monitors.
- (Internal) Extract Android Profiler and Measurements for Hybrid SDKs ([#3016](https://github.com/getsentry/sentry-java/pull/3016))
- (Internal) Remove SentryOptions dependency from AndroidProfiler ([#3051](https://github.com/getsentry/sentry-java/pull/3051))
- (Internal) Add `readBytesFromFile` for use in Hybrid SDKs ([#3052](https://github.com/getsentry/sentry-java/pull/3052))
- (Internal) Add `getProguardUuid` for use in Hybrid SDKs ([#3054](https://github.com/getsentry/sentry-java/pull/3054))

### Fixes

-  Fix SIGSEV, SIGABRT and SIGBUS crashes happening after/around the August Google Play System update, see [#2955](https://github.com/getsentry/sentry-java/issues/2955) for more details (fix provided by Native SDK bump)
- Ensure DSN uses http/https protocol ([#3044](https://github.com/getsentry/sentry-java/pull/3044))

### Dependencies

- Bump Native SDK from v0.6.6 to v0.6.7 ([#3048](https://github.com/getsentry/sentry-java/pull/3048))
  - [changelog](https://github.com/getsentry/sentry-native/blob/master/CHANGELOG.md#067)
  - [diff](https://github.com/getsentry/sentry-native/compare/0.6.6...0.6.7)

## 6.33.2-beta.1

### Fixes

-  Fix SIGSEV, SIGABRT and SIGBUS crashes happening after/around the August Google Play System update, see [#2955](https://github.com/getsentry/sentry-java/issues/2955) for more details (fix provided by Native SDK bump)

### Dependencies

- Bump Native SDK from v0.6.6 to v0.6.7 ([#3048](https://github.com/getsentry/sentry-java/pull/3048))
  - [changelog](https://github.com/getsentry/sentry-native/blob/master/CHANGELOG.md#067)
  - [diff](https://github.com/getsentry/sentry-native/compare/0.6.6...0.6.7)

## 6.33.1

### Fixes

- Do not register `sentrySpringFilter` in ServletContext for Spring Boot ([#3027](https://github.com/getsentry/sentry-java/pull/3027))

## 6.33.0

### Features

- Add thread information to spans ([#2998](https://github.com/getsentry/sentry-java/pull/2998))
- Use PixelCopy API for capturing screenshots on API level 24+ ([#3008](https://github.com/getsentry/sentry-java/pull/3008))

### Fixes

- Fix crash when HTTP connection error message contains formatting symbols ([#3002](https://github.com/getsentry/sentry-java/pull/3002))
- Cap max number of stack frames to 100 to not exceed payload size limit ([#3009](https://github.com/getsentry/sentry-java/pull/3009))
  - This will ensure we report errors with a big number of frames such as `StackOverflowError`
- Fix user interaction tracking not working for Jetpack Compose 1.5+ ([#3010](https://github.com/getsentry/sentry-java/pull/3010))
- Make sure to close all Closeable resources ([#3000](https://github.com/getsentry/sentry-java/pull/3000))

## 6.32.0

### Features

- Make `DebugImagesLoader` public ([#2993](https://github.com/getsentry/sentry-java/pull/2993))

### Fixes

- Make `SystemEventsBroadcastReceiver` exported on API 33+ ([#2990](https://github.com/getsentry/sentry-java/pull/2990))
  - This will fix the `SystemEventsBreadcrumbsIntegration` crashes that you might have encountered on Play Console

## 6.31.0

### Features

- Improve default debouncing mechanism ([#2945](https://github.com/getsentry/sentry-java/pull/2945))
- Add `CheckInUtils.withCheckIn` which abstracts away some of the manual check-ins complexity ([#2959](https://github.com/getsentry/sentry-java/pull/2959))
- Add `@SentryCaptureExceptionParameter` annotation which captures exceptions passed into an annotated method ([#2764](https://github.com/getsentry/sentry-java/pull/2764))
  - This can be used to replace `Sentry.captureException` calls in `@ExceptionHandler` of a `@ControllerAdvice`
- Add `ServerWebExchange` to `Hint` for WebFlux as `WEBFLUX_EXCEPTION_HANDLER_EXCHANGE` ([#2977](https://github.com/getsentry/sentry-java/pull/2977))
- Allow filtering GraphQL errors ([#2967](https://github.com/getsentry/sentry-java/pull/2967))
  - This list can be set directly when calling the constructor of `SentryInstrumentation`
  - For Spring Boot it can also be set in `application.properties` as `sentry.graphql.ignored-error-types=SOME_ERROR,ANOTHER_ERROR`

### Fixes

- Add OkHttp span auto-close when response body is not read ([#2923](https://github.com/getsentry/sentry-java/pull/2923))
- Fix json parsing of nullable/empty fields for Hybrid SDKs ([#2968](https://github.com/getsentry/sentry-java/pull/2968))
  - (Internal) Rename `nextList` to `nextListOrNull` to actually match what the method does
  - (Hybrid) Check if there's any object in a collection before trying to parse it (which prevents the "Failed to deserilize object in list" log message)
  - (Hybrid) If a date can't be parsed as an ISO timestamp, attempts to parse it as millis silently, without printing a log message
  - (Hybrid) If `op` is not defined as part of `SpanContext`, fallback to an empty string, because the filed is optional in the spec
- Always attach OkHttp errors and Http Client Errors only to call root span ([#2961](https://github.com/getsentry/sentry-java/pull/2961))
- Fixed crash accessing Choreographer instance ([#2970](https://github.com/getsentry/sentry-java/pull/2970))

### Dependencies

- Bump Native SDK from v0.6.5 to v0.6.6 ([#2975](https://github.com/getsentry/sentry-java/pull/2975))
  - [changelog](https://github.com/getsentry/sentry-native/blob/master/CHANGELOG.md#066)
  - [diff](https://github.com/getsentry/sentry-native/compare/0.6.5...0.6.6)
- Bump Gradle from v8.3.0 to v8.4.0 ([#2966](https://github.com/getsentry/sentry-java/pull/2966))
  - [changelog](https://github.com/gradle/gradle/blob/master/CHANGELOG.md#v840)
  - [diff](https://github.com/gradle/gradle/compare/v8.3.0...v8.4.0)

## 6.30.0

### Features

- Add `sendModules` option for disable sending modules ([#2926](https://github.com/getsentry/sentry-java/pull/2926))
- Send `db.system` and `db.name` in span data for androidx.sqlite spans ([#2928](https://github.com/getsentry/sentry-java/pull/2928))
- Check-ins (CRONS) support ([#2952](https://github.com/getsentry/sentry-java/pull/2952))
  - Add API for sending check-ins (CRONS) manually ([#2935](https://github.com/getsentry/sentry-java/pull/2935))
  - Support check-ins (CRONS) for Quartz ([#2940](https://github.com/getsentry/sentry-java/pull/2940))
  - `@SentryCheckIn` annotation and advice config for Spring ([#2946](https://github.com/getsentry/sentry-java/pull/2946))
  - Add option for ignoring certain monitor slugs ([#2943](https://github.com/getsentry/sentry-java/pull/2943))

### Fixes

- Always send memory stats for transactions ([#2936](https://github.com/getsentry/sentry-java/pull/2936))
  - This makes it possible to query transactions by the `device.class` tag on Sentry
- Add `sentry.enable-aot-compatibility` property to SpringBoot Jakarta `SentryAutoConfiguration` to enable building for GraalVM ([#2915](https://github.com/getsentry/sentry-java/pull/2915))

### Dependencies

- Bump Gradle from v8.2.1 to v8.3.0 ([#2900](https://github.com/getsentry/sentry-java/pull/2900))
  - [changelog](https://github.com/gradle/gradle/blob/master release-test/CHANGELOG.md#v830)
  - [diff](https://github.com/gradle/gradle/compare/v8.2.1...v8.3.0)

## 6.29.0

### Features

- Send `db.system` and `db.name` in span data ([#2894](https://github.com/getsentry/sentry-java/pull/2894))
- Send `http.request.method` in span data ([#2896](https://github.com/getsentry/sentry-java/pull/2896))
- Add `enablePrettySerializationOutput` option for opting out of pretty print ([#2871](https://github.com/getsentry/sentry-java/pull/2871))

## 6.28.0

### Features

- Add HTTP response code to Spring WebFlux transactions ([#2870](https://github.com/getsentry/sentry-java/pull/2870))
- Add `sampled` to Dynamic Sampling Context ([#2869](https://github.com/getsentry/sentry-java/pull/2869))
- Improve server side GraphQL support for spring-graphql and Nextflix DGS ([#2856](https://github.com/getsentry/sentry-java/pull/2856))
    - If you have already been using `SentryDataFetcherExceptionHandler` that still works but has been deprecated. Please use `SentryGenericDataFetcherExceptionHandler` combined with `SentryInstrumentation` instead for better error reporting.
    - More exceptions and errors caught and reported to Sentry by also looking at the `ExecutionResult` (more specifically its `errors`)
        - You may want to filter out certain errors, please see [docs on filtering](https://docs.sentry.io/platforms/java/configuration/filtering/)
    - More details for Sentry events: query, variables and response (where possible)
    - Breadcrumbs for operation (query, mutation, subscription), data fetchers and data loaders (Spring only)
    - Better hub propagation by using `GraphQLContext`
- Add autoconfigure modules for Spring Boot called `sentry-spring-boot` and `sentry-spring-boot-jakarta` ([#2880](https://github.com/getsentry/sentry-java/pull/2880))
  - The autoconfigure modules `sentry-spring-boot` and `sentry-spring-boot-jakarta` have a `compileOnly` dependency on `spring-boot-starter` which is needed for our auto installation in [sentry-android-gradle-plugin](https://github.com/getsentry/sentry-android-gradle-plugin)
  - The starter modules  `sentry-spring-boot-starter` and `sentry-spring-boot-starter-jakarta` now bring `spring-boot-starter` as a dependency
- You can now disable Sentry by setting the `enabled` option to `false` ([#2840](https://github.com/getsentry/sentry-java/pull/2840))

### Fixes

- Propagate OkHttp status to parent spans ([#2872](https://github.com/getsentry/sentry-java/pull/2872))

## 6.27.0

### Features

- Add TraceOrigin to Transactions and Spans ([#2803](https://github.com/getsentry/sentry-java/pull/2803))

### Fixes

- Deduplicate events happening in multiple threads simultaneously (e.g. `OutOfMemoryError`) ([#2845](https://github.com/getsentry/sentry-java/pull/2845))
  - This will improve Crash-Free Session Rate as we no longer will send multiple Session updates with `Crashed` status, but only the one that is relevant
- Ensure no Java 8 method reference sugar is used for Android ([#2857](https://github.com/getsentry/sentry-java/pull/2857))
- Do not send session updates for terminated sessions ([#2849](https://github.com/getsentry/sentry-java/pull/2849))

## 6.26.0

### Features
- (Internal) Extend APIs for hybrid SDKs ([#2814](https://github.com/getsentry/sentry-java/pull/2814), [#2846](https://github.com/getsentry/sentry-java/pull/2846))

### Fixes

- Fix ANRv2 thread dump parsing for native-only threads ([#2839](https://github.com/getsentry/sentry-java/pull/2839))
- Derive `TracingContext` values from event for ANRv2 events ([#2839](https://github.com/getsentry/sentry-java/pull/2839))

## 6.25.2

### Fixes

- Change Spring Boot, Apollo, Apollo 3, JUL, Logback, Log4j2, OpenFeign, GraphQL and Kotlin coroutines core dependencies to compileOnly ([#2837](https://github.com/getsentry/sentry-java/pull/2837))

## 6.25.1

### Fixes

- Allow removing integrations in SentryAndroid.init ([#2826](https://github.com/getsentry/sentry-java/pull/2826))
- Fix concurrent access to frameMetrics listener ([#2823](https://github.com/getsentry/sentry-java/pull/2823))

### Dependencies

- Bump Native SDK from v0.6.4 to v0.6.5 ([#2822](https://github.com/getsentry/sentry-java/pull/2822))
  - [changelog](https://github.com/getsentry/sentry-native/blob/master/CHANGELOG.md#065)
  - [diff](https://github.com/getsentry/sentry-native/compare/0.6.4...0.6.5)
- Bump Gradle from v8.2.0 to v8.2.1 ([#2830](https://github.com/getsentry/sentry-java/pull/2830))
  - [changelog](https://github.com/gradle/gradle/blob/master/CHANGELOG.md#v821)
  - [diff](https://github.com/gradle/gradle/compare/v8.2.0...v8.2.1)

## 6.25.0

### Features

- Add manifest `AutoInit` to integrations list ([#2795](https://github.com/getsentry/sentry-java/pull/2795))
- Tracing headers (`sentry-trace` and `baggage`) are now attached and passed through even if performance is disabled ([#2788](https://github.com/getsentry/sentry-java/pull/2788))

### Fixes

- Set `environment` from `SentryOptions` if none persisted in ANRv2 ([#2809](https://github.com/getsentry/sentry-java/pull/2809))
- Remove code that set `tracesSampleRate` to `0.0` for Spring Boot if not set ([#2800](https://github.com/getsentry/sentry-java/pull/2800))
  - This used to enable performance but not send any transactions by default.
  - Performance is now disabled by default.
- Fix slow/frozen frames were not reported with transactions ([#2811](https://github.com/getsentry/sentry-java/pull/2811))

### Dependencies

- Bump Native SDK from v0.6.3 to v0.6.4 ([#2796](https://github.com/getsentry/sentry-java/pull/2796))
  - [changelog](https://github.com/getsentry/sentry-native/blob/master/CHANGELOG.md#064)
  - [diff](https://github.com/getsentry/sentry-native/compare/0.6.3...0.6.4)
- Bump Gradle from v8.1.1 to v8.2.0 ([#2810](https://github.com/getsentry/sentry-java/pull/2810))
  - [changelog](https://github.com/gradle/gradle/blob/master/CHANGELOG.md#v820)
  - [diff](https://github.com/gradle/gradle/compare/v8.1.1...v8.2.0)

## 6.24.0

### Features

- Add debouncing mechanism and before-capture callbacks for screenshots and view hierarchies ([#2773](https://github.com/getsentry/sentry-java/pull/2773))
- Improve ANRv2 implementation ([#2792](https://github.com/getsentry/sentry-java/pull/2792))
  - Add a proguard rule to keep `ApplicationNotResponding` class from obfuscation
  - Add a new option `setReportHistoricalAnrs`; when enabled, it will report all of the ANRs from the [getHistoricalExitReasons](https://developer.android.com/reference/android/app/ActivityManager?hl=en#getHistoricalProcessExitReasons(java.lang.String,%20int,%20int)) list. 
  By default, the SDK only reports and enriches the latest ANR and only this one counts towards ANR rate. 
  Worth noting that this option is mainly useful when updating the SDK to the version where ANRv2 has been introduced, to report all ANRs happened prior to the SDK update. After that, the SDK will always pick up the latest ANR from the historical exit reasons list on next app restart, so there should be no historical ANRs to report.
  These ANRs are reported with the `HistoricalAppExitInfo` mechanism.
  - Add a new option `setAttachAnrThreadDump` to send ANR thread dump from the system as an attachment. 
  This is only useful as additional information, because the SDK attempts to parse the thread dump into proper threads with stacktraces by default.
  - If [ApplicationExitInfo#getTraceInputStream](https://developer.android.com/reference/android/app/ApplicationExitInfo#getTraceInputStream()) returns null, the SDK no longer reports an ANR event, as these events are not very useful without it.
  - Enhance regex patterns for native stackframes

## 6.23.0

### Features

- Add profile rate limiting ([#2782](https://github.com/getsentry/sentry-java/pull/2782))
- Support for automatically capturing Failed GraphQL (Apollo 3) Client errors ([#2781](https://github.com/getsentry/sentry-java/pull/2781))

```kotlin
import com.apollographql.apollo3.ApolloClient
import io.sentry.apollo3.sentryTracing

val apolloClient = ApolloClient.Builder()
    .serverUrl("https://example.com/graphql")
    .sentryTracing(captureFailedRequests = true)    
    .build()
```

### Dependencies

- Bump Native SDK from v0.6.2 to v0.6.3 ([#2746](https://github.com/getsentry/sentry-java/pull/2746))
  - [changelog](https://github.com/getsentry/sentry-native/blob/master/CHANGELOG.md#063)
  - [diff](https://github.com/getsentry/sentry-native/compare/0.6.2...0.6.3)

### Fixes

- Align http.status with [span data conventions](https://develop.sentry.dev/sdk/performance/span-data-conventions/) ([#2786](https://github.com/getsentry/sentry-java/pull/2786))

## 6.22.0

### Features

- Add `lock` attribute to the `SentryStackFrame` protocol to better highlight offending frames in the UI ([#2761](https://github.com/getsentry/sentry-java/pull/2761))
- Enrich database spans with blocked main thread info ([#2760](https://github.com/getsentry/sentry-java/pull/2760))
- Add `api_target` to `Request` and `data` to `Response` Protocols ([#2775](https://github.com/getsentry/sentry-java/pull/2775))

### Fixes

- No longer use `String.join` in `Baggage` as it requires API level 26 ([#2778](https://github.com/getsentry/sentry-java/pull/2778))

## 6.21.0

### Features

- Introduce new `sentry-android-sqlite` integration ([#2722](https://github.com/getsentry/sentry-java/pull/2722))
    - This integration replaces the old `androidx.sqlite` database instrumentation in the Sentry Android Gradle plugin
    - A new capability to manually instrument your `androidx.sqlite` databases. 
      - You can wrap your custom `SupportSQLiteOpenHelper` instance into `SentrySupportSQLiteOpenHelper(myHelper)` if you're not using the Sentry Android Gradle plugin and still benefit from performance auto-instrumentation.
- Add SentryWrapper for Callable and Supplier Interface ([#2720](https://github.com/getsentry/sentry-java/pull/2720))
- Load sentry-debug-meta.properties ([#2734](https://github.com/getsentry/sentry-java/pull/2734))
  - This enables source context for Java
  - For more information on how to enable source context, please refer to [#633](https://github.com/getsentry/sentry-java/issues/633#issuecomment-1465599120)

### Fixes

- Finish WebFlux transaction before popping scope ([#2724](https://github.com/getsentry/sentry-java/pull/2724))
- Use daemon threads for SentryExecutorService ([#2747](https://github.com/getsentry/sentry-java/pull/2747))
  - We started using `SentryExecutorService` in `6.19.0` which caused the application to hang on shutdown unless `Sentry.close()` was called. By using daemon threads we no longer block shutdown.
- Use Base64.NO_WRAP to avoid unexpected char errors in Apollo ([#2745](https://github.com/getsentry/sentry-java/pull/2745))
- Don't warn R8 on missing `ComposeViewHierarchyExporter` class ([#2743](https://github.com/getsentry/sentry-java/pull/2743))

## 6.20.0

### Features

- Add support for Sentry Kotlin Compiler Plugin ([#2695](https://github.com/getsentry/sentry-java/pull/2695))
  - In conjunction with our sentry-kotlin-compiler-plugin we improved Jetpack Compose support for
    - [View Hierarchy](https://docs.sentry.io/platforms/android/enriching-events/viewhierarchy/) support for Jetpack Compose screens
    - Automatic breadcrumbs for [user interactions](https://docs.sentry.io/platforms/android/performance/instrumentation/automatic-instrumentation/#user-interaction-instrumentation)
- More granular http requests instrumentation with a new SentryOkHttpEventListener ([#2659](https://github.com/getsentry/sentry-java/pull/2659))
    - Create spans for time spent on:
        - Proxy selection
        - DNS resolution
        - HTTPS setup
        - Connection
        - Requesting headers
        - Receiving response
    - You can attach the event listener to your OkHttpClient through `client.eventListener(new SentryOkHttpEventListener()).addInterceptor(new SentryOkHttpInterceptor()).build();`
    - In case you already have an event listener you can use the SentryOkHttpEventListener as well through `client.eventListener(new SentryOkHttpEventListener(myListener)).addInterceptor(new SentryOkHttpInterceptor()).build();`
- Add a new option to disable `RootChecker` ([#2735](https://github.com/getsentry/sentry-java/pull/2735))

### Fixes

- Base64 encode internal Apollo3 Headers ([#2707](https://github.com/getsentry/sentry-java/pull/2707))
- Fix `SentryTracer` crash when scheduling auto-finish of a transaction, but the timer has already been cancelled ([#2731](https://github.com/getsentry/sentry-java/pull/2731))
- Fix `AndroidTransactionProfiler` crash when finishing a profile that happened due to race condition ([#2731](https://github.com/getsentry/sentry-java/pull/2731))

## 6.19.1

### Fixes

- Ensure screenshots and view hierarchies are captured on the main thread ([#2712](https://github.com/getsentry/sentry-java/pull/2712))

## 6.19.0

### Features

- Add Screenshot and ViewHierarchy to integrations list ([#2698](https://github.com/getsentry/sentry-java/pull/2698))
- New ANR detection based on [ApplicationExitInfo API](https://developer.android.com/reference/android/app/ApplicationExitInfo) ([#2697](https://github.com/getsentry/sentry-java/pull/2697))
    - This implementation completely replaces the old one (based on a watchdog) on devices running Android 11 and above:
      - New implementation provides more precise ANR events/ANR rate detection as well as system thread dump information. The new implementation reports ANRs exactly as Google Play Console, without producing false positives or missing important background ANR events.
      - New implementation reports ANR events with a new mechanism `mechanism:AppExitInfo`.
      - However, despite producing many false positives, the old implementation is capable of better enriching ANR errors (which is not available with the new implementation), for example:
        - Capturing screenshots at the time of ANR event;
        - Capturing transactions and profiling data corresponding to the ANR event;
        - Auxiliary information (such as current memory load) at the time of ANR event.
      - If you would like us to provide support for the old approach working alongside the new one on Android 11 and above (e.g. for raising events for slow code on main thread), consider upvoting [this issue](https://github.com/getsentry/sentry-java/issues/2693).
    - The old watchdog implementation will continue working for older API versions (Android < 11):
        - The old implementation reports ANR events with the existing mechanism `mechanism:ANR`.
- Open up `TransactionOptions`, `ITransaction` and `IHub` methods allowing consumers modify start/end timestamp of transactions and spans ([#2701](https://github.com/getsentry/sentry-java/pull/2701))
- Send source bundle IDs to Sentry to enable source context ([#2663](https://github.com/getsentry/sentry-java/pull/2663))
  - For more information on how to enable source context, please refer to [#633](https://github.com/getsentry/sentry-java/issues/633#issuecomment-1465599120)

### Fixes

- Android Profiler on calling thread ([#2691](https://github.com/getsentry/sentry-java/pull/2691))
- Use `configureScope` instead of `withScope` in `Hub.close()`. This ensures that the main scope releases the in-memory data when closing a hub instance. ([#2688](https://github.com/getsentry/sentry-java/pull/2688))
- Remove null keys/values before creating concurrent hashmap in order to avoid NPE ([#2708](https://github.com/getsentry/sentry-java/pull/2708))
- Exclude SentryOptions from R8/ProGuard obfuscation ([#2699](https://github.com/getsentry/sentry-java/pull/2699))
  - This fixes AGP 8.+ incompatibility, where full R8 mode is enforced

### Dependencies

- Bump Gradle from v8.1.0 to v8.1.1 ([#2666](https://github.com/getsentry/sentry-java/pull/2666))
  - [changelog](https://github.com/gradle/gradle/blob/master release-test/CHANGELOG.md#v811)
  - [diff](https://github.com/gradle/gradle/compare/v8.1.0...v8.1.1)
- Bump Native SDK from v0.6.1 to v0.6.2 ([#2689](https://github.com/getsentry/sentry-java/pull/2689))
  - [changelog](https://github.com/getsentry/sentry-native/blob/master/CHANGELOG.md#062)
  - [diff](https://github.com/getsentry/sentry-native/compare/0.6.1...0.6.2)

## 6.18.1

### Fixes

- Fix crash when Sentry SDK is initialized more than once ([#2679](https://github.com/getsentry/sentry-java/pull/2679))
- Track a ttfd span per Activity ([#2673](https://github.com/getsentry/sentry-java/pull/2673))

## 6.18.0

### Features

- Attach Trace Context when an ANR is detected (ANRv1) ([#2583](https://github.com/getsentry/sentry-java/pull/2583))
- Make log4j2 integration compatible with log4j 3.0 ([#2634](https://github.com/getsentry/sentry-java/pull/2634))
    - Instead of relying on package scanning, we now use an annotation processor to generate `Log4j2Plugins.dat`
- Create `User` and `Breadcrumb` from map ([#2614](https://github.com/getsentry/sentry-java/pull/2614))
- Add `sent_at` to envelope header item ([#2638](https://github.com/getsentry/sentry-java/pull/2638))

### Fixes

- Fix timestamp intervals of PerformanceCollectionData in profiles ([#2648](https://github.com/getsentry/sentry-java/pull/2648))
- Fix timestamps of PerformanceCollectionData in profiles ([#2632](https://github.com/getsentry/sentry-java/pull/2632))
- Fix missing propagateMinConstraints flag for SentryTraced ([#2637](https://github.com/getsentry/sentry-java/pull/2637))
- Fix potential SecurityException thrown by ConnectivityManager on Android 11 ([#2653](https://github.com/getsentry/sentry-java/pull/2653))
- Fix aar artifacts publishing for Maven ([#2641](https://github.com/getsentry/sentry-java/pull/2641))

### Dependencies
- Bump Kotlin compile version from v1.6.10 to 1.8.0 ([#2563](https://github.com/getsentry/sentry-java/pull/2563))
- Bump Compose compile version from v1.1.1 to v1.3.0 ([#2563](https://github.com/getsentry/sentry-java/pull/2563))
- Bump AGP version from v7.3.0 to v7.4.2 ([#2574](https://github.com/getsentry/sentry-java/pull/2574))
- Bump Gradle from v7.6.0 to v8.0.2 ([#2563](https://github.com/getsentry/sentry-java/pull/2563))
    - [changelog](https://github.com/gradle/gradle/blob/master/CHANGELOG.md#v802)
    - [diff](https://github.com/gradle/gradle/compare/v7.6.0...v8.0.2)
- Bump Gradle from v8.0.2 to v8.1.0 ([#2650](https://github.com/getsentry/sentry-java/pull/2650))
  - [changelog](https://github.com/gradle/gradle/blob/master/CHANGELOG.md#v810)
  - [diff](https://github.com/gradle/gradle/compare/v8.0.2...v8.1.0)

## 6.17.0

### Features

- Add `name` and `geo` to `User` ([#2556](https://github.com/getsentry/sentry-java/pull/2556)) 
- Add breadcrumbs on network changes ([#2608](https://github.com/getsentry/sentry-java/pull/2608))
- Add time-to-initial-display and time-to-full-display measurements to Activity transactions ([#2611](https://github.com/getsentry/sentry-java/pull/2611))
- Read integration list written by sentry gradle plugin from manifest ([#2598](https://github.com/getsentry/sentry-java/pull/2598))
- Add Logcat adapter ([#2620](https://github.com/getsentry/sentry-java/pull/2620))
- Provide CPU count/frequency data as device context ([#2622](https://github.com/getsentry/sentry-java/pull/2622))

### Fixes

- Trim time-to-full-display span if reportFullyDisplayed API is never called ([#2631](https://github.com/getsentry/sentry-java/pull/2631))
- Fix Automatic UI transactions having wrong durations ([#2623](https://github.com/getsentry/sentry-java/pull/2623))
- Fix wrong default environment in Session ([#2610](https://github.com/getsentry/sentry-java/pull/2610))
- Pass through unknown sentry baggage keys into SentryEnvelopeHeader ([#2618](https://github.com/getsentry/sentry-java/pull/2618))
- Fix missing null check when removing lifecycle observer ([#2625](https://github.com/getsentry/sentry-java/pull/2625))

### Dependencies

- Bump Native SDK from v0.6.0 to v0.6.1 ([#2629](https://github.com/getsentry/sentry-java/pull/2629))
  - [changelog](https://github.com/getsentry/sentry-native/blob/master/CHANGELOG.md#061)
  - [diff](https://github.com/getsentry/sentry-native/compare/0.6.0...0.6.1)

## 6.16.0

### Features

- Improve versatility of exception resolver component for Spring with more flexible API for consumers. ([#2577](https://github.com/getsentry/sentry-java/pull/2577))
- Automatic performance instrumentation for WebFlux ([#2597](https://github.com/getsentry/sentry-java/pull/2597))
  - You can enable it by adding `sentry.enable-tracing=true` to your `application.properties`
- The Spring Boot integration can now be configured to add the `SentryAppender` to specific loggers instead of the `ROOT` logger ([#2173](https://github.com/getsentry/sentry-java/pull/2173))
  - You can specify the loggers using `"sentry.logging.loggers[0]=foo.bar` and `"sentry.logging.loggers[1]=baz` in your `application.properties`
- Add capabilities to track Jetpack Compose composition/rendering time ([#2507](https://github.com/getsentry/sentry-java/pull/2507))
- Adapt span op and description for graphql to fit spec ([#2607](https://github.com/getsentry/sentry-java/pull/2607))

### Fixes

- Fix timestamps of slow and frozen frames for profiles ([#2584](https://github.com/getsentry/sentry-java/pull/2584))
- Deprecate reportFullDisplayed in favor of reportFullyDisplayed ([#2585](https://github.com/getsentry/sentry-java/pull/2585))
- Add mechanism for logging integrations and update spring mechanism types ([#2595](https://github.com/getsentry/sentry-java/pull/2595))
	- NOTE: If you're using these mechanism types (`HandlerExceptionResolver`, `SentryWebExceptionHandler`) in your dashboards please update them to use the new types.
- Filter out session cookies sent by Spring and Spring Boot integrations ([#2593](https://github.com/getsentry/sentry-java/pull/2593))
  - We filter out some common cookies like JSESSIONID
  - We also read the value from `server.servlet.session.cookie.name` and filter it out
- No longer send event / transaction to Sentry if `beforeSend` / `beforeSendTransaction` throws ([#2591](https://github.com/getsentry/sentry-java/pull/2591))
- Add version to sentryClientName used in auth header ([#2596](https://github.com/getsentry/sentry-java/pull/2596))
- Keep integration names from being obfuscated ([#2599](https://github.com/getsentry/sentry-java/pull/2599))
- Change log level from INFO to WARN for error message indicating a failed Log4j2 Sentry.init ([#2606](https://github.com/getsentry/sentry-java/pull/2606))
  - The log message was often not visible as our docs suggest a minimum log level of WARN
- Fix session tracking on Android ([#2609](https://github.com/getsentry/sentry-java/pull/2609))
  - Incorrect number of session has been sent. In addition, some of the sessions were not properly ended, messing up Session Health Metrics.

### Dependencies

- Bump `opentelemetry-sdk` to `1.23.1` and `opentelemetry-javaagent` to `1.23.0` ([#2590](https://github.com/getsentry/sentry-java/pull/2590))
- Bump Native SDK from v0.5.4 to v0.6.0 ([#2545](https://github.com/getsentry/sentry-java/pull/2545))
  - [changelog](https://github.com/getsentry/sentry-native/blob/master/CHANGELOG.md#060)
  - [diff](https://github.com/getsentry/sentry-native/compare/0.5.4...0.6.0)

## 6.15.0

### Features

- Adjust time-to-full-display span if reportFullDisplayed is called too early ([#2550](https://github.com/getsentry/sentry-java/pull/2550))
- Add `enableTracing` option ([#2530](https://github.com/getsentry/sentry-java/pull/2530))
    - This change is backwards compatible. The default is `null` meaning existing behaviour remains unchanged (setting either `tracesSampleRate` or `tracesSampler` enables performance).
    - If set to `true`, performance is enabled, even if no `tracesSampleRate` or `tracesSampler` have been configured.
    - If set to `false` performance is disabled, regardless of `tracesSampleRate` and `tracesSampler` options.
- Detect dependencies by listing MANIFEST.MF files at runtime ([#2538](https://github.com/getsentry/sentry-java/pull/2538))
- Report integrations in use, report packages in use more consistently ([#2179](https://github.com/getsentry/sentry-java/pull/2179))
- Implement `ThreadLocalAccessor` for propagating Sentry hub with reactor / WebFlux ([#2570](https://github.com/getsentry/sentry-java/pull/2570))
  - Requires `io.micrometer:context-propagation:1.0.2+` as well as Spring Boot 3.0.3+
  - Enable the feature by setting `sentry.reactive.thread-local-accessor-enabled=true`
  - This is still considered experimental. Once we have enough feedback we may turn this on by default.
  - Checkout the sample here: https://github.com/getsentry/sentry-java/tree/main/sentry-samples/sentry-samples-spring-boot-webflux-jakarta
  - A new hub is now cloned from the main hub for every request

### Fixes

- Leave `inApp` flag for stack frames undecided in SDK if unsure and let ingestion decide instead ([#2547](https://github.com/getsentry/sentry-java/pull/2547))
- Allow `0.0` error sample rate ([#2573](https://github.com/getsentry/sentry-java/pull/2573))
- Fix memory leak in WebFlux related to an ever growing stack ([#2580](https://github.com/getsentry/sentry-java/pull/2580))
- Use the same hub in WebFlux exception handler as we do in WebFilter ([#2566](https://github.com/getsentry/sentry-java/pull/2566))
- Switch upstream Jetpack Compose dependencies to `compileOnly` in `sentry-compose-android` ([#2578](https://github.com/getsentry/sentry-java/pull/2578))
  - NOTE: If you're using Compose Navigation/User Interaction integrations, make sure to have the following dependencies on the classpath as we do not bring them in transitively anymore:
    - `androidx.navigation:navigation-compose:`
    - `androidx.compose.runtime:runtime:`
    - `androidx.compose.ui:ui:`

## 6.14.0

### Features

- Add time-to-full-display span to Activity auto-instrumentation ([#2432](https://github.com/getsentry/sentry-java/pull/2432))
- Add `main` flag to threads and `in_foreground` flag for app contexts  ([#2516](https://github.com/getsentry/sentry-java/pull/2516))

### Fixes

- Ignore Shutdown in progress when closing ShutdownHookIntegration ([#2521](https://github.com/getsentry/sentry-java/pull/2521))
- Fix app start span end-time is wrong if SDK init is deferred ([#2519](https://github.com/getsentry/sentry-java/pull/2519))
- Fix invalid session creation when app is launched in background ([#2543](https://github.com/getsentry/sentry-java/pull/2543))

## 6.13.1

### Fixes

- Fix transaction performance collector oom ([#2505](https://github.com/getsentry/sentry-java/pull/2505))
- Remove authority from URLs sent to Sentry ([#2366](https://github.com/getsentry/sentry-java/pull/2366))
- Fix `sentry-bom` containing incorrect artifacts ([#2504](https://github.com/getsentry/sentry-java/pull/2504))

### Dependencies

- Bump Native SDK from v0.5.3 to v0.5.4 ([#2500](https://github.com/getsentry/sentry-java/pull/2500))
  - [changelog](https://github.com/getsentry/sentry-native/blob/master/CHANGELOG.md#054)
  - [diff](https://github.com/getsentry/sentry-native/compare/0.5.3...0.5.4)

## 6.13.0

### Features

- Send cpu usage percentage in profile payload ([#2469](https://github.com/getsentry/sentry-java/pull/2469))
- Send transaction memory stats in profile payload ([#2447](https://github.com/getsentry/sentry-java/pull/2447))
- Add cpu usage collection ([#2462](https://github.com/getsentry/sentry-java/pull/2462))
- Improve ANR implementation: ([#2475](https://github.com/getsentry/sentry-java/pull/2475))
  - Add `abnormal_mechanism` to sessions for ANR rate calculation
  - Always attach thread dump to ANR events
  - Distinguish between foreground and background ANRs
- Improve possible date precision to 10 μs ([#2451](https://github.com/getsentry/sentry-java/pull/2451))

### Fixes

- Fix performance collector setup called in main thread ([#2499](https://github.com/getsentry/sentry-java/pull/2499))
- Expand guard against CVE-2018-9492 "Privilege Escalation via Content Provider" ([#2482](https://github.com/getsentry/sentry-java/pull/2482))
- Prevent OOM by disabling TransactionPerformanceCollector for now ([#2498](https://github.com/getsentry/sentry-java/pull/2498))

## 6.12.1

### Fixes

- Create timer in `TransactionPerformanceCollector` lazily ([#2478](https://github.com/getsentry/sentry-java/pull/2478))

## 6.12.0

### Features

- Attach View Hierarchy to the errored/crashed events ([#2440](https://github.com/getsentry/sentry-java/pull/2440))
- Collect memory usage in transactions ([#2445](https://github.com/getsentry/sentry-java/pull/2445))
- Add `traceOptionsRequests` option to disable tracing of OPTIONS requests ([#2453](https://github.com/getsentry/sentry-java/pull/2453))
- Extend list of HTTP headers considered sensitive ([#2455](https://github.com/getsentry/sentry-java/pull/2455))

### Fixes

- Use a single TransactionPerfomanceCollector ([#2464](https://github.com/getsentry/sentry-java/pull/2464))
- Don't override sdk name with Timber ([#2450](https://github.com/getsentry/sentry-java/pull/2450))
- Set transactionNameSource to CUSTOM when setting transaction name ([#2405](https://github.com/getsentry/sentry-java/pull/2405))
- Guard against CVE-2018-9492 "Privilege Escalation via Content Provider" ([#2466](https://github.com/getsentry/sentry-java/pull/2466))

## 6.11.0

### Features

- Disable Android concurrent profiling ([#2434](https://github.com/getsentry/sentry-java/pull/2434))
- Add logging for OpenTelemetry integration ([#2425](https://github.com/getsentry/sentry-java/pull/2425))
- Auto add `OpenTelemetryLinkErrorEventProcessor` for Spring Boot ([#2429](https://github.com/getsentry/sentry-java/pull/2429))

### Fixes

- Use minSdk compatible `Objects` class ([#2436](https://github.com/getsentry/sentry-java/pull/2436))
- Prevent R8 from warning on missing classes, as we check for their presence at runtime ([#2439](https://github.com/getsentry/sentry-java/pull/2439))

### Dependencies

- Bump Gradle from v7.5.1 to v7.6.0 ([#2438](https://github.com/getsentry/sentry-java/pull/2438))
  - [changelog](https://github.com/gradle/gradle/blob/master/CHANGELOG.md#v760)
  - [diff](https://github.com/gradle/gradle/compare/v7.5.1...v7.6.0)

## 6.10.0

### Features

- Add time-to-initial-display span to Activity transactions ([#2369](https://github.com/getsentry/sentry-java/pull/2369))
- Start a session after init if AutoSessionTracking is enabled ([#2356](https://github.com/getsentry/sentry-java/pull/2356))
- Provide automatic breadcrumbs and transactions for click/scroll events for Compose ([#2390](https://github.com/getsentry/sentry-java/pull/2390))
- Add `blocked_main_thread` and `call_stack` to File I/O spans to detect performance issues ([#2382](https://github.com/getsentry/sentry-java/pull/2382))

### Dependencies

- Bump Native SDK from v0.5.2 to v0.5.3 ([#2423](https://github.com/getsentry/sentry-java/pull/2423))
  - [changelog](https://github.com/getsentry/sentry-native/blob/master/CHANGELOG.md#053)
  - [diff](https://github.com/getsentry/sentry-native/compare/0.5.2...0.5.3)

## 6.9.2

### Fixes

- Updated ProfileMeasurementValue types ([#2412](https://github.com/getsentry/sentry-java/pull/2412))
- Clear window reference only on activity stop in profileMeasurements collector ([#2407](https://github.com/getsentry/sentry-java/pull/2407))
- No longer disable OpenTelemetry exporters in default Java Agent config ([#2408](https://github.com/getsentry/sentry-java/pull/2408))
- Fix `ClassNotFoundException` for `io.sentry.spring.SentrySpringServletContainerInitializer` in `sentry-spring-jakarta` ([#2411](https://github.com/getsentry/sentry-java/issues/2411))
- Fix `sentry-samples-spring-jakarta` ([#2411](https://github.com/getsentry/sentry-java/issues/2411))

### Features

- Add SENTRY_AUTO_INIT environment variable to control OpenTelemetry Agent init ([#2410](https://github.com/getsentry/sentry-java/pull/2410))
- Add OpenTelemetryLinkErrorEventProcessor for linking errors to traces created via OpenTelemetry ([#2418](https://github.com/getsentry/sentry-java/pull/2418))

### Dependencies

- Bump OpenTelemetry to 1.20.1 and OpenTelemetry Java Agent to 1.20.2 ([#2420](https://github.com/getsentry/sentry-java/pull/2420))

## 6.9.1

### Fixes

- OpenTelemetry modules were missing in `6.9.0` so we released the same code again as `6.9.1` including OpenTelemetry modules

## 6.9.0

### Fixes

- Use `canonicalName` in Fragment Integration for better de-obfuscation ([#2379](https://github.com/getsentry/sentry-java/pull/2379))
- Fix Timber and Fragment integrations auto-installation for obfuscated builds ([#2379](https://github.com/getsentry/sentry-java/pull/2379))
- Don't attach screenshots to events from Hybrid SDKs ([#2360](https://github.com/getsentry/sentry-java/pull/2360))
- Ensure Hints do not cause memory leaks ([#2387](https://github.com/getsentry/sentry-java/pull/2387))
- Do not attach empty `sentry-trace` and `baggage` headers ([#2385](https://github.com/getsentry/sentry-java/pull/2385))

### Features

- Add beforeSendTransaction which allows users to filter and change transactions ([#2388](https://github.com/getsentry/sentry-java/pull/2388))
- Add experimental support for OpenTelemetry ([README](sentry-opentelemetry/README.md))([#2344](https://github.com/getsentry/sentry-java/pull/2344))

### Dependencies

- Update Spring Boot Jakarta to Spring Boot 3.0.0 ([#2389](https://github.com/getsentry/sentry-java/pull/2389))
- Bump Spring Boot to 2.7.5 ([#2383](https://github.com/getsentry/sentry-java/pull/2383))

## 6.8.0

### Features

- Add FrameMetrics to Android profiling data ([#2342](https://github.com/getsentry/sentry-java/pull/2342))

### Fixes

- Remove profiler main thread io ([#2348](https://github.com/getsentry/sentry-java/pull/2348))
- Fix ensure all options are processed before integrations are loaded ([#2377](https://github.com/getsentry/sentry-java/pull/2377))

## 6.7.1

### Fixes

- Fix `Gpu.vendorId` should be a String ([#2343](https://github.com/getsentry/sentry-java/pull/2343))
- Don't set device name on Android if `sendDefaultPii` is disabled ([#2354](https://github.com/getsentry/sentry-java/pull/2354))
- Fix corrupted UUID on Motorola devices ([#2363](https://github.com/getsentry/sentry-java/pull/2363))
- Fix ANR on dropped uncaught exception events ([#2368](https://github.com/getsentry/sentry-java/pull/2368))

### Features

- Update Spring Boot Jakarta to Spring Boot 3.0.0-RC2 ([#2347](https://github.com/getsentry/sentry-java/pull/2347))

## 6.7.0

### Fixes

- Use correct set-cookie for the HTTP Client response object ([#2326](https://github.com/getsentry/sentry-java/pull/2326))
- Fix NoSuchElementException in CircularFifoQueue when cloning a Scope ([#2328](https://github.com/getsentry/sentry-java/pull/2328))

### Features

- Customizable fragment lifecycle breadcrumbs ([#2299](https://github.com/getsentry/sentry-java/pull/2299))
- Provide hook for Jetpack Compose navigation instrumentation ([#2320](https://github.com/getsentry/sentry-java/pull/2320))
- Populate `event.modules` with dependencies metadata ([#2324](https://github.com/getsentry/sentry-java/pull/2324))
- Support Spring 6 and Spring Boot 3 ([#2289](https://github.com/getsentry/sentry-java/pull/2289))

### Dependencies

- Bump Native SDK from v0.5.1 to v0.5.2 ([#2315](https://github.com/getsentry/sentry-java/pull/2315))
  - [changelog](https://github.com/getsentry/sentry-native/blob/master/CHANGELOG.md#052)
  - [diff](https://github.com/getsentry/sentry-native/compare/0.5.1...0.5.2)

## 6.6.0

### Fixes

- Ensure potential callback exceptions are caught #2123 ([#2291](https://github.com/getsentry/sentry-java/pull/2291))
- Remove verbose FrameMetricsAggregator failure logging ([#2293](https://github.com/getsentry/sentry-java/pull/2293))
- Ignore broken regex for tracePropagationTarget ([#2288](https://github.com/getsentry/sentry-java/pull/2288))
- No longer serialize static fields; use toString as fallback ([#2309](https://github.com/getsentry/sentry-java/pull/2309))
- Fix `SentryFileWriter`/`SentryFileOutputStream` append overwrites file contents ([#2304](https://github.com/getsentry/sentry-java/pull/2304))
- Respect incoming parent sampled decision when continuing a trace ([#2311](https://github.com/getsentry/sentry-java/pull/2311))

### Features

- Profile envelopes are sent directly from profiler ([#2298](https://github.com/getsentry/sentry-java/pull/2298))
- Add support for using Encoder with logback.SentryAppender ([#2246](https://github.com/getsentry/sentry-java/pull/2246))
- Report Startup Crashes ([#2277](https://github.com/getsentry/sentry-java/pull/2277))
- HTTP Client errors for OkHttp ([#2287](https://github.com/getsentry/sentry-java/pull/2287))
- Add option to enable or disable Frame Tracking ([#2314](https://github.com/getsentry/sentry-java/pull/2314))

### Dependencies

- Bump Native SDK from v0.5.0 to v0.5.1 ([#2306](https://github.com/getsentry/sentry-java/pull/2306))
  - [changelog](https://github.com/getsentry/sentry-native/blob/master/CHANGELOG.md#051)
  - [diff](https://github.com/getsentry/sentry-native/compare/0.5.0...0.5.1)

## 6.5.0

### Fixes

- Improve public facing API for creating Baggage from header ([#2284](https://github.com/getsentry/sentry-java/pull/2284))

## 6.5.0-beta.3

### Features

- Provide API for attaching custom measurements to transactions ([#2260](https://github.com/getsentry/sentry-java/pull/2260))
- Bump spring to 2.7.4 ([#2279](https://github.com/getsentry/sentry-java/pull/2279))

## 6.5.0-beta.2

### Features

- Make user segment a top level property ([#2257](https://github.com/getsentry/sentry-java/pull/2257))
- Replace user `other` with `data` ([#2258](https://github.com/getsentry/sentry-java/pull/2258))
- `isTraceSampling` is now on by default. `tracingOrigins` has been replaced by `tracePropagationTargets` ([#2255](https://github.com/getsentry/sentry-java/pull/2255))

## 6.5.0-beta.1

### Features

- Server-Side Dynamic Sampling Context support  ([#2226](https://github.com/getsentry/sentry-java/pull/2226))

## 6.4.4

### Fixes

- Fix ConcurrentModificationException due to FrameMetricsAggregator manipulation ([#2282](https://github.com/getsentry/sentry-java/pull/2282))

## 6.4.3

- Fix slow and frozen frames tracking ([#2271](https://github.com/getsentry/sentry-java/pull/2271))

## 6.4.2

### Fixes

- Fixed AbstractMethodError when getting Lifecycle ([#2228](https://github.com/getsentry/sentry-java/pull/2228))
- Missing unit fields for Android measurements ([#2204](https://github.com/getsentry/sentry-java/pull/2204))
- Avoid sending empty profiles ([#2232](https://github.com/getsentry/sentry-java/pull/2232))
- Fix file descriptor leak in FileIO instrumentation ([#2248](https://github.com/getsentry/sentry-java/pull/2248))

## 6.4.1

### Fixes

- Fix memory leak caused by throwableToSpan ([#2227](https://github.com/getsentry/sentry-java/pull/2227))

## 6.4.0

### Fixes

- make profiling rate defaults to 101 hz ([#2211](https://github.com/getsentry/sentry-java/pull/2211))
- SentryOptions.setProfilingTracesIntervalMillis has been deprecated
- Added cpu architecture and default environment in profiles envelope ([#2207](https://github.com/getsentry/sentry-java/pull/2207))
- SentryOptions.setProfilingEnabled has been deprecated in favor of setProfilesSampleRate
- Use toString for enum serialization ([#2220](https://github.com/getsentry/sentry-java/pull/2220))

### Features

- Concurrent profiling 3 - added truncation reason ([#2247](https://github.com/getsentry/sentry-java/pull/2247))
- Concurrent profiling 2 - added list of transactions ([#2218](https://github.com/getsentry/sentry-java/pull/2218))
- Concurrent profiling 1 - added envelope payload data format ([#2216](https://github.com/getsentry/sentry-java/pull/2216))
- Send source for transactions ([#2180](https://github.com/getsentry/sentry-java/pull/2180))
- Add profilesSampleRate and profileSampler options for Android sdk ([#2184](https://github.com/getsentry/sentry-java/pull/2184))
- Add baggage header to RestTemplate ([#2206](https://github.com/getsentry/sentry-java/pull/2206))
- Bump Native SDK from v0.4.18 to v0.5.0 ([#2199](https://github.com/getsentry/sentry-java/pull/2199))
  - [changelog](https://github.com/getsentry/sentry-native/blob/master/CHANGELOG.md#050)
  - [diff](https://github.com/getsentry/sentry-native/compare/0.4.18...0.5.0)
- Bump Gradle from v7.5.0 to v7.5.1 ([#2212](https://github.com/getsentry/sentry-java/pull/2212))
  - [changelog](https://github.com/gradle/gradle/blob/master/CHANGELOG.md#v751)
  - [diff](https://github.com/gradle/gradle/compare/v7.5.0...v7.5.1)

## 6.3.1

### Fixes

- Prevent NPE by checking SentryTracer.timer for null again inside synchronized ([#2200](https://github.com/getsentry/sentry-java/pull/2200))
- Weakly reference Activity for transaction finished callback ([#2203](https://github.com/getsentry/sentry-java/pull/2203))
- `attach-screenshot` set on Manual init. didn't work ([#2186](https://github.com/getsentry/sentry-java/pull/2186))
- Remove extra space from `spring.factories` causing issues in old versions of Spring Boot ([#2181](https://github.com/getsentry/sentry-java/pull/2181))


### Features

- Bump Native SDK to v0.4.18 ([#2154](https://github.com/getsentry/sentry-java/pull/2154))
  - [changelog](https://github.com/getsentry/sentry-native/blob/master/CHANGELOG.md#0418)
  - [diff](https://github.com/getsentry/sentry-native/compare/0.4.17...0.4.18)
- Bump Gradle to v7.5.0 ([#2174](https://github.com/getsentry/sentry-java/pull/2174), [#2191](https://github.com/getsentry/sentry-java/pull/2191))
  - [changelog](https://github.com/gradle/gradle/blob/master/CHANGELOG.md#v750)
  - [diff](https://github.com/gradle/gradle/compare/v7.4.2...v7.5.0)

## 6.3.0

### Features

- Switch upstream dependencies to `compileOnly` in integrations ([#2175](https://github.com/getsentry/sentry-java/pull/2175))

### Fixes

- Lazily retrieve HostnameCache in MainEventProcessor ([#2170](https://github.com/getsentry/sentry-java/pull/2170))

## 6.2.1

### Fixes

- Only send userid in Dynamic Sampling Context if sendDefaultPii is true ([#2147](https://github.com/getsentry/sentry-java/pull/2147))
- Remove userId from baggage due to PII ([#2157](https://github.com/getsentry/sentry-java/pull/2157))

### Features

- Add integration for Apollo-Kotlin 3 ([#2109](https://github.com/getsentry/sentry-java/pull/2109))
- New package `sentry-android-navigation` for AndroidX Navigation support ([#2136](https://github.com/getsentry/sentry-java/pull/2136))
- New package `sentry-compose` for Jetpack Compose support (Navigation) ([#2136](https://github.com/getsentry/sentry-java/pull/2136))
- Add sample rate to baggage as well as trace in envelope header and flatten user ([#2135](https://github.com/getsentry/sentry-java/pull/2135))

Breaking Changes:
- The boolean parameter `samplingDecision` in the `TransactionContext` constructor has been replaced with a `TracesSamplingDecision` object. Feel free to ignore the `@ApiStatus.Internal` in this case.

## 6.1.4

### Fixes

- Filter out app starts with more than 60s ([#2127](https://github.com/getsentry/sentry-java/pull/2127))

## 6.1.3

### Fixes

- Fix thread leak due to Timer being created and never cancelled ([#2131](https://github.com/getsentry/sentry-java/pull/2131))

## 6.1.2

### Fixes

- Swallow error when reading ActivityManager#getProcessesInErrorState instead of crashing ([#2114](https://github.com/getsentry/sentry-java/pull/2114))
- Use charset string directly as StandardCharsets is not available on earlier Android versions ([#2111](https://github.com/getsentry/sentry-java/pull/2111))

## 6.1.1

### Features

- Replace `tracestate` header with `baggage` header ([#2078](https://github.com/getsentry/sentry-java/pull/2078))
- Allow opting out of device info collection that requires Inter-Process Communication (IPC) ([#2100](https://github.com/getsentry/sentry-java/pull/2100))

## 6.1.0

### Features

- Implement local scope by adding overloads to the capture methods that accept a ScopeCallback ([#2084](https://github.com/getsentry/sentry-java/pull/2084))
- SentryOptions#merge is now public and can be used to load ExternalOptions ([#2088](https://github.com/getsentry/sentry-java/pull/2088))

### Fixes

- Fix proguard rules to work R8 [issue](https://issuetracker.google.com/issues/235733922) around on AGP 7.3.0-betaX and 7.4.0-alphaX ([#2094](https://github.com/getsentry/sentry-java/pull/2094))
- Fix GraalVM Native Image compatibility ([#2172](https://github.com/getsentry/sentry-java/pull/2172))

## 6.0.0

### Sentry Self-hosted Compatibility

- Starting with version `6.0.0` of the `sentry` package, [Sentry's self hosted version >= v21.9.0](https://github.com/getsentry/self-hosted/releases) is required or you have to manually disable sending client reports via the `sendClientReports` option. This only applies to self-hosted Sentry. If you are using [sentry.io](https://sentry.io), no action is needed.

### Features

- Allow optimization and obfuscation of the SDK by reducing proguard rules ([#2031](https://github.com/getsentry/sentry-java/pull/2031))
- Relax TransactionNameProvider ([#1861](https://github.com/getsentry/sentry-java/pull/1861))
- Use float instead of Date for protocol types for higher precision ([#1737](https://github.com/getsentry/sentry-java/pull/1737))
- Allow setting SDK info (name & version) in manifest ([#2016](https://github.com/getsentry/sentry-java/pull/2016))
- Allow setting native Android SDK name during build ([#2035](https://github.com/getsentry/sentry-java/pull/2035))
- Include application permissions in Android events ([#2018](https://github.com/getsentry/sentry-java/pull/2018))
- Automatically create transactions for UI events ([#1975](https://github.com/getsentry/sentry-java/pull/1975))
- Hints are now used via a Hint object and passed into beforeSend and EventProcessor as @NotNull Hint object ([#2045](https://github.com/getsentry/sentry-java/pull/2045))
- Attachments can be manipulated via hint ([#2046](https://github.com/getsentry/sentry-java/pull/2046))
- Add sentry-servlet-jakarta module ([#1987](https://github.com/getsentry/sentry-java/pull/1987))
- Add client reports ([#1982](https://github.com/getsentry/sentry-java/pull/1982))
- Screenshot is taken when there is an error ([#1967](https://github.com/getsentry/sentry-java/pull/1967))
- Add Android profiling traces ([#1897](https://github.com/getsentry/sentry-java/pull/1897)) ([#1959](https://github.com/getsentry/sentry-java/pull/1959)) and its tests ([#1949](https://github.com/getsentry/sentry-java/pull/1949))
- Enable enableScopeSync by default for Android ([#1928](https://github.com/getsentry/sentry-java/pull/1928))
- Feat: Vendor JSON ([#1554](https://github.com/getsentry/sentry-java/pull/1554))
    - Introduce `JsonSerializable` and `JsonDeserializer` interfaces for manual json
      serialization/deserialization.
    - Introduce `JsonUnknwon` interface to preserve unknown properties when deserializing/serializing
      SDK classes.
    - When passing custom objects, for example in `Contexts`, these are supported for serialization:
        - `JsonSerializable`
        - `Map`, `Collection`, `Array`, `String` and all primitive types.
        - Objects with the help of refection.
            - `Map`, `Collection`, `Array`, `String` and all primitive types.
            - Call `toString()` on objects that have a cyclic reference to a ancestor object.
            - Call `toString()` where object graphs exceed max depth.
    - Remove `gson` dependency.
    - Remove `IUnknownPropertiesConsumer`
- Pass MDC tags as Sentry tags ([#1954](https://github.com/getsentry/sentry-java/pull/1954))

### Fixes

- Calling Sentry.init and specifying contextTags now has an effect on the Logback SentryAppender ([#2052](https://github.com/getsentry/sentry-java/pull/2052))
- Calling Sentry.init and specifying contextTags now has an effect on the Log4j SentryAppender ([#2054](https://github.com/getsentry/sentry-java/pull/2054))
- Calling Sentry.init and specifying contextTags now has an effect on the jul SentryAppender ([#2057](https://github.com/getsentry/sentry-java/pull/2057))
- Update Spring Boot dependency to 2.6.8 and fix the CVE-2022-22970 ([#2068](https://github.com/getsentry/sentry-java/pull/2068))
- Sentry can now self heal after a Thread had its currentHub set to a NoOpHub ([#2076](https://github.com/getsentry/sentry-java/pull/2076))
- No longer close OutputStream that is passed into JsonSerializer ([#2029](https://github.com/getsentry/sentry-java/pull/2029))
- Fix setting context tags on events captured by Spring ([#2060](https://github.com/getsentry/sentry-java/pull/2060))
- Isolate cached events with hashed DSN subfolder ([#2038](https://github.com/getsentry/sentry-java/pull/2038))
- SentryThread.current flag will not be overridden by DefaultAndroidEventProcessor if already set ([#2050](https://github.com/getsentry/sentry-java/pull/2050))
- Fix serialization of Long inside of Request.data ([#2051](https://github.com/getsentry/sentry-java/pull/2051))
- Update sentry-native to 0.4.17 ([#2033](https://github.com/getsentry/sentry-java/pull/2033))
- Update Gradle to 7.4.2 and AGP to 7.2 ([#2042](https://github.com/getsentry/sentry-java/pull/2042))
- Change order of event filtering mechanisms ([#2001](https://github.com/getsentry/sentry-java/pull/2001))
- Only send session update for dropped events if state changed ([#2002](https://github.com/getsentry/sentry-java/pull/2002))
- Android profiling initializes on first profile start ([#2009](https://github.com/getsentry/sentry-java/pull/2009))
- Profiling rate decreased from 300hz to 100hz ([#1997](https://github.com/getsentry/sentry-java/pull/1997))
- Allow disabling sending of client reports via Android Manifest and external options ([#2007](https://github.com/getsentry/sentry-java/pull/2007))
- Ref: Upgrade Spring Boot dependency to 2.5.13 ([#2011](https://github.com/getsentry/sentry-java/pull/2011))
- Ref: Make options.printUncaughtStackTrace primitive type ([#1995](https://github.com/getsentry/sentry-java/pull/1995))
- Ref: Remove not needed interface abstractions on Android ([#1953](https://github.com/getsentry/sentry-java/pull/1953))
- Ref: Make hints Map<String, Object> instead of only Object ([#1929](https://github.com/getsentry/sentry-java/pull/1929))
- Ref: Simplify DateUtils with ISO8601Utils ([#1837](https://github.com/getsentry/sentry-java/pull/1837))
- Ref: Remove deprecated and scheduled fields ([#1875](https://github.com/getsentry/sentry-java/pull/1875))
- Ref: Add shutdownTimeoutMillis in favor of shutdownTimeout ([#1873](https://github.com/getsentry/sentry-java/pull/1873))
- Ref: Remove Attachment ContentType since the Server infers it ([#1874](https://github.com/getsentry/sentry-java/pull/1874))
- Ref: Bind external properties to a dedicated class. ([#1750](https://github.com/getsentry/sentry-java/pull/1750))
- Ref: Debug log serializable objects ([#1795](https://github.com/getsentry/sentry-java/pull/1795))
- Ref: catch Throwable instead of Exception to suppress internal SDK errors ([#1812](https://github.com/getsentry/sentry-java/pull/1812))
- `SentryOptions` can merge properties from `ExternalOptions` instead of another instance of `SentryOptions`
- Following boolean properties from `SentryOptions` that allowed `null` values are now not nullable - `debug`, `enableUncaughtExceptionHandler`, `enableDeduplication`
- `SentryOptions` cannot be created anymore using `PropertiesProvider` with `SentryOptions#from` method. Use `ExternalOptions#from` instead and merge created object with `SentryOptions#merge`
- Bump: Kotlin to 1.5 and compatibility to 1.4 for sentry-android-timber ([#1815](https://github.com/getsentry/sentry-java/pull/1815))

## 5.7.4

### Fixes

* Change order of event filtering mechanisms and only send session update for dropped events if session state changed (#2028)

## 5.7.3

### Fixes

- Sentry Timber integration throws an exception when using args ([#1986](https://github.com/getsentry/sentry-java/pull/1986))

## 5.7.2

### Fixes

- Bring back support for `Timber.tag` ([#1974](https://github.com/getsentry/sentry-java/pull/1974))

## 5.7.1

### Fixes

- Sentry Timber integration does not submit msg.formatted breadcrumbs ([#1957](https://github.com/getsentry/sentry-java/pull/1957))
- ANR WatchDog won't crash on SecurityException ([#1962](https://github.com/getsentry/sentry-java/pull/1962))

## 5.7.0

### Features

- Automatically enable `Timber` and `Fragment` integrations if they are present on the classpath ([#1936](https://github.com/getsentry/sentry-java/pull/1936))

## 5.6.3

### Fixes

- If transaction or span is finished, do not allow to mutate ([#1940](https://github.com/getsentry/sentry-java/pull/1940))
- Keep used AndroidX classes from obfuscation (Fixes UI breadcrumbs and Slow/Frozen frames) ([#1942](https://github.com/getsentry/sentry-java/pull/1942))

## 5.6.2

### Fixes

- Ref: Make ActivityFramesTracker public to be used by Hybrid SDKs ([#1931](https://github.com/getsentry/sentry-java/pull/1931))
- Bump: AGP to 7.1.2 ([#1930](https://github.com/getsentry/sentry-java/pull/1930))
- NPE while adding "response_body_size" breadcrumb, when response body length is unknown ([#1908](https://github.com/getsentry/sentry-java/pull/1908))
- Do not include stacktrace frames into Timber message ([#1898](https://github.com/getsentry/sentry-java/pull/1898))
- Potential memory leaks ([#1909](https://github.com/getsentry/sentry-java/pull/1909))

Breaking changes:
`Timber.tag` is no longer supported by our [Timber integration](https://docs.sentry.io/platforms/android/configuration/integrations/timber/) and will not appear on Sentry for error events.
Please vote on this [issue](https://github.com/getsentry/sentry-java/issues/1900), if you'd like us to provide support for that.

## 5.6.2-beta.3

### Fixes

- Ref: Make ActivityFramesTracker public to be used by Hybrid SDKs ([#1931](https://github.com/getsentry/sentry-java/pull/1931))
- Bump: AGP to 7.1.2 ([#1930](https://github.com/getsentry/sentry-java/pull/1930))

## 5.6.2-beta.2

### Fixes

- NPE while adding "response_body_size" breadcrumb, when response body length is unknown ([#1908](https://github.com/getsentry/sentry-java/pull/1908))

## 5.6.2-beta.1

### Fixes

- Do not include stacktrace frames into Timber message ([#1898](https://github.com/getsentry/sentry-java/pull/1898))
- Potential memory leaks ([#1909](https://github.com/getsentry/sentry-java/pull/1909))

Breaking changes:
`Timber.tag` is no longer supported by our [Timber integration](https://docs.sentry.io/platforms/android/configuration/integrations/timber/) and will not appear on Sentry for error events.
Please vote on this [issue](https://github.com/getsentry/sentry-java/issues/1900), if you'd like us to provide support for that.

## 5.6.1

### Features

- Add options.printUncaughtStackTrace to print uncaught exceptions ([#1890](https://github.com/getsentry/sentry-java/pull/1890))

### Fixes

- NPE while adding "response_body_size" breadcrumb, when response body is null ([#1884](https://github.com/getsentry/sentry-java/pull/1884))
- Bump: AGP to 7.1.0 ([#1892](https://github.com/getsentry/sentry-java/pull/1892))

## 5.6.0

### Features

- Add breadcrumbs support for UI events (automatically captured) ([#1876](https://github.com/getsentry/sentry-java/pull/1876))

### Fixes

- Change scope of servlet-api to compileOnly ([#1880](https://github.com/getsentry/sentry-java/pull/1880))

## 5.5.3

### Fixes

- Do not create SentryExceptionResolver bean when Spring MVC is not on the classpath ([#1865](https://github.com/getsentry/sentry-java/pull/1865))

## 5.5.2

### Fixes

- Detect App Cold start correctly for Hybrid SDKs ([#1855](https://github.com/getsentry/sentry-java/pull/1855))
- Bump: log4j to 2.17.0 ([#1852](https://github.com/getsentry/sentry-java/pull/1852))
- Bump: logback to 1.2.9 ([#1853](https://github.com/getsentry/sentry-java/pull/1853))

## 5.5.1

### Fixes

- Bump: log4j to 2.16.0 ([#1845](https://github.com/getsentry/sentry-java/pull/1845))
- Make App start cold/warm visible to Hybrid SDKs ([#1848](https://github.com/getsentry/sentry-java/pull/1848))

## 5.5.0

### Features

- Add locale to device context and deprecate language ([#1832](https://github.com/getsentry/sentry-java/pull/1832))
- Add `SentryFileInputStream` and `SentryFileOutputStream` for File I/O performance instrumentation ([#1826](https://github.com/getsentry/sentry-java/pull/1826))
- Add `SentryFileReader` and `SentryFileWriter` for File I/O instrumentation ([#1843](https://github.com/getsentry/sentry-java/pull/1843))

### Fixes

- Bump: log4j to 2.15.0 ([#1839](https://github.com/getsentry/sentry-java/pull/1839))
- Ref: Rename Fragment span operation from `ui.fragment.load` to `ui.load` ([#1824](https://github.com/getsentry/sentry-java/pull/1824))
- Ref: change `java.util.Random` to `java.security.SecureRandom` for possible security reasons ([#1831](https://github.com/getsentry/sentry-java/pull/1831))

## 5.4.3

### Fixes

- Only report App start measurement for full launch on Android ([#1821](https://github.com/getsentry/sentry-java/pull/1821))

## 5.4.2

### Fixes

- Ref: catch Throwable instead of Exception to suppress internal SDK errors ([#1812](https://github.com/getsentry/sentry-java/pull/1812))

## 5.4.1

### Features

- Refactor OkHttp and Apollo to Kotlin functional interfaces ([#1797](https://github.com/getsentry/sentry-java/pull/1797))
- Add secondary constructor to SentryInstrumentation ([#1804](https://github.com/getsentry/sentry-java/pull/1804))

### Fixes

- Do not start fragment span if not added to the Activity ([#1813](https://github.com/getsentry/sentry-java/pull/1813))

## 5.4.0

### Features

- Add `graphql-java` instrumentation ([#1777](https://github.com/getsentry/sentry-java/pull/1777))

### Fixes

- Do not crash when event processors throw a lower level Throwable class ([#1800](https://github.com/getsentry/sentry-java/pull/1800))
- ActivityFramesTracker does not throw if Activity has no observers ([#1799](https://github.com/getsentry/sentry-java/pull/1799))

## 5.3.0

### Features

- Add datasource tracing with P6Spy ([#1784](https://github.com/getsentry/sentry-java/pull/1784))

### Fixes

- ActivityFramesTracker does not throw if Activity has not been added ([#1782](https://github.com/getsentry/sentry-java/pull/1782))
- PerformanceAndroidEventProcessor uses up to date isTracingEnabled set on Configuration callback ([#1786](https://github.com/getsentry/sentry-java/pull/1786))

## 5.2.4

### Fixes

- Window.FEATURE_NO_TITLE does not work when using activity traces ([#1769](https://github.com/getsentry/sentry-java/pull/1769))
- unregister UncaughtExceptionHandler on close ([#1770](https://github.com/getsentry/sentry-java/pull/1770))

## 5.2.3

### Fixes

- Make ActivityFramesTracker operations thread-safe ([#1762](https://github.com/getsentry/sentry-java/pull/1762))
- Clone Scope Contexts ([#1763](https://github.com/getsentry/sentry-java/pull/1763))
- Bump: AGP to 7.0.3 ([#1765](https://github.com/getsentry/sentry-java/pull/1765))

## 5.2.2

### Fixes

- Close HostnameCache#executorService on SentryClient#close ([#1757](https://github.com/getsentry/sentry-java/pull/1757))

## 5.2.1

### Features

- Add isCrashedLastRun support ([#1739](https://github.com/getsentry/sentry-java/pull/1739))
- Attach Java vendor and version to events and transactions ([#1703](https://github.com/getsentry/sentry-java/pull/1703))

### Fixes

- Handle exception if Context.registerReceiver throws ([#1747](https://github.com/getsentry/sentry-java/pull/1747))

## 5.2.0

### Features

- Allow setting proguard via Options and/or external resources ([#1728](https://github.com/getsentry/sentry-java/pull/1728))
- Add breadcrumbs for the Apollo integration ([#1726](https://github.com/getsentry/sentry-java/pull/1726))

### Fixes

- Don't set lastEventId for transactions ([#1727](https://github.com/getsentry/sentry-java/pull/1727))
- ActivityLifecycleIntegration#appStartSpan memory leak ([#1732](https://github.com/getsentry/sentry-java/pull/1732))

## 5.2.0-beta.3

### Features

- Add "data" to spans ([#1717](https://github.com/getsentry/sentry-java/pull/1717))

### Fixes

- Check at runtime if AndroidX.Core is available ([#1718](https://github.com/getsentry/sentry-java/pull/1718))
- Should not capture unfinished transaction ([#1719](https://github.com/getsentry/sentry-java/pull/1719))

## 5.2.0-beta.2

### Fixes

- Bump AGP to 7.0.2 ([#1650](https://github.com/getsentry/sentry-java/pull/1650))
- Drop spans in BeforeSpanCallback. ([#1713](https://github.com/getsentry/sentry-java/pull/1713))

## 5.2.0-beta.1

### Features

- Add tracestate HTTP header support ([#1683](https://github.com/getsentry/sentry-java/pull/1683))
- Add option to filter which origins receive tracing headers ([#1698](https://github.com/getsentry/sentry-java/pull/1698))
- Include unfinished spans in transaction ([#1699](https://github.com/getsentry/sentry-java/pull/1699))
- Add static helpers for creating breadcrumbs ([#1702](https://github.com/getsentry/sentry-java/pull/1702))
- Performance support for Android Apollo ([#1705](https://github.com/getsentry/sentry-java/pull/1705))

### Fixes

- Move tags from transaction.contexts.trace.tags to transaction.tags ([#1700](https://github.com/getsentry/sentry-java/pull/1700))

Breaking changes:

- Updated proguard keep rule for enums, which affects consumer application code ([#1694](https://github.com/getsentry/sentry-java/pull/1694))

## 5.1.2

### Fixes

- Servlet 3.1 compatibility issue ([#1681](https://github.com/getsentry/sentry-java/pull/1681))
- Do not drop Contexts key if Collection, Array or Char ([#1680](https://github.com/getsentry/sentry-java/pull/1680))

## 5.1.1

### Features

- Add support for async methods in Spring MVC ([#1652](https://github.com/getsentry/sentry-java/pull/1652))
- Add secondary constructor taking IHub to SentryOkHttpInterceptor ([#1657](https://github.com/getsentry/sentry-java/pull/1657))
- Merge external map properties ([#1656](https://github.com/getsentry/sentry-java/pull/1656))

### Fixes

- Remove onActivityPreCreated call in favor of onActivityCreated ([#1661](https://github.com/getsentry/sentry-java/pull/1661))
- Do not crash if SENSOR_SERVICE throws ([#1655](https://github.com/getsentry/sentry-java/pull/1655))
- Make sure scope is popped when processing request results in exception ([#1665](https://github.com/getsentry/sentry-java/pull/1665))

## 5.1.0

### Features

- Spring WebClient integration ([#1621](https://github.com/getsentry/sentry-java/pull/1621))
- OpenFeign integration ([#1632](https://github.com/getsentry/sentry-java/pull/1632))
- Add more convenient way to pass BeforeSpanCallback in OpenFeign integration ([#1637](https://github.com/getsentry/sentry-java/pull/1637))

### Fixes

- Bump: sentry-native to 0.4.12 ([#1651](https://github.com/getsentry/sentry-java/pull/1651))

## 5.1.0-beta.9

- No documented changes.

## 5.1.0-beta.8

### Features

- Generate Sentry BOM ([#1486](https://github.com/getsentry/sentry-java/pull/1486))

## 5.1.0-beta.7

### Features

- Slow/Frozen frames metrics ([#1609](https://github.com/getsentry/sentry-java/pull/1609))

## 5.1.0-beta.6

### Features

- Add request body extraction for Spring MVC integration ([#1595](https://github.com/getsentry/sentry-java/pull/1595))

### Fixes

- set min sdk version of sentry-android-fragment to API 14 ([#1608](https://github.com/getsentry/sentry-java/pull/1608))
- Ser/Deser of the UserFeedback from cached envelope ([#1611](https://github.com/getsentry/sentry-java/pull/1611))

## 5.1.0-beta.5

### Fixes

- Make SentryAppender non-final for Log4j2 and Logback ([#1603](https://github.com/getsentry/sentry-java/pull/1603))
- Do not throw IAE when tracing header contain invalid trace id ([#1605](https://github.com/getsentry/sentry-java/pull/1605))

## 5.1.0-beta.4

### Fixes

- Update sentry-native to 0.4.11 ([#1591](https://github.com/getsentry/sentry-java/pull/1591))

## 5.1.0-beta.3

### Features

- Spring Webflux integration ([#1529](https://github.com/getsentry/sentry-java/pull/1529))

## 5.1.0-beta.2

### Features

- Support transaction waiting for children to finish. ([#1535](https://github.com/getsentry/sentry-java/pull/1535))
- Capture logged marker in log4j2 and logback appenders ([#1551](https://github.com/getsentry/sentry-java/pull/1551))
- Allow clearing of attachments in the scope ([#1562](https://github.com/getsentry/sentry-java/pull/1562))
- Set mechanism type in SentryExceptionResolver ([#1556](https://github.com/getsentry/sentry-java/pull/1556))
- Perf. for fragments ([#1528](https://github.com/getsentry/sentry-java/pull/1528))

### Fixes

- Handling missing Spring Security on classpath on Java 8 ([#1552](https://github.com/getsentry/sentry-java/pull/1552))
- Use a different method to get strings from JNI, and avoid excessive Stack Space usage. ([#1214](https://github.com/getsentry/sentry-java/pull/1214))
- Add data field to SentrySpan ([#1555](https://github.com/getsentry/sentry-java/pull/1555))
- Clock drift issue when calling DateUtils#getDateTimeWithMillisPrecision ([#1557](https://github.com/getsentry/sentry-java/pull/1557))
- Prefer snake case for HTTP integration data keys ([#1559](https://github.com/getsentry/sentry-java/pull/1559))
- Assign lastEventId only if event was queued for submission ([#1565](https://github.com/getsentry/sentry-java/pull/1565))

## 5.1.0-beta.1

### Features

- Measure app start time ([#1487](https://github.com/getsentry/sentry-java/pull/1487))
- Automatic breadcrumbs logging for fragment lifecycle ([#1522](https://github.com/getsentry/sentry-java/pull/1522))

## 5.0.1

### Fixes

- Sources and Javadoc artifacts were mixed up ([#1515](https://github.com/getsentry/sentry-java/pull/1515))

## 5.0.0

This release brings many improvements but also new features:

- OkHttp Interceptor for Android ([#1330](https://github.com/getsentry/sentry-java/pull/1330))
- GraalVM Native Image Compatibility ([#1329](https://github.com/getsentry/sentry-java/pull/1329))
- Add option to ignore exceptions by type ([#1352](https://github.com/getsentry/sentry-java/pull/1352))
- Enrich transactions with device contexts ([#1430](https://github.com/getsentry/sentry-java/pull/1430)) ([#1469](https://github.com/getsentry/sentry-java/pull/1469))
- Better interoperability with Kotlin null-safety ([#1439](https://github.com/getsentry/sentry-java/pull/1439)) and ([#1462](https://github.com/getsentry/sentry-java/pull/1462))
- Add coroutines support ([#1479](https://github.com/getsentry/sentry-java/pull/1479))
- OkHttp callback for Customising the Span ([#1478](https://github.com/getsentry/sentry-java/pull/1478))
- Add breadcrumb in Spring RestTemplate integration ([#1481](https://github.com/getsentry/sentry-java/pull/1481))

Breaking changes:

- Migration Guide for [Java](https://docs.sentry.io/platforms/java/migration/)
- Migration Guide for [Android](https://docs.sentry.io/platforms/android/migration/)

Other fixes:

- Fix: Add attachmentType to envelope ser/deser. ([#1504](https://github.com/getsentry/sentry-java/pull/1504))

Thank you:

- @maciejwalkowiak for coding most of it.

## 5.0.0-beta.7

### Fixes


- Ref: Deprecate SentryBaseEvent#getOriginThrowable and add SentryBaseEvent#getThrowableMechanism ([#1502](https://github.com/getsentry/sentry-java/pull/1502))
- Graceful Shutdown flushes event instead of Closing SDK ([#1500](https://github.com/getsentry/sentry-java/pull/1500))
- Do not append threads that come from the EnvelopeFileObserver ([#1501](https://github.com/getsentry/sentry-java/pull/1501))
- Ref: Deprecate cacheDirSize and add maxCacheItems ([#1499](https://github.com/getsentry/sentry-java/pull/1499))
- Append all threads if Hint is Cached but attachThreads is enabled ([#1503](https://github.com/getsentry/sentry-java/pull/1503))

## 5.0.0-beta.6

### Features

- Add secondary constructor to SentryOkHttpInterceptor ([#1491](https://github.com/getsentry/sentry-java/pull/1491))
- Add option to enable debug mode in Log4j2 integration ([#1492](https://github.com/getsentry/sentry-java/pull/1492))

### Fixes

- Ref: Replace clone() with copy constructor ([#1496](https://github.com/getsentry/sentry-java/pull/1496))

## 5.0.0-beta.5

### Features

- OkHttp callback for Customising the Span ([#1478](https://github.com/getsentry/sentry-java/pull/1478))
- Add breadcrumb in Spring RestTemplate integration ([#1481](https://github.com/getsentry/sentry-java/pull/1481))
- Add coroutines support ([#1479](https://github.com/getsentry/sentry-java/pull/1479))

### Fixes

- Cloning Stack ([#1483](https://github.com/getsentry/sentry-java/pull/1483))

## 5.0.0-beta.4

### Fixes

- Enrich Transactions with Context Data ([#1469](https://github.com/getsentry/sentry-java/pull/1469))
- Bump: Apache HttpClient to 5.0.4 ([#1476](https://github.com/getsentry/sentry-java/pull/1476))

## 5.0.0-beta.3

### Fixes

- Handling immutable collections on SentryEvent and protocol objects ([#1468](https://github.com/getsentry/sentry-java/pull/1468))
- Associate event with transaction when thrown exception is not a direct cause ([#1463](https://github.com/getsentry/sentry-java/pull/1463))
- Ref: nullability annotations to Sentry module ([#1439](https://github.com/getsentry/sentry-java/pull/1439)) and ([#1462](https://github.com/getsentry/sentry-java/pull/1462))
- NPE when adding Context Data with null values for log4j2 ([#1465](https://github.com/getsentry/sentry-java/pull/1465))

## 5.0.0-beta.2

### Fixes

- sentry-android-timber package sets sentry.java.android.timber as SDK name ([#1456](https://github.com/getsentry/sentry-java/pull/1456))
- When AppLifecycleIntegration is closed, it should remove observer using UI thread ([#1459](https://github.com/getsentry/sentry-java/pull/1459))
- Bump: AGP to 4.2.0 ([#1460](https://github.com/getsentry/sentry-java/pull/1460))

Breaking Changes:

- Remove: Settings.Secure.ANDROID_ID in favor of generated installationId ([#1455](https://github.com/getsentry/sentry-java/pull/1455))
- Rename: enableSessionTracking to enableAutoSessionTracking ([#1457](https://github.com/getsentry/sentry-java/pull/1457))

## 5.0.0-beta.1

### Fixes

- Ref: Refactor converting HttpServletRequest to Sentry Request in Spring integration ([#1387](https://github.com/getsentry/sentry-java/pull/1387))
- Bump: sentry-native to 0.4.9 ([#1431](https://github.com/getsentry/sentry-java/pull/1431))
- Activity tracing auto instrumentation for Android API < 29 ([#1402](https://github.com/getsentry/sentry-java/pull/1402))
- use connection and read timeouts in ApacheHttpClient based transport ([#1397](https://github.com/getsentry/sentry-java/pull/1397))
- set correct transaction status for unhandled exceptions in SentryTracingFilter ([#1406](https://github.com/getsentry/sentry-java/pull/1406))
- handle network errors in SentrySpanClientHttpRequestInterceptor ([#1407](https://github.com/getsentry/sentry-java/pull/1407))
- set scope on transaction ([#1409](https://github.com/getsentry/sentry-java/pull/1409))
- set status and associate events with transactions ([#1426](https://github.com/getsentry/sentry-java/pull/1426))
- Do not set free memory and is low memory fields when it's a NDK hard crash ([#1399](https://github.com/getsentry/sentry-java/pull/1399))
- Apply user from the scope to transaction ([#1424](https://github.com/getsentry/sentry-java/pull/1424))
- Pass maxBreadcrumbs config. to sentry-native ([#1425](https://github.com/getsentry/sentry-java/pull/1425))
- Run event processors and enrich transactions with contexts ([#1430](https://github.com/getsentry/sentry-java/pull/1430))
- Set Span status for OkHttp integration ([#1447](https://github.com/getsentry/sentry-java/pull/1447))
- Set user on transaction in Spring & Spring Boot integrations ([#1443](https://github.com/getsentry/sentry-java/pull/1443))

## 4.4.0-alpha.2

### Features

- Add option to ignore exceptions by type ([#1352](https://github.com/getsentry/sentry-java/pull/1352))
- Sentry closes Android NDK and ShutdownHook integrations ([#1358](https://github.com/getsentry/sentry-java/pull/1358))
- Allow inheritance of SentryHandler class in sentry-jul package([#1367](https://github.com/getsentry/sentry-java/pull/1367))
- Make NoOpHub public ([#1379](https://github.com/getsentry/sentry-java/pull/1379))
- Configure max spans per transaction ([#1394](https://github.com/getsentry/sentry-java/pull/1394))

### Fixes

- Bump: Upgrade Apache HttpComponents Core to 5.0.3 ([#1375](https://github.com/getsentry/sentry-java/pull/1375))
- NPE when MDC contains null values (sentry-logback) ([#1364](https://github.com/getsentry/sentry-java/pull/1364))
- Avoid NPE when MDC contains null values (sentry-jul) ([#1385](https://github.com/getsentry/sentry-java/pull/1385))
- Accept only non null value maps ([#1368](https://github.com/getsentry/sentry-java/pull/1368))
- Do not bind transactions to scope by default. ([#1376](https://github.com/getsentry/sentry-java/pull/1376))
- Hub thread safety ([#1388](https://github.com/getsentry/sentry-java/pull/1388))
- SentryTransactionAdvice should operate on the new scope ([#1389](https://github.com/getsentry/sentry-java/pull/1389))

## 4.4.0-alpha.1

### Features

- Add an overload for `startTransaction` that sets the created transaction to the Scope ([#1313](https://github.com/getsentry/sentry-java/pull/1313))
- Set SDK version on Transactions ([#1307](https://github.com/getsentry/sentry-java/pull/1307))
- GraalVM Native Image Compatibility ([#1329](https://github.com/getsentry/sentry-java/pull/1329))
- Add OkHttp client application interceptor ([#1330](https://github.com/getsentry/sentry-java/pull/1330))

### Fixes

- Bump: sentry-native to 0.4.8
- Ref: Separate user facing and protocol classes in the Performance feature ([#1304](https://github.com/getsentry/sentry-java/pull/1304))
- Use logger set on SentryOptions in GsonSerializer ([#1308](https://github.com/getsentry/sentry-java/pull/1308))
- Use the bindToScope correctly
- Allow 0.0 to be set on tracesSampleRate ([#1328](https://github.com/getsentry/sentry-java/pull/1328))
- set "java" platform to transactions ([#1332](https://github.com/getsentry/sentry-java/pull/1332))
- Allow disabling tracing through SentryOptions ([#1337](https://github.com/getsentry/sentry-java/pull/1337))

## 4.3.0

### Features

- Activity tracing auto instrumentation

### Fixes

- Aetting in-app-includes from external properties ([#1291](https://github.com/getsentry/sentry-java/pull/1291))
- Initialize Sentry in Logback appender when DSN is not set in XML config ([#1296](https://github.com/getsentry/sentry-java/pull/1296))
- JUL integration SDK name ([#1293](https://github.com/getsentry/sentry-java/pull/1293))

## 4.2.0

### Features

- Improve EventProcessor nullability annotations ([#1229](https://github.com/getsentry/sentry-java/pull/1229)).
- Add ability to flush events synchronously.
- Support @SentrySpan and @SentryTransaction on classes and interfaces. ([#1243](https://github.com/getsentry/sentry-java/pull/1243))
- Do not serialize empty collections and maps ([#1245](https://github.com/getsentry/sentry-java/pull/1245))
- Integration interface better compatibility with Kotlin null-safety
- Simplify Sentry configuration in Spring integration ([#1259](https://github.com/getsentry/sentry-java/pull/1259))
- Simplify configuring Logback integration when environment variable with the DSN is not set ([#1271](https://github.com/getsentry/sentry-java/pull/1271))
- Add Request to the Scope. [#1270](https://github.com/getsentry/sentry-java/pull/1270))
- Optimize SentryTracingFilter when hub is disabled.

### Fixes

- Bump: sentry-native to 0.4.7
- Optimize DuplicateEventDetectionEventProcessor performance ([#1247](https://github.com/getsentry/sentry-java/pull/1247)).
- Prefix sdk.package names with io.sentry ([#1249](https://github.com/getsentry/sentry-java/pull/1249))
- Remove experimental annotation for Attachment ([#1257](https://github.com/getsentry/sentry-java/pull/1257))
- Mark stacktrace as snapshot if captured at arbitrary moment ([#1231](https://github.com/getsentry/sentry-java/pull/1231))
- Disable Gson HTML escaping
- Make the ANR Atomic flags immutable
- Prevent NoOpHub from creating heavy SentryOptions objects ([#1272](https://github.com/getsentry/sentry-java/pull/1272))
- SentryTransaction#getStatus NPE ([#1273](https://github.com/getsentry/sentry-java/pull/1273))
- Discard unfinished Spans before sending them over to Sentry ([#1279](https://github.com/getsentry/sentry-java/pull/1279))
- Interrupt the thread in QueuedThreadPoolExecutor ([#1276](https://github.com/getsentry/sentry-java/pull/1276))
- SentryTransaction#finish should not clear another transaction from the scope ([#1278](https://github.com/getsentry/sentry-java/pull/1278))

Breaking Changes:
- Enchancement: SentryExceptionResolver should not send handled errors by default ([#1248](https://github.com/getsentry/sentry-java/pull/1248)).
- Ref: Simplify RestTemplate instrumentation ([#1246](https://github.com/getsentry/sentry-java/pull/1246))
- Enchancement: Add overloads for startTransaction taking op and description ([#1244](https://github.com/getsentry/sentry-java/pull/1244))

## 4.1.0

### Features

- Improve Kotlin compatibility for SdkVersion ([#1213](https://github.com/getsentry/sentry-java/pull/1213))
- Support logging via JUL ([#1211](https://github.com/getsentry/sentry-java/pull/1211))

### Fixes

- Returning Sentry trace header from Span ([#1217](https://github.com/getsentry/sentry-java/pull/1217))
- Remove misleading error logs ([#1222](https://github.com/getsentry/sentry-java/pull/1222))

## 4.0.0

This release brings the Sentry Performance feature to Java SDK, Spring, Spring Boot, and Android integrations. Read more in the reference documentation:

- [Performance for Java](https://docs.sentry.io/platforms/java/performance/)
- [Performance for Spring](https://docs.sentry.io/platforms/java/guides/spring/)
- [Performance for Spring Boot](https://docs.sentry.io/platforms/java/guides/spring-boot/)
- [Performance for Android](https://docs.sentry.io/platforms/android/performance/)

### Other improvements:

#### Core:

- Improved loading external configuration:
  - Load `sentry.properties` from the application's current working directory ([#1046](https://github.com/getsentry/sentry-java/pull/1046))
  - Resolve `in-app-includes`, `in-app-excludes`, `tags`, `debug`, `uncaught.handler.enabled` parameters from the external configuration
- Set global tags on SentryOptions and load them from external configuration ([#1066](https://github.com/getsentry/sentry-java/pull/1066))
- Add support for attachments ([#1082](https://github.com/getsentry/sentry-java/pull/1082))
- Resolve `servername` from the localhost address
- Simplified transport configuration through setting `TransportFactory` instead of `ITransport` on SentryOptions ([#1124](https://github.com/getsentry/sentry-java/pull/1124))

#### Spring Boot:

- Add the ability to register multiple `OptionsConfiguration` beans ([#1093](https://github.com/getsentry/sentry-java/pull/1093))
- Initialize Logback after context refreshes ([#1129](https://github.com/getsentry/sentry-java/pull/1129))

#### Android:

- Add `isSideLoaded` and `installerStore` tags automatically (Where your App. was installed from eg Google Play, Amazon Store, downloaded APK, etc...)
- Bump: sentry-native to 0.4.6
- Bump: Gradle to 6.8.1 and AGP to 4.1.2

## 4.0.0-beta.1

### Features

- Add addToTransactions to Attachment ([#1191](https://github.com/getsentry/sentry-java/pull/1191))
- Support SENTRY_TRACES_SAMPLE_RATE conf. via env variables ([#1171](https://github.com/getsentry/sentry-java/pull/1171))
- Pass request to CustomSamplingContext in Spring integration ([#1172](https://github.com/getsentry/sentry-java/pull/1172))
- Move `SentrySpanClientHttpRequestInterceptor` to Spring module ([#1181](https://github.com/getsentry/sentry-java/pull/1181))
- Add overload for `transaction/span.finish(SpanStatus)` ([#1182](https://github.com/getsentry/sentry-java/pull/1182))
- Simplify registering traces sample callback in Spring integration ([#1184](https://github.com/getsentry/sentry-java/pull/1184))
- Polish Performance API ([#1165](https://github.com/getsentry/sentry-java/pull/1165))
- Set "debug" through external properties ([#1186](https://github.com/getsentry/sentry-java/pull/1186))
- Simplify Spring integration ([#1188](https://github.com/getsentry/sentry-java/pull/1188))
- Init overload with dsn ([#1195](https://github.com/getsentry/sentry-java/pull/1195))
- Enable Kotlin map-like access on CustomSamplingContext ([#1192](https://github.com/getsentry/sentry-java/pull/1192))
- Auto register custom ITransportFactory in Spring integration ([#1194](https://github.com/getsentry/sentry-java/pull/1194))
- Improve Kotlin property access in Performance API ([#1193](https://github.com/getsentry/sentry-java/pull/1193))
- Copy options tags to transactions ([#1198](https://github.com/getsentry/sentry-java/pull/1198))
- Add convenient method for accessing event's throwable ([#1202](https://github.com/getsentry/sentry-java/pull/1202))

### Fixes

- Ref: Set SpanContext on SentryTransaction to avoid potential NPE ([#1173](https://github.com/getsentry/sentry-java/pull/1173))
- Free Local Refs manually due to Android local ref. count limits
- Bring back support for setting transaction name without ongoing transaction ([#1183](https://github.com/getsentry/sentry-java/pull/1183))

## 4.0.0-alpha.3

### Features

- Improve ITransaction and ISpan null-safety compatibility ([#1161](https://github.com/getsentry/sentry-java/pull/1161))
- Automatically assign span context to captured events ([#1156](https://github.com/getsentry/sentry-java/pull/1156))
- Autoconfigure Apache HttpClient 5 based Transport in Spring Boot integration ([#1143](https://github.com/getsentry/sentry-java/pull/1143))
- Send user.ip_address = {{auto}} when sendDefaultPii is true ([#1015](https://github.com/getsentry/sentry-java/pull/1015))
- Read tracesSampleRate from AndroidManifest
- OutboxSender supports all envelope item types ([#1158](https://github.com/getsentry/sentry-java/pull/1158))
- Read `uncaught.handler.enabled` property from the external configuration
- Resolve servername from the localhost address
- Add maxAttachmentSize to SentryOptions ([#1138](https://github.com/getsentry/sentry-java/pull/1138))
- Drop invalid attachments ([#1134](https://github.com/getsentry/sentry-java/pull/1134))
- Set isSideLoaded info tags
- Add non blocking Apache HttpClient 5 based Transport ([#1136](https://github.com/getsentry/sentry-java/pull/1136))

### Fixes

- Ref: Make Attachment immutable ([#1120](https://github.com/getsentry/sentry-java/pull/1120))
- Ref: using Calendar to generate Dates
- Ref: Return NoOpTransaction instead of null ([#1126](https://github.com/getsentry/sentry-java/pull/1126))
- Ref: `ITransport` implementations are now responsible for executing request in asynchronous or synchronous way ([#1118](https://github.com/getsentry/sentry-java/pull/1118))
- Ref: Add option to set `TransportFactory` instead of `ITransport` on `SentryOptions` ([#1124](https://github.com/getsentry/sentry-java/pull/1124))
- Ref: Simplify ITransport creation in ITransportFactory ([#1135](https://github.com/getsentry/sentry-java/pull/1135))
- Fixes and Tests: Session serialization and deserialization
- Inheriting sampling decision from parent ([#1100](https://github.com/getsentry/sentry-java/pull/1100))
- Exception only sets a stack trace if there are frames
- Initialize Logback after context refreshes ([#1129](https://github.com/getsentry/sentry-java/pull/1129))
- Do not crash when passing null values to @Nullable methods, eg User and Scope
- Resolving dashed properties from external configuration
- Consider {{ auto }} as a default ip address ([#1015](https://github.com/getsentry/sentry-java/pull/1015))
- Set release and environment on Transactions ([#1152](https://github.com/getsentry/sentry-java/pull/1152))
- Do not set transaction on the scope automatically

## 4.0.0-alpha.2

### Features

- Add basic support for attachments ([#1082](https://github.com/getsentry/sentry-java/pull/1082))
- Set transaction name on events and transactions sent using Spring integration ([#1067](https://github.com/getsentry/sentry-java/pull/1067))
- Set global tags on SentryOptions and load them from external configuration ([#1066](https://github.com/getsentry/sentry-java/pull/1066))
- Add API validator and remove deprecated methods
- Add more convenient method to start a child span ([#1073](https://github.com/getsentry/sentry-java/pull/1073))
- Autoconfigure traces callback in Spring Boot integration ([#1074](https://github.com/getsentry/sentry-java/pull/1074))
- Resolve in-app-includes and in-app-excludes parameters from the external configuration
- Make InAppIncludesResolver public ([#1084](https://github.com/getsentry/sentry-java/pull/1084))
- Add the ability to register multiple OptionsConfiguration beans ([#1093](https://github.com/getsentry/sentry-java/pull/1093))
- Database query tracing with datasource-proxy ([#1095](https://github.com/getsentry/sentry-java/pull/1095))

### Fixes

- Ref: Refactor resolving SpanContext for Throwable ([#1068](https://github.com/getsentry/sentry-java/pull/1068))
- Ref: Change "op" to "operation" in @SentrySpan and @SentryTransaction
- Remove method reference in SentryEnvelopeItem ([#1091](https://github.com/getsentry/sentry-java/pull/1091))
- Set current thread only if there are no exceptions
- SentryOptions creates GsonSerializer by default
- Append DebugImage list if event already has it
- Sort breadcrumbs by Date if there are breadcrumbs already in the event

## 4.0.0-alpha.1

### Features

- Load `sentry.properties` from the application's current working directory ([#1046](https://github.com/getsentry/sentry-java/pull/1046))
- Performance monitoring ([#971](https://github.com/getsentry/sentry-java/pull/971))
- Performance monitoring for Spring Boot applications ([#971](https://github.com/getsentry/sentry-java/pull/971))

### Fixes

- Ref: Refactor JSON deserialization ([#1047](https://github.com/getsentry/sentry-java/pull/1047))

## 3.2.1

### Fixes

- Set current thread only if theres no exceptions ([#1064](https://github.com/getsentry/sentry-java/pull/1064))
- Append DebugImage list if event already has it ([#1092](https://github.com/getsentry/sentry-java/pull/1092))
- Sort breadcrumbs by Date if there are breadcrumbs already in the event ([#1094](https://github.com/getsentry/sentry-java/pull/1094))
- Free Local Refs manually due to Android local ref. count limits  ([#1179](https://github.com/getsentry/sentry-java/pull/1179))

## 3.2.0

### Features

- Expose a Module (Debug images) Loader for Android thru sentry-native ([#1043](https://github.com/getsentry/sentry-java/pull/1043))
- Added java doc to protocol classes based on sentry-data-schemes project ([#1045](https://github.com/getsentry/sentry-java/pull/1045))
- Make SentryExceptionResolver Order configurable to not send handled web exceptions ([#1008](https://github.com/getsentry/sentry-java/pull/1008))
- Resolve HTTP Proxy parameters from the external configuration ([#1028](https://github.com/getsentry/sentry-java/pull/1028))
- Sentry NDK integration is compiled against default NDK version based on AGP's version ([#1048](https://github.com/getsentry/sentry-java/pull/1048))

### Fixes

- Bump: AGP 4.1.1 ([#1040](https://github.com/getsentry/sentry-java/pull/1040))
- Update to sentry-native 0.4.4 and fix shared library builds ([#1039](https://github.com/getsentry/sentry-java/pull/1039))
- use neutral Locale for String operations ([#1033](https://github.com/getsentry/sentry-java/pull/1033))
- Clean up JNI code and properly free strings ([#1050](https://github.com/getsentry/sentry-java/pull/1050))
- set userId for hard-crashes if no user is set ([#1049](https://github.com/getsentry/sentry-java/pull/1049))

## 3.1.3

### Fixes

- Fix broken NDK integration on 3.1.2 (release failed on packaging a .so file)
- Increase max cached events to 30 ([#1029](https://github.com/getsentry/sentry-java/pull/1029))
- Normalize DSN URI ([#1030](https://github.com/getsentry/sentry-java/pull/1030))

## 3.1.2

### Features

- Manually capturing User Feedback
- Set environment to "production" by default.
- Make public the Breadcrumb constructor that accepts a Date ([#1012](https://github.com/getsentry/sentry-java/pull/1012))

### Fixes

- ref: Validate event id on user feedback submission

## 3.1.1

### Features

- Bind logging related SentryProperties to Slf4j Level instead of Logback to improve Log4j2 compatibility

### Fixes

- Prevent Logback and Log4j2 integrations from re-initializing Sentry when Sentry is already initialized
- Make sure HttpServletRequestSentryUserProvider runs by default before custom SentryUserProvider beans
- Fix setting up Sentry in Spring Webflux annotation by changing the scope of Spring WebMvc related dependencies

## 3.1.0

### Features

- Make getThrowable public and improve set contexts ([#967](https://github.com/getsentry/sentry-java/pull/967))
- Accepted quoted values in properties from external configuration ([#972](https://github.com/getsentry/sentry-java/pull/972))

### Fixes

- Auto-Configure `inAppIncludes` in Spring Boot integration ([#966](https://github.com/getsentry/sentry-java/pull/966))
- Bump: Android Gradle Plugin 4.0.2 ([#968](https://github.com/getsentry/sentry-java/pull/968))
- Don't require `sentry.dsn` to be set when using `io.sentry:sentry-spring-boot-starter` and `io.sentry:sentry-logback` together ([#965](https://github.com/getsentry/sentry-java/pull/965))
- Remove chunked streaming mode ([#974](https://github.com/getsentry/sentry-java/pull/974))
- Android 11 + targetSdkVersion 30 crashes Sentry on start ([#977](https://github.com/getsentry/sentry-java/pull/977))

## 3.0.0

## Java + Android

This release marks the re-unification of Java and Android SDK code bases.
It's based on the Android 2.0 SDK, which implements [Sentry's unified API](https://develop.sentry.dev/sdk/unified-api/).

Considerable changes were done, which include a lot of improvements. More are covered below, but the highlights are:

- Improved `log4j2` integration
  - Capture breadcrumbs for level INFO and higher
  - Raises event for ERROR and higher.
  - Minimum levels are configurable.
  - Optionally initializes the SDK via appender.xml
- Dropped support to `log4j`.
- Improved `logback` integration
  - Capture breadcrumbs for level INFO and higher
  - Raises event for ERROR and higher.
  - Minimum levels are configurable.
  - Optionally initializes the SDK via appender.xml
  - Configurable via Spring integration if both are enabled
- Spring
  - No more duplicate events with Spring and logback
  - Auto initalizes if DSN is available
  - Configuration options available with auto complete
- Google App Engine support dropped

## What’s Changed

- Callback to validate SSL certificate ([#944](https://github.com/getsentry/sentry-java/pull/944))
- Attach stack traces enabled by default

### Android specific

- Release health enabled by default for Android
- Sync of Scopes for Java -> Native (NDK)
- Bump Sentry-Native v0.4.2
- Android 11 Support

[Android migration docs](https://docs.sentry.io/platforms/android/migration/#migrating-from-sentry-android-2x-to-sentry-android-3x)

### Java specific

- Unified API for Java SDK and integrations (Spring, Spring boot starter, Servlet, Logback, Log4j2)

New Java [docs](https://docs.sentry.io/platforms/java/) are live and being improved.

## Acquisition

Packages were released on [`bintray sentry-java`](https://dl.bintray.com/getsentry/sentry-java/io/sentry/), [`bintray sentry-android`](https://dl.bintray.com/getsentry/sentry-android/io/sentry/), [`jcenter`](https://jcenter.bintray.com/io/sentry/) and [`mavenCentral`](https://repo.maven.apache.org/maven2/io/sentry/)

## Where is the Java 1.7 code base?

The previous Java releases, are all available in this repository through the tagged releases.
## 3.0.0-beta.1

## What’s Changed

- feat: ssl support ([#944](https://github.com/getsentry/sentry-java/pull/944)) @ninekaw9 @marandaneto
- feat: sync Java to C ([#937](https://github.com/getsentry/sentry-java/pull/937)) @bruno-garcia @marandaneto
- feat: Auto-configure Logback appender in Spring Boot integration. ([#938](https://github.com/getsentry/sentry-java/pull/938)) @maciejwalkowiak
- feat: Add Servlet integration. ([#935](https://github.com/getsentry/sentry-java/pull/935)) @maciejwalkowiak
- fix: Pop scope at the end of the request in Spring integration. ([#936](https://github.com/getsentry/sentry-java/pull/936)) @maciejwalkowiak
- bump: Upgrade Spring Boot to 2.3.4. ([#932](https://github.com/getsentry/sentry-java/pull/932)) @maciejwalkowiak
- fix: Do not set cookies when send pii is set to false. ([#931](https://github.com/getsentry/sentry-java/pull/931)) @maciejwalkowiak

Packages were released on [`bintray sentry-java`](https://dl.bintray.com/getsentry/sentry-java/io/sentry/), [`bintray sentry-android`](https://dl.bintray.com/getsentry/sentry-android/io/sentry/), [`jcenter`](https://jcenter.bintray.com/io/sentry/) and [`mavenCentral`](https://repo.maven.apache.org/maven2/io/sentry/)

We'd love to get feedback.

## 3.0.0-alpha.3

### Features

- Enable attach stack traces and disable attach threads by default ([#921](https://github.com/getsentry/sentry-java/pull/921)) @marandaneto

### Fixes

- Bump sentry-native to 0.4.2 ([#926](https://github.com/getsentry/sentry-java/pull/926)) @marandaneto
- ref: remove log level as RN do not use it anymore ([#924](https://github.com/getsentry/sentry-java/pull/924)) @marandaneto
- Read sample rate correctly from manifest meta data ([#923](https://github.com/getsentry/sentry-java/pull/923)) @marandaneto

Packages were released on [`bintray sentry-android`](https://dl.bintray.com/getsentry/sentry-android/io/sentry/) and [`bintray sentry-java`](https://dl.bintray.com/getsentry/sentry-java/io/sentry/)

We'd love to get feedback.

## 3.0.0-alpha.2

TBD

Packages were released on [bintray](https://dl.bintray.com/getsentry/maven/io/sentry/)

> Note: This release marks the unification of the Java and Android Sentry codebases based on the core of the Android SDK (version 2.x).
Previous releases for the Android SDK (version 2.x) can be found on the now archived: https://github.com/getsentry/sentry-android/

## 3.0.0-alpha.1

### Features

### Fixes


## New releases will happen on a different repository:

https://github.com/getsentry/sentry-java

## What’s Changed

### Features

### Fixes


- feat: enable release health by default

Packages were released on [`bintray`](https://dl.bintray.com/getsentry/sentry-android/io/sentry/sentry-android/), [`jcenter`](https://jcenter.bintray.com/io/sentry/sentry-android/) and [`mavenCentral`](https://repo.maven.apache.org/maven2/io/sentry/sentry-android/)

We'd love to get feedback.

## 2.3.1

### Fixes

- Add main thread checker for the app lifecycle integration ([#525](https://github.com/getsentry/sentry-android/pull/525)) @marandaneto
- Set correct migration link ([#523](https://github.com/getsentry/sentry-android/pull/523)) @fupduck
- Warn about Sentry re-initialization. ([#521](https://github.com/getsentry/sentry-android/pull/521)) @maciejwalkowiak
- Set SDK version in `MainEventProcessor`. ([#513](https://github.com/getsentry/sentry-android/pull/513)) @maciejwalkowiak
- Bump sentry-native to 0.4.0 ([#512](https://github.com/getsentry/sentry-android/pull/512)) @marandaneto
- Bump Gradle to 6.6 and fix linting issues ([#510](https://github.com/getsentry/sentry-android/pull/510)) @marandaneto
- fix(sentry-java): Contexts belong on the Scope ([#504](https://github.com/getsentry/sentry-android/pull/504)) @maciejwalkowiak
- Add tests for verifying scope changes thread isolation ([#508](https://github.com/getsentry/sentry-android/pull/508)) @maciejwalkowiak
- Set `SdkVersion` in default `SentryOptions` created in sentry-core module ([#506](https://github.com/getsentry/sentry-android/pull/506)) @maciejwalkowiak

Packages were released on [`bintray`](https://dl.bintray.com/getsentry/sentry-android/io/sentry/sentry-android/), [`jcenter`](https://jcenter.bintray.com/io/sentry/sentry-android/) and [`mavenCentral`](https://repo.maven.apache.org/maven2/io/sentry/sentry-android/)

We'd love to get feedback.

## 2.3.0

### Features

- Add console application sample. ([#502](https://github.com/getsentry/sentry-android/pull/502)) @maciejwalkowiak
- Log stacktraces in SystemOutLogger ([#498](https://github.com/getsentry/sentry-android/pull/498)) @maciejwalkowiak
- Add method to add breadcrumb with string parameter. ([#501](https://github.com/getsentry/sentry-android/pull/501)) @maciejwalkowiak

### Fixes

- Converting UTC and ISO timestamp when missing Locale/TimeZone do not error ([#505](https://github.com/getsentry/sentry-android/pull/505)) @marandaneto
- Call `Sentry#close` on JVM shutdown. ([#497](https://github.com/getsentry/sentry-android/pull/497)) @maciejwalkowiak
- ref: sentry-core changes for console app ([#473](https://github.com/getsentry/sentry-android/pull/473)) @marandaneto

Obs: If you are using its own instance of `Hub`/`SentryClient` and reflection to set up the SDK to be usable within Libraries, this change may break your code, please fix the renamed classes.

Packages were released on [`bintray`](https://dl.bintray.com/getsentry/sentry-android/io/sentry/sentry-android/), [`jcenter`](https://jcenter.bintray.com/io/sentry/sentry-android/) and [`mavenCentral`](https://repo.maven.apache.org/maven2/io/sentry/sentry-android/)

We'd love to get feedback.

## 2.2.2

### Features

- Add sdk to envelope header ([#488](https://github.com/getsentry/sentry-android/pull/488)) @marandaneto
- Log request if response code is not 200 ([#484](https://github.com/getsentry/sentry-android/pull/484)) @marandaneto

### Fixes

- Bump plugin versions ([#487](https://github.com/getsentry/sentry-android/pull/487)) @marandaneto
- Bump: AGP 4.0.1 ([#486](https://github.com/getsentry/sentry-android/pull/486)) @marandaneto

Packages were released on [`bintray`](https://dl.bintray.com/getsentry/sentry-android/io/sentry/sentry-android/), [`jcenter`](https://jcenter.bintray.com/io/sentry/sentry-android/) and [`mavenCentral`](https://repo.maven.apache.org/maven2/io/sentry/sentry-android/)

We'd love to get feedback.

## 2.2.1

### Fixes

- Timber adds breadcrumb even if event level is < minEventLevel ([#480](https://github.com/getsentry/sentry-android/pull/480)) @marandaneto
- Contexts serializer avoids reflection and fixes desugaring issue ([#478](https://github.com/getsentry/sentry-android/pull/478)) @marandaneto
- clone session before sending to the transport ([#474](https://github.com/getsentry/sentry-android/pull/474)) @marandaneto
- Bump Gradle 6.5.1 ([#479](https://github.com/getsentry/sentry-android/pull/479)) @marandaneto

Packages were released on [`bintray`](https://dl.bintray.com/getsentry/sentry-android/io/sentry/sentry-android/), [`jcenter`](https://jcenter.bintray.com/io/sentry/sentry-android/) and [`mavenCentral`](https://repo.maven.apache.org/maven2/io/sentry/sentry-android/)

We'd love to get feedback.

## 2.2.0

### Fixes

- Negative session sequence if the date is before java date epoch ([#471](https://github.com/getsentry/sentry-android/pull/471)) @marandaneto
- Deserialise unmapped contexts values from envelope ([#470](https://github.com/getsentry/sentry-android/pull/470)) @marandaneto
- Bump: sentry-native 0.3.4 ([#468](https://github.com/getsentry/sentry-android/pull/468)) @marandaneto

- feat: timber integration ([#464](https://github.com/getsentry/sentry-android/pull/464)) @marandaneto

1) To add integrations it requires a [manual initialization](https://docs.sentry.io/platforms/android/#manual-initialization) of the Android SDK.

2) Add the `sentry-android-timber` dependency:

```groovy
implementation 'io.sentry:sentry-android-timber:{version}' // version >= 2.2.0
```

3) Initialize and add the `SentryTimberIntegration`:

```java
SentryAndroid.init(this, options -> {
    // default values:
    // minEventLevel = ERROR
    // minBreadcrumbLevel = INFO
    options.addIntegration(new SentryTimberIntegration());

    // custom values for minEventLevel and minBreadcrumbLevel
    // options.addIntegration(new SentryTimberIntegration(SentryLevel.WARNING, SentryLevel.ERROR));
});
```

4) Use the Timber integration:

```java
try {
    int x = 1 / 0;
} catch (Exception e) {
    Timber.e(e);
}
```

Packages were released on [`bintray`](https://dl.bintray.com/getsentry/sentry-android/io/sentry/sentry-android/), [`jcenter`](https://jcenter.bintray.com/io/sentry/sentry-android/) and [`mavenCentral`](https://repo.maven.apache.org/maven2/io/sentry/sentry-android/)

We'd love to get feedback.

## 2.1.7

### Fixes

- Init native libs if available on SDK init ([#461](https://github.com/getsentry/sentry-android/pull/461)) @marandaneto
- Make JVM target explicit in sentry-core ([#462](https://github.com/getsentry/sentry-android/pull/462)) @dilbernd
- Timestamp with millis from react-native should be in UTC format ([#456](https://github.com/getsentry/sentry-android/pull/456)) @marandaneto
- Bump Gradle to 6.5 ([#454](https://github.com/getsentry/sentry-android/pull/454)) @marandaneto

Packages were released on [`bintray`](https://dl.bintray.com/getsentry/sentry-android/io/sentry/sentry-android/), [`jcenter`](https://jcenter.bintray.com/io/sentry/sentry-android/) and [`mavenCentral`](https://repo.maven.apache.org/maven2/io/sentry/sentry-android/)

We'd love to get feedback.

## 2.1.6

### Fixes

- Do not lookup sentry-debug-meta but instead load it directly ([#445](https://github.com/getsentry/sentry-android/pull/445)) @marandaneto
- Regression on v2.1.5 which can cause a crash on SDK init

Packages were released on [`bintray`](https://dl.bintray.com/getsentry/sentry-android/io/sentry/sentry-android/), [`jcenter`](https://jcenter.bintray.com/io/sentry/sentry-android/) and [`mavenCentral`](https://repo.maven.apache.org/maven2/io/sentry/sentry-android/)

We'd love to get feedback.

## 2.1.5

### Fixes

This version has a severe bug and can cause a crash on SDK init

Please upgrade to https://github.com/getsentry/sentry-android/releases/tag/2.1.6

## 2.1.4

### Features

- Make gzip as default content encoding type ([#433](https://github.com/getsentry/sentry-android/pull/433)) @marandaneto
- Use AGP 4 features ([#366](https://github.com/getsentry/sentry-android/pull/366)) @marandaneto
- Create GH Actions CI for Ubuntu/macOS ([#403](https://github.com/getsentry/sentry-android/pull/403)) @marandaneto
- Make root checker better and minimize false positive ([#417](https://github.com/getsentry/sentry-android/pull/417)) @marandaneto

### Fixes

- bump: sentry-native to 0.3.1 ([#440](https://github.com/getsentry/sentry-android/pull/440)) @marandaneto
- Update last session timestamp ([#437](https://github.com/getsentry/sentry-android/pull/437)) @marandaneto
- Filter trim memory breadcrumbs ([#431](https://github.com/getsentry/sentry-android/pull/431)) @marandaneto

Packages were released on [`bintray`](https://dl.bintray.com/getsentry/sentry-android/io/sentry/sentry-android/), [`jcenter`](https://jcenter.bintray.com/io/sentry/sentry-android/) and [`mavenCentral`](https://repo.maven.apache.org/maven2/io/sentry/sentry-android/)

We'd love to get feedback.

## 2.1.3

### Fixes

This fixes several critical bugs in sentry-android 2.0 and 2.1

- Sentry.init register integrations after creating the main Hub instead of doing it in the main Hub ctor ([#427](https://github.com/getsentry/sentry-android/pull/427)) @marandaneto
- make NoOpLogger public ([#425](https://github.com/getsentry/sentry-android/pull/425)) @marandaneto
- ConnectivityChecker returns connection status and events are not trying to be sent if no connection. ([#420](https://github.com/getsentry/sentry-android/pull/420)) @marandaneto
- thread pool executor is a single thread executor instead of scheduled thread executor ([#422](https://github.com/getsentry/sentry-android/pull/422)) @marandaneto
- Add Abnormal to the Session.State enum as its part of the protocol ([#424](https://github.com/getsentry/sentry-android/pull/424)) @marandaneto
- Bump: Gradle to 6.4.1 ([#419](https://github.com/getsentry/sentry-android/pull/419)) @marandaneto

We recommend that you use sentry-android 2.1.3 over the initial release of sentry-android 2.0 and 2.1.

Packages were released on [`bintray`](https://dl.bintray.com/getsentry/sentry-android/io/sentry/sentry-android/), [`jcenter`](https://jcenter.bintray.com/io/sentry/sentry-android/) and [`mavenCentral`](https://repo.maven.apache.org/maven2/io/sentry/sentry-android/)

We'd love to get feedback.

## 2.1.2

### Features

- Added options to configure http transport ([#411](https://github.com/getsentry/sentry-android/pull/411)) @marandaneto

### Fixes

- Phone state breadcrumbs require read_phone_state on older OS versions ([#415](https://github.com/getsentry/sentry-android/pull/415)) @marandaneto @bsergean
- before raising ANR events, we check ProcessErrorStateInfo if available ([#412](https://github.com/getsentry/sentry-android/pull/412)) @marandaneto
- send cached events to use a single thread executor ([#405](https://github.com/getsentry/sentry-android/pull/405)) @marandaneto
- initing SDK on AttachBaseContext ([#409](https://github.com/getsentry/sentry-android/pull/409)) @marandaneto
- sessions can't be abnormal, but exited if not ended properly ([#410](https://github.com/getsentry/sentry-android/pull/410)) @marandaneto

Packages were released on [`bintray`](https://dl.bintray.com/getsentry/sentry-android/io/sentry/sentry-android/), [`jcenter`](https://jcenter.bintray.com/io/sentry/sentry-android/) and [`mavenCentral`](https://repo.maven.apache.org/maven2/io/sentry/sentry-android/)

We'd love to get feedback.

## 2.1.1

### Features

- Added missing getters on Breadcrumb and SentryEvent ([#397](https://github.com/getsentry/sentry-android/pull/397)) @marandaneto
- Add trim memory breadcrumbs ([#395](https://github.com/getsentry/sentry-android/pull/395)) @marandaneto
- Only set breadcrumb extras if not empty ([#394](https://github.com/getsentry/sentry-android/pull/394)) @marandaneto
- Added samples of how to disable automatic breadcrumbs ([#389](https://github.com/getsentry/sentry-android/pull/389)) @marandaneto

### Fixes

- Set missing release, environment and dist to sentry-native options ([#404](https://github.com/getsentry/sentry-android/pull/404)) @marandaneto
- Do not add automatic and empty sensor breadcrumbs ([#401](https://github.com/getsentry/sentry-android/pull/401)) @marandaneto
- ref: removed Thread.sleep from LifecycleWatcher tests, using awaitility and DateProvider ([#392](https://github.com/getsentry/sentry-android/pull/392)) @marandaneto
- ref: added a DateTimeProvider for making retry after testable ([#391](https://github.com/getsentry/sentry-android/pull/391)) @marandaneto
- Bump Gradle to 6.4 ([#390](https://github.com/getsentry/sentry-android/pull/390)) @marandaneto
- Bump sentry-native to 0.2.6 ([#396](https://github.com/getsentry/sentry-android/pull/396)) @marandaneto

Packages were released on [`bintray`](https://dl.bintray.com/getsentry/sentry-android/io/sentry/sentry-android/), [`jcenter`](https://jcenter.bintray.com/io/sentry/sentry-android/) and [`mavenCentral`](https://repo.maven.apache.org/maven2/io/sentry/sentry-android/)

We'd love to get feedback.

## 2.1.0

### Features

- Includes all the changes of 2.1.0 alpha, beta and RC

### Fixes

- fix when PhoneStateListener is not ready for use ([#387](https://github.com/getsentry/sentry-android/pull/387)) @marandaneto
- make ANR 5s by default ([#388](https://github.com/getsentry/sentry-android/pull/388)) @marandaneto
- rate limiting by categories ([#381](https://github.com/getsentry/sentry-android/pull/381)) @marandaneto
- Bump NDK to latest stable version 21.1.6352462 ([#386](https://github.com/getsentry/sentry-android/pull/386)) @marandaneto

Packages were released on [`bintray`](https://dl.bintray.com/getsentry/sentry-android/io/sentry/sentry-android/), [`jcenter`](https://jcenter.bintray.com/io/sentry/sentry-android/) and [`mavenCentral`](https://repo.maven.apache.org/maven2/io/sentry/sentry-android/)

We'd love to get feedback.

## 2.0.3

### Fixes

- patch from 2.1.0-alpha.2 - avoid crash if NDK throws UnsatisfiedLinkError ([#344](https://github.com/getsentry/sentry-android/pull/344)) @marandaneto

Packages were released on [`bintray`](https://dl.bintray.com/getsentry/sentry-android/io/sentry/sentry-android/), [`jcenter`](https://jcenter.bintray.com/io/sentry/sentry-android/) and [`mavenCentral`](https://repo.maven.apache.org/maven2/io/sentry/sentry-android/)

We'd love to get feedback.

## 2.1.0-RC.1

### Features

- Options for uncaught exception and make SentryOptions list Thread-Safe ([#384](https://github.com/getsentry/sentry-android/pull/384)) @marandaneto
- Automatic breadcrumbs for app, activity and sessions lifecycles and system events ([#348](https://github.com/getsentry/sentry-android/pull/348)) @marandaneto
- Make capture session and envelope internal ([#372](https://github.com/getsentry/sentry-android/pull/372)) @marandaneto

### Fixes

- If retry after header has empty categories, apply retry after to all of them ([#377](https://github.com/getsentry/sentry-android/pull/377)) @marandaneto
- Discard events and envelopes if cached and retry after ([#378](https://github.com/getsentry/sentry-android/pull/378)) @marandaneto
- Merge loadLibrary calls for sentry-native and clean up CMake files ([#373](https://github.com/getsentry/sentry-android/pull/373)) @Swatinem
- Exceptions should be sorted oldest to newest ([#370](https://github.com/getsentry/sentry-android/pull/370)) @marandaneto
- Check external storage size even if its read only ([#368](https://github.com/getsentry/sentry-android/pull/368)) @marandaneto
- Wrong check for cellular network capability ([#369](https://github.com/getsentry/sentry-android/pull/369)) @marandaneto
- add ScheduledForRemoval annotation to deprecated methods ([#375](https://github.com/getsentry/sentry-android/pull/375)) @marandaneto
- Bump NDK to 21.0.6113669 ([#367](https://github.com/getsentry/sentry-android/pull/367)) @marandaneto
- Bump AGP and add new make cmd to check for updates ([#365](https://github.com/getsentry/sentry-android/pull/365)) @marandaneto

Packages were released on [`bintray`](https://dl.bintray.com/getsentry/sentry-android/io/sentry/sentry-android/), [`jcenter`](https://jcenter.bintray.com/io/sentry/sentry-android/) and [`mavenCentral`](https://repo.maven.apache.org/maven2/io/sentry/sentry-android/)

We'd love to get feedback.

## 2.1.0-beta.2

### Fixes

- Bump sentry-native to 0.2.4 ([#364](https://github.com/getsentry/sentry-android/pull/364)) @marandaneto
- Update current session on session start after deleting previous session ([#362](https://github.com/getsentry/sentry-android/pull/362)) @marandaneto

Packages were released on [`bintray`](https://dl.bintray.com/getsentry/sentry-android/io/sentry/sentry-android/), [`jcenter`](https://jcenter.bintray.com/io/sentry/sentry-android/) and [`mavenCentral`](https://repo.maven.apache.org/maven2/io/sentry/sentry-android/)

We'd love to get feedback.

## 2.1.0-beta.1

### Fixes

- Bump sentry-native to 0.2.3 ([#357](https://github.com/getsentry/sentry-android/pull/357)) @marandaneto
- Check for androidx availability on runtime ([#356](https://github.com/getsentry/sentry-android/pull/356)) @marandaneto
- If theres a left over session file and its crashed, we should not overwrite its state ([#354](https://github.com/getsentry/sentry-android/pull/354)) @marandaneto
- Session should be exited state if state was ok ([#352](https://github.com/getsentry/sentry-android/pull/352)) @marandaneto
- Envelope has dedicated endpoint ([#353](https://github.com/getsentry/sentry-android/pull/353)) @marandaneto

Packages were released on [`bintray`](https://dl.bintray.com/getsentry/sentry-android/io/sentry/sentry-android/), [`jcenter`](https://jcenter.bintray.com/io/sentry/sentry-android/) and [`mavenCentral`](https://repo.maven.apache.org/maven2/io/sentry/sentry-android/)

We'd love to get feedback.

## 2.1.0-alpha.2

### Fixes

- Change integration order for cached outbox events ([#347](https://github.com/getsentry/sentry-android/pull/347)) @marandaneto
- Avoid crash if NDK throws UnsatisfiedLinkError ([#344](https://github.com/getsentry/sentry-android/pull/344)) @marandaneto
- Avoid getting a threadlocal twice. ([#339](https://github.com/getsentry/sentry-android/pull/339)) @metlos
- Removing session tracking guard on hub and client ([#338](https://github.com/getsentry/sentry-android/pull/338)) @marandaneto
- Bump agp to 3.6.2 ([#336](https://github.com/getsentry/sentry-android/pull/336)) @marandaneto
- Fix racey ANR integration ([#332](https://github.com/getsentry/sentry-android/pull/332)) @marandaneto
- Logging envelopes path when possible instead of nullable id ([#331](https://github.com/getsentry/sentry-android/pull/331)) @marandaneto
- Renaming transport gate method ([#330](https://github.com/getsentry/sentry-android/pull/330)) @marandaneto

Packages were released on [`bintray`](https://dl.bintray.com/getsentry/sentry-android/io/sentry/sentry-android/), [`jcenter`](https://jcenter.bintray.com/io/sentry/sentry-android/) and [`mavenCentral`](https://repo.maven.apache.org/maven2/io/sentry/sentry-android/)

We'd love to get feedback.

## 2.1.0-alpha.1

Release of Sentry's new SDK for Android.

## What’s Changed

### Features

- Release health @marandaneto @bruno-garcia
- ANR report should have 'was active=yes' on the dashboard ([#299](https://github.com/getsentry/sentry-android/pull/299)) @marandaneto
- NDK events apply scoped data ([#322](https://github.com/getsentry/sentry-android/pull/322)) @marandaneto
- Add a StdoutTransport ([#310](https://github.com/getsentry/sentry-android/pull/310)) @mike-burns
- Implementing new retry after protocol ([#306](https://github.com/getsentry/sentry-android/pull/306)) @marandaneto

### Fixes

- Bump sentry-native to 0.2.2 ([#305](https://github.com/getsentry/sentry-android/pull/305)) @Swatinem
- Missing App's info ([#315](https://github.com/getsentry/sentry-android/pull/315)) @marandaneto
- Buffered writers/readers - otimizations ([#311](https://github.com/getsentry/sentry-android/pull/311)) @marandaneto
- Boot time should be UTC ([#309](https://github.com/getsentry/sentry-android/pull/309)) @marandaneto
- Make transport result public ([#300](https://github.com/getsentry/sentry-android/pull/300)) @marandaneto

Packages were released on [`bintray`](https://dl.bintray.com/getsentry/sentry-android/io/sentry/sentry-android/), [`jcenter`](https://jcenter.bintray.com/io/sentry/sentry-android/) and [`mavenCentral`](https://repo.maven.apache.org/maven2/io/sentry/sentry-android/)

We'd love to get feedback.

## 2.0.2

Release of Sentry's new SDK for Android.

### Features

- MavenCentral support ([#284](https://github.com/getsentry/sentry-android/pull/284)) @marandaneto

### Fixes

- Bump AGP to 3.6.1 ([#285](https://github.com/getsentry/sentry-android/pull/285)) @marandaneto

Packages were released on [`bintray`](https://dl.bintray.com/getsentry/sentry-android/io/sentry/sentry-android/), [`jcenter`](https://jcenter.bintray.com/io/sentry/sentry-android/) and [`mavenCentral`](https://repo.maven.apache.org/maven2/io/sentry/sentry-android/)

We'd love to get feedback.

## 2.0.1

Release of Sentry's new SDK for Android.

## What’s Changed

### Features

- Attach threads/stacktraces ([#267](https://github.com/getsentry/sentry-android/pull/267)) @marandaneto
- Add the default serverName to SentryOptions and use it in MainEventProcessor ([#279](https://github.com/getsentry/sentry-android/pull/279)) @metlos

### Fixes

- set current threadId when there's no mechanism set ([#277](https://github.com/getsentry/sentry-android/pull/277)) @marandaneto
- Preview package manager ([#269](https://github.com/getsentry/sentry-android/pull/269)) @bruno-garcia

Packages were released on [`bintray`](https://dl.bintray.com/getsentry/sentry-android/io/sentry/), [`jcenter`](https://jcenter.bintray.com/io/sentry/sentry-android/)

We'd love to get feedback.

## 2.0.0

Release of Sentry's new SDK for Android.

New features not offered by (1.7.x):

- NDK support
  - Captures crashes caused by native code
  - Access to the [`sentry-native` SDK](https://github.com/getsentry/sentry-native/) API by your native (C/C++/Rust code/..).
- Automatic init (just add your `DSN` to the manifest)
   - Proguard rules are added automatically
   - Permission (Internet) is added automatically
- Uncaught Exceptions might be captured even before the app restarts
- Sentry's Unified API.
- More context/device information
- Packaged as `aar`
- Frames from the app automatically marked as `InApp=true` (stack traces in Sentry highlights them by default).
- Complete Sentry Protocol available.
- All threads and their stack traces are captured.
- Sample project in this repo to test many features (segfault, uncaught exception, ANR...)

Features from the current SDK like `ANR` are also available (by default triggered after 4 seconds).

Packages were released on [`bintray`](https://dl.bintray.com/getsentry/sentry-android/io/sentry/), [`jcenter`](https://jcenter.bintray.com/io/sentry/sentry-android/)

We'd love to get feedback.

## 2.0.0-rc04

Release of Sentry's new SDK for Android.

### Features

- Take sampleRate from metadata ([#262](https://github.com/getsentry/sentry-android/pull/262)) @bruno-garcia
- Support mills timestamp format ([#263](https://github.com/getsentry/sentry-android/pull/263)) @marandaneto
- Adding logs to installed integrations ([#265](https://github.com/getsentry/sentry-android/pull/265)) @marandaneto

### Fixes

- Breacrumb.data to string,object, Add LOG level ([#264](https://github.com/getsentry/sentry-android/pull/264)) @HazAT
- Read release conf. on manifest ([#266](https://github.com/getsentry/sentry-android/pull/266)) @marandaneto

Packages were released on [`bintray`](https://dl.bintray.com/getsentry/sentry-android/io/sentry/), [`jcenter`](https://jcenter.bintray.com/io/sentry/sentry-android/)

We'd love to get feedback and we'll work in getting the GA `2.0.0` out soon.
Until then, the [stable SDK offered by Sentry is at version 1.7.30](https://github.com/getsentry/sentry-java/releases/tag/v1.7.30)

## 2.0.0-rc03

Release of Sentry's new SDK for Android.

### Fixes

- fixes ([#259](https://github.com/getsentry/sentry-android/issues/259)) - NPE check on getExternalFilesDirs items. ([#260](https://github.com/getsentry/sentry-android/pull/260)) @marandaneto
- strictMode typo ([#258](https://github.com/getsentry/sentry-android/pull/258)) @marandaneto

Packages were released on [`bintray`](https://dl.bintray.com/getsentry/sentry-android/io/sentry/), [`jcenter`](https://jcenter.bintray.com/io/sentry/sentry-android/)

We'd love to get feedback and we'll work in getting the GA `2.0.0` out soon.
Until then, the [stable SDK offered by Sentry is at version 1.7.30](https://github.com/getsentry/sentry-java/releases/tag/v1.7.30)

## 2.0.0-rc02

Release of Sentry's new SDK for Android.

### Features

- Hub mode configurable ([#247](https://github.com/getsentry/sentry-android/pull/247)) @bruno-garcia
- Added remove methods (tags/extras) to the sentry static class ([#243](https://github.com/getsentry/sentry-android/pull/243)) @marandaneto

### Fixes


- Update ndk for new sentry-native version ([#235](https://github.com/getsentry/sentry-android/pull/235)) @Swatinem @marandaneto
- Make integrations public ([#256](https://github.com/getsentry/sentry-android/pull/256)) @marandaneto
- Bump build-tools ([#255](https://github.com/getsentry/sentry-android/pull/255)) @marandaneto
- Added javadocs to scope and its dependencies ([#253](https://github.com/getsentry/sentry-android/pull/253)) @marandaneto
- Build all ABIs ([#254](https://github.com/getsentry/sentry-android/pull/254)) @marandaneto
- Moving back ANR timeout from long to int param. ([#252](https://github.com/getsentry/sentry-android/pull/252)) @marandaneto
- Added HubAdapter to call Sentry static methods from Integrations ([#250](https://github.com/getsentry/sentry-android/pull/250)) @marandaneto
- New Release format ([#242](https://github.com/getsentry/sentry-android/pull/242)) @marandaneto
- Javadocs for SentryOptions ([#246](https://github.com/getsentry/sentry-android/pull/246)) @marandaneto
- non-app is already inApp excluded by default. ([#244](https://github.com/getsentry/sentry-android/pull/244)) @marandaneto
- Fix if symlink exists for sentry-native ([#241](https://github.com/getsentry/sentry-android/pull/241)) @marandaneto
- Clone method - race condition free ([#226](https://github.com/getsentry/sentry-android/pull/226)) @marandaneto
- Refactoring breadcrumbs callback ([#239](https://github.com/getsentry/sentry-android/pull/239)) @marandaneto

Packages were released on [`bintray`](https://dl.bintray.com/getsentry/sentry-android/io/sentry/), [`jcenter`](https://jcenter.bintray.com/io/sentry/sentry-android/)

We'd love to get feedback and we'll work in getting the GA `2.0.0` out soon.
Until then, the [stable SDK offered by Sentry is at version 1.7.30](https://github.com/getsentry/sentry-java/releases/tag/v1.7.30)

## 2.0.0-rc01

Release of Sentry's new SDK for Android.

## What’s Changed

### Features

- Added remove methods for Scope data ([#237](https://github.com/getsentry/sentry-android/pull/237)) @marandaneto
- More device context (deviceId, connectionType and language) ([#229](https://github.com/getsentry/sentry-android/pull/229)) @marandaneto
- Added a few java docs (Sentry, Hub and SentryClient) ([#223](https://github.com/getsentry/sentry-android/pull/223)) @marandaneto
- Implemented diagnostic logger ([#218](https://github.com/getsentry/sentry-android/pull/218)) @marandaneto
- Added event processors to scope ([#209](https://github.com/getsentry/sentry-android/pull/209)) @marandaneto
- Added android transport gate ([#206](https://github.com/getsentry/sentry-android/pull/206)) @marandaneto
- Added executor for caching values out of the main thread ([#201](https://github.com/getsentry/sentry-android/pull/201)) @marandaneto

### Fixes


- Honor RetryAfter ([#236](https://github.com/getsentry/sentry-android/pull/236)) @marandaneto
- Add tests for SentryValues ([#238](https://github.com/getsentry/sentry-android/pull/238)) @philipphofmann
- Do not set frames if there's none ([#234](https://github.com/getsentry/sentry-android/pull/234)) @marandaneto
- Always call interrupt after InterruptedException ([#232](https://github.com/getsentry/sentry-android/pull/232)) @marandaneto
- Mark as current thread if its the main thread ([#228](https://github.com/getsentry/sentry-android/pull/228)) @marandaneto
- Fix lgtm alerts ([#219](https://github.com/getsentry/sentry-android/pull/219)) @marandaneto
- Written unit tests to ANR integration ([#215](https://github.com/getsentry/sentry-android/pull/215)) @marandaneto
- Added blog posts to README ([#214](https://github.com/getsentry/sentry-android/pull/214)) @marandaneto
- Raise code coverage for Dsn to 100% ([#212](https://github.com/getsentry/sentry-android/pull/212)) @philipphofmann
- Remove redundant times(1) for Mockito.verify ([#211](https://github.com/getsentry/sentry-android/pull/211)) @philipphofmann
- Transport may be set on options ([#203](https://github.com/getsentry/sentry-android/pull/203)) @marandaneto
- dist may be set on options ([#204](https://github.com/getsentry/sentry-android/pull/204)) @marandaneto
- Throw an exception if DSN is not set ([#200](https://github.com/getsentry/sentry-android/pull/200)) @marandaneto
- Migration guide markdown ([#197](https://github.com/getsentry/sentry-android/pull/197)) @marandaneto

Packages were released on [`bintray`](https://dl.bintray.com/getsentry/sentry-android/io/sentry/), [`jcenter`](https://jcenter.bintray.com/io/sentry/sentry-android/)

We'd love to get feedback and we'll work in getting the GA `2.0.0` out soon.
Until then, the [stable SDK offered by Sentry is at version 1.7.29](https://github.com/getsentry/sentry-java/releases/tag/v1.7.29)

## 2.0.0-beta02

Release of Sentry's new SDK for Android.

### Features

- addBreadcrumb overloads ([#196](https://github.com/getsentry/sentry-android/pull/196)) and ([#198](https://github.com/getsentry/sentry-android/pull/198))

### Fixes

- fix Android bug on API 24 and 25 about getting current threads and stack traces ([#194](https://github.com/getsentry/sentry-android/pull/194))

Packages were released on [`bintray`](https://dl.bintray.com/getsentry/sentry-android/io/sentry/), [`jcenter`](https://jcenter.bintray.com/io/sentry/sentry-android/)

We'd love to get feedback and we'll work in getting the GA `2.0.0` out soon.
Until then, the [stable SDK offered by Sentry is at version 1.7.28](https://github.com/getsentry/sentry-java/releases/tag/v1.7.28)

## 2.0.0-beta01

Release of Sentry's new SDK for Android.

### Fixes

- ref: ANR doesn't set handled flag ([#186](https://github.com/getsentry/sentry-android/pull/186))
- SDK final review ([#183](https://github.com/getsentry/sentry-android/pull/183))
- ref: Drop errored in favor of crashed ([#187](https://github.com/getsentry/sentry-android/pull/187))
- Workaround android_id ([#185](https://github.com/getsentry/sentry-android/pull/185))
- Renamed sampleRate ([#191](https://github.com/getsentry/sentry-android/pull/191))
- Making timestamp package-private or test-only ([#190](https://github.com/getsentry/sentry-android/pull/190))
- Split event processor in Device/App data ([#180](https://github.com/getsentry/sentry-android/pull/180))

Packages were released on [`bintray`](https://dl.bintray.com/getsentry/sentry-android/io/sentry/), [`jcenter`](https://jcenter.bintray.com/io/sentry/sentry-android/)

We'd love to get feedback and we'll work in getting the GA `2.0.0` out soon.
Until then, the [stable SDK offered by Sentry is at version 1.7.28](https://github.com/getsentry/sentry-java/releases/tag/v1.7.28)

## 2.0.0-alpha09

Release of Sentry's new SDK for Android.

### Features

- Adding nativeBundle plugin ([#161](https://github.com/getsentry/sentry-android/pull/161))
- Adding scope methods to sentry static class ([#179](https://github.com/getsentry/sentry-android/pull/179))

### Fixes

- fix: DSN parsing ([#165](https://github.com/getsentry/sentry-android/pull/165))
- Don't avoid exception type minification ([#166](https://github.com/getsentry/sentry-android/pull/166))
- make Gson retro compatible with older versions of AGP ([#177](https://github.com/getsentry/sentry-android/pull/177))
- Bump sentry-native with message object instead of a string ([#172](https://github.com/getsentry/sentry-android/pull/172))

Packages were released on [`bintray`](https://dl.bintray.com/getsentry/sentry-android/io/sentry/), [`jcenter`](https://jcenter.bintray.com/io/sentry/sentry-android/)

We'd love to get feedback and we'll work in getting the GA `2.0.0` out soon.
Until then, the [stable SDK offered by Sentry is at version 1.7.28](https://github.com/getsentry/sentry-java/releases/tag/v1.7.28)

## 2.0.0-alpha08

Release of Sentry's new SDK for Android.

### Fixes

- DebugId endianness ([#162](https://github.com/getsentry/sentry-android/pull/162))
- Executed beforeBreadcrumb also for scope ([#160](https://github.com/getsentry/sentry-android/pull/160))
- Benefit of manifest merging when minSdk ([#159](https://github.com/getsentry/sentry-android/pull/159))
- Add method to captureMessage with level ([#157](https://github.com/getsentry/sentry-android/pull/157))
- Listing assets file on the wrong dir ([#156](https://github.com/getsentry/sentry-android/pull/156))

Packages were released on [`bintray`](https://dl.bintray.com/getsentry/sentry-android/io/sentry/), [`jcenter`](https://jcenter.bintray.com/io/sentry/sentry-android/)

We'd love to get feedback and we'll work in getting the GA `2.0.0` out soon.
Until then, the [stable SDK offered by Sentry is at version 1.7.28](https://github.com/getsentry/sentry-java/releases/tag/v1.7.28)

## 2.0.0-alpha07

Third release of Sentry's new SDK for Android.

### Fixes

-  Fixed release for jcenter and bintray

Packages were released on [`bintray`](https://dl.bintray.com/getsentry/sentry-android/io/sentry/), [`jcenter`](https://jcenter.bintray.com/io/sentry/sentry-android/)

We'd love to get feedback and we'll work in getting the GA `2.0.0` out soon.
Until then, the [stable SDK offered by Sentry is at version 1.7.28](https://github.com/getsentry/sentry-java/releases/tag/v1.7.28)

## 2.0.0-alpha06

Second release of Sentry's new SDK for Android.

### Fixes

- Fixed a typo on pom generation.

Packages were released on [`bintray`](https://dl.bintray.com/getsentry/sentry-android/io/sentry/), [`jcenter`](https://jcenter.bintray.com/io/sentry/sentry-android/)

We'd love to get feedback and we'll work in getting the GA `2.0.0` out soon.
Until then, the [stable SDK offered by Sentry is at version 1.7.28](https://github.com/getsentry/sentry-java/releases/tag/v1.7.28)

## 2.0.0-alpha05

First release of Sentry's new SDK for Android.

New features not offered by our current (1.7.x), stable SDK are:

- NDK support
  - Captures crashes caused by native code
  - Access to the [`sentry-native` SDK](https://github.com/getsentry/sentry-native/) API by your native (C/C++/Rust code/..).
- Automatic init (just add your `DSN` to the manifest)
   - Proguard rules are added automatically
   - Permission (Internet) is added automatically
- Uncaught Exceptions might be captured even before the app restarts
- Unified API which include scopes etc.
- More context/device information
- Packaged as `aar`
- Frames from the app automatically marked as `InApp=true` (stack traces in Sentry highlights them by default).
- Complete Sentry Protocol available.
- All threads and their stack traces are captured.
- Sample project in this repo to test many features (segfault, uncaught exception, scope)

Features from the current SDK like `ANR` are also available (by default triggered after 4 seconds).

Packages were released on [`bintray`](https://dl.bintray.com/getsentry/sentry-android/io/sentry/), [`jcenter`](https://jcenter.bintray.com/io/sentry/sentry-android/)

We'd love to get feedback and we'll work in getting the GA `2.0.0` out soon.
Until then, the [stable SDK offered by Sentry is at version 1.7.28](https://github.com/getsentry/sentry-java/releases/tag/v1.7.28)<|MERGE_RESOLUTION|>--- conflicted
+++ resolved
@@ -1,23 +1,22 @@
 # Changelog
 
-<<<<<<< HEAD
-## 7.17.0-alpha.1
-
-### Features
-
+## Unreleased
+
+### Features
+
+- Use a separate `Random` instance per thread to improve SDK performance ([#3835](https://github.com/getsentry/sentry-java/pull/3835))
 - Android 15: Add support for 16KB page sizes ([#3620](https://github.com/getsentry/sentry-java/pull/3620))
   - See https://developer.android.com/guide/practices/page-sizes for more details
-=======
-## Unreleased
-
-### Features
-
-- Use a separate `Random` instance per thread to improve SDK performance ([#3835](https://github.com/getsentry/sentry-java/pull/3835))
 
 ### Fixes
 
 - Accept manifest integer values when requiring floating values ([#3823](https://github.com/getsentry/sentry-java/pull/3823))
->>>>>>> 28a11a79
+
+### Dependencies
+
+- Bump Native SDK from v0.7.2 to v0.7.8 ([#3620](https://github.com/getsentry/sentry-java/pull/3620))
+  - [changelog](https://github.com/getsentry/sentry-native/blob/master/CHANGELOG.md#078)
+  - [diff](https://github.com/getsentry/sentry-native/compare/0.7.2...0.7.8)
 
 ## 7.16.0
 
@@ -39,18 +38,9 @@
 - Load lazy fields on init in the background ([#3803](https://github.com/getsentry/sentry-java/pull/3803))
 - Replace setOf with HashSet.add ([#3801](https://github.com/getsentry/sentry-java/pull/3801))
 
-<<<<<<< HEAD
-### Dependencies
-
-- Bump Native SDK from v0.7.2 to v0.7.8 ([#3620](https://github.com/getsentry/sentry-java/pull/3620))
-  - [changelog](https://github.com/getsentry/sentry-native/blob/master/CHANGELOG.md#078)
-  - [diff](https://github.com/getsentry/sentry-native/compare/0.7.2...0.7.8)
-
-=======
 ### Breaking changes
 
 - The method `addIntegrationToSdkVersion(Ljava/lang/Class;)V` has been removed from the core (`io.sentry:sentry`) package. Please make sure all of the packages (e.g. `io.sentry:sentry-android-core`, `io.sentry:sentry-android-fragment`, `io.sentry:sentry-okhttp`  and others) are all aligned and using the same version to prevent the `NoSuchMethodError` exception.
->>>>>>> 28a11a79
 
 ## 7.16.0-alpha.1
 
