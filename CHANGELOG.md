--- conflicted
+++ resolved
@@ -2,13 +2,11 @@
 
 ## Unreleased
 
-<<<<<<< HEAD
 * Feat: Add tracestate HTTP header support (#1683)
-=======
+
 Breaking changes:
 
 * Updated proguard keep rule for enums, which affects consumer application code (#1694)
->>>>>>> 90a68210
 
 ## 5.1.2
 
