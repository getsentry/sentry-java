# Changelog

## Unreleased

### Features

Breaking changes:
- Capture failed HTTP requests by default ([#2794](https://github.com/getsentry/sentry-java/pull/2794))
- Reduce flush timeout to 4s on Android to avoid ANRs ([#2858](https://github.com/getsentry/sentry-java/pull/2858))
- Set ip_address to {{auto}} by default, even if sendDefaultPII is disabled ([#2860](https://github.com/getsentry/sentry-java/pull/2860))
  - Instead use the "Prevent Storing of IP Addresses" option in the "Security & Privacy" project settings on sentry.io
- Reduce timeout of AsyncHttpTransport to avoid ANR ([#2879](https://github.com/getsentry/sentry-java/pull/2879))
- Add deadline timeout for automatic transactions ([#2865](https://github.com/getsentry/sentry-java/pull/2865))
  - This affects all automatically generated transactions on Android (UI, clicks), the default timeout is 30s
- Apollo v2 BeforeSpanCallback now allows returning null ([#2890](https://github.com/getsentry/sentry-java/pull/2890))
- Automatic user interaction tracking: every click now starts a new automatic transaction ([#2891](https://github.com/getsentry/sentry-java/pull/2891))
  - Previously performing a click on the same UI widget twice would keep the existing transaction running, the new behavior now better aligns with other SDKs
<<<<<<< HEAD
- If global hub mode is enabled (default on Android), Sentry.getSpan() returns the root span instead of the latest span ([#2855](https://github.com/getsentry/sentry-java/pull/2855))
=======
- Android: If global hub mode is enabled (default on Android), Sentry.getSpan() returns the root span instead of the latest span ([#2855](https://github.com/getsentry/sentry-java/pull/2855))
>>>>>>> a9dadc45

### Fixes

- Measure AppStart time till First Draw instead of `onResume` ([#2851](https://github.com/getsentry/sentry-java/pull/2851))
- Do not overwrite UI transaction status if set by the user ([#2852](https://github.com/getsentry/sentry-java/pull/2852))

Breaking changes:
- Move enableNdk from SentryOptions to SentryAndroidOptions ([#2793](https://github.com/getsentry/sentry-java/pull/2793))
- Fix Coroutine Context Propagation using CopyableThreadContextElement, requires `kotlinx-coroutines-core` version `1.6.1` or higher ([#2838](https://github.com/getsentry/sentry-java/pull/2838))
- Bump min API to 19 ([#2883](https://github.com/getsentry/sentry-java/pull/2883))
- Fix don't overwrite the span status of unfinished spans ([#2859](https://github.com/getsentry/sentry-java/pull/2859))
  - If you're using a self hosted version of sentry, sentry self hosted >= 22.12.0 is required

## Unreleased

### Features

- Add TraceOrigin to Transactions and Spans ([#2803](https://github.com/getsentry/sentry-java/pull/2803))

### Fixes

- Deduplicate events happening in multiple threads simultaneously (e.g. `OutOfMemoryError`) ([#2845](https://github.com/getsentry/sentry-java/pull/2845))
  - This will improve Crash-Free Session Rate as we no longer will send multiple Session updates with `Crashed` status, but only the one that is relevant
- Ensure no Java 8 method reference sugar is used for Android ([#2857](https://github.com/getsentry/sentry-java/pull/2857))
- Do not send session updates for terminated sessions ([#2849](https://github.com/getsentry/sentry-java/pull/2849))

## 6.26.0

### Features
- (Internal) Extend APIs for hybrid SDKs ([#2814](https://github.com/getsentry/sentry-java/pull/2814), [#2846](https://github.com/getsentry/sentry-java/pull/2846))

### Fixes

- Fix ANRv2 thread dump parsing for native-only threads ([#2839](https://github.com/getsentry/sentry-java/pull/2839))
- Derive `TracingContext` values from event for ANRv2 events ([#2839](https://github.com/getsentry/sentry-java/pull/2839))

## 6.25.2

### Fixes

- Change Spring Boot, Apollo, Apollo 3, JUL, Logback, Log4j2, OpenFeign, GraphQL and Kotlin coroutines core dependencies to compileOnly ([#2837](https://github.com/getsentry/sentry-java/pull/2837))

## 6.25.1

### Fixes

- Allow removing integrations in SentryAndroid.init ([#2826](https://github.com/getsentry/sentry-java/pull/2826))
- Fix concurrent access to frameMetrics listener ([#2823](https://github.com/getsentry/sentry-java/pull/2823))

### Dependencies

- Bump Native SDK from v0.6.4 to v0.6.5 ([#2822](https://github.com/getsentry/sentry-java/pull/2822))
  - [changelog](https://github.com/getsentry/sentry-native/blob/master/CHANGELOG.md#065)
  - [diff](https://github.com/getsentry/sentry-native/compare/0.6.4...0.6.5)
- Bump Gradle from v8.2.0 to v8.2.1 ([#2830](https://github.com/getsentry/sentry-java/pull/2830))
  - [changelog](https://github.com/gradle/gradle/blob/master/CHANGELOG.md#v821)
  - [diff](https://github.com/gradle/gradle/compare/v8.2.0...v8.2.1)

## 6.25.0

### Features

- Add manifest `AutoInit` to integrations list ([#2795](https://github.com/getsentry/sentry-java/pull/2795))
- Tracing headers (`sentry-trace` and `baggage`) are now attached and passed through even if performance is disabled ([#2788](https://github.com/getsentry/sentry-java/pull/2788))

### Fixes

- Set `environment` from `SentryOptions` if none persisted in ANRv2 ([#2809](https://github.com/getsentry/sentry-java/pull/2809))
- Remove code that set `tracesSampleRate` to `0.0` for Spring Boot if not set ([#2800](https://github.com/getsentry/sentry-java/pull/2800))
  - This used to enable performance but not send any transactions by default.
  - Performance is now disabled by default.
- Fix slow/frozen frames were not reported with transactions ([#2811](https://github.com/getsentry/sentry-java/pull/2811))

### Dependencies

- Bump Native SDK from v0.6.3 to v0.6.4 ([#2796](https://github.com/getsentry/sentry-java/pull/2796))
  - [changelog](https://github.com/getsentry/sentry-native/blob/master/CHANGELOG.md#064)
  - [diff](https://github.com/getsentry/sentry-native/compare/0.6.3...0.6.4)
- Bump Gradle from v8.1.1 to v8.2.0 ([#2810](https://github.com/getsentry/sentry-java/pull/2810))
  - [changelog](https://github.com/gradle/gradle/blob/master/CHANGELOG.md#v820)
  - [diff](https://github.com/gradle/gradle/compare/v8.1.1...v8.2.0)

## 6.24.0

### Features

- Add debouncing mechanism and before-capture callbacks for screenshots and view hierarchies ([#2773](https://github.com/getsentry/sentry-java/pull/2773))
- Improve ANRv2 implementation ([#2792](https://github.com/getsentry/sentry-java/pull/2792))
  - Add a proguard rule to keep `ApplicationNotResponding` class from obfuscation
  - Add a new option `setReportHistoricalAnrs`; when enabled, it will report all of the ANRs from the [getHistoricalExitReasons](https://developer.android.com/reference/android/app/ActivityManager?hl=en#getHistoricalProcessExitReasons(java.lang.String,%20int,%20int)) list. 
  By default, the SDK only reports and enriches the latest ANR and only this one counts towards ANR rate. 
  Worth noting that this option is mainly useful when updating the SDK to the version where ANRv2 has been introduced, to report all ANRs happened prior to the SDK update. After that, the SDK will always pick up the latest ANR from the historical exit reasons list on next app restart, so there should be no historical ANRs to report.
  These ANRs are reported with the `HistoricalAppExitInfo` mechanism.
  - Add a new option `setAttachAnrThreadDump` to send ANR thread dump from the system as an attachment. 
  This is only useful as additional information, because the SDK attempts to parse the thread dump into proper threads with stacktraces by default.
  - If [ApplicationExitInfo#getTraceInputStream](https://developer.android.com/reference/android/app/ApplicationExitInfo#getTraceInputStream()) returns null, the SDK no longer reports an ANR event, as these events are not very useful without it.
  - Enhance regex patterns for native stackframes

## 6.23.0

### Features

- Add profile rate limiting ([#2782](https://github.com/getsentry/sentry-java/pull/2782))
- Support for automatically capturing Failed GraphQL (Apollo 3) Client errors ([#2781](https://github.com/getsentry/sentry-java/pull/2781))

```kotlin
import com.apollographql.apollo3.ApolloClient
import io.sentry.apollo3.sentryTracing

val apolloClient = ApolloClient.Builder()
    .serverUrl("https://example.com/graphql")
    .sentryTracing(captureFailedRequests = true)    
    .build()
```

### Dependencies

- Bump Native SDK from v0.6.2 to v0.6.3 ([#2746](https://github.com/getsentry/sentry-java/pull/2746))
  - [changelog](https://github.com/getsentry/sentry-native/blob/master/CHANGELOG.md#063)
  - [diff](https://github.com/getsentry/sentry-native/compare/0.6.2...0.6.3)

### Fixes

- Align http.status with [span data conventions](https://develop.sentry.dev/sdk/performance/span-data-conventions/) ([#2786](https://github.com/getsentry/sentry-java/pull/2786))

## 6.22.0

### Features

- Add `lock` attribute to the `SentryStackFrame` protocol to better highlight offending frames in the UI ([#2761](https://github.com/getsentry/sentry-java/pull/2761))
- Enrich database spans with blocked main thread info ([#2760](https://github.com/getsentry/sentry-java/pull/2760))
- Add `api_target` to `Request` and `data` to `Response` Protocols ([#2775](https://github.com/getsentry/sentry-java/pull/2775))

### Fixes

- No longer use `String.join` in `Baggage` as it requires API level 26 ([#2778](https://github.com/getsentry/sentry-java/pull/2778))

## 6.21.0

### Features

- Introduce new `sentry-android-sqlite` integration ([#2722](https://github.com/getsentry/sentry-java/pull/2722))
    - This integration replaces the old `androidx.sqlite` database instrumentation in the Sentry Android Gradle plugin
    - A new capability to manually instrument your `androidx.sqlite` databases. 
      - You can wrap your custom `SupportSQLiteOpenHelper` instance into `SentrySupportSQLiteOpenHelper(myHelper)` if you're not using the Sentry Android Gradle plugin and still benefit from performance auto-instrumentation.
- Add SentryWrapper for Callable and Supplier Interface ([#2720](https://github.com/getsentry/sentry-java/pull/2720))
- Load sentry-debug-meta.properties ([#2734](https://github.com/getsentry/sentry-java/pull/2734))
  - This enables source context for Java
  - For more information on how to enable source context, please refer to [#633](https://github.com/getsentry/sentry-java/issues/633#issuecomment-1465599120)

### Fixes

- Finish WebFlux transaction before popping scope ([#2724](https://github.com/getsentry/sentry-java/pull/2724))
- Use daemon threads for SentryExecutorService ([#2747](https://github.com/getsentry/sentry-java/pull/2747))
  - We started using `SentryExecutorService` in `6.19.0` which caused the application to hang on shutdown unless `Sentry.close()` was called. By using daemon threads we no longer block shutdown.
- Use Base64.NO_WRAP to avoid unexpected char errors in Apollo ([#2745](https://github.com/getsentry/sentry-java/pull/2745))
- Don't warn R8 on missing `ComposeViewHierarchyExporter` class ([#2743](https://github.com/getsentry/sentry-java/pull/2743))

## 6.20.0

### Features

- Add support for Sentry Kotlin Compiler Plugin ([#2695](https://github.com/getsentry/sentry-java/pull/2695))
  - In conjunction with our sentry-kotlin-compiler-plugin we improved Jetpack Compose support for
    - [View Hierarchy](https://docs.sentry.io/platforms/android/enriching-events/viewhierarchy/) support for Jetpack Compose screens
    - Automatic breadcrumbs for [user interactions](https://docs.sentry.io/platforms/android/performance/instrumentation/automatic-instrumentation/#user-interaction-instrumentation)
- More granular http requests instrumentation with a new SentryOkHttpEventListener ([#2659](https://github.com/getsentry/sentry-java/pull/2659))
    - Create spans for time spent on:
        - Proxy selection
        - DNS resolution
        - HTTPS setup
        - Connection
        - Requesting headers
        - Receiving response
    - You can attach the event listener to your OkHttpClient through `client.eventListener(new SentryOkHttpEventListener()).addInterceptor(new SentryOkHttpInterceptor()).build();`
    - In case you already have an event listener you can use the SentryOkHttpEventListener as well through `client.eventListener(new SentryOkHttpEventListener(myListener)).addInterceptor(new SentryOkHttpInterceptor()).build();`
- Add a new option to disable `RootChecker` ([#2735](https://github.com/getsentry/sentry-java/pull/2735))

### Fixes

- Base64 encode internal Apollo3 Headers ([#2707](https://github.com/getsentry/sentry-java/pull/2707))
- Fix `SentryTracer` crash when scheduling auto-finish of a transaction, but the timer has already been cancelled ([#2731](https://github.com/getsentry/sentry-java/pull/2731))
- Fix `AndroidTransactionProfiler` crash when finishing a profile that happened due to race condition ([#2731](https://github.com/getsentry/sentry-java/pull/2731))

## 6.19.1

### Fixes

- Ensure screenshots and view hierarchies are captured on the main thread ([#2712](https://github.com/getsentry/sentry-java/pull/2712))

## 6.19.0

### Features

- Add Screenshot and ViewHierarchy to integrations list ([#2698](https://github.com/getsentry/sentry-java/pull/2698))
- New ANR detection based on [ApplicationExitInfo API](https://developer.android.com/reference/android/app/ApplicationExitInfo) ([#2697](https://github.com/getsentry/sentry-java/pull/2697))
    - This implementation completely replaces the old one (based on a watchdog) on devices running Android 11 and above:
      - New implementation provides more precise ANR events/ANR rate detection as well as system thread dump information. The new implementation reports ANRs exactly as Google Play Console, without producing false positives or missing important background ANR events.
      - New implementation reports ANR events with a new mechanism `mechanism:AppExitInfo`.
      - However, despite producing many false positives, the old implementation is capable of better enriching ANR errors (which is not available with the new implementation), for example:
        - Capturing screenshots at the time of ANR event;
        - Capturing transactions and profiling data corresponding to the ANR event;
        - Auxiliary information (such as current memory load) at the time of ANR event.
      - If you would like us to provide support for the old approach working alongside the new one on Android 11 and above (e.g. for raising events for slow code on main thread), consider upvoting [this issue](https://github.com/getsentry/sentry-java/issues/2693).
    - The old watchdog implementation will continue working for older API versions (Android < 11):
        - The old implementation reports ANR events with the existing mechanism `mechanism:ANR`.
- Open up `TransactionOptions`, `ITransaction` and `IHub` methods allowing consumers modify start/end timestamp of transactions and spans ([#2701](https://github.com/getsentry/sentry-java/pull/2701))
- Send source bundle IDs to Sentry to enable source context ([#2663](https://github.com/getsentry/sentry-java/pull/2663))
  - For more information on how to enable source context, please refer to [#633](https://github.com/getsentry/sentry-java/issues/633#issuecomment-1465599120)

### Fixes

- Android Profiler on calling thread ([#2691](https://github.com/getsentry/sentry-java/pull/2691))
- Use `configureScope` instead of `withScope` in `Hub.close()`. This ensures that the main scope releases the in-memory data when closing a hub instance. ([#2688](https://github.com/getsentry/sentry-java/pull/2688))
- Remove null keys/values before creating concurrent hashmap in order to avoid NPE ([#2708](https://github.com/getsentry/sentry-java/pull/2708))
- Exclude SentryOptions from R8/ProGuard obfuscation ([#2699](https://github.com/getsentry/sentry-java/pull/2699))
  - This fixes AGP 8.+ incompatibility, where full R8 mode is enforced

### Dependencies

- Bump Gradle from v8.1.0 to v8.1.1 ([#2666](https://github.com/getsentry/sentry-java/pull/2666))
  - [changelog](https://github.com/gradle/gradle/blob/master release-test/CHANGELOG.md#v811)
  - [diff](https://github.com/gradle/gradle/compare/v8.1.0...v8.1.1)
- Bump Native SDK from v0.6.1 to v0.6.2 ([#2689](https://github.com/getsentry/sentry-java/pull/2689))
  - [changelog](https://github.com/getsentry/sentry-native/blob/master/CHANGELOG.md#062)
  - [diff](https://github.com/getsentry/sentry-native/compare/0.6.1...0.6.2)

## 6.18.1

### Fixes

- Fix crash when Sentry SDK is initialized more than once ([#2679](https://github.com/getsentry/sentry-java/pull/2679))
- Track a ttfd span per Activity ([#2673](https://github.com/getsentry/sentry-java/pull/2673))

## 6.18.0

### Features

- Attach Trace Context when an ANR is detected (ANRv1) ([#2583](https://github.com/getsentry/sentry-java/pull/2583))
- Make log4j2 integration compatible with log4j 3.0 ([#2634](https://github.com/getsentry/sentry-java/pull/2634))
    - Instead of relying on package scanning, we now use an annotation processor to generate `Log4j2Plugins.dat`
- Create `User` and `Breadcrumb` from map ([#2614](https://github.com/getsentry/sentry-java/pull/2614))
- Add `sent_at` to envelope header item ([#2638](https://github.com/getsentry/sentry-java/pull/2638))

### Fixes

- Fix timestamp intervals of PerformanceCollectionData in profiles ([#2648](https://github.com/getsentry/sentry-java/pull/2648))
- Fix timestamps of PerformanceCollectionData in profiles ([#2632](https://github.com/getsentry/sentry-java/pull/2632))
- Fix missing propagateMinConstraints flag for SentryTraced ([#2637](https://github.com/getsentry/sentry-java/pull/2637))
- Fix potential SecurityException thrown by ConnectivityManager on Android 11 ([#2653](https://github.com/getsentry/sentry-java/pull/2653))
- Fix aar artifacts publishing for Maven ([#2641](https://github.com/getsentry/sentry-java/pull/2641))

### Dependencies
- Bump Kotlin compile version from v1.6.10 to 1.8.0 ([#2563](https://github.com/getsentry/sentry-java/pull/2563))
- Bump Compose compile version from v1.1.1 to v1.3.0 ([#2563](https://github.com/getsentry/sentry-java/pull/2563))
- Bump AGP version from v7.3.0 to v7.4.2 ([#2574](https://github.com/getsentry/sentry-java/pull/2574))
- Bump Gradle from v7.6.0 to v8.0.2 ([#2563](https://github.com/getsentry/sentry-java/pull/2563))
    - [changelog](https://github.com/gradle/gradle/blob/master/CHANGELOG.md#v802)
    - [diff](https://github.com/gradle/gradle/compare/v7.6.0...v8.0.2)
- Bump Gradle from v8.0.2 to v8.1.0 ([#2650](https://github.com/getsentry/sentry-java/pull/2650))
  - [changelog](https://github.com/gradle/gradle/blob/master/CHANGELOG.md#v810)
  - [diff](https://github.com/gradle/gradle/compare/v8.0.2...v8.1.0)

## 6.17.0

### Features

- Add `name` and `geo` to `User` ([#2556](https://github.com/getsentry/sentry-java/pull/2556)) 
- Add breadcrumbs on network changes ([#2608](https://github.com/getsentry/sentry-java/pull/2608))
- Add time-to-initial-display and time-to-full-display measurements to Activity transactions ([#2611](https://github.com/getsentry/sentry-java/pull/2611))
- Read integration list written by sentry gradle plugin from manifest ([#2598](https://github.com/getsentry/sentry-java/pull/2598))
- Add Logcat adapter ([#2620](https://github.com/getsentry/sentry-java/pull/2620))
- Provide CPU count/frequency data as device context ([#2622](https://github.com/getsentry/sentry-java/pull/2622))

### Fixes

- Trim time-to-full-display span if reportFullyDisplayed API is never called ([#2631](https://github.com/getsentry/sentry-java/pull/2631))
- Fix Automatic UI transactions having wrong durations ([#2623](https://github.com/getsentry/sentry-java/pull/2623))
- Fix wrong default environment in Session ([#2610](https://github.com/getsentry/sentry-java/pull/2610))
- Pass through unknown sentry baggage keys into SentryEnvelopeHeader ([#2618](https://github.com/getsentry/sentry-java/pull/2618))
- Fix missing null check when removing lifecycle observer ([#2625](https://github.com/getsentry/sentry-java/pull/2625))

### Dependencies

- Bump Native SDK from v0.6.0 to v0.6.1 ([#2629](https://github.com/getsentry/sentry-java/pull/2629))
  - [changelog](https://github.com/getsentry/sentry-native/blob/master/CHANGELOG.md#061)
  - [diff](https://github.com/getsentry/sentry-native/compare/0.6.0...0.6.1)

## 6.16.0

### Features

- Improve versatility of exception resolver component for Spring with more flexible API for consumers. ([#2577](https://github.com/getsentry/sentry-java/pull/2577))
- Automatic performance instrumentation for WebFlux ([#2597](https://github.com/getsentry/sentry-java/pull/2597))
  - You can enable it by adding `sentry.enable-tracing=true` to your `application.properties`
- The Spring Boot integration can now be configured to add the `SentryAppender` to specific loggers instead of the `ROOT` logger ([#2173](https://github.com/getsentry/sentry-java/pull/2173))
  - You can specify the loggers using `"sentry.logging.loggers[0]=foo.bar` and `"sentry.logging.loggers[1]=baz` in your `application.properties`
- Add capabilities to track Jetpack Compose composition/rendering time ([#2507](https://github.com/getsentry/sentry-java/pull/2507))
- Adapt span op and description for graphql to fit spec ([#2607](https://github.com/getsentry/sentry-java/pull/2607))

### Fixes

- Fix timestamps of slow and frozen frames for profiles ([#2584](https://github.com/getsentry/sentry-java/pull/2584))
- Deprecate reportFullDisplayed in favor of reportFullyDisplayed ([#2585](https://github.com/getsentry/sentry-java/pull/2585))
- Add mechanism for logging integrations and update spring mechanism types ([#2595](https://github.com/getsentry/sentry-java/pull/2595))
	- NOTE: If you're using these mechanism types (`HandlerExceptionResolver`, `SentryWebExceptionHandler`) in your dashboards please update them to use the new types.
- Filter out session cookies sent by Spring and Spring Boot integrations ([#2593](https://github.com/getsentry/sentry-java/pull/2593))
  - We filter out some common cookies like JSESSIONID
  - We also read the value from `server.servlet.session.cookie.name` and filter it out
- No longer send event / transaction to Sentry if `beforeSend` / `beforeSendTransaction` throws ([#2591](https://github.com/getsentry/sentry-java/pull/2591))
- Add version to sentryClientName used in auth header ([#2596](https://github.com/getsentry/sentry-java/pull/2596))
- Keep integration names from being obfuscated ([#2599](https://github.com/getsentry/sentry-java/pull/2599))
- Change log level from INFO to WARN for error message indicating a failed Log4j2 Sentry.init ([#2606](https://github.com/getsentry/sentry-java/pull/2606))
  - The log message was often not visible as our docs suggest a minimum log level of WARN
- Fix session tracking on Android ([#2609](https://github.com/getsentry/sentry-java/pull/2609))
  - Incorrect number of session has been sent. In addition, some of the sessions were not properly ended, messing up Session Health Metrics.

### Dependencies

- Bump `opentelemetry-sdk` to `1.23.1` and `opentelemetry-javaagent` to `1.23.0` ([#2590](https://github.com/getsentry/sentry-java/pull/2590))
- Bump Native SDK from v0.5.4 to v0.6.0 ([#2545](https://github.com/getsentry/sentry-java/pull/2545))
  - [changelog](https://github.com/getsentry/sentry-native/blob/master/CHANGELOG.md#060)
  - [diff](https://github.com/getsentry/sentry-native/compare/0.5.4...0.6.0)

## 6.15.0

### Features

- Adjust time-to-full-display span if reportFullDisplayed is called too early ([#2550](https://github.com/getsentry/sentry-java/pull/2550))
- Add `enableTracing` option ([#2530](https://github.com/getsentry/sentry-java/pull/2530))
    - This change is backwards compatible. The default is `null` meaning existing behaviour remains unchanged (setting either `tracesSampleRate` or `tracesSampler` enables performance).
    - If set to `true`, performance is enabled, even if no `tracesSampleRate` or `tracesSampler` have been configured.
    - If set to `false` performance is disabled, regardless of `tracesSampleRate` and `tracesSampler` options.
- Detect dependencies by listing MANIFEST.MF files at runtime ([#2538](https://github.com/getsentry/sentry-java/pull/2538))
- Report integrations in use, report packages in use more consistently ([#2179](https://github.com/getsentry/sentry-java/pull/2179))
- Implement `ThreadLocalAccessor` for propagating Sentry hub with reactor / WebFlux ([#2570](https://github.com/getsentry/sentry-java/pull/2570))
  - Requires `io.micrometer:context-propagation:1.0.2+` as well as Spring Boot 3.0.3+
  - Enable the feature by setting `sentry.reactive.thread-local-accessor-enabled=true`
  - This is still considered experimental. Once we have enough feedback we may turn this on by default.
  - Checkout the sample here: https://github.com/getsentry/sentry-java/tree/main/sentry-samples/sentry-samples-spring-boot-webflux-jakarta
  - A new hub is now cloned from the main hub for every request

### Fixes

- Leave `inApp` flag for stack frames undecided in SDK if unsure and let ingestion decide instead ([#2547](https://github.com/getsentry/sentry-java/pull/2547))
- Allow `0.0` error sample rate ([#2573](https://github.com/getsentry/sentry-java/pull/2573))
- Fix memory leak in WebFlux related to an ever growing stack ([#2580](https://github.com/getsentry/sentry-java/pull/2580))
- Use the same hub in WebFlux exception handler as we do in WebFilter ([#2566](https://github.com/getsentry/sentry-java/pull/2566))
- Switch upstream Jetpack Compose dependencies to `compileOnly` in `sentry-compose-android` ([#2578](https://github.com/getsentry/sentry-java/pull/2578))
  - NOTE: If you're using Compose Navigation/User Interaction integrations, make sure to have the following dependencies on the classpath as we do not bring them in transitively anymore:
    - `androidx.navigation:navigation-compose:`
    - `androidx.compose.runtime:runtime:`
    - `androidx.compose.ui:ui:`

## 6.14.0

### Features

- Add time-to-full-display span to Activity auto-instrumentation ([#2432](https://github.com/getsentry/sentry-java/pull/2432))
- Add `main` flag to threads and `in_foreground` flag for app contexts  ([#2516](https://github.com/getsentry/sentry-java/pull/2516))

### Fixes

- Ignore Shutdown in progress when closing ShutdownHookIntegration ([#2521](https://github.com/getsentry/sentry-java/pull/2521))
- Fix app start span end-time is wrong if SDK init is deferred ([#2519](https://github.com/getsentry/sentry-java/pull/2519))
- Fix invalid session creation when app is launched in background ([#2543](https://github.com/getsentry/sentry-java/pull/2543))

## 6.13.1

### Fixes

- Fix transaction performance collector oom ([#2505](https://github.com/getsentry/sentry-java/pull/2505))
- Remove authority from URLs sent to Sentry ([#2366](https://github.com/getsentry/sentry-java/pull/2366))
- Fix `sentry-bom` containing incorrect artifacts ([#2504](https://github.com/getsentry/sentry-java/pull/2504))

### Dependencies

- Bump Native SDK from v0.5.3 to v0.5.4 ([#2500](https://github.com/getsentry/sentry-java/pull/2500))
  - [changelog](https://github.com/getsentry/sentry-native/blob/master/CHANGELOG.md#054)
  - [diff](https://github.com/getsentry/sentry-native/compare/0.5.3...0.5.4)

## 6.13.0

### Features

- Send cpu usage percentage in profile payload ([#2469](https://github.com/getsentry/sentry-java/pull/2469))
- Send transaction memory stats in profile payload ([#2447](https://github.com/getsentry/sentry-java/pull/2447))
- Add cpu usage collection ([#2462](https://github.com/getsentry/sentry-java/pull/2462))
- Improve ANR implementation: ([#2475](https://github.com/getsentry/sentry-java/pull/2475))
  - Add `abnormal_mechanism` to sessions for ANR rate calculation
  - Always attach thread dump to ANR events
  - Distinguish between foreground and background ANRs
- Improve possible date precision to 10 μs ([#2451](https://github.com/getsentry/sentry-java/pull/2451))

### Fixes

- Fix performance collector setup called in main thread ([#2499](https://github.com/getsentry/sentry-java/pull/2499))
- Expand guard against CVE-2018-9492 "Privilege Escalation via Content Provider" ([#2482](https://github.com/getsentry/sentry-java/pull/2482))
- Prevent OOM by disabling TransactionPerformanceCollector for now ([#2498](https://github.com/getsentry/sentry-java/pull/2498))

## 6.12.1

### Fixes

- Create timer in `TransactionPerformanceCollector` lazily ([#2478](https://github.com/getsentry/sentry-java/pull/2478))

## 6.12.0

### Features

- Attach View Hierarchy to the errored/crashed events ([#2440](https://github.com/getsentry/sentry-java/pull/2440))
- Collect memory usage in transactions ([#2445](https://github.com/getsentry/sentry-java/pull/2445))
- Add `traceOptionsRequests` option to disable tracing of OPTIONS requests ([#2453](https://github.com/getsentry/sentry-java/pull/2453))
- Extend list of HTTP headers considered sensitive ([#2455](https://github.com/getsentry/sentry-java/pull/2455))

### Fixes

- Use a single TransactionPerfomanceCollector ([#2464](https://github.com/getsentry/sentry-java/pull/2464))
- Don't override sdk name with Timber ([#2450](https://github.com/getsentry/sentry-java/pull/2450))
- Set transactionNameSource to CUSTOM when setting transaction name ([#2405](https://github.com/getsentry/sentry-java/pull/2405))
- Guard against CVE-2018-9492 "Privilege Escalation via Content Provider" ([#2466](https://github.com/getsentry/sentry-java/pull/2466))

## 6.11.0

### Features

- Disable Android concurrent profiling ([#2434](https://github.com/getsentry/sentry-java/pull/2434))
- Add logging for OpenTelemetry integration ([#2425](https://github.com/getsentry/sentry-java/pull/2425))
- Auto add `OpenTelemetryLinkErrorEventProcessor` for Spring Boot ([#2429](https://github.com/getsentry/sentry-java/pull/2429))

### Fixes

- Use minSdk compatible `Objects` class ([#2436](https://github.com/getsentry/sentry-java/pull/2436))
- Prevent R8 from warning on missing classes, as we check for their presence at runtime ([#2439](https://github.com/getsentry/sentry-java/pull/2439))

### Dependencies

- Bump Gradle from v7.5.1 to v7.6.0 ([#2438](https://github.com/getsentry/sentry-java/pull/2438))
  - [changelog](https://github.com/gradle/gradle/blob/master/CHANGELOG.md#v760)
  - [diff](https://github.com/gradle/gradle/compare/v7.5.1...v7.6.0)

## 6.10.0

### Features

- Add time-to-initial-display span to Activity transactions ([#2369](https://github.com/getsentry/sentry-java/pull/2369))
- Start a session after init if AutoSessionTracking is enabled ([#2356](https://github.com/getsentry/sentry-java/pull/2356))
- Provide automatic breadcrumbs and transactions for click/scroll events for Compose ([#2390](https://github.com/getsentry/sentry-java/pull/2390))
- Add `blocked_main_thread` and `call_stack` to File I/O spans to detect performance issues ([#2382](https://github.com/getsentry/sentry-java/pull/2382))

### Dependencies

- Bump Native SDK from v0.5.2 to v0.5.3 ([#2423](https://github.com/getsentry/sentry-java/pull/2423))
  - [changelog](https://github.com/getsentry/sentry-native/blob/master/CHANGELOG.md#053)
  - [diff](https://github.com/getsentry/sentry-native/compare/0.5.2...0.5.3)

## 6.9.2

### Fixes

- Updated ProfileMeasurementValue types ([#2412](https://github.com/getsentry/sentry-java/pull/2412))
- Clear window reference only on activity stop in profileMeasurements collector ([#2407](https://github.com/getsentry/sentry-java/pull/2407))
- No longer disable OpenTelemetry exporters in default Java Agent config ([#2408](https://github.com/getsentry/sentry-java/pull/2408))
- Fix `ClassNotFoundException` for `io.sentry.spring.SentrySpringServletContainerInitializer` in `sentry-spring-jakarta` ([#2411](https://github.com/getsentry/sentry-java/issues/2411))
- Fix `sentry-samples-spring-jakarta` ([#2411](https://github.com/getsentry/sentry-java/issues/2411))

### Features

- Add SENTRY_AUTO_INIT environment variable to control OpenTelemetry Agent init ([#2410](https://github.com/getsentry/sentry-java/pull/2410))
- Add OpenTelemetryLinkErrorEventProcessor for linking errors to traces created via OpenTelemetry ([#2418](https://github.com/getsentry/sentry-java/pull/2418))

### Dependencies

- Bump OpenTelemetry to 1.20.1 and OpenTelemetry Java Agent to 1.20.2 ([#2420](https://github.com/getsentry/sentry-java/pull/2420))

## 6.9.1

### Fixes

- OpenTelemetry modules were missing in `6.9.0` so we released the same code again as `6.9.1` including OpenTelemetry modules

## 6.9.0

### Fixes

- Use `canonicalName` in Fragment Integration for better de-obfuscation ([#2379](https://github.com/getsentry/sentry-java/pull/2379))
- Fix Timber and Fragment integrations auto-installation for obfuscated builds ([#2379](https://github.com/getsentry/sentry-java/pull/2379))
- Don't attach screenshots to events from Hybrid SDKs ([#2360](https://github.com/getsentry/sentry-java/pull/2360))
- Ensure Hints do not cause memory leaks ([#2387](https://github.com/getsentry/sentry-java/pull/2387))
- Do not attach empty `sentry-trace` and `baggage` headers ([#2385](https://github.com/getsentry/sentry-java/pull/2385))

### Features

- Add beforeSendTransaction which allows users to filter and change transactions ([#2388](https://github.com/getsentry/sentry-java/pull/2388))
- Add experimental support for OpenTelemetry ([README](sentry-opentelemetry/README.md))([#2344](https://github.com/getsentry/sentry-java/pull/2344))

### Dependencies

- Update Spring Boot Jakarta to Spring Boot 3.0.0 ([#2389](https://github.com/getsentry/sentry-java/pull/2389))
- Bump Spring Boot to 2.7.5 ([#2383](https://github.com/getsentry/sentry-java/pull/2383))

## 6.8.0

### Features

- Add FrameMetrics to Android profiling data ([#2342](https://github.com/getsentry/sentry-java/pull/2342))

### Fixes

- Remove profiler main thread io ([#2348](https://github.com/getsentry/sentry-java/pull/2348))
- Fix ensure all options are processed before integrations are loaded ([#2377](https://github.com/getsentry/sentry-java/pull/2377))

## 6.7.1

### Fixes

- Fix `Gpu.vendorId` should be a String ([#2343](https://github.com/getsentry/sentry-java/pull/2343))
- Don't set device name on Android if `sendDefaultPii` is disabled ([#2354](https://github.com/getsentry/sentry-java/pull/2354))
- Fix corrupted UUID on Motorola devices ([#2363](https://github.com/getsentry/sentry-java/pull/2363))
- Fix ANR on dropped uncaught exception events ([#2368](https://github.com/getsentry/sentry-java/pull/2368))

### Features

- Update Spring Boot Jakarta to Spring Boot 3.0.0-RC2 ([#2347](https://github.com/getsentry/sentry-java/pull/2347))

## 6.7.0

### Fixes

- Use correct set-cookie for the HTTP Client response object ([#2326](https://github.com/getsentry/sentry-java/pull/2326))
- Fix NoSuchElementException in CircularFifoQueue when cloning a Scope ([#2328](https://github.com/getsentry/sentry-java/pull/2328))

### Features

- Customizable fragment lifecycle breadcrumbs ([#2299](https://github.com/getsentry/sentry-java/pull/2299))
- Provide hook for Jetpack Compose navigation instrumentation ([#2320](https://github.com/getsentry/sentry-java/pull/2320))
- Populate `event.modules` with dependencies metadata ([#2324](https://github.com/getsentry/sentry-java/pull/2324))
- Support Spring 6 and Spring Boot 3 ([#2289](https://github.com/getsentry/sentry-java/pull/2289))

### Dependencies

- Bump Native SDK from v0.5.1 to v0.5.2 ([#2315](https://github.com/getsentry/sentry-java/pull/2315))
  - [changelog](https://github.com/getsentry/sentry-native/blob/master/CHANGELOG.md#052)
  - [diff](https://github.com/getsentry/sentry-native/compare/0.5.1...0.5.2)

## 6.6.0

### Fixes

- Ensure potential callback exceptions are caught #2123 ([#2291](https://github.com/getsentry/sentry-java/pull/2291))
- Remove verbose FrameMetricsAggregator failure logging ([#2293](https://github.com/getsentry/sentry-java/pull/2293))
- Ignore broken regex for tracePropagationTarget ([#2288](https://github.com/getsentry/sentry-java/pull/2288))
- No longer serialize static fields; use toString as fallback ([#2309](https://github.com/getsentry/sentry-java/pull/2309))
- Fix `SentryFileWriter`/`SentryFileOutputStream` append overwrites file contents ([#2304](https://github.com/getsentry/sentry-java/pull/2304))
- Respect incoming parent sampled decision when continuing a trace ([#2311](https://github.com/getsentry/sentry-java/pull/2311))

### Features

- Profile envelopes are sent directly from profiler ([#2298](https://github.com/getsentry/sentry-java/pull/2298))
- Add support for using Encoder with logback.SentryAppender ([#2246](https://github.com/getsentry/sentry-java/pull/2246))
- Report Startup Crashes ([#2277](https://github.com/getsentry/sentry-java/pull/2277))
- HTTP Client errors for OkHttp ([#2287](https://github.com/getsentry/sentry-java/pull/2287))
- Add option to enable or disable Frame Tracking ([#2314](https://github.com/getsentry/sentry-java/pull/2314))

### Dependencies

- Bump Native SDK from v0.5.0 to v0.5.1 ([#2306](https://github.com/getsentry/sentry-java/pull/2306))
  - [changelog](https://github.com/getsentry/sentry-native/blob/master/CHANGELOG.md#051)
  - [diff](https://github.com/getsentry/sentry-native/compare/0.5.0...0.5.1)

## 6.5.0

### Fixes

- Improve public facing API for creating Baggage from header ([#2284](https://github.com/getsentry/sentry-java/pull/2284))

## 6.5.0-beta.3

### Features

- Provide API for attaching custom measurements to transactions ([#2260](https://github.com/getsentry/sentry-java/pull/2260))
- Bump spring to 2.7.4 ([#2279](https://github.com/getsentry/sentry-java/pull/2279))

## 6.5.0-beta.2

### Features

- Make user segment a top level property ([#2257](https://github.com/getsentry/sentry-java/pull/2257))
- Replace user `other` with `data` ([#2258](https://github.com/getsentry/sentry-java/pull/2258))
- `isTraceSampling` is now on by default. `tracingOrigins` has been replaced by `tracePropagationTargets` ([#2255](https://github.com/getsentry/sentry-java/pull/2255))

## 6.5.0-beta.1

### Features

- Server-Side Dynamic Sampling Context support  ([#2226](https://github.com/getsentry/sentry-java/pull/2226))

## 6.4.4

### Fixes

- Fix ConcurrentModificationException due to FrameMetricsAggregator manipulation ([#2282](https://github.com/getsentry/sentry-java/pull/2282))

## 6.4.3

- Fix slow and frozen frames tracking ([#2271](https://github.com/getsentry/sentry-java/pull/2271))

## 6.4.2

### Fixes

- Fixed AbstractMethodError when getting Lifecycle ([#2228](https://github.com/getsentry/sentry-java/pull/2228))
- Missing unit fields for Android measurements ([#2204](https://github.com/getsentry/sentry-java/pull/2204))
- Avoid sending empty profiles ([#2232](https://github.com/getsentry/sentry-java/pull/2232))
- Fix file descriptor leak in FileIO instrumentation ([#2248](https://github.com/getsentry/sentry-java/pull/2248))

## 6.4.1

### Fixes

- Fix memory leak caused by throwableToSpan ([#2227](https://github.com/getsentry/sentry-java/pull/2227))

## 6.4.0

### Fixes

- make profiling rate defaults to 101 hz ([#2211](https://github.com/getsentry/sentry-java/pull/2211))
- SentryOptions.setProfilingTracesIntervalMillis has been deprecated
- Added cpu architecture and default environment in profiles envelope ([#2207](https://github.com/getsentry/sentry-java/pull/2207))
- SentryOptions.setProfilingEnabled has been deprecated in favor of setProfilesSampleRate
- Use toString for enum serialization ([#2220](https://github.com/getsentry/sentry-java/pull/2220))

### Features

- Concurrent profiling 3 - added truncation reason ([#2247](https://github.com/getsentry/sentry-java/pull/2247))
- Concurrent profiling 2 - added list of transactions ([#2218](https://github.com/getsentry/sentry-java/pull/2218))
- Concurrent profiling 1 - added envelope payload data format ([#2216](https://github.com/getsentry/sentry-java/pull/2216))
- Send source for transactions ([#2180](https://github.com/getsentry/sentry-java/pull/2180))
- Add profilesSampleRate and profileSampler options for Android sdk ([#2184](https://github.com/getsentry/sentry-java/pull/2184))
- Add baggage header to RestTemplate ([#2206](https://github.com/getsentry/sentry-java/pull/2206))
- Bump Native SDK from v0.4.18 to v0.5.0 ([#2199](https://github.com/getsentry/sentry-java/pull/2199))
  - [changelog](https://github.com/getsentry/sentry-native/blob/master/CHANGELOG.md#050)
  - [diff](https://github.com/getsentry/sentry-native/compare/0.4.18...0.5.0)
- Bump Gradle from v7.5.0 to v7.5.1 ([#2212](https://github.com/getsentry/sentry-java/pull/2212))
  - [changelog](https://github.com/gradle/gradle/blob/master/CHANGELOG.md#v751)
  - [diff](https://github.com/gradle/gradle/compare/v7.5.0...v7.5.1)

## 6.3.1

### Fixes

- Prevent NPE by checking SentryTracer.timer for null again inside synchronized ([#2200](https://github.com/getsentry/sentry-java/pull/2200))
- Weakly reference Activity for transaction finished callback ([#2203](https://github.com/getsentry/sentry-java/pull/2203))
- `attach-screenshot` set on Manual init. didn't work ([#2186](https://github.com/getsentry/sentry-java/pull/2186))
- Remove extra space from `spring.factories` causing issues in old versions of Spring Boot ([#2181](https://github.com/getsentry/sentry-java/pull/2181))


### Features

- Bump Native SDK to v0.4.18 ([#2154](https://github.com/getsentry/sentry-java/pull/2154))
  - [changelog](https://github.com/getsentry/sentry-native/blob/master/CHANGELOG.md#0418)
  - [diff](https://github.com/getsentry/sentry-native/compare/0.4.17...0.4.18)
- Bump Gradle to v7.5.0 ([#2174](https://github.com/getsentry/sentry-java/pull/2174), [#2191](https://github.com/getsentry/sentry-java/pull/2191))
  - [changelog](https://github.com/gradle/gradle/blob/master/CHANGELOG.md#v750)
  - [diff](https://github.com/gradle/gradle/compare/v7.4.2...v7.5.0)

## 6.3.0

### Features

- Switch upstream dependencies to `compileOnly` in integrations ([#2175](https://github.com/getsentry/sentry-java/pull/2175))

### Fixes

- Lazily retrieve HostnameCache in MainEventProcessor ([#2170](https://github.com/getsentry/sentry-java/pull/2170))

## 6.2.1

### Fixes

- Only send userid in Dynamic Sampling Context if sendDefaultPii is true ([#2147](https://github.com/getsentry/sentry-java/pull/2147))
- Remove userId from baggage due to PII ([#2157](https://github.com/getsentry/sentry-java/pull/2157))

### Features

- Add integration for Apollo-Kotlin 3 ([#2109](https://github.com/getsentry/sentry-java/pull/2109))
- New package `sentry-android-navigation` for AndroidX Navigation support ([#2136](https://github.com/getsentry/sentry-java/pull/2136))
- New package `sentry-compose` for Jetpack Compose support (Navigation) ([#2136](https://github.com/getsentry/sentry-java/pull/2136))
- Add sample rate to baggage as well as trace in envelope header and flatten user ([#2135](https://github.com/getsentry/sentry-java/pull/2135))

## 6.1.4

### Fixes

- Filter out app starts with more than 60s ([#2127](https://github.com/getsentry/sentry-java/pull/2127))

## 6.1.3

### Fixes

- Fix thread leak due to Timer being created and never cancelled ([#2131](https://github.com/getsentry/sentry-java/pull/2131))

## 6.1.2

### Fixes

- Swallow error when reading ActivityManager#getProcessesInErrorState instead of crashing ([#2114](https://github.com/getsentry/sentry-java/pull/2114))
- Use charset string directly as StandardCharsets is not available on earlier Android versions ([#2111](https://github.com/getsentry/sentry-java/pull/2111))

## 6.1.1

### Features

- Replace `tracestate` header with `baggage` header ([#2078](https://github.com/getsentry/sentry-java/pull/2078))
- Allow opting out of device info collection that requires Inter-Process Communication (IPC) ([#2100](https://github.com/getsentry/sentry-java/pull/2100))

## 6.1.0

### Features

- Implement local scope by adding overloads to the capture methods that accept a ScopeCallback ([#2084](https://github.com/getsentry/sentry-java/pull/2084))
- SentryOptions#merge is now public and can be used to load ExternalOptions ([#2088](https://github.com/getsentry/sentry-java/pull/2088))

### Fixes

- Fix proguard rules to work R8 [issue](https://issuetracker.google.com/issues/235733922) around on AGP 7.3.0-betaX and 7.4.0-alphaX ([#2094](https://github.com/getsentry/sentry-java/pull/2094))
- Fix GraalVM Native Image compatibility ([#2172](https://github.com/getsentry/sentry-java/pull/2172))

## 6.0.0

### Sentry Self-hosted Compatibility

- Starting with version `6.0.0` of the `sentry` package, [Sentry's self hosted version >= v21.9.0](https://github.com/getsentry/self-hosted/releases) is required or you have to manually disable sending client reports via the `sendClientReports` option. This only applies to self-hosted Sentry. If you are using [sentry.io](https://sentry.io), no action is needed.

### Features

- Allow optimization and obfuscation of the SDK by reducing proguard rules ([#2031](https://github.com/getsentry/sentry-java/pull/2031))
- Relax TransactionNameProvider ([#1861](https://github.com/getsentry/sentry-java/pull/1861))
- Use float instead of Date for protocol types for higher precision ([#1737](https://github.com/getsentry/sentry-java/pull/1737))
- Allow setting SDK info (name & version) in manifest ([#2016](https://github.com/getsentry/sentry-java/pull/2016))
- Allow setting native Android SDK name during build ([#2035](https://github.com/getsentry/sentry-java/pull/2035))
- Include application permissions in Android events ([#2018](https://github.com/getsentry/sentry-java/pull/2018))
- Automatically create transactions for UI events ([#1975](https://github.com/getsentry/sentry-java/pull/1975))
- Hints are now used via a Hint object and passed into beforeSend and EventProcessor as @NotNull Hint object ([#2045](https://github.com/getsentry/sentry-java/pull/2045))
- Attachments can be manipulated via hint ([#2046](https://github.com/getsentry/sentry-java/pull/2046))
- Add sentry-servlet-jakarta module ([#1987](https://github.com/getsentry/sentry-java/pull/1987))
- Add client reports ([#1982](https://github.com/getsentry/sentry-java/pull/1982))
- Screenshot is taken when there is an error ([#1967](https://github.com/getsentry/sentry-java/pull/1967))
- Add Android profiling traces ([#1897](https://github.com/getsentry/sentry-java/pull/1897)) ([#1959](https://github.com/getsentry/sentry-java/pull/1959)) and its tests ([#1949](https://github.com/getsentry/sentry-java/pull/1949))
- Enable enableScopeSync by default for Android ([#1928](https://github.com/getsentry/sentry-java/pull/1928))
- Feat: Vendor JSON ([#1554](https://github.com/getsentry/sentry-java/pull/1554))
    - Introduce `JsonSerializable` and `JsonDeserializer` interfaces for manual json
      serialization/deserialization.
    - Introduce `JsonUnknwon` interface to preserve unknown properties when deserializing/serializing
      SDK classes.
    - When passing custom objects, for example in `Contexts`, these are supported for serialization:
        - `JsonSerializable`
        - `Map`, `Collection`, `Array`, `String` and all primitive types.
        - Objects with the help of refection.
            - `Map`, `Collection`, `Array`, `String` and all primitive types.
            - Call `toString()` on objects that have a cyclic reference to a ancestor object.
            - Call `toString()` where object graphs exceed max depth.
    - Remove `gson` dependency.
    - Remove `IUnknownPropertiesConsumer`
- Pass MDC tags as Sentry tags ([#1954](https://github.com/getsentry/sentry-java/pull/1954))

### Fixes

- Calling Sentry.init and specifying contextTags now has an effect on the Logback SentryAppender ([#2052](https://github.com/getsentry/sentry-java/pull/2052))
- Calling Sentry.init and specifying contextTags now has an effect on the Log4j SentryAppender ([#2054](https://github.com/getsentry/sentry-java/pull/2054))
- Calling Sentry.init and specifying contextTags now has an effect on the jul SentryAppender ([#2057](https://github.com/getsentry/sentry-java/pull/2057))
- Update Spring Boot dependency to 2.6.8 and fix the CVE-2022-22970 ([#2068](https://github.com/getsentry/sentry-java/pull/2068))
- Sentry can now self heal after a Thread had its currentHub set to a NoOpHub ([#2076](https://github.com/getsentry/sentry-java/pull/2076))
- No longer close OutputStream that is passed into JsonSerializer ([#2029](https://github.com/getsentry/sentry-java/pull/2029))
- Fix setting context tags on events captured by Spring ([#2060](https://github.com/getsentry/sentry-java/pull/2060))
- Isolate cached events with hashed DSN subfolder ([#2038](https://github.com/getsentry/sentry-java/pull/2038))
- SentryThread.current flag will not be overridden by DefaultAndroidEventProcessor if already set ([#2050](https://github.com/getsentry/sentry-java/pull/2050))
- Fix serialization of Long inside of Request.data ([#2051](https://github.com/getsentry/sentry-java/pull/2051))
- Update sentry-native to 0.4.17 ([#2033](https://github.com/getsentry/sentry-java/pull/2033))
- Update Gradle to 7.4.2 and AGP to 7.2 ([#2042](https://github.com/getsentry/sentry-java/pull/2042))
- Change order of event filtering mechanisms ([#2001](https://github.com/getsentry/sentry-java/pull/2001))
- Only send session update for dropped events if state changed ([#2002](https://github.com/getsentry/sentry-java/pull/2002))
- Android profiling initializes on first profile start ([#2009](https://github.com/getsentry/sentry-java/pull/2009))
- Profiling rate decreased from 300hz to 100hz ([#1997](https://github.com/getsentry/sentry-java/pull/1997))
- Allow disabling sending of client reports via Android Manifest and external options ([#2007](https://github.com/getsentry/sentry-java/pull/2007))
- Ref: Upgrade Spring Boot dependency to 2.5.13 ([#2011](https://github.com/getsentry/sentry-java/pull/2011))
- Ref: Make options.printUncaughtStackTrace primitive type ([#1995](https://github.com/getsentry/sentry-java/pull/1995))
- Ref: Remove not needed interface abstractions on Android ([#1953](https://github.com/getsentry/sentry-java/pull/1953))
- Ref: Make hints Map<String, Object> instead of only Object ([#1929](https://github.com/getsentry/sentry-java/pull/1929))
- Ref: Simplify DateUtils with ISO8601Utils ([#1837](https://github.com/getsentry/sentry-java/pull/1837))
- Ref: Remove deprecated and scheduled fields ([#1875](https://github.com/getsentry/sentry-java/pull/1875))
- Ref: Add shutdownTimeoutMillis in favor of shutdownTimeout ([#1873](https://github.com/getsentry/sentry-java/pull/1873))
- Ref: Remove Attachment ContentType since the Server infers it ([#1874](https://github.com/getsentry/sentry-java/pull/1874))
- Ref: Bind external properties to a dedicated class. ([#1750](https://github.com/getsentry/sentry-java/pull/1750))
- Ref: Debug log serializable objects ([#1795](https://github.com/getsentry/sentry-java/pull/1795))
- Ref: catch Throwable instead of Exception to suppress internal SDK errors ([#1812](https://github.com/getsentry/sentry-java/pull/1812))
- `SentryOptions` can merge properties from `ExternalOptions` instead of another instance of `SentryOptions`
- Following boolean properties from `SentryOptions` that allowed `null` values are now not nullable - `debug`, `enableUncaughtExceptionHandler`, `enableDeduplication`
- `SentryOptions` cannot be created anymore using `PropertiesProvider` with `SentryOptions#from` method. Use `ExternalOptions#from` instead and merge created object with `SentryOptions#merge`
- Bump: Kotlin to 1.5 and compatibility to 1.4 for sentry-android-timber ([#1815](https://github.com/getsentry/sentry-java/pull/1815))

## 5.7.4

### Fixes

* Change order of event filtering mechanisms and only send session update for dropped events if session state changed (#2028)

## 5.7.3

### Fixes

- Sentry Timber integration throws an exception when using args ([#1986](https://github.com/getsentry/sentry-java/pull/1986))

## 5.7.2

### Fixes

- Bring back support for `Timber.tag` ([#1974](https://github.com/getsentry/sentry-java/pull/1974))

## 5.7.1

### Fixes

- Sentry Timber integration does not submit msg.formatted breadcrumbs ([#1957](https://github.com/getsentry/sentry-java/pull/1957))
- ANR WatchDog won't crash on SecurityException ([#1962](https://github.com/getsentry/sentry-java/pull/1962))

## 5.7.0

### Features

- Automatically enable `Timber` and `Fragment` integrations if they are present on the classpath ([#1936](https://github.com/getsentry/sentry-java/pull/1936))

## 5.6.3

### Fixes

- If transaction or span is finished, do not allow to mutate ([#1940](https://github.com/getsentry/sentry-java/pull/1940))
- Keep used AndroidX classes from obfuscation (Fixes UI breadcrumbs and Slow/Frozen frames) ([#1942](https://github.com/getsentry/sentry-java/pull/1942))

## 5.6.2

### Fixes

- Ref: Make ActivityFramesTracker public to be used by Hybrid SDKs ([#1931](https://github.com/getsentry/sentry-java/pull/1931))
- Bump: AGP to 7.1.2 ([#1930](https://github.com/getsentry/sentry-java/pull/1930))
- NPE while adding "response_body_size" breadcrumb, when response body length is unknown ([#1908](https://github.com/getsentry/sentry-java/pull/1908))
- Do not include stacktrace frames into Timber message ([#1898](https://github.com/getsentry/sentry-java/pull/1898))
- Potential memory leaks ([#1909](https://github.com/getsentry/sentry-java/pull/1909))

Breaking changes:
`Timber.tag` is no longer supported by our [Timber integration](https://docs.sentry.io/platforms/android/configuration/integrations/timber/) and will not appear on Sentry for error events.
Please vote on this [issue](https://github.com/getsentry/sentry-java/issues/1900), if you'd like us to provide support for that.

## 5.6.2-beta.3

### Fixes

- Ref: Make ActivityFramesTracker public to be used by Hybrid SDKs ([#1931](https://github.com/getsentry/sentry-java/pull/1931))
- Bump: AGP to 7.1.2 ([#1930](https://github.com/getsentry/sentry-java/pull/1930))

## 5.6.2-beta.2

### Fixes

- NPE while adding "response_body_size" breadcrumb, when response body length is unknown ([#1908](https://github.com/getsentry/sentry-java/pull/1908))

## 5.6.2-beta.1

### Fixes

- Do not include stacktrace frames into Timber message ([#1898](https://github.com/getsentry/sentry-java/pull/1898))
- Potential memory leaks ([#1909](https://github.com/getsentry/sentry-java/pull/1909))

Breaking changes:
`Timber.tag` is no longer supported by our [Timber integration](https://docs.sentry.io/platforms/android/configuration/integrations/timber/) and will not appear on Sentry for error events.
Please vote on this [issue](https://github.com/getsentry/sentry-java/issues/1900), if you'd like us to provide support for that.

## 5.6.1

### Features

- Add options.printUncaughtStackTrace to print uncaught exceptions ([#1890](https://github.com/getsentry/sentry-java/pull/1890))

### Fixes

- NPE while adding "response_body_size" breadcrumb, when response body is null ([#1884](https://github.com/getsentry/sentry-java/pull/1884))
- Bump: AGP to 7.1.0 ([#1892](https://github.com/getsentry/sentry-java/pull/1892))

## 5.6.0

### Features

- Add breadcrumbs support for UI events (automatically captured) ([#1876](https://github.com/getsentry/sentry-java/pull/1876))

### Fixes

- Change scope of servlet-api to compileOnly ([#1880](https://github.com/getsentry/sentry-java/pull/1880))

## 5.5.3

### Fixes

- Do not create SentryExceptionResolver bean when Spring MVC is not on the classpath ([#1865](https://github.com/getsentry/sentry-java/pull/1865))

## 5.5.2

### Fixes

- Detect App Cold start correctly for Hybrid SDKs ([#1855](https://github.com/getsentry/sentry-java/pull/1855))
- Bump: log4j to 2.17.0 ([#1852](https://github.com/getsentry/sentry-java/pull/1852))
- Bump: logback to 1.2.9 ([#1853](https://github.com/getsentry/sentry-java/pull/1853))

## 5.5.1

### Fixes

- Bump: log4j to 2.16.0 ([#1845](https://github.com/getsentry/sentry-java/pull/1845))
- Make App start cold/warm visible to Hybrid SDKs ([#1848](https://github.com/getsentry/sentry-java/pull/1848))

## 5.5.0

### Features

- Add locale to device context and deprecate language ([#1832](https://github.com/getsentry/sentry-java/pull/1832))
- Add `SentryFileInputStream` and `SentryFileOutputStream` for File I/O performance instrumentation ([#1826](https://github.com/getsentry/sentry-java/pull/1826))
- Add `SentryFileReader` and `SentryFileWriter` for File I/O instrumentation ([#1843](https://github.com/getsentry/sentry-java/pull/1843))

### Fixes

- Bump: log4j to 2.15.0 ([#1839](https://github.com/getsentry/sentry-java/pull/1839))
- Ref: Rename Fragment span operation from `ui.fragment.load` to `ui.load` ([#1824](https://github.com/getsentry/sentry-java/pull/1824))
- Ref: change `java.util.Random` to `java.security.SecureRandom` for possible security reasons ([#1831](https://github.com/getsentry/sentry-java/pull/1831))

## 5.4.3

### Fixes

- Only report App start measurement for full launch on Android ([#1821](https://github.com/getsentry/sentry-java/pull/1821))

## 5.4.2

### Fixes

- Ref: catch Throwable instead of Exception to suppress internal SDK errors ([#1812](https://github.com/getsentry/sentry-java/pull/1812))

## 5.4.1

### Features

- Refactor OkHttp and Apollo to Kotlin functional interfaces ([#1797](https://github.com/getsentry/sentry-java/pull/1797))
- Add secondary constructor to SentryInstrumentation ([#1804](https://github.com/getsentry/sentry-java/pull/1804))

### Fixes

- Do not start fragment span if not added to the Activity ([#1813](https://github.com/getsentry/sentry-java/pull/1813))

## 5.4.0

### Features

- Add `graphql-java` instrumentation ([#1777](https://github.com/getsentry/sentry-java/pull/1777))

### Fixes

- Do not crash when event processors throw a lower level Throwable class ([#1800](https://github.com/getsentry/sentry-java/pull/1800))
- ActivityFramesTracker does not throw if Activity has no observers ([#1799](https://github.com/getsentry/sentry-java/pull/1799))

## 5.3.0

### Features

- Add datasource tracing with P6Spy ([#1784](https://github.com/getsentry/sentry-java/pull/1784))

### Fixes

- ActivityFramesTracker does not throw if Activity has not been added ([#1782](https://github.com/getsentry/sentry-java/pull/1782))
- PerformanceAndroidEventProcessor uses up to date isTracingEnabled set on Configuration callback ([#1786](https://github.com/getsentry/sentry-java/pull/1786))

## 5.2.4

### Fixes

- Window.FEATURE_NO_TITLE does not work when using activity traces ([#1769](https://github.com/getsentry/sentry-java/pull/1769))
- unregister UncaughtExceptionHandler on close ([#1770](https://github.com/getsentry/sentry-java/pull/1770))

## 5.2.3

### Fixes

- Make ActivityFramesTracker operations thread-safe ([#1762](https://github.com/getsentry/sentry-java/pull/1762))
- Clone Scope Contexts ([#1763](https://github.com/getsentry/sentry-java/pull/1763))
- Bump: AGP to 7.0.3 ([#1765](https://github.com/getsentry/sentry-java/pull/1765))

## 5.2.2

### Fixes

- Close HostnameCache#executorService on SentryClient#close ([#1757](https://github.com/getsentry/sentry-java/pull/1757))

## 5.2.1

### Features

- Add isCrashedLastRun support ([#1739](https://github.com/getsentry/sentry-java/pull/1739))
- Attach Java vendor and version to events and transactions ([#1703](https://github.com/getsentry/sentry-java/pull/1703))

### Fixes

- Handle exception if Context.registerReceiver throws ([#1747](https://github.com/getsentry/sentry-java/pull/1747))

## 5.2.0

### Features

- Allow setting proguard via Options and/or external resources ([#1728](https://github.com/getsentry/sentry-java/pull/1728))
- Add breadcrumbs for the Apollo integration ([#1726](https://github.com/getsentry/sentry-java/pull/1726))

### Fixes

- Don't set lastEventId for transactions ([#1727](https://github.com/getsentry/sentry-java/pull/1727))
- ActivityLifecycleIntegration#appStartSpan memory leak ([#1732](https://github.com/getsentry/sentry-java/pull/1732))

## 5.2.0-beta.3

### Features

- Add "data" to spans ([#1717](https://github.com/getsentry/sentry-java/pull/1717))

### Fixes

- Check at runtime if AndroidX.Core is available ([#1718](https://github.com/getsentry/sentry-java/pull/1718))
- Should not capture unfinished transaction ([#1719](https://github.com/getsentry/sentry-java/pull/1719))

## 5.2.0-beta.2

### Fixes

- Bump AGP to 7.0.2 ([#1650](https://github.com/getsentry/sentry-java/pull/1650))
- Drop spans in BeforeSpanCallback. ([#1713](https://github.com/getsentry/sentry-java/pull/1713))

## 5.2.0-beta.1

### Features

- Add tracestate HTTP header support ([#1683](https://github.com/getsentry/sentry-java/pull/1683))
- Add option to filter which origins receive tracing headers ([#1698](https://github.com/getsentry/sentry-java/pull/1698))
- Include unfinished spans in transaction ([#1699](https://github.com/getsentry/sentry-java/pull/1699))
- Add static helpers for creating breadcrumbs ([#1702](https://github.com/getsentry/sentry-java/pull/1702))
- Performance support for Android Apollo ([#1705](https://github.com/getsentry/sentry-java/pull/1705))

### Fixes

- Move tags from transaction.contexts.trace.tags to transaction.tags ([#1700](https://github.com/getsentry/sentry-java/pull/1700))

Breaking changes:

- Updated proguard keep rule for enums, which affects consumer application code ([#1694](https://github.com/getsentry/sentry-java/pull/1694))

## 5.1.2

### Fixes

- Servlet 3.1 compatibility issue ([#1681](https://github.com/getsentry/sentry-java/pull/1681))
- Do not drop Contexts key if Collection, Array or Char ([#1680](https://github.com/getsentry/sentry-java/pull/1680))

## 5.1.1

### Features

- Add support for async methods in Spring MVC ([#1652](https://github.com/getsentry/sentry-java/pull/1652))
- Add secondary constructor taking IHub to SentryOkHttpInterceptor ([#1657](https://github.com/getsentry/sentry-java/pull/1657))
- Merge external map properties ([#1656](https://github.com/getsentry/sentry-java/pull/1656))

### Fixes

- Remove onActivityPreCreated call in favor of onActivityCreated ([#1661](https://github.com/getsentry/sentry-java/pull/1661))
- Do not crash if SENSOR_SERVICE throws ([#1655](https://github.com/getsentry/sentry-java/pull/1655))
- Make sure scope is popped when processing request results in exception ([#1665](https://github.com/getsentry/sentry-java/pull/1665))

## 5.1.0

### Features

- Spring WebClient integration ([#1621](https://github.com/getsentry/sentry-java/pull/1621))
- OpenFeign integration ([#1632](https://github.com/getsentry/sentry-java/pull/1632))
- Add more convenient way to pass BeforeSpanCallback in OpenFeign integration ([#1637](https://github.com/getsentry/sentry-java/pull/1637))

### Fixes

- Bump: sentry-native to 0.4.12 ([#1651](https://github.com/getsentry/sentry-java/pull/1651))

## 5.1.0-beta.9

- No documented changes.

## 5.1.0-beta.8

### Features

- Generate Sentry BOM ([#1486](https://github.com/getsentry/sentry-java/pull/1486))

## 5.1.0-beta.7

### Features

- Slow/Frozen frames metrics ([#1609](https://github.com/getsentry/sentry-java/pull/1609))

## 5.1.0-beta.6

### Features

- Add request body extraction for Spring MVC integration ([#1595](https://github.com/getsentry/sentry-java/pull/1595))

### Fixes

- set min sdk version of sentry-android-fragment to API 14 ([#1608](https://github.com/getsentry/sentry-java/pull/1608))
- Ser/Deser of the UserFeedback from cached envelope ([#1611](https://github.com/getsentry/sentry-java/pull/1611))

## 5.1.0-beta.5

### Fixes

- Make SentryAppender non-final for Log4j2 and Logback ([#1603](https://github.com/getsentry/sentry-java/pull/1603))
- Do not throw IAE when tracing header contain invalid trace id ([#1605](https://github.com/getsentry/sentry-java/pull/1605))

## 5.1.0-beta.4

### Fixes

- Update sentry-native to 0.4.11 ([#1591](https://github.com/getsentry/sentry-java/pull/1591))

## 5.1.0-beta.3

### Features

- Spring Webflux integration ([#1529](https://github.com/getsentry/sentry-java/pull/1529))

## 5.1.0-beta.2

### Features

- Support transaction waiting for children to finish. ([#1535](https://github.com/getsentry/sentry-java/pull/1535))
- Capture logged marker in log4j2 and logback appenders ([#1551](https://github.com/getsentry/sentry-java/pull/1551))
- Allow clearing of attachments in the scope ([#1562](https://github.com/getsentry/sentry-java/pull/1562))
- Set mechanism type in SentryExceptionResolver ([#1556](https://github.com/getsentry/sentry-java/pull/1556))
- Perf. for fragments ([#1528](https://github.com/getsentry/sentry-java/pull/1528))

### Fixes

- Handling missing Spring Security on classpath on Java 8 ([#1552](https://github.com/getsentry/sentry-java/pull/1552))
- Use a different method to get strings from JNI, and avoid excessive Stack Space usage. ([#1214](https://github.com/getsentry/sentry-java/pull/1214))
- Add data field to SentrySpan ([#1555](https://github.com/getsentry/sentry-java/pull/1555))
- Clock drift issue when calling DateUtils#getDateTimeWithMillisPrecision ([#1557](https://github.com/getsentry/sentry-java/pull/1557))
- Prefer snake case for HTTP integration data keys ([#1559](https://github.com/getsentry/sentry-java/pull/1559))
- Assign lastEventId only if event was queued for submission ([#1565](https://github.com/getsentry/sentry-java/pull/1565))

## 5.1.0-beta.1

### Features

- Measure app start time ([#1487](https://github.com/getsentry/sentry-java/pull/1487))
- Automatic breadcrumbs logging for fragment lifecycle ([#1522](https://github.com/getsentry/sentry-java/pull/1522))

## 5.0.1

### Fixes

- Sources and Javadoc artifacts were mixed up ([#1515](https://github.com/getsentry/sentry-java/pull/1515))

## 5.0.0

This release brings many improvements but also new features:

- OkHttp Interceptor for Android ([#1330](https://github.com/getsentry/sentry-java/pull/1330))
- GraalVM Native Image Compatibility ([#1329](https://github.com/getsentry/sentry-java/pull/1329))
- Add option to ignore exceptions by type ([#1352](https://github.com/getsentry/sentry-java/pull/1352))
- Enrich transactions with device contexts ([#1430](https://github.com/getsentry/sentry-java/pull/1430)) ([#1469](https://github.com/getsentry/sentry-java/pull/1469))
- Better interoperability with Kotlin null-safety ([#1439](https://github.com/getsentry/sentry-java/pull/1439)) and ([#1462](https://github.com/getsentry/sentry-java/pull/1462))
- Add coroutines support ([#1479](https://github.com/getsentry/sentry-java/pull/1479))
- OkHttp callback for Customising the Span ([#1478](https://github.com/getsentry/sentry-java/pull/1478))
- Add breadcrumb in Spring RestTemplate integration ([#1481](https://github.com/getsentry/sentry-java/pull/1481))

Breaking changes:

- Migration Guide for [Java](https://docs.sentry.io/platforms/java/migration/)
- Migration Guide for [Android](https://docs.sentry.io/platforms/android/migration/)

Other fixes:

- Fix: Add attachmentType to envelope ser/deser. ([#1504](https://github.com/getsentry/sentry-java/pull/1504))

Thank you:

- @maciejwalkowiak for coding most of it.

## 5.0.0-beta.7

### Fixes


- Ref: Deprecate SentryBaseEvent#getOriginThrowable and add SentryBaseEvent#getThrowableMechanism ([#1502](https://github.com/getsentry/sentry-java/pull/1502))
- Graceful Shutdown flushes event instead of Closing SDK ([#1500](https://github.com/getsentry/sentry-java/pull/1500))
- Do not append threads that come from the EnvelopeFileObserver ([#1501](https://github.com/getsentry/sentry-java/pull/1501))
- Ref: Deprecate cacheDirSize and add maxCacheItems ([#1499](https://github.com/getsentry/sentry-java/pull/1499))
- Append all threads if Hint is Cached but attachThreads is enabled ([#1503](https://github.com/getsentry/sentry-java/pull/1503))

## 5.0.0-beta.6

### Features

- Add secondary constructor to SentryOkHttpInterceptor ([#1491](https://github.com/getsentry/sentry-java/pull/1491))
- Add option to enable debug mode in Log4j2 integration ([#1492](https://github.com/getsentry/sentry-java/pull/1492))

### Fixes

- Ref: Replace clone() with copy constructor ([#1496](https://github.com/getsentry/sentry-java/pull/1496))

## 5.0.0-beta.5

### Features

- OkHttp callback for Customising the Span ([#1478](https://github.com/getsentry/sentry-java/pull/1478))
- Add breadcrumb in Spring RestTemplate integration ([#1481](https://github.com/getsentry/sentry-java/pull/1481))
- Add coroutines support ([#1479](https://github.com/getsentry/sentry-java/pull/1479))

### Fixes

- Cloning Stack ([#1483](https://github.com/getsentry/sentry-java/pull/1483))

## 5.0.0-beta.4

### Fixes

- Enrich Transactions with Context Data ([#1469](https://github.com/getsentry/sentry-java/pull/1469))
- Bump: Apache HttpClient to 5.0.4 ([#1476](https://github.com/getsentry/sentry-java/pull/1476))

## 5.0.0-beta.3

### Fixes

- Handling immutable collections on SentryEvent and protocol objects ([#1468](https://github.com/getsentry/sentry-java/pull/1468))
- Associate event with transaction when thrown exception is not a direct cause ([#1463](https://github.com/getsentry/sentry-java/pull/1463))
- Ref: nullability annotations to Sentry module ([#1439](https://github.com/getsentry/sentry-java/pull/1439)) and ([#1462](https://github.com/getsentry/sentry-java/pull/1462))
- NPE when adding Context Data with null values for log4j2 ([#1465](https://github.com/getsentry/sentry-java/pull/1465))

## 5.0.0-beta.2

### Fixes

- sentry-android-timber package sets sentry.java.android.timber as SDK name ([#1456](https://github.com/getsentry/sentry-java/pull/1456))
- When AppLifecycleIntegration is closed, it should remove observer using UI thread ([#1459](https://github.com/getsentry/sentry-java/pull/1459))
- Bump: AGP to 4.2.0 ([#1460](https://github.com/getsentry/sentry-java/pull/1460))

Breaking Changes:

- Remove: Settings.Secure.ANDROID_ID in favor of generated installationId ([#1455](https://github.com/getsentry/sentry-java/pull/1455))
- Rename: enableSessionTracking to enableAutoSessionTracking ([#1457](https://github.com/getsentry/sentry-java/pull/1457))

## 5.0.0-beta.1

### Fixes

- Ref: Refactor converting HttpServletRequest to Sentry Request in Spring integration ([#1387](https://github.com/getsentry/sentry-java/pull/1387))
- Bump: sentry-native to 0.4.9 ([#1431](https://github.com/getsentry/sentry-java/pull/1431))
- Activity tracing auto instrumentation for Android API < 29 ([#1402](https://github.com/getsentry/sentry-java/pull/1402))
- use connection and read timeouts in ApacheHttpClient based transport ([#1397](https://github.com/getsentry/sentry-java/pull/1397))
- set correct transaction status for unhandled exceptions in SentryTracingFilter ([#1406](https://github.com/getsentry/sentry-java/pull/1406))
- handle network errors in SentrySpanClientHttpRequestInterceptor ([#1407](https://github.com/getsentry/sentry-java/pull/1407))
- set scope on transaction ([#1409](https://github.com/getsentry/sentry-java/pull/1409))
- set status and associate events with transactions ([#1426](https://github.com/getsentry/sentry-java/pull/1426))
- Do not set free memory and is low memory fields when it's a NDK hard crash ([#1399](https://github.com/getsentry/sentry-java/pull/1399))
- Apply user from the scope to transaction ([#1424](https://github.com/getsentry/sentry-java/pull/1424))
- Pass maxBreadcrumbs config. to sentry-native ([#1425](https://github.com/getsentry/sentry-java/pull/1425))
- Run event processors and enrich transactions with contexts ([#1430](https://github.com/getsentry/sentry-java/pull/1430))
- Set Span status for OkHttp integration ([#1447](https://github.com/getsentry/sentry-java/pull/1447))
- Set user on transaction in Spring & Spring Boot integrations ([#1443](https://github.com/getsentry/sentry-java/pull/1443))

## 4.4.0-alpha.2

### Features

- Add option to ignore exceptions by type ([#1352](https://github.com/getsentry/sentry-java/pull/1352))
- Sentry closes Android NDK and ShutdownHook integrations ([#1358](https://github.com/getsentry/sentry-java/pull/1358))
- Allow inheritance of SentryHandler class in sentry-jul package([#1367](https://github.com/getsentry/sentry-java/pull/1367))
- Make NoOpHub public ([#1379](https://github.com/getsentry/sentry-java/pull/1379))
- Configure max spans per transaction ([#1394](https://github.com/getsentry/sentry-java/pull/1394))

### Fixes

- Bump: Upgrade Apache HttpComponents Core to 5.0.3 ([#1375](https://github.com/getsentry/sentry-java/pull/1375))
- NPE when MDC contains null values (sentry-logback) ([#1364](https://github.com/getsentry/sentry-java/pull/1364))
- Avoid NPE when MDC contains null values (sentry-jul) ([#1385](https://github.com/getsentry/sentry-java/pull/1385))
- Accept only non null value maps ([#1368](https://github.com/getsentry/sentry-java/pull/1368))
- Do not bind transactions to scope by default. ([#1376](https://github.com/getsentry/sentry-java/pull/1376))
- Hub thread safety ([#1388](https://github.com/getsentry/sentry-java/pull/1388))
- SentryTransactionAdvice should operate on the new scope ([#1389](https://github.com/getsentry/sentry-java/pull/1389))

## 4.4.0-alpha.1

### Features

- Add an overload for `startTransaction` that sets the created transaction to the Scope ([#1313](https://github.com/getsentry/sentry-java/pull/1313))
- Set SDK version on Transactions ([#1307](https://github.com/getsentry/sentry-java/pull/1307))
- GraalVM Native Image Compatibility ([#1329](https://github.com/getsentry/sentry-java/pull/1329))
- Add OkHttp client application interceptor ([#1330](https://github.com/getsentry/sentry-java/pull/1330))

### Fixes

- Bump: sentry-native to 0.4.8
- Ref: Separate user facing and protocol classes in the Performance feature ([#1304](https://github.com/getsentry/sentry-java/pull/1304))
- Use logger set on SentryOptions in GsonSerializer ([#1308](https://github.com/getsentry/sentry-java/pull/1308))
- Use the bindToScope correctly
- Allow 0.0 to be set on tracesSampleRate ([#1328](https://github.com/getsentry/sentry-java/pull/1328))
- set "java" platform to transactions ([#1332](https://github.com/getsentry/sentry-java/pull/1332))
- Allow disabling tracing through SentryOptions ([#1337](https://github.com/getsentry/sentry-java/pull/1337))

## 4.3.0

### Features

- Activity tracing auto instrumentation

### Fixes

- Aetting in-app-includes from external properties ([#1291](https://github.com/getsentry/sentry-java/pull/1291))
- Initialize Sentry in Logback appender when DSN is not set in XML config ([#1296](https://github.com/getsentry/sentry-java/pull/1296))
- JUL integration SDK name ([#1293](https://github.com/getsentry/sentry-java/pull/1293))

## 4.2.0

### Features

- Improve EventProcessor nullability annotations ([#1229](https://github.com/getsentry/sentry-java/pull/1229)).
- Add ability to flush events synchronously.
- Support @SentrySpan and @SentryTransaction on classes and interfaces. ([#1243](https://github.com/getsentry/sentry-java/pull/1243))
- Do not serialize empty collections and maps ([#1245](https://github.com/getsentry/sentry-java/pull/1245))
- Integration interface better compatibility with Kotlin null-safety
- Simplify Sentry configuration in Spring integration ([#1259](https://github.com/getsentry/sentry-java/pull/1259))
- Simplify configuring Logback integration when environment variable with the DSN is not set ([#1271](https://github.com/getsentry/sentry-java/pull/1271))
- Add Request to the Scope. [#1270](https://github.com/getsentry/sentry-java/pull/1270))
- Optimize SentryTracingFilter when hub is disabled.

### Fixes

- Bump: sentry-native to 0.4.7
- Optimize DuplicateEventDetectionEventProcessor performance ([#1247](https://github.com/getsentry/sentry-java/pull/1247)).
- Prefix sdk.package names with io.sentry ([#1249](https://github.com/getsentry/sentry-java/pull/1249))
- Remove experimental annotation for Attachment ([#1257](https://github.com/getsentry/sentry-java/pull/1257))
- Mark stacktrace as snapshot if captured at arbitrary moment ([#1231](https://github.com/getsentry/sentry-java/pull/1231))
- Disable Gson HTML escaping
- Make the ANR Atomic flags immutable
- Prevent NoOpHub from creating heavy SentryOptions objects ([#1272](https://github.com/getsentry/sentry-java/pull/1272))
- SentryTransaction#getStatus NPE ([#1273](https://github.com/getsentry/sentry-java/pull/1273))
- Discard unfinished Spans before sending them over to Sentry ([#1279](https://github.com/getsentry/sentry-java/pull/1279))
- Interrupt the thread in QueuedThreadPoolExecutor ([#1276](https://github.com/getsentry/sentry-java/pull/1276))
- SentryTransaction#finish should not clear another transaction from the scope ([#1278](https://github.com/getsentry/sentry-java/pull/1278))

Breaking Changes:
- Enchancement: SentryExceptionResolver should not send handled errors by default ([#1248](https://github.com/getsentry/sentry-java/pull/1248)).
- Ref: Simplify RestTemplate instrumentation ([#1246](https://github.com/getsentry/sentry-java/pull/1246))
- Enchancement: Add overloads for startTransaction taking op and description ([#1244](https://github.com/getsentry/sentry-java/pull/1244))

## 4.1.0

### Features

- Improve Kotlin compatibility for SdkVersion ([#1213](https://github.com/getsentry/sentry-java/pull/1213))
- Support logging via JUL ([#1211](https://github.com/getsentry/sentry-java/pull/1211))

### Fixes

- Returning Sentry trace header from Span ([#1217](https://github.com/getsentry/sentry-java/pull/1217))
- Remove misleading error logs ([#1222](https://github.com/getsentry/sentry-java/pull/1222))

## 4.0.0

This release brings the Sentry Performance feature to Java SDK, Spring, Spring Boot, and Android integrations. Read more in the reference documentation:

- [Performance for Java](https://docs.sentry.io/platforms/java/performance/)
- [Performance for Spring](https://docs.sentry.io/platforms/java/guides/spring/)
- [Performance for Spring Boot](https://docs.sentry.io/platforms/java/guides/spring-boot/)
- [Performance for Android](https://docs.sentry.io/platforms/android/performance/)

### Other improvements:

#### Core:

- Improved loading external configuration:
  - Load `sentry.properties` from the application's current working directory ([#1046](https://github.com/getsentry/sentry-java/pull/1046))
  - Resolve `in-app-includes`, `in-app-excludes`, `tags`, `debug`, `uncaught.handler.enabled` parameters from the external configuration
- Set global tags on SentryOptions and load them from external configuration ([#1066](https://github.com/getsentry/sentry-java/pull/1066))
- Add support for attachments ([#1082](https://github.com/getsentry/sentry-java/pull/1082))
- Resolve `servername` from the localhost address
- Simplified transport configuration through setting `TransportFactory` instead of `ITransport` on SentryOptions ([#1124](https://github.com/getsentry/sentry-java/pull/1124))

#### Spring Boot:

- Add the ability to register multiple `OptionsConfiguration` beans ([#1093](https://github.com/getsentry/sentry-java/pull/1093))
- Initialize Logback after context refreshes ([#1129](https://github.com/getsentry/sentry-java/pull/1129))

#### Android:

- Add `isSideLoaded` and `installerStore` tags automatically (Where your App. was installed from eg Google Play, Amazon Store, downloaded APK, etc...)
- Bump: sentry-native to 0.4.6
- Bump: Gradle to 6.8.1 and AGP to 4.1.2

## 4.0.0-beta.1

### Features

- Add addToTransactions to Attachment ([#1191](https://github.com/getsentry/sentry-java/pull/1191))
- Support SENTRY_TRACES_SAMPLE_RATE conf. via env variables ([#1171](https://github.com/getsentry/sentry-java/pull/1171))
- Pass request to CustomSamplingContext in Spring integration ([#1172](https://github.com/getsentry/sentry-java/pull/1172))
- Move `SentrySpanClientHttpRequestInterceptor` to Spring module ([#1181](https://github.com/getsentry/sentry-java/pull/1181))
- Add overload for `transaction/span.finish(SpanStatus)` ([#1182](https://github.com/getsentry/sentry-java/pull/1182))
- Simplify registering traces sample callback in Spring integration ([#1184](https://github.com/getsentry/sentry-java/pull/1184))
- Polish Performance API ([#1165](https://github.com/getsentry/sentry-java/pull/1165))
- Set "debug" through external properties ([#1186](https://github.com/getsentry/sentry-java/pull/1186))
- Simplify Spring integration ([#1188](https://github.com/getsentry/sentry-java/pull/1188))
- Init overload with dsn ([#1195](https://github.com/getsentry/sentry-java/pull/1195))
- Enable Kotlin map-like access on CustomSamplingContext ([#1192](https://github.com/getsentry/sentry-java/pull/1192))
- Auto register custom ITransportFactory in Spring integration ([#1194](https://github.com/getsentry/sentry-java/pull/1194))
- Improve Kotlin property access in Performance API ([#1193](https://github.com/getsentry/sentry-java/pull/1193))
- Copy options tags to transactions ([#1198](https://github.com/getsentry/sentry-java/pull/1198))
- Add convenient method for accessing event's throwable ([#1202](https://github.com/getsentry/sentry-java/pull/1202))

### Fixes

- Ref: Set SpanContext on SentryTransaction to avoid potential NPE ([#1173](https://github.com/getsentry/sentry-java/pull/1173))
- Free Local Refs manually due to Android local ref. count limits
- Bring back support for setting transaction name without ongoing transaction ([#1183](https://github.com/getsentry/sentry-java/pull/1183))

## 4.0.0-alpha.3

### Features

- Improve ITransaction and ISpan null-safety compatibility ([#1161](https://github.com/getsentry/sentry-java/pull/1161))
- Automatically assign span context to captured events ([#1156](https://github.com/getsentry/sentry-java/pull/1156))
- Autoconfigure Apache HttpClient 5 based Transport in Spring Boot integration ([#1143](https://github.com/getsentry/sentry-java/pull/1143))
- Send user.ip_address = {{auto}} when sendDefaultPii is true ([#1015](https://github.com/getsentry/sentry-java/pull/1015))
- Read tracesSampleRate from AndroidManifest
- OutboxSender supports all envelope item types ([#1158](https://github.com/getsentry/sentry-java/pull/1158))
- Read `uncaught.handler.enabled` property from the external configuration
- Resolve servername from the localhost address
- Add maxAttachmentSize to SentryOptions ([#1138](https://github.com/getsentry/sentry-java/pull/1138))
- Drop invalid attachments ([#1134](https://github.com/getsentry/sentry-java/pull/1134))
- Set isSideLoaded info tags
- Add non blocking Apache HttpClient 5 based Transport ([#1136](https://github.com/getsentry/sentry-java/pull/1136))

### Fixes

- Ref: Make Attachment immutable ([#1120](https://github.com/getsentry/sentry-java/pull/1120))
- Ref: using Calendar to generate Dates
- Ref: Return NoOpTransaction instead of null ([#1126](https://github.com/getsentry/sentry-java/pull/1126))
- Ref: `ITransport` implementations are now responsible for executing request in asynchronous or synchronous way ([#1118](https://github.com/getsentry/sentry-java/pull/1118))
- Ref: Add option to set `TransportFactory` instead of `ITransport` on `SentryOptions` ([#1124](https://github.com/getsentry/sentry-java/pull/1124))
- Ref: Simplify ITransport creation in ITransportFactory ([#1135](https://github.com/getsentry/sentry-java/pull/1135))
- Fixes and Tests: Session serialization and deserialization
- Inheriting sampling decision from parent ([#1100](https://github.com/getsentry/sentry-java/pull/1100))
- Exception only sets a stack trace if there are frames
- Initialize Logback after context refreshes ([#1129](https://github.com/getsentry/sentry-java/pull/1129))
- Do not crash when passing null values to @Nullable methods, eg User and Scope
- Resolving dashed properties from external configuration
- Consider {{ auto }} as a default ip address ([#1015](https://github.com/getsentry/sentry-java/pull/1015))
- Set release and environment on Transactions ([#1152](https://github.com/getsentry/sentry-java/pull/1152))
- Do not set transaction on the scope automatically

## 4.0.0-alpha.2

### Features

- Add basic support for attachments ([#1082](https://github.com/getsentry/sentry-java/pull/1082))
- Set transaction name on events and transactions sent using Spring integration ([#1067](https://github.com/getsentry/sentry-java/pull/1067))
- Set global tags on SentryOptions and load them from external configuration ([#1066](https://github.com/getsentry/sentry-java/pull/1066))
- Add API validator and remove deprecated methods
- Add more convenient method to start a child span ([#1073](https://github.com/getsentry/sentry-java/pull/1073))
- Autoconfigure traces callback in Spring Boot integration ([#1074](https://github.com/getsentry/sentry-java/pull/1074))
- Resolve in-app-includes and in-app-excludes parameters from the external configuration
- Make InAppIncludesResolver public ([#1084](https://github.com/getsentry/sentry-java/pull/1084))
- Add the ability to register multiple OptionsConfiguration beans ([#1093](https://github.com/getsentry/sentry-java/pull/1093))
- Database query tracing with datasource-proxy ([#1095](https://github.com/getsentry/sentry-java/pull/1095))

### Fixes

- Ref: Refactor resolving SpanContext for Throwable ([#1068](https://github.com/getsentry/sentry-java/pull/1068))
- Ref: Change "op" to "operation" in @SentrySpan and @SentryTransaction
- Remove method reference in SentryEnvelopeItem ([#1091](https://github.com/getsentry/sentry-java/pull/1091))
- Set current thread only if there are no exceptions
- SentryOptions creates GsonSerializer by default
- Append DebugImage list if event already has it
- Sort breadcrumbs by Date if there are breadcrumbs already in the event

## 4.0.0-alpha.1

### Features

- Load `sentry.properties` from the application's current working directory ([#1046](https://github.com/getsentry/sentry-java/pull/1046))
- Performance monitoring ([#971](https://github.com/getsentry/sentry-java/pull/971))
- Performance monitoring for Spring Boot applications ([#971](https://github.com/getsentry/sentry-java/pull/971))

### Fixes

- Ref: Refactor JSON deserialization ([#1047](https://github.com/getsentry/sentry-java/pull/1047))

## 3.2.1

### Fixes

- Set current thread only if theres no exceptions ([#1064](https://github.com/getsentry/sentry-java/pull/1064))
- Append DebugImage list if event already has it ([#1092](https://github.com/getsentry/sentry-java/pull/1092))
- Sort breadcrumbs by Date if there are breadcrumbs already in the event ([#1094](https://github.com/getsentry/sentry-java/pull/1094))
- Free Local Refs manually due to Android local ref. count limits  ([#1179](https://github.com/getsentry/sentry-java/pull/1179))

## 3.2.0

### Features

- Expose a Module (Debug images) Loader for Android thru sentry-native ([#1043](https://github.com/getsentry/sentry-java/pull/1043))
- Added java doc to protocol classes based on sentry-data-schemes project ([#1045](https://github.com/getsentry/sentry-java/pull/1045))
- Make SentryExceptionResolver Order configurable to not send handled web exceptions ([#1008](https://github.com/getsentry/sentry-java/pull/1008))
- Resolve HTTP Proxy parameters from the external configuration ([#1028](https://github.com/getsentry/sentry-java/pull/1028))
- Sentry NDK integration is compiled against default NDK version based on AGP's version ([#1048](https://github.com/getsentry/sentry-java/pull/1048))

### Fixes

- Bump: AGP 4.1.1 ([#1040](https://github.com/getsentry/sentry-java/pull/1040))
- Update to sentry-native 0.4.4 and fix shared library builds ([#1039](https://github.com/getsentry/sentry-java/pull/1039))
- use neutral Locale for String operations ([#1033](https://github.com/getsentry/sentry-java/pull/1033))
- Clean up JNI code and properly free strings ([#1050](https://github.com/getsentry/sentry-java/pull/1050))
- set userId for hard-crashes if no user is set ([#1049](https://github.com/getsentry/sentry-java/pull/1049))

## 3.1.3

### Fixes

- Fix broken NDK integration on 3.1.2 (release failed on packaging a .so file)
- Increase max cached events to 30 ([#1029](https://github.com/getsentry/sentry-java/pull/1029))
- Normalize DSN URI ([#1030](https://github.com/getsentry/sentry-java/pull/1030))

## 3.1.2

### Features

- Manually capturing User Feedback
- Set environment to "production" by default.
- Make public the Breadcrumb constructor that accepts a Date ([#1012](https://github.com/getsentry/sentry-java/pull/1012))

### Fixes

- ref: Validate event id on user feedback submission

## 3.1.1

### Features

- Bind logging related SentryProperties to Slf4j Level instead of Logback to improve Log4j2 compatibility

### Fixes

- Prevent Logback and Log4j2 integrations from re-initializing Sentry when Sentry is already initialized
- Make sure HttpServletRequestSentryUserProvider runs by default before custom SentryUserProvider beans
- Fix setting up Sentry in Spring Webflux annotation by changing the scope of Spring WebMvc related dependencies

## 3.1.0

### Features

- Make getThrowable public and improve set contexts ([#967](https://github.com/getsentry/sentry-java/pull/967))
- Accepted quoted values in properties from external configuration ([#972](https://github.com/getsentry/sentry-java/pull/972))

### Fixes

- Auto-Configure `inAppIncludes` in Spring Boot integration ([#966](https://github.com/getsentry/sentry-java/pull/966))
- Bump: Android Gradle Plugin 4.0.2 ([#968](https://github.com/getsentry/sentry-java/pull/968))
- Don't require `sentry.dsn` to be set when using `io.sentry:sentry-spring-boot-starter` and `io.sentry:sentry-logback` together ([#965](https://github.com/getsentry/sentry-java/pull/965))
- Remove chunked streaming mode ([#974](https://github.com/getsentry/sentry-java/pull/974))
- Android 11 + targetSdkVersion 30 crashes Sentry on start ([#977](https://github.com/getsentry/sentry-java/pull/977))

## 3.0.0

## Java + Android

This release marks the re-unification of Java and Android SDK code bases.
It's based on the Android 2.0 SDK, which implements [Sentry's unified API](https://develop.sentry.dev/sdk/unified-api/).

Considerable changes were done, which include a lot of improvements. More are covered below, but the highlights are:

- Improved `log4j2` integration
  - Capture breadcrumbs for level INFO and higher
  - Raises event for ERROR and higher.
  - Minimum levels are configurable.
  - Optionally initializes the SDK via appender.xml
- Dropped support to `log4j`.
- Improved `logback` integration
  - Capture breadcrumbs for level INFO and higher
  - Raises event for ERROR and higher.
  - Minimum levels are configurable.
  - Optionally initializes the SDK via appender.xml
  - Configurable via Spring integration if both are enabled
- Spring
  - No more duplicate events with Spring and logback
  - Auto initalizes if DSN is available
  - Configuration options available with auto complete
- Google App Engine support dropped

## What’s Changed

- Callback to validate SSL certificate ([#944](https://github.com/getsentry/sentry-java/pull/944))
- Attach stack traces enabled by default

### Android specific

- Release health enabled by default for Android
- Sync of Scopes for Java -> Native (NDK)
- Bump Sentry-Native v0.4.2
- Android 11 Support

[Android migration docs](https://docs.sentry.io/platforms/android/migration/#migrating-from-sentry-android-2x-to-sentry-android-3x)

### Java specific

- Unified API for Java SDK and integrations (Spring, Spring boot starter, Servlet, Logback, Log4j2)

New Java [docs](https://docs.sentry.io/platforms/java/) are live and being improved.

## Acquisition

Packages were released on [`bintray sentry-java`](https://dl.bintray.com/getsentry/sentry-java/io/sentry/), [`bintray sentry-android`](https://dl.bintray.com/getsentry/sentry-android/io/sentry/), [`jcenter`](https://jcenter.bintray.com/io/sentry/) and [`mavenCentral`](https://repo.maven.apache.org/maven2/io/sentry/)

## Where is the Java 1.7 code base?

The previous Java releases, are all available in this repository through the tagged releases.
## 3.0.0-beta.1

## What’s Changed

- feat: ssl support ([#944](https://github.com/getsentry/sentry-java/pull/944)) @ninekaw9 @marandaneto
- feat: sync Java to C ([#937](https://github.com/getsentry/sentry-java/pull/937)) @bruno-garcia @marandaneto
- feat: Auto-configure Logback appender in Spring Boot integration. ([#938](https://github.com/getsentry/sentry-java/pull/938)) @maciejwalkowiak
- feat: Add Servlet integration. ([#935](https://github.com/getsentry/sentry-java/pull/935)) @maciejwalkowiak
- fix: Pop scope at the end of the request in Spring integration. ([#936](https://github.com/getsentry/sentry-java/pull/936)) @maciejwalkowiak
- bump: Upgrade Spring Boot to 2.3.4. ([#932](https://github.com/getsentry/sentry-java/pull/932)) @maciejwalkowiak
- fix: Do not set cookies when send pii is set to false. ([#931](https://github.com/getsentry/sentry-java/pull/931)) @maciejwalkowiak

Packages were released on [`bintray sentry-java`](https://dl.bintray.com/getsentry/sentry-java/io/sentry/), [`bintray sentry-android`](https://dl.bintray.com/getsentry/sentry-android/io/sentry/), [`jcenter`](https://jcenter.bintray.com/io/sentry/) and [`mavenCentral`](https://repo.maven.apache.org/maven2/io/sentry/)

We'd love to get feedback.

## 3.0.0-alpha.3

### Features

- Enable attach stack traces and disable attach threads by default ([#921](https://github.com/getsentry/sentry-java/pull/921)) @marandaneto

### Fixes

- Bump sentry-native to 0.4.2 ([#926](https://github.com/getsentry/sentry-java/pull/926)) @marandaneto
- ref: remove log level as RN do not use it anymore ([#924](https://github.com/getsentry/sentry-java/pull/924)) @marandaneto
- Read sample rate correctly from manifest meta data ([#923](https://github.com/getsentry/sentry-java/pull/923)) @marandaneto

Packages were released on [`bintray sentry-android`](https://dl.bintray.com/getsentry/sentry-android/io/sentry/) and [`bintray sentry-java`](https://dl.bintray.com/getsentry/sentry-java/io/sentry/)

We'd love to get feedback.

## 3.0.0-alpha.2

TBD

Packages were released on [bintray](https://dl.bintray.com/getsentry/maven/io/sentry/)

> Note: This release marks the unification of the Java and Android Sentry codebases based on the core of the Android SDK (version 2.x).
Previous releases for the Android SDK (version 2.x) can be found on the now archived: https://github.com/getsentry/sentry-android/

## 3.0.0-alpha.1

### Features

### Fixes


## New releases will happen on a different repository:

https://github.com/getsentry/sentry-java

## What’s Changed

### Features

### Fixes


- feat: enable release health by default

Packages were released on [`bintray`](https://dl.bintray.com/getsentry/sentry-android/io/sentry/sentry-android/), [`jcenter`](https://jcenter.bintray.com/io/sentry/sentry-android/) and [`mavenCentral`](https://repo.maven.apache.org/maven2/io/sentry/sentry-android/)

We'd love to get feedback.

## 2.3.1

### Fixes

- Add main thread checker for the app lifecycle integration ([#525](https://github.com/getsentry/sentry-android/pull/525)) @marandaneto
- Set correct migration link ([#523](https://github.com/getsentry/sentry-android/pull/523)) @fupduck
- Warn about Sentry re-initialization. ([#521](https://github.com/getsentry/sentry-android/pull/521)) @maciejwalkowiak
- Set SDK version in `MainEventProcessor`. ([#513](https://github.com/getsentry/sentry-android/pull/513)) @maciejwalkowiak
- Bump sentry-native to 0.4.0 ([#512](https://github.com/getsentry/sentry-android/pull/512)) @marandaneto
- Bump Gradle to 6.6 and fix linting issues ([#510](https://github.com/getsentry/sentry-android/pull/510)) @marandaneto
- fix(sentry-java): Contexts belong on the Scope ([#504](https://github.com/getsentry/sentry-android/pull/504)) @maciejwalkowiak
- Add tests for verifying scope changes thread isolation ([#508](https://github.com/getsentry/sentry-android/pull/508)) @maciejwalkowiak
- Set `SdkVersion` in default `SentryOptions` created in sentry-core module ([#506](https://github.com/getsentry/sentry-android/pull/506)) @maciejwalkowiak

Packages were released on [`bintray`](https://dl.bintray.com/getsentry/sentry-android/io/sentry/sentry-android/), [`jcenter`](https://jcenter.bintray.com/io/sentry/sentry-android/) and [`mavenCentral`](https://repo.maven.apache.org/maven2/io/sentry/sentry-android/)

We'd love to get feedback.

## 2.3.0

### Features

- Add console application sample. ([#502](https://github.com/getsentry/sentry-android/pull/502)) @maciejwalkowiak
- Log stacktraces in SystemOutLogger ([#498](https://github.com/getsentry/sentry-android/pull/498)) @maciejwalkowiak
- Add method to add breadcrumb with string parameter. ([#501](https://github.com/getsentry/sentry-android/pull/501)) @maciejwalkowiak

### Fixes

- Converting UTC and ISO timestamp when missing Locale/TimeZone do not error ([#505](https://github.com/getsentry/sentry-android/pull/505)) @marandaneto
- Call `Sentry#close` on JVM shutdown. ([#497](https://github.com/getsentry/sentry-android/pull/497)) @maciejwalkowiak
- ref: sentry-core changes for console app ([#473](https://github.com/getsentry/sentry-android/pull/473)) @marandaneto

Obs: If you are using its own instance of `Hub`/`SentryClient` and reflection to set up the SDK to be usable within Libraries, this change may break your code, please fix the renamed classes.

Packages were released on [`bintray`](https://dl.bintray.com/getsentry/sentry-android/io/sentry/sentry-android/), [`jcenter`](https://jcenter.bintray.com/io/sentry/sentry-android/) and [`mavenCentral`](https://repo.maven.apache.org/maven2/io/sentry/sentry-android/)

We'd love to get feedback.

## 2.2.2

### Features

- Add sdk to envelope header ([#488](https://github.com/getsentry/sentry-android/pull/488)) @marandaneto
- Log request if response code is not 200 ([#484](https://github.com/getsentry/sentry-android/pull/484)) @marandaneto

### Fixes

- Bump plugin versions ([#487](https://github.com/getsentry/sentry-android/pull/487)) @marandaneto
- Bump: AGP 4.0.1 ([#486](https://github.com/getsentry/sentry-android/pull/486)) @marandaneto

Packages were released on [`bintray`](https://dl.bintray.com/getsentry/sentry-android/io/sentry/sentry-android/), [`jcenter`](https://jcenter.bintray.com/io/sentry/sentry-android/) and [`mavenCentral`](https://repo.maven.apache.org/maven2/io/sentry/sentry-android/)

We'd love to get feedback.

## 2.2.1

### Fixes

- Timber adds breadcrumb even if event level is < minEventLevel ([#480](https://github.com/getsentry/sentry-android/pull/480)) @marandaneto
- Contexts serializer avoids reflection and fixes desugaring issue ([#478](https://github.com/getsentry/sentry-android/pull/478)) @marandaneto
- clone session before sending to the transport ([#474](https://github.com/getsentry/sentry-android/pull/474)) @marandaneto
- Bump Gradle 6.5.1 ([#479](https://github.com/getsentry/sentry-android/pull/479)) @marandaneto

Packages were released on [`bintray`](https://dl.bintray.com/getsentry/sentry-android/io/sentry/sentry-android/), [`jcenter`](https://jcenter.bintray.com/io/sentry/sentry-android/) and [`mavenCentral`](https://repo.maven.apache.org/maven2/io/sentry/sentry-android/)

We'd love to get feedback.

## 2.2.0

### Fixes

- Negative session sequence if the date is before java date epoch ([#471](https://github.com/getsentry/sentry-android/pull/471)) @marandaneto
- Deserialise unmapped contexts values from envelope ([#470](https://github.com/getsentry/sentry-android/pull/470)) @marandaneto
- Bump: sentry-native 0.3.4 ([#468](https://github.com/getsentry/sentry-android/pull/468)) @marandaneto

- feat: timber integration ([#464](https://github.com/getsentry/sentry-android/pull/464)) @marandaneto

1) To add integrations it requires a [manual initialization](https://docs.sentry.io/platforms/android/#manual-initialization) of the Android SDK.

2) Add the `sentry-android-timber` dependency:

```groovy
implementation 'io.sentry:sentry-android-timber:{version}' // version >= 2.2.0
```

3) Initialize and add the `SentryTimberIntegration`:

```java
SentryAndroid.init(this, options -> {
    // default values:
    // minEventLevel = ERROR
    // minBreadcrumbLevel = INFO
    options.addIntegration(new SentryTimberIntegration());

    // custom values for minEventLevel and minBreadcrumbLevel
    // options.addIntegration(new SentryTimberIntegration(SentryLevel.WARNING, SentryLevel.ERROR));
});
```

4) Use the Timber integration:

```java
try {
    int x = 1 / 0;
} catch (Exception e) {
    Timber.e(e);
}
```

Packages were released on [`bintray`](https://dl.bintray.com/getsentry/sentry-android/io/sentry/sentry-android/), [`jcenter`](https://jcenter.bintray.com/io/sentry/sentry-android/) and [`mavenCentral`](https://repo.maven.apache.org/maven2/io/sentry/sentry-android/)

We'd love to get feedback.

## 2.1.7

### Fixes

- Init native libs if available on SDK init ([#461](https://github.com/getsentry/sentry-android/pull/461)) @marandaneto
- Make JVM target explicit in sentry-core ([#462](https://github.com/getsentry/sentry-android/pull/462)) @dilbernd
- Timestamp with millis from react-native should be in UTC format ([#456](https://github.com/getsentry/sentry-android/pull/456)) @marandaneto
- Bump Gradle to 6.5 ([#454](https://github.com/getsentry/sentry-android/pull/454)) @marandaneto

Packages were released on [`bintray`](https://dl.bintray.com/getsentry/sentry-android/io/sentry/sentry-android/), [`jcenter`](https://jcenter.bintray.com/io/sentry/sentry-android/) and [`mavenCentral`](https://repo.maven.apache.org/maven2/io/sentry/sentry-android/)

We'd love to get feedback.

## 2.1.6

### Fixes

- Do not lookup sentry-debug-meta but instead load it directly ([#445](https://github.com/getsentry/sentry-android/pull/445)) @marandaneto
- Regression on v2.1.5 which can cause a crash on SDK init

Packages were released on [`bintray`](https://dl.bintray.com/getsentry/sentry-android/io/sentry/sentry-android/), [`jcenter`](https://jcenter.bintray.com/io/sentry/sentry-android/) and [`mavenCentral`](https://repo.maven.apache.org/maven2/io/sentry/sentry-android/)

We'd love to get feedback.

## 2.1.5

### Fixes

This version has a severe bug and can cause a crash on SDK init

Please upgrade to https://github.com/getsentry/sentry-android/releases/tag/2.1.6

## 2.1.4

### Features

- Make gzip as default content encoding type ([#433](https://github.com/getsentry/sentry-android/pull/433)) @marandaneto
- Use AGP 4 features ([#366](https://github.com/getsentry/sentry-android/pull/366)) @marandaneto
- Create GH Actions CI for Ubuntu/macOS ([#403](https://github.com/getsentry/sentry-android/pull/403)) @marandaneto
- Make root checker better and minimize false positive ([#417](https://github.com/getsentry/sentry-android/pull/417)) @marandaneto

### Fixes

- bump: sentry-native to 0.3.1 ([#440](https://github.com/getsentry/sentry-android/pull/440)) @marandaneto
- Update last session timestamp ([#437](https://github.com/getsentry/sentry-android/pull/437)) @marandaneto
- Filter trim memory breadcrumbs ([#431](https://github.com/getsentry/sentry-android/pull/431)) @marandaneto

Packages were released on [`bintray`](https://dl.bintray.com/getsentry/sentry-android/io/sentry/sentry-android/), [`jcenter`](https://jcenter.bintray.com/io/sentry/sentry-android/) and [`mavenCentral`](https://repo.maven.apache.org/maven2/io/sentry/sentry-android/)

We'd love to get feedback.

## 2.1.3

### Fixes

This fixes several critical bugs in sentry-android 2.0 and 2.1

- Sentry.init register integrations after creating the main Hub instead of doing it in the main Hub ctor ([#427](https://github.com/getsentry/sentry-android/pull/427)) @marandaneto
- make NoOpLogger public ([#425](https://github.com/getsentry/sentry-android/pull/425)) @marandaneto
- ConnectivityChecker returns connection status and events are not trying to be sent if no connection. ([#420](https://github.com/getsentry/sentry-android/pull/420)) @marandaneto
- thread pool executor is a single thread executor instead of scheduled thread executor ([#422](https://github.com/getsentry/sentry-android/pull/422)) @marandaneto
- Add Abnormal to the Session.State enum as its part of the protocol ([#424](https://github.com/getsentry/sentry-android/pull/424)) @marandaneto
- Bump: Gradle to 6.4.1 ([#419](https://github.com/getsentry/sentry-android/pull/419)) @marandaneto

We recommend that you use sentry-android 2.1.3 over the initial release of sentry-android 2.0 and 2.1.

Packages were released on [`bintray`](https://dl.bintray.com/getsentry/sentry-android/io/sentry/sentry-android/), [`jcenter`](https://jcenter.bintray.com/io/sentry/sentry-android/) and [`mavenCentral`](https://repo.maven.apache.org/maven2/io/sentry/sentry-android/)

We'd love to get feedback.

## 2.1.2

### Features

- Added options to configure http transport ([#411](https://github.com/getsentry/sentry-android/pull/411)) @marandaneto

### Fixes

- Phone state breadcrumbs require read_phone_state on older OS versions ([#415](https://github.com/getsentry/sentry-android/pull/415)) @marandaneto @bsergean
- before raising ANR events, we check ProcessErrorStateInfo if available ([#412](https://github.com/getsentry/sentry-android/pull/412)) @marandaneto
- send cached events to use a single thread executor ([#405](https://github.com/getsentry/sentry-android/pull/405)) @marandaneto
- initing SDK on AttachBaseContext ([#409](https://github.com/getsentry/sentry-android/pull/409)) @marandaneto
- sessions can't be abnormal, but exited if not ended properly ([#410](https://github.com/getsentry/sentry-android/pull/410)) @marandaneto

Packages were released on [`bintray`](https://dl.bintray.com/getsentry/sentry-android/io/sentry/sentry-android/), [`jcenter`](https://jcenter.bintray.com/io/sentry/sentry-android/) and [`mavenCentral`](https://repo.maven.apache.org/maven2/io/sentry/sentry-android/)

We'd love to get feedback.

## 2.1.1

### Features

- Added missing getters on Breadcrumb and SentryEvent ([#397](https://github.com/getsentry/sentry-android/pull/397)) @marandaneto
- Add trim memory breadcrumbs ([#395](https://github.com/getsentry/sentry-android/pull/395)) @marandaneto
- Only set breadcrumb extras if not empty ([#394](https://github.com/getsentry/sentry-android/pull/394)) @marandaneto
- Added samples of how to disable automatic breadcrumbs ([#389](https://github.com/getsentry/sentry-android/pull/389)) @marandaneto

### Fixes

- Set missing release, environment and dist to sentry-native options ([#404](https://github.com/getsentry/sentry-android/pull/404)) @marandaneto
- Do not add automatic and empty sensor breadcrumbs ([#401](https://github.com/getsentry/sentry-android/pull/401)) @marandaneto
- ref: removed Thread.sleep from LifecycleWatcher tests, using awaitility and DateProvider ([#392](https://github.com/getsentry/sentry-android/pull/392)) @marandaneto
- ref: added a DateTimeProvider for making retry after testable ([#391](https://github.com/getsentry/sentry-android/pull/391)) @marandaneto
- Bump Gradle to 6.4 ([#390](https://github.com/getsentry/sentry-android/pull/390)) @marandaneto
- Bump sentry-native to 0.2.6 ([#396](https://github.com/getsentry/sentry-android/pull/396)) @marandaneto

Packages were released on [`bintray`](https://dl.bintray.com/getsentry/sentry-android/io/sentry/sentry-android/), [`jcenter`](https://jcenter.bintray.com/io/sentry/sentry-android/) and [`mavenCentral`](https://repo.maven.apache.org/maven2/io/sentry/sentry-android/)

We'd love to get feedback.

## 2.1.0

### Features

- Includes all the changes of 2.1.0 alpha, beta and RC

### Fixes

- fix when PhoneStateListener is not ready for use ([#387](https://github.com/getsentry/sentry-android/pull/387)) @marandaneto
- make ANR 5s by default ([#388](https://github.com/getsentry/sentry-android/pull/388)) @marandaneto
- rate limiting by categories ([#381](https://github.com/getsentry/sentry-android/pull/381)) @marandaneto
- Bump NDK to latest stable version 21.1.6352462 ([#386](https://github.com/getsentry/sentry-android/pull/386)) @marandaneto

Packages were released on [`bintray`](https://dl.bintray.com/getsentry/sentry-android/io/sentry/sentry-android/), [`jcenter`](https://jcenter.bintray.com/io/sentry/sentry-android/) and [`mavenCentral`](https://repo.maven.apache.org/maven2/io/sentry/sentry-android/)

We'd love to get feedback.

## 2.0.3

### Fixes

- patch from 2.1.0-alpha.2 - avoid crash if NDK throws UnsatisfiedLinkError ([#344](https://github.com/getsentry/sentry-android/pull/344)) @marandaneto

Packages were released on [`bintray`](https://dl.bintray.com/getsentry/sentry-android/io/sentry/sentry-android/), [`jcenter`](https://jcenter.bintray.com/io/sentry/sentry-android/) and [`mavenCentral`](https://repo.maven.apache.org/maven2/io/sentry/sentry-android/)

We'd love to get feedback.

## 2.1.0-RC.1

### Features

- Options for uncaught exception and make SentryOptions list Thread-Safe ([#384](https://github.com/getsentry/sentry-android/pull/384)) @marandaneto
- Automatic breadcrumbs for app, activity and sessions lifecycles and system events ([#348](https://github.com/getsentry/sentry-android/pull/348)) @marandaneto
- Make capture session and envelope internal ([#372](https://github.com/getsentry/sentry-android/pull/372)) @marandaneto

### Fixes

- If retry after header has empty categories, apply retry after to all of them ([#377](https://github.com/getsentry/sentry-android/pull/377)) @marandaneto
- Discard events and envelopes if cached and retry after ([#378](https://github.com/getsentry/sentry-android/pull/378)) @marandaneto
- Merge loadLibrary calls for sentry-native and clean up CMake files ([#373](https://github.com/getsentry/sentry-android/pull/373)) @Swatinem
- Exceptions should be sorted oldest to newest ([#370](https://github.com/getsentry/sentry-android/pull/370)) @marandaneto
- Check external storage size even if its read only ([#368](https://github.com/getsentry/sentry-android/pull/368)) @marandaneto
- Wrong check for cellular network capability ([#369](https://github.com/getsentry/sentry-android/pull/369)) @marandaneto
- add ScheduledForRemoval annotation to deprecated methods ([#375](https://github.com/getsentry/sentry-android/pull/375)) @marandaneto
- Bump NDK to 21.0.6113669 ([#367](https://github.com/getsentry/sentry-android/pull/367)) @marandaneto
- Bump AGP and add new make cmd to check for updates ([#365](https://github.com/getsentry/sentry-android/pull/365)) @marandaneto

Packages were released on [`bintray`](https://dl.bintray.com/getsentry/sentry-android/io/sentry/sentry-android/), [`jcenter`](https://jcenter.bintray.com/io/sentry/sentry-android/) and [`mavenCentral`](https://repo.maven.apache.org/maven2/io/sentry/sentry-android/)

We'd love to get feedback.

## 2.1.0-beta.2

### Fixes

- Bump sentry-native to 0.2.4 ([#364](https://github.com/getsentry/sentry-android/pull/364)) @marandaneto
- Update current session on session start after deleting previous session ([#362](https://github.com/getsentry/sentry-android/pull/362)) @marandaneto

Packages were released on [`bintray`](https://dl.bintray.com/getsentry/sentry-android/io/sentry/sentry-android/), [`jcenter`](https://jcenter.bintray.com/io/sentry/sentry-android/) and [`mavenCentral`](https://repo.maven.apache.org/maven2/io/sentry/sentry-android/)

We'd love to get feedback.

## 2.1.0-beta.1

### Fixes

- Bump sentry-native to 0.2.3 ([#357](https://github.com/getsentry/sentry-android/pull/357)) @marandaneto
- Check for androidx availability on runtime ([#356](https://github.com/getsentry/sentry-android/pull/356)) @marandaneto
- If theres a left over session file and its crashed, we should not overwrite its state ([#354](https://github.com/getsentry/sentry-android/pull/354)) @marandaneto
- Session should be exited state if state was ok ([#352](https://github.com/getsentry/sentry-android/pull/352)) @marandaneto
- Envelope has dedicated endpoint ([#353](https://github.com/getsentry/sentry-android/pull/353)) @marandaneto

Packages were released on [`bintray`](https://dl.bintray.com/getsentry/sentry-android/io/sentry/sentry-android/), [`jcenter`](https://jcenter.bintray.com/io/sentry/sentry-android/) and [`mavenCentral`](https://repo.maven.apache.org/maven2/io/sentry/sentry-android/)

We'd love to get feedback.

## 2.1.0-alpha.2

### Fixes

- Change integration order for cached outbox events ([#347](https://github.com/getsentry/sentry-android/pull/347)) @marandaneto
- Avoid crash if NDK throws UnsatisfiedLinkError ([#344](https://github.com/getsentry/sentry-android/pull/344)) @marandaneto
- Avoid getting a threadlocal twice. ([#339](https://github.com/getsentry/sentry-android/pull/339)) @metlos
- Removing session tracking guard on hub and client ([#338](https://github.com/getsentry/sentry-android/pull/338)) @marandaneto
- Bump agp to 3.6.2 ([#336](https://github.com/getsentry/sentry-android/pull/336)) @marandaneto
- Fix racey ANR integration ([#332](https://github.com/getsentry/sentry-android/pull/332)) @marandaneto
- Logging envelopes path when possible instead of nullable id ([#331](https://github.com/getsentry/sentry-android/pull/331)) @marandaneto
- Renaming transport gate method ([#330](https://github.com/getsentry/sentry-android/pull/330)) @marandaneto

Packages were released on [`bintray`](https://dl.bintray.com/getsentry/sentry-android/io/sentry/sentry-android/), [`jcenter`](https://jcenter.bintray.com/io/sentry/sentry-android/) and [`mavenCentral`](https://repo.maven.apache.org/maven2/io/sentry/sentry-android/)

We'd love to get feedback.

## 2.1.0-alpha.1

Release of Sentry's new SDK for Android.

## What’s Changed

### Features

- Release health @marandaneto @bruno-garcia
- ANR report should have 'was active=yes' on the dashboard ([#299](https://github.com/getsentry/sentry-android/pull/299)) @marandaneto
- NDK events apply scoped data ([#322](https://github.com/getsentry/sentry-android/pull/322)) @marandaneto
- Add a StdoutTransport ([#310](https://github.com/getsentry/sentry-android/pull/310)) @mike-burns
- Implementing new retry after protocol ([#306](https://github.com/getsentry/sentry-android/pull/306)) @marandaneto

### Fixes

- Bump sentry-native to 0.2.2 ([#305](https://github.com/getsentry/sentry-android/pull/305)) @Swatinem
- Missing App's info ([#315](https://github.com/getsentry/sentry-android/pull/315)) @marandaneto
- Buffered writers/readers - otimizations ([#311](https://github.com/getsentry/sentry-android/pull/311)) @marandaneto
- Boot time should be UTC ([#309](https://github.com/getsentry/sentry-android/pull/309)) @marandaneto
- Make transport result public ([#300](https://github.com/getsentry/sentry-android/pull/300)) @marandaneto

Packages were released on [`bintray`](https://dl.bintray.com/getsentry/sentry-android/io/sentry/sentry-android/), [`jcenter`](https://jcenter.bintray.com/io/sentry/sentry-android/) and [`mavenCentral`](https://repo.maven.apache.org/maven2/io/sentry/sentry-android/)

We'd love to get feedback.

## 2.0.2

Release of Sentry's new SDK for Android.

### Features

- MavenCentral support ([#284](https://github.com/getsentry/sentry-android/pull/284)) @marandaneto

### Fixes

- Bump AGP to 3.6.1 ([#285](https://github.com/getsentry/sentry-android/pull/285)) @marandaneto

Packages were released on [`bintray`](https://dl.bintray.com/getsentry/sentry-android/io/sentry/sentry-android/), [`jcenter`](https://jcenter.bintray.com/io/sentry/sentry-android/) and [`mavenCentral`](https://repo.maven.apache.org/maven2/io/sentry/sentry-android/)

We'd love to get feedback.

## 2.0.1

Release of Sentry's new SDK for Android.

## What’s Changed

### Features

- Attach threads/stacktraces ([#267](https://github.com/getsentry/sentry-android/pull/267)) @marandaneto
- Add the default serverName to SentryOptions and use it in MainEventProcessor ([#279](https://github.com/getsentry/sentry-android/pull/279)) @metlos

### Fixes

- set current threadId when there's no mechanism set ([#277](https://github.com/getsentry/sentry-android/pull/277)) @marandaneto
- Preview package manager ([#269](https://github.com/getsentry/sentry-android/pull/269)) @bruno-garcia

Packages were released on [`bintray`](https://dl.bintray.com/getsentry/sentry-android/io/sentry/), [`jcenter`](https://jcenter.bintray.com/io/sentry/sentry-android/)

We'd love to get feedback.

## 2.0.0

Release of Sentry's new SDK for Android.

New features not offered by (1.7.x):

- NDK support
  - Captures crashes caused by native code
  - Access to the [`sentry-native` SDK](https://github.com/getsentry/sentry-native/) API by your native (C/C++/Rust code/..).
- Automatic init (just add your `DSN` to the manifest)
   - Proguard rules are added automatically
   - Permission (Internet) is added automatically
- Uncaught Exceptions might be captured even before the app restarts
- Sentry's Unified API.
- More context/device information
- Packaged as `aar`
- Frames from the app automatically marked as `InApp=true` (stack traces in Sentry highlights them by default).
- Complete Sentry Protocol available.
- All threads and their stack traces are captured.
- Sample project in this repo to test many features (segfault, uncaught exception, ANR...)

Features from the current SDK like `ANR` are also available (by default triggered after 4 seconds).

Packages were released on [`bintray`](https://dl.bintray.com/getsentry/sentry-android/io/sentry/), [`jcenter`](https://jcenter.bintray.com/io/sentry/sentry-android/)

We'd love to get feedback.

## 2.0.0-rc04

Release of Sentry's new SDK for Android.

### Features

- Take sampleRate from metadata ([#262](https://github.com/getsentry/sentry-android/pull/262)) @bruno-garcia
- Support mills timestamp format ([#263](https://github.com/getsentry/sentry-android/pull/263)) @marandaneto
- Adding logs to installed integrations ([#265](https://github.com/getsentry/sentry-android/pull/265)) @marandaneto

### Fixes

- Breacrumb.data to string,object, Add LOG level ([#264](https://github.com/getsentry/sentry-android/pull/264)) @HazAT
- Read release conf. on manifest ([#266](https://github.com/getsentry/sentry-android/pull/266)) @marandaneto

Packages were released on [`bintray`](https://dl.bintray.com/getsentry/sentry-android/io/sentry/), [`jcenter`](https://jcenter.bintray.com/io/sentry/sentry-android/)

We'd love to get feedback and we'll work in getting the GA `2.0.0` out soon.
Until then, the [stable SDK offered by Sentry is at version 1.7.30](https://github.com/getsentry/sentry-java/releases/tag/v1.7.30)

## 2.0.0-rc03

Release of Sentry's new SDK for Android.

### Fixes

- fixes ([#259](https://github.com/getsentry/sentry-android/issues/259)) - NPE check on getExternalFilesDirs items. ([#260](https://github.com/getsentry/sentry-android/pull/260)) @marandaneto
- strictMode typo ([#258](https://github.com/getsentry/sentry-android/pull/258)) @marandaneto

Packages were released on [`bintray`](https://dl.bintray.com/getsentry/sentry-android/io/sentry/), [`jcenter`](https://jcenter.bintray.com/io/sentry/sentry-android/)

We'd love to get feedback and we'll work in getting the GA `2.0.0` out soon.
Until then, the [stable SDK offered by Sentry is at version 1.7.30](https://github.com/getsentry/sentry-java/releases/tag/v1.7.30)

## 2.0.0-rc02

Release of Sentry's new SDK for Android.

### Features

- Hub mode configurable ([#247](https://github.com/getsentry/sentry-android/pull/247)) @bruno-garcia
- Added remove methods (tags/extras) to the sentry static class ([#243](https://github.com/getsentry/sentry-android/pull/243)) @marandaneto

### Fixes


- Update ndk for new sentry-native version ([#235](https://github.com/getsentry/sentry-android/pull/235)) @Swatinem @marandaneto
- Make integrations public ([#256](https://github.com/getsentry/sentry-android/pull/256)) @marandaneto
- Bump build-tools ([#255](https://github.com/getsentry/sentry-android/pull/255)) @marandaneto
- Added javadocs to scope and its dependencies ([#253](https://github.com/getsentry/sentry-android/pull/253)) @marandaneto
- Build all ABIs ([#254](https://github.com/getsentry/sentry-android/pull/254)) @marandaneto
- Moving back ANR timeout from long to int param. ([#252](https://github.com/getsentry/sentry-android/pull/252)) @marandaneto
- Added HubAdapter to call Sentry static methods from Integrations ([#250](https://github.com/getsentry/sentry-android/pull/250)) @marandaneto
- New Release format ([#242](https://github.com/getsentry/sentry-android/pull/242)) @marandaneto
- Javadocs for SentryOptions ([#246](https://github.com/getsentry/sentry-android/pull/246)) @marandaneto
- non-app is already inApp excluded by default. ([#244](https://github.com/getsentry/sentry-android/pull/244)) @marandaneto
- Fix if symlink exists for sentry-native ([#241](https://github.com/getsentry/sentry-android/pull/241)) @marandaneto
- Clone method - race condition free ([#226](https://github.com/getsentry/sentry-android/pull/226)) @marandaneto
- Refactoring breadcrumbs callback ([#239](https://github.com/getsentry/sentry-android/pull/239)) @marandaneto

Packages were released on [`bintray`](https://dl.bintray.com/getsentry/sentry-android/io/sentry/), [`jcenter`](https://jcenter.bintray.com/io/sentry/sentry-android/)

We'd love to get feedback and we'll work in getting the GA `2.0.0` out soon.
Until then, the [stable SDK offered by Sentry is at version 1.7.30](https://github.com/getsentry/sentry-java/releases/tag/v1.7.30)

## 2.0.0-rc01

Release of Sentry's new SDK for Android.

## What’s Changed

### Features

- Added remove methods for Scope data ([#237](https://github.com/getsentry/sentry-android/pull/237)) @marandaneto
- More device context (deviceId, connectionType and language) ([#229](https://github.com/getsentry/sentry-android/pull/229)) @marandaneto
- Added a few java docs (Sentry, Hub and SentryClient) ([#223](https://github.com/getsentry/sentry-android/pull/223)) @marandaneto
- Implemented diagnostic logger ([#218](https://github.com/getsentry/sentry-android/pull/218)) @marandaneto
- Added event processors to scope ([#209](https://github.com/getsentry/sentry-android/pull/209)) @marandaneto
- Added android transport gate ([#206](https://github.com/getsentry/sentry-android/pull/206)) @marandaneto
- Added executor for caching values out of the main thread ([#201](https://github.com/getsentry/sentry-android/pull/201)) @marandaneto

### Fixes


- Honor RetryAfter ([#236](https://github.com/getsentry/sentry-android/pull/236)) @marandaneto
- Add tests for SentryValues ([#238](https://github.com/getsentry/sentry-android/pull/238)) @philipphofmann
- Do not set frames if there's none ([#234](https://github.com/getsentry/sentry-android/pull/234)) @marandaneto
- Always call interrupt after InterruptedException ([#232](https://github.com/getsentry/sentry-android/pull/232)) @marandaneto
- Mark as current thread if its the main thread ([#228](https://github.com/getsentry/sentry-android/pull/228)) @marandaneto
- Fix lgtm alerts ([#219](https://github.com/getsentry/sentry-android/pull/219)) @marandaneto
- Written unit tests to ANR integration ([#215](https://github.com/getsentry/sentry-android/pull/215)) @marandaneto
- Added blog posts to README ([#214](https://github.com/getsentry/sentry-android/pull/214)) @marandaneto
- Raise code coverage for Dsn to 100% ([#212](https://github.com/getsentry/sentry-android/pull/212)) @philipphofmann
- Remove redundant times(1) for Mockito.verify ([#211](https://github.com/getsentry/sentry-android/pull/211)) @philipphofmann
- Transport may be set on options ([#203](https://github.com/getsentry/sentry-android/pull/203)) @marandaneto
- dist may be set on options ([#204](https://github.com/getsentry/sentry-android/pull/204)) @marandaneto
- Throw an exception if DSN is not set ([#200](https://github.com/getsentry/sentry-android/pull/200)) @marandaneto
- Migration guide markdown ([#197](https://github.com/getsentry/sentry-android/pull/197)) @marandaneto

Packages were released on [`bintray`](https://dl.bintray.com/getsentry/sentry-android/io/sentry/), [`jcenter`](https://jcenter.bintray.com/io/sentry/sentry-android/)

We'd love to get feedback and we'll work in getting the GA `2.0.0` out soon.
Until then, the [stable SDK offered by Sentry is at version 1.7.29](https://github.com/getsentry/sentry-java/releases/tag/v1.7.29)

## 2.0.0-beta02

Release of Sentry's new SDK for Android.

### Features

- addBreadcrumb overloads ([#196](https://github.com/getsentry/sentry-android/pull/196)) and ([#198](https://github.com/getsentry/sentry-android/pull/198))

### Fixes

- fix Android bug on API 24 and 25 about getting current threads and stack traces ([#194](https://github.com/getsentry/sentry-android/pull/194))

Packages were released on [`bintray`](https://dl.bintray.com/getsentry/sentry-android/io/sentry/), [`jcenter`](https://jcenter.bintray.com/io/sentry/sentry-android/)

We'd love to get feedback and we'll work in getting the GA `2.0.0` out soon.
Until then, the [stable SDK offered by Sentry is at version 1.7.28](https://github.com/getsentry/sentry-java/releases/tag/v1.7.28)

## 2.0.0-beta01

Release of Sentry's new SDK for Android.

### Fixes

- ref: ANR doesn't set handled flag ([#186](https://github.com/getsentry/sentry-android/pull/186))
- SDK final review ([#183](https://github.com/getsentry/sentry-android/pull/183))
- ref: Drop errored in favor of crashed ([#187](https://github.com/getsentry/sentry-android/pull/187))
- Workaround android_id ([#185](https://github.com/getsentry/sentry-android/pull/185))
- Renamed sampleRate ([#191](https://github.com/getsentry/sentry-android/pull/191))
- Making timestamp package-private or test-only ([#190](https://github.com/getsentry/sentry-android/pull/190))
- Split event processor in Device/App data ([#180](https://github.com/getsentry/sentry-android/pull/180))

Packages were released on [`bintray`](https://dl.bintray.com/getsentry/sentry-android/io/sentry/), [`jcenter`](https://jcenter.bintray.com/io/sentry/sentry-android/)

We'd love to get feedback and we'll work in getting the GA `2.0.0` out soon.
Until then, the [stable SDK offered by Sentry is at version 1.7.28](https://github.com/getsentry/sentry-java/releases/tag/v1.7.28)

## 2.0.0-alpha09

Release of Sentry's new SDK for Android.

### Features

- Adding nativeBundle plugin ([#161](https://github.com/getsentry/sentry-android/pull/161))
- Adding scope methods to sentry static class ([#179](https://github.com/getsentry/sentry-android/pull/179))

### Fixes

- fix: DSN parsing ([#165](https://github.com/getsentry/sentry-android/pull/165))
- Don't avoid exception type minification ([#166](https://github.com/getsentry/sentry-android/pull/166))
- make Gson retro compatible with older versions of AGP ([#177](https://github.com/getsentry/sentry-android/pull/177))
- Bump sentry-native with message object instead of a string ([#172](https://github.com/getsentry/sentry-android/pull/172))

Packages were released on [`bintray`](https://dl.bintray.com/getsentry/sentry-android/io/sentry/), [`jcenter`](https://jcenter.bintray.com/io/sentry/sentry-android/)

We'd love to get feedback and we'll work in getting the GA `2.0.0` out soon.
Until then, the [stable SDK offered by Sentry is at version 1.7.28](https://github.com/getsentry/sentry-java/releases/tag/v1.7.28)

## 2.0.0-alpha08

Release of Sentry's new SDK for Android.

### Fixes

- DebugId endianness ([#162](https://github.com/getsentry/sentry-android/pull/162))
- Executed beforeBreadcrumb also for scope ([#160](https://github.com/getsentry/sentry-android/pull/160))
- Benefit of manifest merging when minSdk ([#159](https://github.com/getsentry/sentry-android/pull/159))
- Add method to captureMessage with level ([#157](https://github.com/getsentry/sentry-android/pull/157))
- Listing assets file on the wrong dir ([#156](https://github.com/getsentry/sentry-android/pull/156))

Packages were released on [`bintray`](https://dl.bintray.com/getsentry/sentry-android/io/sentry/), [`jcenter`](https://jcenter.bintray.com/io/sentry/sentry-android/)

We'd love to get feedback and we'll work in getting the GA `2.0.0` out soon.
Until then, the [stable SDK offered by Sentry is at version 1.7.28](https://github.com/getsentry/sentry-java/releases/tag/v1.7.28)

## 2.0.0-alpha07

Third release of Sentry's new SDK for Android.

### Fixes

-  Fixed release for jcenter and bintray

Packages were released on [`bintray`](https://dl.bintray.com/getsentry/sentry-android/io/sentry/), [`jcenter`](https://jcenter.bintray.com/io/sentry/sentry-android/)

We'd love to get feedback and we'll work in getting the GA `2.0.0` out soon.
Until then, the [stable SDK offered by Sentry is at version 1.7.28](https://github.com/getsentry/sentry-java/releases/tag/v1.7.28)

## 2.0.0-alpha06

Second release of Sentry's new SDK for Android.

### Fixes

- Fixed a typo on pom generation.

Packages were released on [`bintray`](https://dl.bintray.com/getsentry/sentry-android/io/sentry/), [`jcenter`](https://jcenter.bintray.com/io/sentry/sentry-android/)

We'd love to get feedback and we'll work in getting the GA `2.0.0` out soon.
Until then, the [stable SDK offered by Sentry is at version 1.7.28](https://github.com/getsentry/sentry-java/releases/tag/v1.7.28)

## 2.0.0-alpha05

First release of Sentry's new SDK for Android.

New features not offered by our current (1.7.x), stable SDK are:

- NDK support
  - Captures crashes caused by native code
  - Access to the [`sentry-native` SDK](https://github.com/getsentry/sentry-native/) API by your native (C/C++/Rust code/..).
- Automatic init (just add your `DSN` to the manifest)
   - Proguard rules are added automatically
   - Permission (Internet) is added automatically
- Uncaught Exceptions might be captured even before the app restarts
- Unified API which include scopes etc.
- More context/device information
- Packaged as `aar`
- Frames from the app automatically marked as `InApp=true` (stack traces in Sentry highlights them by default).
- Complete Sentry Protocol available.
- All threads and their stack traces are captured.
- Sample project in this repo to test many features (segfault, uncaught exception, scope)

Features from the current SDK like `ANR` are also available (by default triggered after 4 seconds).

Packages were released on [`bintray`](https://dl.bintray.com/getsentry/sentry-android/io/sentry/), [`jcenter`](https://jcenter.bintray.com/io/sentry/sentry-android/)

We'd love to get feedback and we'll work in getting the GA `2.0.0` out soon.
Until then, the [stable SDK offered by Sentry is at version 1.7.28](https://github.com/getsentry/sentry-java/releases/tag/v1.7.28)<|MERGE_RESOLUTION|>--- conflicted
+++ resolved
@@ -15,11 +15,7 @@
 - Apollo v2 BeforeSpanCallback now allows returning null ([#2890](https://github.com/getsentry/sentry-java/pull/2890))
 - Automatic user interaction tracking: every click now starts a new automatic transaction ([#2891](https://github.com/getsentry/sentry-java/pull/2891))
   - Previously performing a click on the same UI widget twice would keep the existing transaction running, the new behavior now better aligns with other SDKs
-<<<<<<< HEAD
-- If global hub mode is enabled (default on Android), Sentry.getSpan() returns the root span instead of the latest span ([#2855](https://github.com/getsentry/sentry-java/pull/2855))
-=======
-- Android: If global hub mode is enabled (default on Android), Sentry.getSpan() returns the root span instead of the latest span ([#2855](https://github.com/getsentry/sentry-java/pull/2855))
->>>>>>> a9dadc45
+- Android only: If global hub mode is enabled, Sentry.getSpan() returns the root span instead of the latest span ([#2855](https://github.com/getsentry/sentry-java/pull/2855))
 
 ### Fixes
 
