--- conflicted
+++ resolved
@@ -13,11 +13,8 @@
 * Fix: Make the ANR Atomic flags immutable
 * Enchancement: Integration interface better compatibility with Kotlin null-safety
 * Enchancement: Simplify Sentry configuration in Spring integration (#1259)
-<<<<<<< HEAD
 * Fix: Prevent NoOpHub from creating heavy SentryOptions objects (#1272)
-=======
 * Enchancement: Add Request to the Scope. #1270
->>>>>>> 090e4c77
 * Fix: Fix SentryTransaction#getStatus NPE (#1273)
 * Enchancement: Optimize SentryTracingFilter when hub is disabled.
 * Fix: Interrupt the thread in QueuedThreadPoolExecutor (#1276)
