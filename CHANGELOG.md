--- conflicted
+++ resolved
@@ -1,18 +1,11 @@
 # Changelog
 
-<<<<<<< HEAD
-## Unreleased
-
-### Fixes
-
+### Unreleased
+
+### Fixes
+
+- Change TTFD timeout to 25 seconds ([#3984](https://github.com/getsentry/sentry-java/pull/3984))
 - Session Replay: Fix memory leak when masking Compose screens ([#3985](https://github.com/getsentry/sentry-java/pull/3985))
-=======
-### Unreleased
-
-### Fixes
-
-- Change TTFD timeout to 25 seconds ([#3984](https://github.com/getsentry/sentry-java/pull/3984))
->>>>>>> aed2cf7c
 
 ## 7.19.0
 
