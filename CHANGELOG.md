--- conflicted
+++ resolved
@@ -1,12 +1,11 @@
 # Changelog
 
-<<<<<<< HEAD
 ## Unreleased
 
 ### Dependencies
 
-- Bump Spring Boot to 3.3.1 ([#3541](https://github.com/getsentry/sentry-java/pull/3541))
-=======
+- Bump Spring Boot to 3.3.2 ([#3541](https://github.com/getsentry/sentry-java/pull/3541))
+
 ## 7.12.1
 
 ### Fixes
@@ -42,7 +41,6 @@
   ```
 
   To learn more visit [Sentry's Mobile Session Replay](https://docs.sentry.io/product/explore/session-replay/mobile/) documentation page.
->>>>>>> 7ee04939
 
 ## 7.11.0
 
