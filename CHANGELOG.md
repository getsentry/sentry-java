# Changelog

## Unreleased

### Breaking Changes

- `sentry-android-okhttp` has been removed in favor of `sentry-okhttp`, removing android dependency from the module ([#3510](https://github.com/getsentry/sentry-java/pull/3510))

### Fixes

- Support spans that are split into multiple batches ([#3539](https://github.com/getsentry/sentry-java/pull/3539))
  - When spans belonging to a single transaction were split into multiple batches for SpanExporter, we did not add all spans because the isSpanTooOld check wasn't inverted.
- Parse and use `send-default-pii` and `max-request-body-size` from `sentry.properties` ([#3534](https://github.com/getsentry/sentry-java/pull/3534))
<<<<<<< HEAD
- `span.startChild` now uses `.makeCurrent()` by default ([#3544](https://github.com/getsentry/sentry-java/pull/3544))
  - This caused an issue where the span tree wasn't correct because some spans were not added to their direct parent 
=======
- Partially fix bootstrap class loading ([#3543](https://github.com/getsentry/sentry-java/pull/3543))
  - There was a problem with two separate Sentry `Scopes` being active inside each OpenTelemetry `Context` due to using context keys from more than one class loader.

>>>>>>> afff3806
## 8.0.0-alpha.2

### Behavioural Changes

- (Android) The JNI layer for sentry-native has now been moved from sentry-java to sentry-native ([#3189](https://github.com/getsentry/sentry-java/pull/3189))
  - This now includes prefab support for sentry-native, allowing you to link and access the sentry-native API within your native app code
  - Checkout the `sentry-samples/sentry-samples-android` example on how to configure CMake and consume `sentry.h`

### Features

- Our `sentry-opentelemetry-agent` has been completely reworked and now plays nicely with the rest of the Java SDK
  - You may also want to give this new agent a try even if you haven't used OpenTelemetry (with Sentry) before. It offers support for [many more libraries and frameworks](https://github.com/open-telemetry/opentelemetry-java-instrumentation/blob/main/docs/supported-libraries.md), improving on our trace propagation, `Scopes` (used to be `Hub`) propagation as well as performance instrumentation (i.e. more spans).
  - If you are using a framework we did not support before and currently resort to manual instrumentation, please give the agent a try. See [here for a list of supported libraries, frameworks and application servers](https://github.com/open-telemetry/opentelemetry-java-instrumentation/blob/main/docs/supported-libraries.md).
  - NOTE: Not all features have been implemented yet for the OpenTelemetry agent. Features of note that are not working yet:
    - Metrics
    - Measurements
    - `forceFinish` on transaction
    - `scheduleFinish` on transaction
    - see [#3436](https://github.com/getsentry/sentry-java/issues/3436) for a more up-to-date list of features we have (not) implemented
  - Please see "Installing `sentry-opentelemetry-agent`" for more details on how to set up the agent.
  - What's new about the Agent
    - When the OpenTelemetry Agent is used, Sentry API creates OpenTelemetry spans under the hood, handing back a wrapper object which bridges the gap between traditional Sentry API and OpenTelemetry. We might be replacing some of the Sentry performance API in the future.
      - This is achieved by configuring the SDK to use `OtelSpanFactory` instead of `DefaultSpanFactory` which is done automatically by the auto init of the Java Agent.
    - OpenTelemetry spans are now only turned into Sentry spans when they are finished so they can be sent to the Sentry server.
    - Now registers an OpenTelemetry `Sampler` which uses Sentry sampling configuration
    - Other Performance integrations automatically stop creating spans to avoid duplicate spans
    - The Sentry SDK now makes use of OpenTelemetry `Context` for storing Sentry `Scopes` (which is similar to what used to be called `Hub`) and thus relies on OpenTelemetry for `Context` propagation.
    - Classes used for the previous version of our OpenTelemetry support have been deprecated but can still be used manually. We're not planning to keep the old agent around in favor of less complexity in the SDK.
- Add `ignoredSpanOrigins` option for ignoring spans coming from certain integrations
  - We pre-configure this to ignore Performance instrumentation for Spring and other integrations when using our OpenTelemetry Agent to avoid duplicate spans
- Add data fetching environment hint to breadcrumb for GraphQL (#3413) ([#3431](https://github.com/getsentry/sentry-java/pull/3431))

### Fixes

- `TracesSampler` is now only created once in `SentryOptions` instead of creating a new one for every `Hub` (which is now `Scopes`). This means we're now creating fewer `SecureRandom` instances.
- Move onFinishCallback before span or transaction is finished ([#3459](https://github.com/getsentry/sentry-java/pull/3459))
- Add timestamp when a profile starts ([#3442](https://github.com/getsentry/sentry-java/pull/3442))
- Move fragment auto span finish to onFragmentStarted ([#3424](https://github.com/getsentry/sentry-java/pull/3424))
- Remove profiling timeout logic and disable profiling on API 21 ([#3478](https://github.com/getsentry/sentry-java/pull/3478))
- Properly reset metric flush flag on metric emission ([#3493](https://github.com/getsentry/sentry-java/pull/3493))

### Migration Guide / Deprecations

- Classes used for the previous version of the Sentry OpenTelemetry Java Agent have been deprecated (`SentrySpanProcessor`, `SentryPropagator`, `OpenTelemetryLinkErrorEventProcessor`)
- Sentry OpenTelemetry Java Agent has been reworked and now allows you to manually create spans using Sentry API as well.
- Please see "Installing `sentry-opentelemetry-agent`" for more details on how to set up the agent.

### Installing `sentry-opentelemetry-agent`

#### Upgrading from a previous agent
If you've been using the previous version of `sentry-opentelemetry-agent`, simply replace the agent JAR with the [latest release](https://central.sonatype.com/artifact/io.sentry/sentry-opentelemetry-agent?smo=true) and start your application. That should be it.

#### New to the agent
If you've not been using OpenTelemetry before, you can add `sentry-opentelemetry-agent` to your setup by downloading the latest release and using it when starting up your application
  - `SENTRY_PROPERTIES_FILE=sentry.properties java -javaagent:sentry-opentelemetry-agent-x.x.x.jar -jar your-application.jar`
  - Please use `sentry.properties` or environment variables to configure the SDK as the agent is now in charge of initializing the SDK and options coming from things like logging integrations or our Spring Boot integration will not take effect.
  - You may find the [docs page](https://docs.sentry.io/platforms/java/tracing/instrumentation/opentelemetry/#using-sentry-opentelemetry-agent-with-auto-initialization) useful. While we haven't updated it yet to reflect the changes described here, the section about using the agent with auto init should still be valid.

If you want to skip auto initialization of the SDK performed by the agent, please follow the steps above and set the environment variable `SENTRY_AUTO_INIT` to `false` then add the following to your `Sentry.init`:

```
Sentry.init(options -> {
  options.setDsn("https://3d2ac63d6e1a4c6e9214443678f119a3@o87286.ingest.us.sentry.io/1801383");
  OpenTelemetryUtil.applyOpenTelemetryOptions(options);
  ...
});
```

If you're using our Spring (Boot) integration with auto init, use the following:
```
@Bean
Sentry.OptionsConfiguration<SentryOptions> optionsConfiguration() {
  return (options) -> {
    OpenTelemetryUtil.applyOpenTelemetryOptions(options);
  };
}
```

### Dependencies

- Bump Native SDK from v0.7.0 to v0.7.5 ([#3441](https://github.com/getsentry/sentry-java/pull/3189))
  - [changelog](https://github.com/getsentry/sentry-native/blob/master/CHANGELOG.md#075)
  - [diff](https://github.com/getsentry/sentry-native/compare/0.7.0...0.7.5)

## 8.0.0-alpha.1

Version 8 of the Sentry Android/Java SDK brings a variety of features and fixes. The most notable changes are:

- New `Scope` types have been introduced, see "Behavioural Changes" for more details.
- Lifecycle tokens have been introduced to manage `Scope` lifecycle, see "Behavioural Changes" for more details.
- `Hub` has been replaced by `Scopes`

### Behavioural Changes

- We're introducing some new `Scope` types in the SDK, allowing for better control over what data is attached where. Previously there was a stack of scopes that was pushed and popped. Instead we now fork scopes for a given lifecycle and then restore the previous scopes. Since `Hub` is gone, it is also never cloned anymore. Separation of data now happens through the different scope types while making it easier to manipulate exactly what you need without having to attach data at the right time to have it apply where wanted.
    - Global scope is attached to all events created by the SDK. It can also be modified before `Sentry.init` has been called. It can be manipulated using `Sentry.configureScope(ScopeType.GLOBAL, (scope) -> { ... })`.
    - Isolation scope can be used e.g. to attach data to all events that come up while handling an incoming request. It can also be used for other isolation purposes. It can be manipulated using `Sentry.configureScope(ScopeType.ISOLATION, (scope) -> { ... })`. The SDK automatically forks isolation scope in certain cases like incoming requests, CRON jobs, Spring `@Async` and more.
    - Current scope is forked often and data added to it is only added to events that are created while this scope is active. Data is also passed on to newly forked child scopes but not to parents.
- `Sentry.popScope` has been deprecated, please call `.close()` on the token returned by `Sentry.pushScope` instead or use it in a way described in more detail in "Migration Guide".
- We have chosen a default scope that is used for `Sentry.configureScope()` as well as API like `Sentry.setTag()`
    - For Android the type defaults to `CURRENT` scope
    - For Backend and other JVM applicatons it defaults to `ISOLATION` scope
- Event processors on `Scope` can now be ordered by overriding the `getOrder` method on implementations of `EventProcessor`. NOTE: This order only applies to event processors on `Scope` but not `SentryOptions` at the moment. Feel free to request this if you need it.
- `Hub` is deprecated in favor of `Scopes`, alongside some `Hub` relevant APIs. More details can be found in the "Migration Guide" section.

### Breaking Changes

- `Contexts` no longer extends `ConcurrentHashMap`, instead we offer a selected set of methods.

### Migration Guide / Deprecations

- `Hub` has been deprecated, we're replacing the following:
    - `IHub` has been replaced by `IScopes`, however you should be able to simply pass `IHub` instances to code expecting `IScopes`, allowing for an easier migration.
    - `HubAdapter.getInstance()` has been replaced by `ScopesAdapter.getInstance()`
    - The `.clone()` method on `IHub`/`IScopes` has been deprecated, please use `.pushScope()` or `.pushIsolationScope()` instead
    - Some internal methods like `.getCurrentHub()` and `.setCurrentHub()` have also been replaced.
- `Sentry.popScope` has been replaced by calling `.close()` on the token returned by `Sentry.pushScope()` and `Sentry.pushIsolationScope()`. The token can also be used in a `try` block like this:

```
try (final @NotNull ISentryLifecycleToken ignored = Sentry.pushScope()) {
  // this block has its separate current scope
}
```

as well as:


```
try (final @NotNull ISentryLifecycleToken ignored = Sentry.pushIsolationScope()) {
  // this block has its separate isolation scope
}
```

You may also use `LifecycleHelper.close(token)`, e.g. in case you need to pass the token around for closing later.

### Features

- Report exceptions returned by Throwable.getSuppressed() to Sentry as exception groups ([#3396] https://github.com/getsentry/sentry-java/pull/3396)

## 7.11.0

### Features

- Report dropped spans ([#3528](https://github.com/getsentry/sentry-java/pull/3528))

### Fixes

- Fix duplicate session start for React Native ([#3504](https://github.com/getsentry/sentry-java/pull/3504))
- Move onFinishCallback before span or transaction is finished ([#3459](https://github.com/getsentry/sentry-java/pull/3459))
- Add timestamp when a profile starts ([#3442](https://github.com/getsentry/sentry-java/pull/3442))
- Move fragment auto span finish to onFragmentStarted ([#3424](https://github.com/getsentry/sentry-java/pull/3424))
- Remove profiling timeout logic and disable profiling on API 21 ([#3478](https://github.com/getsentry/sentry-java/pull/3478))
- Properly reset metric flush flag on metric emission ([#3493](https://github.com/getsentry/sentry-java/pull/3493))
- Use SecureRandom in favor of Random for Metrics ([#3495](https://github.com/getsentry/sentry-java/pull/3495))
- Fix UncaughtExceptionHandlerIntegration Memory Leak ([#3398](https://github.com/getsentry/sentry-java/pull/3398))
- Deprecated `User.segment`. Use a custom tag or context instead. ([#3511](https://github.com/getsentry/sentry-java/pull/3511))
- Fix duplicated http spans ([#3526](https://github.com/getsentry/sentry-java/pull/3526))
- When capturing unhandled hybrid exception session should be ended and new start if need ([#3480](https://github.com/getsentry/sentry-java/pull/3480))

### Dependencies

- Bump Native SDK from v0.7.0 to v0.7.2 ([#3314](https://github.com/getsentry/sentry-java/pull/3314))
  - [changelog](https://github.com/getsentry/sentry-native/blob/master/CHANGELOG.md#072)
  - [diff](https://github.com/getsentry/sentry-native/compare/0.7.0...0.7.2)

## 7.10.0

### Features

- Publish Gradle module metadata ([#3422](https://github.com/getsentry/sentry-java/pull/3422))

### Fixes

- Fix faulty `span.frame_delay` calculation for early app start spans ([#3427](https://github.com/getsentry/sentry-java/pull/3427))
- Fix crash when installing `ShutdownHookIntegration` and the VM is shutting down ([#3456](https://github.com/getsentry/sentry-java/pull/3456))

## 7.9.0

### Features

- Add start_type to app context ([#3379](https://github.com/getsentry/sentry-java/pull/3379))
- Add ttid/ttfd contribution flags ([#3386](https://github.com/getsentry/sentry-java/pull/3386))

### Fixes

- (Internal) Metrics code cleanup ([#3403](https://github.com/getsentry/sentry-java/pull/3403))
- Fix Frame measurements in app start transactions ([#3382](https://github.com/getsentry/sentry-java/pull/3382))
- Fix timing metric value different from span duration ([#3368](https://github.com/getsentry/sentry-java/pull/3368))
- Do not always write startup crash marker ([#3409](https://github.com/getsentry/sentry-java/pull/3409))
  - This may have been causing the SDK init logic to block the main thread

## 7.8.0

### Features

- Add description to OkHttp spans ([#3320](https://github.com/getsentry/sentry-java/pull/3320))
- Enable backpressure management by default ([#3284](https://github.com/getsentry/sentry-java/pull/3284))

### Fixes

- Add rate limit to Metrics ([#3334](https://github.com/getsentry/sentry-java/pull/3334))
- Fix java.lang.ClassNotFoundException: org.springframework.web.servlet.HandlerMapping in Spring Boot Servlet mode without WebMVC ([#3336](https://github.com/getsentry/sentry-java/pull/3336))
- Fix normalization of metrics keys, tags and values ([#3332](https://github.com/getsentry/sentry-java/pull/3332))

## 7.7.0

### Features

- Add support for Spring Rest Client ([#3199](https://github.com/getsentry/sentry-java/pull/3199))
- Extend Proxy options with proxy type ([#3326](https://github.com/getsentry/sentry-java/pull/3326))

### Fixes

- Fixed default deadline timeout to 30s instead of 300s ([#3322](https://github.com/getsentry/sentry-java/pull/3322))
- Fixed `Fix java.lang.ClassNotFoundException: org.springframework.web.servlet.HandlerExceptionResolver` in Spring Boot Servlet mode without WebMVC ([#3333](https://github.com/getsentry/sentry-java/pull/3333))

## 7.6.0

### Features

- Experimental: Add support for Sentry Developer Metrics ([#3205](https://github.com/getsentry/sentry-java/pull/3205), [#3238](https://github.com/getsentry/sentry-java/pull/3238), [#3248](https://github.com/getsentry/sentry-java/pull/3248), [#3250](https://github.com/getsentry/sentry-java/pull/3250))  
  Use the Metrics API to track processing time, download sizes, user signups, and conversion rates and correlate them back to tracing data in order to get deeper insights and solve issues faster. Our API supports counters, distributions, sets, gauges and timers, and it's easy to get started:
  ```kotlin
  Sentry.metrics()
    .increment(
        "button_login_click", // key
        1.0,                  // value
        null,                 // unit
        mapOf(                // tags
            "provider" to "e-mail"
        )
    )
  ```
  To learn more about Sentry Developer Metrics, head over to our [Java](https://docs.sentry.io/platforms/java/metrics/) and [Android](https://docs.sentry.io//platforms/android/metrics/) docs page.

## 7.5.0

### Features

- Add support for measurements at span level ([#3219](https://github.com/getsentry/sentry-java/pull/3219))
- Add `enableScopePersistence` option to disable `PersistingScopeObserver` used for ANR reporting which may increase performance overhead. Defaults to `true` ([#3218](https://github.com/getsentry/sentry-java/pull/3218))
  - When disabled, the SDK will not enrich ANRv2 events with scope data (e.g. breadcrumbs, user, tags, etc.)
- Configurable defaults for Cron - MonitorConfig ([#3195](https://github.com/getsentry/sentry-java/pull/3195))
- We now display a warning on startup if an incompatible version of Spring Boot is detected ([#3233](https://github.com/getsentry/sentry-java/pull/3233))
  - This should help notice a mismatching Sentry dependency, especially when upgrading a Spring Boot application
- Experimental: Add Metrics API ([#3205](https://github.com/getsentry/sentry-java/pull/3205))

### Fixes

- Ensure performance measurement collection is not taken too frequently ([#3221](https://github.com/getsentry/sentry-java/pull/3221))
- Fix old profiles deletion on SDK init ([#3216](https://github.com/getsentry/sentry-java/pull/3216))
- Fix hub restore point in wrappers: SentryWrapper, SentryTaskDecorator and SentryScheduleHook ([#3225](https://github.com/getsentry/sentry-java/pull/3225))
  - We now reset the hub to its previous value on the thread where the `Runnable`/`Callable`/`Supplier` is executed instead of setting it to the hub that was used on the thread where the `Runnable`/`Callable`/`Supplier` was created.
- Fix add missing thread name/id to app start spans ([#3226](https://github.com/getsentry/sentry-java/pull/3226))

## 7.4.0

### Features

- Add new threshold parameters to monitor config ([#3181](https://github.com/getsentry/sentry-java/pull/3181))
- Report process init time as a span for app start performance ([#3159](https://github.com/getsentry/sentry-java/pull/3159))
- (perf-v2): Calculate frame delay on a span level ([#3197](https://github.com/getsentry/sentry-java/pull/3197))
- Resolve spring properties in @SentryCheckIn annotation ([#3194](https://github.com/getsentry/sentry-java/pull/3194))
- Experimental: Add Spotlight integration ([#3166](https://github.com/getsentry/sentry-java/pull/3166))
    - For more details about Spotlight head over to https://spotlightjs.com/
    - Set `options.isEnableSpotlight = true` to enable Spotlight

### Fixes

- Don't wait on main thread when SDK restarts ([#3200](https://github.com/getsentry/sentry-java/pull/3200))
- Fix Jetpack Compose widgets are not being correctly identified for user interaction tracing ([#3209](https://github.com/getsentry/sentry-java/pull/3209))
- Fix issue title on Android when a wrapping `RuntimeException` is thrown by the system ([#3212](https://github.com/getsentry/sentry-java/pull/3212))
  - This will change grouping of the issues that were previously titled `RuntimeInit$MethodAndArgsCaller` to have them split up properly by the original root cause exception

## 7.3.0

### Features

- Added App Start profiling
    - This depends on the new option `io.sentry.profiling.enable-app-start`, other than the already existing `io.sentry.traces.profiling.sample-rate`.
    - Sampler functions can check the new `isForNextAppStart` flag, to adjust startup profiling sampling programmatically.
      Relevant PRs:
    - Decouple Profiler from Transaction ([#3101](https://github.com/getsentry/sentry-java/pull/3101))
    - Add options and sampling logic ([#3121](https://github.com/getsentry/sentry-java/pull/3121))
    - Add ContentProvider and start profile ([#3128](https://github.com/getsentry/sentry-java/pull/3128))
- Extend internal performance collector APIs ([#3102](https://github.com/getsentry/sentry-java/pull/3102))
- Collect slow and frozen frames for spans using `OnFrameMetricsAvailableListener` ([#3111](https://github.com/getsentry/sentry-java/pull/3111))
- Interpolate total frame count to match span duration ([#3158](https://github.com/getsentry/sentry-java/pull/3158))

### Fixes

- Avoid multiple breadcrumbs from OkHttpEventListener ([#3175](https://github.com/getsentry/sentry-java/pull/3175))
- Apply OkHttp listener auto finish timestamp to all running spans ([#3167](https://github.com/getsentry/sentry-java/pull/3167))
- Fix not eligible for auto proxying warnings ([#3154](https://github.com/getsentry/sentry-java/pull/3154))
- Set default fingerprint for ANRv2 events to correctly group background and foreground ANRs ([#3164](https://github.com/getsentry/sentry-java/pull/3164))
  - This will improve grouping of ANRs that have similar stacktraces but differ in background vs foreground state. Only affects newly-ingested ANR events with `mechanism:AppExitInfo`
- Fix UserFeedback disk cache name conflicts with linked events ([#3116](https://github.com/getsentry/sentry-java/pull/3116))

### Breaking changes

- Remove `HostnameVerifier` option as it's flagged by security tools of some app stores ([#3150](https://github.com/getsentry/sentry-java/pull/3150))
  - If you were using this option, you have 3 possible paths going forward:
    - Provide a custom `ITransportFactory` through `SentryOptions.setTransportFactory()`, where you can copy over most of the parts like `HttpConnection` and `AsyncHttpTransport` from the SDK with necessary modifications
    - Get a certificate for your server through e.g. [Let's Encrypt](https://letsencrypt.org/)
    - Fork the SDK and add the hostname verifier back

### Dependencies

- Bump Native SDK from v0.6.7 to v0.7.0 ([#3133](https://github.com/getsentry/sentry-java/pull/3133))
  - [changelog](https://github.com/getsentry/sentry-native/blob/master/CHANGELOG.md#070)
  - [diff](https://github.com/getsentry/sentry-native/compare/0.6.7...0.7.0)

## 7.2.0

### Features

- Handle `monitor`/`check_in` in client reports and rate limiter ([#3096](https://github.com/getsentry/sentry-java/pull/3096))
- Add support for `graphql-java` version 21 ([#3090](https://github.com/getsentry/sentry-java/pull/3090))

### Fixes

- Avoid concurrency in AndroidProfiler performance data collection ([#3130](https://github.com/getsentry/sentry-java/pull/3130))
- Improve thresholds for network changes breadcrumbs ([#3083](https://github.com/getsentry/sentry-java/pull/3083))
- SchedulerFactoryBeanCustomizer now runs first so user customization is not overridden ([#3095](https://github.com/getsentry/sentry-java/pull/3095))
  - If you are setting global job listeners please also add `SentryJobListener`
- Ensure serialVersionUID of Exception classes are unique ([#3115](https://github.com/getsentry/sentry-java/pull/3115))
- Get rid of "is not eligible for getting processed by all BeanPostProcessors" warnings in Spring Boot ([#3108](https://github.com/getsentry/sentry-java/pull/3108))
- Fix missing `release` and other fields for ANRs reported with `mechanism:AppExitInfo` ([#3074](https://github.com/getsentry/sentry-java/pull/3074))

### Dependencies

- Bump `opentelemetry-sdk` to `1.33.0` and `opentelemetry-javaagent` to `1.32.0` ([#3112](https://github.com/getsentry/sentry-java/pull/3112))

## 7.1.0

### Features

- Support multiple debug-metadata.properties ([#3024](https://github.com/getsentry/sentry-java/pull/3024))
- Automatically downsample transactions when the system is under load ([#3072](https://github.com/getsentry/sentry-java/pull/3072))
  - You can opt into this behaviour by setting `enable-backpressure-handling=true`.
  - We're happy to receive feedback, e.g. [in this GitHub issue](https://github.com/getsentry/sentry-java/issues/2829)
  - When the system is under load we start reducing the `tracesSampleRate` automatically.
  - Once the system goes back to healthy, we reset the `tracesSampleRate` to its original value.
- (Android) Experimental: Provide more detailed cold app start information ([#3057](https://github.com/getsentry/sentry-java/pull/3057))
  - Attaches spans for Application, ContentProvider, and Activities to app-start timings
  - Application and ContentProvider timings are added using bytecode instrumentation, which requires sentry-android-gradle-plugin version `4.1.0` or newer
  - Uses Process.startUptimeMillis to calculate app-start timings
  - To enable this feature set `options.isEnablePerformanceV2 = true`
- Move slow+frozen frame calculation, as well as frame delay inside SentryFrameMetricsCollector ([#3100](https://github.com/getsentry/sentry-java/pull/3100))
- Extract Activity Breadcrumbs generation into own Integration ([#3064](https://github.com/getsentry/sentry-java/pull/3064))

### Fixes

- Send breadcrumbs and client error in `SentryOkHttpEventListener` even without transactions ([#3087](https://github.com/getsentry/sentry-java/pull/3087))
- Keep `io.sentry.exception.SentryHttpClientException` from obfuscation to display proper issue title on Sentry ([#3093](https://github.com/getsentry/sentry-java/pull/3093))
- (Android) Fix wrong activity transaction duration in case SDK init is deferred ([#3092](https://github.com/getsentry/sentry-java/pull/3092))

### Dependencies

- Bump Gradle from v8.4.0 to v8.5.0 ([#3070](https://github.com/getsentry/sentry-java/pull/3070))
  - [changelog](https://github.com/gradle/gradle/blob/master/CHANGELOG.md#v850)
  - [diff](https://github.com/gradle/gradle/compare/v8.4.0...v8.5.0)

## 7.0.0

Version 7 of the Sentry Android/Java SDK brings a variety of features and fixes. The most notable changes are:
- Bumping `minSdk` level to 19 (Android 4.4)
- The SDK will now listen to connectivity changes and try to re-upload cached events when internet connection is re-established additionally to uploading events on app restart 
- `Sentry.getSpan` now returns the root transaction, which should improve the span hierarchy and make it leaner
- Multiple improvements to reduce probability of the SDK causing ANRs
- New `sentry-okhttp` artifact is unbundled from Android and can be used in pure JVM-only apps

## Sentry Self-hosted Compatibility

This SDK version is compatible with a self-hosted version of Sentry `22.12.0` or higher. If you are using an older version of [self-hosted Sentry](https://develop.sentry.dev/self-hosted/) (aka onpremise), you will need to [upgrade](https://develop.sentry.dev/self-hosted/releases/). If you're using `sentry.io` no action is required.

## Sentry Integrations Version Compatibility (Android)

Make sure to align _all_ Sentry dependencies to the same version when bumping the SDK to 7.+, otherwise it will crash at runtime due to binary incompatibility. (E.g. if you're using `-timber`, `-okhttp` or other packages)

For example, if you're using the [Sentry Android Gradle plugin](https://github.com/getsentry/sentry-android-gradle-plugin) with the `autoInstallation` [feature](https://docs.sentry.io/platforms/android/configuration/gradle/#auto-installation) (enabled by default), make sure to use version 4.+ of the gradle plugin together with version 7.+ of the SDK. If you can't do that for some reason, you can specify sentry version via the plugin config block:

```kotlin
sentry {
  autoInstallation {
    sentryVersion.set("7.0.0")
  }
}
```

Similarly, if you have a Sentry SDK (e.g. `sentry-android-core`) dependency on one of your Gradle modules and you're updating it to 7.+, make sure the Gradle plugin is at 4.+ or specify the SDK version as shown in the snippet above.

## Breaking Changes

- Bump min API to 19 ([#2883](https://github.com/getsentry/sentry-java/pull/2883))
- If you're using `sentry-kotlin-extensions`, it requires `kotlinx-coroutines-core` version `1.6.1` or higher now ([#2838](https://github.com/getsentry/sentry-java/pull/2838))
- Move enableNdk from SentryOptions to SentryAndroidOptions ([#2793](https://github.com/getsentry/sentry-java/pull/2793))
- Apollo v2 BeforeSpanCallback now allows returning null ([#2890](https://github.com/getsentry/sentry-java/pull/2890))
- `SentryOkHttpUtils` was removed from public API as it's been exposed by mistake ([#3005](https://github.com/getsentry/sentry-java/pull/3005))
- `Scope` now implements the `IScope` interface, therefore some methods like `ScopeCallback.run` accept `IScope` now ([#3066](https://github.com/getsentry/sentry-java/pull/3066))
- Cleanup `startTransaction` overloads ([#2964](https://github.com/getsentry/sentry-java/pull/2964))
    - We have reduced the number of overloads by allowing to pass in a `TransactionOptions` object instead of having separate parameters for certain options
    - `TransactionOptions` has defaults set and can be customized, for example:

```kotlin
// old
val transaction = Sentry.startTransaction("name", "op", bindToScope = true)
// new
val transaction = Sentry.startTransaction("name", "op", TransactionOptions().apply { isBindToScope = true })
```

## Behavioural Changes

- Android only: `Sentry.getSpan()` returns the root span/transaction instead of the latest span ([#2855](https://github.com/getsentry/sentry-java/pull/2855))
- Capture failed HTTP and GraphQL (Apollo) requests by default ([#2794](https://github.com/getsentry/sentry-java/pull/2794))
    - This can increase your event consumption and may affect your quota, because we will report failed network requests as Sentry events by default, if you're using the `sentry-android-okhttp` or `sentry-apollo-3` integrations. You can customize what errors you want/don't want to have reported for [OkHttp](https://docs.sentry.io/platforms/android/integrations/okhttp#http-client-errors) and [Apollo3](https://docs.sentry.io/platforms/android/integrations/apollo3#graphql-client-errors) respectively.
- Measure AppStart time till First Draw instead of `onResume` ([#2851](https://github.com/getsentry/sentry-java/pull/2851))
- Automatic user interaction tracking: every click now starts a new automatic transaction ([#2891](https://github.com/getsentry/sentry-java/pull/2891))
    - Previously performing a click on the same UI widget twice would keep the existing transaction running, the new behavior now better aligns with other SDKs
- Add deadline timeout for automatic transactions ([#2865](https://github.com/getsentry/sentry-java/pull/2865))
    - This affects all automatically generated transactions on Android (UI, clicks), the default timeout is 30s, meaning the automatic transaction will be force-finished with status `deadline_exceeded` when reaching the deadline 
- Set ip_address to {{auto}} by default, even if sendDefaultPII is disabled ([#2860](https://github.com/getsentry/sentry-java/pull/2860))
    - Instead use the "Prevent Storing of IP Addresses" option in the "Security & Privacy" project settings on sentry.io
- Raw logback message and parameters are now guarded by `sendDefaultPii` if an `encoder` has been configured ([#2976](https://github.com/getsentry/sentry-java/pull/2976))
- The `maxSpans` setting (defaults to 1000) is enforced for nested child spans which means a single transaction can have `maxSpans` number of children (nested or not) at most ([#3065](https://github.com/getsentry/sentry-java/pull/3065))
- The `ScopeCallback` in `withScope` is now always executed ([#3066](https://github.com/getsentry/sentry-java/pull/3066))

## Deprecations

- `sentry-android-okhttp` was deprecated in favour of the new `sentry-okhttp` module. Make sure to replace `io.sentry.android.okhttp` package name with `io.sentry.okhttp` before the next major, where the classes will be removed ([#3005](https://github.com/getsentry/sentry-java/pull/3005))

## Other Changes

### Features

- Observe network state to upload any unsent envelopes ([#2910](https://github.com/getsentry/sentry-java/pull/2910))
    - Android: it works out-of-the-box as part of the default `SendCachedEnvelopeIntegration`
    - JVM: you'd have to install `SendCachedEnvelopeFireAndForgetIntegration` as mentioned in https://docs.sentry.io/platforms/java/configuration/#configuring-offline-caching and provide your own implementation of `IConnectionStatusProvider` via `SentryOptions`
- Add `sentry-okhttp` module to support instrumenting OkHttp in non-Android projects ([#3005](https://github.com/getsentry/sentry-java/pull/3005))
- Do not filter out Sentry SDK frames in case of uncaught exceptions ([#3021](https://github.com/getsentry/sentry-java/pull/3021))
- Do not try to send and drop cached envelopes when rate-limiting is active ([#2937](https://github.com/getsentry/sentry-java/pull/2937))

### Fixes

- Use `getMyMemoryState()` instead of `getRunningAppProcesses()` to retrieve process importance ([#3004](https://github.com/getsentry/sentry-java/pull/3004))
    - This should prevent some app stores from flagging apps as violating their privacy
- Reduce flush timeout to 4s on Android to avoid ANRs ([#2858](https://github.com/getsentry/sentry-java/pull/2858))
- Reduce timeout of AsyncHttpTransport to avoid ANR ([#2879](https://github.com/getsentry/sentry-java/pull/2879))
- Do not overwrite UI transaction status if set by the user ([#2852](https://github.com/getsentry/sentry-java/pull/2852))
- Capture unfinished transaction on Scope with status `aborted` in case a crash happens ([#2938](https://github.com/getsentry/sentry-java/pull/2938))
    - This will fix the link between transactions and corresponding crashes, you'll be able to see them in a single trace
- Fix Coroutine Context Propagation using CopyableThreadContextElement ([#2838](https://github.com/getsentry/sentry-java/pull/2838))
- Fix don't overwrite the span status of unfinished spans ([#2859](https://github.com/getsentry/sentry-java/pull/2859))
- Migrate from `default` interface methods to proper implementations in each interface implementor ([#2847](https://github.com/getsentry/sentry-java/pull/2847))
    - This prevents issues when using the SDK on older AGP versions (< 4.x.x)
- Reduce main thread work on init ([#3036](https://github.com/getsentry/sentry-java/pull/3036))
- Move Integrations registration to background on init ([#3043](https://github.com/getsentry/sentry-java/pull/3043))
- Fix `SentryOkHttpInterceptor.BeforeSpanCallback` was not finishing span when it was dropped ([#2958](https://github.com/getsentry/sentry-java/pull/2958))

## 6.34.0

### Features

- Add current activity name to app context ([#2999](https://github.com/getsentry/sentry-java/pull/2999))
- Add `MonitorConfig` param to `CheckInUtils.withCheckIn` ([#3038](https://github.com/getsentry/sentry-java/pull/3038))
  - This makes it easier to automatically create or update (upsert) monitors.
- (Internal) Extract Android Profiler and Measurements for Hybrid SDKs ([#3016](https://github.com/getsentry/sentry-java/pull/3016))
- (Internal) Remove SentryOptions dependency from AndroidProfiler ([#3051](https://github.com/getsentry/sentry-java/pull/3051))
- (Internal) Add `readBytesFromFile` for use in Hybrid SDKs ([#3052](https://github.com/getsentry/sentry-java/pull/3052))
- (Internal) Add `getProguardUuid` for use in Hybrid SDKs ([#3054](https://github.com/getsentry/sentry-java/pull/3054))

### Fixes

-  Fix SIGSEV, SIGABRT and SIGBUS crashes happening after/around the August Google Play System update, see [#2955](https://github.com/getsentry/sentry-java/issues/2955) for more details (fix provided by Native SDK bump)
- Ensure DSN uses http/https protocol ([#3044](https://github.com/getsentry/sentry-java/pull/3044))

### Dependencies

- Bump Native SDK from v0.6.6 to v0.6.7 ([#3048](https://github.com/getsentry/sentry-java/pull/3048))
  - [changelog](https://github.com/getsentry/sentry-native/blob/master/CHANGELOG.md#067)
  - [diff](https://github.com/getsentry/sentry-native/compare/0.6.6...0.6.7)

## 6.33.2-beta.1

### Fixes

-  Fix SIGSEV, SIGABRT and SIGBUS crashes happening after/around the August Google Play System update, see [#2955](https://github.com/getsentry/sentry-java/issues/2955) for more details (fix provided by Native SDK bump)

### Dependencies

- Bump Native SDK from v0.6.6 to v0.6.7 ([#3048](https://github.com/getsentry/sentry-java/pull/3048))
  - [changelog](https://github.com/getsentry/sentry-native/blob/master/CHANGELOG.md#067)
  - [diff](https://github.com/getsentry/sentry-native/compare/0.6.6...0.6.7)

## 6.33.1

### Fixes

- Do not register `sentrySpringFilter` in ServletContext for Spring Boot ([#3027](https://github.com/getsentry/sentry-java/pull/3027))

## 6.33.0

### Features

- Add thread information to spans ([#2998](https://github.com/getsentry/sentry-java/pull/2998))
- Use PixelCopy API for capturing screenshots on API level 24+ ([#3008](https://github.com/getsentry/sentry-java/pull/3008))

### Fixes

- Fix crash when HTTP connection error message contains formatting symbols ([#3002](https://github.com/getsentry/sentry-java/pull/3002))
- Cap max number of stack frames to 100 to not exceed payload size limit ([#3009](https://github.com/getsentry/sentry-java/pull/3009))
  - This will ensure we report errors with a big number of frames such as `StackOverflowError`
- Fix user interaction tracking not working for Jetpack Compose 1.5+ ([#3010](https://github.com/getsentry/sentry-java/pull/3010))
- Make sure to close all Closeable resources ([#3000](https://github.com/getsentry/sentry-java/pull/3000))

## 6.32.0

### Features

- Make `DebugImagesLoader` public ([#2993](https://github.com/getsentry/sentry-java/pull/2993))

### Fixes

- Make `SystemEventsBroadcastReceiver` exported on API 33+ ([#2990](https://github.com/getsentry/sentry-java/pull/2990))
  - This will fix the `SystemEventsBreadcrumbsIntegration` crashes that you might have encountered on Play Console

## 6.31.0

### Features

- Improve default debouncing mechanism ([#2945](https://github.com/getsentry/sentry-java/pull/2945))
- Add `CheckInUtils.withCheckIn` which abstracts away some of the manual check-ins complexity ([#2959](https://github.com/getsentry/sentry-java/pull/2959))
- Add `@SentryCaptureExceptionParameter` annotation which captures exceptions passed into an annotated method ([#2764](https://github.com/getsentry/sentry-java/pull/2764))
  - This can be used to replace `Sentry.captureException` calls in `@ExceptionHandler` of a `@ControllerAdvice`
- Add `ServerWebExchange` to `Hint` for WebFlux as `WEBFLUX_EXCEPTION_HANDLER_EXCHANGE` ([#2977](https://github.com/getsentry/sentry-java/pull/2977))
- Allow filtering GraphQL errors ([#2967](https://github.com/getsentry/sentry-java/pull/2967))
  - This list can be set directly when calling the constructor of `SentryInstrumentation`
  - For Spring Boot it can also be set in `application.properties` as `sentry.graphql.ignored-error-types=SOME_ERROR,ANOTHER_ERROR`

### Fixes

- Add OkHttp span auto-close when response body is not read ([#2923](https://github.com/getsentry/sentry-java/pull/2923))
- Fix json parsing of nullable/empty fields for Hybrid SDKs ([#2968](https://github.com/getsentry/sentry-java/pull/2968))
  - (Internal) Rename `nextList` to `nextListOrNull` to actually match what the method does
  - (Hybrid) Check if there's any object in a collection before trying to parse it (which prevents the "Failed to deserilize object in list" log message)
  - (Hybrid) If a date can't be parsed as an ISO timestamp, attempts to parse it as millis silently, without printing a log message
  - (Hybrid) If `op` is not defined as part of `SpanContext`, fallback to an empty string, because the filed is optional in the spec
- Always attach OkHttp errors and Http Client Errors only to call root span ([#2961](https://github.com/getsentry/sentry-java/pull/2961))
- Fixed crash accessing Choreographer instance ([#2970](https://github.com/getsentry/sentry-java/pull/2970))

### Dependencies

- Bump Native SDK from v0.6.5 to v0.6.6 ([#2975](https://github.com/getsentry/sentry-java/pull/2975))
  - [changelog](https://github.com/getsentry/sentry-native/blob/master/CHANGELOG.md#066)
  - [diff](https://github.com/getsentry/sentry-native/compare/0.6.5...0.6.6)
- Bump Gradle from v8.3.0 to v8.4.0 ([#2966](https://github.com/getsentry/sentry-java/pull/2966))
  - [changelog](https://github.com/gradle/gradle/blob/master/CHANGELOG.md#v840)
  - [diff](https://github.com/gradle/gradle/compare/v8.3.0...v8.4.0)

## 6.30.0

### Features

- Add `sendModules` option for disable sending modules ([#2926](https://github.com/getsentry/sentry-java/pull/2926))
- Send `db.system` and `db.name` in span data for androidx.sqlite spans ([#2928](https://github.com/getsentry/sentry-java/pull/2928))
- Check-ins (CRONS) support ([#2952](https://github.com/getsentry/sentry-java/pull/2952))
  - Add API for sending check-ins (CRONS) manually ([#2935](https://github.com/getsentry/sentry-java/pull/2935))
  - Support check-ins (CRONS) for Quartz ([#2940](https://github.com/getsentry/sentry-java/pull/2940))
  - `@SentryCheckIn` annotation and advice config for Spring ([#2946](https://github.com/getsentry/sentry-java/pull/2946))
  - Add option for ignoring certain monitor slugs ([#2943](https://github.com/getsentry/sentry-java/pull/2943))

### Fixes

- Always send memory stats for transactions ([#2936](https://github.com/getsentry/sentry-java/pull/2936))
  - This makes it possible to query transactions by the `device.class` tag on Sentry
- Add `sentry.enable-aot-compatibility` property to SpringBoot Jakarta `SentryAutoConfiguration` to enable building for GraalVM ([#2915](https://github.com/getsentry/sentry-java/pull/2915))

### Dependencies

- Bump Gradle from v8.2.1 to v8.3.0 ([#2900](https://github.com/getsentry/sentry-java/pull/2900))
  - [changelog](https://github.com/gradle/gradle/blob/master release-test/CHANGELOG.md#v830)
  - [diff](https://github.com/gradle/gradle/compare/v8.2.1...v8.3.0)

## 6.29.0

### Features

- Send `db.system` and `db.name` in span data ([#2894](https://github.com/getsentry/sentry-java/pull/2894))
- Send `http.request.method` in span data ([#2896](https://github.com/getsentry/sentry-java/pull/2896))
- Add `enablePrettySerializationOutput` option for opting out of pretty print ([#2871](https://github.com/getsentry/sentry-java/pull/2871))

## 6.28.0

### Features

- Add HTTP response code to Spring WebFlux transactions ([#2870](https://github.com/getsentry/sentry-java/pull/2870))
- Add `sampled` to Dynamic Sampling Context ([#2869](https://github.com/getsentry/sentry-java/pull/2869))
- Improve server side GraphQL support for spring-graphql and Nextflix DGS ([#2856](https://github.com/getsentry/sentry-java/pull/2856))
    - If you have already been using `SentryDataFetcherExceptionHandler` that still works but has been deprecated. Please use `SentryGenericDataFetcherExceptionHandler` combined with `SentryInstrumentation` instead for better error reporting.
    - More exceptions and errors caught and reported to Sentry by also looking at the `ExecutionResult` (more specifically its `errors`)
        - You may want to filter out certain errors, please see [docs on filtering](https://docs.sentry.io/platforms/java/configuration/filtering/)
    - More details for Sentry events: query, variables and response (where possible)
    - Breadcrumbs for operation (query, mutation, subscription), data fetchers and data loaders (Spring only)
    - Better hub propagation by using `GraphQLContext`
- Add autoconfigure modules for Spring Boot called `sentry-spring-boot` and `sentry-spring-boot-jakarta` ([#2880](https://github.com/getsentry/sentry-java/pull/2880))
  - The autoconfigure modules `sentry-spring-boot` and `sentry-spring-boot-jakarta` have a `compileOnly` dependency on `spring-boot-starter` which is needed for our auto installation in [sentry-android-gradle-plugin](https://github.com/getsentry/sentry-android-gradle-plugin)
  - The starter modules  `sentry-spring-boot-starter` and `sentry-spring-boot-starter-jakarta` now bring `spring-boot-starter` as a dependency
- You can now disable Sentry by setting the `enabled` option to `false` ([#2840](https://github.com/getsentry/sentry-java/pull/2840))

### Fixes

- Propagate OkHttp status to parent spans ([#2872](https://github.com/getsentry/sentry-java/pull/2872))

## 6.27.0

### Features

- Add TraceOrigin to Transactions and Spans ([#2803](https://github.com/getsentry/sentry-java/pull/2803))

### Fixes

- Deduplicate events happening in multiple threads simultaneously (e.g. `OutOfMemoryError`) ([#2845](https://github.com/getsentry/sentry-java/pull/2845))
  - This will improve Crash-Free Session Rate as we no longer will send multiple Session updates with `Crashed` status, but only the one that is relevant
- Ensure no Java 8 method reference sugar is used for Android ([#2857](https://github.com/getsentry/sentry-java/pull/2857))
- Do not send session updates for terminated sessions ([#2849](https://github.com/getsentry/sentry-java/pull/2849))

## 6.26.0

### Features
- (Internal) Extend APIs for hybrid SDKs ([#2814](https://github.com/getsentry/sentry-java/pull/2814), [#2846](https://github.com/getsentry/sentry-java/pull/2846))

### Fixes

- Fix ANRv2 thread dump parsing for native-only threads ([#2839](https://github.com/getsentry/sentry-java/pull/2839))
- Derive `TracingContext` values from event for ANRv2 events ([#2839](https://github.com/getsentry/sentry-java/pull/2839))

## 6.25.2

### Fixes

- Change Spring Boot, Apollo, Apollo 3, JUL, Logback, Log4j2, OpenFeign, GraphQL and Kotlin coroutines core dependencies to compileOnly ([#2837](https://github.com/getsentry/sentry-java/pull/2837))

## 6.25.1

### Fixes

- Allow removing integrations in SentryAndroid.init ([#2826](https://github.com/getsentry/sentry-java/pull/2826))
- Fix concurrent access to frameMetrics listener ([#2823](https://github.com/getsentry/sentry-java/pull/2823))

### Dependencies

- Bump Native SDK from v0.6.4 to v0.6.5 ([#2822](https://github.com/getsentry/sentry-java/pull/2822))
  - [changelog](https://github.com/getsentry/sentry-native/blob/master/CHANGELOG.md#065)
  - [diff](https://github.com/getsentry/sentry-native/compare/0.6.4...0.6.5)
- Bump Gradle from v8.2.0 to v8.2.1 ([#2830](https://github.com/getsentry/sentry-java/pull/2830))
  - [changelog](https://github.com/gradle/gradle/blob/master/CHANGELOG.md#v821)
  - [diff](https://github.com/gradle/gradle/compare/v8.2.0...v8.2.1)

## 6.25.0

### Features

- Add manifest `AutoInit` to integrations list ([#2795](https://github.com/getsentry/sentry-java/pull/2795))
- Tracing headers (`sentry-trace` and `baggage`) are now attached and passed through even if performance is disabled ([#2788](https://github.com/getsentry/sentry-java/pull/2788))

### Fixes

- Set `environment` from `SentryOptions` if none persisted in ANRv2 ([#2809](https://github.com/getsentry/sentry-java/pull/2809))
- Remove code that set `tracesSampleRate` to `0.0` for Spring Boot if not set ([#2800](https://github.com/getsentry/sentry-java/pull/2800))
  - This used to enable performance but not send any transactions by default.
  - Performance is now disabled by default.
- Fix slow/frozen frames were not reported with transactions ([#2811](https://github.com/getsentry/sentry-java/pull/2811))

### Dependencies

- Bump Native SDK from v0.6.3 to v0.6.4 ([#2796](https://github.com/getsentry/sentry-java/pull/2796))
  - [changelog](https://github.com/getsentry/sentry-native/blob/master/CHANGELOG.md#064)
  - [diff](https://github.com/getsentry/sentry-native/compare/0.6.3...0.6.4)
- Bump Gradle from v8.1.1 to v8.2.0 ([#2810](https://github.com/getsentry/sentry-java/pull/2810))
  - [changelog](https://github.com/gradle/gradle/blob/master/CHANGELOG.md#v820)
  - [diff](https://github.com/gradle/gradle/compare/v8.1.1...v8.2.0)

## 6.24.0

### Features

- Add debouncing mechanism and before-capture callbacks for screenshots and view hierarchies ([#2773](https://github.com/getsentry/sentry-java/pull/2773))
- Improve ANRv2 implementation ([#2792](https://github.com/getsentry/sentry-java/pull/2792))
  - Add a proguard rule to keep `ApplicationNotResponding` class from obfuscation
  - Add a new option `setReportHistoricalAnrs`; when enabled, it will report all of the ANRs from the [getHistoricalExitReasons](https://developer.android.com/reference/android/app/ActivityManager?hl=en#getHistoricalProcessExitReasons(java.lang.String,%20int,%20int)) list. 
  By default, the SDK only reports and enriches the latest ANR and only this one counts towards ANR rate. 
  Worth noting that this option is mainly useful when updating the SDK to the version where ANRv2 has been introduced, to report all ANRs happened prior to the SDK update. After that, the SDK will always pick up the latest ANR from the historical exit reasons list on next app restart, so there should be no historical ANRs to report.
  These ANRs are reported with the `HistoricalAppExitInfo` mechanism.
  - Add a new option `setAttachAnrThreadDump` to send ANR thread dump from the system as an attachment. 
  This is only useful as additional information, because the SDK attempts to parse the thread dump into proper threads with stacktraces by default.
  - If [ApplicationExitInfo#getTraceInputStream](https://developer.android.com/reference/android/app/ApplicationExitInfo#getTraceInputStream()) returns null, the SDK no longer reports an ANR event, as these events are not very useful without it.
  - Enhance regex patterns for native stackframes

## 6.23.0

### Features

- Add profile rate limiting ([#2782](https://github.com/getsentry/sentry-java/pull/2782))
- Support for automatically capturing Failed GraphQL (Apollo 3) Client errors ([#2781](https://github.com/getsentry/sentry-java/pull/2781))

```kotlin
import com.apollographql.apollo3.ApolloClient
import io.sentry.apollo3.sentryTracing

val apolloClient = ApolloClient.Builder()
    .serverUrl("https://example.com/graphql")
    .sentryTracing(captureFailedRequests = true)    
    .build()
```

### Dependencies

- Bump Native SDK from v0.6.2 to v0.6.3 ([#2746](https://github.com/getsentry/sentry-java/pull/2746))
  - [changelog](https://github.com/getsentry/sentry-native/blob/master/CHANGELOG.md#063)
  - [diff](https://github.com/getsentry/sentry-native/compare/0.6.2...0.6.3)

### Fixes

- Align http.status with [span data conventions](https://develop.sentry.dev/sdk/performance/span-data-conventions/) ([#2786](https://github.com/getsentry/sentry-java/pull/2786))

## 6.22.0

### Features

- Add `lock` attribute to the `SentryStackFrame` protocol to better highlight offending frames in the UI ([#2761](https://github.com/getsentry/sentry-java/pull/2761))
- Enrich database spans with blocked main thread info ([#2760](https://github.com/getsentry/sentry-java/pull/2760))
- Add `api_target` to `Request` and `data` to `Response` Protocols ([#2775](https://github.com/getsentry/sentry-java/pull/2775))

### Fixes

- No longer use `String.join` in `Baggage` as it requires API level 26 ([#2778](https://github.com/getsentry/sentry-java/pull/2778))

## 6.21.0

### Features

- Introduce new `sentry-android-sqlite` integration ([#2722](https://github.com/getsentry/sentry-java/pull/2722))
    - This integration replaces the old `androidx.sqlite` database instrumentation in the Sentry Android Gradle plugin
    - A new capability to manually instrument your `androidx.sqlite` databases. 
      - You can wrap your custom `SupportSQLiteOpenHelper` instance into `SentrySupportSQLiteOpenHelper(myHelper)` if you're not using the Sentry Android Gradle plugin and still benefit from performance auto-instrumentation.
- Add SentryWrapper for Callable and Supplier Interface ([#2720](https://github.com/getsentry/sentry-java/pull/2720))
- Load sentry-debug-meta.properties ([#2734](https://github.com/getsentry/sentry-java/pull/2734))
  - This enables source context for Java
  - For more information on how to enable source context, please refer to [#633](https://github.com/getsentry/sentry-java/issues/633#issuecomment-1465599120)

### Fixes

- Finish WebFlux transaction before popping scope ([#2724](https://github.com/getsentry/sentry-java/pull/2724))
- Use daemon threads for SentryExecutorService ([#2747](https://github.com/getsentry/sentry-java/pull/2747))
  - We started using `SentryExecutorService` in `6.19.0` which caused the application to hang on shutdown unless `Sentry.close()` was called. By using daemon threads we no longer block shutdown.
- Use Base64.NO_WRAP to avoid unexpected char errors in Apollo ([#2745](https://github.com/getsentry/sentry-java/pull/2745))
- Don't warn R8 on missing `ComposeViewHierarchyExporter` class ([#2743](https://github.com/getsentry/sentry-java/pull/2743))

## 6.20.0

### Features

- Add support for Sentry Kotlin Compiler Plugin ([#2695](https://github.com/getsentry/sentry-java/pull/2695))
  - In conjunction with our sentry-kotlin-compiler-plugin we improved Jetpack Compose support for
    - [View Hierarchy](https://docs.sentry.io/platforms/android/enriching-events/viewhierarchy/) support for Jetpack Compose screens
    - Automatic breadcrumbs for [user interactions](https://docs.sentry.io/platforms/android/performance/instrumentation/automatic-instrumentation/#user-interaction-instrumentation)
- More granular http requests instrumentation with a new SentryOkHttpEventListener ([#2659](https://github.com/getsentry/sentry-java/pull/2659))
    - Create spans for time spent on:
        - Proxy selection
        - DNS resolution
        - HTTPS setup
        - Connection
        - Requesting headers
        - Receiving response
    - You can attach the event listener to your OkHttpClient through `client.eventListener(new SentryOkHttpEventListener()).addInterceptor(new SentryOkHttpInterceptor()).build();`
    - In case you already have an event listener you can use the SentryOkHttpEventListener as well through `client.eventListener(new SentryOkHttpEventListener(myListener)).addInterceptor(new SentryOkHttpInterceptor()).build();`
- Add a new option to disable `RootChecker` ([#2735](https://github.com/getsentry/sentry-java/pull/2735))

### Fixes

- Base64 encode internal Apollo3 Headers ([#2707](https://github.com/getsentry/sentry-java/pull/2707))
- Fix `SentryTracer` crash when scheduling auto-finish of a transaction, but the timer has already been cancelled ([#2731](https://github.com/getsentry/sentry-java/pull/2731))
- Fix `AndroidTransactionProfiler` crash when finishing a profile that happened due to race condition ([#2731](https://github.com/getsentry/sentry-java/pull/2731))

## 6.19.1

### Fixes

- Ensure screenshots and view hierarchies are captured on the main thread ([#2712](https://github.com/getsentry/sentry-java/pull/2712))

## 6.19.0

### Features

- Add Screenshot and ViewHierarchy to integrations list ([#2698](https://github.com/getsentry/sentry-java/pull/2698))
- New ANR detection based on [ApplicationExitInfo API](https://developer.android.com/reference/android/app/ApplicationExitInfo) ([#2697](https://github.com/getsentry/sentry-java/pull/2697))
    - This implementation completely replaces the old one (based on a watchdog) on devices running Android 11 and above:
      - New implementation provides more precise ANR events/ANR rate detection as well as system thread dump information. The new implementation reports ANRs exactly as Google Play Console, without producing false positives or missing important background ANR events.
      - New implementation reports ANR events with a new mechanism `mechanism:AppExitInfo`.
      - However, despite producing many false positives, the old implementation is capable of better enriching ANR errors (which is not available with the new implementation), for example:
        - Capturing screenshots at the time of ANR event;
        - Capturing transactions and profiling data corresponding to the ANR event;
        - Auxiliary information (such as current memory load) at the time of ANR event.
      - If you would like us to provide support for the old approach working alongside the new one on Android 11 and above (e.g. for raising events for slow code on main thread), consider upvoting [this issue](https://github.com/getsentry/sentry-java/issues/2693).
    - The old watchdog implementation will continue working for older API versions (Android < 11):
        - The old implementation reports ANR events with the existing mechanism `mechanism:ANR`.
- Open up `TransactionOptions`, `ITransaction` and `IHub` methods allowing consumers modify start/end timestamp of transactions and spans ([#2701](https://github.com/getsentry/sentry-java/pull/2701))
- Send source bundle IDs to Sentry to enable source context ([#2663](https://github.com/getsentry/sentry-java/pull/2663))
  - For more information on how to enable source context, please refer to [#633](https://github.com/getsentry/sentry-java/issues/633#issuecomment-1465599120)

### Fixes

- Android Profiler on calling thread ([#2691](https://github.com/getsentry/sentry-java/pull/2691))
- Use `configureScope` instead of `withScope` in `Hub.close()`. This ensures that the main scope releases the in-memory data when closing a hub instance. ([#2688](https://github.com/getsentry/sentry-java/pull/2688))
- Remove null keys/values before creating concurrent hashmap in order to avoid NPE ([#2708](https://github.com/getsentry/sentry-java/pull/2708))
- Exclude SentryOptions from R8/ProGuard obfuscation ([#2699](https://github.com/getsentry/sentry-java/pull/2699))
  - This fixes AGP 8.+ incompatibility, where full R8 mode is enforced

### Dependencies

- Bump Gradle from v8.1.0 to v8.1.1 ([#2666](https://github.com/getsentry/sentry-java/pull/2666))
  - [changelog](https://github.com/gradle/gradle/blob/master release-test/CHANGELOG.md#v811)
  - [diff](https://github.com/gradle/gradle/compare/v8.1.0...v8.1.1)
- Bump Native SDK from v0.6.1 to v0.6.2 ([#2689](https://github.com/getsentry/sentry-java/pull/2689))
  - [changelog](https://github.com/getsentry/sentry-native/blob/master/CHANGELOG.md#062)
  - [diff](https://github.com/getsentry/sentry-native/compare/0.6.1...0.6.2)

## 6.18.1

### Fixes

- Fix crash when Sentry SDK is initialized more than once ([#2679](https://github.com/getsentry/sentry-java/pull/2679))
- Track a ttfd span per Activity ([#2673](https://github.com/getsentry/sentry-java/pull/2673))

## 6.18.0

### Features

- Attach Trace Context when an ANR is detected (ANRv1) ([#2583](https://github.com/getsentry/sentry-java/pull/2583))
- Make log4j2 integration compatible with log4j 3.0 ([#2634](https://github.com/getsentry/sentry-java/pull/2634))
    - Instead of relying on package scanning, we now use an annotation processor to generate `Log4j2Plugins.dat`
- Create `User` and `Breadcrumb` from map ([#2614](https://github.com/getsentry/sentry-java/pull/2614))
- Add `sent_at` to envelope header item ([#2638](https://github.com/getsentry/sentry-java/pull/2638))

### Fixes

- Fix timestamp intervals of PerformanceCollectionData in profiles ([#2648](https://github.com/getsentry/sentry-java/pull/2648))
- Fix timestamps of PerformanceCollectionData in profiles ([#2632](https://github.com/getsentry/sentry-java/pull/2632))
- Fix missing propagateMinConstraints flag for SentryTraced ([#2637](https://github.com/getsentry/sentry-java/pull/2637))
- Fix potential SecurityException thrown by ConnectivityManager on Android 11 ([#2653](https://github.com/getsentry/sentry-java/pull/2653))
- Fix aar artifacts publishing for Maven ([#2641](https://github.com/getsentry/sentry-java/pull/2641))

### Dependencies
- Bump Kotlin compile version from v1.6.10 to 1.8.0 ([#2563](https://github.com/getsentry/sentry-java/pull/2563))
- Bump Compose compile version from v1.1.1 to v1.3.0 ([#2563](https://github.com/getsentry/sentry-java/pull/2563))
- Bump AGP version from v7.3.0 to v7.4.2 ([#2574](https://github.com/getsentry/sentry-java/pull/2574))
- Bump Gradle from v7.6.0 to v8.0.2 ([#2563](https://github.com/getsentry/sentry-java/pull/2563))
    - [changelog](https://github.com/gradle/gradle/blob/master/CHANGELOG.md#v802)
    - [diff](https://github.com/gradle/gradle/compare/v7.6.0...v8.0.2)
- Bump Gradle from v8.0.2 to v8.1.0 ([#2650](https://github.com/getsentry/sentry-java/pull/2650))
  - [changelog](https://github.com/gradle/gradle/blob/master/CHANGELOG.md#v810)
  - [diff](https://github.com/gradle/gradle/compare/v8.0.2...v8.1.0)

## 6.17.0

### Features

- Add `name` and `geo` to `User` ([#2556](https://github.com/getsentry/sentry-java/pull/2556)) 
- Add breadcrumbs on network changes ([#2608](https://github.com/getsentry/sentry-java/pull/2608))
- Add time-to-initial-display and time-to-full-display measurements to Activity transactions ([#2611](https://github.com/getsentry/sentry-java/pull/2611))
- Read integration list written by sentry gradle plugin from manifest ([#2598](https://github.com/getsentry/sentry-java/pull/2598))
- Add Logcat adapter ([#2620](https://github.com/getsentry/sentry-java/pull/2620))
- Provide CPU count/frequency data as device context ([#2622](https://github.com/getsentry/sentry-java/pull/2622))

### Fixes

- Trim time-to-full-display span if reportFullyDisplayed API is never called ([#2631](https://github.com/getsentry/sentry-java/pull/2631))
- Fix Automatic UI transactions having wrong durations ([#2623](https://github.com/getsentry/sentry-java/pull/2623))
- Fix wrong default environment in Session ([#2610](https://github.com/getsentry/sentry-java/pull/2610))
- Pass through unknown sentry baggage keys into SentryEnvelopeHeader ([#2618](https://github.com/getsentry/sentry-java/pull/2618))
- Fix missing null check when removing lifecycle observer ([#2625](https://github.com/getsentry/sentry-java/pull/2625))

### Dependencies

- Bump Native SDK from v0.6.0 to v0.6.1 ([#2629](https://github.com/getsentry/sentry-java/pull/2629))
  - [changelog](https://github.com/getsentry/sentry-native/blob/master/CHANGELOG.md#061)
  - [diff](https://github.com/getsentry/sentry-native/compare/0.6.0...0.6.1)

## 6.16.0

### Features

- Improve versatility of exception resolver component for Spring with more flexible API for consumers. ([#2577](https://github.com/getsentry/sentry-java/pull/2577))
- Automatic performance instrumentation for WebFlux ([#2597](https://github.com/getsentry/sentry-java/pull/2597))
  - You can enable it by adding `sentry.enable-tracing=true` to your `application.properties`
- The Spring Boot integration can now be configured to add the `SentryAppender` to specific loggers instead of the `ROOT` logger ([#2173](https://github.com/getsentry/sentry-java/pull/2173))
  - You can specify the loggers using `"sentry.logging.loggers[0]=foo.bar` and `"sentry.logging.loggers[1]=baz` in your `application.properties`
- Add capabilities to track Jetpack Compose composition/rendering time ([#2507](https://github.com/getsentry/sentry-java/pull/2507))
- Adapt span op and description for graphql to fit spec ([#2607](https://github.com/getsentry/sentry-java/pull/2607))

### Fixes

- Fix timestamps of slow and frozen frames for profiles ([#2584](https://github.com/getsentry/sentry-java/pull/2584))
- Deprecate reportFullDisplayed in favor of reportFullyDisplayed ([#2585](https://github.com/getsentry/sentry-java/pull/2585))
- Add mechanism for logging integrations and update spring mechanism types ([#2595](https://github.com/getsentry/sentry-java/pull/2595))
	- NOTE: If you're using these mechanism types (`HandlerExceptionResolver`, `SentryWebExceptionHandler`) in your dashboards please update them to use the new types.
- Filter out session cookies sent by Spring and Spring Boot integrations ([#2593](https://github.com/getsentry/sentry-java/pull/2593))
  - We filter out some common cookies like JSESSIONID
  - We also read the value from `server.servlet.session.cookie.name` and filter it out
- No longer send event / transaction to Sentry if `beforeSend` / `beforeSendTransaction` throws ([#2591](https://github.com/getsentry/sentry-java/pull/2591))
- Add version to sentryClientName used in auth header ([#2596](https://github.com/getsentry/sentry-java/pull/2596))
- Keep integration names from being obfuscated ([#2599](https://github.com/getsentry/sentry-java/pull/2599))
- Change log level from INFO to WARN for error message indicating a failed Log4j2 Sentry.init ([#2606](https://github.com/getsentry/sentry-java/pull/2606))
  - The log message was often not visible as our docs suggest a minimum log level of WARN
- Fix session tracking on Android ([#2609](https://github.com/getsentry/sentry-java/pull/2609))
  - Incorrect number of session has been sent. In addition, some of the sessions were not properly ended, messing up Session Health Metrics.

### Dependencies

- Bump `opentelemetry-sdk` to `1.23.1` and `opentelemetry-javaagent` to `1.23.0` ([#2590](https://github.com/getsentry/sentry-java/pull/2590))
- Bump Native SDK from v0.5.4 to v0.6.0 ([#2545](https://github.com/getsentry/sentry-java/pull/2545))
  - [changelog](https://github.com/getsentry/sentry-native/blob/master/CHANGELOG.md#060)
  - [diff](https://github.com/getsentry/sentry-native/compare/0.5.4...0.6.0)

## 6.15.0

### Features

- Adjust time-to-full-display span if reportFullDisplayed is called too early ([#2550](https://github.com/getsentry/sentry-java/pull/2550))
- Add `enableTracing` option ([#2530](https://github.com/getsentry/sentry-java/pull/2530))
    - This change is backwards compatible. The default is `null` meaning existing behaviour remains unchanged (setting either `tracesSampleRate` or `tracesSampler` enables performance).
    - If set to `true`, performance is enabled, even if no `tracesSampleRate` or `tracesSampler` have been configured.
    - If set to `false` performance is disabled, regardless of `tracesSampleRate` and `tracesSampler` options.
- Detect dependencies by listing MANIFEST.MF files at runtime ([#2538](https://github.com/getsentry/sentry-java/pull/2538))
- Report integrations in use, report packages in use more consistently ([#2179](https://github.com/getsentry/sentry-java/pull/2179))
- Implement `ThreadLocalAccessor` for propagating Sentry hub with reactor / WebFlux ([#2570](https://github.com/getsentry/sentry-java/pull/2570))
  - Requires `io.micrometer:context-propagation:1.0.2+` as well as Spring Boot 3.0.3+
  - Enable the feature by setting `sentry.reactive.thread-local-accessor-enabled=true`
  - This is still considered experimental. Once we have enough feedback we may turn this on by default.
  - Checkout the sample here: https://github.com/getsentry/sentry-java/tree/main/sentry-samples/sentry-samples-spring-boot-webflux-jakarta
  - A new hub is now cloned from the main hub for every request

### Fixes

- Leave `inApp` flag for stack frames undecided in SDK if unsure and let ingestion decide instead ([#2547](https://github.com/getsentry/sentry-java/pull/2547))
- Allow `0.0` error sample rate ([#2573](https://github.com/getsentry/sentry-java/pull/2573))
- Fix memory leak in WebFlux related to an ever growing stack ([#2580](https://github.com/getsentry/sentry-java/pull/2580))
- Use the same hub in WebFlux exception handler as we do in WebFilter ([#2566](https://github.com/getsentry/sentry-java/pull/2566))
- Switch upstream Jetpack Compose dependencies to `compileOnly` in `sentry-compose-android` ([#2578](https://github.com/getsentry/sentry-java/pull/2578))
  - NOTE: If you're using Compose Navigation/User Interaction integrations, make sure to have the following dependencies on the classpath as we do not bring them in transitively anymore:
    - `androidx.navigation:navigation-compose:`
    - `androidx.compose.runtime:runtime:`
    - `androidx.compose.ui:ui:`

## 6.14.0

### Features

- Add time-to-full-display span to Activity auto-instrumentation ([#2432](https://github.com/getsentry/sentry-java/pull/2432))
- Add `main` flag to threads and `in_foreground` flag for app contexts  ([#2516](https://github.com/getsentry/sentry-java/pull/2516))

### Fixes

- Ignore Shutdown in progress when closing ShutdownHookIntegration ([#2521](https://github.com/getsentry/sentry-java/pull/2521))
- Fix app start span end-time is wrong if SDK init is deferred ([#2519](https://github.com/getsentry/sentry-java/pull/2519))
- Fix invalid session creation when app is launched in background ([#2543](https://github.com/getsentry/sentry-java/pull/2543))

## 6.13.1

### Fixes

- Fix transaction performance collector oom ([#2505](https://github.com/getsentry/sentry-java/pull/2505))
- Remove authority from URLs sent to Sentry ([#2366](https://github.com/getsentry/sentry-java/pull/2366))
- Fix `sentry-bom` containing incorrect artifacts ([#2504](https://github.com/getsentry/sentry-java/pull/2504))

### Dependencies

- Bump Native SDK from v0.5.3 to v0.5.4 ([#2500](https://github.com/getsentry/sentry-java/pull/2500))
  - [changelog](https://github.com/getsentry/sentry-native/blob/master/CHANGELOG.md#054)
  - [diff](https://github.com/getsentry/sentry-native/compare/0.5.3...0.5.4)

## 6.13.0

### Features

- Send cpu usage percentage in profile payload ([#2469](https://github.com/getsentry/sentry-java/pull/2469))
- Send transaction memory stats in profile payload ([#2447](https://github.com/getsentry/sentry-java/pull/2447))
- Add cpu usage collection ([#2462](https://github.com/getsentry/sentry-java/pull/2462))
- Improve ANR implementation: ([#2475](https://github.com/getsentry/sentry-java/pull/2475))
  - Add `abnormal_mechanism` to sessions for ANR rate calculation
  - Always attach thread dump to ANR events
  - Distinguish between foreground and background ANRs
- Improve possible date precision to 10 μs ([#2451](https://github.com/getsentry/sentry-java/pull/2451))

### Fixes

- Fix performance collector setup called in main thread ([#2499](https://github.com/getsentry/sentry-java/pull/2499))
- Expand guard against CVE-2018-9492 "Privilege Escalation via Content Provider" ([#2482](https://github.com/getsentry/sentry-java/pull/2482))
- Prevent OOM by disabling TransactionPerformanceCollector for now ([#2498](https://github.com/getsentry/sentry-java/pull/2498))

## 6.12.1

### Fixes

- Create timer in `TransactionPerformanceCollector` lazily ([#2478](https://github.com/getsentry/sentry-java/pull/2478))

## 6.12.0

### Features

- Attach View Hierarchy to the errored/crashed events ([#2440](https://github.com/getsentry/sentry-java/pull/2440))
- Collect memory usage in transactions ([#2445](https://github.com/getsentry/sentry-java/pull/2445))
- Add `traceOptionsRequests` option to disable tracing of OPTIONS requests ([#2453](https://github.com/getsentry/sentry-java/pull/2453))
- Extend list of HTTP headers considered sensitive ([#2455](https://github.com/getsentry/sentry-java/pull/2455))

### Fixes

- Use a single TransactionPerfomanceCollector ([#2464](https://github.com/getsentry/sentry-java/pull/2464))
- Don't override sdk name with Timber ([#2450](https://github.com/getsentry/sentry-java/pull/2450))
- Set transactionNameSource to CUSTOM when setting transaction name ([#2405](https://github.com/getsentry/sentry-java/pull/2405))
- Guard against CVE-2018-9492 "Privilege Escalation via Content Provider" ([#2466](https://github.com/getsentry/sentry-java/pull/2466))

## 6.11.0

### Features

- Disable Android concurrent profiling ([#2434](https://github.com/getsentry/sentry-java/pull/2434))
- Add logging for OpenTelemetry integration ([#2425](https://github.com/getsentry/sentry-java/pull/2425))
- Auto add `OpenTelemetryLinkErrorEventProcessor` for Spring Boot ([#2429](https://github.com/getsentry/sentry-java/pull/2429))

### Fixes

- Use minSdk compatible `Objects` class ([#2436](https://github.com/getsentry/sentry-java/pull/2436))
- Prevent R8 from warning on missing classes, as we check for their presence at runtime ([#2439](https://github.com/getsentry/sentry-java/pull/2439))

### Dependencies

- Bump Gradle from v7.5.1 to v7.6.0 ([#2438](https://github.com/getsentry/sentry-java/pull/2438))
  - [changelog](https://github.com/gradle/gradle/blob/master/CHANGELOG.md#v760)
  - [diff](https://github.com/gradle/gradle/compare/v7.5.1...v7.6.0)

## 6.10.0

### Features

- Add time-to-initial-display span to Activity transactions ([#2369](https://github.com/getsentry/sentry-java/pull/2369))
- Start a session after init if AutoSessionTracking is enabled ([#2356](https://github.com/getsentry/sentry-java/pull/2356))
- Provide automatic breadcrumbs and transactions for click/scroll events for Compose ([#2390](https://github.com/getsentry/sentry-java/pull/2390))
- Add `blocked_main_thread` and `call_stack` to File I/O spans to detect performance issues ([#2382](https://github.com/getsentry/sentry-java/pull/2382))

### Dependencies

- Bump Native SDK from v0.5.2 to v0.5.3 ([#2423](https://github.com/getsentry/sentry-java/pull/2423))
  - [changelog](https://github.com/getsentry/sentry-native/blob/master/CHANGELOG.md#053)
  - [diff](https://github.com/getsentry/sentry-native/compare/0.5.2...0.5.3)

## 6.9.2

### Fixes

- Updated ProfileMeasurementValue types ([#2412](https://github.com/getsentry/sentry-java/pull/2412))
- Clear window reference only on activity stop in profileMeasurements collector ([#2407](https://github.com/getsentry/sentry-java/pull/2407))
- No longer disable OpenTelemetry exporters in default Java Agent config ([#2408](https://github.com/getsentry/sentry-java/pull/2408))
- Fix `ClassNotFoundException` for `io.sentry.spring.SentrySpringServletContainerInitializer` in `sentry-spring-jakarta` ([#2411](https://github.com/getsentry/sentry-java/issues/2411))
- Fix `sentry-samples-spring-jakarta` ([#2411](https://github.com/getsentry/sentry-java/issues/2411))

### Features

- Add SENTRY_AUTO_INIT environment variable to control OpenTelemetry Agent init ([#2410](https://github.com/getsentry/sentry-java/pull/2410))
- Add OpenTelemetryLinkErrorEventProcessor for linking errors to traces created via OpenTelemetry ([#2418](https://github.com/getsentry/sentry-java/pull/2418))

### Dependencies

- Bump OpenTelemetry to 1.20.1 and OpenTelemetry Java Agent to 1.20.2 ([#2420](https://github.com/getsentry/sentry-java/pull/2420))

## 6.9.1

### Fixes

- OpenTelemetry modules were missing in `6.9.0` so we released the same code again as `6.9.1` including OpenTelemetry modules

## 6.9.0

### Fixes

- Use `canonicalName` in Fragment Integration for better de-obfuscation ([#2379](https://github.com/getsentry/sentry-java/pull/2379))
- Fix Timber and Fragment integrations auto-installation for obfuscated builds ([#2379](https://github.com/getsentry/sentry-java/pull/2379))
- Don't attach screenshots to events from Hybrid SDKs ([#2360](https://github.com/getsentry/sentry-java/pull/2360))
- Ensure Hints do not cause memory leaks ([#2387](https://github.com/getsentry/sentry-java/pull/2387))
- Do not attach empty `sentry-trace` and `baggage` headers ([#2385](https://github.com/getsentry/sentry-java/pull/2385))

### Features

- Add beforeSendTransaction which allows users to filter and change transactions ([#2388](https://github.com/getsentry/sentry-java/pull/2388))
- Add experimental support for OpenTelemetry ([README](sentry-opentelemetry/README.md))([#2344](https://github.com/getsentry/sentry-java/pull/2344))

### Dependencies

- Update Spring Boot Jakarta to Spring Boot 3.0.0 ([#2389](https://github.com/getsentry/sentry-java/pull/2389))
- Bump Spring Boot to 2.7.5 ([#2383](https://github.com/getsentry/sentry-java/pull/2383))

## 6.8.0

### Features

- Add FrameMetrics to Android profiling data ([#2342](https://github.com/getsentry/sentry-java/pull/2342))

### Fixes

- Remove profiler main thread io ([#2348](https://github.com/getsentry/sentry-java/pull/2348))
- Fix ensure all options are processed before integrations are loaded ([#2377](https://github.com/getsentry/sentry-java/pull/2377))

## 6.7.1

### Fixes

- Fix `Gpu.vendorId` should be a String ([#2343](https://github.com/getsentry/sentry-java/pull/2343))
- Don't set device name on Android if `sendDefaultPii` is disabled ([#2354](https://github.com/getsentry/sentry-java/pull/2354))
- Fix corrupted UUID on Motorola devices ([#2363](https://github.com/getsentry/sentry-java/pull/2363))
- Fix ANR on dropped uncaught exception events ([#2368](https://github.com/getsentry/sentry-java/pull/2368))

### Features

- Update Spring Boot Jakarta to Spring Boot 3.0.0-RC2 ([#2347](https://github.com/getsentry/sentry-java/pull/2347))

## 6.7.0

### Fixes

- Use correct set-cookie for the HTTP Client response object ([#2326](https://github.com/getsentry/sentry-java/pull/2326))
- Fix NoSuchElementException in CircularFifoQueue when cloning a Scope ([#2328](https://github.com/getsentry/sentry-java/pull/2328))

### Features

- Customizable fragment lifecycle breadcrumbs ([#2299](https://github.com/getsentry/sentry-java/pull/2299))
- Provide hook for Jetpack Compose navigation instrumentation ([#2320](https://github.com/getsentry/sentry-java/pull/2320))
- Populate `event.modules` with dependencies metadata ([#2324](https://github.com/getsentry/sentry-java/pull/2324))
- Support Spring 6 and Spring Boot 3 ([#2289](https://github.com/getsentry/sentry-java/pull/2289))

### Dependencies

- Bump Native SDK from v0.5.1 to v0.5.2 ([#2315](https://github.com/getsentry/sentry-java/pull/2315))
  - [changelog](https://github.com/getsentry/sentry-native/blob/master/CHANGELOG.md#052)
  - [diff](https://github.com/getsentry/sentry-native/compare/0.5.1...0.5.2)

## 6.6.0

### Fixes

- Ensure potential callback exceptions are caught #2123 ([#2291](https://github.com/getsentry/sentry-java/pull/2291))
- Remove verbose FrameMetricsAggregator failure logging ([#2293](https://github.com/getsentry/sentry-java/pull/2293))
- Ignore broken regex for tracePropagationTarget ([#2288](https://github.com/getsentry/sentry-java/pull/2288))
- No longer serialize static fields; use toString as fallback ([#2309](https://github.com/getsentry/sentry-java/pull/2309))
- Fix `SentryFileWriter`/`SentryFileOutputStream` append overwrites file contents ([#2304](https://github.com/getsentry/sentry-java/pull/2304))
- Respect incoming parent sampled decision when continuing a trace ([#2311](https://github.com/getsentry/sentry-java/pull/2311))

### Features

- Profile envelopes are sent directly from profiler ([#2298](https://github.com/getsentry/sentry-java/pull/2298))
- Add support for using Encoder with logback.SentryAppender ([#2246](https://github.com/getsentry/sentry-java/pull/2246))
- Report Startup Crashes ([#2277](https://github.com/getsentry/sentry-java/pull/2277))
- HTTP Client errors for OkHttp ([#2287](https://github.com/getsentry/sentry-java/pull/2287))
- Add option to enable or disable Frame Tracking ([#2314](https://github.com/getsentry/sentry-java/pull/2314))

### Dependencies

- Bump Native SDK from v0.5.0 to v0.5.1 ([#2306](https://github.com/getsentry/sentry-java/pull/2306))
  - [changelog](https://github.com/getsentry/sentry-native/blob/master/CHANGELOG.md#051)
  - [diff](https://github.com/getsentry/sentry-native/compare/0.5.0...0.5.1)

## 6.5.0

### Fixes

- Improve public facing API for creating Baggage from header ([#2284](https://github.com/getsentry/sentry-java/pull/2284))

## 6.5.0-beta.3

### Features

- Provide API for attaching custom measurements to transactions ([#2260](https://github.com/getsentry/sentry-java/pull/2260))
- Bump spring to 2.7.4 ([#2279](https://github.com/getsentry/sentry-java/pull/2279))

## 6.5.0-beta.2

### Features

- Make user segment a top level property ([#2257](https://github.com/getsentry/sentry-java/pull/2257))
- Replace user `other` with `data` ([#2258](https://github.com/getsentry/sentry-java/pull/2258))
- `isTraceSampling` is now on by default. `tracingOrigins` has been replaced by `tracePropagationTargets` ([#2255](https://github.com/getsentry/sentry-java/pull/2255))

## 6.5.0-beta.1

### Features

- Server-Side Dynamic Sampling Context support  ([#2226](https://github.com/getsentry/sentry-java/pull/2226))

## 6.4.4

### Fixes

- Fix ConcurrentModificationException due to FrameMetricsAggregator manipulation ([#2282](https://github.com/getsentry/sentry-java/pull/2282))

## 6.4.3

- Fix slow and frozen frames tracking ([#2271](https://github.com/getsentry/sentry-java/pull/2271))

## 6.4.2

### Fixes

- Fixed AbstractMethodError when getting Lifecycle ([#2228](https://github.com/getsentry/sentry-java/pull/2228))
- Missing unit fields for Android measurements ([#2204](https://github.com/getsentry/sentry-java/pull/2204))
- Avoid sending empty profiles ([#2232](https://github.com/getsentry/sentry-java/pull/2232))
- Fix file descriptor leak in FileIO instrumentation ([#2248](https://github.com/getsentry/sentry-java/pull/2248))

## 6.4.1

### Fixes

- Fix memory leak caused by throwableToSpan ([#2227](https://github.com/getsentry/sentry-java/pull/2227))

## 6.4.0

### Fixes

- make profiling rate defaults to 101 hz ([#2211](https://github.com/getsentry/sentry-java/pull/2211))
- SentryOptions.setProfilingTracesIntervalMillis has been deprecated
- Added cpu architecture and default environment in profiles envelope ([#2207](https://github.com/getsentry/sentry-java/pull/2207))
- SentryOptions.setProfilingEnabled has been deprecated in favor of setProfilesSampleRate
- Use toString for enum serialization ([#2220](https://github.com/getsentry/sentry-java/pull/2220))

### Features

- Concurrent profiling 3 - added truncation reason ([#2247](https://github.com/getsentry/sentry-java/pull/2247))
- Concurrent profiling 2 - added list of transactions ([#2218](https://github.com/getsentry/sentry-java/pull/2218))
- Concurrent profiling 1 - added envelope payload data format ([#2216](https://github.com/getsentry/sentry-java/pull/2216))
- Send source for transactions ([#2180](https://github.com/getsentry/sentry-java/pull/2180))
- Add profilesSampleRate and profileSampler options for Android sdk ([#2184](https://github.com/getsentry/sentry-java/pull/2184))
- Add baggage header to RestTemplate ([#2206](https://github.com/getsentry/sentry-java/pull/2206))
- Bump Native SDK from v0.4.18 to v0.5.0 ([#2199](https://github.com/getsentry/sentry-java/pull/2199))
  - [changelog](https://github.com/getsentry/sentry-native/blob/master/CHANGELOG.md#050)
  - [diff](https://github.com/getsentry/sentry-native/compare/0.4.18...0.5.0)
- Bump Gradle from v7.5.0 to v7.5.1 ([#2212](https://github.com/getsentry/sentry-java/pull/2212))
  - [changelog](https://github.com/gradle/gradle/blob/master/CHANGELOG.md#v751)
  - [diff](https://github.com/gradle/gradle/compare/v7.5.0...v7.5.1)

## 6.3.1

### Fixes

- Prevent NPE by checking SentryTracer.timer for null again inside synchronized ([#2200](https://github.com/getsentry/sentry-java/pull/2200))
- Weakly reference Activity for transaction finished callback ([#2203](https://github.com/getsentry/sentry-java/pull/2203))
- `attach-screenshot` set on Manual init. didn't work ([#2186](https://github.com/getsentry/sentry-java/pull/2186))
- Remove extra space from `spring.factories` causing issues in old versions of Spring Boot ([#2181](https://github.com/getsentry/sentry-java/pull/2181))


### Features

- Bump Native SDK to v0.4.18 ([#2154](https://github.com/getsentry/sentry-java/pull/2154))
  - [changelog](https://github.com/getsentry/sentry-native/blob/master/CHANGELOG.md#0418)
  - [diff](https://github.com/getsentry/sentry-native/compare/0.4.17...0.4.18)
- Bump Gradle to v7.5.0 ([#2174](https://github.com/getsentry/sentry-java/pull/2174), [#2191](https://github.com/getsentry/sentry-java/pull/2191))
  - [changelog](https://github.com/gradle/gradle/blob/master/CHANGELOG.md#v750)
  - [diff](https://github.com/gradle/gradle/compare/v7.4.2...v7.5.0)

## 6.3.0

### Features

- Switch upstream dependencies to `compileOnly` in integrations ([#2175](https://github.com/getsentry/sentry-java/pull/2175))

### Fixes

- Lazily retrieve HostnameCache in MainEventProcessor ([#2170](https://github.com/getsentry/sentry-java/pull/2170))

## 6.2.1

### Fixes

- Only send userid in Dynamic Sampling Context if sendDefaultPii is true ([#2147](https://github.com/getsentry/sentry-java/pull/2147))
- Remove userId from baggage due to PII ([#2157](https://github.com/getsentry/sentry-java/pull/2157))

### Features

- Add integration for Apollo-Kotlin 3 ([#2109](https://github.com/getsentry/sentry-java/pull/2109))
- New package `sentry-android-navigation` for AndroidX Navigation support ([#2136](https://github.com/getsentry/sentry-java/pull/2136))
- New package `sentry-compose` for Jetpack Compose support (Navigation) ([#2136](https://github.com/getsentry/sentry-java/pull/2136))
- Add sample rate to baggage as well as trace in envelope header and flatten user ([#2135](https://github.com/getsentry/sentry-java/pull/2135))

Breaking Changes:
- The boolean parameter `samplingDecision` in the `TransactionContext` constructor has been replaced with a `TracesSamplingDecision` object. Feel free to ignore the `@ApiStatus.Internal` in this case.

## 6.1.4

### Fixes

- Filter out app starts with more than 60s ([#2127](https://github.com/getsentry/sentry-java/pull/2127))

## 6.1.3

### Fixes

- Fix thread leak due to Timer being created and never cancelled ([#2131](https://github.com/getsentry/sentry-java/pull/2131))

## 6.1.2

### Fixes

- Swallow error when reading ActivityManager#getProcessesInErrorState instead of crashing ([#2114](https://github.com/getsentry/sentry-java/pull/2114))
- Use charset string directly as StandardCharsets is not available on earlier Android versions ([#2111](https://github.com/getsentry/sentry-java/pull/2111))

## 6.1.1

### Features

- Replace `tracestate` header with `baggage` header ([#2078](https://github.com/getsentry/sentry-java/pull/2078))
- Allow opting out of device info collection that requires Inter-Process Communication (IPC) ([#2100](https://github.com/getsentry/sentry-java/pull/2100))

## 6.1.0

### Features

- Implement local scope by adding overloads to the capture methods that accept a ScopeCallback ([#2084](https://github.com/getsentry/sentry-java/pull/2084))
- SentryOptions#merge is now public and can be used to load ExternalOptions ([#2088](https://github.com/getsentry/sentry-java/pull/2088))

### Fixes

- Fix proguard rules to work R8 [issue](https://issuetracker.google.com/issues/235733922) around on AGP 7.3.0-betaX and 7.4.0-alphaX ([#2094](https://github.com/getsentry/sentry-java/pull/2094))
- Fix GraalVM Native Image compatibility ([#2172](https://github.com/getsentry/sentry-java/pull/2172))

## 6.0.0

### Sentry Self-hosted Compatibility

- Starting with version `6.0.0` of the `sentry` package, [Sentry's self hosted version >= v21.9.0](https://github.com/getsentry/self-hosted/releases) is required or you have to manually disable sending client reports via the `sendClientReports` option. This only applies to self-hosted Sentry. If you are using [sentry.io](https://sentry.io), no action is needed.

### Features

- Allow optimization and obfuscation of the SDK by reducing proguard rules ([#2031](https://github.com/getsentry/sentry-java/pull/2031))
- Relax TransactionNameProvider ([#1861](https://github.com/getsentry/sentry-java/pull/1861))
- Use float instead of Date for protocol types for higher precision ([#1737](https://github.com/getsentry/sentry-java/pull/1737))
- Allow setting SDK info (name & version) in manifest ([#2016](https://github.com/getsentry/sentry-java/pull/2016))
- Allow setting native Android SDK name during build ([#2035](https://github.com/getsentry/sentry-java/pull/2035))
- Include application permissions in Android events ([#2018](https://github.com/getsentry/sentry-java/pull/2018))
- Automatically create transactions for UI events ([#1975](https://github.com/getsentry/sentry-java/pull/1975))
- Hints are now used via a Hint object and passed into beforeSend and EventProcessor as @NotNull Hint object ([#2045](https://github.com/getsentry/sentry-java/pull/2045))
- Attachments can be manipulated via hint ([#2046](https://github.com/getsentry/sentry-java/pull/2046))
- Add sentry-servlet-jakarta module ([#1987](https://github.com/getsentry/sentry-java/pull/1987))
- Add client reports ([#1982](https://github.com/getsentry/sentry-java/pull/1982))
- Screenshot is taken when there is an error ([#1967](https://github.com/getsentry/sentry-java/pull/1967))
- Add Android profiling traces ([#1897](https://github.com/getsentry/sentry-java/pull/1897)) ([#1959](https://github.com/getsentry/sentry-java/pull/1959)) and its tests ([#1949](https://github.com/getsentry/sentry-java/pull/1949))
- Enable enableScopeSync by default for Android ([#1928](https://github.com/getsentry/sentry-java/pull/1928))
- Feat: Vendor JSON ([#1554](https://github.com/getsentry/sentry-java/pull/1554))
    - Introduce `JsonSerializable` and `JsonDeserializer` interfaces for manual json
      serialization/deserialization.
    - Introduce `JsonUnknwon` interface to preserve unknown properties when deserializing/serializing
      SDK classes.
    - When passing custom objects, for example in `Contexts`, these are supported for serialization:
        - `JsonSerializable`
        - `Map`, `Collection`, `Array`, `String` and all primitive types.
        - Objects with the help of refection.
            - `Map`, `Collection`, `Array`, `String` and all primitive types.
            - Call `toString()` on objects that have a cyclic reference to a ancestor object.
            - Call `toString()` where object graphs exceed max depth.
    - Remove `gson` dependency.
    - Remove `IUnknownPropertiesConsumer`
- Pass MDC tags as Sentry tags ([#1954](https://github.com/getsentry/sentry-java/pull/1954))

### Fixes

- Calling Sentry.init and specifying contextTags now has an effect on the Logback SentryAppender ([#2052](https://github.com/getsentry/sentry-java/pull/2052))
- Calling Sentry.init and specifying contextTags now has an effect on the Log4j SentryAppender ([#2054](https://github.com/getsentry/sentry-java/pull/2054))
- Calling Sentry.init and specifying contextTags now has an effect on the jul SentryAppender ([#2057](https://github.com/getsentry/sentry-java/pull/2057))
- Update Spring Boot dependency to 2.6.8 and fix the CVE-2022-22970 ([#2068](https://github.com/getsentry/sentry-java/pull/2068))
- Sentry can now self heal after a Thread had its currentHub set to a NoOpHub ([#2076](https://github.com/getsentry/sentry-java/pull/2076))
- No longer close OutputStream that is passed into JsonSerializer ([#2029](https://github.com/getsentry/sentry-java/pull/2029))
- Fix setting context tags on events captured by Spring ([#2060](https://github.com/getsentry/sentry-java/pull/2060))
- Isolate cached events with hashed DSN subfolder ([#2038](https://github.com/getsentry/sentry-java/pull/2038))
- SentryThread.current flag will not be overridden by DefaultAndroidEventProcessor if already set ([#2050](https://github.com/getsentry/sentry-java/pull/2050))
- Fix serialization of Long inside of Request.data ([#2051](https://github.com/getsentry/sentry-java/pull/2051))
- Update sentry-native to 0.4.17 ([#2033](https://github.com/getsentry/sentry-java/pull/2033))
- Update Gradle to 7.4.2 and AGP to 7.2 ([#2042](https://github.com/getsentry/sentry-java/pull/2042))
- Change order of event filtering mechanisms ([#2001](https://github.com/getsentry/sentry-java/pull/2001))
- Only send session update for dropped events if state changed ([#2002](https://github.com/getsentry/sentry-java/pull/2002))
- Android profiling initializes on first profile start ([#2009](https://github.com/getsentry/sentry-java/pull/2009))
- Profiling rate decreased from 300hz to 100hz ([#1997](https://github.com/getsentry/sentry-java/pull/1997))
- Allow disabling sending of client reports via Android Manifest and external options ([#2007](https://github.com/getsentry/sentry-java/pull/2007))
- Ref: Upgrade Spring Boot dependency to 2.5.13 ([#2011](https://github.com/getsentry/sentry-java/pull/2011))
- Ref: Make options.printUncaughtStackTrace primitive type ([#1995](https://github.com/getsentry/sentry-java/pull/1995))
- Ref: Remove not needed interface abstractions on Android ([#1953](https://github.com/getsentry/sentry-java/pull/1953))
- Ref: Make hints Map<String, Object> instead of only Object ([#1929](https://github.com/getsentry/sentry-java/pull/1929))
- Ref: Simplify DateUtils with ISO8601Utils ([#1837](https://github.com/getsentry/sentry-java/pull/1837))
- Ref: Remove deprecated and scheduled fields ([#1875](https://github.com/getsentry/sentry-java/pull/1875))
- Ref: Add shutdownTimeoutMillis in favor of shutdownTimeout ([#1873](https://github.com/getsentry/sentry-java/pull/1873))
- Ref: Remove Attachment ContentType since the Server infers it ([#1874](https://github.com/getsentry/sentry-java/pull/1874))
- Ref: Bind external properties to a dedicated class. ([#1750](https://github.com/getsentry/sentry-java/pull/1750))
- Ref: Debug log serializable objects ([#1795](https://github.com/getsentry/sentry-java/pull/1795))
- Ref: catch Throwable instead of Exception to suppress internal SDK errors ([#1812](https://github.com/getsentry/sentry-java/pull/1812))
- `SentryOptions` can merge properties from `ExternalOptions` instead of another instance of `SentryOptions`
- Following boolean properties from `SentryOptions` that allowed `null` values are now not nullable - `debug`, `enableUncaughtExceptionHandler`, `enableDeduplication`
- `SentryOptions` cannot be created anymore using `PropertiesProvider` with `SentryOptions#from` method. Use `ExternalOptions#from` instead and merge created object with `SentryOptions#merge`
- Bump: Kotlin to 1.5 and compatibility to 1.4 for sentry-android-timber ([#1815](https://github.com/getsentry/sentry-java/pull/1815))

## 5.7.4

### Fixes

* Change order of event filtering mechanisms and only send session update for dropped events if session state changed (#2028)

## 5.7.3

### Fixes

- Sentry Timber integration throws an exception when using args ([#1986](https://github.com/getsentry/sentry-java/pull/1986))

## 5.7.2

### Fixes

- Bring back support for `Timber.tag` ([#1974](https://github.com/getsentry/sentry-java/pull/1974))

## 5.7.1

### Fixes

- Sentry Timber integration does not submit msg.formatted breadcrumbs ([#1957](https://github.com/getsentry/sentry-java/pull/1957))
- ANR WatchDog won't crash on SecurityException ([#1962](https://github.com/getsentry/sentry-java/pull/1962))

## 5.7.0

### Features

- Automatically enable `Timber` and `Fragment` integrations if they are present on the classpath ([#1936](https://github.com/getsentry/sentry-java/pull/1936))

## 5.6.3

### Fixes

- If transaction or span is finished, do not allow to mutate ([#1940](https://github.com/getsentry/sentry-java/pull/1940))
- Keep used AndroidX classes from obfuscation (Fixes UI breadcrumbs and Slow/Frozen frames) ([#1942](https://github.com/getsentry/sentry-java/pull/1942))

## 5.6.2

### Fixes

- Ref: Make ActivityFramesTracker public to be used by Hybrid SDKs ([#1931](https://github.com/getsentry/sentry-java/pull/1931))
- Bump: AGP to 7.1.2 ([#1930](https://github.com/getsentry/sentry-java/pull/1930))
- NPE while adding "response_body_size" breadcrumb, when response body length is unknown ([#1908](https://github.com/getsentry/sentry-java/pull/1908))
- Do not include stacktrace frames into Timber message ([#1898](https://github.com/getsentry/sentry-java/pull/1898))
- Potential memory leaks ([#1909](https://github.com/getsentry/sentry-java/pull/1909))

Breaking changes:
`Timber.tag` is no longer supported by our [Timber integration](https://docs.sentry.io/platforms/android/configuration/integrations/timber/) and will not appear on Sentry for error events.
Please vote on this [issue](https://github.com/getsentry/sentry-java/issues/1900), if you'd like us to provide support for that.

## 5.6.2-beta.3

### Fixes

- Ref: Make ActivityFramesTracker public to be used by Hybrid SDKs ([#1931](https://github.com/getsentry/sentry-java/pull/1931))
- Bump: AGP to 7.1.2 ([#1930](https://github.com/getsentry/sentry-java/pull/1930))

## 5.6.2-beta.2

### Fixes

- NPE while adding "response_body_size" breadcrumb, when response body length is unknown ([#1908](https://github.com/getsentry/sentry-java/pull/1908))

## 5.6.2-beta.1

### Fixes

- Do not include stacktrace frames into Timber message ([#1898](https://github.com/getsentry/sentry-java/pull/1898))
- Potential memory leaks ([#1909](https://github.com/getsentry/sentry-java/pull/1909))

Breaking changes:
`Timber.tag` is no longer supported by our [Timber integration](https://docs.sentry.io/platforms/android/configuration/integrations/timber/) and will not appear on Sentry for error events.
Please vote on this [issue](https://github.com/getsentry/sentry-java/issues/1900), if you'd like us to provide support for that.

## 5.6.1

### Features

- Add options.printUncaughtStackTrace to print uncaught exceptions ([#1890](https://github.com/getsentry/sentry-java/pull/1890))

### Fixes

- NPE while adding "response_body_size" breadcrumb, when response body is null ([#1884](https://github.com/getsentry/sentry-java/pull/1884))
- Bump: AGP to 7.1.0 ([#1892](https://github.com/getsentry/sentry-java/pull/1892))

## 5.6.0

### Features

- Add breadcrumbs support for UI events (automatically captured) ([#1876](https://github.com/getsentry/sentry-java/pull/1876))

### Fixes

- Change scope of servlet-api to compileOnly ([#1880](https://github.com/getsentry/sentry-java/pull/1880))

## 5.5.3

### Fixes

- Do not create SentryExceptionResolver bean when Spring MVC is not on the classpath ([#1865](https://github.com/getsentry/sentry-java/pull/1865))

## 5.5.2

### Fixes

- Detect App Cold start correctly for Hybrid SDKs ([#1855](https://github.com/getsentry/sentry-java/pull/1855))
- Bump: log4j to 2.17.0 ([#1852](https://github.com/getsentry/sentry-java/pull/1852))
- Bump: logback to 1.2.9 ([#1853](https://github.com/getsentry/sentry-java/pull/1853))

## 5.5.1

### Fixes

- Bump: log4j to 2.16.0 ([#1845](https://github.com/getsentry/sentry-java/pull/1845))
- Make App start cold/warm visible to Hybrid SDKs ([#1848](https://github.com/getsentry/sentry-java/pull/1848))

## 5.5.0

### Features

- Add locale to device context and deprecate language ([#1832](https://github.com/getsentry/sentry-java/pull/1832))
- Add `SentryFileInputStream` and `SentryFileOutputStream` for File I/O performance instrumentation ([#1826](https://github.com/getsentry/sentry-java/pull/1826))
- Add `SentryFileReader` and `SentryFileWriter` for File I/O instrumentation ([#1843](https://github.com/getsentry/sentry-java/pull/1843))

### Fixes

- Bump: log4j to 2.15.0 ([#1839](https://github.com/getsentry/sentry-java/pull/1839))
- Ref: Rename Fragment span operation from `ui.fragment.load` to `ui.load` ([#1824](https://github.com/getsentry/sentry-java/pull/1824))
- Ref: change `java.util.Random` to `java.security.SecureRandom` for possible security reasons ([#1831](https://github.com/getsentry/sentry-java/pull/1831))

## 5.4.3

### Fixes

- Only report App start measurement for full launch on Android ([#1821](https://github.com/getsentry/sentry-java/pull/1821))

## 5.4.2

### Fixes

- Ref: catch Throwable instead of Exception to suppress internal SDK errors ([#1812](https://github.com/getsentry/sentry-java/pull/1812))

## 5.4.1

### Features

- Refactor OkHttp and Apollo to Kotlin functional interfaces ([#1797](https://github.com/getsentry/sentry-java/pull/1797))
- Add secondary constructor to SentryInstrumentation ([#1804](https://github.com/getsentry/sentry-java/pull/1804))

### Fixes

- Do not start fragment span if not added to the Activity ([#1813](https://github.com/getsentry/sentry-java/pull/1813))

## 5.4.0

### Features

- Add `graphql-java` instrumentation ([#1777](https://github.com/getsentry/sentry-java/pull/1777))

### Fixes

- Do not crash when event processors throw a lower level Throwable class ([#1800](https://github.com/getsentry/sentry-java/pull/1800))
- ActivityFramesTracker does not throw if Activity has no observers ([#1799](https://github.com/getsentry/sentry-java/pull/1799))

## 5.3.0

### Features

- Add datasource tracing with P6Spy ([#1784](https://github.com/getsentry/sentry-java/pull/1784))

### Fixes

- ActivityFramesTracker does not throw if Activity has not been added ([#1782](https://github.com/getsentry/sentry-java/pull/1782))
- PerformanceAndroidEventProcessor uses up to date isTracingEnabled set on Configuration callback ([#1786](https://github.com/getsentry/sentry-java/pull/1786))

## 5.2.4

### Fixes

- Window.FEATURE_NO_TITLE does not work when using activity traces ([#1769](https://github.com/getsentry/sentry-java/pull/1769))
- unregister UncaughtExceptionHandler on close ([#1770](https://github.com/getsentry/sentry-java/pull/1770))

## 5.2.3

### Fixes

- Make ActivityFramesTracker operations thread-safe ([#1762](https://github.com/getsentry/sentry-java/pull/1762))
- Clone Scope Contexts ([#1763](https://github.com/getsentry/sentry-java/pull/1763))
- Bump: AGP to 7.0.3 ([#1765](https://github.com/getsentry/sentry-java/pull/1765))

## 5.2.2

### Fixes

- Close HostnameCache#executorService on SentryClient#close ([#1757](https://github.com/getsentry/sentry-java/pull/1757))

## 5.2.1

### Features

- Add isCrashedLastRun support ([#1739](https://github.com/getsentry/sentry-java/pull/1739))
- Attach Java vendor and version to events and transactions ([#1703](https://github.com/getsentry/sentry-java/pull/1703))

### Fixes

- Handle exception if Context.registerReceiver throws ([#1747](https://github.com/getsentry/sentry-java/pull/1747))

## 5.2.0

### Features

- Allow setting proguard via Options and/or external resources ([#1728](https://github.com/getsentry/sentry-java/pull/1728))
- Add breadcrumbs for the Apollo integration ([#1726](https://github.com/getsentry/sentry-java/pull/1726))

### Fixes

- Don't set lastEventId for transactions ([#1727](https://github.com/getsentry/sentry-java/pull/1727))
- ActivityLifecycleIntegration#appStartSpan memory leak ([#1732](https://github.com/getsentry/sentry-java/pull/1732))

## 5.2.0-beta.3

### Features

- Add "data" to spans ([#1717](https://github.com/getsentry/sentry-java/pull/1717))

### Fixes

- Check at runtime if AndroidX.Core is available ([#1718](https://github.com/getsentry/sentry-java/pull/1718))
- Should not capture unfinished transaction ([#1719](https://github.com/getsentry/sentry-java/pull/1719))

## 5.2.0-beta.2

### Fixes

- Bump AGP to 7.0.2 ([#1650](https://github.com/getsentry/sentry-java/pull/1650))
- Drop spans in BeforeSpanCallback. ([#1713](https://github.com/getsentry/sentry-java/pull/1713))

## 5.2.0-beta.1

### Features

- Add tracestate HTTP header support ([#1683](https://github.com/getsentry/sentry-java/pull/1683))
- Add option to filter which origins receive tracing headers ([#1698](https://github.com/getsentry/sentry-java/pull/1698))
- Include unfinished spans in transaction ([#1699](https://github.com/getsentry/sentry-java/pull/1699))
- Add static helpers for creating breadcrumbs ([#1702](https://github.com/getsentry/sentry-java/pull/1702))
- Performance support for Android Apollo ([#1705](https://github.com/getsentry/sentry-java/pull/1705))

### Fixes

- Move tags from transaction.contexts.trace.tags to transaction.tags ([#1700](https://github.com/getsentry/sentry-java/pull/1700))

Breaking changes:

- Updated proguard keep rule for enums, which affects consumer application code ([#1694](https://github.com/getsentry/sentry-java/pull/1694))

## 5.1.2

### Fixes

- Servlet 3.1 compatibility issue ([#1681](https://github.com/getsentry/sentry-java/pull/1681))
- Do not drop Contexts key if Collection, Array or Char ([#1680](https://github.com/getsentry/sentry-java/pull/1680))

## 5.1.1

### Features

- Add support for async methods in Spring MVC ([#1652](https://github.com/getsentry/sentry-java/pull/1652))
- Add secondary constructor taking IHub to SentryOkHttpInterceptor ([#1657](https://github.com/getsentry/sentry-java/pull/1657))
- Merge external map properties ([#1656](https://github.com/getsentry/sentry-java/pull/1656))

### Fixes

- Remove onActivityPreCreated call in favor of onActivityCreated ([#1661](https://github.com/getsentry/sentry-java/pull/1661))
- Do not crash if SENSOR_SERVICE throws ([#1655](https://github.com/getsentry/sentry-java/pull/1655))
- Make sure scope is popped when processing request results in exception ([#1665](https://github.com/getsentry/sentry-java/pull/1665))

## 5.1.0

### Features

- Spring WebClient integration ([#1621](https://github.com/getsentry/sentry-java/pull/1621))
- OpenFeign integration ([#1632](https://github.com/getsentry/sentry-java/pull/1632))
- Add more convenient way to pass BeforeSpanCallback in OpenFeign integration ([#1637](https://github.com/getsentry/sentry-java/pull/1637))

### Fixes

- Bump: sentry-native to 0.4.12 ([#1651](https://github.com/getsentry/sentry-java/pull/1651))

## 5.1.0-beta.9

- No documented changes.

## 5.1.0-beta.8

### Features

- Generate Sentry BOM ([#1486](https://github.com/getsentry/sentry-java/pull/1486))

## 5.1.0-beta.7

### Features

- Slow/Frozen frames metrics ([#1609](https://github.com/getsentry/sentry-java/pull/1609))

## 5.1.0-beta.6

### Features

- Add request body extraction for Spring MVC integration ([#1595](https://github.com/getsentry/sentry-java/pull/1595))

### Fixes

- set min sdk version of sentry-android-fragment to API 14 ([#1608](https://github.com/getsentry/sentry-java/pull/1608))
- Ser/Deser of the UserFeedback from cached envelope ([#1611](https://github.com/getsentry/sentry-java/pull/1611))

## 5.1.0-beta.5

### Fixes

- Make SentryAppender non-final for Log4j2 and Logback ([#1603](https://github.com/getsentry/sentry-java/pull/1603))
- Do not throw IAE when tracing header contain invalid trace id ([#1605](https://github.com/getsentry/sentry-java/pull/1605))

## 5.1.0-beta.4

### Fixes

- Update sentry-native to 0.4.11 ([#1591](https://github.com/getsentry/sentry-java/pull/1591))

## 5.1.0-beta.3

### Features

- Spring Webflux integration ([#1529](https://github.com/getsentry/sentry-java/pull/1529))

## 5.1.0-beta.2

### Features

- Support transaction waiting for children to finish. ([#1535](https://github.com/getsentry/sentry-java/pull/1535))
- Capture logged marker in log4j2 and logback appenders ([#1551](https://github.com/getsentry/sentry-java/pull/1551))
- Allow clearing of attachments in the scope ([#1562](https://github.com/getsentry/sentry-java/pull/1562))
- Set mechanism type in SentryExceptionResolver ([#1556](https://github.com/getsentry/sentry-java/pull/1556))
- Perf. for fragments ([#1528](https://github.com/getsentry/sentry-java/pull/1528))

### Fixes

- Handling missing Spring Security on classpath on Java 8 ([#1552](https://github.com/getsentry/sentry-java/pull/1552))
- Use a different method to get strings from JNI, and avoid excessive Stack Space usage. ([#1214](https://github.com/getsentry/sentry-java/pull/1214))
- Add data field to SentrySpan ([#1555](https://github.com/getsentry/sentry-java/pull/1555))
- Clock drift issue when calling DateUtils#getDateTimeWithMillisPrecision ([#1557](https://github.com/getsentry/sentry-java/pull/1557))
- Prefer snake case for HTTP integration data keys ([#1559](https://github.com/getsentry/sentry-java/pull/1559))
- Assign lastEventId only if event was queued for submission ([#1565](https://github.com/getsentry/sentry-java/pull/1565))

## 5.1.0-beta.1

### Features

- Measure app start time ([#1487](https://github.com/getsentry/sentry-java/pull/1487))
- Automatic breadcrumbs logging for fragment lifecycle ([#1522](https://github.com/getsentry/sentry-java/pull/1522))

## 5.0.1

### Fixes

- Sources and Javadoc artifacts were mixed up ([#1515](https://github.com/getsentry/sentry-java/pull/1515))

## 5.0.0

This release brings many improvements but also new features:

- OkHttp Interceptor for Android ([#1330](https://github.com/getsentry/sentry-java/pull/1330))
- GraalVM Native Image Compatibility ([#1329](https://github.com/getsentry/sentry-java/pull/1329))
- Add option to ignore exceptions by type ([#1352](https://github.com/getsentry/sentry-java/pull/1352))
- Enrich transactions with device contexts ([#1430](https://github.com/getsentry/sentry-java/pull/1430)) ([#1469](https://github.com/getsentry/sentry-java/pull/1469))
- Better interoperability with Kotlin null-safety ([#1439](https://github.com/getsentry/sentry-java/pull/1439)) and ([#1462](https://github.com/getsentry/sentry-java/pull/1462))
- Add coroutines support ([#1479](https://github.com/getsentry/sentry-java/pull/1479))
- OkHttp callback for Customising the Span ([#1478](https://github.com/getsentry/sentry-java/pull/1478))
- Add breadcrumb in Spring RestTemplate integration ([#1481](https://github.com/getsentry/sentry-java/pull/1481))

Breaking changes:

- Migration Guide for [Java](https://docs.sentry.io/platforms/java/migration/)
- Migration Guide for [Android](https://docs.sentry.io/platforms/android/migration/)

Other fixes:

- Fix: Add attachmentType to envelope ser/deser. ([#1504](https://github.com/getsentry/sentry-java/pull/1504))

Thank you:

- @maciejwalkowiak for coding most of it.

## 5.0.0-beta.7

### Fixes


- Ref: Deprecate SentryBaseEvent#getOriginThrowable and add SentryBaseEvent#getThrowableMechanism ([#1502](https://github.com/getsentry/sentry-java/pull/1502))
- Graceful Shutdown flushes event instead of Closing SDK ([#1500](https://github.com/getsentry/sentry-java/pull/1500))
- Do not append threads that come from the EnvelopeFileObserver ([#1501](https://github.com/getsentry/sentry-java/pull/1501))
- Ref: Deprecate cacheDirSize and add maxCacheItems ([#1499](https://github.com/getsentry/sentry-java/pull/1499))
- Append all threads if Hint is Cached but attachThreads is enabled ([#1503](https://github.com/getsentry/sentry-java/pull/1503))

## 5.0.0-beta.6

### Features

- Add secondary constructor to SentryOkHttpInterceptor ([#1491](https://github.com/getsentry/sentry-java/pull/1491))
- Add option to enable debug mode in Log4j2 integration ([#1492](https://github.com/getsentry/sentry-java/pull/1492))

### Fixes

- Ref: Replace clone() with copy constructor ([#1496](https://github.com/getsentry/sentry-java/pull/1496))

## 5.0.0-beta.5

### Features

- OkHttp callback for Customising the Span ([#1478](https://github.com/getsentry/sentry-java/pull/1478))
- Add breadcrumb in Spring RestTemplate integration ([#1481](https://github.com/getsentry/sentry-java/pull/1481))
- Add coroutines support ([#1479](https://github.com/getsentry/sentry-java/pull/1479))

### Fixes

- Cloning Stack ([#1483](https://github.com/getsentry/sentry-java/pull/1483))

## 5.0.0-beta.4

### Fixes

- Enrich Transactions with Context Data ([#1469](https://github.com/getsentry/sentry-java/pull/1469))
- Bump: Apache HttpClient to 5.0.4 ([#1476](https://github.com/getsentry/sentry-java/pull/1476))

## 5.0.0-beta.3

### Fixes

- Handling immutable collections on SentryEvent and protocol objects ([#1468](https://github.com/getsentry/sentry-java/pull/1468))
- Associate event with transaction when thrown exception is not a direct cause ([#1463](https://github.com/getsentry/sentry-java/pull/1463))
- Ref: nullability annotations to Sentry module ([#1439](https://github.com/getsentry/sentry-java/pull/1439)) and ([#1462](https://github.com/getsentry/sentry-java/pull/1462))
- NPE when adding Context Data with null values for log4j2 ([#1465](https://github.com/getsentry/sentry-java/pull/1465))

## 5.0.0-beta.2

### Fixes

- sentry-android-timber package sets sentry.java.android.timber as SDK name ([#1456](https://github.com/getsentry/sentry-java/pull/1456))
- When AppLifecycleIntegration is closed, it should remove observer using UI thread ([#1459](https://github.com/getsentry/sentry-java/pull/1459))
- Bump: AGP to 4.2.0 ([#1460](https://github.com/getsentry/sentry-java/pull/1460))

Breaking Changes:

- Remove: Settings.Secure.ANDROID_ID in favor of generated installationId ([#1455](https://github.com/getsentry/sentry-java/pull/1455))
- Rename: enableSessionTracking to enableAutoSessionTracking ([#1457](https://github.com/getsentry/sentry-java/pull/1457))

## 5.0.0-beta.1

### Fixes

- Ref: Refactor converting HttpServletRequest to Sentry Request in Spring integration ([#1387](https://github.com/getsentry/sentry-java/pull/1387))
- Bump: sentry-native to 0.4.9 ([#1431](https://github.com/getsentry/sentry-java/pull/1431))
- Activity tracing auto instrumentation for Android API < 29 ([#1402](https://github.com/getsentry/sentry-java/pull/1402))
- use connection and read timeouts in ApacheHttpClient based transport ([#1397](https://github.com/getsentry/sentry-java/pull/1397))
- set correct transaction status for unhandled exceptions in SentryTracingFilter ([#1406](https://github.com/getsentry/sentry-java/pull/1406))
- handle network errors in SentrySpanClientHttpRequestInterceptor ([#1407](https://github.com/getsentry/sentry-java/pull/1407))
- set scope on transaction ([#1409](https://github.com/getsentry/sentry-java/pull/1409))
- set status and associate events with transactions ([#1426](https://github.com/getsentry/sentry-java/pull/1426))
- Do not set free memory and is low memory fields when it's a NDK hard crash ([#1399](https://github.com/getsentry/sentry-java/pull/1399))
- Apply user from the scope to transaction ([#1424](https://github.com/getsentry/sentry-java/pull/1424))
- Pass maxBreadcrumbs config. to sentry-native ([#1425](https://github.com/getsentry/sentry-java/pull/1425))
- Run event processors and enrich transactions with contexts ([#1430](https://github.com/getsentry/sentry-java/pull/1430))
- Set Span status for OkHttp integration ([#1447](https://github.com/getsentry/sentry-java/pull/1447))
- Set user on transaction in Spring & Spring Boot integrations ([#1443](https://github.com/getsentry/sentry-java/pull/1443))

## 4.4.0-alpha.2

### Features

- Add option to ignore exceptions by type ([#1352](https://github.com/getsentry/sentry-java/pull/1352))
- Sentry closes Android NDK and ShutdownHook integrations ([#1358](https://github.com/getsentry/sentry-java/pull/1358))
- Allow inheritance of SentryHandler class in sentry-jul package([#1367](https://github.com/getsentry/sentry-java/pull/1367))
- Make NoOpHub public ([#1379](https://github.com/getsentry/sentry-java/pull/1379))
- Configure max spans per transaction ([#1394](https://github.com/getsentry/sentry-java/pull/1394))

### Fixes

- Bump: Upgrade Apache HttpComponents Core to 5.0.3 ([#1375](https://github.com/getsentry/sentry-java/pull/1375))
- NPE when MDC contains null values (sentry-logback) ([#1364](https://github.com/getsentry/sentry-java/pull/1364))
- Avoid NPE when MDC contains null values (sentry-jul) ([#1385](https://github.com/getsentry/sentry-java/pull/1385))
- Accept only non null value maps ([#1368](https://github.com/getsentry/sentry-java/pull/1368))
- Do not bind transactions to scope by default. ([#1376](https://github.com/getsentry/sentry-java/pull/1376))
- Hub thread safety ([#1388](https://github.com/getsentry/sentry-java/pull/1388))
- SentryTransactionAdvice should operate on the new scope ([#1389](https://github.com/getsentry/sentry-java/pull/1389))

## 4.4.0-alpha.1

### Features

- Add an overload for `startTransaction` that sets the created transaction to the Scope ([#1313](https://github.com/getsentry/sentry-java/pull/1313))
- Set SDK version on Transactions ([#1307](https://github.com/getsentry/sentry-java/pull/1307))
- GraalVM Native Image Compatibility ([#1329](https://github.com/getsentry/sentry-java/pull/1329))
- Add OkHttp client application interceptor ([#1330](https://github.com/getsentry/sentry-java/pull/1330))

### Fixes

- Bump: sentry-native to 0.4.8
- Ref: Separate user facing and protocol classes in the Performance feature ([#1304](https://github.com/getsentry/sentry-java/pull/1304))
- Use logger set on SentryOptions in GsonSerializer ([#1308](https://github.com/getsentry/sentry-java/pull/1308))
- Use the bindToScope correctly
- Allow 0.0 to be set on tracesSampleRate ([#1328](https://github.com/getsentry/sentry-java/pull/1328))
- set "java" platform to transactions ([#1332](https://github.com/getsentry/sentry-java/pull/1332))
- Allow disabling tracing through SentryOptions ([#1337](https://github.com/getsentry/sentry-java/pull/1337))

## 4.3.0

### Features

- Activity tracing auto instrumentation

### Fixes

- Aetting in-app-includes from external properties ([#1291](https://github.com/getsentry/sentry-java/pull/1291))
- Initialize Sentry in Logback appender when DSN is not set in XML config ([#1296](https://github.com/getsentry/sentry-java/pull/1296))
- JUL integration SDK name ([#1293](https://github.com/getsentry/sentry-java/pull/1293))

## 4.2.0

### Features

- Improve EventProcessor nullability annotations ([#1229](https://github.com/getsentry/sentry-java/pull/1229)).
- Add ability to flush events synchronously.
- Support @SentrySpan and @SentryTransaction on classes and interfaces. ([#1243](https://github.com/getsentry/sentry-java/pull/1243))
- Do not serialize empty collections and maps ([#1245](https://github.com/getsentry/sentry-java/pull/1245))
- Integration interface better compatibility with Kotlin null-safety
- Simplify Sentry configuration in Spring integration ([#1259](https://github.com/getsentry/sentry-java/pull/1259))
- Simplify configuring Logback integration when environment variable with the DSN is not set ([#1271](https://github.com/getsentry/sentry-java/pull/1271))
- Add Request to the Scope. [#1270](https://github.com/getsentry/sentry-java/pull/1270))
- Optimize SentryTracingFilter when hub is disabled.

### Fixes

- Bump: sentry-native to 0.4.7
- Optimize DuplicateEventDetectionEventProcessor performance ([#1247](https://github.com/getsentry/sentry-java/pull/1247)).
- Prefix sdk.package names with io.sentry ([#1249](https://github.com/getsentry/sentry-java/pull/1249))
- Remove experimental annotation for Attachment ([#1257](https://github.com/getsentry/sentry-java/pull/1257))
- Mark stacktrace as snapshot if captured at arbitrary moment ([#1231](https://github.com/getsentry/sentry-java/pull/1231))
- Disable Gson HTML escaping
- Make the ANR Atomic flags immutable
- Prevent NoOpHub from creating heavy SentryOptions objects ([#1272](https://github.com/getsentry/sentry-java/pull/1272))
- SentryTransaction#getStatus NPE ([#1273](https://github.com/getsentry/sentry-java/pull/1273))
- Discard unfinished Spans before sending them over to Sentry ([#1279](https://github.com/getsentry/sentry-java/pull/1279))
- Interrupt the thread in QueuedThreadPoolExecutor ([#1276](https://github.com/getsentry/sentry-java/pull/1276))
- SentryTransaction#finish should not clear another transaction from the scope ([#1278](https://github.com/getsentry/sentry-java/pull/1278))

Breaking Changes:
- Enchancement: SentryExceptionResolver should not send handled errors by default ([#1248](https://github.com/getsentry/sentry-java/pull/1248)).
- Ref: Simplify RestTemplate instrumentation ([#1246](https://github.com/getsentry/sentry-java/pull/1246))
- Enchancement: Add overloads for startTransaction taking op and description ([#1244](https://github.com/getsentry/sentry-java/pull/1244))

## 4.1.0

### Features

- Improve Kotlin compatibility for SdkVersion ([#1213](https://github.com/getsentry/sentry-java/pull/1213))
- Support logging via JUL ([#1211](https://github.com/getsentry/sentry-java/pull/1211))

### Fixes

- Returning Sentry trace header from Span ([#1217](https://github.com/getsentry/sentry-java/pull/1217))
- Remove misleading error logs ([#1222](https://github.com/getsentry/sentry-java/pull/1222))

## 4.0.0

This release brings the Sentry Performance feature to Java SDK, Spring, Spring Boot, and Android integrations. Read more in the reference documentation:

- [Performance for Java](https://docs.sentry.io/platforms/java/performance/)
- [Performance for Spring](https://docs.sentry.io/platforms/java/guides/spring/)
- [Performance for Spring Boot](https://docs.sentry.io/platforms/java/guides/spring-boot/)
- [Performance for Android](https://docs.sentry.io/platforms/android/performance/)

### Other improvements:

#### Core:

- Improved loading external configuration:
  - Load `sentry.properties` from the application's current working directory ([#1046](https://github.com/getsentry/sentry-java/pull/1046))
  - Resolve `in-app-includes`, `in-app-excludes`, `tags`, `debug`, `uncaught.handler.enabled` parameters from the external configuration
- Set global tags on SentryOptions and load them from external configuration ([#1066](https://github.com/getsentry/sentry-java/pull/1066))
- Add support for attachments ([#1082](https://github.com/getsentry/sentry-java/pull/1082))
- Resolve `servername` from the localhost address
- Simplified transport configuration through setting `TransportFactory` instead of `ITransport` on SentryOptions ([#1124](https://github.com/getsentry/sentry-java/pull/1124))

#### Spring Boot:

- Add the ability to register multiple `OptionsConfiguration` beans ([#1093](https://github.com/getsentry/sentry-java/pull/1093))
- Initialize Logback after context refreshes ([#1129](https://github.com/getsentry/sentry-java/pull/1129))

#### Android:

- Add `isSideLoaded` and `installerStore` tags automatically (Where your App. was installed from eg Google Play, Amazon Store, downloaded APK, etc...)
- Bump: sentry-native to 0.4.6
- Bump: Gradle to 6.8.1 and AGP to 4.1.2

## 4.0.0-beta.1

### Features

- Add addToTransactions to Attachment ([#1191](https://github.com/getsentry/sentry-java/pull/1191))
- Support SENTRY_TRACES_SAMPLE_RATE conf. via env variables ([#1171](https://github.com/getsentry/sentry-java/pull/1171))
- Pass request to CustomSamplingContext in Spring integration ([#1172](https://github.com/getsentry/sentry-java/pull/1172))
- Move `SentrySpanClientHttpRequestInterceptor` to Spring module ([#1181](https://github.com/getsentry/sentry-java/pull/1181))
- Add overload for `transaction/span.finish(SpanStatus)` ([#1182](https://github.com/getsentry/sentry-java/pull/1182))
- Simplify registering traces sample callback in Spring integration ([#1184](https://github.com/getsentry/sentry-java/pull/1184))
- Polish Performance API ([#1165](https://github.com/getsentry/sentry-java/pull/1165))
- Set "debug" through external properties ([#1186](https://github.com/getsentry/sentry-java/pull/1186))
- Simplify Spring integration ([#1188](https://github.com/getsentry/sentry-java/pull/1188))
- Init overload with dsn ([#1195](https://github.com/getsentry/sentry-java/pull/1195))
- Enable Kotlin map-like access on CustomSamplingContext ([#1192](https://github.com/getsentry/sentry-java/pull/1192))
- Auto register custom ITransportFactory in Spring integration ([#1194](https://github.com/getsentry/sentry-java/pull/1194))
- Improve Kotlin property access in Performance API ([#1193](https://github.com/getsentry/sentry-java/pull/1193))
- Copy options tags to transactions ([#1198](https://github.com/getsentry/sentry-java/pull/1198))
- Add convenient method for accessing event's throwable ([#1202](https://github.com/getsentry/sentry-java/pull/1202))

### Fixes

- Ref: Set SpanContext on SentryTransaction to avoid potential NPE ([#1173](https://github.com/getsentry/sentry-java/pull/1173))
- Free Local Refs manually due to Android local ref. count limits
- Bring back support for setting transaction name without ongoing transaction ([#1183](https://github.com/getsentry/sentry-java/pull/1183))

## 4.0.0-alpha.3

### Features

- Improve ITransaction and ISpan null-safety compatibility ([#1161](https://github.com/getsentry/sentry-java/pull/1161))
- Automatically assign span context to captured events ([#1156](https://github.com/getsentry/sentry-java/pull/1156))
- Autoconfigure Apache HttpClient 5 based Transport in Spring Boot integration ([#1143](https://github.com/getsentry/sentry-java/pull/1143))
- Send user.ip_address = {{auto}} when sendDefaultPii is true ([#1015](https://github.com/getsentry/sentry-java/pull/1015))
- Read tracesSampleRate from AndroidManifest
- OutboxSender supports all envelope item types ([#1158](https://github.com/getsentry/sentry-java/pull/1158))
- Read `uncaught.handler.enabled` property from the external configuration
- Resolve servername from the localhost address
- Add maxAttachmentSize to SentryOptions ([#1138](https://github.com/getsentry/sentry-java/pull/1138))
- Drop invalid attachments ([#1134](https://github.com/getsentry/sentry-java/pull/1134))
- Set isSideLoaded info tags
- Add non blocking Apache HttpClient 5 based Transport ([#1136](https://github.com/getsentry/sentry-java/pull/1136))

### Fixes

- Ref: Make Attachment immutable ([#1120](https://github.com/getsentry/sentry-java/pull/1120))
- Ref: using Calendar to generate Dates
- Ref: Return NoOpTransaction instead of null ([#1126](https://github.com/getsentry/sentry-java/pull/1126))
- Ref: `ITransport` implementations are now responsible for executing request in asynchronous or synchronous way ([#1118](https://github.com/getsentry/sentry-java/pull/1118))
- Ref: Add option to set `TransportFactory` instead of `ITransport` on `SentryOptions` ([#1124](https://github.com/getsentry/sentry-java/pull/1124))
- Ref: Simplify ITransport creation in ITransportFactory ([#1135](https://github.com/getsentry/sentry-java/pull/1135))
- Fixes and Tests: Session serialization and deserialization
- Inheriting sampling decision from parent ([#1100](https://github.com/getsentry/sentry-java/pull/1100))
- Exception only sets a stack trace if there are frames
- Initialize Logback after context refreshes ([#1129](https://github.com/getsentry/sentry-java/pull/1129))
- Do not crash when passing null values to @Nullable methods, eg User and Scope
- Resolving dashed properties from external configuration
- Consider {{ auto }} as a default ip address ([#1015](https://github.com/getsentry/sentry-java/pull/1015))
- Set release and environment on Transactions ([#1152](https://github.com/getsentry/sentry-java/pull/1152))
- Do not set transaction on the scope automatically

## 4.0.0-alpha.2

### Features

- Add basic support for attachments ([#1082](https://github.com/getsentry/sentry-java/pull/1082))
- Set transaction name on events and transactions sent using Spring integration ([#1067](https://github.com/getsentry/sentry-java/pull/1067))
- Set global tags on SentryOptions and load them from external configuration ([#1066](https://github.com/getsentry/sentry-java/pull/1066))
- Add API validator and remove deprecated methods
- Add more convenient method to start a child span ([#1073](https://github.com/getsentry/sentry-java/pull/1073))
- Autoconfigure traces callback in Spring Boot integration ([#1074](https://github.com/getsentry/sentry-java/pull/1074))
- Resolve in-app-includes and in-app-excludes parameters from the external configuration
- Make InAppIncludesResolver public ([#1084](https://github.com/getsentry/sentry-java/pull/1084))
- Add the ability to register multiple OptionsConfiguration beans ([#1093](https://github.com/getsentry/sentry-java/pull/1093))
- Database query tracing with datasource-proxy ([#1095](https://github.com/getsentry/sentry-java/pull/1095))

### Fixes

- Ref: Refactor resolving SpanContext for Throwable ([#1068](https://github.com/getsentry/sentry-java/pull/1068))
- Ref: Change "op" to "operation" in @SentrySpan and @SentryTransaction
- Remove method reference in SentryEnvelopeItem ([#1091](https://github.com/getsentry/sentry-java/pull/1091))
- Set current thread only if there are no exceptions
- SentryOptions creates GsonSerializer by default
- Append DebugImage list if event already has it
- Sort breadcrumbs by Date if there are breadcrumbs already in the event

## 4.0.0-alpha.1

### Features

- Load `sentry.properties` from the application's current working directory ([#1046](https://github.com/getsentry/sentry-java/pull/1046))
- Performance monitoring ([#971](https://github.com/getsentry/sentry-java/pull/971))
- Performance monitoring for Spring Boot applications ([#971](https://github.com/getsentry/sentry-java/pull/971))

### Fixes

- Ref: Refactor JSON deserialization ([#1047](https://github.com/getsentry/sentry-java/pull/1047))

## 3.2.1

### Fixes

- Set current thread only if theres no exceptions ([#1064](https://github.com/getsentry/sentry-java/pull/1064))
- Append DebugImage list if event already has it ([#1092](https://github.com/getsentry/sentry-java/pull/1092))
- Sort breadcrumbs by Date if there are breadcrumbs already in the event ([#1094](https://github.com/getsentry/sentry-java/pull/1094))
- Free Local Refs manually due to Android local ref. count limits  ([#1179](https://github.com/getsentry/sentry-java/pull/1179))

## 3.2.0

### Features

- Expose a Module (Debug images) Loader for Android thru sentry-native ([#1043](https://github.com/getsentry/sentry-java/pull/1043))
- Added java doc to protocol classes based on sentry-data-schemes project ([#1045](https://github.com/getsentry/sentry-java/pull/1045))
- Make SentryExceptionResolver Order configurable to not send handled web exceptions ([#1008](https://github.com/getsentry/sentry-java/pull/1008))
- Resolve HTTP Proxy parameters from the external configuration ([#1028](https://github.com/getsentry/sentry-java/pull/1028))
- Sentry NDK integration is compiled against default NDK version based on AGP's version ([#1048](https://github.com/getsentry/sentry-java/pull/1048))

### Fixes

- Bump: AGP 4.1.1 ([#1040](https://github.com/getsentry/sentry-java/pull/1040))
- Update to sentry-native 0.4.4 and fix shared library builds ([#1039](https://github.com/getsentry/sentry-java/pull/1039))
- use neutral Locale for String operations ([#1033](https://github.com/getsentry/sentry-java/pull/1033))
- Clean up JNI code and properly free strings ([#1050](https://github.com/getsentry/sentry-java/pull/1050))
- set userId for hard-crashes if no user is set ([#1049](https://github.com/getsentry/sentry-java/pull/1049))

## 3.1.3

### Fixes

- Fix broken NDK integration on 3.1.2 (release failed on packaging a .so file)
- Increase max cached events to 30 ([#1029](https://github.com/getsentry/sentry-java/pull/1029))
- Normalize DSN URI ([#1030](https://github.com/getsentry/sentry-java/pull/1030))

## 3.1.2

### Features

- Manually capturing User Feedback
- Set environment to "production" by default.
- Make public the Breadcrumb constructor that accepts a Date ([#1012](https://github.com/getsentry/sentry-java/pull/1012))

### Fixes

- ref: Validate event id on user feedback submission

## 3.1.1

### Features

- Bind logging related SentryProperties to Slf4j Level instead of Logback to improve Log4j2 compatibility

### Fixes

- Prevent Logback and Log4j2 integrations from re-initializing Sentry when Sentry is already initialized
- Make sure HttpServletRequestSentryUserProvider runs by default before custom SentryUserProvider beans
- Fix setting up Sentry in Spring Webflux annotation by changing the scope of Spring WebMvc related dependencies

## 3.1.0

### Features

- Make getThrowable public and improve set contexts ([#967](https://github.com/getsentry/sentry-java/pull/967))
- Accepted quoted values in properties from external configuration ([#972](https://github.com/getsentry/sentry-java/pull/972))

### Fixes

- Auto-Configure `inAppIncludes` in Spring Boot integration ([#966](https://github.com/getsentry/sentry-java/pull/966))
- Bump: Android Gradle Plugin 4.0.2 ([#968](https://github.com/getsentry/sentry-java/pull/968))
- Don't require `sentry.dsn` to be set when using `io.sentry:sentry-spring-boot-starter` and `io.sentry:sentry-logback` together ([#965](https://github.com/getsentry/sentry-java/pull/965))
- Remove chunked streaming mode ([#974](https://github.com/getsentry/sentry-java/pull/974))
- Android 11 + targetSdkVersion 30 crashes Sentry on start ([#977](https://github.com/getsentry/sentry-java/pull/977))

## 3.0.0

## Java + Android

This release marks the re-unification of Java and Android SDK code bases.
It's based on the Android 2.0 SDK, which implements [Sentry's unified API](https://develop.sentry.dev/sdk/unified-api/).

Considerable changes were done, which include a lot of improvements. More are covered below, but the highlights are:

- Improved `log4j2` integration
  - Capture breadcrumbs for level INFO and higher
  - Raises event for ERROR and higher.
  - Minimum levels are configurable.
  - Optionally initializes the SDK via appender.xml
- Dropped support to `log4j`.
- Improved `logback` integration
  - Capture breadcrumbs for level INFO and higher
  - Raises event for ERROR and higher.
  - Minimum levels are configurable.
  - Optionally initializes the SDK via appender.xml
  - Configurable via Spring integration if both are enabled
- Spring
  - No more duplicate events with Spring and logback
  - Auto initalizes if DSN is available
  - Configuration options available with auto complete
- Google App Engine support dropped

## What’s Changed

- Callback to validate SSL certificate ([#944](https://github.com/getsentry/sentry-java/pull/944))
- Attach stack traces enabled by default

### Android specific

- Release health enabled by default for Android
- Sync of Scopes for Java -> Native (NDK)
- Bump Sentry-Native v0.4.2
- Android 11 Support

[Android migration docs](https://docs.sentry.io/platforms/android/migration/#migrating-from-sentry-android-2x-to-sentry-android-3x)

### Java specific

- Unified API for Java SDK and integrations (Spring, Spring boot starter, Servlet, Logback, Log4j2)

New Java [docs](https://docs.sentry.io/platforms/java/) are live and being improved.

## Acquisition

Packages were released on [`bintray sentry-java`](https://dl.bintray.com/getsentry/sentry-java/io/sentry/), [`bintray sentry-android`](https://dl.bintray.com/getsentry/sentry-android/io/sentry/), [`jcenter`](https://jcenter.bintray.com/io/sentry/) and [`mavenCentral`](https://repo.maven.apache.org/maven2/io/sentry/)

## Where is the Java 1.7 code base?

The previous Java releases, are all available in this repository through the tagged releases.
## 3.0.0-beta.1

## What’s Changed

- feat: ssl support ([#944](https://github.com/getsentry/sentry-java/pull/944)) @ninekaw9 @marandaneto
- feat: sync Java to C ([#937](https://github.com/getsentry/sentry-java/pull/937)) @bruno-garcia @marandaneto
- feat: Auto-configure Logback appender in Spring Boot integration. ([#938](https://github.com/getsentry/sentry-java/pull/938)) @maciejwalkowiak
- feat: Add Servlet integration. ([#935](https://github.com/getsentry/sentry-java/pull/935)) @maciejwalkowiak
- fix: Pop scope at the end of the request in Spring integration. ([#936](https://github.com/getsentry/sentry-java/pull/936)) @maciejwalkowiak
- bump: Upgrade Spring Boot to 2.3.4. ([#932](https://github.com/getsentry/sentry-java/pull/932)) @maciejwalkowiak
- fix: Do not set cookies when send pii is set to false. ([#931](https://github.com/getsentry/sentry-java/pull/931)) @maciejwalkowiak

Packages were released on [`bintray sentry-java`](https://dl.bintray.com/getsentry/sentry-java/io/sentry/), [`bintray sentry-android`](https://dl.bintray.com/getsentry/sentry-android/io/sentry/), [`jcenter`](https://jcenter.bintray.com/io/sentry/) and [`mavenCentral`](https://repo.maven.apache.org/maven2/io/sentry/)

We'd love to get feedback.

## 3.0.0-alpha.3

### Features

- Enable attach stack traces and disable attach threads by default ([#921](https://github.com/getsentry/sentry-java/pull/921)) @marandaneto

### Fixes

- Bump sentry-native to 0.4.2 ([#926](https://github.com/getsentry/sentry-java/pull/926)) @marandaneto
- ref: remove log level as RN do not use it anymore ([#924](https://github.com/getsentry/sentry-java/pull/924)) @marandaneto
- Read sample rate correctly from manifest meta data ([#923](https://github.com/getsentry/sentry-java/pull/923)) @marandaneto

Packages were released on [`bintray sentry-android`](https://dl.bintray.com/getsentry/sentry-android/io/sentry/) and [`bintray sentry-java`](https://dl.bintray.com/getsentry/sentry-java/io/sentry/)

We'd love to get feedback.

## 3.0.0-alpha.2

TBD

Packages were released on [bintray](https://dl.bintray.com/getsentry/maven/io/sentry/)

> Note: This release marks the unification of the Java and Android Sentry codebases based on the core of the Android SDK (version 2.x).
Previous releases for the Android SDK (version 2.x) can be found on the now archived: https://github.com/getsentry/sentry-android/

## 3.0.0-alpha.1

### Features

### Fixes


## New releases will happen on a different repository:

https://github.com/getsentry/sentry-java

## What’s Changed

### Features

### Fixes


- feat: enable release health by default

Packages were released on [`bintray`](https://dl.bintray.com/getsentry/sentry-android/io/sentry/sentry-android/), [`jcenter`](https://jcenter.bintray.com/io/sentry/sentry-android/) and [`mavenCentral`](https://repo.maven.apache.org/maven2/io/sentry/sentry-android/)

We'd love to get feedback.

## 2.3.1

### Fixes

- Add main thread checker for the app lifecycle integration ([#525](https://github.com/getsentry/sentry-android/pull/525)) @marandaneto
- Set correct migration link ([#523](https://github.com/getsentry/sentry-android/pull/523)) @fupduck
- Warn about Sentry re-initialization. ([#521](https://github.com/getsentry/sentry-android/pull/521)) @maciejwalkowiak
- Set SDK version in `MainEventProcessor`. ([#513](https://github.com/getsentry/sentry-android/pull/513)) @maciejwalkowiak
- Bump sentry-native to 0.4.0 ([#512](https://github.com/getsentry/sentry-android/pull/512)) @marandaneto
- Bump Gradle to 6.6 and fix linting issues ([#510](https://github.com/getsentry/sentry-android/pull/510)) @marandaneto
- fix(sentry-java): Contexts belong on the Scope ([#504](https://github.com/getsentry/sentry-android/pull/504)) @maciejwalkowiak
- Add tests for verifying scope changes thread isolation ([#508](https://github.com/getsentry/sentry-android/pull/508)) @maciejwalkowiak
- Set `SdkVersion` in default `SentryOptions` created in sentry-core module ([#506](https://github.com/getsentry/sentry-android/pull/506)) @maciejwalkowiak

Packages were released on [`bintray`](https://dl.bintray.com/getsentry/sentry-android/io/sentry/sentry-android/), [`jcenter`](https://jcenter.bintray.com/io/sentry/sentry-android/) and [`mavenCentral`](https://repo.maven.apache.org/maven2/io/sentry/sentry-android/)

We'd love to get feedback.

## 2.3.0

### Features

- Add console application sample. ([#502](https://github.com/getsentry/sentry-android/pull/502)) @maciejwalkowiak
- Log stacktraces in SystemOutLogger ([#498](https://github.com/getsentry/sentry-android/pull/498)) @maciejwalkowiak
- Add method to add breadcrumb with string parameter. ([#501](https://github.com/getsentry/sentry-android/pull/501)) @maciejwalkowiak

### Fixes

- Converting UTC and ISO timestamp when missing Locale/TimeZone do not error ([#505](https://github.com/getsentry/sentry-android/pull/505)) @marandaneto
- Call `Sentry#close` on JVM shutdown. ([#497](https://github.com/getsentry/sentry-android/pull/497)) @maciejwalkowiak
- ref: sentry-core changes for console app ([#473](https://github.com/getsentry/sentry-android/pull/473)) @marandaneto

Obs: If you are using its own instance of `Hub`/`SentryClient` and reflection to set up the SDK to be usable within Libraries, this change may break your code, please fix the renamed classes.

Packages were released on [`bintray`](https://dl.bintray.com/getsentry/sentry-android/io/sentry/sentry-android/), [`jcenter`](https://jcenter.bintray.com/io/sentry/sentry-android/) and [`mavenCentral`](https://repo.maven.apache.org/maven2/io/sentry/sentry-android/)

We'd love to get feedback.

## 2.2.2

### Features

- Add sdk to envelope header ([#488](https://github.com/getsentry/sentry-android/pull/488)) @marandaneto
- Log request if response code is not 200 ([#484](https://github.com/getsentry/sentry-android/pull/484)) @marandaneto

### Fixes

- Bump plugin versions ([#487](https://github.com/getsentry/sentry-android/pull/487)) @marandaneto
- Bump: AGP 4.0.1 ([#486](https://github.com/getsentry/sentry-android/pull/486)) @marandaneto

Packages were released on [`bintray`](https://dl.bintray.com/getsentry/sentry-android/io/sentry/sentry-android/), [`jcenter`](https://jcenter.bintray.com/io/sentry/sentry-android/) and [`mavenCentral`](https://repo.maven.apache.org/maven2/io/sentry/sentry-android/)

We'd love to get feedback.

## 2.2.1

### Fixes

- Timber adds breadcrumb even if event level is < minEventLevel ([#480](https://github.com/getsentry/sentry-android/pull/480)) @marandaneto
- Contexts serializer avoids reflection and fixes desugaring issue ([#478](https://github.com/getsentry/sentry-android/pull/478)) @marandaneto
- clone session before sending to the transport ([#474](https://github.com/getsentry/sentry-android/pull/474)) @marandaneto
- Bump Gradle 6.5.1 ([#479](https://github.com/getsentry/sentry-android/pull/479)) @marandaneto

Packages were released on [`bintray`](https://dl.bintray.com/getsentry/sentry-android/io/sentry/sentry-android/), [`jcenter`](https://jcenter.bintray.com/io/sentry/sentry-android/) and [`mavenCentral`](https://repo.maven.apache.org/maven2/io/sentry/sentry-android/)

We'd love to get feedback.

## 2.2.0

### Fixes

- Negative session sequence if the date is before java date epoch ([#471](https://github.com/getsentry/sentry-android/pull/471)) @marandaneto
- Deserialise unmapped contexts values from envelope ([#470](https://github.com/getsentry/sentry-android/pull/470)) @marandaneto
- Bump: sentry-native 0.3.4 ([#468](https://github.com/getsentry/sentry-android/pull/468)) @marandaneto

- feat: timber integration ([#464](https://github.com/getsentry/sentry-android/pull/464)) @marandaneto

1) To add integrations it requires a [manual initialization](https://docs.sentry.io/platforms/android/#manual-initialization) of the Android SDK.

2) Add the `sentry-android-timber` dependency:

```groovy
implementation 'io.sentry:sentry-android-timber:{version}' // version >= 2.2.0
```

3) Initialize and add the `SentryTimberIntegration`:

```java
SentryAndroid.init(this, options -> {
    // default values:
    // minEventLevel = ERROR
    // minBreadcrumbLevel = INFO
    options.addIntegration(new SentryTimberIntegration());

    // custom values for minEventLevel and minBreadcrumbLevel
    // options.addIntegration(new SentryTimberIntegration(SentryLevel.WARNING, SentryLevel.ERROR));
});
```

4) Use the Timber integration:

```java
try {
    int x = 1 / 0;
} catch (Exception e) {
    Timber.e(e);
}
```

Packages were released on [`bintray`](https://dl.bintray.com/getsentry/sentry-android/io/sentry/sentry-android/), [`jcenter`](https://jcenter.bintray.com/io/sentry/sentry-android/) and [`mavenCentral`](https://repo.maven.apache.org/maven2/io/sentry/sentry-android/)

We'd love to get feedback.

## 2.1.7

### Fixes

- Init native libs if available on SDK init ([#461](https://github.com/getsentry/sentry-android/pull/461)) @marandaneto
- Make JVM target explicit in sentry-core ([#462](https://github.com/getsentry/sentry-android/pull/462)) @dilbernd
- Timestamp with millis from react-native should be in UTC format ([#456](https://github.com/getsentry/sentry-android/pull/456)) @marandaneto
- Bump Gradle to 6.5 ([#454](https://github.com/getsentry/sentry-android/pull/454)) @marandaneto

Packages were released on [`bintray`](https://dl.bintray.com/getsentry/sentry-android/io/sentry/sentry-android/), [`jcenter`](https://jcenter.bintray.com/io/sentry/sentry-android/) and [`mavenCentral`](https://repo.maven.apache.org/maven2/io/sentry/sentry-android/)

We'd love to get feedback.

## 2.1.6

### Fixes

- Do not lookup sentry-debug-meta but instead load it directly ([#445](https://github.com/getsentry/sentry-android/pull/445)) @marandaneto
- Regression on v2.1.5 which can cause a crash on SDK init

Packages were released on [`bintray`](https://dl.bintray.com/getsentry/sentry-android/io/sentry/sentry-android/), [`jcenter`](https://jcenter.bintray.com/io/sentry/sentry-android/) and [`mavenCentral`](https://repo.maven.apache.org/maven2/io/sentry/sentry-android/)

We'd love to get feedback.

## 2.1.5

### Fixes

This version has a severe bug and can cause a crash on SDK init

Please upgrade to https://github.com/getsentry/sentry-android/releases/tag/2.1.6

## 2.1.4

### Features

- Make gzip as default content encoding type ([#433](https://github.com/getsentry/sentry-android/pull/433)) @marandaneto
- Use AGP 4 features ([#366](https://github.com/getsentry/sentry-android/pull/366)) @marandaneto
- Create GH Actions CI for Ubuntu/macOS ([#403](https://github.com/getsentry/sentry-android/pull/403)) @marandaneto
- Make root checker better and minimize false positive ([#417](https://github.com/getsentry/sentry-android/pull/417)) @marandaneto

### Fixes

- bump: sentry-native to 0.3.1 ([#440](https://github.com/getsentry/sentry-android/pull/440)) @marandaneto
- Update last session timestamp ([#437](https://github.com/getsentry/sentry-android/pull/437)) @marandaneto
- Filter trim memory breadcrumbs ([#431](https://github.com/getsentry/sentry-android/pull/431)) @marandaneto

Packages were released on [`bintray`](https://dl.bintray.com/getsentry/sentry-android/io/sentry/sentry-android/), [`jcenter`](https://jcenter.bintray.com/io/sentry/sentry-android/) and [`mavenCentral`](https://repo.maven.apache.org/maven2/io/sentry/sentry-android/)

We'd love to get feedback.

## 2.1.3

### Fixes

This fixes several critical bugs in sentry-android 2.0 and 2.1

- Sentry.init register integrations after creating the main Hub instead of doing it in the main Hub ctor ([#427](https://github.com/getsentry/sentry-android/pull/427)) @marandaneto
- make NoOpLogger public ([#425](https://github.com/getsentry/sentry-android/pull/425)) @marandaneto
- ConnectivityChecker returns connection status and events are not trying to be sent if no connection. ([#420](https://github.com/getsentry/sentry-android/pull/420)) @marandaneto
- thread pool executor is a single thread executor instead of scheduled thread executor ([#422](https://github.com/getsentry/sentry-android/pull/422)) @marandaneto
- Add Abnormal to the Session.State enum as its part of the protocol ([#424](https://github.com/getsentry/sentry-android/pull/424)) @marandaneto
- Bump: Gradle to 6.4.1 ([#419](https://github.com/getsentry/sentry-android/pull/419)) @marandaneto

We recommend that you use sentry-android 2.1.3 over the initial release of sentry-android 2.0 and 2.1.

Packages were released on [`bintray`](https://dl.bintray.com/getsentry/sentry-android/io/sentry/sentry-android/), [`jcenter`](https://jcenter.bintray.com/io/sentry/sentry-android/) and [`mavenCentral`](https://repo.maven.apache.org/maven2/io/sentry/sentry-android/)

We'd love to get feedback.

## 2.1.2

### Features

- Added options to configure http transport ([#411](https://github.com/getsentry/sentry-android/pull/411)) @marandaneto

### Fixes

- Phone state breadcrumbs require read_phone_state on older OS versions ([#415](https://github.com/getsentry/sentry-android/pull/415)) @marandaneto @bsergean
- before raising ANR events, we check ProcessErrorStateInfo if available ([#412](https://github.com/getsentry/sentry-android/pull/412)) @marandaneto
- send cached events to use a single thread executor ([#405](https://github.com/getsentry/sentry-android/pull/405)) @marandaneto
- initing SDK on AttachBaseContext ([#409](https://github.com/getsentry/sentry-android/pull/409)) @marandaneto
- sessions can't be abnormal, but exited if not ended properly ([#410](https://github.com/getsentry/sentry-android/pull/410)) @marandaneto

Packages were released on [`bintray`](https://dl.bintray.com/getsentry/sentry-android/io/sentry/sentry-android/), [`jcenter`](https://jcenter.bintray.com/io/sentry/sentry-android/) and [`mavenCentral`](https://repo.maven.apache.org/maven2/io/sentry/sentry-android/)

We'd love to get feedback.

## 2.1.1

### Features

- Added missing getters on Breadcrumb and SentryEvent ([#397](https://github.com/getsentry/sentry-android/pull/397)) @marandaneto
- Add trim memory breadcrumbs ([#395](https://github.com/getsentry/sentry-android/pull/395)) @marandaneto
- Only set breadcrumb extras if not empty ([#394](https://github.com/getsentry/sentry-android/pull/394)) @marandaneto
- Added samples of how to disable automatic breadcrumbs ([#389](https://github.com/getsentry/sentry-android/pull/389)) @marandaneto

### Fixes

- Set missing release, environment and dist to sentry-native options ([#404](https://github.com/getsentry/sentry-android/pull/404)) @marandaneto
- Do not add automatic and empty sensor breadcrumbs ([#401](https://github.com/getsentry/sentry-android/pull/401)) @marandaneto
- ref: removed Thread.sleep from LifecycleWatcher tests, using awaitility and DateProvider ([#392](https://github.com/getsentry/sentry-android/pull/392)) @marandaneto
- ref: added a DateTimeProvider for making retry after testable ([#391](https://github.com/getsentry/sentry-android/pull/391)) @marandaneto
- Bump Gradle to 6.4 ([#390](https://github.com/getsentry/sentry-android/pull/390)) @marandaneto
- Bump sentry-native to 0.2.6 ([#396](https://github.com/getsentry/sentry-android/pull/396)) @marandaneto

Packages were released on [`bintray`](https://dl.bintray.com/getsentry/sentry-android/io/sentry/sentry-android/), [`jcenter`](https://jcenter.bintray.com/io/sentry/sentry-android/) and [`mavenCentral`](https://repo.maven.apache.org/maven2/io/sentry/sentry-android/)

We'd love to get feedback.

## 2.1.0

### Features

- Includes all the changes of 2.1.0 alpha, beta and RC

### Fixes

- fix when PhoneStateListener is not ready for use ([#387](https://github.com/getsentry/sentry-android/pull/387)) @marandaneto
- make ANR 5s by default ([#388](https://github.com/getsentry/sentry-android/pull/388)) @marandaneto
- rate limiting by categories ([#381](https://github.com/getsentry/sentry-android/pull/381)) @marandaneto
- Bump NDK to latest stable version 21.1.6352462 ([#386](https://github.com/getsentry/sentry-android/pull/386)) @marandaneto

Packages were released on [`bintray`](https://dl.bintray.com/getsentry/sentry-android/io/sentry/sentry-android/), [`jcenter`](https://jcenter.bintray.com/io/sentry/sentry-android/) and [`mavenCentral`](https://repo.maven.apache.org/maven2/io/sentry/sentry-android/)

We'd love to get feedback.

## 2.0.3

### Fixes

- patch from 2.1.0-alpha.2 - avoid crash if NDK throws UnsatisfiedLinkError ([#344](https://github.com/getsentry/sentry-android/pull/344)) @marandaneto

Packages were released on [`bintray`](https://dl.bintray.com/getsentry/sentry-android/io/sentry/sentry-android/), [`jcenter`](https://jcenter.bintray.com/io/sentry/sentry-android/) and [`mavenCentral`](https://repo.maven.apache.org/maven2/io/sentry/sentry-android/)

We'd love to get feedback.

## 2.1.0-RC.1

### Features

- Options for uncaught exception and make SentryOptions list Thread-Safe ([#384](https://github.com/getsentry/sentry-android/pull/384)) @marandaneto
- Automatic breadcrumbs for app, activity and sessions lifecycles and system events ([#348](https://github.com/getsentry/sentry-android/pull/348)) @marandaneto
- Make capture session and envelope internal ([#372](https://github.com/getsentry/sentry-android/pull/372)) @marandaneto

### Fixes

- If retry after header has empty categories, apply retry after to all of them ([#377](https://github.com/getsentry/sentry-android/pull/377)) @marandaneto
- Discard events and envelopes if cached and retry after ([#378](https://github.com/getsentry/sentry-android/pull/378)) @marandaneto
- Merge loadLibrary calls for sentry-native and clean up CMake files ([#373](https://github.com/getsentry/sentry-android/pull/373)) @Swatinem
- Exceptions should be sorted oldest to newest ([#370](https://github.com/getsentry/sentry-android/pull/370)) @marandaneto
- Check external storage size even if its read only ([#368](https://github.com/getsentry/sentry-android/pull/368)) @marandaneto
- Wrong check for cellular network capability ([#369](https://github.com/getsentry/sentry-android/pull/369)) @marandaneto
- add ScheduledForRemoval annotation to deprecated methods ([#375](https://github.com/getsentry/sentry-android/pull/375)) @marandaneto
- Bump NDK to 21.0.6113669 ([#367](https://github.com/getsentry/sentry-android/pull/367)) @marandaneto
- Bump AGP and add new make cmd to check for updates ([#365](https://github.com/getsentry/sentry-android/pull/365)) @marandaneto

Packages were released on [`bintray`](https://dl.bintray.com/getsentry/sentry-android/io/sentry/sentry-android/), [`jcenter`](https://jcenter.bintray.com/io/sentry/sentry-android/) and [`mavenCentral`](https://repo.maven.apache.org/maven2/io/sentry/sentry-android/)

We'd love to get feedback.

## 2.1.0-beta.2

### Fixes

- Bump sentry-native to 0.2.4 ([#364](https://github.com/getsentry/sentry-android/pull/364)) @marandaneto
- Update current session on session start after deleting previous session ([#362](https://github.com/getsentry/sentry-android/pull/362)) @marandaneto

Packages were released on [`bintray`](https://dl.bintray.com/getsentry/sentry-android/io/sentry/sentry-android/), [`jcenter`](https://jcenter.bintray.com/io/sentry/sentry-android/) and [`mavenCentral`](https://repo.maven.apache.org/maven2/io/sentry/sentry-android/)

We'd love to get feedback.

## 2.1.0-beta.1

### Fixes

- Bump sentry-native to 0.2.3 ([#357](https://github.com/getsentry/sentry-android/pull/357)) @marandaneto
- Check for androidx availability on runtime ([#356](https://github.com/getsentry/sentry-android/pull/356)) @marandaneto
- If theres a left over session file and its crashed, we should not overwrite its state ([#354](https://github.com/getsentry/sentry-android/pull/354)) @marandaneto
- Session should be exited state if state was ok ([#352](https://github.com/getsentry/sentry-android/pull/352)) @marandaneto
- Envelope has dedicated endpoint ([#353](https://github.com/getsentry/sentry-android/pull/353)) @marandaneto

Packages were released on [`bintray`](https://dl.bintray.com/getsentry/sentry-android/io/sentry/sentry-android/), [`jcenter`](https://jcenter.bintray.com/io/sentry/sentry-android/) and [`mavenCentral`](https://repo.maven.apache.org/maven2/io/sentry/sentry-android/)

We'd love to get feedback.

## 2.1.0-alpha.2

### Fixes

- Change integration order for cached outbox events ([#347](https://github.com/getsentry/sentry-android/pull/347)) @marandaneto
- Avoid crash if NDK throws UnsatisfiedLinkError ([#344](https://github.com/getsentry/sentry-android/pull/344)) @marandaneto
- Avoid getting a threadlocal twice. ([#339](https://github.com/getsentry/sentry-android/pull/339)) @metlos
- Removing session tracking guard on hub and client ([#338](https://github.com/getsentry/sentry-android/pull/338)) @marandaneto
- Bump agp to 3.6.2 ([#336](https://github.com/getsentry/sentry-android/pull/336)) @marandaneto
- Fix racey ANR integration ([#332](https://github.com/getsentry/sentry-android/pull/332)) @marandaneto
- Logging envelopes path when possible instead of nullable id ([#331](https://github.com/getsentry/sentry-android/pull/331)) @marandaneto
- Renaming transport gate method ([#330](https://github.com/getsentry/sentry-android/pull/330)) @marandaneto

Packages were released on [`bintray`](https://dl.bintray.com/getsentry/sentry-android/io/sentry/sentry-android/), [`jcenter`](https://jcenter.bintray.com/io/sentry/sentry-android/) and [`mavenCentral`](https://repo.maven.apache.org/maven2/io/sentry/sentry-android/)

We'd love to get feedback.

## 2.1.0-alpha.1

Release of Sentry's new SDK for Android.

## What’s Changed

### Features

- Release health @marandaneto @bruno-garcia
- ANR report should have 'was active=yes' on the dashboard ([#299](https://github.com/getsentry/sentry-android/pull/299)) @marandaneto
- NDK events apply scoped data ([#322](https://github.com/getsentry/sentry-android/pull/322)) @marandaneto
- Add a StdoutTransport ([#310](https://github.com/getsentry/sentry-android/pull/310)) @mike-burns
- Implementing new retry after protocol ([#306](https://github.com/getsentry/sentry-android/pull/306)) @marandaneto

### Fixes

- Bump sentry-native to 0.2.2 ([#305](https://github.com/getsentry/sentry-android/pull/305)) @Swatinem
- Missing App's info ([#315](https://github.com/getsentry/sentry-android/pull/315)) @marandaneto
- Buffered writers/readers - otimizations ([#311](https://github.com/getsentry/sentry-android/pull/311)) @marandaneto
- Boot time should be UTC ([#309](https://github.com/getsentry/sentry-android/pull/309)) @marandaneto
- Make transport result public ([#300](https://github.com/getsentry/sentry-android/pull/300)) @marandaneto

Packages were released on [`bintray`](https://dl.bintray.com/getsentry/sentry-android/io/sentry/sentry-android/), [`jcenter`](https://jcenter.bintray.com/io/sentry/sentry-android/) and [`mavenCentral`](https://repo.maven.apache.org/maven2/io/sentry/sentry-android/)

We'd love to get feedback.

## 2.0.2

Release of Sentry's new SDK for Android.

### Features

- MavenCentral support ([#284](https://github.com/getsentry/sentry-android/pull/284)) @marandaneto

### Fixes

- Bump AGP to 3.6.1 ([#285](https://github.com/getsentry/sentry-android/pull/285)) @marandaneto

Packages were released on [`bintray`](https://dl.bintray.com/getsentry/sentry-android/io/sentry/sentry-android/), [`jcenter`](https://jcenter.bintray.com/io/sentry/sentry-android/) and [`mavenCentral`](https://repo.maven.apache.org/maven2/io/sentry/sentry-android/)

We'd love to get feedback.

## 2.0.1

Release of Sentry's new SDK for Android.

## What’s Changed

### Features

- Attach threads/stacktraces ([#267](https://github.com/getsentry/sentry-android/pull/267)) @marandaneto
- Add the default serverName to SentryOptions and use it in MainEventProcessor ([#279](https://github.com/getsentry/sentry-android/pull/279)) @metlos

### Fixes

- set current threadId when there's no mechanism set ([#277](https://github.com/getsentry/sentry-android/pull/277)) @marandaneto
- Preview package manager ([#269](https://github.com/getsentry/sentry-android/pull/269)) @bruno-garcia

Packages were released on [`bintray`](https://dl.bintray.com/getsentry/sentry-android/io/sentry/), [`jcenter`](https://jcenter.bintray.com/io/sentry/sentry-android/)

We'd love to get feedback.

## 2.0.0

Release of Sentry's new SDK for Android.

New features not offered by (1.7.x):

- NDK support
  - Captures crashes caused by native code
  - Access to the [`sentry-native` SDK](https://github.com/getsentry/sentry-native/) API by your native (C/C++/Rust code/..).
- Automatic init (just add your `DSN` to the manifest)
   - Proguard rules are added automatically
   - Permission (Internet) is added automatically
- Uncaught Exceptions might be captured even before the app restarts
- Sentry's Unified API.
- More context/device information
- Packaged as `aar`
- Frames from the app automatically marked as `InApp=true` (stack traces in Sentry highlights them by default).
- Complete Sentry Protocol available.
- All threads and their stack traces are captured.
- Sample project in this repo to test many features (segfault, uncaught exception, ANR...)

Features from the current SDK like `ANR` are also available (by default triggered after 4 seconds).

Packages were released on [`bintray`](https://dl.bintray.com/getsentry/sentry-android/io/sentry/), [`jcenter`](https://jcenter.bintray.com/io/sentry/sentry-android/)

We'd love to get feedback.

## 2.0.0-rc04

Release of Sentry's new SDK for Android.

### Features

- Take sampleRate from metadata ([#262](https://github.com/getsentry/sentry-android/pull/262)) @bruno-garcia
- Support mills timestamp format ([#263](https://github.com/getsentry/sentry-android/pull/263)) @marandaneto
- Adding logs to installed integrations ([#265](https://github.com/getsentry/sentry-android/pull/265)) @marandaneto

### Fixes

- Breacrumb.data to string,object, Add LOG level ([#264](https://github.com/getsentry/sentry-android/pull/264)) @HazAT
- Read release conf. on manifest ([#266](https://github.com/getsentry/sentry-android/pull/266)) @marandaneto

Packages were released on [`bintray`](https://dl.bintray.com/getsentry/sentry-android/io/sentry/), [`jcenter`](https://jcenter.bintray.com/io/sentry/sentry-android/)

We'd love to get feedback and we'll work in getting the GA `2.0.0` out soon.
Until then, the [stable SDK offered by Sentry is at version 1.7.30](https://github.com/getsentry/sentry-java/releases/tag/v1.7.30)

## 2.0.0-rc03

Release of Sentry's new SDK for Android.

### Fixes

- fixes ([#259](https://github.com/getsentry/sentry-android/issues/259)) - NPE check on getExternalFilesDirs items. ([#260](https://github.com/getsentry/sentry-android/pull/260)) @marandaneto
- strictMode typo ([#258](https://github.com/getsentry/sentry-android/pull/258)) @marandaneto

Packages were released on [`bintray`](https://dl.bintray.com/getsentry/sentry-android/io/sentry/), [`jcenter`](https://jcenter.bintray.com/io/sentry/sentry-android/)

We'd love to get feedback and we'll work in getting the GA `2.0.0` out soon.
Until then, the [stable SDK offered by Sentry is at version 1.7.30](https://github.com/getsentry/sentry-java/releases/tag/v1.7.30)

## 2.0.0-rc02

Release of Sentry's new SDK for Android.

### Features

- Hub mode configurable ([#247](https://github.com/getsentry/sentry-android/pull/247)) @bruno-garcia
- Added remove methods (tags/extras) to the sentry static class ([#243](https://github.com/getsentry/sentry-android/pull/243)) @marandaneto

### Fixes


- Update ndk for new sentry-native version ([#235](https://github.com/getsentry/sentry-android/pull/235)) @Swatinem @marandaneto
- Make integrations public ([#256](https://github.com/getsentry/sentry-android/pull/256)) @marandaneto
- Bump build-tools ([#255](https://github.com/getsentry/sentry-android/pull/255)) @marandaneto
- Added javadocs to scope and its dependencies ([#253](https://github.com/getsentry/sentry-android/pull/253)) @marandaneto
- Build all ABIs ([#254](https://github.com/getsentry/sentry-android/pull/254)) @marandaneto
- Moving back ANR timeout from long to int param. ([#252](https://github.com/getsentry/sentry-android/pull/252)) @marandaneto
- Added HubAdapter to call Sentry static methods from Integrations ([#250](https://github.com/getsentry/sentry-android/pull/250)) @marandaneto
- New Release format ([#242](https://github.com/getsentry/sentry-android/pull/242)) @marandaneto
- Javadocs for SentryOptions ([#246](https://github.com/getsentry/sentry-android/pull/246)) @marandaneto
- non-app is already inApp excluded by default. ([#244](https://github.com/getsentry/sentry-android/pull/244)) @marandaneto
- Fix if symlink exists for sentry-native ([#241](https://github.com/getsentry/sentry-android/pull/241)) @marandaneto
- Clone method - race condition free ([#226](https://github.com/getsentry/sentry-android/pull/226)) @marandaneto
- Refactoring breadcrumbs callback ([#239](https://github.com/getsentry/sentry-android/pull/239)) @marandaneto

Packages were released on [`bintray`](https://dl.bintray.com/getsentry/sentry-android/io/sentry/), [`jcenter`](https://jcenter.bintray.com/io/sentry/sentry-android/)

We'd love to get feedback and we'll work in getting the GA `2.0.0` out soon.
Until then, the [stable SDK offered by Sentry is at version 1.7.30](https://github.com/getsentry/sentry-java/releases/tag/v1.7.30)

## 2.0.0-rc01

Release of Sentry's new SDK for Android.

## What’s Changed

### Features

- Added remove methods for Scope data ([#237](https://github.com/getsentry/sentry-android/pull/237)) @marandaneto
- More device context (deviceId, connectionType and language) ([#229](https://github.com/getsentry/sentry-android/pull/229)) @marandaneto
- Added a few java docs (Sentry, Hub and SentryClient) ([#223](https://github.com/getsentry/sentry-android/pull/223)) @marandaneto
- Implemented diagnostic logger ([#218](https://github.com/getsentry/sentry-android/pull/218)) @marandaneto
- Added event processors to scope ([#209](https://github.com/getsentry/sentry-android/pull/209)) @marandaneto
- Added android transport gate ([#206](https://github.com/getsentry/sentry-android/pull/206)) @marandaneto
- Added executor for caching values out of the main thread ([#201](https://github.com/getsentry/sentry-android/pull/201)) @marandaneto

### Fixes


- Honor RetryAfter ([#236](https://github.com/getsentry/sentry-android/pull/236)) @marandaneto
- Add tests for SentryValues ([#238](https://github.com/getsentry/sentry-android/pull/238)) @philipphofmann
- Do not set frames if there's none ([#234](https://github.com/getsentry/sentry-android/pull/234)) @marandaneto
- Always call interrupt after InterruptedException ([#232](https://github.com/getsentry/sentry-android/pull/232)) @marandaneto
- Mark as current thread if its the main thread ([#228](https://github.com/getsentry/sentry-android/pull/228)) @marandaneto
- Fix lgtm alerts ([#219](https://github.com/getsentry/sentry-android/pull/219)) @marandaneto
- Written unit tests to ANR integration ([#215](https://github.com/getsentry/sentry-android/pull/215)) @marandaneto
- Added blog posts to README ([#214](https://github.com/getsentry/sentry-android/pull/214)) @marandaneto
- Raise code coverage for Dsn to 100% ([#212](https://github.com/getsentry/sentry-android/pull/212)) @philipphofmann
- Remove redundant times(1) for Mockito.verify ([#211](https://github.com/getsentry/sentry-android/pull/211)) @philipphofmann
- Transport may be set on options ([#203](https://github.com/getsentry/sentry-android/pull/203)) @marandaneto
- dist may be set on options ([#204](https://github.com/getsentry/sentry-android/pull/204)) @marandaneto
- Throw an exception if DSN is not set ([#200](https://github.com/getsentry/sentry-android/pull/200)) @marandaneto
- Migration guide markdown ([#197](https://github.com/getsentry/sentry-android/pull/197)) @marandaneto

Packages were released on [`bintray`](https://dl.bintray.com/getsentry/sentry-android/io/sentry/), [`jcenter`](https://jcenter.bintray.com/io/sentry/sentry-android/)

We'd love to get feedback and we'll work in getting the GA `2.0.0` out soon.
Until then, the [stable SDK offered by Sentry is at version 1.7.29](https://github.com/getsentry/sentry-java/releases/tag/v1.7.29)

## 2.0.0-beta02

Release of Sentry's new SDK for Android.

### Features

- addBreadcrumb overloads ([#196](https://github.com/getsentry/sentry-android/pull/196)) and ([#198](https://github.com/getsentry/sentry-android/pull/198))

### Fixes

- fix Android bug on API 24 and 25 about getting current threads and stack traces ([#194](https://github.com/getsentry/sentry-android/pull/194))

Packages were released on [`bintray`](https://dl.bintray.com/getsentry/sentry-android/io/sentry/), [`jcenter`](https://jcenter.bintray.com/io/sentry/sentry-android/)

We'd love to get feedback and we'll work in getting the GA `2.0.0` out soon.
Until then, the [stable SDK offered by Sentry is at version 1.7.28](https://github.com/getsentry/sentry-java/releases/tag/v1.7.28)

## 2.0.0-beta01

Release of Sentry's new SDK for Android.

### Fixes

- ref: ANR doesn't set handled flag ([#186](https://github.com/getsentry/sentry-android/pull/186))
- SDK final review ([#183](https://github.com/getsentry/sentry-android/pull/183))
- ref: Drop errored in favor of crashed ([#187](https://github.com/getsentry/sentry-android/pull/187))
- Workaround android_id ([#185](https://github.com/getsentry/sentry-android/pull/185))
- Renamed sampleRate ([#191](https://github.com/getsentry/sentry-android/pull/191))
- Making timestamp package-private or test-only ([#190](https://github.com/getsentry/sentry-android/pull/190))
- Split event processor in Device/App data ([#180](https://github.com/getsentry/sentry-android/pull/180))

Packages were released on [`bintray`](https://dl.bintray.com/getsentry/sentry-android/io/sentry/), [`jcenter`](https://jcenter.bintray.com/io/sentry/sentry-android/)

We'd love to get feedback and we'll work in getting the GA `2.0.0` out soon.
Until then, the [stable SDK offered by Sentry is at version 1.7.28](https://github.com/getsentry/sentry-java/releases/tag/v1.7.28)

## 2.0.0-alpha09

Release of Sentry's new SDK for Android.

### Features

- Adding nativeBundle plugin ([#161](https://github.com/getsentry/sentry-android/pull/161))
- Adding scope methods to sentry static class ([#179](https://github.com/getsentry/sentry-android/pull/179))

### Fixes

- fix: DSN parsing ([#165](https://github.com/getsentry/sentry-android/pull/165))
- Don't avoid exception type minification ([#166](https://github.com/getsentry/sentry-android/pull/166))
- make Gson retro compatible with older versions of AGP ([#177](https://github.com/getsentry/sentry-android/pull/177))
- Bump sentry-native with message object instead of a string ([#172](https://github.com/getsentry/sentry-android/pull/172))

Packages were released on [`bintray`](https://dl.bintray.com/getsentry/sentry-android/io/sentry/), [`jcenter`](https://jcenter.bintray.com/io/sentry/sentry-android/)

We'd love to get feedback and we'll work in getting the GA `2.0.0` out soon.
Until then, the [stable SDK offered by Sentry is at version 1.7.28](https://github.com/getsentry/sentry-java/releases/tag/v1.7.28)

## 2.0.0-alpha08

Release of Sentry's new SDK for Android.

### Fixes

- DebugId endianness ([#162](https://github.com/getsentry/sentry-android/pull/162))
- Executed beforeBreadcrumb also for scope ([#160](https://github.com/getsentry/sentry-android/pull/160))
- Benefit of manifest merging when minSdk ([#159](https://github.com/getsentry/sentry-android/pull/159))
- Add method to captureMessage with level ([#157](https://github.com/getsentry/sentry-android/pull/157))
- Listing assets file on the wrong dir ([#156](https://github.com/getsentry/sentry-android/pull/156))

Packages were released on [`bintray`](https://dl.bintray.com/getsentry/sentry-android/io/sentry/), [`jcenter`](https://jcenter.bintray.com/io/sentry/sentry-android/)

We'd love to get feedback and we'll work in getting the GA `2.0.0` out soon.
Until then, the [stable SDK offered by Sentry is at version 1.7.28](https://github.com/getsentry/sentry-java/releases/tag/v1.7.28)

## 2.0.0-alpha07

Third release of Sentry's new SDK for Android.

### Fixes

-  Fixed release for jcenter and bintray

Packages were released on [`bintray`](https://dl.bintray.com/getsentry/sentry-android/io/sentry/), [`jcenter`](https://jcenter.bintray.com/io/sentry/sentry-android/)

We'd love to get feedback and we'll work in getting the GA `2.0.0` out soon.
Until then, the [stable SDK offered by Sentry is at version 1.7.28](https://github.com/getsentry/sentry-java/releases/tag/v1.7.28)

## 2.0.0-alpha06

Second release of Sentry's new SDK for Android.

### Fixes

- Fixed a typo on pom generation.

Packages were released on [`bintray`](https://dl.bintray.com/getsentry/sentry-android/io/sentry/), [`jcenter`](https://jcenter.bintray.com/io/sentry/sentry-android/)

We'd love to get feedback and we'll work in getting the GA `2.0.0` out soon.
Until then, the [stable SDK offered by Sentry is at version 1.7.28](https://github.com/getsentry/sentry-java/releases/tag/v1.7.28)

## 2.0.0-alpha05

First release of Sentry's new SDK for Android.

New features not offered by our current (1.7.x), stable SDK are:

- NDK support
  - Captures crashes caused by native code
  - Access to the [`sentry-native` SDK](https://github.com/getsentry/sentry-native/) API by your native (C/C++/Rust code/..).
- Automatic init (just add your `DSN` to the manifest)
   - Proguard rules are added automatically
   - Permission (Internet) is added automatically
- Uncaught Exceptions might be captured even before the app restarts
- Unified API which include scopes etc.
- More context/device information
- Packaged as `aar`
- Frames from the app automatically marked as `InApp=true` (stack traces in Sentry highlights them by default).
- Complete Sentry Protocol available.
- All threads and their stack traces are captured.
- Sample project in this repo to test many features (segfault, uncaught exception, scope)

Features from the current SDK like `ANR` are also available (by default triggered after 4 seconds).

Packages were released on [`bintray`](https://dl.bintray.com/getsentry/sentry-android/io/sentry/), [`jcenter`](https://jcenter.bintray.com/io/sentry/sentry-android/)

We'd love to get feedback and we'll work in getting the GA `2.0.0` out soon.
Until then, the [stable SDK offered by Sentry is at version 1.7.28](https://github.com/getsentry/sentry-java/releases/tag/v1.7.28)<|MERGE_RESOLUTION|>--- conflicted
+++ resolved
@@ -11,14 +11,11 @@
 - Support spans that are split into multiple batches ([#3539](https://github.com/getsentry/sentry-java/pull/3539))
   - When spans belonging to a single transaction were split into multiple batches for SpanExporter, we did not add all spans because the isSpanTooOld check wasn't inverted.
 - Parse and use `send-default-pii` and `max-request-body-size` from `sentry.properties` ([#3534](https://github.com/getsentry/sentry-java/pull/3534))
-<<<<<<< HEAD
 - `span.startChild` now uses `.makeCurrent()` by default ([#3544](https://github.com/getsentry/sentry-java/pull/3544))
   - This caused an issue where the span tree wasn't correct because some spans were not added to their direct parent 
-=======
 - Partially fix bootstrap class loading ([#3543](https://github.com/getsentry/sentry-java/pull/3543))
   - There was a problem with two separate Sentry `Scopes` being active inside each OpenTelemetry `Context` due to using context keys from more than one class loader.
 
->>>>>>> afff3806
 ## 8.0.0-alpha.2
 
 ### Behavioural Changes
