--- conflicted
+++ resolved
@@ -14,16 +14,14 @@
 ### Fixes
 
 - `SentryOptions.setTracePropagationTargets` is no longer marked internal ([#4170](https://github.com/getsentry/sentry-java/pull/4170))
-<<<<<<< HEAD
 - Session Replay: Fix crash when a navigation breadcrumb does not have "to" destination ([#4185](https://github.com/getsentry/sentry-java/pull/4185))
-=======
+- Session Replay: Cap video segment duration to maximum 5 minutes to prevent endless video encoding in background ([#4185](https://github.com/getsentry/sentry-java/pull/4185))
 - Check `tracePropagationTargets` in OpenTelemetry propagator ([#4191](https://github.com/getsentry/sentry-java/pull/4191))
   - If a URL can be retrieved from OpenTelemetry span attributes, we check it against `tracePropagationTargets` before attaching `sentry-trace` and `baggage` headers to outgoing requests
   - If no URL can be retrieved we always attach the headers
 - Fix `ignoredErrors`, `ignoredTransactions` and `ignoredCheckIns` being unset by external options like `sentry.properties` or ENV vars ([#4207](https://github.com/getsentry/sentry-java/pull/4207))
   - Whenever parsing of external options was enabled (`enableExternalConfiguration`), which is the default for many integrations, the values set on `SentryOptions` passed to `Sentry.init` would be lost
   - Even if the value was not set in any external configuration it would still be set to an empty list
->>>>>>> c8461d4f
 
 ### Behavioural Changes
 
