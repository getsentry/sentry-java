--- conflicted
+++ resolved
@@ -1,7 +1,12 @@
 # Changelog
 
-<<<<<<< HEAD
 ### Unreleased
+
+### Fixes
+
+- Do not instrument File I/O operations if tracing is disabled ([#4051](https://github.com/getsentry/sentry-java/pull/4051))
+- Do not instrument User Interaction multiple times ([#4051](https://github.com/getsentry/sentry-java/pull/4051))
+- Speed up view traversal to find touched target in `UserInteractionIntegration` ([#4051](https://github.com/getsentry/sentry-java/pull/4051))
 
 ### Changes
 
@@ -20,15 +25,6 @@
 ```
 
 If you would like to keep some of the default broadcast events as breadcrumbs, consider opening a [GitHub issue](https://github.com/getsentry/sentry-java/issues/new).
-=======
-## Unreleased
-
-### Fixes
-
-- Do not instrument File I/O operations if tracing is disabled ([#4051](https://github.com/getsentry/sentry-java/pull/4051))
-- Do not instrument User Interaction multiple times ([#4051](https://github.com/getsentry/sentry-java/pull/4051))
-- Speed up view traversal to find touched target in `UserInteractionIntegration` ([#4051](https://github.com/getsentry/sentry-java/pull/4051))
->>>>>>> ed98d118
 
 ## 7.20.0
 
