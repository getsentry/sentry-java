# Changelog

## Unreleased

<<<<<<< HEAD
### Fixes

- Set transactionNameSource to CUSTOM when setting transaction name ([#2405](https://github.com/getsentry/sentry-java/pull/2405))
=======
### Features

- Collect memory usage in transactions ([#2445](https://github.com/getsentry/sentry-java/pull/2445))
- Add `traceOptionsRequests` option to disable tracing of OPTIONS requests ([#2453](https://github.com/getsentry/sentry-java/pull/2453))
- Extend list of HTTP headers considered sensitive ([#2455](https://github.com/getsentry/sentry-java/pull/2455))

### Fixes

- Don't override sdk name with Timber ([#2450](https://github.com/getsentry/sentry-java/pull/2450))

## 6.11.0

### Features

- Disable Android concurrent profiling ([#2434](https://github.com/getsentry/sentry-java/pull/2434))
- Add logging for OpenTelemetry integration ([#2425](https://github.com/getsentry/sentry-java/pull/2425))
- Auto add `OpenTelemetryLinkErrorEventProcessor` for Spring Boot ([#2429](https://github.com/getsentry/sentry-java/pull/2429))

### Fixes

- Use minSdk compatible `Objects` class ([#2436](https://github.com/getsentry/sentry-java/pull/2436))
- Prevent R8 from warning on missing classes, as we check for their presence at runtime ([#2439](https://github.com/getsentry/sentry-java/pull/2439))

### Dependencies

- Bump Gradle from v7.5.1 to v7.6.0 ([#2438](https://github.com/getsentry/sentry-java/pull/2438))
  - [changelog](https://github.com/gradle/gradle/blob/master/CHANGELOG.md#v760)
  - [diff](https://github.com/gradle/gradle/compare/v7.5.1...v7.6.0)

## 6.10.0

### Features

- Add time-to-initial-display span to Activity transactions ([#2369](https://github.com/getsentry/sentry-java/pull/2369))
- Start a session after init if AutoSessionTracking is enabled ([#2356](https://github.com/getsentry/sentry-java/pull/2356))
- Provide automatic breadcrumbs and transactions for click/scroll events for Compose ([#2390](https://github.com/getsentry/sentry-java/pull/2390))
- Add `blocked_main_thread` and `call_stack` to File I/O spans to detect performance issues ([#2382](https://github.com/getsentry/sentry-java/pull/2382))

### Dependencies

- Bump Native SDK from v0.5.2 to v0.5.3 ([#2423](https://github.com/getsentry/sentry-java/pull/2423))
  - [changelog](https://github.com/getsentry/sentry-native/blob/master/CHANGELOG.md#053)
  - [diff](https://github.com/getsentry/sentry-native/compare/0.5.2...0.5.3)

## 6.9.2

### Fixes

- Updated ProfileMeasurementValue types ([#2412](https://github.com/getsentry/sentry-java/pull/2412))
- Clear window reference only on activity stop in profileMeasurements collector ([#2407](https://github.com/getsentry/sentry-java/pull/2407))
- No longer disable OpenTelemetry exporters in default Java Agent config ([#2408](https://github.com/getsentry/sentry-java/pull/2408))
- Fix `ClassNotFoundException` for `io.sentry.spring.SentrySpringServletContainerInitializer` in `sentry-spring-jakarta` ([#2411](https://github.com/getsentry/sentry-java/issues/2411))
- Fix `sentry-samples-spring-jakarta` ([#2411](https://github.com/getsentry/sentry-java/issues/2411))

### Features

- Add SENTRY_AUTO_INIT environment variable to control OpenTelemetry Agent init ([#2410](https://github.com/getsentry/sentry-java/pull/2410))
- Add OpenTelemetryLinkErrorEventProcessor for linking errors to traces created via OpenTelemetry ([#2418](https://github.com/getsentry/sentry-java/pull/2418))

### Dependencies

- Bump OpenTelemetry to 1.20.1 and OpenTelemetry Java Agent to 1.20.2 ([#2420](https://github.com/getsentry/sentry-java/pull/2420))
>>>>>>> a3f51491

## 6.9.1

### Fixes

- OpenTelemetry modules were missing in `6.9.0` so we released the same code again as `6.9.1` including OpenTelemetry modules

## 6.9.0

### Fixes

- Use `canonicalName` in Fragment Integration for better de-obfuscation ([#2379](https://github.com/getsentry/sentry-java/pull/2379))
- Fix Timber and Fragment integrations auto-installation for obfuscated builds ([#2379](https://github.com/getsentry/sentry-java/pull/2379))
- Don't attach screenshots to events from Hybrid SDKs ([#2360](https://github.com/getsentry/sentry-java/pull/2360))
- Ensure Hints do not cause memory leaks ([#2387](https://github.com/getsentry/sentry-java/pull/2387))
- Do not attach empty `sentry-trace` and `baggage` headers ([#2385](https://github.com/getsentry/sentry-java/pull/2385))

### Features

- Add beforeSendTransaction which allows users to filter and change transactions ([#2388](https://github.com/getsentry/sentry-java/pull/2388))
- Add experimental support for OpenTelemetry ([README](sentry-opentelemetry/README.md))([#2344](https://github.com/getsentry/sentry-java/pull/2344))

### Dependencies

- Update Spring Boot Jakarta to Spring Boot 3.0.0 ([#2389](https://github.com/getsentry/sentry-java/pull/2389))
- Bump Spring Boot to 2.7.5 ([#2383](https://github.com/getsentry/sentry-java/pull/2383))

## 6.8.0

### Features

- Add FrameMetrics to Android profiling data ([#2342](https://github.com/getsentry/sentry-java/pull/2342))

### Fixes

- Remove profiler main thread io ([#2348](https://github.com/getsentry/sentry-java/pull/2348))
- Fix ensure all options are processed before integrations are loaded ([#2377](https://github.com/getsentry/sentry-java/pull/2377))

## 6.7.1

### Fixes

- Fix `Gpu.vendorId` should be a String ([#2343](https://github.com/getsentry/sentry-java/pull/2343))
- Don't set device name on Android if `sendDefaultPii` is disabled ([#2354](https://github.com/getsentry/sentry-java/pull/2354))
- Fix corrupted UUID on Motorola devices ([#2363](https://github.com/getsentry/sentry-java/pull/2363))
- Fix ANR on dropped uncaught exception events ([#2368](https://github.com/getsentry/sentry-java/pull/2368))

### Features

- Update Spring Boot Jakarta to Spring Boot 3.0.0-RC2 ([#2347](https://github.com/getsentry/sentry-java/pull/2347))

## 6.7.0

### Fixes

- Use correct set-cookie for the HTTP Client response object ([#2326](https://github.com/getsentry/sentry-java/pull/2326))
- Fix NoSuchElementException in CircularFifoQueue when cloning a Scope ([#2328](https://github.com/getsentry/sentry-java/pull/2328))

### Features

- Customizable fragment lifecycle breadcrumbs ([#2299](https://github.com/getsentry/sentry-java/pull/2299))
- Provide hook for Jetpack Compose navigation instrumentation ([#2320](https://github.com/getsentry/sentry-java/pull/2320))
- Populate `event.modules` with dependencies metadata ([#2324](https://github.com/getsentry/sentry-java/pull/2324))
- Support Spring 6 and Spring Boot 3 ([#2289](https://github.com/getsentry/sentry-java/pull/2289))

### Dependencies

- Bump Native SDK from v0.5.1 to v0.5.2 ([#2315](https://github.com/getsentry/sentry-java/pull/2315))
  - [changelog](https://github.com/getsentry/sentry-native/blob/master/CHANGELOG.md#052)
  - [diff](https://github.com/getsentry/sentry-native/compare/0.5.1...0.5.2)

## 6.6.0

### Fixes

- Ensure potential callback exceptions are caught #2123 ([#2291](https://github.com/getsentry/sentry-java/pull/2291))
- Remove verbose FrameMetricsAggregator failure logging ([#2293](https://github.com/getsentry/sentry-java/pull/2293))
- Ignore broken regex for tracePropagationTarget ([#2288](https://github.com/getsentry/sentry-java/pull/2288))
- No longer serialize static fields; use toString as fallback ([#2309](https://github.com/getsentry/sentry-java/pull/2309))
- Fix `SentryFileWriter`/`SentryFileOutputStream` append overwrites file contents ([#2304](https://github.com/getsentry/sentry-java/pull/2304))
- Respect incoming parent sampled decision when continuing a trace ([#2311](https://github.com/getsentry/sentry-java/pull/2311))

### Features

- Profile envelopes are sent directly from profiler ([#2298](https://github.com/getsentry/sentry-java/pull/2298))
- Add support for using Encoder with logback.SentryAppender ([#2246](https://github.com/getsentry/sentry-java/pull/2246))
- Report Startup Crashes ([#2277](https://github.com/getsentry/sentry-java/pull/2277))
- HTTP Client errors for OkHttp ([#2287](https://github.com/getsentry/sentry-java/pull/2287))
- Add option to enable or disable Frame Tracking ([#2314](https://github.com/getsentry/sentry-java/pull/2314))

### Dependencies

- Bump Native SDK from v0.5.0 to v0.5.1 ([#2306](https://github.com/getsentry/sentry-java/pull/2306))
  - [changelog](https://github.com/getsentry/sentry-native/blob/master/CHANGELOG.md#051)
  - [diff](https://github.com/getsentry/sentry-native/compare/0.5.0...0.5.1)

## 6.5.0

### Fixes

- Improve public facing API for creating Baggage from header ([#2284](https://github.com/getsentry/sentry-java/pull/2284))

## 6.5.0-beta.3

### Features

- Provide API for attaching custom measurements to transactions ([#2260](https://github.com/getsentry/sentry-java/pull/2260))
- Bump spring to 2.7.4 ([#2279](https://github.com/getsentry/sentry-java/pull/2279))

## 6.5.0-beta.2

### Features

- Make user segment a top level property ([#2257](https://github.com/getsentry/sentry-java/pull/2257))
- Replace user `other` with `data` ([#2258](https://github.com/getsentry/sentry-java/pull/2258))
- `isTraceSampling` is now on by default. `tracingOrigins` has been replaced by `tracePropagationTargets` ([#2255](https://github.com/getsentry/sentry-java/pull/2255))

## 6.5.0-beta.1

### Features

- Server-Side Dynamic Sampling Context support  ([#2226](https://github.com/getsentry/sentry-java/pull/2226))

## 6.4.4

### Fixes

- Fix ConcurrentModificationException due to FrameMetricsAggregator manipulation ([#2282](https://github.com/getsentry/sentry-java/pull/2282))

## 6.4.3

- Fix slow and frozen frames tracking ([#2271](https://github.com/getsentry/sentry-java/pull/2271))

## 6.4.2

### Fixes

- Fixed AbstractMethodError when getting Lifecycle ([#2228](https://github.com/getsentry/sentry-java/pull/2228))
- Missing unit fields for Android measurements ([#2204](https://github.com/getsentry/sentry-java/pull/2204))
- Avoid sending empty profiles ([#2232](https://github.com/getsentry/sentry-java/pull/2232))
- Fix file descriptor leak in FileIO instrumentation ([#2248](https://github.com/getsentry/sentry-java/pull/2248))

## 6.4.1

### Fixes

- Fix memory leak caused by throwableToSpan ([#2227](https://github.com/getsentry/sentry-java/pull/2227))

## 6.4.0

### Fixes

- make profiling rate defaults to 101 hz ([#2211](https://github.com/getsentry/sentry-java/pull/2211))
- SentryOptions.setProfilingTracesIntervalMillis has been deprecated
- Added cpu architecture and default environment in profiles envelope ([#2207](https://github.com/getsentry/sentry-java/pull/2207))
- SentryOptions.setProfilingEnabled has been deprecated in favor of setProfilesSampleRate
- Use toString for enum serialization ([#2220](https://github.com/getsentry/sentry-java/pull/2220))

### Features

- Concurrent profiling 3 - added truncation reason ([#2247](https://github.com/getsentry/sentry-java/pull/2247))
- Concurrent profiling 2 - added list of transactions ([#2218](https://github.com/getsentry/sentry-java/pull/2218))
- Concurrent profiling 1 - added envelope payload data format ([#2216](https://github.com/getsentry/sentry-java/pull/2216))
- Send source for transactions ([#2180](https://github.com/getsentry/sentry-java/pull/2180))
- Add profilesSampleRate and profileSampler options for Android sdk ([#2184](https://github.com/getsentry/sentry-java/pull/2184))
- Add baggage header to RestTemplate ([#2206](https://github.com/getsentry/sentry-java/pull/2206))
- Bump Native SDK from v0.4.18 to v0.5.0 ([#2199](https://github.com/getsentry/sentry-java/pull/2199))
  - [changelog](https://github.com/getsentry/sentry-native/blob/master/CHANGELOG.md#050)
  - [diff](https://github.com/getsentry/sentry-native/compare/0.4.18...0.5.0)
- Bump Gradle from v7.5.0 to v7.5.1 ([#2212](https://github.com/getsentry/sentry-java/pull/2212))
  - [changelog](https://github.com/gradle/gradle/blob/master/CHANGELOG.md#v751)
  - [diff](https://github.com/gradle/gradle/compare/v7.5.0...v7.5.1)

## 6.3.1

### Fixes

- Prevent NPE by checking SentryTracer.timer for null again inside synchronized ([#2200](https://github.com/getsentry/sentry-java/pull/2200))
- Weakly reference Activity for transaction finished callback ([#2203](https://github.com/getsentry/sentry-java/pull/2203))
- `attach-screenshot` set on Manual init. didn't work ([#2186](https://github.com/getsentry/sentry-java/pull/2186))
- Remove extra space from `spring.factories` causing issues in old versions of Spring Boot ([#2181](https://github.com/getsentry/sentry-java/pull/2181))


### Features

- Bump Native SDK to v0.4.18 ([#2154](https://github.com/getsentry/sentry-java/pull/2154))
  - [changelog](https://github.com/getsentry/sentry-native/blob/master/CHANGELOG.md#0418)
  - [diff](https://github.com/getsentry/sentry-native/compare/0.4.17...0.4.18)
- Bump Gradle to v7.5.0 ([#2174](https://github.com/getsentry/sentry-java/pull/2174), [#2191](https://github.com/getsentry/sentry-java/pull/2191))
  - [changelog](https://github.com/gradle/gradle/blob/master/CHANGELOG.md#v750)
  - [diff](https://github.com/gradle/gradle/compare/v7.4.2...v7.5.0)

## 6.3.0

### Features

- Switch upstream dependencies to `compileOnly` in integrations ([#2175](https://github.com/getsentry/sentry-java/pull/2175))

### Fixes

- Lazily retrieve HostnameCache in MainEventProcessor ([#2170](https://github.com/getsentry/sentry-java/pull/2170))

## 6.2.1

### Fixes

- Only send userid in Dynamic Sampling Context if sendDefaultPii is true ([#2147](https://github.com/getsentry/sentry-java/pull/2147))
- Remove userId from baggage due to PII ([#2157](https://github.com/getsentry/sentry-java/pull/2157))

### Features

- Add integration for Apollo-Kotlin 3 ([#2109](https://github.com/getsentry/sentry-java/pull/2109))
- New package `sentry-android-navigation` for AndroidX Navigation support ([#2136](https://github.com/getsentry/sentry-java/pull/2136))
- New package `sentry-compose` for Jetpack Compose support (Navigation) ([#2136](https://github.com/getsentry/sentry-java/pull/2136))
- Add sample rate to baggage as well as trace in envelope header and flatten user ([#2135](https://github.com/getsentry/sentry-java/pull/2135))

## 6.1.4

### Fixes

- Filter out app starts with more than 60s ([#2127](https://github.com/getsentry/sentry-java/pull/2127))

## 6.1.3

### Fixes

- Fix thread leak due to Timer being created and never cancelled ([#2131](https://github.com/getsentry/sentry-java/pull/2131))

## 6.1.2

### Fixes

- Swallow error when reading ActivityManager#getProcessesInErrorState instead of crashing ([#2114](https://github.com/getsentry/sentry-java/pull/2114))
- Use charset string directly as StandardCharsets is not available on earlier Android versions ([#2111](https://github.com/getsentry/sentry-java/pull/2111))

## 6.1.1

### Features

- Replace `tracestate` header with `baggage` header ([#2078](https://github.com/getsentry/sentry-java/pull/2078))
- Allow opting out of device info collection that requires Inter-Process Communication (IPC) ([#2100](https://github.com/getsentry/sentry-java/pull/2100))

## 6.1.0

### Features

- Implement local scope by adding overloads to the capture methods that accept a ScopeCallback ([#2084](https://github.com/getsentry/sentry-java/pull/2084))
- SentryOptions#merge is now public and can be used to load ExternalOptions ([#2088](https://github.com/getsentry/sentry-java/pull/2088))

### Fixes

- Fix proguard rules to work R8 [issue](https://issuetracker.google.com/issues/235733922) around on AGP 7.3.0-betaX and 7.4.0-alphaX ([#2094](https://github.com/getsentry/sentry-java/pull/2094))
- Fix GraalVM Native Image compatibility ([#2172](https://github.com/getsentry/sentry-java/pull/2172))

## 6.0.0

### Sentry Self-hosted Compatibility

- Starting with version `6.0.0` of the `sentry` package, [Sentry's self hosted version >= v21.9.0](https://github.com/getsentry/self-hosted/releases) is required or you have to manually disable sending client reports via the `sendClientReports` option. This only applies to self-hosted Sentry. If you are using [sentry.io](https://sentry.io), no action is needed.

### Features

- Allow optimization and obfuscation of the SDK by reducing proguard rules ([#2031](https://github.com/getsentry/sentry-java/pull/2031))
- Relax TransactionNameProvider ([#1861](https://github.com/getsentry/sentry-java/pull/1861))
- Use float instead of Date for protocol types for higher precision ([#1737](https://github.com/getsentry/sentry-java/pull/1737))
- Allow setting SDK info (name & version) in manifest ([#2016](https://github.com/getsentry/sentry-java/pull/2016))
- Allow setting native Android SDK name during build ([#2035](https://github.com/getsentry/sentry-java/pull/2035))
- Include application permissions in Android events ([#2018](https://github.com/getsentry/sentry-java/pull/2018))
- Automatically create transactions for UI events ([#1975](https://github.com/getsentry/sentry-java/pull/1975))
- Hints are now used via a Hint object and passed into beforeSend and EventProcessor as @NotNull Hint object ([#2045](https://github.com/getsentry/sentry-java/pull/2045))
- Attachments can be manipulated via hint ([#2046](https://github.com/getsentry/sentry-java/pull/2046))
- Add sentry-servlet-jakarta module ([#1987](https://github.com/getsentry/sentry-java/pull/1987))
- Add client reports ([#1982](https://github.com/getsentry/sentry-java/pull/1982))
- Screenshot is taken when there is an error ([#1967](https://github.com/getsentry/sentry-java/pull/1967))
- Add Android profiling traces ([#1897](https://github.com/getsentry/sentry-java/pull/1897)) ([#1959](https://github.com/getsentry/sentry-java/pull/1959)) and its tests ([#1949](https://github.com/getsentry/sentry-java/pull/1949))
- Enable enableScopeSync by default for Android ([#1928](https://github.com/getsentry/sentry-java/pull/1928))
- Feat: Vendor JSON ([#1554](https://github.com/getsentry/sentry-java/pull/1554))
    - Introduce `JsonSerializable` and `JsonDeserializer` interfaces for manual json
      serialization/deserialization.
    - Introduce `JsonUnknwon` interface to preserve unknown properties when deserializing/serializing
      SDK classes.
    - When passing custom objects, for example in `Contexts`, these are supported for serialization:
        - `JsonSerializable`
        - `Map`, `Collection`, `Array`, `String` and all primitive types.
        - Objects with the help of refection.
            - `Map`, `Collection`, `Array`, `String` and all primitive types.
            - Call `toString()` on objects that have a cyclic reference to a ancestor object.
            - Call `toString()` where object graphs exceed max depth.
    - Remove `gson` dependency.
    - Remove `IUnknownPropertiesConsumer`
- Pass MDC tags as Sentry tags ([#1954](https://github.com/getsentry/sentry-java/pull/1954))

### Fixes

- Calling Sentry.init and specifying contextTags now has an effect on the Logback SentryAppender ([#2052](https://github.com/getsentry/sentry-java/pull/2052))
- Calling Sentry.init and specifying contextTags now has an effect on the Log4j SentryAppender ([#2054](https://github.com/getsentry/sentry-java/pull/2054))
- Calling Sentry.init and specifying contextTags now has an effect on the jul SentryAppender ([#2057](https://github.com/getsentry/sentry-java/pull/2057))
- Update Spring Boot dependency to 2.6.8 and fix the CVE-2022-22970 ([#2068](https://github.com/getsentry/sentry-java/pull/2068))
- Sentry can now self heal after a Thread had its currentHub set to a NoOpHub ([#2076](https://github.com/getsentry/sentry-java/pull/2076))
- No longer close OutputStream that is passed into JsonSerializer ([#2029](https://github.com/getsentry/sentry-java/pull/2029))
- Fix setting context tags on events captured by Spring ([#2060](https://github.com/getsentry/sentry-java/pull/2060))
- Isolate cached events with hashed DSN subfolder ([#2038](https://github.com/getsentry/sentry-java/pull/2038))
- SentryThread.current flag will not be overridden by DefaultAndroidEventProcessor if already set ([#2050](https://github.com/getsentry/sentry-java/pull/2050))
- Fix serialization of Long inside of Request.data ([#2051](https://github.com/getsentry/sentry-java/pull/2051))
- Update sentry-native to 0.4.17 ([#2033](https://github.com/getsentry/sentry-java/pull/2033))
- Update Gradle to 7.4.2 and AGP to 7.2 ([#2042](https://github.com/getsentry/sentry-java/pull/2042))
- Change order of event filtering mechanisms ([#2001](https://github.com/getsentry/sentry-java/pull/2001))
- Only send session update for dropped events if state changed ([#2002](https://github.com/getsentry/sentry-java/pull/2002))
- Android profiling initializes on first profile start ([#2009](https://github.com/getsentry/sentry-java/pull/2009))
- Profiling rate decreased from 300hz to 100hz ([#1997](https://github.com/getsentry/sentry-java/pull/1997))
- Allow disabling sending of client reports via Android Manifest and external options ([#2007](https://github.com/getsentry/sentry-java/pull/2007))
- Ref: Upgrade Spring Boot dependency to 2.5.13 ([#2011](https://github.com/getsentry/sentry-java/pull/2011))
- Ref: Make options.printUncaughtStackTrace primitive type ([#1995](https://github.com/getsentry/sentry-java/pull/1995))
- Ref: Remove not needed interface abstractions on Android ([#1953](https://github.com/getsentry/sentry-java/pull/1953))
- Ref: Make hints Map<String, Object> instead of only Object ([#1929](https://github.com/getsentry/sentry-java/pull/1929))
- Ref: Simplify DateUtils with ISO8601Utils ([#1837](https://github.com/getsentry/sentry-java/pull/1837))
- Ref: Remove deprecated and scheduled fields ([#1875](https://github.com/getsentry/sentry-java/pull/1875))
- Ref: Add shutdownTimeoutMillis in favor of shutdownTimeout ([#1873](https://github.com/getsentry/sentry-java/pull/1873))
- Ref: Remove Attachment ContentType since the Server infers it ([#1874](https://github.com/getsentry/sentry-java/pull/1874))
- Ref: Bind external properties to a dedicated class. ([#1750](https://github.com/getsentry/sentry-java/pull/1750))
- Ref: Debug log serializable objects ([#1795](https://github.com/getsentry/sentry-java/pull/1795))
- Ref: catch Throwable instead of Exception to suppress internal SDK errors ([#1812](https://github.com/getsentry/sentry-java/pull/1812))
- `SentryOptions` can merge properties from `ExternalOptions` instead of another instance of `SentryOptions`
- Following boolean properties from `SentryOptions` that allowed `null` values are now not nullable - `debug`, `enableUncaughtExceptionHandler`, `enableDeduplication`
- `SentryOptions` cannot be created anymore using `PropertiesProvider` with `SentryOptions#from` method. Use `ExternalOptions#from` instead and merge created object with `SentryOptions#merge`
- Bump: Kotlin to 1.5 and compatibility to 1.4 for sentry-android-timber ([#1815](https://github.com/getsentry/sentry-java/pull/1815))

## 5.7.4

### Fixes

* Change order of event filtering mechanisms and only send session update for dropped events if session state changed (#2028)

## 5.7.3

### Fixes

- Sentry Timber integration throws an exception when using args ([#1986](https://github.com/getsentry/sentry-java/pull/1986))

## 5.7.2

### Fixes

- Bring back support for `Timber.tag` ([#1974](https://github.com/getsentry/sentry-java/pull/1974))

## 5.7.1

### Fixes

- Sentry Timber integration does not submit msg.formatted breadcrumbs ([#1957](https://github.com/getsentry/sentry-java/pull/1957))
- ANR WatchDog won't crash on SecurityException ([#1962](https://github.com/getsentry/sentry-java/pull/1962))

## 5.7.0

### Features

- Automatically enable `Timber` and `Fragment` integrations if they are present on the classpath ([#1936](https://github.com/getsentry/sentry-java/pull/1936))

## 5.6.3

### Fixes

- If transaction or span is finished, do not allow to mutate ([#1940](https://github.com/getsentry/sentry-java/pull/1940))
- Keep used AndroidX classes from obfuscation (Fixes UI breadcrumbs and Slow/Frozen frames) ([#1942](https://github.com/getsentry/sentry-java/pull/1942))

## 5.6.2

### Fixes

- Ref: Make ActivityFramesTracker public to be used by Hybrid SDKs ([#1931](https://github.com/getsentry/sentry-java/pull/1931))
- Bump: AGP to 7.1.2 ([#1930](https://github.com/getsentry/sentry-java/pull/1930))
- NPE while adding "response_body_size" breadcrumb, when response body length is unknown ([#1908](https://github.com/getsentry/sentry-java/pull/1908))
- Do not include stacktrace frames into Timber message ([#1898](https://github.com/getsentry/sentry-java/pull/1898))
- Potential memory leaks ([#1909](https://github.com/getsentry/sentry-java/pull/1909))

Breaking changes:
`Timber.tag` is no longer supported by our [Timber integration](https://docs.sentry.io/platforms/android/configuration/integrations/timber/) and will not appear on Sentry for error events.
Please vote on this [issue](https://github.com/getsentry/sentry-java/issues/1900), if you'd like us to provide support for that.

## 5.6.2-beta.3

### Fixes

- Ref: Make ActivityFramesTracker public to be used by Hybrid SDKs ([#1931](https://github.com/getsentry/sentry-java/pull/1931))
- Bump: AGP to 7.1.2 ([#1930](https://github.com/getsentry/sentry-java/pull/1930))

## 5.6.2-beta.2

### Fixes

- NPE while adding "response_body_size" breadcrumb, when response body length is unknown ([#1908](https://github.com/getsentry/sentry-java/pull/1908))

## 5.6.2-beta.1

### Fixes

- Do not include stacktrace frames into Timber message ([#1898](https://github.com/getsentry/sentry-java/pull/1898))
- Potential memory leaks ([#1909](https://github.com/getsentry/sentry-java/pull/1909))

Breaking changes:
`Timber.tag` is no longer supported by our [Timber integration](https://docs.sentry.io/platforms/android/configuration/integrations/timber/) and will not appear on Sentry for error events.
Please vote on this [issue](https://github.com/getsentry/sentry-java/issues/1900), if you'd like us to provide support for that.

## 5.6.1

### Features

- Add options.printUncaughtStackTrace to print uncaught exceptions ([#1890](https://github.com/getsentry/sentry-java/pull/1890))

### Fixes

- NPE while adding "response_body_size" breadcrumb, when response body is null ([#1884](https://github.com/getsentry/sentry-java/pull/1884))
- Bump: AGP to 7.1.0 ([#1892](https://github.com/getsentry/sentry-java/pull/1892))

## 5.6.0

### Features

- Add breadcrumbs support for UI events (automatically captured) ([#1876](https://github.com/getsentry/sentry-java/pull/1876))

### Fixes

- Change scope of servlet-api to compileOnly ([#1880](https://github.com/getsentry/sentry-java/pull/1880))

## 5.5.3

### Fixes

- Do not create SentryExceptionResolver bean when Spring MVC is not on the classpath ([#1865](https://github.com/getsentry/sentry-java/pull/1865))

## 5.5.2

### Fixes

- Detect App Cold start correctly for Hybrid SDKs ([#1855](https://github.com/getsentry/sentry-java/pull/1855))
- Bump: log4j to 2.17.0 ([#1852](https://github.com/getsentry/sentry-java/pull/1852))
- Bump: logback to 1.2.9 ([#1853](https://github.com/getsentry/sentry-java/pull/1853))

## 5.5.1

### Fixes

- Bump: log4j to 2.16.0 ([#1845](https://github.com/getsentry/sentry-java/pull/1845))
- Make App start cold/warm visible to Hybrid SDKs ([#1848](https://github.com/getsentry/sentry-java/pull/1848))

## 5.5.0

### Features

- Add locale to device context and deprecate language ([#1832](https://github.com/getsentry/sentry-java/pull/1832))
- Add `SentryFileInputStream` and `SentryFileOutputStream` for File I/O performance instrumentation ([#1826](https://github.com/getsentry/sentry-java/pull/1826))
- Add `SentryFileReader` and `SentryFileWriter` for File I/O instrumentation ([#1843](https://github.com/getsentry/sentry-java/pull/1843))

### Fixes

- Bump: log4j to 2.15.0 ([#1839](https://github.com/getsentry/sentry-java/pull/1839))
- Ref: Rename Fragment span operation from `ui.fragment.load` to `ui.load` ([#1824](https://github.com/getsentry/sentry-java/pull/1824))
- Ref: change `java.util.Random` to `java.security.SecureRandom` for possible security reasons ([#1831](https://github.com/getsentry/sentry-java/pull/1831))

## 5.4.3

### Fixes

- Only report App start measurement for full launch on Android ([#1821](https://github.com/getsentry/sentry-java/pull/1821))

## 5.4.2

### Fixes

- Ref: catch Throwable instead of Exception to suppress internal SDK errors ([#1812](https://github.com/getsentry/sentry-java/pull/1812))

## 5.4.1

### Features

- Refactor OkHttp and Apollo to Kotlin functional interfaces ([#1797](https://github.com/getsentry/sentry-java/pull/1797))
- Add secondary constructor to SentryInstrumentation ([#1804](https://github.com/getsentry/sentry-java/pull/1804))

### Fixes

- Do not start fragment span if not added to the Activity ([#1813](https://github.com/getsentry/sentry-java/pull/1813))

## 5.4.0

### Features

- Add `graphql-java` instrumentation ([#1777](https://github.com/getsentry/sentry-java/pull/1777))

### Fixes

- Do not crash when event processors throw a lower level Throwable class ([#1800](https://github.com/getsentry/sentry-java/pull/1800))
- ActivityFramesTracker does not throw if Activity has no observers ([#1799](https://github.com/getsentry/sentry-java/pull/1799))

## 5.3.0

### Features

- Add datasource tracing with P6Spy ([#1784](https://github.com/getsentry/sentry-java/pull/1784))

### Fixes

- ActivityFramesTracker does not throw if Activity has not been added ([#1782](https://github.com/getsentry/sentry-java/pull/1782))
- PerformanceAndroidEventProcessor uses up to date isTracingEnabled set on Configuration callback ([#1786](https://github.com/getsentry/sentry-java/pull/1786))

## 5.2.4

### Fixes

- Window.FEATURE_NO_TITLE does not work when using activity traces ([#1769](https://github.com/getsentry/sentry-java/pull/1769))
- unregister UncaughtExceptionHandler on close ([#1770](https://github.com/getsentry/sentry-java/pull/1770))

## 5.2.3

### Fixes

- Make ActivityFramesTracker operations thread-safe ([#1762](https://github.com/getsentry/sentry-java/pull/1762))
- Clone Scope Contexts ([#1763](https://github.com/getsentry/sentry-java/pull/1763))
- Bump: AGP to 7.0.3 ([#1765](https://github.com/getsentry/sentry-java/pull/1765))

## 5.2.2

### Fixes

- Close HostnameCache#executorService on SentryClient#close ([#1757](https://github.com/getsentry/sentry-java/pull/1757))

## 5.2.1

### Features

- Add isCrashedLastRun support ([#1739](https://github.com/getsentry/sentry-java/pull/1739))
- Attach Java vendor and version to events and transactions ([#1703](https://github.com/getsentry/sentry-java/pull/1703))

### Fixes

- Handle exception if Context.registerReceiver throws ([#1747](https://github.com/getsentry/sentry-java/pull/1747))

## 5.2.0

### Features

- Allow setting proguard via Options and/or external resources ([#1728](https://github.com/getsentry/sentry-java/pull/1728))
- Add breadcrumbs for the Apollo integration ([#1726](https://github.com/getsentry/sentry-java/pull/1726))

### Fixes

- Don't set lastEventId for transactions ([#1727](https://github.com/getsentry/sentry-java/pull/1727))
- ActivityLifecycleIntegration#appStartSpan memory leak ([#1732](https://github.com/getsentry/sentry-java/pull/1732))

## 5.2.0-beta.3

### Features

- Add "data" to spans ([#1717](https://github.com/getsentry/sentry-java/pull/1717))

### Fixes

- Check at runtime if AndroidX.Core is available ([#1718](https://github.com/getsentry/sentry-java/pull/1718))
- Should not capture unfinished transaction ([#1719](https://github.com/getsentry/sentry-java/pull/1719))

## 5.2.0-beta.2

### Fixes

- Bump AGP to 7.0.2 ([#1650](https://github.com/getsentry/sentry-java/pull/1650))
- Drop spans in BeforeSpanCallback. ([#1713](https://github.com/getsentry/sentry-java/pull/1713))

## 5.2.0-beta.1

### Features

- Add tracestate HTTP header support ([#1683](https://github.com/getsentry/sentry-java/pull/1683))
- Add option to filter which origins receive tracing headers ([#1698](https://github.com/getsentry/sentry-java/pull/1698))
- Include unfinished spans in transaction ([#1699](https://github.com/getsentry/sentry-java/pull/1699))
- Add static helpers for creating breadcrumbs ([#1702](https://github.com/getsentry/sentry-java/pull/1702))
- Performance support for Android Apollo ([#1705](https://github.com/getsentry/sentry-java/pull/1705))

### Fixes

- Move tags from transaction.contexts.trace.tags to transaction.tags ([#1700](https://github.com/getsentry/sentry-java/pull/1700))

Breaking changes:

- Updated proguard keep rule for enums, which affects consumer application code ([#1694](https://github.com/getsentry/sentry-java/pull/1694))

## 5.1.2

### Fixes

- Servlet 3.1 compatibility issue ([#1681](https://github.com/getsentry/sentry-java/pull/1681))
- Do not drop Contexts key if Collection, Array or Char ([#1680](https://github.com/getsentry/sentry-java/pull/1680))

## 5.1.1

### Features

- Add support for async methods in Spring MVC ([#1652](https://github.com/getsentry/sentry-java/pull/1652))
- Add secondary constructor taking IHub to SentryOkHttpInterceptor ([#1657](https://github.com/getsentry/sentry-java/pull/1657))
- Merge external map properties ([#1656](https://github.com/getsentry/sentry-java/pull/1656))

### Fixes

- Remove onActivityPreCreated call in favor of onActivityCreated ([#1661](https://github.com/getsentry/sentry-java/pull/1661))
- Do not crash if SENSOR_SERVICE throws ([#1655](https://github.com/getsentry/sentry-java/pull/1655))
- Make sure scope is popped when processing request results in exception ([#1665](https://github.com/getsentry/sentry-java/pull/1665))

## 5.1.0

### Features

- Spring WebClient integration ([#1621](https://github.com/getsentry/sentry-java/pull/1621))
- OpenFeign integration ([#1632](https://github.com/getsentry/sentry-java/pull/1632))
- Add more convenient way to pass BeforeSpanCallback in OpenFeign integration ([#1637](https://github.com/getsentry/sentry-java/pull/1637))

### Fixes

- Bump: sentry-native to 0.4.12 ([#1651](https://github.com/getsentry/sentry-java/pull/1651))

## 5.1.0-beta.9

- No documented changes.

## 5.1.0-beta.8

### Features

- Generate Sentry BOM ([#1486](https://github.com/getsentry/sentry-java/pull/1486))

## 5.1.0-beta.7

### Features

- Slow/Frozen frames metrics ([#1609](https://github.com/getsentry/sentry-java/pull/1609))

## 5.1.0-beta.6

### Features

- Add request body extraction for Spring MVC integration ([#1595](https://github.com/getsentry/sentry-java/pull/1595))

### Fixes

- set min sdk version of sentry-android-fragment to API 14 ([#1608](https://github.com/getsentry/sentry-java/pull/1608))
- Ser/Deser of the UserFeedback from cached envelope ([#1611](https://github.com/getsentry/sentry-java/pull/1611))

## 5.1.0-beta.5

### Fixes

- Make SentryAppender non-final for Log4j2 and Logback ([#1603](https://github.com/getsentry/sentry-java/pull/1603))
- Do not throw IAE when tracing header contain invalid trace id ([#1605](https://github.com/getsentry/sentry-java/pull/1605))

## 5.1.0-beta.4

### Fixes

- Update sentry-native to 0.4.11 ([#1591](https://github.com/getsentry/sentry-java/pull/1591))

## 5.1.0-beta.3

### Features

- Spring Webflux integration ([#1529](https://github.com/getsentry/sentry-java/pull/1529))

## 5.1.0-beta.2

### Features

- Support transaction waiting for children to finish. ([#1535](https://github.com/getsentry/sentry-java/pull/1535))
- Capture logged marker in log4j2 and logback appenders ([#1551](https://github.com/getsentry/sentry-java/pull/1551))
- Allow clearing of attachments in the scope ([#1562](https://github.com/getsentry/sentry-java/pull/1562))
- Set mechanism type in SentryExceptionResolver ([#1556](https://github.com/getsentry/sentry-java/pull/1556))
- Perf. for fragments ([#1528](https://github.com/getsentry/sentry-java/pull/1528))

### Fixes

- Handling missing Spring Security on classpath on Java 8 ([#1552](https://github.com/getsentry/sentry-java/pull/1552))
- Use a different method to get strings from JNI, and avoid excessive Stack Space usage. ([#1214](https://github.com/getsentry/sentry-java/pull/1214))
- Add data field to SentrySpan ([#1555](https://github.com/getsentry/sentry-java/pull/1555))
- Clock drift issue when calling DateUtils#getDateTimeWithMillisPrecision ([#1557](https://github.com/getsentry/sentry-java/pull/1557))
- Prefer snake case for HTTP integration data keys ([#1559](https://github.com/getsentry/sentry-java/pull/1559))
- Assign lastEventId only if event was queued for submission ([#1565](https://github.com/getsentry/sentry-java/pull/1565))

## 5.1.0-beta.1

### Features

- Measure app start time ([#1487](https://github.com/getsentry/sentry-java/pull/1487))
- Automatic breadcrumbs logging for fragment lifecycle ([#1522](https://github.com/getsentry/sentry-java/pull/1522))

## 5.0.1

### Fixes

- Sources and Javadoc artifacts were mixed up ([#1515](https://github.com/getsentry/sentry-java/pull/1515))

## 5.0.0

This release brings many improvements but also new features:

- OkHttp Interceptor for Android ([#1330](https://github.com/getsentry/sentry-java/pull/1330))
- GraalVM Native Image Compatibility ([#1329](https://github.com/getsentry/sentry-java/pull/1329))
- Add option to ignore exceptions by type ([#1352](https://github.com/getsentry/sentry-java/pull/1352))
- Enrich transactions with device contexts ([#1430](https://github.com/getsentry/sentry-java/pull/1430)) ([#1469](https://github.com/getsentry/sentry-java/pull/1469))
- Better interoperability with Kotlin null-safety ([#1439](https://github.com/getsentry/sentry-java/pull/1439)) and ([#1462](https://github.com/getsentry/sentry-java/pull/1462))
- Add coroutines support ([#1479](https://github.com/getsentry/sentry-java/pull/1479))
- OkHttp callback for Customising the Span ([#1478](https://github.com/getsentry/sentry-java/pull/1478))
- Add breadcrumb in Spring RestTemplate integration ([#1481](https://github.com/getsentry/sentry-java/pull/1481))

Breaking changes:

- Migration Guide for [Java](https://docs.sentry.io/platforms/java/migration/)
- Migration Guide for [Android](https://docs.sentry.io/platforms/android/migration/)

Other fixes:

- Fix: Add attachmentType to envelope ser/deser. ([#1504](https://github.com/getsentry/sentry-java/pull/1504))

Thank you:

- @maciejwalkowiak for coding most of it.

## 5.0.0-beta.7

### Fixes


- Ref: Deprecate SentryBaseEvent#getOriginThrowable and add SentryBaseEvent#getThrowableMechanism ([#1502](https://github.com/getsentry/sentry-java/pull/1502))
- Graceful Shutdown flushes event instead of Closing SDK ([#1500](https://github.com/getsentry/sentry-java/pull/1500))
- Do not append threads that come from the EnvelopeFileObserver ([#1501](https://github.com/getsentry/sentry-java/pull/1501))
- Ref: Deprecate cacheDirSize and add maxCacheItems ([#1499](https://github.com/getsentry/sentry-java/pull/1499))
- Append all threads if Hint is Cached but attachThreads is enabled ([#1503](https://github.com/getsentry/sentry-java/pull/1503))

## 5.0.0-beta.6

### Features

- Add secondary constructor to SentryOkHttpInterceptor ([#1491](https://github.com/getsentry/sentry-java/pull/1491))
- Add option to enable debug mode in Log4j2 integration ([#1492](https://github.com/getsentry/sentry-java/pull/1492))

### Fixes

- Ref: Replace clone() with copy constructor ([#1496](https://github.com/getsentry/sentry-java/pull/1496))

## 5.0.0-beta.5

### Features

- OkHttp callback for Customising the Span ([#1478](https://github.com/getsentry/sentry-java/pull/1478))
- Add breadcrumb in Spring RestTemplate integration ([#1481](https://github.com/getsentry/sentry-java/pull/1481))
- Add coroutines support ([#1479](https://github.com/getsentry/sentry-java/pull/1479))

### Fixes

- Cloning Stack ([#1483](https://github.com/getsentry/sentry-java/pull/1483))

## 5.0.0-beta.4

### Fixes

- Enrich Transactions with Context Data ([#1469](https://github.com/getsentry/sentry-java/pull/1469))
- Bump: Apache HttpClient to 5.0.4 ([#1476](https://github.com/getsentry/sentry-java/pull/1476))

## 5.0.0-beta.3

### Fixes

- Handling immutable collections on SentryEvent and protocol objects ([#1468](https://github.com/getsentry/sentry-java/pull/1468))
- Associate event with transaction when thrown exception is not a direct cause ([#1463](https://github.com/getsentry/sentry-java/pull/1463))
- Ref: nullability annotations to Sentry module ([#1439](https://github.com/getsentry/sentry-java/pull/1439)) and ([#1462](https://github.com/getsentry/sentry-java/pull/1462))
- NPE when adding Context Data with null values for log4j2 ([#1465](https://github.com/getsentry/sentry-java/pull/1465))

## 5.0.0-beta.2

### Fixes

- sentry-android-timber package sets sentry.java.android.timber as SDK name ([#1456](https://github.com/getsentry/sentry-java/pull/1456))
- When AppLifecycleIntegration is closed, it should remove observer using UI thread ([#1459](https://github.com/getsentry/sentry-java/pull/1459))
- Bump: AGP to 4.2.0 ([#1460](https://github.com/getsentry/sentry-java/pull/1460))

Breaking Changes:

- Remove: Settings.Secure.ANDROID_ID in favor of generated installationId ([#1455](https://github.com/getsentry/sentry-java/pull/1455))
- Rename: enableSessionTracking to enableAutoSessionTracking ([#1457](https://github.com/getsentry/sentry-java/pull/1457))

## 5.0.0-beta.1

### Fixes

- Ref: Refactor converting HttpServletRequest to Sentry Request in Spring integration ([#1387](https://github.com/getsentry/sentry-java/pull/1387))
- Bump: sentry-native to 0.4.9 ([#1431](https://github.com/getsentry/sentry-java/pull/1431))
- Activity tracing auto instrumentation for Android API < 29 ([#1402](https://github.com/getsentry/sentry-java/pull/1402))
- use connection and read timeouts in ApacheHttpClient based transport ([#1397](https://github.com/getsentry/sentry-java/pull/1397))
- set correct transaction status for unhandled exceptions in SentryTracingFilter ([#1406](https://github.com/getsentry/sentry-java/pull/1406))
- handle network errors in SentrySpanClientHttpRequestInterceptor ([#1407](https://github.com/getsentry/sentry-java/pull/1407))
- set scope on transaction ([#1409](https://github.com/getsentry/sentry-java/pull/1409))
- set status and associate events with transactions ([#1426](https://github.com/getsentry/sentry-java/pull/1426))
- Do not set free memory and is low memory fields when it's a NDK hard crash ([#1399](https://github.com/getsentry/sentry-java/pull/1399))
- Apply user from the scope to transaction ([#1424](https://github.com/getsentry/sentry-java/pull/1424))
- Pass maxBreadcrumbs config. to sentry-native ([#1425](https://github.com/getsentry/sentry-java/pull/1425))
- Run event processors and enrich transactions with contexts ([#1430](https://github.com/getsentry/sentry-java/pull/1430))
- Set Span status for OkHttp integration ([#1447](https://github.com/getsentry/sentry-java/pull/1447))
- Set user on transaction in Spring & Spring Boot integrations ([#1443](https://github.com/getsentry/sentry-java/pull/1443))

## 4.4.0-alpha.2

### Features

- Add option to ignore exceptions by type ([#1352](https://github.com/getsentry/sentry-java/pull/1352))
- Sentry closes Android NDK and ShutdownHook integrations ([#1358](https://github.com/getsentry/sentry-java/pull/1358))
- Allow inheritance of SentryHandler class in sentry-jul package([#1367](https://github.com/getsentry/sentry-java/pull/1367))
- Make NoOpHub public ([#1379](https://github.com/getsentry/sentry-java/pull/1379))
- Configure max spans per transaction ([#1394](https://github.com/getsentry/sentry-java/pull/1394))

### Fixes

- Bump: Upgrade Apache HttpComponents Core to 5.0.3 ([#1375](https://github.com/getsentry/sentry-java/pull/1375))
- NPE when MDC contains null values (sentry-logback) ([#1364](https://github.com/getsentry/sentry-java/pull/1364))
- Avoid NPE when MDC contains null values (sentry-jul) ([#1385](https://github.com/getsentry/sentry-java/pull/1385))
- Accept only non null value maps ([#1368](https://github.com/getsentry/sentry-java/pull/1368))
- Do not bind transactions to scope by default. ([#1376](https://github.com/getsentry/sentry-java/pull/1376))
- Hub thread safety ([#1388](https://github.com/getsentry/sentry-java/pull/1388))
- SentryTransactionAdvice should operate on the new scope ([#1389](https://github.com/getsentry/sentry-java/pull/1389))

## 4.4.0-alpha.1

### Features

- Add an overload for `startTransaction` that sets the created transaction to the Scope ([#1313](https://github.com/getsentry/sentry-java/pull/1313))
- Set SDK version on Transactions ([#1307](https://github.com/getsentry/sentry-java/pull/1307))
- GraalVM Native Image Compatibility ([#1329](https://github.com/getsentry/sentry-java/pull/1329))
- Add OkHttp client application interceptor ([#1330](https://github.com/getsentry/sentry-java/pull/1330))

### Fixes

- Bump: sentry-native to 0.4.8
- Ref: Separate user facing and protocol classes in the Performance feature ([#1304](https://github.com/getsentry/sentry-java/pull/1304))
- Use logger set on SentryOptions in GsonSerializer ([#1308](https://github.com/getsentry/sentry-java/pull/1308))
- Use the bindToScope correctly
- Allow 0.0 to be set on tracesSampleRate ([#1328](https://github.com/getsentry/sentry-java/pull/1328))
- set "java" platform to transactions ([#1332](https://github.com/getsentry/sentry-java/pull/1332))
- Allow disabling tracing through SentryOptions ([#1337](https://github.com/getsentry/sentry-java/pull/1337))

## 4.3.0

### Features

- Activity tracing auto instrumentation

### Fixes

- Aetting in-app-includes from external properties ([#1291](https://github.com/getsentry/sentry-java/pull/1291))
- Initialize Sentry in Logback appender when DSN is not set in XML config ([#1296](https://github.com/getsentry/sentry-java/pull/1296))
- JUL integration SDK name ([#1293](https://github.com/getsentry/sentry-java/pull/1293))

## 4.2.0

### Features

- Improve EventProcessor nullability annotations ([#1229](https://github.com/getsentry/sentry-java/pull/1229)).
- Add ability to flush events synchronously.
- Support @SentrySpan and @SentryTransaction on classes and interfaces. ([#1243](https://github.com/getsentry/sentry-java/pull/1243))
- Do not serialize empty collections and maps ([#1245](https://github.com/getsentry/sentry-java/pull/1245))
- Integration interface better compatibility with Kotlin null-safety
- Simplify Sentry configuration in Spring integration ([#1259](https://github.com/getsentry/sentry-java/pull/1259))
- Simplify configuring Logback integration when environment variable with the DSN is not set ([#1271](https://github.com/getsentry/sentry-java/pull/1271))
- Add Request to the Scope. [#1270](https://github.com/getsentry/sentry-java/pull/1270))
- Optimize SentryTracingFilter when hub is disabled.

### Fixes

- Bump: sentry-native to 0.4.7
- Optimize DuplicateEventDetectionEventProcessor performance ([#1247](https://github.com/getsentry/sentry-java/pull/1247)).
- Prefix sdk.package names with io.sentry ([#1249](https://github.com/getsentry/sentry-java/pull/1249))
- Remove experimental annotation for Attachment ([#1257](https://github.com/getsentry/sentry-java/pull/1257))
- Mark stacktrace as snapshot if captured at arbitrary moment ([#1231](https://github.com/getsentry/sentry-java/pull/1231))
- Disable Gson HTML escaping
- Make the ANR Atomic flags immutable
- Prevent NoOpHub from creating heavy SentryOptions objects ([#1272](https://github.com/getsentry/sentry-java/pull/1272))
- SentryTransaction#getStatus NPE ([#1273](https://github.com/getsentry/sentry-java/pull/1273))
- Discard unfinished Spans before sending them over to Sentry ([#1279](https://github.com/getsentry/sentry-java/pull/1279))
- Interrupt the thread in QueuedThreadPoolExecutor ([#1276](https://github.com/getsentry/sentry-java/pull/1276))
- SentryTransaction#finish should not clear another transaction from the scope ([#1278](https://github.com/getsentry/sentry-java/pull/1278))

Breaking Changes:
- Enchancement: SentryExceptionResolver should not send handled errors by default ([#1248](https://github.com/getsentry/sentry-java/pull/1248)).
- Ref: Simplify RestTemplate instrumentation ([#1246](https://github.com/getsentry/sentry-java/pull/1246))
- Enchancement: Add overloads for startTransaction taking op and description ([#1244](https://github.com/getsentry/sentry-java/pull/1244))

## 4.1.0

### Features

- Improve Kotlin compatibility for SdkVersion ([#1213](https://github.com/getsentry/sentry-java/pull/1213))
- Support logging via JUL ([#1211](https://github.com/getsentry/sentry-java/pull/1211))

### Fixes

- Returning Sentry trace header from Span ([#1217](https://github.com/getsentry/sentry-java/pull/1217))
- Remove misleading error logs ([#1222](https://github.com/getsentry/sentry-java/pull/1222))

## 4.0.0

This release brings the Sentry Performance feature to Java SDK, Spring, Spring Boot, and Android integrations. Read more in the reference documentation:

- [Performance for Java](https://docs.sentry.io/platforms/java/performance/)
- [Performance for Spring](https://docs.sentry.io/platforms/java/guides/spring/)
- [Performance for Spring Boot](https://docs.sentry.io/platforms/java/guides/spring-boot/)
- [Performance for Android](https://docs.sentry.io/platforms/android/performance/)

### Other improvements:

#### Core:

- Improved loading external configuration:
  - Load `sentry.properties` from the application's current working directory ([#1046](https://github.com/getsentry/sentry-java/pull/1046))
  - Resolve `in-app-includes`, `in-app-excludes`, `tags`, `debug`, `uncaught.handler.enabled` parameters from the external configuration
- Set global tags on SentryOptions and load them from external configuration ([#1066](https://github.com/getsentry/sentry-java/pull/1066))
- Add support for attachments ([#1082](https://github.com/getsentry/sentry-java/pull/1082))
- Resolve `servername` from the localhost address
- Simplified transport configuration through setting `TransportFactory` instead of `ITransport` on SentryOptions ([#1124](https://github.com/getsentry/sentry-java/pull/1124))

#### Spring Boot:

- Add the ability to register multiple `OptionsConfiguration` beans ([#1093](https://github.com/getsentry/sentry-java/pull/1093))
- Initialize Logback after context refreshes ([#1129](https://github.com/getsentry/sentry-java/pull/1129))

#### Android:

- Add `isSideLoaded` and `installerStore` tags automatically (Where your App. was installed from eg Google Play, Amazon Store, downloaded APK, etc...)
- Bump: sentry-native to 0.4.6
- Bump: Gradle to 6.8.1 and AGP to 4.1.2

## 4.0.0-beta.1

### Features

- Add addToTransactions to Attachment ([#1191](https://github.com/getsentry/sentry-java/pull/1191))
- Support SENTRY_TRACES_SAMPLE_RATE conf. via env variables ([#1171](https://github.com/getsentry/sentry-java/pull/1171))
- Pass request to CustomSamplingContext in Spring integration ([#1172](https://github.com/getsentry/sentry-java/pull/1172))
- Move `SentrySpanClientHttpRequestInterceptor` to Spring module ([#1181](https://github.com/getsentry/sentry-java/pull/1181))
- Add overload for `transaction/span.finish(SpanStatus)` ([#1182](https://github.com/getsentry/sentry-java/pull/1182))
- Simplify registering traces sample callback in Spring integration ([#1184](https://github.com/getsentry/sentry-java/pull/1184))
- Polish Performance API ([#1165](https://github.com/getsentry/sentry-java/pull/1165))
- Set "debug" through external properties ([#1186](https://github.com/getsentry/sentry-java/pull/1186))
- Simplify Spring integration ([#1188](https://github.com/getsentry/sentry-java/pull/1188))
- Init overload with dsn ([#1195](https://github.com/getsentry/sentry-java/pull/1195))
- Enable Kotlin map-like access on CustomSamplingContext ([#1192](https://github.com/getsentry/sentry-java/pull/1192))
- Auto register custom ITransportFactory in Spring integration ([#1194](https://github.com/getsentry/sentry-java/pull/1194))
- Improve Kotlin property access in Performance API ([#1193](https://github.com/getsentry/sentry-java/pull/1193))
- Copy options tags to transactions ([#1198](https://github.com/getsentry/sentry-java/pull/1198))
- Add convenient method for accessing event's throwable ([#1202](https://github.com/getsentry/sentry-java/pull/1202))

### Fixes

- Ref: Set SpanContext on SentryTransaction to avoid potential NPE ([#1173](https://github.com/getsentry/sentry-java/pull/1173))
- Free Local Refs manually due to Android local ref. count limits
- Bring back support for setting transaction name without ongoing transaction ([#1183](https://github.com/getsentry/sentry-java/pull/1183))

## 4.0.0-alpha.3

### Features

- Improve ITransaction and ISpan null-safety compatibility ([#1161](https://github.com/getsentry/sentry-java/pull/1161))
- Automatically assign span context to captured events ([#1156](https://github.com/getsentry/sentry-java/pull/1156))
- Autoconfigure Apache HttpClient 5 based Transport in Spring Boot integration ([#1143](https://github.com/getsentry/sentry-java/pull/1143))
- Send user.ip_address = {{auto}} when sendDefaultPii is true ([#1015](https://github.com/getsentry/sentry-java/pull/1015))
- Read tracesSampleRate from AndroidManifest
- OutboxSender supports all envelope item types ([#1158](https://github.com/getsentry/sentry-java/pull/1158))
- Read `uncaught.handler.enabled` property from the external configuration
- Resolve servername from the localhost address
- Add maxAttachmentSize to SentryOptions ([#1138](https://github.com/getsentry/sentry-java/pull/1138))
- Drop invalid attachments ([#1134](https://github.com/getsentry/sentry-java/pull/1134))
- Set isSideLoaded info tags
- Add non blocking Apache HttpClient 5 based Transport ([#1136](https://github.com/getsentry/sentry-java/pull/1136))

### Fixes

- Ref: Make Attachment immutable ([#1120](https://github.com/getsentry/sentry-java/pull/1120))
- Ref: using Calendar to generate Dates
- Ref: Return NoOpTransaction instead of null ([#1126](https://github.com/getsentry/sentry-java/pull/1126))
- Ref: `ITransport` implementations are now responsible for executing request in asynchronous or synchronous way ([#1118](https://github.com/getsentry/sentry-java/pull/1118))
- Ref: Add option to set `TransportFactory` instead of `ITransport` on `SentryOptions` ([#1124](https://github.com/getsentry/sentry-java/pull/1124))
- Ref: Simplify ITransport creation in ITransportFactory ([#1135](https://github.com/getsentry/sentry-java/pull/1135))
- Fixes and Tests: Session serialization and deserialization
- Inheriting sampling decision from parent ([#1100](https://github.com/getsentry/sentry-java/pull/1100))
- Exception only sets a stack trace if there are frames
- Initialize Logback after context refreshes ([#1129](https://github.com/getsentry/sentry-java/pull/1129))
- Do not crash when passing null values to @Nullable methods, eg User and Scope
- Resolving dashed properties from external configuration
- Consider {{ auto }} as a default ip address ([#1015](https://github.com/getsentry/sentry-java/pull/1015))
- Set release and environment on Transactions ([#1152](https://github.com/getsentry/sentry-java/pull/1152))
- Do not set transaction on the scope automatically

## 4.0.0-alpha.2

### Features

- Add basic support for attachments ([#1082](https://github.com/getsentry/sentry-java/pull/1082))
- Set transaction name on events and transactions sent using Spring integration ([#1067](https://github.com/getsentry/sentry-java/pull/1067))
- Set global tags on SentryOptions and load them from external configuration ([#1066](https://github.com/getsentry/sentry-java/pull/1066))
- Add API validator and remove deprecated methods
- Add more convenient method to start a child span ([#1073](https://github.com/getsentry/sentry-java/pull/1073))
- Autoconfigure traces callback in Spring Boot integration ([#1074](https://github.com/getsentry/sentry-java/pull/1074))
- Resolve in-app-includes and in-app-excludes parameters from the external configuration
- Make InAppIncludesResolver public ([#1084](https://github.com/getsentry/sentry-java/pull/1084))
- Add the ability to register multiple OptionsConfiguration beans ([#1093](https://github.com/getsentry/sentry-java/pull/1093))
- Database query tracing with datasource-proxy ([#1095](https://github.com/getsentry/sentry-java/pull/1095))

### Fixes

- Ref: Refactor resolving SpanContext for Throwable ([#1068](https://github.com/getsentry/sentry-java/pull/1068))
- Ref: Change "op" to "operation" in @SentrySpan and @SentryTransaction
- Remove method reference in SentryEnvelopeItem ([#1091](https://github.com/getsentry/sentry-java/pull/1091))
- Set current thread only if there are no exceptions
- SentryOptions creates GsonSerializer by default
- Append DebugImage list if event already has it
- Sort breadcrumbs by Date if there are breadcrumbs already in the event

## 4.0.0-alpha.1

### Features

- Load `sentry.properties` from the application's current working directory ([#1046](https://github.com/getsentry/sentry-java/pull/1046))
- Performance monitoring ([#971](https://github.com/getsentry/sentry-java/pull/971))
- Performance monitoring for Spring Boot applications ([#971](https://github.com/getsentry/sentry-java/pull/971))

### Fixes

- Ref: Refactor JSON deserialization ([#1047](https://github.com/getsentry/sentry-java/pull/1047))

## 3.2.1

### Fixes

- Set current thread only if theres no exceptions ([#1064](https://github.com/getsentry/sentry-java/pull/1064))
- Append DebugImage list if event already has it ([#1092](https://github.com/getsentry/sentry-java/pull/1092))
- Sort breadcrumbs by Date if there are breadcrumbs already in the event ([#1094](https://github.com/getsentry/sentry-java/pull/1094))
- Free Local Refs manually due to Android local ref. count limits  ([#1179](https://github.com/getsentry/sentry-java/pull/1179))

## 3.2.0

### Features

- Expose a Module (Debug images) Loader for Android thru sentry-native ([#1043](https://github.com/getsentry/sentry-java/pull/1043))
- Added java doc to protocol classes based on sentry-data-schemes project ([#1045](https://github.com/getsentry/sentry-java/pull/1045))
- Make SentryExceptionResolver Order configurable to not send handled web exceptions ([#1008](https://github.com/getsentry/sentry-java/pull/1008))
- Resolve HTTP Proxy parameters from the external configuration ([#1028](https://github.com/getsentry/sentry-java/pull/1028))
- Sentry NDK integration is compiled against default NDK version based on AGP's version ([#1048](https://github.com/getsentry/sentry-java/pull/1048))

### Fixes

- Bump: AGP 4.1.1 ([#1040](https://github.com/getsentry/sentry-java/pull/1040))
- Update to sentry-native 0.4.4 and fix shared library builds ([#1039](https://github.com/getsentry/sentry-java/pull/1039))
- use neutral Locale for String operations ([#1033](https://github.com/getsentry/sentry-java/pull/1033))
- Clean up JNI code and properly free strings ([#1050](https://github.com/getsentry/sentry-java/pull/1050))
- set userId for hard-crashes if no user is set ([#1049](https://github.com/getsentry/sentry-java/pull/1049))

## 3.1.3

### Fixes

- Fix broken NDK integration on 3.1.2 (release failed on packaging a .so file)
- Increase max cached events to 30 ([#1029](https://github.com/getsentry/sentry-java/pull/1029))
- Normalize DSN URI ([#1030](https://github.com/getsentry/sentry-java/pull/1030))

## 3.1.2

### Features

- Manually capturing User Feedback
- Set environment to "production" by default.
- Make public the Breadcrumb constructor that accepts a Date ([#1012](https://github.com/getsentry/sentry-java/pull/1012))

### Fixes

- ref: Validate event id on user feedback submission

## 3.1.1

### Features

- Bind logging related SentryProperties to Slf4j Level instead of Logback to improve Log4j2 compatibility

### Fixes

- Prevent Logback and Log4j2 integrations from re-initializing Sentry when Sentry is already initialized
- Make sure HttpServletRequestSentryUserProvider runs by default before custom SentryUserProvider beans
- Fix setting up Sentry in Spring Webflux annotation by changing the scope of Spring WebMvc related dependencies

## 3.1.0

### Features

- Make getThrowable public and improve set contexts ([#967](https://github.com/getsentry/sentry-java/pull/967))
- Accepted quoted values in properties from external configuration ([#972](https://github.com/getsentry/sentry-java/pull/972))

### Fixes

- Auto-Configure `inAppIncludes` in Spring Boot integration ([#966](https://github.com/getsentry/sentry-java/pull/966))
- Bump: Android Gradle Plugin 4.0.2 ([#968](https://github.com/getsentry/sentry-java/pull/968))
- Don't require `sentry.dsn` to be set when using `io.sentry:sentry-spring-boot-starter` and `io.sentry:sentry-logback` together ([#965](https://github.com/getsentry/sentry-java/pull/965))
- Remove chunked streaming mode ([#974](https://github.com/getsentry/sentry-java/pull/974))
- Android 11 + targetSdkVersion 30 crashes Sentry on start ([#977](https://github.com/getsentry/sentry-java/pull/977))

## 3.0.0

## Java + Android

This release marks the re-unification of Java and Android SDK code bases.
It's based on the Android 2.0 SDK, which implements [Sentry's unified API](https://develop.sentry.dev/sdk/unified-api/).

Considerable changes were done, which include a lot of improvements. More are covered below, but the highlights are:

- Improved `log4j2` integration
  - Capture breadcrumbs for level INFO and higher
  - Raises event for ERROR and higher.
  - Minimum levels are configurable.
  - Optionally initializes the SDK via appender.xml
- Dropped support to `log4j`.
- Improved `logback` integration
  - Capture breadcrumbs for level INFO and higher
  - Raises event for ERROR and higher.
  - Minimum levels are configurable.
  - Optionally initializes the SDK via appender.xml
  - Configurable via Spring integration if both are enabled
- Spring
  - No more duplicate events with Spring and logback
  - Auto initalizes if DSN is available
  - Configuration options available with auto complete
- Google App Engine support dropped

## What’s Changed

- Callback to validate SSL certificate ([#944](https://github.com/getsentry/sentry-java/pull/944))
- Attach stack traces enabled by default

### Android specific

- Release health enabled by default for Android
- Sync of Scopes for Java -> Native (NDK)
- Bump Sentry-Native v0.4.2
- Android 11 Support

[Android migration docs](https://docs.sentry.io/platforms/android/migration/#migrating-from-sentry-android-2x-to-sentry-android-3x)

### Java specific

- Unified API for Java SDK and integrations (Spring, Spring boot starter, Servlet, Logback, Log4j2)

New Java [docs](https://docs.sentry.io/platforms/java/) are live and being improved.

## Acquisition

Packages were released on [`bintray sentry-java`](https://dl.bintray.com/getsentry/sentry-java/io/sentry/), [`bintray sentry-android`](https://dl.bintray.com/getsentry/sentry-android/io/sentry/), [`jcenter`](https://jcenter.bintray.com/io/sentry/) and [`mavenCentral`](https://repo.maven.apache.org/maven2/io/sentry/)

## Where is the Java 1.7 code base?

The previous Java releases, are all available in this repository through the tagged releases.
## 3.0.0-beta.1

## What’s Changed

- feat: ssl support ([#944](https://github.com/getsentry/sentry-java/pull/944)) @ninekaw9 @marandaneto
- feat: sync Java to C ([#937](https://github.com/getsentry/sentry-java/pull/937)) @bruno-garcia @marandaneto
- feat: Auto-configure Logback appender in Spring Boot integration. ([#938](https://github.com/getsentry/sentry-java/pull/938)) @maciejwalkowiak
- feat: Add Servlet integration. ([#935](https://github.com/getsentry/sentry-java/pull/935)) @maciejwalkowiak
- fix: Pop scope at the end of the request in Spring integration. ([#936](https://github.com/getsentry/sentry-java/pull/936)) @maciejwalkowiak
- bump: Upgrade Spring Boot to 2.3.4. ([#932](https://github.com/getsentry/sentry-java/pull/932)) @maciejwalkowiak
- fix: Do not set cookies when send pii is set to false. ([#931](https://github.com/getsentry/sentry-java/pull/931)) @maciejwalkowiak

Packages were released on [`bintray sentry-java`](https://dl.bintray.com/getsentry/sentry-java/io/sentry/), [`bintray sentry-android`](https://dl.bintray.com/getsentry/sentry-android/io/sentry/), [`jcenter`](https://jcenter.bintray.com/io/sentry/) and [`mavenCentral`](https://repo.maven.apache.org/maven2/io/sentry/)

We'd love to get feedback.

## 3.0.0-alpha.3

### Features

- Enable attach stack traces and disable attach threads by default ([#921](https://github.com/getsentry/sentry-java/pull/921)) @marandaneto

### Fixes

- Bump sentry-native to 0.4.2 ([#926](https://github.com/getsentry/sentry-java/pull/926)) @marandaneto
- ref: remove log level as RN do not use it anymore ([#924](https://github.com/getsentry/sentry-java/pull/924)) @marandaneto
- Read sample rate correctly from manifest meta data ([#923](https://github.com/getsentry/sentry-java/pull/923)) @marandaneto

Packages were released on [`bintray sentry-android`](https://dl.bintray.com/getsentry/sentry-android/io/sentry/) and [`bintray sentry-java`](https://dl.bintray.com/getsentry/sentry-java/io/sentry/)

We'd love to get feedback.

## 3.0.0-alpha.2

TBD

Packages were released on [bintray](https://dl.bintray.com/getsentry/maven/io/sentry/)

> Note: This release marks the unification of the Java and Android Sentry codebases based on the core of the Android SDK (version 2.x).
Previous releases for the Android SDK (version 2.x) can be found on the now archived: https://github.com/getsentry/sentry-android/

## 3.0.0-alpha.1

### Features

### Fixes


## New releases will happen on a different repository:

https://github.com/getsentry/sentry-java

## What’s Changed

### Features

### Fixes


- feat: enable release health by default

Packages were released on [`bintray`](https://dl.bintray.com/getsentry/sentry-android/io/sentry/sentry-android/), [`jcenter`](https://jcenter.bintray.com/io/sentry/sentry-android/) and [`mavenCentral`](https://repo.maven.apache.org/maven2/io/sentry/sentry-android/)

We'd love to get feedback.

## 2.3.1

### Fixes

- Add main thread checker for the app lifecycle integration ([#525](https://github.com/getsentry/sentry-android/pull/525)) @marandaneto
- Set correct migration link ([#523](https://github.com/getsentry/sentry-android/pull/523)) @fupduck
- Warn about Sentry re-initialization. ([#521](https://github.com/getsentry/sentry-android/pull/521)) @maciejwalkowiak
- Set SDK version in `MainEventProcessor`. ([#513](https://github.com/getsentry/sentry-android/pull/513)) @maciejwalkowiak
- Bump sentry-native to 0.4.0 ([#512](https://github.com/getsentry/sentry-android/pull/512)) @marandaneto
- Bump Gradle to 6.6 and fix linting issues ([#510](https://github.com/getsentry/sentry-android/pull/510)) @marandaneto
- fix(sentry-java): Contexts belong on the Scope ([#504](https://github.com/getsentry/sentry-android/pull/504)) @maciejwalkowiak
- Add tests for verifying scope changes thread isolation ([#508](https://github.com/getsentry/sentry-android/pull/508)) @maciejwalkowiak
- Set `SdkVersion` in default `SentryOptions` created in sentry-core module ([#506](https://github.com/getsentry/sentry-android/pull/506)) @maciejwalkowiak

Packages were released on [`bintray`](https://dl.bintray.com/getsentry/sentry-android/io/sentry/sentry-android/), [`jcenter`](https://jcenter.bintray.com/io/sentry/sentry-android/) and [`mavenCentral`](https://repo.maven.apache.org/maven2/io/sentry/sentry-android/)

We'd love to get feedback.

## 2.3.0

### Features

- Add console application sample. ([#502](https://github.com/getsentry/sentry-android/pull/502)) @maciejwalkowiak
- Log stacktraces in SystemOutLogger ([#498](https://github.com/getsentry/sentry-android/pull/498)) @maciejwalkowiak
- Add method to add breadcrumb with string parameter. ([#501](https://github.com/getsentry/sentry-android/pull/501)) @maciejwalkowiak

### Fixes

- Converting UTC and ISO timestamp when missing Locale/TimeZone do not error ([#505](https://github.com/getsentry/sentry-android/pull/505)) @marandaneto
- Call `Sentry#close` on JVM shutdown. ([#497](https://github.com/getsentry/sentry-android/pull/497)) @maciejwalkowiak
- ref: sentry-core changes for console app ([#473](https://github.com/getsentry/sentry-android/pull/473)) @marandaneto

Obs: If you are using its own instance of `Hub`/`SentryClient` and reflection to set up the SDK to be usable within Libraries, this change may break your code, please fix the renamed classes.

Packages were released on [`bintray`](https://dl.bintray.com/getsentry/sentry-android/io/sentry/sentry-android/), [`jcenter`](https://jcenter.bintray.com/io/sentry/sentry-android/) and [`mavenCentral`](https://repo.maven.apache.org/maven2/io/sentry/sentry-android/)

We'd love to get feedback.

## 2.2.2

### Features

- Add sdk to envelope header ([#488](https://github.com/getsentry/sentry-android/pull/488)) @marandaneto
- Log request if response code is not 200 ([#484](https://github.com/getsentry/sentry-android/pull/484)) @marandaneto

### Fixes

- Bump plugin versions ([#487](https://github.com/getsentry/sentry-android/pull/487)) @marandaneto
- Bump: AGP 4.0.1 ([#486](https://github.com/getsentry/sentry-android/pull/486)) @marandaneto

Packages were released on [`bintray`](https://dl.bintray.com/getsentry/sentry-android/io/sentry/sentry-android/), [`jcenter`](https://jcenter.bintray.com/io/sentry/sentry-android/) and [`mavenCentral`](https://repo.maven.apache.org/maven2/io/sentry/sentry-android/)

We'd love to get feedback.

## 2.2.1

### Fixes

- Timber adds breadcrumb even if event level is < minEventLevel ([#480](https://github.com/getsentry/sentry-android/pull/480)) @marandaneto
- Contexts serializer avoids reflection and fixes desugaring issue ([#478](https://github.com/getsentry/sentry-android/pull/478)) @marandaneto
- clone session before sending to the transport ([#474](https://github.com/getsentry/sentry-android/pull/474)) @marandaneto
- Bump Gradle 6.5.1 ([#479](https://github.com/getsentry/sentry-android/pull/479)) @marandaneto

Packages were released on [`bintray`](https://dl.bintray.com/getsentry/sentry-android/io/sentry/sentry-android/), [`jcenter`](https://jcenter.bintray.com/io/sentry/sentry-android/) and [`mavenCentral`](https://repo.maven.apache.org/maven2/io/sentry/sentry-android/)

We'd love to get feedback.

## 2.2.0

### Fixes

- Negative session sequence if the date is before java date epoch ([#471](https://github.com/getsentry/sentry-android/pull/471)) @marandaneto
- Deserialise unmapped contexts values from envelope ([#470](https://github.com/getsentry/sentry-android/pull/470)) @marandaneto
- Bump: sentry-native 0.3.4 ([#468](https://github.com/getsentry/sentry-android/pull/468)) @marandaneto

- feat: timber integration ([#464](https://github.com/getsentry/sentry-android/pull/464)) @marandaneto

1) To add integrations it requires a [manual initialization](https://docs.sentry.io/platforms/android/#manual-initialization) of the Android SDK.

2) Add the `sentry-android-timber` dependency:

```groovy
implementation 'io.sentry:sentry-android-timber:{version}' // version >= 2.2.0
```

3) Initialize and add the `SentryTimberIntegration`:

```java
SentryAndroid.init(this, options -> {
    // default values:
    // minEventLevel = ERROR
    // minBreadcrumbLevel = INFO
    options.addIntegration(new SentryTimberIntegration());

    // custom values for minEventLevel and minBreadcrumbLevel
    // options.addIntegration(new SentryTimberIntegration(SentryLevel.WARNING, SentryLevel.ERROR));
});
```

4) Use the Timber integration:

```java
try {
    int x = 1 / 0;
} catch (Exception e) {
    Timber.e(e);
}
```

Packages were released on [`bintray`](https://dl.bintray.com/getsentry/sentry-android/io/sentry/sentry-android/), [`jcenter`](https://jcenter.bintray.com/io/sentry/sentry-android/) and [`mavenCentral`](https://repo.maven.apache.org/maven2/io/sentry/sentry-android/)

We'd love to get feedback.

## 2.1.7

### Fixes

- Init native libs if available on SDK init ([#461](https://github.com/getsentry/sentry-android/pull/461)) @marandaneto
- Make JVM target explicit in sentry-core ([#462](https://github.com/getsentry/sentry-android/pull/462)) @dilbernd
- Timestamp with millis from react-native should be in UTC format ([#456](https://github.com/getsentry/sentry-android/pull/456)) @marandaneto
- Bump Gradle to 6.5 ([#454](https://github.com/getsentry/sentry-android/pull/454)) @marandaneto

Packages were released on [`bintray`](https://dl.bintray.com/getsentry/sentry-android/io/sentry/sentry-android/), [`jcenter`](https://jcenter.bintray.com/io/sentry/sentry-android/) and [`mavenCentral`](https://repo.maven.apache.org/maven2/io/sentry/sentry-android/)

We'd love to get feedback.

## 2.1.6

### Fixes

- Do not lookup sentry-debug-meta but instead load it directly ([#445](https://github.com/getsentry/sentry-android/pull/445)) @marandaneto
- Regression on v2.1.5 which can cause a crash on SDK init

Packages were released on [`bintray`](https://dl.bintray.com/getsentry/sentry-android/io/sentry/sentry-android/), [`jcenter`](https://jcenter.bintray.com/io/sentry/sentry-android/) and [`mavenCentral`](https://repo.maven.apache.org/maven2/io/sentry/sentry-android/)

We'd love to get feedback.

## 2.1.5

### Fixes

This version has a severe bug and can cause a crash on SDK init

Please upgrade to https://github.com/getsentry/sentry-android/releases/tag/2.1.6

## 2.1.4

### Features

- Make gzip as default content encoding type ([#433](https://github.com/getsentry/sentry-android/pull/433)) @marandaneto
- Use AGP 4 features ([#366](https://github.com/getsentry/sentry-android/pull/366)) @marandaneto
- Create GH Actions CI for Ubuntu/macOS ([#403](https://github.com/getsentry/sentry-android/pull/403)) @marandaneto
- Make root checker better and minimize false positive ([#417](https://github.com/getsentry/sentry-android/pull/417)) @marandaneto

### Fixes

- bump: sentry-native to 0.3.1 ([#440](https://github.com/getsentry/sentry-android/pull/440)) @marandaneto
- Update last session timestamp ([#437](https://github.com/getsentry/sentry-android/pull/437)) @marandaneto
- Filter trim memory breadcrumbs ([#431](https://github.com/getsentry/sentry-android/pull/431)) @marandaneto

Packages were released on [`bintray`](https://dl.bintray.com/getsentry/sentry-android/io/sentry/sentry-android/), [`jcenter`](https://jcenter.bintray.com/io/sentry/sentry-android/) and [`mavenCentral`](https://repo.maven.apache.org/maven2/io/sentry/sentry-android/)

We'd love to get feedback.

## 2.1.3

### Fixes

This fixes several critical bugs in sentry-android 2.0 and 2.1

- Sentry.init register integrations after creating the main Hub instead of doing it in the main Hub ctor ([#427](https://github.com/getsentry/sentry-android/pull/427)) @marandaneto
- make NoOpLogger public ([#425](https://github.com/getsentry/sentry-android/pull/425)) @marandaneto
- ConnectivityChecker returns connection status and events are not trying to be sent if no connection. ([#420](https://github.com/getsentry/sentry-android/pull/420)) @marandaneto
- thread pool executor is a single thread executor instead of scheduled thread executor ([#422](https://github.com/getsentry/sentry-android/pull/422)) @marandaneto
- Add Abnormal to the Session.State enum as its part of the protocol ([#424](https://github.com/getsentry/sentry-android/pull/424)) @marandaneto
- Bump: Gradle to 6.4.1 ([#419](https://github.com/getsentry/sentry-android/pull/419)) @marandaneto

We recommend that you use sentry-android 2.1.3 over the initial release of sentry-android 2.0 and 2.1.

Packages were released on [`bintray`](https://dl.bintray.com/getsentry/sentry-android/io/sentry/sentry-android/), [`jcenter`](https://jcenter.bintray.com/io/sentry/sentry-android/) and [`mavenCentral`](https://repo.maven.apache.org/maven2/io/sentry/sentry-android/)

We'd love to get feedback.

## 2.1.2

### Features

- Added options to configure http transport ([#411](https://github.com/getsentry/sentry-android/pull/411)) @marandaneto

### Fixes

- Phone state breadcrumbs require read_phone_state on older OS versions ([#415](https://github.com/getsentry/sentry-android/pull/415)) @marandaneto @bsergean
- before raising ANR events, we check ProcessErrorStateInfo if available ([#412](https://github.com/getsentry/sentry-android/pull/412)) @marandaneto
- send cached events to use a single thread executor ([#405](https://github.com/getsentry/sentry-android/pull/405)) @marandaneto
- initing SDK on AttachBaseContext ([#409](https://github.com/getsentry/sentry-android/pull/409)) @marandaneto
- sessions can't be abnormal, but exited if not ended properly ([#410](https://github.com/getsentry/sentry-android/pull/410)) @marandaneto

Packages were released on [`bintray`](https://dl.bintray.com/getsentry/sentry-android/io/sentry/sentry-android/), [`jcenter`](https://jcenter.bintray.com/io/sentry/sentry-android/) and [`mavenCentral`](https://repo.maven.apache.org/maven2/io/sentry/sentry-android/)

We'd love to get feedback.

## 2.1.1

### Features

- Added missing getters on Breadcrumb and SentryEvent ([#397](https://github.com/getsentry/sentry-android/pull/397)) @marandaneto
- Add trim memory breadcrumbs ([#395](https://github.com/getsentry/sentry-android/pull/395)) @marandaneto
- Only set breadcrumb extras if not empty ([#394](https://github.com/getsentry/sentry-android/pull/394)) @marandaneto
- Added samples of how to disable automatic breadcrumbs ([#389](https://github.com/getsentry/sentry-android/pull/389)) @marandaneto

### Fixes

- Set missing release, environment and dist to sentry-native options ([#404](https://github.com/getsentry/sentry-android/pull/404)) @marandaneto
- Do not add automatic and empty sensor breadcrumbs ([#401](https://github.com/getsentry/sentry-android/pull/401)) @marandaneto
- ref: removed Thread.sleep from LifecycleWatcher tests, using awaitility and DateProvider ([#392](https://github.com/getsentry/sentry-android/pull/392)) @marandaneto
- ref: added a DateTimeProvider for making retry after testable ([#391](https://github.com/getsentry/sentry-android/pull/391)) @marandaneto
- Bump Gradle to 6.4 ([#390](https://github.com/getsentry/sentry-android/pull/390)) @marandaneto
- Bump sentry-native to 0.2.6 ([#396](https://github.com/getsentry/sentry-android/pull/396)) @marandaneto

Packages were released on [`bintray`](https://dl.bintray.com/getsentry/sentry-android/io/sentry/sentry-android/), [`jcenter`](https://jcenter.bintray.com/io/sentry/sentry-android/) and [`mavenCentral`](https://repo.maven.apache.org/maven2/io/sentry/sentry-android/)

We'd love to get feedback.

## 2.1.0

### Features

- Includes all the changes of 2.1.0 alpha, beta and RC

### Fixes

- fix when PhoneStateListener is not ready for use ([#387](https://github.com/getsentry/sentry-android/pull/387)) @marandaneto
- make ANR 5s by default ([#388](https://github.com/getsentry/sentry-android/pull/388)) @marandaneto
- rate limiting by categories ([#381](https://github.com/getsentry/sentry-android/pull/381)) @marandaneto
- Bump NDK to latest stable version 21.1.6352462 ([#386](https://github.com/getsentry/sentry-android/pull/386)) @marandaneto

Packages were released on [`bintray`](https://dl.bintray.com/getsentry/sentry-android/io/sentry/sentry-android/), [`jcenter`](https://jcenter.bintray.com/io/sentry/sentry-android/) and [`mavenCentral`](https://repo.maven.apache.org/maven2/io/sentry/sentry-android/)

We'd love to get feedback.

## 2.0.3

### Fixes

- patch from 2.1.0-alpha.2 - avoid crash if NDK throws UnsatisfiedLinkError ([#344](https://github.com/getsentry/sentry-android/pull/344)) @marandaneto

Packages were released on [`bintray`](https://dl.bintray.com/getsentry/sentry-android/io/sentry/sentry-android/), [`jcenter`](https://jcenter.bintray.com/io/sentry/sentry-android/) and [`mavenCentral`](https://repo.maven.apache.org/maven2/io/sentry/sentry-android/)

We'd love to get feedback.

## 2.1.0-RC.1

### Features

- Options for uncaught exception and make SentryOptions list Thread-Safe ([#384](https://github.com/getsentry/sentry-android/pull/384)) @marandaneto
- Automatic breadcrumbs for app, activity and sessions lifecycles and system events ([#348](https://github.com/getsentry/sentry-android/pull/348)) @marandaneto
- Make capture session and envelope internal ([#372](https://github.com/getsentry/sentry-android/pull/372)) @marandaneto

### Fixes

- If retry after header has empty categories, apply retry after to all of them ([#377](https://github.com/getsentry/sentry-android/pull/377)) @marandaneto
- Discard events and envelopes if cached and retry after ([#378](https://github.com/getsentry/sentry-android/pull/378)) @marandaneto
- Merge loadLibrary calls for sentry-native and clean up CMake files ([#373](https://github.com/getsentry/sentry-android/pull/373)) @Swatinem
- Exceptions should be sorted oldest to newest ([#370](https://github.com/getsentry/sentry-android/pull/370)) @marandaneto
- Check external storage size even if its read only ([#368](https://github.com/getsentry/sentry-android/pull/368)) @marandaneto
- Wrong check for cellular network capability ([#369](https://github.com/getsentry/sentry-android/pull/369)) @marandaneto
- add ScheduledForRemoval annotation to deprecated methods ([#375](https://github.com/getsentry/sentry-android/pull/375)) @marandaneto
- Bump NDK to 21.0.6113669 ([#367](https://github.com/getsentry/sentry-android/pull/367)) @marandaneto
- Bump AGP and add new make cmd to check for updates ([#365](https://github.com/getsentry/sentry-android/pull/365)) @marandaneto

Packages were released on [`bintray`](https://dl.bintray.com/getsentry/sentry-android/io/sentry/sentry-android/), [`jcenter`](https://jcenter.bintray.com/io/sentry/sentry-android/) and [`mavenCentral`](https://repo.maven.apache.org/maven2/io/sentry/sentry-android/)

We'd love to get feedback.

## 2.1.0-beta.2

### Fixes

- Bump sentry-native to 0.2.4 ([#364](https://github.com/getsentry/sentry-android/pull/364)) @marandaneto
- Update current session on session start after deleting previous session ([#362](https://github.com/getsentry/sentry-android/pull/362)) @marandaneto

Packages were released on [`bintray`](https://dl.bintray.com/getsentry/sentry-android/io/sentry/sentry-android/), [`jcenter`](https://jcenter.bintray.com/io/sentry/sentry-android/) and [`mavenCentral`](https://repo.maven.apache.org/maven2/io/sentry/sentry-android/)

We'd love to get feedback.

## 2.1.0-beta.1

### Fixes

- Bump sentry-native to 0.2.3 ([#357](https://github.com/getsentry/sentry-android/pull/357)) @marandaneto
- Check for androidx availability on runtime ([#356](https://github.com/getsentry/sentry-android/pull/356)) @marandaneto
- If theres a left over session file and its crashed, we should not overwrite its state ([#354](https://github.com/getsentry/sentry-android/pull/354)) @marandaneto
- Session should be exited state if state was ok ([#352](https://github.com/getsentry/sentry-android/pull/352)) @marandaneto
- Envelope has dedicated endpoint ([#353](https://github.com/getsentry/sentry-android/pull/353)) @marandaneto

Packages were released on [`bintray`](https://dl.bintray.com/getsentry/sentry-android/io/sentry/sentry-android/), [`jcenter`](https://jcenter.bintray.com/io/sentry/sentry-android/) and [`mavenCentral`](https://repo.maven.apache.org/maven2/io/sentry/sentry-android/)

We'd love to get feedback.

## 2.1.0-alpha.2

### Fixes

- Change integration order for cached outbox events ([#347](https://github.com/getsentry/sentry-android/pull/347)) @marandaneto
- Avoid crash if NDK throws UnsatisfiedLinkError ([#344](https://github.com/getsentry/sentry-android/pull/344)) @marandaneto
- Avoid getting a threadlocal twice. ([#339](https://github.com/getsentry/sentry-android/pull/339)) @metlos
- Removing session tracking guard on hub and client ([#338](https://github.com/getsentry/sentry-android/pull/338)) @marandaneto
- Bump agp to 3.6.2 ([#336](https://github.com/getsentry/sentry-android/pull/336)) @marandaneto
- Fix racey ANR integration ([#332](https://github.com/getsentry/sentry-android/pull/332)) @marandaneto
- Logging envelopes path when possible instead of nullable id ([#331](https://github.com/getsentry/sentry-android/pull/331)) @marandaneto
- Renaming transport gate method ([#330](https://github.com/getsentry/sentry-android/pull/330)) @marandaneto

Packages were released on [`bintray`](https://dl.bintray.com/getsentry/sentry-android/io/sentry/sentry-android/), [`jcenter`](https://jcenter.bintray.com/io/sentry/sentry-android/) and [`mavenCentral`](https://repo.maven.apache.org/maven2/io/sentry/sentry-android/)

We'd love to get feedback.

## 2.1.0-alpha.1

Release of Sentry's new SDK for Android.

## What’s Changed

### Features

- Release health @marandaneto @bruno-garcia
- ANR report should have 'was active=yes' on the dashboard ([#299](https://github.com/getsentry/sentry-android/pull/299)) @marandaneto
- NDK events apply scoped data ([#322](https://github.com/getsentry/sentry-android/pull/322)) @marandaneto
- Add a StdoutTransport ([#310](https://github.com/getsentry/sentry-android/pull/310)) @mike-burns
- Implementing new retry after protocol ([#306](https://github.com/getsentry/sentry-android/pull/306)) @marandaneto

### Fixes

- Bump sentry-native to 0.2.2 ([#305](https://github.com/getsentry/sentry-android/pull/305)) @Swatinem
- Missing App's info ([#315](https://github.com/getsentry/sentry-android/pull/315)) @marandaneto
- Buffered writers/readers - otimizations ([#311](https://github.com/getsentry/sentry-android/pull/311)) @marandaneto
- Boot time should be UTC ([#309](https://github.com/getsentry/sentry-android/pull/309)) @marandaneto
- Make transport result public ([#300](https://github.com/getsentry/sentry-android/pull/300)) @marandaneto

Packages were released on [`bintray`](https://dl.bintray.com/getsentry/sentry-android/io/sentry/sentry-android/), [`jcenter`](https://jcenter.bintray.com/io/sentry/sentry-android/) and [`mavenCentral`](https://repo.maven.apache.org/maven2/io/sentry/sentry-android/)

We'd love to get feedback.

## 2.0.2

Release of Sentry's new SDK for Android.

### Features

- MavenCentral support ([#284](https://github.com/getsentry/sentry-android/pull/284)) @marandaneto

### Fixes

- Bump AGP to 3.6.1 ([#285](https://github.com/getsentry/sentry-android/pull/285)) @marandaneto

Packages were released on [`bintray`](https://dl.bintray.com/getsentry/sentry-android/io/sentry/sentry-android/), [`jcenter`](https://jcenter.bintray.com/io/sentry/sentry-android/) and [`mavenCentral`](https://repo.maven.apache.org/maven2/io/sentry/sentry-android/)

We'd love to get feedback.

## 2.0.1

Release of Sentry's new SDK for Android.

## What’s Changed

### Features

- Attach threads/stacktraces ([#267](https://github.com/getsentry/sentry-android/pull/267)) @marandaneto
- Add the default serverName to SentryOptions and use it in MainEventProcessor ([#279](https://github.com/getsentry/sentry-android/pull/279)) @metlos

### Fixes

- set current threadId when there's no mechanism set ([#277](https://github.com/getsentry/sentry-android/pull/277)) @marandaneto
- Preview package manager ([#269](https://github.com/getsentry/sentry-android/pull/269)) @bruno-garcia

Packages were released on [`bintray`](https://dl.bintray.com/getsentry/sentry-android/io/sentry/), [`jcenter`](https://jcenter.bintray.com/io/sentry/sentry-android/)

We'd love to get feedback.

## 2.0.0

Release of Sentry's new SDK for Android.

New features not offered by (1.7.x):

- NDK support
  - Captures crashes caused by native code
  - Access to the [`sentry-native` SDK](https://github.com/getsentry/sentry-native/) API by your native (C/C++/Rust code/..).
- Automatic init (just add your `DSN` to the manifest)
   - Proguard rules are added automatically
   - Permission (Internet) is added automatically
- Uncaught Exceptions might be captured even before the app restarts
- Sentry's Unified API.
- More context/device information
- Packaged as `aar`
- Frames from the app automatically marked as `InApp=true` (stack traces in Sentry highlights them by default).
- Complete Sentry Protocol available.
- All threads and their stack traces are captured.
- Sample project in this repo to test many features (segfault, uncaught exception, ANR...)

Features from the current SDK like `ANR` are also available (by default triggered after 4 seconds).

Packages were released on [`bintray`](https://dl.bintray.com/getsentry/sentry-android/io/sentry/), [`jcenter`](https://jcenter.bintray.com/io/sentry/sentry-android/)

We'd love to get feedback.

## 2.0.0-rc04

Release of Sentry's new SDK for Android.

### Features

- Take sampleRate from metadata ([#262](https://github.com/getsentry/sentry-android/pull/262)) @bruno-garcia
- Support mills timestamp format ([#263](https://github.com/getsentry/sentry-android/pull/263)) @marandaneto
- Adding logs to installed integrations ([#265](https://github.com/getsentry/sentry-android/pull/265)) @marandaneto

### Fixes

- Breacrumb.data to string,object, Add LOG level ([#264](https://github.com/getsentry/sentry-android/pull/264)) @HazAT
- Read release conf. on manifest ([#266](https://github.com/getsentry/sentry-android/pull/266)) @marandaneto

Packages were released on [`bintray`](https://dl.bintray.com/getsentry/sentry-android/io/sentry/), [`jcenter`](https://jcenter.bintray.com/io/sentry/sentry-android/)

We'd love to get feedback and we'll work in getting the GA `2.0.0` out soon.
Until then, the [stable SDK offered by Sentry is at version 1.7.30](https://github.com/getsentry/sentry-java/releases/tag/v1.7.30)

## 2.0.0-rc03

Release of Sentry's new SDK for Android.

### Fixes

- fixes ([#259](https://github.com/getsentry/sentry-android/issues/259)) - NPE check on getExternalFilesDirs items. ([#260](https://github.com/getsentry/sentry-android/pull/260)) @marandaneto
- strictMode typo ([#258](https://github.com/getsentry/sentry-android/pull/258)) @marandaneto

Packages were released on [`bintray`](https://dl.bintray.com/getsentry/sentry-android/io/sentry/), [`jcenter`](https://jcenter.bintray.com/io/sentry/sentry-android/)

We'd love to get feedback and we'll work in getting the GA `2.0.0` out soon.
Until then, the [stable SDK offered by Sentry is at version 1.7.30](https://github.com/getsentry/sentry-java/releases/tag/v1.7.30)

## 2.0.0-rc02

Release of Sentry's new SDK for Android.

### Features

- Hub mode configurable ([#247](https://github.com/getsentry/sentry-android/pull/247)) @bruno-garcia
- Added remove methods (tags/extras) to the sentry static class ([#243](https://github.com/getsentry/sentry-android/pull/243)) @marandaneto

### Fixes


- Update ndk for new sentry-native version ([#235](https://github.com/getsentry/sentry-android/pull/235)) @Swatinem @marandaneto
- Make integrations public ([#256](https://github.com/getsentry/sentry-android/pull/256)) @marandaneto
- Bump build-tools ([#255](https://github.com/getsentry/sentry-android/pull/255)) @marandaneto
- Added javadocs to scope and its dependencies ([#253](https://github.com/getsentry/sentry-android/pull/253)) @marandaneto
- Build all ABIs ([#254](https://github.com/getsentry/sentry-android/pull/254)) @marandaneto
- Moving back ANR timeout from long to int param. ([#252](https://github.com/getsentry/sentry-android/pull/252)) @marandaneto
- Added HubAdapter to call Sentry static methods from Integrations ([#250](https://github.com/getsentry/sentry-android/pull/250)) @marandaneto
- New Release format ([#242](https://github.com/getsentry/sentry-android/pull/242)) @marandaneto
- Javadocs for SentryOptions ([#246](https://github.com/getsentry/sentry-android/pull/246)) @marandaneto
- non-app is already inApp excluded by default. ([#244](https://github.com/getsentry/sentry-android/pull/244)) @marandaneto
- Fix if symlink exists for sentry-native ([#241](https://github.com/getsentry/sentry-android/pull/241)) @marandaneto
- Clone method - race condition free ([#226](https://github.com/getsentry/sentry-android/pull/226)) @marandaneto
- Refactoring breadcrumbs callback ([#239](https://github.com/getsentry/sentry-android/pull/239)) @marandaneto

Packages were released on [`bintray`](https://dl.bintray.com/getsentry/sentry-android/io/sentry/), [`jcenter`](https://jcenter.bintray.com/io/sentry/sentry-android/)

We'd love to get feedback and we'll work in getting the GA `2.0.0` out soon.
Until then, the [stable SDK offered by Sentry is at version 1.7.30](https://github.com/getsentry/sentry-java/releases/tag/v1.7.30)

## 2.0.0-rc01

Release of Sentry's new SDK for Android.

## What’s Changed

### Features

- Added remove methods for Scope data ([#237](https://github.com/getsentry/sentry-android/pull/237)) @marandaneto
- More device context (deviceId, connectionType and language) ([#229](https://github.com/getsentry/sentry-android/pull/229)) @marandaneto
- Added a few java docs (Sentry, Hub and SentryClient) ([#223](https://github.com/getsentry/sentry-android/pull/223)) @marandaneto
- Implemented diagnostic logger ([#218](https://github.com/getsentry/sentry-android/pull/218)) @marandaneto
- Added event processors to scope ([#209](https://github.com/getsentry/sentry-android/pull/209)) @marandaneto
- Added android transport gate ([#206](https://github.com/getsentry/sentry-android/pull/206)) @marandaneto
- Added executor for caching values out of the main thread ([#201](https://github.com/getsentry/sentry-android/pull/201)) @marandaneto

### Fixes


- Honor RetryAfter ([#236](https://github.com/getsentry/sentry-android/pull/236)) @marandaneto
- Add tests for SentryValues ([#238](https://github.com/getsentry/sentry-android/pull/238)) @philipphofmann
- Do not set frames if there's none ([#234](https://github.com/getsentry/sentry-android/pull/234)) @marandaneto
- Always call interrupt after InterruptedException ([#232](https://github.com/getsentry/sentry-android/pull/232)) @marandaneto
- Mark as current thread if its the main thread ([#228](https://github.com/getsentry/sentry-android/pull/228)) @marandaneto
- Fix lgtm alerts ([#219](https://github.com/getsentry/sentry-android/pull/219)) @marandaneto
- Written unit tests to ANR integration ([#215](https://github.com/getsentry/sentry-android/pull/215)) @marandaneto
- Added blog posts to README ([#214](https://github.com/getsentry/sentry-android/pull/214)) @marandaneto
- Raise code coverage for Dsn to 100% ([#212](https://github.com/getsentry/sentry-android/pull/212)) @philipphofmann
- Remove redundant times(1) for Mockito.verify ([#211](https://github.com/getsentry/sentry-android/pull/211)) @philipphofmann
- Transport may be set on options ([#203](https://github.com/getsentry/sentry-android/pull/203)) @marandaneto
- dist may be set on options ([#204](https://github.com/getsentry/sentry-android/pull/204)) @marandaneto
- Throw an exception if DSN is not set ([#200](https://github.com/getsentry/sentry-android/pull/200)) @marandaneto
- Migration guide markdown ([#197](https://github.com/getsentry/sentry-android/pull/197)) @marandaneto

Packages were released on [`bintray`](https://dl.bintray.com/getsentry/sentry-android/io/sentry/), [`jcenter`](https://jcenter.bintray.com/io/sentry/sentry-android/)

We'd love to get feedback and we'll work in getting the GA `2.0.0` out soon.
Until then, the [stable SDK offered by Sentry is at version 1.7.29](https://github.com/getsentry/sentry-java/releases/tag/v1.7.29)

## 2.0.0-beta02

Release of Sentry's new SDK for Android.

### Features

- addBreadcrumb overloads ([#196](https://github.com/getsentry/sentry-android/pull/196)) and ([#198](https://github.com/getsentry/sentry-android/pull/198))

### Fixes

- fix Android bug on API 24 and 25 about getting current threads and stack traces ([#194](https://github.com/getsentry/sentry-android/pull/194))

Packages were released on [`bintray`](https://dl.bintray.com/getsentry/sentry-android/io/sentry/), [`jcenter`](https://jcenter.bintray.com/io/sentry/sentry-android/)

We'd love to get feedback and we'll work in getting the GA `2.0.0` out soon.
Until then, the [stable SDK offered by Sentry is at version 1.7.28](https://github.com/getsentry/sentry-java/releases/tag/v1.7.28)

## 2.0.0-beta01

Release of Sentry's new SDK for Android.

### Fixes

- ref: ANR doesn't set handled flag ([#186](https://github.com/getsentry/sentry-android/pull/186))
- SDK final review ([#183](https://github.com/getsentry/sentry-android/pull/183))
- ref: Drop errored in favor of crashed ([#187](https://github.com/getsentry/sentry-android/pull/187))
- Workaround android_id ([#185](https://github.com/getsentry/sentry-android/pull/185))
- Renamed sampleRate ([#191](https://github.com/getsentry/sentry-android/pull/191))
- Making timestamp package-private or test-only ([#190](https://github.com/getsentry/sentry-android/pull/190))
- Split event processor in Device/App data ([#180](https://github.com/getsentry/sentry-android/pull/180))

Packages were released on [`bintray`](https://dl.bintray.com/getsentry/sentry-android/io/sentry/), [`jcenter`](https://jcenter.bintray.com/io/sentry/sentry-android/)

We'd love to get feedback and we'll work in getting the GA `2.0.0` out soon.
Until then, the [stable SDK offered by Sentry is at version 1.7.28](https://github.com/getsentry/sentry-java/releases/tag/v1.7.28)

## 2.0.0-alpha09

Release of Sentry's new SDK for Android.

### Features

- Adding nativeBundle plugin ([#161](https://github.com/getsentry/sentry-android/pull/161))
- Adding scope methods to sentry static class ([#179](https://github.com/getsentry/sentry-android/pull/179))

### Fixes

- fix: DSN parsing ([#165](https://github.com/getsentry/sentry-android/pull/165))
- Don't avoid exception type minification ([#166](https://github.com/getsentry/sentry-android/pull/166))
- make Gson retro compatible with older versions of AGP ([#177](https://github.com/getsentry/sentry-android/pull/177))
- Bump sentry-native with message object instead of a string ([#172](https://github.com/getsentry/sentry-android/pull/172))

Packages were released on [`bintray`](https://dl.bintray.com/getsentry/sentry-android/io/sentry/), [`jcenter`](https://jcenter.bintray.com/io/sentry/sentry-android/)

We'd love to get feedback and we'll work in getting the GA `2.0.0` out soon.
Until then, the [stable SDK offered by Sentry is at version 1.7.28](https://github.com/getsentry/sentry-java/releases/tag/v1.7.28)

## 2.0.0-alpha08

Release of Sentry's new SDK for Android.

### Fixes

- DebugId endianness ([#162](https://github.com/getsentry/sentry-android/pull/162))
- Executed beforeBreadcrumb also for scope ([#160](https://github.com/getsentry/sentry-android/pull/160))
- Benefit of manifest merging when minSdk ([#159](https://github.com/getsentry/sentry-android/pull/159))
- Add method to captureMessage with level ([#157](https://github.com/getsentry/sentry-android/pull/157))
- Listing assets file on the wrong dir ([#156](https://github.com/getsentry/sentry-android/pull/156))

Packages were released on [`bintray`](https://dl.bintray.com/getsentry/sentry-android/io/sentry/), [`jcenter`](https://jcenter.bintray.com/io/sentry/sentry-android/)

We'd love to get feedback and we'll work in getting the GA `2.0.0` out soon.
Until then, the [stable SDK offered by Sentry is at version 1.7.28](https://github.com/getsentry/sentry-java/releases/tag/v1.7.28)

## 2.0.0-alpha07

Third release of Sentry's new SDK for Android.

### Fixes

-  Fixed release for jcenter and bintray

Packages were released on [`bintray`](https://dl.bintray.com/getsentry/sentry-android/io/sentry/), [`jcenter`](https://jcenter.bintray.com/io/sentry/sentry-android/)

We'd love to get feedback and we'll work in getting the GA `2.0.0` out soon.
Until then, the [stable SDK offered by Sentry is at version 1.7.28](https://github.com/getsentry/sentry-java/releases/tag/v1.7.28)

## 2.0.0-alpha06

Second release of Sentry's new SDK for Android.

### Fixes

- Fixed a typo on pom generation.

Packages were released on [`bintray`](https://dl.bintray.com/getsentry/sentry-android/io/sentry/), [`jcenter`](https://jcenter.bintray.com/io/sentry/sentry-android/)

We'd love to get feedback and we'll work in getting the GA `2.0.0` out soon.
Until then, the [stable SDK offered by Sentry is at version 1.7.28](https://github.com/getsentry/sentry-java/releases/tag/v1.7.28)

## 2.0.0-alpha05

First release of Sentry's new SDK for Android.

New features not offered by our current (1.7.x), stable SDK are:

- NDK support
  - Captures crashes caused by native code
  - Access to the [`sentry-native` SDK](https://github.com/getsentry/sentry-native/) API by your native (C/C++/Rust code/..).
- Automatic init (just add your `DSN` to the manifest)
   - Proguard rules are added automatically
   - Permission (Internet) is added automatically
- Uncaught Exceptions might be captured even before the app restarts
- Unified API which include scopes etc.
- More context/device information
- Packaged as `aar`
- Frames from the app automatically marked as `InApp=true` (stack traces in Sentry highlights them by default).
- Complete Sentry Protocol available.
- All threads and their stack traces are captured.
- Sample project in this repo to test many features (segfault, uncaught exception, scope)

Features from the current SDK like `ANR` are also available (by default triggered after 4 seconds).

Packages were released on [`bintray`](https://dl.bintray.com/getsentry/sentry-android/io/sentry/), [`jcenter`](https://jcenter.bintray.com/io/sentry/sentry-android/)

We'd love to get feedback and we'll work in getting the GA `2.0.0` out soon.
Until then, the [stable SDK offered by Sentry is at version 1.7.28](https://github.com/getsentry/sentry-java/releases/tag/v1.7.28)<|MERGE_RESOLUTION|>--- conflicted
+++ resolved
@@ -2,11 +2,6 @@
 
 ## Unreleased
 
-<<<<<<< HEAD
-### Fixes
-
-- Set transactionNameSource to CUSTOM when setting transaction name ([#2405](https://github.com/getsentry/sentry-java/pull/2405))
-=======
 ### Features
 
 - Collect memory usage in transactions ([#2445](https://github.com/getsentry/sentry-java/pull/2445))
@@ -16,6 +11,7 @@
 ### Fixes
 
 - Don't override sdk name with Timber ([#2450](https://github.com/getsentry/sentry-java/pull/2450))
+- Set transactionNameSource to CUSTOM when setting transaction name ([#2405](https://github.com/getsentry/sentry-java/pull/2405))
 
 ## 6.11.0
 
@@ -69,7 +65,6 @@
 ### Dependencies
 
 - Bump OpenTelemetry to 1.20.1 and OpenTelemetry Java Agent to 1.20.2 ([#2420](https://github.com/getsentry/sentry-java/pull/2420))
->>>>>>> a3f51491
 
 ## 6.9.1
 
