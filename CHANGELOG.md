--- conflicted
+++ resolved
@@ -2,7 +2,6 @@
 
 ## Unreleased
 
-<<<<<<< HEAD
 ## 6.0.0-alpha.2
 
 * Ref: Simplify DateUtils with ISO8601Utils (#1837)
@@ -41,13 +40,12 @@
     * Remove `gson` dependency.
     * Remove `IUnknownPropertiesConsumer`
 * Bump: Kotlin to 1.5 and compatibility to 1.4 for sentry-android-timber (#1815)
-=======
+
 ## 5.6.1
 
 * Fix: NPE while adding "response_body_size" breadcrumb, when response body is null (#1884)
 * Bump: AGP to 7.1.0 (#1892)
 * Feat: Add options.printUncaughtStackTrace to print uncaught exceptions (#1890)
->>>>>>> a006814f
 
 ## 5.6.0
 
