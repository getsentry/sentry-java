# Changelog

## Unreleased

<<<<<<< HEAD
### Features

- Replace `tracestate` header with `baggage` header ([#2078](https://github.com/getsentry/sentry-java/pull/2078))
=======
### Fixes

- Sentry can now self heal after a Thread had its currentHub set to a NoOpHub ([#2076](https://github.com/getsentry/sentry-java/pull/2076))
>>>>>>> fd2d94ef

## 6.0.0-rc.1

### Features
- Allow optimization and obfuscation of the SDK by reducing proguard rules ([#2031](https://github.com/getsentry/sentry-java/pull/2031))

### Fixes

- Calling Sentry.init and specifying contextTags now has an effect on the Logback SentryAppender ([#2052](https://github.com/getsentry/sentry-java/pull/2052))
- Calling Sentry.init and specifying contextTags now has an effect on the Log4j SentryAppender ([#2054](https://github.com/getsentry/sentry-java/pull/2054))
- Calling Sentry.init and specifying contextTags now has an effect on the jul SentryAppender ([#2057](https://github.com/getsentry/sentry-java/pull/2057))
- Update Spring Boot dependency to 2.6.8 and fix the CVE-2022-22970 ([#2068](https://github.com/getsentry/sentry-java/pull/2068))

## 6.0.0-beta.4

### Fixes

- No longer close OutputStream that is passed into JsonSerializer ([#2029](https://github.com/getsentry/sentry-java/pull/2029))
- Fix setting context tags on events captured by Spring ([#2060](https://github.com/getsentry/sentry-java/pull/2060))
- Isolate cached events with hashed DSN subfolder ([#2038](https://github.com/getsentry/sentry-java/pull/2038))
- SentryThread.current flag will not be overridden by DefaultAndroidEventProcessor if already set ([#2050](https://github.com/getsentry/sentry-java/pull/2050))
- Fix serialization of Long inside of Request.data ([#2051](https://github.com/getsentry/sentry-java/pull/2051))

### Features

- Allow setting SDK info (name & version) in manifest ([#2016](https://github.com/getsentry/sentry-java/pull/2016))
- Allow setting native Android SDK name during build ([#2035](https://github.com/getsentry/sentry-java/pull/2035))
- Include application permissions in Android events ([#2018](https://github.com/getsentry/sentry-java/pull/2018))
- Automatically create transactions for UI events ([#1975](https://github.com/getsentry/sentry-java/pull/1975))
- Hints are now used via a Hint object and passed into beforeSend and EventProcessor as @NotNull Hint object ([#2045](https://github.com/getsentry/sentry-java/pull/2045))
- Attachments can be manipulated via hint ([#2046](https://github.com/getsentry/sentry-java/pull/2046))

### Changed

- Update sentry-native to 0.4.17 ([#2033](https://github.com/getsentry/sentry-java/pull/2033))
- Update Gradle to 7.4.2 and AGP to 7.2 ([#2042](https://github.com/getsentry/sentry-java/pull/2042))

## 6.0.0-beta.3

### Fixes

- Change order of event filtering mechanisms ([#2001](https://github.com/getsentry/sentry-java/pull/2001))
- Only send session update for dropped events if state changed ([#2002](https://github.com/getsentry/sentry-java/pull/2002))

## 6.0.0-beta.2

### Fixes

- Android profiling initializes on first profile start ([#2009](https://github.com/getsentry/sentry-java/pull/2009))

## 6.0.0-beta.1

### Fixes

- Profiling rate decreased from 300hz to 100hz ([#1997](https://github.com/getsentry/sentry-java/pull/1997))
- Allow disabling sending of client reports via Android Manifest and external options ([#2007](https://github.com/getsentry/sentry-java/pull/2007))
- Ref: Upgrade Spring Boot dependency to 2.5.13 ([#2011](https://github.com/getsentry/sentry-java/pull/2011))

### Sentry Self-hosted Compatibility

- Starting with version `6.6.0` of `sentry`, [Sentry's version >= v21.9.0](https://github.com/getsentry/self-hosted/releases) is required or you have to manually disable sending client reports via the `sendClientReports` option. This only applies to self-hosted Sentry. If you are using [sentry.io](https://sentry.io), no action is needed.

## 6.0.0-alpha.6

### Features

- Add sentry-servlet-jakarta module ([#1987](https://github.com/getsentry/sentry-java/pull/1987))
- Add client reports ([#1982](https://github.com/getsentry/sentry-java/pull/1982))

### Fixes

- Ref: Make options.printUncaughtStackTrace primitive type ([#1995](https://github.com/getsentry/sentry-java/pull/1995))

## 6.0.0-alpha.5

### Features

- Screenshot is taken when there is an error ([#1967](https://github.com/getsentry/sentry-java/pull/1967))
- Add Android profiling traces ([#1897](https://github.com/getsentry/sentry-java/pull/1897)) ([#1959](https://github.com/getsentry/sentry-java/pull/1959)) and its tests ([#1949](https://github.com/getsentry/sentry-java/pull/1949))

## 6.0.0-alpha.4

### Fixes

- Ref: Remove not needed interface abstractions on Android ([#1953](https://github.com/getsentry/sentry-java/pull/1953))

## 6.0.0-alpha.3

### Features

- Enable enableScopeSync by default for Android ([#1928](https://github.com/getsentry/sentry-java/pull/1928))

### Fixes

- Ref: Make hints Map<String, Object> instead of only Object ([#1929](https://github.com/getsentry/sentry-java/pull/1929))

## 6.0.0-alpha.2

### Features

- Relax TransactionNameProvider ([#1861](https://github.com/getsentry/sentry-java/pull/1861))

### Fixes

- Ref: Simplify DateUtils with ISO8601Utils ([#1837](https://github.com/getsentry/sentry-java/pull/1837))

Breaking changes:

- Ref: Remove deprecated and scheduled fields ([#1875](https://github.com/getsentry/sentry-java/pull/1875))
- Ref: Add shutdownTimeoutMillis in favor of shutdownTimeout ([#1873](https://github.com/getsentry/sentry-java/pull/1873))
- Ref: Remove Attachment ContentType since the Server infers it ([#1874](https://github.com/getsentry/sentry-java/pull/1874))

## 6.0.0-alpha.1

### Features

- Use float instead of Date for protocol types for higher precision ([#1737](https://github.com/getsentry/sentry-java/pull/1737))

### Fixes

- Ref: Bind external properties to a dedicated class. ([#1750](https://github.com/getsentry/sentry-java/pull/1750))
- Ref: Debug log serializable objects ([#1795](https://github.com/getsentry/sentry-java/pull/1795))
- Ref: catch Throwable instead of Exception to suppress internal SDK errors ([#1812](https://github.com/getsentry/sentry-java/pull/1812))

Breaking changes:

- `SentryOptions` can merge properties from `ExternalOptions` instead of another instance of `SentryOptions`
- Following boolean properties from `SentryOptions` that allowed `null` values are now not nullable - `debug`, `enableUncaughtExceptionHandler`, `enableDeduplication`
- `SentryOptions` cannot be created anymore using `PropertiesProvider` with `SentryOptions#from` method. Use `ExternalOptions#from` instead and merge created object with `SentryOptions#merge`
- Feat: Vendor JSON ([#1554](https://github.com/getsentry/sentry-java/pull/1554))
    - Introduce `JsonSerializable` and `JsonDeserializer` interfaces for manual json
      serialization/deserialization.
    - Introduce `JsonUnknwon` interface to preserve unknown properties when deserializing/serializing
      SDK classes.
    - When passing custom objects, for example in `Contexts`, these are supported for serialization:
        - `JsonSerializable`
        - `Map`, `Collection`, `Array`, `String` and all primitive types.
        - Objects with the help of refection.
            - `Map`, `Collection`, `Array`, `String` and all primitive types.
            - Call `toString()` on objects that have a cyclic reference to a ancestor object.
            - Call `toString()` where object graphs exceed max depth.
    - Remove `gson` dependency.
    - Remove `IUnknownPropertiesConsumer`
- Bump: Kotlin to 1.5 and compatibility to 1.4 for sentry-android-timber ([#1815](https://github.com/getsentry/sentry-java/pull/1815))

## 5.7.3

### Fixes

- Sentry Timber integration throws an exception when using args ([#1986](https://github.com/getsentry/sentry-java/pull/1986))

## 5.7.2

### Fixes

- Bring back support for `Timber.tag` ([#1974](https://github.com/getsentry/sentry-java/pull/1974))

## 5.7.1

### Fixes

- Sentry Timber integration does not submit msg.formatted breadcrumbs ([#1957](https://github.com/getsentry/sentry-java/pull/1957))
- ANR WatchDog won't crash on SecurityException ([#1962](https://github.com/getsentry/sentry-java/pull/1962))

## 5.7.0

### Features

- Automatically enable `Timber` and `Fragment` integrations if they are present on the classpath ([#1936](https://github.com/getsentry/sentry-java/pull/1936))

## 5.6.3

### Fixes

- If transaction or span is finished, do not allow to mutate ([#1940](https://github.com/getsentry/sentry-java/pull/1940))
- Keep used AndroidX classes from obfuscation (Fixes UI breadcrumbs and Slow/Frozen frames) ([#1942](https://github.com/getsentry/sentry-java/pull/1942))

## 5.6.2

### Fixes

- Ref: Make ActivityFramesTracker public to be used by Hybrid SDKs ([#1931](https://github.com/getsentry/sentry-java/pull/1931))
- Bump: AGP to 7.1.2 ([#1930](https://github.com/getsentry/sentry-java/pull/1930))
- NPE while adding "response_body_size" breadcrumb, when response body length is unknown ([#1908](https://github.com/getsentry/sentry-java/pull/1908))
- Do not include stacktrace frames into Timber message ([#1898](https://github.com/getsentry/sentry-java/pull/1898))
- Potential memory leaks ([#1909](https://github.com/getsentry/sentry-java/pull/1909))

Breaking changes:
`Timber.tag` is no longer supported by our [Timber integration](https://docs.sentry.io/platforms/android/configuration/integrations/timber/) and will not appear on Sentry for error events.
Please vote on this [issue](https://github.com/getsentry/sentry-java/issues/1900), if you'd like us to provide support for that.

## 5.6.2-beta.3

### Fixes

- Ref: Make ActivityFramesTracker public to be used by Hybrid SDKs ([#1931](https://github.com/getsentry/sentry-java/pull/1931))
- Bump: AGP to 7.1.2 ([#1930](https://github.com/getsentry/sentry-java/pull/1930))

## 5.6.2-beta.2

### Fixes

- NPE while adding "response_body_size" breadcrumb, when response body length is unknown ([#1908](https://github.com/getsentry/sentry-java/pull/1908))

## 5.6.2-beta.1

### Fixes

- Do not include stacktrace frames into Timber message ([#1898](https://github.com/getsentry/sentry-java/pull/1898))
- Potential memory leaks ([#1909](https://github.com/getsentry/sentry-java/pull/1909))

Breaking changes:
`Timber.tag` is no longer supported by our [Timber integration](https://docs.sentry.io/platforms/android/configuration/integrations/timber/) and will not appear on Sentry for error events.
Please vote on this [issue](https://github.com/getsentry/sentry-java/issues/1900), if you'd like us to provide support for that.

## 5.6.1

### Features

- Add options.printUncaughtStackTrace to print uncaught exceptions ([#1890](https://github.com/getsentry/sentry-java/pull/1890))

### Fixes

- NPE while adding "response_body_size" breadcrumb, when response body is null ([#1884](https://github.com/getsentry/sentry-java/pull/1884))
- Bump: AGP to 7.1.0 ([#1892](https://github.com/getsentry/sentry-java/pull/1892))

## 5.6.0

### Features

- Add breadcrumbs support for UI events (automatically captured) ([#1876](https://github.com/getsentry/sentry-java/pull/1876))

### Fixes

- Change scope of servlet-api to compileOnly ([#1880](https://github.com/getsentry/sentry-java/pull/1880))

## 5.5.3

### Fixes

- Do not create SentryExceptionResolver bean when Spring MVC is not on the classpath ([#1865](https://github.com/getsentry/sentry-java/pull/1865))

## 5.5.2

### Fixes

- Detect App Cold start correctly for Hybrid SDKs ([#1855](https://github.com/getsentry/sentry-java/pull/1855))
- Bump: log4j to 2.17.0 ([#1852](https://github.com/getsentry/sentry-java/pull/1852))
- Bump: logback to 1.2.9 ([#1853](https://github.com/getsentry/sentry-java/pull/1853))

## 5.5.1

### Fixes

- Bump: log4j to 2.16.0 ([#1845](https://github.com/getsentry/sentry-java/pull/1845))
- Make App start cold/warm visible to Hybrid SDKs ([#1848](https://github.com/getsentry/sentry-java/pull/1848))

## 5.5.0

### Features

- Add locale to device context and deprecate language ([#1832](https://github.com/getsentry/sentry-java/pull/1832))
- Add `SentryFileInputStream` and `SentryFileOutputStream` for File I/O performance instrumentation ([#1826](https://github.com/getsentry/sentry-java/pull/1826))
- Add `SentryFileReader` and `SentryFileWriter` for File I/O instrumentation ([#1843](https://github.com/getsentry/sentry-java/pull/1843))

### Fixes

- Bump: log4j to 2.15.0 ([#1839](https://github.com/getsentry/sentry-java/pull/1839))
- Ref: Rename Fragment span operation from `ui.fragment.load` to `ui.load` ([#1824](https://github.com/getsentry/sentry-java/pull/1824))
- Ref: change `java.util.Random` to `java.security.SecureRandom` for possible security reasons ([#1831](https://github.com/getsentry/sentry-java/pull/1831))

## 5.4.3

### Fixes

- Only report App start measurement for full launch on Android ([#1821](https://github.com/getsentry/sentry-java/pull/1821))

## 5.4.2

### Fixes

- Ref: catch Throwable instead of Exception to suppress internal SDK errors ([#1812](https://github.com/getsentry/sentry-java/pull/1812))

## 5.4.1

### Features

- Refactor OkHttp and Apollo to Kotlin functional interfaces ([#1797](https://github.com/getsentry/sentry-java/pull/1797))
- Add secondary constructor to SentryInstrumentation ([#1804](https://github.com/getsentry/sentry-java/pull/1804))

### Fixes

- Do not start fragment span if not added to the Activity ([#1813](https://github.com/getsentry/sentry-java/pull/1813))

## 5.4.0

### Features

- Add `graphql-java` instrumentation ([#1777](https://github.com/getsentry/sentry-java/pull/1777))

### Fixes

- Do not crash when event processors throw a lower level Throwable class ([#1800](https://github.com/getsentry/sentry-java/pull/1800))
- ActivityFramesTracker does not throw if Activity has no observers ([#1799](https://github.com/getsentry/sentry-java/pull/1799))

## 5.3.0

### Features

- Add datasource tracing with P6Spy ([#1784](https://github.com/getsentry/sentry-java/pull/1784))

### Fixes

- ActivityFramesTracker does not throw if Activity has not been added ([#1782](https://github.com/getsentry/sentry-java/pull/1782))
- PerformanceAndroidEventProcessor uses up to date isTracingEnabled set on Configuration callback ([#1786](https://github.com/getsentry/sentry-java/pull/1786))

## 5.2.4

### Fixes

- Window.FEATURE_NO_TITLE does not work when using activity traces ([#1769](https://github.com/getsentry/sentry-java/pull/1769))
- unregister UncaughtExceptionHandler on close ([#1770](https://github.com/getsentry/sentry-java/pull/1770))

## 5.2.3

### Fixes

- Make ActivityFramesTracker operations thread-safe ([#1762](https://github.com/getsentry/sentry-java/pull/1762))
- Clone Scope Contexts ([#1763](https://github.com/getsentry/sentry-java/pull/1763))
- Bump: AGP to 7.0.3 ([#1765](https://github.com/getsentry/sentry-java/pull/1765))

## 5.2.2

### Fixes

- Close HostnameCache#executorService on SentryClient#close ([#1757](https://github.com/getsentry/sentry-java/pull/1757))

## 5.2.1

### Features

- Add isCrashedLastRun support ([#1739](https://github.com/getsentry/sentry-java/pull/1739))
- Attach Java vendor and version to events and transactions ([#1703](https://github.com/getsentry/sentry-java/pull/1703))

### Fixes

- Handle exception if Context.registerReceiver throws ([#1747](https://github.com/getsentry/sentry-java/pull/1747))

## 5.2.0

### Features

- Allow setting proguard via Options and/or external resources ([#1728](https://github.com/getsentry/sentry-java/pull/1728))
- Add breadcrumbs for the Apollo integration ([#1726](https://github.com/getsentry/sentry-java/pull/1726))

### Fixes

- Don't set lastEventId for transactions ([#1727](https://github.com/getsentry/sentry-java/pull/1727))
- ActivityLifecycleIntegration#appStartSpan memory leak ([#1732](https://github.com/getsentry/sentry-java/pull/1732))

## 5.2.0-beta.3

### Features

- Add "data" to spans ([#1717](https://github.com/getsentry/sentry-java/pull/1717))

### Fixes

- Check at runtime if AndroidX.Core is available ([#1718](https://github.com/getsentry/sentry-java/pull/1718))
- Should not capture unfinished transaction ([#1719](https://github.com/getsentry/sentry-java/pull/1719))

## 5.2.0-beta.2

### Fixes

- Bump AGP to 7.0.2 ([#1650](https://github.com/getsentry/sentry-java/pull/1650))
- Drop spans in BeforeSpanCallback. ([#1713](https://github.com/getsentry/sentry-java/pull/1713))

## 5.2.0-beta.1

### Features

- Add tracestate HTTP header support ([#1683](https://github.com/getsentry/sentry-java/pull/1683))
- Add option to filter which origins receive tracing headers ([#1698](https://github.com/getsentry/sentry-java/pull/1698))
- Include unfinished spans in transaction ([#1699](https://github.com/getsentry/sentry-java/pull/1699))
- Add static helpers for creating breadcrumbs ([#1702](https://github.com/getsentry/sentry-java/pull/1702))
- Performance support for Android Apollo ([#1705](https://github.com/getsentry/sentry-java/pull/1705))

### Fixes

- Move tags from transaction.contexts.trace.tags to transaction.tags ([#1700](https://github.com/getsentry/sentry-java/pull/1700))

Breaking changes:

- Updated proguard keep rule for enums, which affects consumer application code ([#1694](https://github.com/getsentry/sentry-java/pull/1694))

## 5.1.2

### Fixes

- Servlet 3.1 compatibility issue ([#1681](https://github.com/getsentry/sentry-java/pull/1681))
- Do not drop Contexts key if Collection, Array or Char ([#1680](https://github.com/getsentry/sentry-java/pull/1680))

## 5.1.1

### Features

- Add support for async methods in Spring MVC ([#1652](https://github.com/getsentry/sentry-java/pull/1652))
- Add secondary constructor taking IHub to SentryOkHttpInterceptor ([#1657](https://github.com/getsentry/sentry-java/pull/1657))
- Merge external map properties ([#1656](https://github.com/getsentry/sentry-java/pull/1656))

### Fixes

- Remove onActivityPreCreated call in favor of onActivityCreated ([#1661](https://github.com/getsentry/sentry-java/pull/1661))
- Do not crash if SENSOR_SERVICE throws ([#1655](https://github.com/getsentry/sentry-java/pull/1655))
- Make sure scope is popped when processing request results in exception ([#1665](https://github.com/getsentry/sentry-java/pull/1665))

## 5.1.0

### Features

- Spring WebClient integration ([#1621](https://github.com/getsentry/sentry-java/pull/1621))
- OpenFeign integration ([#1632](https://github.com/getsentry/sentry-java/pull/1632))
- Add more convenient way to pass BeforeSpanCallback in OpenFeign integration ([#1637](https://github.com/getsentry/sentry-java/pull/1637))

### Fixes

- Bump: sentry-native to 0.4.12 ([#1651](https://github.com/getsentry/sentry-java/pull/1651))

## 5.1.0-beta.9

- No documented changes.

## 5.1.0-beta.8

### Features

- Generate Sentry BOM ([#1486](https://github.com/getsentry/sentry-java/pull/1486))

## 5.1.0-beta.7

### Features

- Slow/Frozen frames metrics ([#1609](https://github.com/getsentry/sentry-java/pull/1609))

## 5.1.0-beta.6

### Features

- Add request body extraction for Spring MVC integration ([#1595](https://github.com/getsentry/sentry-java/pull/1595))

### Fixes

- set min sdk version of sentry-android-fragment to API 14 ([#1608](https://github.com/getsentry/sentry-java/pull/1608))
- Ser/Deser of the UserFeedback from cached envelope ([#1611](https://github.com/getsentry/sentry-java/pull/1611))

## 5.1.0-beta.5

### Fixes

- Make SentryAppender non-final for Log4j2 and Logback ([#1603](https://github.com/getsentry/sentry-java/pull/1603))
- Do not throw IAE when tracing header contain invalid trace id ([#1605](https://github.com/getsentry/sentry-java/pull/1605))

## 5.1.0-beta.4

### Fixes

- Update sentry-native to 0.4.11 ([#1591](https://github.com/getsentry/sentry-java/pull/1591))

## 5.1.0-beta.3

### Features

- Spring Webflux integration ([#1529](https://github.com/getsentry/sentry-java/pull/1529))

## 5.1.0-beta.2

### Features

- Support transaction waiting for children to finish. ([#1535](https://github.com/getsentry/sentry-java/pull/1535))
- Capture logged marker in log4j2 and logback appenders ([#1551](https://github.com/getsentry/sentry-java/pull/1551))
- Allow clearing of attachments in the scope ([#1562](https://github.com/getsentry/sentry-java/pull/1562))
- Set mechanism type in SentryExceptionResolver ([#1556](https://github.com/getsentry/sentry-java/pull/1556))
- Perf. for fragments ([#1528](https://github.com/getsentry/sentry-java/pull/1528))

### Fixes

- Handling missing Spring Security on classpath on Java 8 ([#1552](https://github.com/getsentry/sentry-java/pull/1552))
- Use a different method to get strings from JNI, and avoid excessive Stack Space usage. ([#1214](https://github.com/getsentry/sentry-java/pull/1214))
- Add data field to SentrySpan ([#1555](https://github.com/getsentry/sentry-java/pull/1555))
- Clock drift issue when calling DateUtils#getDateTimeWithMillisPrecision ([#1557](https://github.com/getsentry/sentry-java/pull/1557))
- Prefer snake case for HTTP integration data keys ([#1559](https://github.com/getsentry/sentry-java/pull/1559))
- Assign lastEventId only if event was queued for submission ([#1565](https://github.com/getsentry/sentry-java/pull/1565))

## 5.1.0-beta.1

### Features

- Measure app start time ([#1487](https://github.com/getsentry/sentry-java/pull/1487))
- Automatic breadcrumbs logging for fragment lifecycle ([#1522](https://github.com/getsentry/sentry-java/pull/1522))

## 5.0.1

### Fixes

- Sources and Javadoc artifacts were mixed up ([#1515](https://github.com/getsentry/sentry-java/pull/1515))

## 5.0.0

This release brings many improvements but also new features:

- OkHttp Interceptor for Android ([#1330](https://github.com/getsentry/sentry-java/pull/1330))
- GraalVM Native Image Compatibility ([#1329](https://github.com/getsentry/sentry-java/pull/1329))
- Add option to ignore exceptions by type ([#1352](https://github.com/getsentry/sentry-java/pull/1352))
- Enrich transactions with device contexts ([#1430](https://github.com/getsentry/sentry-java/pull/1430)) ([#1469](https://github.com/getsentry/sentry-java/pull/1469))
- Better interoperability with Kotlin null-safety ([#1439](https://github.com/getsentry/sentry-java/pull/1439)) and ([#1462](https://github.com/getsentry/sentry-java/pull/1462))
- Add coroutines support ([#1479](https://github.com/getsentry/sentry-java/pull/1479))
- OkHttp callback for Customising the Span ([#1478](https://github.com/getsentry/sentry-java/pull/1478))
- Add breadcrumb in Spring RestTemplate integration ([#1481](https://github.com/getsentry/sentry-java/pull/1481))

Breaking changes:

- Migration Guide for [Java](https://docs.sentry.io/platforms/java/migration/)
- Migration Guide for [Android](https://docs.sentry.io/platforms/android/migration/)

Other fixes:

- Fix: Add attachmentType to envelope ser/deser. ([#1504](https://github.com/getsentry/sentry-java/pull/1504))

Thank you:

- @maciejwalkowiak for coding most of it.

## 5.0.0-beta.7

### Fixes


- Ref: Deprecate SentryBaseEvent#getOriginThrowable and add SentryBaseEvent#getThrowableMechanism ([#1502](https://github.com/getsentry/sentry-java/pull/1502))
- Graceful Shutdown flushes event instead of Closing SDK ([#1500](https://github.com/getsentry/sentry-java/pull/1500))
- Do not append threads that come from the EnvelopeFileObserver ([#1501](https://github.com/getsentry/sentry-java/pull/1501))
- Ref: Deprecate cacheDirSize and add maxCacheItems ([#1499](https://github.com/getsentry/sentry-java/pull/1499))
- Append all threads if Hint is Cached but attachThreads is enabled ([#1503](https://github.com/getsentry/sentry-java/pull/1503))

## 5.0.0-beta.6

### Features

- Add secondary constructor to SentryOkHttpInterceptor ([#1491](https://github.com/getsentry/sentry-java/pull/1491))
- Add option to enable debug mode in Log4j2 integration ([#1492](https://github.com/getsentry/sentry-java/pull/1492))

### Fixes

- Ref: Replace clone() with copy constructor ([#1496](https://github.com/getsentry/sentry-java/pull/1496))

## 5.0.0-beta.5

### Features

- OkHttp callback for Customising the Span ([#1478](https://github.com/getsentry/sentry-java/pull/1478))
- Add breadcrumb in Spring RestTemplate integration ([#1481](https://github.com/getsentry/sentry-java/pull/1481))
- Add coroutines support ([#1479](https://github.com/getsentry/sentry-java/pull/1479))

### Fixes

- Cloning Stack ([#1483](https://github.com/getsentry/sentry-java/pull/1483))

## 5.0.0-beta.4

### Fixes

- Enrich Transactions with Context Data ([#1469](https://github.com/getsentry/sentry-java/pull/1469))
- Bump: Apache HttpClient to 5.0.4 ([#1476](https://github.com/getsentry/sentry-java/pull/1476))

## 5.0.0-beta.3

### Fixes

- Handling immutable collections on SentryEvent and protocol objects ([#1468](https://github.com/getsentry/sentry-java/pull/1468))
- Associate event with transaction when thrown exception is not a direct cause ([#1463](https://github.com/getsentry/sentry-java/pull/1463))
- Ref: nullability annotations to Sentry module ([#1439](https://github.com/getsentry/sentry-java/pull/1439)) and ([#1462](https://github.com/getsentry/sentry-java/pull/1462))
- NPE when adding Context Data with null values for log4j2 ([#1465](https://github.com/getsentry/sentry-java/pull/1465))

## 5.0.0-beta.2

### Fixes

- sentry-android-timber package sets sentry.java.android.timber as SDK name ([#1456](https://github.com/getsentry/sentry-java/pull/1456))
- When AppLifecycleIntegration is closed, it should remove observer using UI thread ([#1459](https://github.com/getsentry/sentry-java/pull/1459))
- Bump: AGP to 4.2.0 ([#1460](https://github.com/getsentry/sentry-java/pull/1460))

Breaking Changes:

- Remove: Settings.Secure.ANDROID_ID in favor of generated installationId ([#1455](https://github.com/getsentry/sentry-java/pull/1455))
- Rename: enableSessionTracking to enableAutoSessionTracking ([#1457](https://github.com/getsentry/sentry-java/pull/1457))

## 5.0.0-beta.1

### Fixes

- Ref: Refactor converting HttpServletRequest to Sentry Request in Spring integration ([#1387](https://github.com/getsentry/sentry-java/pull/1387))
- Bump: sentry-native to 0.4.9 ([#1431](https://github.com/getsentry/sentry-java/pull/1431))
- Activity tracing auto instrumentation for Android API < 29 ([#1402](https://github.com/getsentry/sentry-java/pull/1402))
- use connection and read timeouts in ApacheHttpClient based transport ([#1397](https://github.com/getsentry/sentry-java/pull/1397))
- set correct transaction status for unhandled exceptions in SentryTracingFilter ([#1406](https://github.com/getsentry/sentry-java/pull/1406))
- handle network errors in SentrySpanClientHttpRequestInterceptor ([#1407](https://github.com/getsentry/sentry-java/pull/1407))
- set scope on transaction ([#1409](https://github.com/getsentry/sentry-java/pull/1409))
- set status and associate events with transactions ([#1426](https://github.com/getsentry/sentry-java/pull/1426))
- Do not set free memory and is low memory fields when it's a NDK hard crash ([#1399](https://github.com/getsentry/sentry-java/pull/1399))
- Apply user from the scope to transaction ([#1424](https://github.com/getsentry/sentry-java/pull/1424))
- Pass maxBreadcrumbs config. to sentry-native ([#1425](https://github.com/getsentry/sentry-java/pull/1425))
- Run event processors and enrich transactions with contexts ([#1430](https://github.com/getsentry/sentry-java/pull/1430))
- Set Span status for OkHttp integration ([#1447](https://github.com/getsentry/sentry-java/pull/1447))
- Set user on transaction in Spring & Spring Boot integrations ([#1443](https://github.com/getsentry/sentry-java/pull/1443))

## 4.4.0-alpha.2

### Features

- Add option to ignore exceptions by type ([#1352](https://github.com/getsentry/sentry-java/pull/1352))
- Sentry closes Android NDK and ShutdownHook integrations ([#1358](https://github.com/getsentry/sentry-java/pull/1358))
- Allow inheritance of SentryHandler class in sentry-jul package([#1367](https://github.com/getsentry/sentry-java/pull/1367))
- Make NoOpHub public ([#1379](https://github.com/getsentry/sentry-java/pull/1379))
- Configure max spans per transaction ([#1394](https://github.com/getsentry/sentry-java/pull/1394))

### Fixes

- Bump: Upgrade Apache HttpComponents Core to 5.0.3 ([#1375](https://github.com/getsentry/sentry-java/pull/1375))
- NPE when MDC contains null values (sentry-logback) ([#1364](https://github.com/getsentry/sentry-java/pull/1364))
- Avoid NPE when MDC contains null values (sentry-jul) ([#1385](https://github.com/getsentry/sentry-java/pull/1385))
- Accept only non null value maps ([#1368](https://github.com/getsentry/sentry-java/pull/1368))
- Do not bind transactions to scope by default. ([#1376](https://github.com/getsentry/sentry-java/pull/1376))
- Hub thread safety ([#1388](https://github.com/getsentry/sentry-java/pull/1388))
- SentryTransactionAdvice should operate on the new scope ([#1389](https://github.com/getsentry/sentry-java/pull/1389))

## 4.4.0-alpha.1

### Features

- Add an overload for `startTransaction` that sets the created transaction to the Scope ([#1313](https://github.com/getsentry/sentry-java/pull/1313))
- Set SDK version on Transactions ([#1307](https://github.com/getsentry/sentry-java/pull/1307))
- GraalVM Native Image Compatibility ([#1329](https://github.com/getsentry/sentry-java/pull/1329))
- Add OkHttp client application interceptor ([#1330](https://github.com/getsentry/sentry-java/pull/1330))

### Fixes

- Bump: sentry-native to 0.4.8
- Ref: Separate user facing and protocol classes in the Performance feature ([#1304](https://github.com/getsentry/sentry-java/pull/1304))
- Use logger set on SentryOptions in GsonSerializer ([#1308](https://github.com/getsentry/sentry-java/pull/1308))
- Use the bindToScope correctly
- Allow 0.0 to be set on tracesSampleRate ([#1328](https://github.com/getsentry/sentry-java/pull/1328))
- set "java" platform to transactions ([#1332](https://github.com/getsentry/sentry-java/pull/1332))
- Allow disabling tracing through SentryOptions ([#1337](https://github.com/getsentry/sentry-java/pull/1337))

## 4.3.0

### Features

- Activity tracing auto instrumentation

### Fixes

- Aetting in-app-includes from external properties ([#1291](https://github.com/getsentry/sentry-java/pull/1291))
- Initialize Sentry in Logback appender when DSN is not set in XML config ([#1296](https://github.com/getsentry/sentry-java/pull/1296))
- JUL integration SDK name ([#1293](https://github.com/getsentry/sentry-java/pull/1293))

## 4.2.0

### Features

- Improve EventProcessor nullability annotations ([#1229](https://github.com/getsentry/sentry-java/pull/1229)).
- Add ability to flush events synchronously.
- Support @SentrySpan and @SentryTransaction on classes and interfaces. ([#1243](https://github.com/getsentry/sentry-java/pull/1243))
- Do not serialize empty collections and maps ([#1245](https://github.com/getsentry/sentry-java/pull/1245))
- Integration interface better compatibility with Kotlin null-safety
- Simplify Sentry configuration in Spring integration ([#1259](https://github.com/getsentry/sentry-java/pull/1259))
- Simplify configuring Logback integration when environment variable with the DSN is not set ([#1271](https://github.com/getsentry/sentry-java/pull/1271))
- Add Request to the Scope. [#1270](https://github.com/getsentry/sentry-java/pull/1270))
- Optimize SentryTracingFilter when hub is disabled.

### Fixes

- Bump: sentry-native to 0.4.7
- Optimize DuplicateEventDetectionEventProcessor performance ([#1247](https://github.com/getsentry/sentry-java/pull/1247)).
- Prefix sdk.package names with io.sentry ([#1249](https://github.com/getsentry/sentry-java/pull/1249))
- Remove experimental annotation for Attachment ([#1257](https://github.com/getsentry/sentry-java/pull/1257))
- Mark stacktrace as snapshot if captured at arbitrary moment ([#1231](https://github.com/getsentry/sentry-java/pull/1231))
- Disable Gson HTML escaping
- Make the ANR Atomic flags immutable
- Prevent NoOpHub from creating heavy SentryOptions objects ([#1272](https://github.com/getsentry/sentry-java/pull/1272))
- SentryTransaction#getStatus NPE ([#1273](https://github.com/getsentry/sentry-java/pull/1273))
- Discard unfinished Spans before sending them over to Sentry ([#1279](https://github.com/getsentry/sentry-java/pull/1279))
- Interrupt the thread in QueuedThreadPoolExecutor ([#1276](https://github.com/getsentry/sentry-java/pull/1276))
- SentryTransaction#finish should not clear another transaction from the scope ([#1278](https://github.com/getsentry/sentry-java/pull/1278))

Breaking Changes:
- Enchancement: SentryExceptionResolver should not send handled errors by default ([#1248](https://github.com/getsentry/sentry-java/pull/1248)).
- Ref: Simplify RestTemplate instrumentation ([#1246](https://github.com/getsentry/sentry-java/pull/1246))
- Enchancement: Add overloads for startTransaction taking op and description ([#1244](https://github.com/getsentry/sentry-java/pull/1244))

## 4.1.0

### Features

- Improve Kotlin compatibility for SdkVersion ([#1213](https://github.com/getsentry/sentry-java/pull/1213))
- Support logging via JUL ([#1211](https://github.com/getsentry/sentry-java/pull/1211))

### Fixes

- Returning Sentry trace header from Span ([#1217](https://github.com/getsentry/sentry-java/pull/1217))
- Remove misleading error logs ([#1222](https://github.com/getsentry/sentry-java/pull/1222))

## 4.0.0

This release brings the Sentry Performance feature to Java SDK, Spring, Spring Boot, and Android integrations. Read more in the reference documentation:

- [Performance for Java](https://docs.sentry.io/platforms/java/performance/)
- [Performance for Spring](https://docs.sentry.io/platforms/java/guides/spring/)
- [Performance for Spring Boot](https://docs.sentry.io/platforms/java/guides/spring-boot/)
- [Performance for Android](https://docs.sentry.io/platforms/android/performance/)

### Other improvements:

#### Core:

- Improved loading external configuration:
  - Load `sentry.properties` from the application's current working directory ([#1046](https://github.com/getsentry/sentry-java/pull/1046))
  - Resolve `in-app-includes`, `in-app-excludes`, `tags`, `debug`, `uncaught.handler.enabled` parameters from the external configuration
- Set global tags on SentryOptions and load them from external configuration ([#1066](https://github.com/getsentry/sentry-java/pull/1066))
- Add support for attachments ([#1082](https://github.com/getsentry/sentry-java/pull/1082))
- Resolve `servername` from the localhost address
- Simplified transport configuration through setting `TransportFactory` instead of `ITransport` on SentryOptions ([#1124](https://github.com/getsentry/sentry-java/pull/1124))

#### Spring Boot:

- Add the ability to register multiple `OptionsConfiguration` beans ([#1093](https://github.com/getsentry/sentry-java/pull/1093))
- Initialize Logback after context refreshes ([#1129](https://github.com/getsentry/sentry-java/pull/1129))

#### Android:

- Add `isSideLoaded` and `installerStore` tags automatically (Where your App. was installed from eg Google Play, Amazon Store, downloaded APK, etc...)
- Bump: sentry-native to 0.4.6
- Bump: Gradle to 6.8.1 and AGP to 4.1.2

## 4.0.0-beta.1

### Features

- Add addToTransactions to Attachment ([#1191](https://github.com/getsentry/sentry-java/pull/1191))
- Support SENTRY_TRACES_SAMPLE_RATE conf. via env variables ([#1171](https://github.com/getsentry/sentry-java/pull/1171))
- Pass request to CustomSamplingContext in Spring integration ([#1172](https://github.com/getsentry/sentry-java/pull/1172))
- Move `SentrySpanClientHttpRequestInterceptor` to Spring module ([#1181](https://github.com/getsentry/sentry-java/pull/1181))
- Add overload for `transaction/span.finish(SpanStatus)` ([#1182](https://github.com/getsentry/sentry-java/pull/1182))
- Simplify registering traces sample callback in Spring integration ([#1184](https://github.com/getsentry/sentry-java/pull/1184))
- Polish Performance API ([#1165](https://github.com/getsentry/sentry-java/pull/1165))
- Set "debug" through external properties ([#1186](https://github.com/getsentry/sentry-java/pull/1186))
- Simplify Spring integration ([#1188](https://github.com/getsentry/sentry-java/pull/1188))
- Init overload with dsn ([#1195](https://github.com/getsentry/sentry-java/pull/1195))
- Enable Kotlin map-like access on CustomSamplingContext ([#1192](https://github.com/getsentry/sentry-java/pull/1192))
- Auto register custom ITransportFactory in Spring integration ([#1194](https://github.com/getsentry/sentry-java/pull/1194))
- Improve Kotlin property access in Performance API ([#1193](https://github.com/getsentry/sentry-java/pull/1193))
- Copy options tags to transactions ([#1198](https://github.com/getsentry/sentry-java/pull/1198))
- Add convenient method for accessing event's throwable ([#1202](https://github.com/getsentry/sentry-java/pull/1202))

### Fixes

- Ref: Set SpanContext on SentryTransaction to avoid potential NPE ([#1173](https://github.com/getsentry/sentry-java/pull/1173))
- Free Local Refs manually due to Android local ref. count limits
- Bring back support for setting transaction name without ongoing transaction ([#1183](https://github.com/getsentry/sentry-java/pull/1183))

## 4.0.0-alpha.3

### Features

- Improve ITransaction and ISpan null-safety compatibility ([#1161](https://github.com/getsentry/sentry-java/pull/1161))
- Automatically assign span context to captured events ([#1156](https://github.com/getsentry/sentry-java/pull/1156))
- Autoconfigure Apache HttpClient 5 based Transport in Spring Boot integration ([#1143](https://github.com/getsentry/sentry-java/pull/1143))
- Send user.ip_address = {{auto}} when sendDefaultPii is true ([#1015](https://github.com/getsentry/sentry-java/pull/1015))
- Read tracesSampleRate from AndroidManifest
- OutboxSender supports all envelope item types ([#1158](https://github.com/getsentry/sentry-java/pull/1158))
- Read `uncaught.handler.enabled` property from the external configuration
- Resolve servername from the localhost address
- Add maxAttachmentSize to SentryOptions ([#1138](https://github.com/getsentry/sentry-java/pull/1138))
- Drop invalid attachments ([#1134](https://github.com/getsentry/sentry-java/pull/1134))
- Set isSideLoaded info tags
- Add non blocking Apache HttpClient 5 based Transport ([#1136](https://github.com/getsentry/sentry-java/pull/1136))

### Fixes

- Ref: Make Attachment immutable ([#1120](https://github.com/getsentry/sentry-java/pull/1120))
- Ref: using Calendar to generate Dates
- Ref: Return NoOpTransaction instead of null ([#1126](https://github.com/getsentry/sentry-java/pull/1126))
- Ref: `ITransport` implementations are now responsible for executing request in asynchronous or synchronous way ([#1118](https://github.com/getsentry/sentry-java/pull/1118))
- Ref: Add option to set `TransportFactory` instead of `ITransport` on `SentryOptions` ([#1124](https://github.com/getsentry/sentry-java/pull/1124))
- Ref: Simplify ITransport creation in ITransportFactory ([#1135](https://github.com/getsentry/sentry-java/pull/1135))
- Fixes and Tests: Session serialization and deserialization
- Inheriting sampling decision from parent ([#1100](https://github.com/getsentry/sentry-java/pull/1100))
- Exception only sets a stack trace if there are frames
- Initialize Logback after context refreshes ([#1129](https://github.com/getsentry/sentry-java/pull/1129))
- Do not crash when passing null values to @Nullable methods, eg User and Scope
- Resolving dashed properties from external configuration
- Consider {{ auto }} as a default ip address ([#1015](https://github.com/getsentry/sentry-java/pull/1015))
- Set release and environment on Transactions ([#1152](https://github.com/getsentry/sentry-java/pull/1152))
- Do not set transaction on the scope automatically

## 4.0.0-alpha.2

### Features

- Add basic support for attachments ([#1082](https://github.com/getsentry/sentry-java/pull/1082))
- Set transaction name on events and transactions sent using Spring integration ([#1067](https://github.com/getsentry/sentry-java/pull/1067))
- Set global tags on SentryOptions and load them from external configuration ([#1066](https://github.com/getsentry/sentry-java/pull/1066))
- Add API validator and remove deprecated methods
- Add more convenient method to start a child span ([#1073](https://github.com/getsentry/sentry-java/pull/1073))
- Autoconfigure traces callback in Spring Boot integration ([#1074](https://github.com/getsentry/sentry-java/pull/1074))
- Resolve in-app-includes and in-app-excludes parameters from the external configuration
- Make InAppIncludesResolver public ([#1084](https://github.com/getsentry/sentry-java/pull/1084))
- Add the ability to register multiple OptionsConfiguration beans ([#1093](https://github.com/getsentry/sentry-java/pull/1093))
- Database query tracing with datasource-proxy ([#1095](https://github.com/getsentry/sentry-java/pull/1095))

### Fixes

- Ref: Refactor resolving SpanContext for Throwable ([#1068](https://github.com/getsentry/sentry-java/pull/1068))
- Ref: Change "op" to "operation" in @SentrySpan and @SentryTransaction
- Remove method reference in SentryEnvelopeItem ([#1091](https://github.com/getsentry/sentry-java/pull/1091))
- Set current thread only if there are no exceptions
- SentryOptions creates GsonSerializer by default
- Append DebugImage list if event already has it
- Sort breadcrumbs by Date if there are breadcrumbs already in the event

## 4.0.0-alpha.1

### Features

- Load `sentry.properties` from the application's current working directory ([#1046](https://github.com/getsentry/sentry-java/pull/1046))
- Performance monitoring ([#971](https://github.com/getsentry/sentry-java/pull/971))
- Performance monitoring for Spring Boot applications ([#971](https://github.com/getsentry/sentry-java/pull/971))

### Fixes

- Ref: Refactor JSON deserialization ([#1047](https://github.com/getsentry/sentry-java/pull/1047))

## 3.2.1

### Fixes

- Set current thread only if theres no exceptions ([#1064](https://github.com/getsentry/sentry-java/pull/1064))
- Append DebugImage list if event already has it ([#1092](https://github.com/getsentry/sentry-java/pull/1092))
- Sort breadcrumbs by Date if there are breadcrumbs already in the event ([#1094](https://github.com/getsentry/sentry-java/pull/1094))
- Free Local Refs manually due to Android local ref. count limits  ([#1179](https://github.com/getsentry/sentry-java/pull/1179))

## 3.2.0

### Features

- Expose a Module (Debug images) Loader for Android thru sentry-native ([#1043](https://github.com/getsentry/sentry-java/pull/1043))
- Added java doc to protocol classes based on sentry-data-schemes project ([#1045](https://github.com/getsentry/sentry-java/pull/1045))
- Make SentryExceptionResolver Order configurable to not send handled web exceptions ([#1008](https://github.com/getsentry/sentry-java/pull/1008))
- Resolve HTTP Proxy parameters from the external configuration ([#1028](https://github.com/getsentry/sentry-java/pull/1028))
- Sentry NDK integration is compiled against default NDK version based on AGP's version ([#1048](https://github.com/getsentry/sentry-java/pull/1048))

### Fixes

- Bump: AGP 4.1.1 ([#1040](https://github.com/getsentry/sentry-java/pull/1040))
- Update to sentry-native 0.4.4 and fix shared library builds ([#1039](https://github.com/getsentry/sentry-java/pull/1039))
- use neutral Locale for String operations ([#1033](https://github.com/getsentry/sentry-java/pull/1033))
- Clean up JNI code and properly free strings ([#1050](https://github.com/getsentry/sentry-java/pull/1050))
- set userId for hard-crashes if no user is set ([#1049](https://github.com/getsentry/sentry-java/pull/1049))

## 3.1.3

### Fixes

- Fix broken NDK integration on 3.1.2 (release failed on packaging a .so file)
- Increase max cached events to 30 ([#1029](https://github.com/getsentry/sentry-java/pull/1029))
- Normalize DSN URI ([#1030](https://github.com/getsentry/sentry-java/pull/1030))

## 3.1.2

### Features

- Manually capturing User Feedback
- Set environment to "production" by default.
- Make public the Breadcrumb constructor that accepts a Date ([#1012](https://github.com/getsentry/sentry-java/pull/1012))

### Fixes

- ref: Validate event id on user feedback submission

## 3.1.1

### Features

- Bind logging related SentryProperties to Slf4j Level instead of Logback to improve Log4j2 compatibility

### Fixes

- Prevent Logback and Log4j2 integrations from re-initializing Sentry when Sentry is already initialized
- Make sure HttpServletRequestSentryUserProvider runs by default before custom SentryUserProvider beans
- Fix setting up Sentry in Spring Webflux annotation by changing the scope of Spring WebMvc related dependencies

## 3.1.0

### Features

- Make getThrowable public and improve set contexts ([#967](https://github.com/getsentry/sentry-java/pull/967))
- Accepted quoted values in properties from external configuration ([#972](https://github.com/getsentry/sentry-java/pull/972))

### Fixes

- Auto-Configure `inAppIncludes` in Spring Boot integration ([#966](https://github.com/getsentry/sentry-java/pull/966))
- Bump: Android Gradle Plugin 4.0.2 ([#968](https://github.com/getsentry/sentry-java/pull/968))
- Don't require `sentry.dsn` to be set when using `io.sentry:sentry-spring-boot-starter` and `io.sentry:sentry-logback` together ([#965](https://github.com/getsentry/sentry-java/pull/965))
- Remove chunked streaming mode ([#974](https://github.com/getsentry/sentry-java/pull/974))
- Android 11 + targetSdkVersion 30 crashes Sentry on start ([#977](https://github.com/getsentry/sentry-java/pull/977))

## 3.0.0

## Java + Android

This release marks the re-unification of Java and Android SDK code bases.
It's based on the Android 2.0 SDK, which implements [Sentry's unified API](https://develop.sentry.dev/sdk/unified-api/).

Considerable changes were done, which include a lot of improvements. More are covered below, but the highlights are:

- Improved `log4j2` integration
  - Capture breadcrumbs for level INFO and higher
  - Raises event for ERROR and higher.
  - Minimum levels are configurable.
  - Optionally initializes the SDK via appender.xml
- Dropped support to `log4j`.
- Improved `logback` integration
  - Capture breadcrumbs for level INFO and higher
  - Raises event for ERROR and higher.
  - Minimum levels are configurable.
  - Optionally initializes the SDK via appender.xml
  - Configurable via Spring integration if both are enabled
- Spring
  - No more duplicate events with Spring and logback
  - Auto initalizes if DSN is available
  - Configuration options available with auto complete
- Google App Engine support dropped

## What’s Changed

- Callback to validate SSL certificate ([#944](https://github.com/getsentry/sentry-java/pull/944))
- Attach stack traces enabled by default

### Android specific

- Release health enabled by default for Android
- Sync of Scopes for Java -> Native (NDK)
- Bump Sentry-Native v0.4.2
- Android 11 Support

[Android migration docs](https://docs.sentry.io/platforms/android/migration/#migrating-from-sentry-android-2x-to-sentry-android-3x)

### Java specific

- Unified API for Java SDK and integrations (Spring, Spring boot starter, Servlet, Logback, Log4j2)

New Java [docs](https://docs.sentry.io/platforms/java/) are live and being improved.

## Acquisition

Packages were released on [`bintray sentry-java`](https://dl.bintray.com/getsentry/sentry-java/io/sentry/), [`bintray sentry-android`](https://dl.bintray.com/getsentry/sentry-android/io/sentry/), [`jcenter`](https://jcenter.bintray.com/io/sentry/) and [`mavenCentral`](https://repo.maven.apache.org/maven2/io/sentry/)

## Where is the Java 1.7 code base?

The previous Java releases, are all available in this repository through the tagged releases.
## 3.0.0-beta.1

## What’s Changed

- feat: ssl support ([#944](https://github.com/getsentry/sentry-java/pull/944)) @ninekaw9 @marandaneto
- feat: sync Java to C ([#937](https://github.com/getsentry/sentry-java/pull/937)) @bruno-garcia @marandaneto
- feat: Auto-configure Logback appender in Spring Boot integration. ([#938](https://github.com/getsentry/sentry-java/pull/938)) @maciejwalkowiak
- feat: Add Servlet integration. ([#935](https://github.com/getsentry/sentry-java/pull/935)) @maciejwalkowiak
- fix: Pop scope at the end of the request in Spring integration. ([#936](https://github.com/getsentry/sentry-java/pull/936)) @maciejwalkowiak
- bump: Upgrade Spring Boot to 2.3.4. ([#932](https://github.com/getsentry/sentry-java/pull/932)) @maciejwalkowiak
- fix: Do not set cookies when send pii is set to false. ([#931](https://github.com/getsentry/sentry-java/pull/931)) @maciejwalkowiak

Packages were released on [`bintray sentry-java`](https://dl.bintray.com/getsentry/sentry-java/io/sentry/), [`bintray sentry-android`](https://dl.bintray.com/getsentry/sentry-android/io/sentry/), [`jcenter`](https://jcenter.bintray.com/io/sentry/) and [`mavenCentral`](https://repo.maven.apache.org/maven2/io/sentry/)

We'd love to get feedback.

## 3.0.0-alpha.3

### Features

- Enable attach stack traces and disable attach threads by default ([#921](https://github.com/getsentry/sentry-java/pull/921)) @marandaneto

### Fixes

- Bump sentry-native to 0.4.2 ([#926](https://github.com/getsentry/sentry-java/pull/926)) @marandaneto
- ref: remove log level as RN do not use it anymore ([#924](https://github.com/getsentry/sentry-java/pull/924)) @marandaneto
- Read sample rate correctly from manifest meta data ([#923](https://github.com/getsentry/sentry-java/pull/923)) @marandaneto

Packages were released on [`bintray sentry-android`](https://dl.bintray.com/getsentry/sentry-android/io/sentry/) and [`bintray sentry-java`](https://dl.bintray.com/getsentry/sentry-java/io/sentry/)

We'd love to get feedback.

## 3.0.0-alpha.2

TBD

Packages were released on [bintray](https://dl.bintray.com/getsentry/maven/io/sentry/)

> Note: This release marks the unification of the Java and Android Sentry codebases based on the core of the Android SDK (version 2.x).
Previous releases for the Android SDK (version 2.x) can be found on the now archived: https://github.com/getsentry/sentry-android/

## 3.0.0-alpha.1

### Features

### Fixes


## New releases will happen on a different repository:

https://github.com/getsentry/sentry-java

## What’s Changed

### Features

### Fixes


- feat: enable release health by default

Packages were released on [`bintray`](https://dl.bintray.com/getsentry/sentry-android/io/sentry/sentry-android/), [`jcenter`](https://jcenter.bintray.com/io/sentry/sentry-android/) and [`mavenCentral`](https://repo.maven.apache.org/maven2/io/sentry/sentry-android/)

We'd love to get feedback.

## 2.3.1

### Fixes

- Add main thread checker for the app lifecycle integration ([#525](https://github.com/getsentry/sentry-android/pull/525)) @marandaneto
- Set correct migration link ([#523](https://github.com/getsentry/sentry-android/pull/523)) @fupduck
- Warn about Sentry re-initialization. ([#521](https://github.com/getsentry/sentry-android/pull/521)) @maciejwalkowiak
- Set SDK version in `MainEventProcessor`. ([#513](https://github.com/getsentry/sentry-android/pull/513)) @maciejwalkowiak
- Bump sentry-native to 0.4.0 ([#512](https://github.com/getsentry/sentry-android/pull/512)) @marandaneto
- Bump Gradle to 6.6 and fix linting issues ([#510](https://github.com/getsentry/sentry-android/pull/510)) @marandaneto
- fix(sentry-java): Contexts belong on the Scope ([#504](https://github.com/getsentry/sentry-android/pull/504)) @maciejwalkowiak
- Add tests for verifying scope changes thread isolation ([#508](https://github.com/getsentry/sentry-android/pull/508)) @maciejwalkowiak
- Set `SdkVersion` in default `SentryOptions` created in sentry-core module ([#506](https://github.com/getsentry/sentry-android/pull/506)) @maciejwalkowiak

Packages were released on [`bintray`](https://dl.bintray.com/getsentry/sentry-android/io/sentry/sentry-android/), [`jcenter`](https://jcenter.bintray.com/io/sentry/sentry-android/) and [`mavenCentral`](https://repo.maven.apache.org/maven2/io/sentry/sentry-android/)

We'd love to get feedback.

## 2.3.0

### Features

- Add console application sample. ([#502](https://github.com/getsentry/sentry-android/pull/502)) @maciejwalkowiak
- Log stacktraces in SystemOutLogger ([#498](https://github.com/getsentry/sentry-android/pull/498)) @maciejwalkowiak
- Add method to add breadcrumb with string parameter. ([#501](https://github.com/getsentry/sentry-android/pull/501)) @maciejwalkowiak

### Fixes

- Converting UTC and ISO timestamp when missing Locale/TimeZone do not error ([#505](https://github.com/getsentry/sentry-android/pull/505)) @marandaneto
- Call `Sentry#close` on JVM shutdown. ([#497](https://github.com/getsentry/sentry-android/pull/497)) @maciejwalkowiak
- ref: sentry-core changes for console app ([#473](https://github.com/getsentry/sentry-android/pull/473)) @marandaneto

Obs: If you are using its own instance of `Hub`/`SentryClient` and reflection to set up the SDK to be usable within Libraries, this change may break your code, please fix the renamed classes.

Packages were released on [`bintray`](https://dl.bintray.com/getsentry/sentry-android/io/sentry/sentry-android/), [`jcenter`](https://jcenter.bintray.com/io/sentry/sentry-android/) and [`mavenCentral`](https://repo.maven.apache.org/maven2/io/sentry/sentry-android/)

We'd love to get feedback.

## 2.2.2

### Features

- Add sdk to envelope header ([#488](https://github.com/getsentry/sentry-android/pull/488)) @marandaneto
- Log request if response code is not 200 ([#484](https://github.com/getsentry/sentry-android/pull/484)) @marandaneto

### Fixes

- Bump plugin versions ([#487](https://github.com/getsentry/sentry-android/pull/487)) @marandaneto
- Bump: AGP 4.0.1 ([#486](https://github.com/getsentry/sentry-android/pull/486)) @marandaneto

Packages were released on [`bintray`](https://dl.bintray.com/getsentry/sentry-android/io/sentry/sentry-android/), [`jcenter`](https://jcenter.bintray.com/io/sentry/sentry-android/) and [`mavenCentral`](https://repo.maven.apache.org/maven2/io/sentry/sentry-android/)

We'd love to get feedback.

## 2.2.1

### Fixes

- Timber adds breadcrumb even if event level is < minEventLevel ([#480](https://github.com/getsentry/sentry-android/pull/480)) @marandaneto
- Contexts serializer avoids reflection and fixes desugaring issue ([#478](https://github.com/getsentry/sentry-android/pull/478)) @marandaneto
- clone session before sending to the transport ([#474](https://github.com/getsentry/sentry-android/pull/474)) @marandaneto
- Bump Gradle 6.5.1 ([#479](https://github.com/getsentry/sentry-android/pull/479)) @marandaneto

Packages were released on [`bintray`](https://dl.bintray.com/getsentry/sentry-android/io/sentry/sentry-android/), [`jcenter`](https://jcenter.bintray.com/io/sentry/sentry-android/) and [`mavenCentral`](https://repo.maven.apache.org/maven2/io/sentry/sentry-android/)

We'd love to get feedback.

## 2.2.0

### Fixes

- Negative session sequence if the date is before java date epoch ([#471](https://github.com/getsentry/sentry-android/pull/471)) @marandaneto
- Deserialise unmapped contexts values from envelope ([#470](https://github.com/getsentry/sentry-android/pull/470)) @marandaneto
- Bump: sentry-native 0.3.4 ([#468](https://github.com/getsentry/sentry-android/pull/468)) @marandaneto

- feat: timber integration ([#464](https://github.com/getsentry/sentry-android/pull/464)) @marandaneto

1) To add integrations it requires a [manual initialization](https://docs.sentry.io/platforms/android/#manual-initialization) of the Android SDK.

2) Add the `sentry-android-timber` dependency:

```groovy
implementation 'io.sentry:sentry-android-timber:{version}' // version >= 2.2.0
```

3) Initialize and add the `SentryTimberIntegration`:

```java
SentryAndroid.init(this, options -> {
    // default values:
    // minEventLevel = ERROR
    // minBreadcrumbLevel = INFO
    options.addIntegration(new SentryTimberIntegration());

    // custom values for minEventLevel and minBreadcrumbLevel
    // options.addIntegration(new SentryTimberIntegration(SentryLevel.WARNING, SentryLevel.ERROR));
});
```

4) Use the Timber integration:

```java
try {
    int x = 1 / 0;
} catch (Exception e) {
    Timber.e(e);
}
```

Packages were released on [`bintray`](https://dl.bintray.com/getsentry/sentry-android/io/sentry/sentry-android/), [`jcenter`](https://jcenter.bintray.com/io/sentry/sentry-android/) and [`mavenCentral`](https://repo.maven.apache.org/maven2/io/sentry/sentry-android/)

We'd love to get feedback.

## 2.1.7

### Fixes

- Init native libs if available on SDK init ([#461](https://github.com/getsentry/sentry-android/pull/461)) @marandaneto
- Make JVM target explicit in sentry-core ([#462](https://github.com/getsentry/sentry-android/pull/462)) @dilbernd
- Timestamp with millis from react-native should be in UTC format ([#456](https://github.com/getsentry/sentry-android/pull/456)) @marandaneto
- Bump Gradle to 6.5 ([#454](https://github.com/getsentry/sentry-android/pull/454)) @marandaneto

Packages were released on [`bintray`](https://dl.bintray.com/getsentry/sentry-android/io/sentry/sentry-android/), [`jcenter`](https://jcenter.bintray.com/io/sentry/sentry-android/) and [`mavenCentral`](https://repo.maven.apache.org/maven2/io/sentry/sentry-android/)

We'd love to get feedback.

## 2.1.6

### Fixes

- Do not lookup sentry-debug-meta but instead load it directly ([#445](https://github.com/getsentry/sentry-android/pull/445)) @marandaneto
- Regression on v2.1.5 which can cause a crash on SDK init

Packages were released on [`bintray`](https://dl.bintray.com/getsentry/sentry-android/io/sentry/sentry-android/), [`jcenter`](https://jcenter.bintray.com/io/sentry/sentry-android/) and [`mavenCentral`](https://repo.maven.apache.org/maven2/io/sentry/sentry-android/)

We'd love to get feedback.

## 2.1.5

### Fixes

This version has a severe bug and can cause a crash on SDK init

Please upgrade to https://github.com/getsentry/sentry-android/releases/tag/2.1.6

## 2.1.4

### Features

- Make gzip as default content encoding type ([#433](https://github.com/getsentry/sentry-android/pull/433)) @marandaneto
- Use AGP 4 features ([#366](https://github.com/getsentry/sentry-android/pull/366)) @marandaneto
- Create GH Actions CI for Ubuntu/macOS ([#403](https://github.com/getsentry/sentry-android/pull/403)) @marandaneto
- Make root checker better and minimize false positive ([#417](https://github.com/getsentry/sentry-android/pull/417)) @marandaneto

### Fixes

- bump: sentry-native to 0.3.1 ([#440](https://github.com/getsentry/sentry-android/pull/440)) @marandaneto
- Update last session timestamp ([#437](https://github.com/getsentry/sentry-android/pull/437)) @marandaneto
- Filter trim memory breadcrumbs ([#431](https://github.com/getsentry/sentry-android/pull/431)) @marandaneto

Packages were released on [`bintray`](https://dl.bintray.com/getsentry/sentry-android/io/sentry/sentry-android/), [`jcenter`](https://jcenter.bintray.com/io/sentry/sentry-android/) and [`mavenCentral`](https://repo.maven.apache.org/maven2/io/sentry/sentry-android/)

We'd love to get feedback.

## 2.1.3

### Fixes

This fixes several critical bugs in sentry-android 2.0 and 2.1

- Sentry.init register integrations after creating the main Hub instead of doing it in the main Hub ctor ([#427](https://github.com/getsentry/sentry-android/pull/427)) @marandaneto
- make NoOpLogger public ([#425](https://github.com/getsentry/sentry-android/pull/425)) @marandaneto
- ConnectivityChecker returns connection status and events are not trying to be sent if no connection. ([#420](https://github.com/getsentry/sentry-android/pull/420)) @marandaneto
- thread pool executor is a single thread executor instead of scheduled thread executor ([#422](https://github.com/getsentry/sentry-android/pull/422)) @marandaneto
- Add Abnormal to the Session.State enum as its part of the protocol ([#424](https://github.com/getsentry/sentry-android/pull/424)) @marandaneto
- Bump: Gradle to 6.4.1 ([#419](https://github.com/getsentry/sentry-android/pull/419)) @marandaneto

We recommend that you use sentry-android 2.1.3 over the initial release of sentry-android 2.0 and 2.1.

Packages were released on [`bintray`](https://dl.bintray.com/getsentry/sentry-android/io/sentry/sentry-android/), [`jcenter`](https://jcenter.bintray.com/io/sentry/sentry-android/) and [`mavenCentral`](https://repo.maven.apache.org/maven2/io/sentry/sentry-android/)

We'd love to get feedback.

## 2.1.2

### Features

- Added options to configure http transport ([#411](https://github.com/getsentry/sentry-android/pull/411)) @marandaneto

### Fixes

- Phone state breadcrumbs require read_phone_state on older OS versions ([#415](https://github.com/getsentry/sentry-android/pull/415)) @marandaneto @bsergean
- before raising ANR events, we check ProcessErrorStateInfo if available ([#412](https://github.com/getsentry/sentry-android/pull/412)) @marandaneto
- send cached events to use a single thread executor ([#405](https://github.com/getsentry/sentry-android/pull/405)) @marandaneto
- initing SDK on AttachBaseContext ([#409](https://github.com/getsentry/sentry-android/pull/409)) @marandaneto
- sessions can't be abnormal, but exited if not ended properly ([#410](https://github.com/getsentry/sentry-android/pull/410)) @marandaneto

Packages were released on [`bintray`](https://dl.bintray.com/getsentry/sentry-android/io/sentry/sentry-android/), [`jcenter`](https://jcenter.bintray.com/io/sentry/sentry-android/) and [`mavenCentral`](https://repo.maven.apache.org/maven2/io/sentry/sentry-android/)

We'd love to get feedback.

## 2.1.1

### Features

- Added missing getters on Breadcrumb and SentryEvent ([#397](https://github.com/getsentry/sentry-android/pull/397)) @marandaneto
- Add trim memory breadcrumbs ([#395](https://github.com/getsentry/sentry-android/pull/395)) @marandaneto
- Only set breadcrumb extras if not empty ([#394](https://github.com/getsentry/sentry-android/pull/394)) @marandaneto
- Added samples of how to disable automatic breadcrumbs ([#389](https://github.com/getsentry/sentry-android/pull/389)) @marandaneto

### Fixes

- Set missing release, environment and dist to sentry-native options ([#404](https://github.com/getsentry/sentry-android/pull/404)) @marandaneto
- Do not add automatic and empty sensor breadcrumbs ([#401](https://github.com/getsentry/sentry-android/pull/401)) @marandaneto
- ref: removed Thread.sleep from LifecycleWatcher tests, using awaitility and DateProvider ([#392](https://github.com/getsentry/sentry-android/pull/392)) @marandaneto
- ref: added a DateTimeProvider for making retry after testable ([#391](https://github.com/getsentry/sentry-android/pull/391)) @marandaneto
- Bump Gradle to 6.4 ([#390](https://github.com/getsentry/sentry-android/pull/390)) @marandaneto
- Bump sentry-native to 0.2.6 ([#396](https://github.com/getsentry/sentry-android/pull/396)) @marandaneto

Packages were released on [`bintray`](https://dl.bintray.com/getsentry/sentry-android/io/sentry/sentry-android/), [`jcenter`](https://jcenter.bintray.com/io/sentry/sentry-android/) and [`mavenCentral`](https://repo.maven.apache.org/maven2/io/sentry/sentry-android/)

We'd love to get feedback.

## 2.1.0

### Features

- Includes all the changes of 2.1.0 alpha, beta and RC

### Fixes

- fix when PhoneStateListener is not ready for use ([#387](https://github.com/getsentry/sentry-android/pull/387)) @marandaneto
- make ANR 5s by default ([#388](https://github.com/getsentry/sentry-android/pull/388)) @marandaneto
- rate limiting by categories ([#381](https://github.com/getsentry/sentry-android/pull/381)) @marandaneto
- Bump NDK to latest stable version 21.1.6352462 ([#386](https://github.com/getsentry/sentry-android/pull/386)) @marandaneto

Packages were released on [`bintray`](https://dl.bintray.com/getsentry/sentry-android/io/sentry/sentry-android/), [`jcenter`](https://jcenter.bintray.com/io/sentry/sentry-android/) and [`mavenCentral`](https://repo.maven.apache.org/maven2/io/sentry/sentry-android/)

We'd love to get feedback.

## 2.0.3

### Fixes

- patch from 2.1.0-alpha.2 - avoid crash if NDK throws UnsatisfiedLinkError ([#344](https://github.com/getsentry/sentry-android/pull/344)) @marandaneto

Packages were released on [`bintray`](https://dl.bintray.com/getsentry/sentry-android/io/sentry/sentry-android/), [`jcenter`](https://jcenter.bintray.com/io/sentry/sentry-android/) and [`mavenCentral`](https://repo.maven.apache.org/maven2/io/sentry/sentry-android/)

We'd love to get feedback.

## 2.1.0-RC.1

### Features

- Options for uncaught exception and make SentryOptions list Thread-Safe ([#384](https://github.com/getsentry/sentry-android/pull/384)) @marandaneto
- Automatic breadcrumbs for app, activity and sessions lifecycles and system events ([#348](https://github.com/getsentry/sentry-android/pull/348)) @marandaneto
- Make capture session and envelope internal ([#372](https://github.com/getsentry/sentry-android/pull/372)) @marandaneto

### Fixes

- If retry after header has empty categories, apply retry after to all of them ([#377](https://github.com/getsentry/sentry-android/pull/377)) @marandaneto
- Discard events and envelopes if cached and retry after ([#378](https://github.com/getsentry/sentry-android/pull/378)) @marandaneto
- Merge loadLibrary calls for sentry-native and clean up CMake files ([#373](https://github.com/getsentry/sentry-android/pull/373)) @Swatinem
- Exceptions should be sorted oldest to newest ([#370](https://github.com/getsentry/sentry-android/pull/370)) @marandaneto
- Check external storage size even if its read only ([#368](https://github.com/getsentry/sentry-android/pull/368)) @marandaneto
- Wrong check for cellular network capability ([#369](https://github.com/getsentry/sentry-android/pull/369)) @marandaneto
- add ScheduledForRemoval annotation to deprecated methods ([#375](https://github.com/getsentry/sentry-android/pull/375)) @marandaneto
- Bump NDK to 21.0.6113669 ([#367](https://github.com/getsentry/sentry-android/pull/367)) @marandaneto
- Bump AGP and add new make cmd to check for updates ([#365](https://github.com/getsentry/sentry-android/pull/365)) @marandaneto

Packages were released on [`bintray`](https://dl.bintray.com/getsentry/sentry-android/io/sentry/sentry-android/), [`jcenter`](https://jcenter.bintray.com/io/sentry/sentry-android/) and [`mavenCentral`](https://repo.maven.apache.org/maven2/io/sentry/sentry-android/)

We'd love to get feedback.

## 2.1.0-beta.2

### Fixes

- Bump sentry-native to 0.2.4 ([#364](https://github.com/getsentry/sentry-android/pull/364)) @marandaneto
- Update current session on session start after deleting previous session ([#362](https://github.com/getsentry/sentry-android/pull/362)) @marandaneto

Packages were released on [`bintray`](https://dl.bintray.com/getsentry/sentry-android/io/sentry/sentry-android/), [`jcenter`](https://jcenter.bintray.com/io/sentry/sentry-android/) and [`mavenCentral`](https://repo.maven.apache.org/maven2/io/sentry/sentry-android/)

We'd love to get feedback.

## 2.1.0-beta.1

### Fixes

- Bump sentry-native to 0.2.3 ([#357](https://github.com/getsentry/sentry-android/pull/357)) @marandaneto
- Check for androidx availability on runtime ([#356](https://github.com/getsentry/sentry-android/pull/356)) @marandaneto
- If theres a left over session file and its crashed, we should not overwrite its state ([#354](https://github.com/getsentry/sentry-android/pull/354)) @marandaneto
- Session should be exited state if state was ok ([#352](https://github.com/getsentry/sentry-android/pull/352)) @marandaneto
- Envelope has dedicated endpoint ([#353](https://github.com/getsentry/sentry-android/pull/353)) @marandaneto

Packages were released on [`bintray`](https://dl.bintray.com/getsentry/sentry-android/io/sentry/sentry-android/), [`jcenter`](https://jcenter.bintray.com/io/sentry/sentry-android/) and [`mavenCentral`](https://repo.maven.apache.org/maven2/io/sentry/sentry-android/)

We'd love to get feedback.

## 2.1.0-alpha.2

### Fixes

- Change integration order for cached outbox events ([#347](https://github.com/getsentry/sentry-android/pull/347)) @marandaneto
- Avoid crash if NDK throws UnsatisfiedLinkError ([#344](https://github.com/getsentry/sentry-android/pull/344)) @marandaneto
- Avoid getting a threadlocal twice. ([#339](https://github.com/getsentry/sentry-android/pull/339)) @metlos
- Removing session tracking guard on hub and client ([#338](https://github.com/getsentry/sentry-android/pull/338)) @marandaneto
- Bump agp to 3.6.2 ([#336](https://github.com/getsentry/sentry-android/pull/336)) @marandaneto
- Fix racey ANR integration ([#332](https://github.com/getsentry/sentry-android/pull/332)) @marandaneto
- Logging envelopes path when possible instead of nullable id ([#331](https://github.com/getsentry/sentry-android/pull/331)) @marandaneto
- Renaming transport gate method ([#330](https://github.com/getsentry/sentry-android/pull/330)) @marandaneto

Packages were released on [`bintray`](https://dl.bintray.com/getsentry/sentry-android/io/sentry/sentry-android/), [`jcenter`](https://jcenter.bintray.com/io/sentry/sentry-android/) and [`mavenCentral`](https://repo.maven.apache.org/maven2/io/sentry/sentry-android/)

We'd love to get feedback.

## 2.1.0-alpha.1

Release of Sentry's new SDK for Android.

## What’s Changed

### Features

- Release health @marandaneto @bruno-garcia
- ANR report should have 'was active=yes' on the dashboard ([#299](https://github.com/getsentry/sentry-android/pull/299)) @marandaneto
- NDK events apply scoped data ([#322](https://github.com/getsentry/sentry-android/pull/322)) @marandaneto
- Add a StdoutTransport ([#310](https://github.com/getsentry/sentry-android/pull/310)) @mike-burns
- Implementing new retry after protocol ([#306](https://github.com/getsentry/sentry-android/pull/306)) @marandaneto

### Fixes

- Bump sentry-native to 0.2.2 ([#305](https://github.com/getsentry/sentry-android/pull/305)) @Swatinem
- Missing App's info ([#315](https://github.com/getsentry/sentry-android/pull/315)) @marandaneto
- Buffered writers/readers - otimizations ([#311](https://github.com/getsentry/sentry-android/pull/311)) @marandaneto
- Boot time should be UTC ([#309](https://github.com/getsentry/sentry-android/pull/309)) @marandaneto
- Make transport result public ([#300](https://github.com/getsentry/sentry-android/pull/300)) @marandaneto

Packages were released on [`bintray`](https://dl.bintray.com/getsentry/sentry-android/io/sentry/sentry-android/), [`jcenter`](https://jcenter.bintray.com/io/sentry/sentry-android/) and [`mavenCentral`](https://repo.maven.apache.org/maven2/io/sentry/sentry-android/)

We'd love to get feedback.

## 2.0.2

Release of Sentry's new SDK for Android.

### Features

- MavenCentral support ([#284](https://github.com/getsentry/sentry-android/pull/284)) @marandaneto

### Fixes

- Bump AGP to 3.6.1 ([#285](https://github.com/getsentry/sentry-android/pull/285)) @marandaneto

Packages were released on [`bintray`](https://dl.bintray.com/getsentry/sentry-android/io/sentry/sentry-android/), [`jcenter`](https://jcenter.bintray.com/io/sentry/sentry-android/) and [`mavenCentral`](https://repo.maven.apache.org/maven2/io/sentry/sentry-android/)

We'd love to get feedback.

## 2.0.1

Release of Sentry's new SDK for Android.

## What’s Changed

### Features

- Attach threads/stacktraces ([#267](https://github.com/getsentry/sentry-android/pull/267)) @marandaneto
- Add the default serverName to SentryOptions and use it in MainEventProcessor ([#279](https://github.com/getsentry/sentry-android/pull/279)) @metlos

### Fixes

- set current threadId when there's no mechanism set ([#277](https://github.com/getsentry/sentry-android/pull/277)) @marandaneto
- Preview package manager ([#269](https://github.com/getsentry/sentry-android/pull/269)) @bruno-garcia

Packages were released on [`bintray`](https://dl.bintray.com/getsentry/sentry-android/io/sentry/), [`jcenter`](https://jcenter.bintray.com/io/sentry/sentry-android/)

We'd love to get feedback.

## 2.0.0

Release of Sentry's new SDK for Android.

New features not offered by (1.7.x):

- NDK support
  - Captures crashes caused by native code
  - Access to the [`sentry-native` SDK](https://github.com/getsentry/sentry-native/) API by your native (C/C++/Rust code/..).
- Automatic init (just add your `DSN` to the manifest)
   - Proguard rules are added automatically
   - Permission (Internet) is added automatically
- Uncaught Exceptions might be captured even before the app restarts
- Sentry's Unified API.
- More context/device information
- Packaged as `aar`
- Frames from the app automatically marked as `InApp=true` (stack traces in Sentry highlights them by default).
- Complete Sentry Protocol available.
- All threads and their stack traces are captured.
- Sample project in this repo to test many features (segfault, uncaught exception, ANR...)

Features from the current SDK like `ANR` are also available (by default triggered after 4 seconds).

Packages were released on [`bintray`](https://dl.bintray.com/getsentry/sentry-android/io/sentry/), [`jcenter`](https://jcenter.bintray.com/io/sentry/sentry-android/)

We'd love to get feedback.

## 2.0.0-rc04

Release of Sentry's new SDK for Android.

### Features

- Take sampleRate from metadata ([#262](https://github.com/getsentry/sentry-android/pull/262)) @bruno-garcia
- Support mills timestamp format ([#263](https://github.com/getsentry/sentry-android/pull/263)) @marandaneto
- Adding logs to installed integrations ([#265](https://github.com/getsentry/sentry-android/pull/265)) @marandaneto

### Fixes

- Breacrumb.data to string,object, Add LOG level ([#264](https://github.com/getsentry/sentry-android/pull/264)) @HazAT
- Read release conf. on manifest ([#266](https://github.com/getsentry/sentry-android/pull/266)) @marandaneto

Packages were released on [`bintray`](https://dl.bintray.com/getsentry/sentry-android/io/sentry/), [`jcenter`](https://jcenter.bintray.com/io/sentry/sentry-android/)

We'd love to get feedback and we'll work in getting the GA `2.0.0` out soon.
Until then, the [stable SDK offered by Sentry is at version 1.7.30](https://github.com/getsentry/sentry-java/releases/tag/v1.7.30)

## 2.0.0-rc03

Release of Sentry's new SDK for Android.

### Fixes

- fixes ([#259](https://github.com/getsentry/sentry-android/issues/259)) - NPE check on getExternalFilesDirs items. ([#260](https://github.com/getsentry/sentry-android/pull/260)) @marandaneto
- strictMode typo ([#258](https://github.com/getsentry/sentry-android/pull/258)) @marandaneto

Packages were released on [`bintray`](https://dl.bintray.com/getsentry/sentry-android/io/sentry/), [`jcenter`](https://jcenter.bintray.com/io/sentry/sentry-android/)

We'd love to get feedback and we'll work in getting the GA `2.0.0` out soon.
Until then, the [stable SDK offered by Sentry is at version 1.7.30](https://github.com/getsentry/sentry-java/releases/tag/v1.7.30)

## 2.0.0-rc02

Release of Sentry's new SDK for Android.

### Features

- Hub mode configurable ([#247](https://github.com/getsentry/sentry-android/pull/247)) @bruno-garcia
- Added remove methods (tags/extras) to the sentry static class ([#243](https://github.com/getsentry/sentry-android/pull/243)) @marandaneto

### Fixes


- Update ndk for new sentry-native version ([#235](https://github.com/getsentry/sentry-android/pull/235)) @Swatinem @marandaneto
- Make integrations public ([#256](https://github.com/getsentry/sentry-android/pull/256)) @marandaneto
- Bump build-tools ([#255](https://github.com/getsentry/sentry-android/pull/255)) @marandaneto
- Added javadocs to scope and its dependencies ([#253](https://github.com/getsentry/sentry-android/pull/253)) @marandaneto
- Build all ABIs ([#254](https://github.com/getsentry/sentry-android/pull/254)) @marandaneto
- Moving back ANR timeout from long to int param. ([#252](https://github.com/getsentry/sentry-android/pull/252)) @marandaneto
- Added HubAdapter to call Sentry static methods from Integrations ([#250](https://github.com/getsentry/sentry-android/pull/250)) @marandaneto
- New Release format ([#242](https://github.com/getsentry/sentry-android/pull/242)) @marandaneto
- Javadocs for SentryOptions ([#246](https://github.com/getsentry/sentry-android/pull/246)) @marandaneto
- non-app is already inApp excluded by default. ([#244](https://github.com/getsentry/sentry-android/pull/244)) @marandaneto
- Fix if symlink exists for sentry-native ([#241](https://github.com/getsentry/sentry-android/pull/241)) @marandaneto
- Clone method - race condition free ([#226](https://github.com/getsentry/sentry-android/pull/226)) @marandaneto
- Refactoring breadcrumbs callback ([#239](https://github.com/getsentry/sentry-android/pull/239)) @marandaneto

Packages were released on [`bintray`](https://dl.bintray.com/getsentry/sentry-android/io/sentry/), [`jcenter`](https://jcenter.bintray.com/io/sentry/sentry-android/)

We'd love to get feedback and we'll work in getting the GA `2.0.0` out soon.
Until then, the [stable SDK offered by Sentry is at version 1.7.30](https://github.com/getsentry/sentry-java/releases/tag/v1.7.30)

## 2.0.0-rc01

Release of Sentry's new SDK for Android.

## What’s Changed

### Features

- Added remove methods for Scope data ([#237](https://github.com/getsentry/sentry-android/pull/237)) @marandaneto
- More device context (deviceId, connectionType and language) ([#229](https://github.com/getsentry/sentry-android/pull/229)) @marandaneto
- Added a few java docs (Sentry, Hub and SentryClient) ([#223](https://github.com/getsentry/sentry-android/pull/223)) @marandaneto
- Implemented diagnostic logger ([#218](https://github.com/getsentry/sentry-android/pull/218)) @marandaneto
- Added event processors to scope ([#209](https://github.com/getsentry/sentry-android/pull/209)) @marandaneto
- Added android transport gate ([#206](https://github.com/getsentry/sentry-android/pull/206)) @marandaneto
- Added executor for caching values out of the main thread ([#201](https://github.com/getsentry/sentry-android/pull/201)) @marandaneto

### Fixes


- Honor RetryAfter ([#236](https://github.com/getsentry/sentry-android/pull/236)) @marandaneto
- Add tests for SentryValues ([#238](https://github.com/getsentry/sentry-android/pull/238)) @philipphofmann
- Do not set frames if there's none ([#234](https://github.com/getsentry/sentry-android/pull/234)) @marandaneto
- Always call interrupt after InterruptedException ([#232](https://github.com/getsentry/sentry-android/pull/232)) @marandaneto
- Mark as current thread if its the main thread ([#228](https://github.com/getsentry/sentry-android/pull/228)) @marandaneto
- Fix lgtm alerts ([#219](https://github.com/getsentry/sentry-android/pull/219)) @marandaneto
- Written unit tests to ANR integration ([#215](https://github.com/getsentry/sentry-android/pull/215)) @marandaneto
- Added blog posts to README ([#214](https://github.com/getsentry/sentry-android/pull/214)) @marandaneto
- Raise code coverage for Dsn to 100% ([#212](https://github.com/getsentry/sentry-android/pull/212)) @philipphofmann
- Remove redundant times(1) for Mockito.verify ([#211](https://github.com/getsentry/sentry-android/pull/211)) @philipphofmann
- Transport may be set on options ([#203](https://github.com/getsentry/sentry-android/pull/203)) @marandaneto
- dist may be set on options ([#204](https://github.com/getsentry/sentry-android/pull/204)) @marandaneto
- Throw an exception if DSN is not set ([#200](https://github.com/getsentry/sentry-android/pull/200)) @marandaneto
- Migration guide markdown ([#197](https://github.com/getsentry/sentry-android/pull/197)) @marandaneto

Packages were released on [`bintray`](https://dl.bintray.com/getsentry/sentry-android/io/sentry/), [`jcenter`](https://jcenter.bintray.com/io/sentry/sentry-android/)

We'd love to get feedback and we'll work in getting the GA `2.0.0` out soon.
Until then, the [stable SDK offered by Sentry is at version 1.7.29](https://github.com/getsentry/sentry-java/releases/tag/v1.7.29)

## 2.0.0-beta02

Release of Sentry's new SDK for Android.

### Features

- addBreadcrumb overloads ([#196](https://github.com/getsentry/sentry-android/pull/196)) and ([#198](https://github.com/getsentry/sentry-android/pull/198))

### Fixes

- fix Android bug on API 24 and 25 about getting current threads and stack traces ([#194](https://github.com/getsentry/sentry-android/pull/194))

Packages were released on [`bintray`](https://dl.bintray.com/getsentry/sentry-android/io/sentry/), [`jcenter`](https://jcenter.bintray.com/io/sentry/sentry-android/)

We'd love to get feedback and we'll work in getting the GA `2.0.0` out soon.
Until then, the [stable SDK offered by Sentry is at version 1.7.28](https://github.com/getsentry/sentry-java/releases/tag/v1.7.28)

## 2.0.0-beta01

Release of Sentry's new SDK for Android.

### Fixes

- ref: ANR doesn't set handled flag ([#186](https://github.com/getsentry/sentry-android/pull/186))
- SDK final review ([#183](https://github.com/getsentry/sentry-android/pull/183))
- ref: Drop errored in favor of crashed ([#187](https://github.com/getsentry/sentry-android/pull/187))
- Workaround android_id ([#185](https://github.com/getsentry/sentry-android/pull/185))
- Renamed sampleRate ([#191](https://github.com/getsentry/sentry-android/pull/191))
- Making timestamp package-private or test-only ([#190](https://github.com/getsentry/sentry-android/pull/190))
- Split event processor in Device/App data ([#180](https://github.com/getsentry/sentry-android/pull/180))

Packages were released on [`bintray`](https://dl.bintray.com/getsentry/sentry-android/io/sentry/), [`jcenter`](https://jcenter.bintray.com/io/sentry/sentry-android/)

We'd love to get feedback and we'll work in getting the GA `2.0.0` out soon.
Until then, the [stable SDK offered by Sentry is at version 1.7.28](https://github.com/getsentry/sentry-java/releases/tag/v1.7.28)

## 2.0.0-alpha09

Release of Sentry's new SDK for Android.

### Features

- Adding nativeBundle plugin ([#161](https://github.com/getsentry/sentry-android/pull/161))
- Adding scope methods to sentry static class ([#179](https://github.com/getsentry/sentry-android/pull/179))

### Fixes

- fix: DSN parsing ([#165](https://github.com/getsentry/sentry-android/pull/165))
- Don't avoid exception type minification ([#166](https://github.com/getsentry/sentry-android/pull/166))
- make Gson retro compatible with older versions of AGP ([#177](https://github.com/getsentry/sentry-android/pull/177))
- Bump sentry-native with message object instead of a string ([#172](https://github.com/getsentry/sentry-android/pull/172))

Packages were released on [`bintray`](https://dl.bintray.com/getsentry/sentry-android/io/sentry/), [`jcenter`](https://jcenter.bintray.com/io/sentry/sentry-android/)

We'd love to get feedback and we'll work in getting the GA `2.0.0` out soon.
Until then, the [stable SDK offered by Sentry is at version 1.7.28](https://github.com/getsentry/sentry-java/releases/tag/v1.7.28)

## 2.0.0-alpha08

Release of Sentry's new SDK for Android.

### Fixes

- DebugId endianness ([#162](https://github.com/getsentry/sentry-android/pull/162))
- Executed beforeBreadcrumb also for scope ([#160](https://github.com/getsentry/sentry-android/pull/160))
- Benefit of manifest merging when minSdk ([#159](https://github.com/getsentry/sentry-android/pull/159))
- Add method to captureMessage with level ([#157](https://github.com/getsentry/sentry-android/pull/157))
- Listing assets file on the wrong dir ([#156](https://github.com/getsentry/sentry-android/pull/156))

Packages were released on [`bintray`](https://dl.bintray.com/getsentry/sentry-android/io/sentry/), [`jcenter`](https://jcenter.bintray.com/io/sentry/sentry-android/)

We'd love to get feedback and we'll work in getting the GA `2.0.0` out soon.
Until then, the [stable SDK offered by Sentry is at version 1.7.28](https://github.com/getsentry/sentry-java/releases/tag/v1.7.28)

## 2.0.0-alpha07

Third release of Sentry's new SDK for Android.

### Fixes

-  Fixed release for jcenter and bintray

Packages were released on [`bintray`](https://dl.bintray.com/getsentry/sentry-android/io/sentry/), [`jcenter`](https://jcenter.bintray.com/io/sentry/sentry-android/)

We'd love to get feedback and we'll work in getting the GA `2.0.0` out soon.
Until then, the [stable SDK offered by Sentry is at version 1.7.28](https://github.com/getsentry/sentry-java/releases/tag/v1.7.28)

## 2.0.0-alpha06

Second release of Sentry's new SDK for Android.

### Fixes

- Fixed a typo on pom generation.

Packages were released on [`bintray`](https://dl.bintray.com/getsentry/sentry-android/io/sentry/), [`jcenter`](https://jcenter.bintray.com/io/sentry/sentry-android/)

We'd love to get feedback and we'll work in getting the GA `2.0.0` out soon.
Until then, the [stable SDK offered by Sentry is at version 1.7.28](https://github.com/getsentry/sentry-java/releases/tag/v1.7.28)

## 2.0.0-alpha05

First release of Sentry's new SDK for Android.

New features not offered by our current (1.7.x), stable SDK are:

- NDK support
  - Captures crashes caused by native code
  - Access to the [`sentry-native` SDK](https://github.com/getsentry/sentry-native/) API by your native (C/C++/Rust code/..).
- Automatic init (just add your `DSN` to the manifest)
   - Proguard rules are added automatically
   - Permission (Internet) is added automatically
- Uncaught Exceptions might be captured even before the app restarts
- Unified API which include scopes etc.
- More context/device information
- Packaged as `aar`
- Frames from the app automatically marked as `InApp=true` (stack traces in Sentry highlights them by default).
- Complete Sentry Protocol available.
- All threads and their stack traces are captured.
- Sample project in this repo to test many features (segfault, uncaught exception, scope)

Features from the current SDK like `ANR` are also available (by default triggered after 4 seconds).

Packages were released on [`bintray`](https://dl.bintray.com/getsentry/sentry-android/io/sentry/), [`jcenter`](https://jcenter.bintray.com/io/sentry/sentry-android/)

We'd love to get feedback and we'll work in getting the GA `2.0.0` out soon.
Until then, the [stable SDK offered by Sentry is at version 1.7.28](https://github.com/getsentry/sentry-java/releases/tag/v1.7.28)<|MERGE_RESOLUTION|>--- conflicted
+++ resolved
@@ -2,15 +2,13 @@
 
 ## Unreleased
 
-<<<<<<< HEAD
 ### Features
 
 - Replace `tracestate` header with `baggage` header ([#2078](https://github.com/getsentry/sentry-java/pull/2078))
-=======
+
 ### Fixes
 
 - Sentry can now self heal after a Thread had its currentHub set to a NoOpHub ([#2076](https://github.com/getsentry/sentry-java/pull/2076))
->>>>>>> fd2d94ef
 
 ## 6.0.0-rc.1
 
