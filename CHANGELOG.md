# Changelog

## Unreleased

<<<<<<< HEAD
* Fix: Handle exception if Context.registerReceiver throws (#1747)
=======
* Feat: Attach Java vendor and version to events and transactions (#1703)
>>>>>>> 8f8e2a4d

## 5.2.0

* Feat: Allow setting proguard via Options and/or external resources (#1728)
* Feat: Add breadcrumbs for the Apollo integration (#1726)
* Fix: Don't set lastEventId for transactions (#1727)
* Fix: ActivityLifecycleIntegration#appStartSpan memory leak (#1732)

## 5.2.0-beta.3

* Fix: Check at runtime if AndroidX.Core is available (#1718)
* Feat: Add "data" to spans (#1717)
* Fix: Should not capture unfinished transaction (#1719)

## 5.2.0-beta.2

* Bump AGP to 7.0.2 (#1650)
* Fix: drop spans in BeforeSpanCallback. (#1713)

## 5.2.0-beta.1

* Feat: Add tracestate HTTP header support (#1683)
* Feat: Add option to filter which origins receive tracing headers (#1698)
* Feat: Include unfinished spans in transaction (#1699)
* Fix: Move tags from transaction.contexts.trace.tags to transaction.tags (#1700)
* Feat: Add static helpers for creating breadcrumbs (#1702)
* Feat: Performance support for Android Apollo (#1705)

Breaking changes:

* Updated proguard keep rule for enums, which affects consumer application code (#1694)

## 5.1.2

* Fix: Servlet 3.1 compatibility issue (#1681)
* Fix: Do not drop Contexts key if Collection, Array or Char (#1680)

## 5.1.1

* Fix: Remove onActivityPreCreated call in favor of onActivityCreated (#1661)
* Fix: Do not crash if SENSOR_SERVICE throws (#1655)
* Feat: Add support for async methods in Spring MVC (#1652)
* Feat: Add secondary constructor taking IHub to SentryOkHttpInterceptor (#1657)
* Feat: Merge external map properties (#1656)
* Fix: Make sure scope is popped when processing request results in exception (#1665)

## 5.1.0

* Feat: Spring WebClient integration (#1621)
* Feat: OpenFeign integration (#1632)
* Feat: Add more convenient way to pass BeforeSpanCallback in OpenFeign integration (#1637)
* Bump: sentry-native to 0.4.12 (#1651)

## 5.1.0-beta.9

- No documented changes.

## 5.1.0-beta.8

* Feat: Generate Sentry BOM (#1486)

## 5.1.0-beta.7

* Feat: Slow/Frozen frames metrics (#1609)

## 5.1.0-beta.6

* Fix: set min sdk version of sentry-android-fragment to API 14 (#1608)
* Fix: Ser/Deser of the UserFeedback from cached envelope (#1611)
* Feat: Add request body extraction for Spring MVC integration (#1595)

## 5.1.0-beta.5

* Make SentryAppender non-final for Log4j2 and Logback (#1603) 
* Fix: Do not throw IAE when tracing header contain invalid trace id (#1605)

## 5.1.0-beta.4

* Update sentry-native to 0.4.11 (#1591)

## 5.1.0-beta.3

* Feat: Spring Webflux integration (#1529)

## 5.1.0-beta.2

* Fix: Handling missing Spring Security on classpath on Java 8 (#1552)
* Feat: Support transaction waiting for children to finish. (#1535) 
* Feat: Capture logged marker in log4j2 and logback appenders (#1551)
* Feat: Allow clearing of attachments in the scope (#1562)
* Fix: Use a different method to get strings from JNI, and avoid excessive Stack Space usage. (#1214)
* Fix: Add data field to SentrySpan (#1555)
* Fix: Clock drift issue when calling DateUtils#getDateTimeWithMillisPrecision (#1557)
* Feat: Set mechanism type in SentryExceptionResolver (#1556)
* Feat: Perf. for fragments (#1528)
* Ref: Prefer snake case for HTTP integration data keys (#1559)
* Fix: Assign lastEventId only if event was queued for submission (#1565)

## 5.1.0-beta.1

* Feat: Measure app start time (#1487)
* Feat: Automatic breadcrumbs logging for fragment lifecycle (#1522) 

## 5.0.1

* Fix: Sources and Javadoc artifacts were mixed up (#1515)

## 5.0.0

This release brings many improvements but also new features:

* OkHttp Interceptor for Android (#1330)
* GraalVM Native Image Compatibility (#1329)
* Add option to ignore exceptions by type (#1352)
* Enrich transactions with device contexts (#1430) (#1469)
* Better interoperability with Kotlin null-safety (#1439) and (#1462)
* Add coroutines support (#1479)
* OkHttp callback for Customising the Span (#1478)
* Add breadcrumb in Spring RestTemplate integration (#1481)

Breaking changes:

* Migration Guide for [Java](https://docs.sentry.io/platforms/java/migration/)
* Migration Guide for [Android](https://docs.sentry.io/platforms/android/migration/)

Other fixes:

* Fix: Add attachmentType to envelope ser/deser. (#1504)

Thank you:

* @maciejwalkowiak for coding most of it.

## 5.0.0-beta.7

* Ref: Deprecate SentryBaseEvent#getOriginThrowable and add SentryBaseEvent#getThrowableMechanism (#1502)
* Fix: Graceful Shutdown flushes event instead of Closing SDK (#1500)
* Fix: Do not append threads that come from the EnvelopeFileObserver (#1501)
* Ref: Deprecate cacheDirSize and add maxCacheItems (#1499)
* Fix: Append all threads if Hint is Cached but attachThreads is enabled (#1503)

## 5.0.0-beta.6

* Feat: Add secondary constructor to SentryOkHttpInterceptor (#1491)
* Feat: Add option to enable debug mode in Log4j2 integration (#1492)
* Ref: Replace clone() with copy constructor (#1496)

## 5.0.0-beta.5

* Feat: OkHttp callback for Customising the Span (#1478)
* Feat: Add breadcrumb in Spring RestTemplate integration (#1481)
* Fix: Cloning Stack (#1483)
* Feat: Add coroutines support (#1479)

## 5.0.0-beta.4

* Fix: Enrich Transactions with Context Data (#1469)
* Bump: Apache HttpClient to 5.0.4 (#1476)

## 5.0.0-beta.3

* Fix: handling immutable collections on SentryEvent and protocol objects (#1468)
* Fix: associate event with transaction when thrown exception is not a direct cause (#1463)
* Ref: nullability annotations to Sentry module (#1439) and (#1462)
* Fix: NPE when adding Context Data with null values for log4j2 (#1465)

## 5.0.0-beta.2

* Fix: sentry-android-timber package sets sentry.java.android.timber as SDK name (#1456)
* Fix: When AppLifecycleIntegration is closed, it should remove observer using UI thread (#1459)
* Bump: AGP to 4.2.0 (#1460)

Breaking Changes:

* Remove: Settings.Secure.ANDROID_ID in favor of generated installationId (#1455)
* Rename: enableSessionTracking to enableAutoSessionTracking (#1457)

## 5.0.0-beta.1

* Fix: Activity tracing auto instrumentation for Android API < 29 (#1402)
* Fix: use connection and read timeouts in ApacheHttpClient based transport (#1397)
* Ref: Refactor converting HttpServletRequest to Sentry Request in Spring integration (#1387)
* Fix: set correct transaction status for unhandled exceptions in SentryTracingFilter (#1406)
* Fix: handle network errors in SentrySpanClientHttpRequestInterceptor (#1407)
* Fix: set scope on transaction (#1409)
* Fix: set status and associate events with transactions (#1426)
* Fix: Do not set free memory and is low memory fields when it's a NDK hard crash (#1399)
* Fix: Apply user from the scope to transaction (#1424)
* Fix: Pass maxBreadcrumbs config. to sentry-native (#1425)
* Fix: Run event processors and enrich transactions with contexts (#1430)
* Bump: sentry-native to 0.4.9 (#1431)
* Fix: Set Span status for OkHttp integration (#1447)
* Fix: Set user on transaction in Spring & Spring Boot integrations (#1443)

## 4.4.0-alpha.2

* Feat: Add option to ignore exceptions by type (#1352)
* Fix: NPE when MDC contains null values (sentry-logback) (#1364)
* Fix: Avoid NPE when MDC contains null values (sentry-jul) (#1385)
* Feat: Sentry closes Android NDK and ShutdownHook integrations (#1358)
* Enhancement: Allow inheritance of SentryHandler class in sentry-jul package(#1367)
* Fix: Accept only non null value maps (#1368)
* Bump: Upgrade Apache HttpComponents Core to 5.0.3 (#1375)
* Enhancement: Make NoOpHub public (#1379)
* Fix: Do not bind transactions to scope by default. (#1376)
* Fix: Hub thread safety (#1388)
* Fix: SentryTransactionAdvice should operate on the new scope (#1389)
* Feat: configure max spans per transaction (#1394)

## 4.4.0-alpha.1

* Bump: sentry-native to 0.4.8
* Feat: Add an overload for `startTransaction` that sets the created transaction to the Scope #1313
* Ref: Separate user facing and protocol classes in the Performance feature (#1304)
* Feat: Set SDK version on Transactions (#1307)
* Fix: Use logger set on SentryOptions in GsonSerializer (#1308)
* Fix: Use the bindToScope correctly
* Feat: GraalVM Native Image Compatibility (#1329)
* Fix: Allow 0.0 to be set on tracesSampleRate (#1328)
* Fix: set "java" platform to transactions #1332
* Feat: Add OkHttp client application interceptor (#1330)
* Fix: Allow disabling tracing through SentryOptions (#1337)

## 4.3.0

* Fix: setting in-app-includes from external properties (#1291)
* Fix: Initialize Sentry in Logback appender when DSN is not set in XML config (#1296)
* Fix: JUL integration SDK name (#1293)
* Feat: Activity tracing auto instrumentation

## 4.2.0

* Fix: Remove experimental annotation for Attachment #1257
* Fix: Mark stacktrace as snapshot if captured at arbitrary moment #1231
* Enchancement: Improve EventProcessor nullability annotations (#1229).
* Bump: sentry-native to 0.4.7
* Enchancement: Add ability to flush events synchronously.
* Fix: Disable Gson HTML escaping
* Enchancement: Support @SentrySpan and @SentryTransaction on classes and interfaces. (#1243)
* Enchancement: Do not serialize empty collections and maps (#1245)
* Ref: Optimize DuplicateEventDetectionEventProcessor performance (#1247).
* Ref: Prefix sdk.package names with io.sentry (#1249)
* Fix: Make the ANR Atomic flags immutable
* Enchancement: Integration interface better compatibility with Kotlin null-safety
* Enchancement: Simplify Sentry configuration in Spring integration (#1259)
* Enchancement: Simplify configuring Logback integration when environment variable with the DSN is not set (#1271)
* Fix: Prevent NoOpHub from creating heavy SentryOptions objects (#1272)
* Enchancement: Add Request to the Scope. #1270
* Fix: SentryTransaction#getStatus NPE (#1273)
* Enchancement: Optimize SentryTracingFilter when hub is disabled.
* Fix: Discard unfinished Spans before sending them over to Sentry (#1279)
* Fix: Interrupt the thread in QueuedThreadPoolExecutor (#1276)
* Fix: SentryTransaction#finish should not clear another transaction from the scope (#1278)

Breaking Changes:
* Enchancement: SentryExceptionResolver should not send handled errors by default (#1248).
* Ref: Simplify RestTemplate instrumentation (#1246)
* Enchancement: Add overloads for startTransaction taking op and description (#1244)

## 4.1.0

* Improve Kotlin compatibility for SdkVersion (#1213)
* Feat: Support logging via JUL (#1211)
* Fix: returning Sentry trace header from Span (#1217)
* Fix: Remove misleading error logs (#1222)

## 4.0.0

This release brings the Sentry Performance feature to Java SDK, Spring, Spring Boot, and Android integrations. Read more in the reference documentation:

- [Performance for Java](https://docs.sentry.io/platforms/java/performance/)
- [Performance for Spring](https://docs.sentry.io/platforms/java/guides/spring/)
- [Performance for Spring Boot](https://docs.sentry.io/platforms/java/guides/spring-boot/)
- [Performance for Android](https://docs.sentry.io/platforms/android/performance/)

### Other improvements:

#### Core:

- Improved loading external configuration:
  - Load `sentry.properties` from the application's current working directory (#1046)
  - Resolve `in-app-includes`, `in-app-excludes`, `tags`, `debug`, `uncaught.handler.enabled` parameters from the external configuration
- Set global tags on SentryOptions and load them from external configuration (#1066)
- Add support for attachments (#1082)
- Resolve `servername` from the localhost address
- Simplified transport configuration through setting `TransportFactory` instead of `ITransport` on SentryOptions (#1124)

#### Spring Boot:
- Add the ability to register multiple `OptionsConfiguration` beans (#1093)
- Initialize Logback after context refreshes (#1129)

#### Android:
- Add `isSideLoaded` and `installerStore` tags automatically (Where your App. was installed from eg Google Play, Amazon Store, downloaded APK, etc...)
- Bump: sentry-native to 0.4.6
- Bump: Gradle to 6.8.1 and AGP to 4.1.2

## 4.0.0-beta.1

* Feat: Add addToTransactions to Attachment (#1191)
* Enhancement: Support SENTRY_TRACES_SAMPLE_RATE conf. via env variables (#1171)
* Enhancement: Pass request to CustomSamplingContext in Spring integration (#1172)
* Ref: Set SpanContext on SentryTransaction to avoid potential NPE (#1173)
* Fix: Free Local Refs manually due to Android local ref. count limits
* Enhancement: Move `SentrySpanClientHttpRequestInterceptor` to Spring module (#1181)
* Enhancement: Add overload for `transaction/span.finish(SpanStatus)` (#1182)
* Fix: Bring back support for setting transaction name without ongoing transaction (#1183)
* Enhancement: Simplify registering traces sample callback in Spring integration (#1184)
* Enhancement: Polish Performance API (#1165)
* Enhancement: Set "debug" through external properties (#1186)
* Enhancement: Simplify Spring integration (#1188)
* Enhancement: Init overload with dsn (#1195)
* Enhancement: Enable Kotlin map-like access on CustomSamplingContext (#1192)
* Enhancement: Auto register custom ITransportFactory in Spring integration (#1194)
* Enhancement: Improve Kotlin property access in Performance API (#1193)
* Enhancement: Copy options tags to transactions (#1198)
* Enhancement: Add convenient method for accessing event's throwable (1202)

## 4.0.0-alpha.3

* Feat: Add maxAttachmentSize to SentryOptions (#1138)
* Feat: Drop invalid attachments (#1134)
* Ref: Make Attachment immutable (#1120)
* Fix inheriting sampling decision from parent (#1100)
* Fixes and Tests: Session serialization and deserialization
* Ref: using Calendar to generate Dates
* Fix: Exception only sets a stack trace if there are frames
* Feat: set isSideLoaded info tags
* Enhancement: Read tracesSampleRate from AndroidManifest
* Fix: Initialize Logback after context refreshes (#1129)
* Ref: Return NoOpTransaction instead of null (#1126)
* Fix: Do not crash when passing null values to @Nullable methods, eg User and Scope
* Ref: `ITransport` implementations are now responsible for executing request in asynchronous or synchronous way (#1118)
* Ref: Add option to set `TransportFactory` instead of `ITransport` on `SentryOptions` (#1124)
* Ref: Simplify ITransport creation in ITransportFactory (#1135) 
* Feat: Add non blocking Apache HttpClient 5 based Transport (#1136)
* Enhancement: Autoconfigure Apache HttpClient 5 based Transport in Spring Boot integration (#1143)
* Enhancement: Send user.ip_address = {{auto}} when sendDefaultPii is true (#1015)
* Fix: Resolving dashed properties from external configuration
* Feat: Read `uncaught.handler.enabled` property from the external configuration 
* Feat: Resolve servername from the localhost address
* Fix: Consider {{ auto }} as a default ip address (#1015) 
* Fix: Set release and environment on Transactions (#1152)
* Fix: Do not set transaction on the scope automatically   
* Enhancement: Automatically assign span context to captured events (#1156)
* Feat: OutboxSender supports all envelope item types #1158
* Enhancement: Improve ITransaction and ISpan null-safety compatibility (#1161)

## 4.0.0-alpha.2

* Feat: Add basic support for attachments (#1082)
* Fix: Remove method reference in SentryEnvelopeItem (#1091)
* Enhancement: Set transaction name on events and transactions sent using Spring integration (#1067)
* Fix: Set current thread only if there are no exceptions
* Enhancement: Set global tags on SentryOptions and load them from external configuration (#1066)
* Ref: Refactor resolving SpanContext for Throwable (#1068)
* Enhancement: Add API validator and remove deprecated methods
* Enhancement: Add more convenient method to start a child span (#1073)
* Enhancement: Autoconfigure traces callback in Spring Boot integration (#1074)
* Enhancement: Resolve in-app-includes and in-app-excludes parameters from the external configuration
* Enhancement: Make InAppIncludesResolver public (#1084)
* Ref: Change "op" to "operation" in @SentrySpan and @SentryTransaction
* Fix: SentryOptions creates GsonSerializer by default
* Enhancement: Add the ability to register multiple OptionsConfiguration beans (#1093)
* Fix: Append DebugImage list if event already has it
* Fix: Sort breadcrumbs by Date if there are breadcrumbs already in the event
* Feat: Database query tracing with datasource-proxy (#1095)

## 4.0.0-alpha.1

* Enhancement: Load `sentry.properties` from the application's current working directory (#1046)
* Ref: Refactor JSON deserialization (#1047)
* Feat: Performance monitoring (#971)
* Feat: Performance monitoring for Spring Boot applications (#971)

## 3.2.1

* Fix: Set current thread only if theres no exceptions (#1064)
* Fix: Append DebugImage list if event already has it (#1092)
* Fix: Sort breadcrumbs by Date if there are breadcrumbs already in the event (#1094)
* Fix: Free Local Refs manually due to Android local ref. count limits  (#1179)

## 3.2.0

* Bump: AGP 4.1.1 (#1040)
* Fix: use neutral Locale for String operations #1033
* Update to sentry-native 0.4.4 and fix shared library builds (#1039)
* Feat: Expose a Module (Debug images) Loader for Android thru sentry-native #1043
* Enhancement: Added java doc to protocol classes based on sentry-data-schemes project (#1045)
* Enhancement: Make SentryExceptionResolver Order configurable to not send handled web exceptions (#1008)
* Enhancement: Resolve HTTP Proxy parameters from the external configuration (#1028)
* Enhancement: Sentry NDK integration is compiled against default NDK version based on AGP's version #1048
* Fix: Clean up JNI code and properly free strings #1050
* Fix: set userId for hard-crashes if no user is set #1049

## 3.1.3

* Fix broken NDK integration on 3.1.2 (release failed on packaging a .so file)
* Increase max cached events to 30 (#1029)
* Normalize DSN URI (#1030)

## 3.1.2

* feat: Manually capturing User Feedback
* Enhancement: Set environment to "production" by default.
* Enhancement: Make public the Breadcrumb constructor that accepts a Date #1012
* ref: Validate event id on user feedback submission
 
## 3.1.1

* fix: Prevent Logback and Log4j2 integrations from re-initializing Sentry when Sentry is already initialized
* Enhancement: Bind logging related SentryProperties to Slf4j Level instead of Logback to improve Log4j2 compatibility
* fix: Make sure HttpServletRequestSentryUserProvider runs by default before custom SentryUserProvider beans
* fix: fix setting up Sentry in Spring Webflux annotation by changing the scope of Spring WebMvc related dependencies

## 3.1.0

* fix: Don't require `sentry.dsn` to be set when using `io.sentry:sentry-spring-boot-starter` and `io.sentry:sentry-logback` together #965
* Auto-Configure `inAppIncludes` in Spring Boot integration #966
* Enhancement: make getThrowable public and improve set contexts #967
* Bump: Android Gradle Plugin 4.0.2 #968
* Enhancement: accepted quoted values in properties from external configuration #972
* fix: remove chunked streaming mode #974
* fix: Android 11 + targetSdkVersion 30 crashes Sentry on start #977

## 3.0.0

## Java + Android

This release marks the re-unification of Java and Android SDK code bases.
It's based on the Android 2.0 SDK, which implements [Sentry's unified API](https://develop.sentry.dev/sdk/unified-api/).

Considerable changes were done, which include a lot of improvements. More are covered below, but the highlights are:

* Improved `log4j2` integration
  * Capture breadcrumbs for level INFO and higher
  * Raises event for ERROR and higher.
  * Minimum levels are configurable.
  * Optionally initializes the SDK via appender.xml
* Dropped support to `log4j`.
* Improved `logback` integration
  * Capture breadcrumbs for level INFO and higher
  * Raises event for ERROR and higher. 
  * Minimum levels are configurable.
  * Optionally initializes the SDK via appender.xml
  * Configurable via Spring integration if both are enabled
* Spring
  * No more duplicate events with Spring and logback
  * Auto initalizes if DSN is available
  * Configuration options available with auto complete
* Google App Engine support dropped

## What’s Changed

* Callback to validate SSL certificate (#944) 
* Attach stack traces enabled by default

### Android specific

* Release health enabled by default for Android
* Sync of Scopes for Java -> Native (NDK)
* Bump Sentry-Native v0.4.2
* Android 11 Support

[Android migration docs](https://docs.sentry.io/platforms/android/migration/#migrating-from-sentry-android-2x-to-sentry-android-3x)

### Java specific

* Unified API for Java SDK and integrations (Spring, Spring boot starter, Servlet, Logback, Log4j2)

New Java [docs](https://docs.sentry.io/platforms/java/) are live and being improved.

## Acquisition

Packages were released on [`bintray sentry-java`](https://dl.bintray.com/getsentry/sentry-java/io/sentry/), [`bintray sentry-android`](https://dl.bintray.com/getsentry/sentry-android/io/sentry/), [`jcenter`](https://jcenter.bintray.com/io/sentry/) and [`mavenCentral`](https://repo.maven.apache.org/maven2/io/sentry/)

## Where is the Java 1.7 code base?

The previous Java releases, are all available in this repository through the tagged releases.
## 3.0.0-beta.1

## What’s Changed

* feat: ssl support (#944) @ninekaw9 @marandaneto 
* feat: sync Java to C (#937) @bruno-garcia @marandaneto
* feat: Auto-configure Logback appender in Spring Boot integration. (#938) @maciejwalkowiak
* feat: Add Servlet integration. (#935) @maciejwalkowiak
* fix: Pop scope at the end of the request in Spring integration. (#936) @maciejwalkowiak
* bump: Upgrade Spring Boot to 2.3.4. (#932) @maciejwalkowiak
* fix: Do not set cookies when send pii is set to false. (#931) @maciejwalkowiak

Packages were released on [`bintray sentry-java`](https://dl.bintray.com/getsentry/sentry-java/io/sentry/), [`bintray sentry-android`](https://dl.bintray.com/getsentry/sentry-android/io/sentry/), [`jcenter`](https://jcenter.bintray.com/io/sentry/) and [`mavenCentral`](https://repo.maven.apache.org/maven2/io/sentry/)

We'd love to get feedback.

## 3.0.0-alpha.3

## What’s Changed

* Bump sentry-native to 0.4.2 (#926) @marandaneto
* feat: enable attach stack traces and disable attach threads by default (#921) @marandaneto
* fix: read sample rate correctly from manifest meta data (#923) @marandaneto
* ref: remove log level as RN do not use it anymore (#924) @marandaneto

Packages were released on [`bintray sentry-android`](https://dl.bintray.com/getsentry/sentry-android/io/sentry/) and [`bintray sentry-java`](https://dl.bintray.com/getsentry/sentry-java/io/sentry/)

We'd love to get feedback.

## 3.0.0-alpha.2

TBD

Packages were released on [bintray](https://dl.bintray.com/getsentry/maven/io/sentry/)

> Note: This release marks the unification of the Java and Android Sentry codebases based on the core of the Android SDK (version 2.x).
Previous releases for the Android SDK (version 2.x) can be found on the now archived: https://github.com/getsentry/sentry-android/

## 3.0.0-alpha.1

## New releases will happen on a different repository:

https://github.com/getsentry/sentry-java

## What’s Changed

* feat: enable release health by default

Packages were released on [`bintray`](https://dl.bintray.com/getsentry/sentry-android/io/sentry/sentry-android/), [`jcenter`](https://jcenter.bintray.com/io/sentry/sentry-android/) and [`mavenCentral`](https://repo.maven.apache.org/maven2/io/sentry/sentry-android/)

We'd love to get feedback.

## 2.3.1

## What’s Changed

* fix: add main thread checker for the app lifecycle integration (#525) @marandaneto
* Set correct migration link (#523) @fupduck
* Warn about Sentry re-initialization. (#521) @maciejwalkowiak
* Set SDK version in `MainEventProcessor`. (#513) @maciejwalkowiak
* Bump sentry-native to 0.4.0 (#512) @marandaneto
* Bump Gradle to 6.6 and fix linting issues (#510) @marandaneto
* fix(sentry-java): Contexts belong on the Scope (#504) @maciejwalkowiak
* Add tests for verifying scope changes thread isolation (#508) @maciejwalkowiak
* Set `SdkVersion` in default `SentryOptions` created in sentry-core module (#506) @maciejwalkowiak

Packages were released on [`bintray`](https://dl.bintray.com/getsentry/sentry-android/io/sentry/sentry-android/), [`jcenter`](https://jcenter.bintray.com/io/sentry/sentry-android/) and [`mavenCentral`](https://repo.maven.apache.org/maven2/io/sentry/sentry-android/)

We'd love to get feedback.

## 2.3.0

## What’s Changed

* fix: converting UTC and ISO timestamp when missing Locale/TimeZone do not error (#505) @marandaneto
* Add console application sample. (#502) @maciejwalkowiak
* Log stacktraces in SystemOutLogger (#498) @maciejwalkowiak
* Add method to add breadcrumb with string parameter. (#501) @maciejwalkowiak
* Call `Sentry#close` on JVM shutdown. (#497) @maciejwalkowiak
* ref: sentry-core changes for console app (#473) @marandaneto

Obs: If you are using its own instance of `Hub`/`SentryClient` and reflection to set up the SDK to be usable within Libraries, this change may break your code, please fix the renamed classes.

Packages were released on [`bintray`](https://dl.bintray.com/getsentry/sentry-android/io/sentry/sentry-android/), [`jcenter`](https://jcenter.bintray.com/io/sentry/sentry-android/) and [`mavenCentral`](https://repo.maven.apache.org/maven2/io/sentry/sentry-android/)

We'd love to get feedback.

## 2.2.2

## What’s Changed

* feat: add sdk to envelope header (#488) @marandaneto
* Bump plugin versions (#487) @marandaneto
* Bump: AGP 4.0.1 (#486) @marandaneto
* feat: log request if response code is not 200 (#484) @marandaneto

Packages were released on [`bintray`](https://dl.bintray.com/getsentry/sentry-android/io/sentry/sentry-android/), [`jcenter`](https://jcenter.bintray.com/io/sentry/sentry-android/) and [`mavenCentral`](https://repo.maven.apache.org/maven2/io/sentry/sentry-android/)

We'd love to get feedback.

## 2.2.1

## What’s Changed

* fix: Timber adds breadcrumb even if event level is < minEventLevel (#480) @marandaneto
* enhancement: Bump Gradle 6.5.1 (#479) @marandaneto
* fix: contexts serializer avoids reflection and fixes desugaring issue (#478) @marandaneto
* fix: clone session before sending to the transport (#474) @marandaneto

Packages were released on [`bintray`](https://dl.bintray.com/getsentry/sentry-android/io/sentry/sentry-android/), [`jcenter`](https://jcenter.bintray.com/io/sentry/sentry-android/) and [`mavenCentral`](https://repo.maven.apache.org/maven2/io/sentry/sentry-android/)

We'd love to get feedback.

## 2.2.0

## What’s Changed

* fix: negative session sequence if the date is before java date epoch (#471) @marandaneto
* fix: deserialise unmapped contexts values from envelope (#470) @marandaneto
* Bump: sentry-native 0.3.4 (#468) @marandaneto

* feat: timber integration (#464) @marandaneto

1) To add integrations it requires a [manual initialization](https://docs.sentry.io/platforms/android/#manual-initialization) of the Android SDK.

2) Add the `sentry-android-timber` dependency:

```groovy
implementation 'io.sentry:sentry-android-timber:{version}' // version >= 2.2.0
```

3) Initialize and add the `SentryTimberIntegration`:

```java
SentryAndroid.init(this, options -> {
    // default values:
    // minEventLevel = ERROR
    // minBreadcrumbLevel = INFO
    options.addIntegration(new SentryTimberIntegration());

    // custom values for minEventLevel and minBreadcrumbLevel
    // options.addIntegration(new SentryTimberIntegration(SentryLevel.WARNING, SentryLevel.ERROR));
});
```

4) Use the Timber integration:

```java
try {
    int x = 1 / 0;
} catch (Exception e) {
    Timber.e(e);
}
```

Packages were released on [`bintray`](https://dl.bintray.com/getsentry/sentry-android/io/sentry/sentry-android/), [`jcenter`](https://jcenter.bintray.com/io/sentry/sentry-android/) and [`mavenCentral`](https://repo.maven.apache.org/maven2/io/sentry/sentry-android/)

We'd love to get feedback.

## 2.1.7

## What’s Changed

* fix: init native libs if available on SDK init (#461) @marandaneto
* Make JVM target explicit in sentry-core (#462) @dilbernd
* fix: timestamp with millis from react-native should be in UTC format (#456) @marandaneto
* Bump Gradle to 6.5 (#454) @marandaneto

Packages were released on [`bintray`](https://dl.bintray.com/getsentry/sentry-android/io/sentry/sentry-android/), [`jcenter`](https://jcenter.bintray.com/io/sentry/sentry-android/) and [`mavenCentral`](https://repo.maven.apache.org/maven2/io/sentry/sentry-android/)

We'd love to get feedback.

## 2.1.6

## What’s Changed

* fix: do not lookup sentry-debug-meta but instead load it directly (#445) @marandaneto
* fix: regression on v2.1.5 which can cause a crash on SDK init

Packages were released on [`bintray`](https://dl.bintray.com/getsentry/sentry-android/io/sentry/sentry-android/), [`jcenter`](https://jcenter.bintray.com/io/sentry/sentry-android/) and [`mavenCentral`](https://repo.maven.apache.org/maven2/io/sentry/sentry-android/)

We'd love to get feedback.

## 2.1.5

This version has a severe bug and can cause a crash on SDK init

Please upgrade to https://github.com/getsentry/sentry-android/releases/tag/2.1.6

## 2.1.4

## What’s Changed

* bump: sentry-native to 0.3.1 (#440) @marandaneto
* fix: update last session timestamp (#437) @marandaneto
* feat: make gzip as default content encoding type (#433) @marandaneto
* enhancement: use AGP 4 features (#366) @marandaneto
* enhancement: Create GH Actions CI for Ubuntu/macOS (#403) @marandaneto
* enhancement: make root checker better and minimize false positive (#417) @marandaneto
* fix: filter trim memory breadcrumbs (#431) @marandaneto

Packages were released on [`bintray`](https://dl.bintray.com/getsentry/sentry-android/io/sentry/sentry-android/), [`jcenter`](https://jcenter.bintray.com/io/sentry/sentry-android/) and [`mavenCentral`](https://repo.maven.apache.org/maven2/io/sentry/sentry-android/)

We'd love to get feedback.

## 2.1.3

## What’s Changed

This fixes several critical bugs in sentry-android 2.0 and 2.1

* fix: Sentry.init register integrations after creating the main Hub instead of doing it in the main Hub ctor (#427) @marandaneto
* fix: make NoOpLogger public (#425) @marandaneto
* fix: ConnectivityChecker returns connection status and events are not trying to be sent if no connection. (#420) @marandaneto
* ref: thread pool executor is a single thread executor instead of scheduled thread executor (#422) @marandaneto
* fix: Add Abnormal to the Session.State enum as its part of the protocol (#424) @marandaneto
* Bump: Gradle to 6.4.1 (#419) @marandaneto

We recommend that you use sentry-android 2.1.3 over the initial release of sentry-android 2.0 and 2.1.

Packages were released on [`bintray`](https://dl.bintray.com/getsentry/sentry-android/io/sentry/sentry-android/), [`jcenter`](https://jcenter.bintray.com/io/sentry/sentry-android/) and [`mavenCentral`](https://repo.maven.apache.org/maven2/io/sentry/sentry-android/)

We'd love to get feedback.

## 2.1.2

## What’s Changed

* fix: Phone state breadcrumbs require read_phone_state on older OS versions (#415) @marandaneto @bsergean
* fix: before raising ANR events, we check ProcessErrorStateInfo if available (#412) @marandaneto
* fix: send cached events to use a single thread executor (#405) @marandaneto
* enha: added options to configure http transport (#411) @marandaneto
* fix: initing SDK on AttachBaseContext (#409) @marandaneto
* fix: sessions can't be abnormal, but exited if not ended properly (#410) @marandaneto

Packages were released on [`bintray`](https://dl.bintray.com/getsentry/sentry-android/io/sentry/sentry-android/), [`jcenter`](https://jcenter.bintray.com/io/sentry/sentry-android/) and [`mavenCentral`](https://repo.maven.apache.org/maven2/io/sentry/sentry-android/)

We'd love to get feedback.

## 2.1.1

## What’s Changed

* fix: set missing release, environment and dist to sentry-native options (#404) @marandaneto
* fix: do not add automatic and empty sensor breadcrumbs (#401) @marandaneto
* enha: added missing getters on Breadcrumb and SentryEvent (#397) @marandaneto
* enha: bump sentry-native to 0.2.6 (#396) @marandaneto
* feat: add trim memory breadcrumbs (#395) @marandaneto
* enha: only set breadcrumb extras if not empty (#394) @marandaneto
* ref: removed Thread.sleep from LifecycleWatcher tests, using awaitility and DateProvider (#392) @marandaneto
* ref: added a DateTimeProvider for making retry after testable (#391) @marandaneto
* enha: BUMP Gradle to 6.4 (#390) @marandaneto
* enha: added samples of how to disable automatic breadcrumbs (#389) @marandaneto

Packages were released on [`bintray`](https://dl.bintray.com/getsentry/sentry-android/io/sentry/sentry-android/), [`jcenter`](https://jcenter.bintray.com/io/sentry/sentry-android/) and [`mavenCentral`](https://repo.maven.apache.org/maven2/io/sentry/sentry-android/)

We'd love to get feedback.

## 2.1.0

## What’s Changed

* Includes all the changes of 2.1.0 alpha, beta and RC
* fix when PhoneStateListener is not ready for use (#387) @marandaneto
* make ANR 5s by default (#388) @marandaneto
* fix: rate limiting by categories (#381) @marandaneto
* BUMP NDK to latest stable version 21.1.6352462 (#386) @marandaneto

Packages were released on [`bintray`](https://dl.bintray.com/getsentry/sentry-android/io/sentry/sentry-android/), [`jcenter`](https://jcenter.bintray.com/io/sentry/sentry-android/) and [`mavenCentral`](https://repo.maven.apache.org/maven2/io/sentry/sentry-android/)

We'd love to get feedback.

## 2.0.3

## What’s Changed

* patch from 2.1.0-alpha.2 - avoid crash if NDK throws UnsatisfiedLinkError (#344) @marandaneto

Packages were released on [`bintray`](https://dl.bintray.com/getsentry/sentry-android/io/sentry/sentry-android/), [`jcenter`](https://jcenter.bintray.com/io/sentry/sentry-android/) and [`mavenCentral`](https://repo.maven.apache.org/maven2/io/sentry/sentry-android/)

We'd love to get feedback.
## 2.1.0-RC.1

## What’s Changed

* feat: Options for uncaught exception and make SentryOptions list Thread-Safe (#384) @marandaneto
* feat: automatic breadcrumbs for app, activity and sessions lifecycles and system events (#348) @marandaneto
* fix: if retry after header has empty categories, apply retry after to all of them (#377) @marandaneto
* fix: discard events and envelopes if cached and retry after (#378) @marandaneto
* add ScheduledForRemoval annotation to deprecated methods (#375) @marandaneto
* fix: Merge loadLibrary calls for sentry-native and clean up CMake files (#373) @Swatinem
* enha: make capture session and envelope internal (#372) @marandaneto
* fix: exceptions should be sorted oldest to newest (#370) @marandaneto
* fix: check external storage size even if its read only (#368) @marandaneto
* fix: wrong check for cellular network capability (#369) @marandaneto
* bump NDK to 21.0.6113669 (#367) @marandaneto
* bump AGP and add new make cmd to check for updates (#365) @marandaneto

Packages were released on [`bintray`](https://dl.bintray.com/getsentry/sentry-android/io/sentry/sentry-android/), [`jcenter`](https://jcenter.bintray.com/io/sentry/sentry-android/) and [`mavenCentral`](https://repo.maven.apache.org/maven2/io/sentry/sentry-android/)

We'd love to get feedback.

## 2.1.0-beta.2

## What’s Changed

* bump sentry-native to 0.2.4 (#364) @marandaneto
* update current session on session start after deleting previous session (#362) @marandaneto

Packages were released on [`bintray`](https://dl.bintray.com/getsentry/sentry-android/io/sentry/sentry-android/), [`jcenter`](https://jcenter.bintray.com/io/sentry/sentry-android/) and [`mavenCentral`](https://repo.maven.apache.org/maven2/io/sentry/sentry-android/)

We'd love to get feedback.

## 2.1.0-beta.1

## What’s Changed

* BUMP sentry-native to 0.2.3 (#357) @marandaneto
* check for androidx availability on runtime (#356) @marandaneto
* if theres a left over session file and its crashed, we should not overwrite its state (#354) @marandaneto
* session should be exited state if state was ok (#352) @marandaneto
* envelope has dedicated endpoint (#353) @marandaneto

Packages were released on [`bintray`](https://dl.bintray.com/getsentry/sentry-android/io/sentry/sentry-android/), [`jcenter`](https://jcenter.bintray.com/io/sentry/sentry-android/) and [`mavenCentral`](https://repo.maven.apache.org/maven2/io/sentry/sentry-android/)

We'd love to get feedback.

## 2.1.0-alpha.2

## What’s Changed

* change integration order for cached outbox events (#347) @marandaneto
* avoid crash if NDK throws UnsatisfiedLinkError (#344) @marandaneto
* Avoid getting a threadlocal twice. (#339) @metlos
* removing session tracking guard on hub and client (#338) @marandaneto
* bump agp to 3.6.2 (#336) @marandaneto
* fix racey ANR integration (#332) @marandaneto
* logging envelopes path when possible instead of nullable id (#331) @marandaneto
* renaming transport gate method (#330) @marandaneto

Packages were released on [`bintray`](https://dl.bintray.com/getsentry/sentry-android/io/sentry/sentry-android/), [`jcenter`](https://jcenter.bintray.com/io/sentry/sentry-android/) and [`mavenCentral`](https://repo.maven.apache.org/maven2/io/sentry/sentry-android/)

We'd love to get feedback.

## 2.1.0-alpha.1

Release of Sentry's new SDK for Android.

## What’s Changed

* BUMP sentry-native to 0.2.2 (#305) @Swatinem
* ANR report should have 'was active=yes' on the dashboard (#299) @marandaneto
* NDK events apply scoped data (#322) @marandaneto
* fix missing App's info (#315) @marandaneto
* buffered writers/readers - otimizations (#311) @marandaneto
* Add a StdoutTransport (#310) @mike-burns
* boot time should be UTC (#309) @marandaneto
* implementing new retry after protocol (#306) @marandaneto
* make transport result public (#300) @marandaneto
* release health @marandaneto @bruno-garcia 

Packages were released on [`bintray`](https://dl.bintray.com/getsentry/sentry-android/io/sentry/sentry-android/), [`jcenter`](https://jcenter.bintray.com/io/sentry/sentry-android/) and [`mavenCentral`](https://repo.maven.apache.org/maven2/io/sentry/sentry-android/)

We'd love to get feedback.

## 2.0.2

Release of Sentry's new SDK for Android.

## What’s Changed

* BUMP AGP to 3.6.1 (#285) @marandaneto
* MavenCentral support (#284) @marandaneto

Packages were released on [`bintray`](https://dl.bintray.com/getsentry/sentry-android/io/sentry/sentry-android/), [`jcenter`](https://jcenter.bintray.com/io/sentry/sentry-android/) and [`mavenCentral`](https://repo.maven.apache.org/maven2/io/sentry/sentry-android/)

We'd love to get feedback.

## 2.0.1

Release of Sentry's new SDK for Android.

## What’s Changed

* Add the default serverName to SentryOptions and use it in MainEventProcessor (#279) @metlos
* set current threadId when there's no mechanism set (#277) @marandaneto
* feat: attach threads/stacktraces (#267) @marandaneto
* fix: preview package manager (#269) @bruno-garcia

Packages were released on [`bintray`](https://dl.bintray.com/getsentry/sentry-android/io/sentry/), [`jcenter`](https://jcenter.bintray.com/io/sentry/sentry-android/)

We'd love to get feedback.

## 2.0.0

Release of Sentry's new SDK for Android.

New features not offered by (1.7.x):

* NDK support
  * Captures crashes caused by native code
  * Access to the [`sentry-native` SDK](https://github.com/getsentry/sentry-native/) API by your native (C/C++/Rust code/..).
* Automatic init (just add your `DSN` to the manifest)
   * Proguard rules are added automatically
   * Permission (Internet) is added automatically
* Uncaught Exceptions might be captured even before the app restarts
* Sentry's Unified API.
* More context/device information
* Packaged as `aar`
* Frames from the app automatically marked as `InApp=true` (stack traces in Sentry highlights them by default).
* Complete Sentry Protocol available.
* All threads and their stack traces are captured.
* Sample project in this repo to test many features (segfault, uncaught exception, ANR...)

Features from the current SDK like `ANR` are also available (by default triggered after 4 seconds).

Packages were released on [`bintray`](https://dl.bintray.com/getsentry/sentry-android/io/sentry/), [`jcenter`](https://jcenter.bintray.com/io/sentry/sentry-android/)

We'd love to get feedback.

## 2.0.0-rc04

Release of Sentry's new SDK for Android.

## What’s Changed

* fix: breacrumb.data to string,object, Add LOG level (#264) @HazAT
* read release conf. on manifest (#266) @marandaneto
* Support mills timestamp format (#263) @marandaneto
* adding logs to installed integrations (#265) @marandaneto
* feat: Take sampleRate from metadata (#262) @bruno-garcia

Packages were released on [`bintray`](https://dl.bintray.com/getsentry/sentry-android/io/sentry/), [`jcenter`](https://jcenter.bintray.com/io/sentry/sentry-android/)

We'd love to get feedback and we'll work in getting the GA `2.0.0` out soon.
Until then, the [stable SDK offered by Sentry is at version 1.7.30](https://github.com/getsentry/sentry-java/releases/tag/v1.7.30)
## 2.0.0-rc03

Release of Sentry's new SDK for Android.

## What’s Changed

* fixes #259 - NPE check on getExternalFilesDirs items. (#260) @marandaneto
* fix strictMode typo (#258) @marandaneto

Packages were released on [`bintray`](https://dl.bintray.com/getsentry/sentry-android/io/sentry/), [`jcenter`](https://jcenter.bintray.com/io/sentry/sentry-android/)

We'd love to get feedback and we'll work in getting the GA `2.0.0` out soon.
Until then, the [stable SDK offered by Sentry is at version 1.7.30](https://github.com/getsentry/sentry-java/releases/tag/v1.7.30)
## 2.0.0-rc02

Release of Sentry's new SDK for Android.

## What’s Changed

* update ndk for new sentry-native version (#235) @Swatinem @marandaneto
* make integrations public (#256) @marandaneto
* BUMP build-tools (#255) @marandaneto
* added javadocs to scope and its dependencies (#253) @marandaneto
* build all ABIs (#254) @marandaneto
* moving back ANR timeout from long to int param. (#252) @marandaneto
* feat: Hub mode configurable (#247) @bruno-garcia
* Added HubAdapter to call Sentry static methods from Integrations (#250) @marandaneto
* new Release format (#242) @marandaneto
* Javadocs for SentryOptions (#246) @marandaneto
* non-app is already inApp excluded by default. (#244) @marandaneto
* added remove methods (tags/extras) to the sentry static class (#243) @marandaneto
* fix if symlink exists for sentry-native (#241) @marandaneto
* clone method - race condition free (#226) @marandaneto
* refactoring breadcrumbs callback (#239) @marandaneto

Packages were released on [`bintray`](https://dl.bintray.com/getsentry/sentry-android/io/sentry/), [`jcenter`](https://jcenter.bintray.com/io/sentry/sentry-android/)

We'd love to get feedback and we'll work in getting the GA `2.0.0` out soon.
Until then, the [stable SDK offered by Sentry is at version 1.7.30](https://github.com/getsentry/sentry-java/releases/tag/v1.7.30)

## 2.0.0-rc01

Release of Sentry's new SDK for Android.

## What’s Changed

* Honor RetryAfter (#236) @marandaneto
* Add tests for SentryValues (#238) @philipphofmann
* added remove methods for Scope data (#237) @marandaneto
* do not set frames if there's none (#234) @marandaneto
* always call interrupt after InterruptedException (#232) @marandaneto
* more device context (deviceId, connectionType and language) (#229) @marandaneto
* mark as current thread if its the main thread (#228) @marandaneto
* added a few java docs (Sentry, Hub and SentryClient) (#223) @marandaneto
* implemented diagnostic logger (#218) @marandaneto
* fix lgtm alerts (#219) @marandaneto
* written unit tests to ANR integration (#215) @marandaneto
* added blog posts to README (#214) @marandaneto
* added event processors to scope (#209) @marandaneto
* Raise code coverage for Dsn to 100% (#212) @philipphofmann
* Remove redundant times(1) for Mockito.verify (#211) @philipphofmann
* added android transport gate (#206) @marandaneto
* transport may be set on options (#203) @marandaneto
* dist may be set on options (#204) @marandaneto
* added executor for caching values out of the main thread (#201) @marandaneto
* throw an exception if DSN is not set (#200) @marandaneto
* migration guide markdown (#197) @marandaneto

Packages were released on [`bintray`](https://dl.bintray.com/getsentry/sentry-android/io/sentry/), [`jcenter`](https://jcenter.bintray.com/io/sentry/sentry-android/)

We'd love to get feedback and we'll work in getting the GA `2.0.0` out soon.
Until then, the [stable SDK offered by Sentry is at version 1.7.29](https://github.com/getsentry/sentry-java/releases/tag/v1.7.29)

## 2.0.0-beta02

Release of Sentry's new SDK for Android.

* fix Android bug on API 24 and 25 about getting current threads and stack traces (#194)
* addBreadcrumb overloads #196 and #198

Packages were released on [`bintray`](https://dl.bintray.com/getsentry/sentry-android/io/sentry/), [`jcenter`](https://jcenter.bintray.com/io/sentry/sentry-android/)

We'd love to get feedback and we'll work in getting the GA `2.0.0` out soon.
Until then, the [stable SDK offered by Sentry is at version 1.7.28](https://github.com/getsentry/sentry-java/releases/tag/v1.7.28)
## 2.0.0-beta01

Release of Sentry's new SDK for Android.

* ref: ANR doesn't set handled flag #186
* SDK final review (#183)
* ref: Drop errored in favor of crashed (#187)
* workaround android_id (#185)
* renamed sampleRate (#191)
* making timestamp package-private or test-only (#190)
* Split event processor in Device/App data (#180)

Packages were released on [`bintray`](https://dl.bintray.com/getsentry/sentry-android/io/sentry/), [`jcenter`](https://jcenter.bintray.com/io/sentry/sentry-android/)

We'd love to get feedback and we'll work in getting the GA `2.0.0` out soon.
Until then, the [stable SDK offered by Sentry is at version 1.7.28](https://github.com/getsentry/sentry-java/releases/tag/v1.7.28)

## 2.0.0-alpha09

Release of Sentry's new SDK for Android.

* fix: DSN parsing (#165)
* BUMP: sentry-native with message object instead of a string (#172)
* Don't avoid exception type minification (#166)
* make Gson retro compatible with older versions of AGP (#177)
* adding nativeBundle plugin (#161)
* adding scope methods to sentry static class (#179)

Packages were released on [`bintray`](https://dl.bintray.com/getsentry/sentry-android/io/sentry/), [`jcenter`](https://jcenter.bintray.com/io/sentry/sentry-android/)

We'd love to get feedback and we'll work in getting the GA `2.0.0` out soon.
Until then, the [stable SDK offered by Sentry is at version 1.7.28](https://github.com/getsentry/sentry-java/releases/tag/v1.7.28)

## 2.0.0-alpha08

Release of Sentry's new SDK for Android.

* DebugId endianness (#162)
* executed beforeBreadcrumb also for scope (#160)
* benefit of manifest merging when minSdk (#159)
* add method to captureMessage with level (#157)
* listing assets file on the wrong dir (#156)

Packages were released on [`bintray`](https://dl.bintray.com/getsentry/sentry-android/io/sentry/), [`jcenter`](https://jcenter.bintray.com/io/sentry/sentry-android/)

We'd love to get feedback and we'll work in getting the GA `2.0.0` out soon.
Until then, the [stable SDK offered by Sentry is at version 1.7.28](https://github.com/getsentry/sentry-java/releases/tag/v1.7.28)

## 2.0.0-alpha07

Third release of Sentry's new SDK for Android.

*  Fixed release for jcenter and bintray

Packages were released on [`bintray`](https://dl.bintray.com/getsentry/sentry-android/io/sentry/), [`jcenter`](https://jcenter.bintray.com/io/sentry/sentry-android/)

We'd love to get feedback and we'll work in getting the GA `2.0.0` out soon.
Until then, the [stable SDK offered by Sentry is at version 1.7.28](https://github.com/getsentry/sentry-java/releases/tag/v1.7.28)

## 2.0.0-alpha06

Second release of Sentry's new SDK for Android.

* Fixed a typo on pom generation.

Packages were released on [`bintray`](https://dl.bintray.com/getsentry/sentry-android/io/sentry/), [`jcenter`](https://jcenter.bintray.com/io/sentry/sentry-android/)

We'd love to get feedback and we'll work in getting the GA `2.0.0` out soon.
Until then, the [stable SDK offered by Sentry is at version 1.7.28](https://github.com/getsentry/sentry-java/releases/tag/v1.7.28)

## 2.0.0-alpha05

First release of Sentry's new SDK for Android.

New features not offered by our current (1.7.x), stable SDK are:

* NDK support
  * Captures crashes caused by native code
  * Access to the [`sentry-native` SDK](https://github.com/getsentry/sentry-native/) API by your native (C/C++/Rust code/..).
* Automatic init (just add your `DSN` to the manifest)
   * Proguard rules are added automatically
   * Permission (Internet) is added automatically
* Uncaught Exceptions might be captured even before the app restarts
* Unified API which include scopes etc.
* More context/device information
* Packaged as `aar`
* Frames from the app automatically marked as `InApp=true` (stack traces in Sentry highlights them by default).
* Complete Sentry Protocol available.
* All threads and their stack traces are captured.
* Sample project in this repo to test many features (segfault, uncaught exception, scope)

Features from the current SDK like `ANR` are also available (by default triggered after 4 seconds).

Packages were released on [`bintray`](https://dl.bintray.com/getsentry/sentry-android/io/sentry/), [`jcenter`](https://jcenter.bintray.com/io/sentry/sentry-android/)

We'd love to get feedback and we'll work in getting the GA `2.0.0` out soon.
Until then, the [stable SDK offered by Sentry is at version 1.7.28](https://github.com/getsentry/sentry-java/releases/tag/v1.7.28)<|MERGE_RESOLUTION|>--- conflicted
+++ resolved
@@ -2,11 +2,8 @@
 
 ## Unreleased
 
-<<<<<<< HEAD
 * Fix: Handle exception if Context.registerReceiver throws (#1747)
-=======
 * Feat: Attach Java vendor and version to events and transactions (#1703)
->>>>>>> 8f8e2a4d
 
 ## 5.2.0
 
