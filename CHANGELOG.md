# Changelog

## Unreleased

<<<<<<< HEAD
### Features

- Disable Sentry with SentryOptions ([#2840](https://github.com/getsentry/sentry-java/pull/2840))
=======
### Fixes

- Change Spring Boot, Apollo, Apollo 3, JUL, Logback, Log4j2, OpenFeign, GraphQL and Kotlin coroutines core dependencies to compileOnly ([#2837](https://github.com/getsentry/sentry-java/pull/2837))
>>>>>>> f18a4384

## 6.25.1

### Fixes

- Allow removing integrations in SentryAndroid.init ([#2826](https://github.com/getsentry/sentry-java/pull/2826))
- Fix concurrent access to frameMetrics listener ([#2823](https://github.com/getsentry/sentry-java/pull/2823))

### Dependencies

- Bump Native SDK from v0.6.4 to v0.6.5 ([#2822](https://github.com/getsentry/sentry-java/pull/2822))
  - [changelog](https://github.com/getsentry/sentry-native/blob/master/CHANGELOG.md#065)
  - [diff](https://github.com/getsentry/sentry-native/compare/0.6.4...0.6.5)
- Bump Gradle from v8.2.0 to v8.2.1 ([#2830](https://github.com/getsentry/sentry-java/pull/2830))
  - [changelog](https://github.com/gradle/gradle/blob/master/CHANGELOG.md#v821)
  - [diff](https://github.com/gradle/gradle/compare/v8.2.0...v8.2.1)

## 6.25.0

### Features

- Add manifest `AutoInit` to integrations list ([#2795](https://github.com/getsentry/sentry-java/pull/2795))
- Tracing headers (`sentry-trace` and `baggage`) are now attached and passed through even if performance is disabled ([#2788](https://github.com/getsentry/sentry-java/pull/2788))

### Fixes

- Set `environment` from `SentryOptions` if none persisted in ANRv2 ([#2809](https://github.com/getsentry/sentry-java/pull/2809))
- Remove code that set `tracesSampleRate` to `0.0` for Spring Boot if not set ([#2800](https://github.com/getsentry/sentry-java/pull/2800))
  - This used to enable performance but not send any transactions by default.
  - Performance is now disabled by default.
- Fix slow/frozen frames were not reported with transactions ([#2811](https://github.com/getsentry/sentry-java/pull/2811))

### Dependencies

- Bump Native SDK from v0.6.3 to v0.6.4 ([#2796](https://github.com/getsentry/sentry-java/pull/2796))
  - [changelog](https://github.com/getsentry/sentry-native/blob/master/CHANGELOG.md#064)
  - [diff](https://github.com/getsentry/sentry-native/compare/0.6.3...0.6.4)
- Bump Gradle from v8.1.1 to v8.2.0 ([#2810](https://github.com/getsentry/sentry-java/pull/2810))
  - [changelog](https://github.com/gradle/gradle/blob/master/CHANGELOG.md#v820)
  - [diff](https://github.com/gradle/gradle/compare/v8.1.1...v8.2.0)

## 6.24.0

### Features

- Add debouncing mechanism and before-capture callbacks for screenshots and view hierarchies ([#2773](https://github.com/getsentry/sentry-java/pull/2773))
- Improve ANRv2 implementation ([#2792](https://github.com/getsentry/sentry-java/pull/2792))
  - Add a proguard rule to keep `ApplicationNotResponding` class from obfuscation
  - Add a new option `setReportHistoricalAnrs`; when enabled, it will report all of the ANRs from the [getHistoricalExitReasons](https://developer.android.com/reference/android/app/ActivityManager?hl=en#getHistoricalProcessExitReasons(java.lang.String,%20int,%20int)) list. 
  By default, the SDK only reports and enriches the latest ANR and only this one counts towards ANR rate. 
  Worth noting that this option is mainly useful when updating the SDK to the version where ANRv2 has been introduced, to report all ANRs happened prior to the SDK update. After that, the SDK will always pick up the latest ANR from the historical exit reasons list on next app restart, so there should be no historical ANRs to report.
  These ANRs are reported with the `HistoricalAppExitInfo` mechanism.
  - Add a new option `setAttachAnrThreadDump` to send ANR thread dump from the system as an attachment. 
  This is only useful as additional information, because the SDK attempts to parse the thread dump into proper threads with stacktraces by default.
  - If [ApplicationExitInfo#getTraceInputStream](https://developer.android.com/reference/android/app/ApplicationExitInfo#getTraceInputStream()) returns null, the SDK no longer reports an ANR event, as these events are not very useful without it.
  - Enhance regex patterns for native stackframes

## 6.23.0

### Features

- Add profile rate limiting ([#2782](https://github.com/getsentry/sentry-java/pull/2782))
- Support for automatically capturing Failed GraphQL (Apollo 3) Client errors ([#2781](https://github.com/getsentry/sentry-java/pull/2781))

```kotlin
import com.apollographql.apollo3.ApolloClient
import io.sentry.apollo3.sentryTracing

val apolloClient = ApolloClient.Builder()
    .serverUrl("https://example.com/graphql")
    .sentryTracing(captureFailedRequests = true)    
    .build()
```

### Dependencies

- Bump Native SDK from v0.6.2 to v0.6.3 ([#2746](https://github.com/getsentry/sentry-java/pull/2746))
  - [changelog](https://github.com/getsentry/sentry-native/blob/master/CHANGELOG.md#063)
  - [diff](https://github.com/getsentry/sentry-native/compare/0.6.2...0.6.3)

### Fixes

- Align http.status with [span data conventions](https://develop.sentry.dev/sdk/performance/span-data-conventions/) ([#2786](https://github.com/getsentry/sentry-java/pull/2786))

## 6.22.0

### Features

- Add `lock` attribute to the `SentryStackFrame` protocol to better highlight offending frames in the UI ([#2761](https://github.com/getsentry/sentry-java/pull/2761))
- Enrich database spans with blocked main thread info ([#2760](https://github.com/getsentry/sentry-java/pull/2760))
- Add `api_target` to `Request` and `data` to `Response` Protocols ([#2775](https://github.com/getsentry/sentry-java/pull/2775))

### Fixes

- No longer use `String.join` in `Baggage` as it requires API level 26 ([#2778](https://github.com/getsentry/sentry-java/pull/2778))

## 6.21.0

### Features

- Introduce new `sentry-android-sqlite` integration ([#2722](https://github.com/getsentry/sentry-java/pull/2722))
    - This integration replaces the old `androidx.sqlite` database instrumentation in the Sentry Android Gradle plugin
    - A new capability to manually instrument your `androidx.sqlite` databases. 
      - You can wrap your custom `SupportSQLiteOpenHelper` instance into `SentrySupportSQLiteOpenHelper(myHelper)` if you're not using the Sentry Android Gradle plugin and still benefit from performance auto-instrumentation.
- Add SentryWrapper for Callable and Supplier Interface ([#2720](https://github.com/getsentry/sentry-java/pull/2720))
- Load sentry-debug-meta.properties ([#2734](https://github.com/getsentry/sentry-java/pull/2734))
  - This enables source context for Java
  - For more information on how to enable source context, please refer to [#633](https://github.com/getsentry/sentry-java/issues/633#issuecomment-1465599120)

### Fixes

- Finish WebFlux transaction before popping scope ([#2724](https://github.com/getsentry/sentry-java/pull/2724))
- Use daemon threads for SentryExecutorService ([#2747](https://github.com/getsentry/sentry-java/pull/2747))
  - We started using `SentryExecutorService` in `6.19.0` which caused the application to hang on shutdown unless `Sentry.close()` was called. By using daemon threads we no longer block shutdown.
- Use Base64.NO_WRAP to avoid unexpected char errors in Apollo ([#2745](https://github.com/getsentry/sentry-java/pull/2745))
- Don't warn R8 on missing `ComposeViewHierarchyExporter` class ([#2743](https://github.com/getsentry/sentry-java/pull/2743))

## 6.20.0

### Features

- Add support for Sentry Kotlin Compiler Plugin ([#2695](https://github.com/getsentry/sentry-java/pull/2695))
  - In conjunction with our sentry-kotlin-compiler-plugin we improved Jetpack Compose support for
    - [View Hierarchy](https://docs.sentry.io/platforms/android/enriching-events/viewhierarchy/) support for Jetpack Compose screens
    - Automatic breadcrumbs for [user interactions](https://docs.sentry.io/platforms/android/performance/instrumentation/automatic-instrumentation/#user-interaction-instrumentation)
- More granular http requests instrumentation with a new SentryOkHttpEventListener ([#2659](https://github.com/getsentry/sentry-java/pull/2659))
    - Create spans for time spent on:
        - Proxy selection
        - DNS resolution
        - HTTPS setup
        - Connection
        - Requesting headers
        - Receiving response
    - You can attach the event listener to your OkHttpClient through `client.eventListener(new SentryOkHttpEventListener()).addInterceptor(new SentryOkHttpInterceptor()).build();`
    - In case you already have an event listener you can use the SentryOkHttpEventListener as well through `client.eventListener(new SentryOkHttpEventListener(myListener)).addInterceptor(new SentryOkHttpInterceptor()).build();`
- Add a new option to disable `RootChecker` ([#2735](https://github.com/getsentry/sentry-java/pull/2735))

### Fixes

- Base64 encode internal Apollo3 Headers ([#2707](https://github.com/getsentry/sentry-java/pull/2707))
- Fix `SentryTracer` crash when scheduling auto-finish of a transaction, but the timer has already been cancelled ([#2731](https://github.com/getsentry/sentry-java/pull/2731))
- Fix `AndroidTransactionProfiler` crash when finishing a profile that happened due to race condition ([#2731](https://github.com/getsentry/sentry-java/pull/2731))

## 6.19.1

### Fixes

- Ensure screenshots and view hierarchies are captured on the main thread ([#2712](https://github.com/getsentry/sentry-java/pull/2712))

## 6.19.0

### Features

- Add Screenshot and ViewHierarchy to integrations list ([#2698](https://github.com/getsentry/sentry-java/pull/2698))
- New ANR detection based on [ApplicationExitInfo API](https://developer.android.com/reference/android/app/ApplicationExitInfo) ([#2697](https://github.com/getsentry/sentry-java/pull/2697))
    - This implementation completely replaces the old one (based on a watchdog) on devices running Android 11 and above:
      - New implementation provides more precise ANR events/ANR rate detection as well as system thread dump information. The new implementation reports ANRs exactly as Google Play Console, without producing false positives or missing important background ANR events.
      - New implementation reports ANR events with a new mechanism `mechanism:AppExitInfo`.
      - However, despite producing many false positives, the old implementation is capable of better enriching ANR errors (which is not available with the new implementation), for example:
        - Capturing screenshots at the time of ANR event;
        - Capturing transactions and profiling data corresponding to the ANR event;
        - Auxiliary information (such as current memory load) at the time of ANR event.
      - If you would like us to provide support for the old approach working alongside the new one on Android 11 and above (e.g. for raising events for slow code on main thread), consider upvoting [this issue](https://github.com/getsentry/sentry-java/issues/2693).
    - The old watchdog implementation will continue working for older API versions (Android < 11):
        - The old implementation reports ANR events with the existing mechanism `mechanism:ANR`.
- Open up `TransactionOptions`, `ITransaction` and `IHub` methods allowing consumers modify start/end timestamp of transactions and spans ([#2701](https://github.com/getsentry/sentry-java/pull/2701))
- Send source bundle IDs to Sentry to enable source context ([#2663](https://github.com/getsentry/sentry-java/pull/2663))
  - For more information on how to enable source context, please refer to [#633](https://github.com/getsentry/sentry-java/issues/633#issuecomment-1465599120)

### Fixes

- Android Profiler on calling thread ([#2691](https://github.com/getsentry/sentry-java/pull/2691))
- Use `configureScope` instead of `withScope` in `Hub.close()`. This ensures that the main scope releases the in-memory data when closing a hub instance. ([#2688](https://github.com/getsentry/sentry-java/pull/2688))
- Remove null keys/values before creating concurrent hashmap in order to avoid NPE ([#2708](https://github.com/getsentry/sentry-java/pull/2708))
- Exclude SentryOptions from R8/ProGuard obfuscation ([#2699](https://github.com/getsentry/sentry-java/pull/2699))
  - This fixes AGP 8.+ incompatibility, where full R8 mode is enforced

### Dependencies

- Bump Gradle from v8.1.0 to v8.1.1 ([#2666](https://github.com/getsentry/sentry-java/pull/2666))
  - [changelog](https://github.com/gradle/gradle/blob/master release-test/CHANGELOG.md#v811)
  - [diff](https://github.com/gradle/gradle/compare/v8.1.0...v8.1.1)
- Bump Native SDK from v0.6.1 to v0.6.2 ([#2689](https://github.com/getsentry/sentry-java/pull/2689))
  - [changelog](https://github.com/getsentry/sentry-native/blob/master/CHANGELOG.md#062)
  - [diff](https://github.com/getsentry/sentry-native/compare/0.6.1...0.6.2)

## 6.18.1

### Fixes

- Fix crash when Sentry SDK is initialized more than once ([#2679](https://github.com/getsentry/sentry-java/pull/2679))
- Track a ttfd span per Activity ([#2673](https://github.com/getsentry/sentry-java/pull/2673))

## 6.18.0

### Features

- Attach Trace Context when an ANR is detected (ANRv1) ([#2583](https://github.com/getsentry/sentry-java/pull/2583))
- Make log4j2 integration compatible with log4j 3.0 ([#2634](https://github.com/getsentry/sentry-java/pull/2634))
    - Instead of relying on package scanning, we now use an annotation processor to generate `Log4j2Plugins.dat`
- Create `User` and `Breadcrumb` from map ([#2614](https://github.com/getsentry/sentry-java/pull/2614))
- Add `sent_at` to envelope header item ([#2638](https://github.com/getsentry/sentry-java/pull/2638))

### Fixes

- Fix timestamp intervals of PerformanceCollectionData in profiles ([#2648](https://github.com/getsentry/sentry-java/pull/2648))
- Fix timestamps of PerformanceCollectionData in profiles ([#2632](https://github.com/getsentry/sentry-java/pull/2632))
- Fix missing propagateMinConstraints flag for SentryTraced ([#2637](https://github.com/getsentry/sentry-java/pull/2637))
- Fix potential SecurityException thrown by ConnectivityManager on Android 11 ([#2653](https://github.com/getsentry/sentry-java/pull/2653))
- Fix aar artifacts publishing for Maven ([#2641](https://github.com/getsentry/sentry-java/pull/2641))

### Dependencies
- Bump Kotlin compile version from v1.6.10 to 1.8.0 ([#2563](https://github.com/getsentry/sentry-java/pull/2563))
- Bump Compose compile version from v1.1.1 to v1.3.0 ([#2563](https://github.com/getsentry/sentry-java/pull/2563))
- Bump AGP version from v7.3.0 to v7.4.2 ([#2574](https://github.com/getsentry/sentry-java/pull/2574))
- Bump Gradle from v7.6.0 to v8.0.2 ([#2563](https://github.com/getsentry/sentry-java/pull/2563))
    - [changelog](https://github.com/gradle/gradle/blob/master/CHANGELOG.md#v802)
    - [diff](https://github.com/gradle/gradle/compare/v7.6.0...v8.0.2)
- Bump Gradle from v8.0.2 to v8.1.0 ([#2650](https://github.com/getsentry/sentry-java/pull/2650))
  - [changelog](https://github.com/gradle/gradle/blob/master/CHANGELOG.md#v810)
  - [diff](https://github.com/gradle/gradle/compare/v8.0.2...v8.1.0)

## 6.17.0

### Features

- Add `name` and `geo` to `User` ([#2556](https://github.com/getsentry/sentry-java/pull/2556)) 
- Add breadcrumbs on network changes ([#2608](https://github.com/getsentry/sentry-java/pull/2608))
- Add time-to-initial-display and time-to-full-display measurements to Activity transactions ([#2611](https://github.com/getsentry/sentry-java/pull/2611))
- Read integration list written by sentry gradle plugin from manifest ([#2598](https://github.com/getsentry/sentry-java/pull/2598))
- Add Logcat adapter ([#2620](https://github.com/getsentry/sentry-java/pull/2620))
- Provide CPU count/frequency data as device context ([#2622](https://github.com/getsentry/sentry-java/pull/2622))

### Fixes

- Trim time-to-full-display span if reportFullyDisplayed API is never called ([#2631](https://github.com/getsentry/sentry-java/pull/2631))
- Fix Automatic UI transactions having wrong durations ([#2623](https://github.com/getsentry/sentry-java/pull/2623))
- Fix wrong default environment in Session ([#2610](https://github.com/getsentry/sentry-java/pull/2610))
- Pass through unknown sentry baggage keys into SentryEnvelopeHeader ([#2618](https://github.com/getsentry/sentry-java/pull/2618))
- Fix missing null check when removing lifecycle observer ([#2625](https://github.com/getsentry/sentry-java/pull/2625))

### Dependencies

- Bump Native SDK from v0.6.0 to v0.6.1 ([#2629](https://github.com/getsentry/sentry-java/pull/2629))
  - [changelog](https://github.com/getsentry/sentry-native/blob/master/CHANGELOG.md#061)
  - [diff](https://github.com/getsentry/sentry-native/compare/0.6.0...0.6.1)

## 6.16.0

### Features

- Improve versatility of exception resolver component for Spring with more flexible API for consumers. ([#2577](https://github.com/getsentry/sentry-java/pull/2577))
- Automatic performance instrumentation for WebFlux ([#2597](https://github.com/getsentry/sentry-java/pull/2597))
  - You can enable it by adding `sentry.enable-tracing=true` to your `application.properties`
- The Spring Boot integration can now be configured to add the `SentryAppender` to specific loggers instead of the `ROOT` logger ([#2173](https://github.com/getsentry/sentry-java/pull/2173))
  - You can specify the loggers using `"sentry.logging.loggers[0]=foo.bar` and `"sentry.logging.loggers[1]=baz` in your `application.properties`
- Add capabilities to track Jetpack Compose composition/rendering time ([#2507](https://github.com/getsentry/sentry-java/pull/2507))
- Adapt span op and description for graphql to fit spec ([#2607](https://github.com/getsentry/sentry-java/pull/2607))

### Fixes

- Fix timestamps of slow and frozen frames for profiles ([#2584](https://github.com/getsentry/sentry-java/pull/2584))
- Deprecate reportFullDisplayed in favor of reportFullyDisplayed ([#2585](https://github.com/getsentry/sentry-java/pull/2585))
- Add mechanism for logging integrations and update spring mechanism types ([#2595](https://github.com/getsentry/sentry-java/pull/2595))
	- NOTE: If you're using these mechanism types (`HandlerExceptionResolver`, `SentryWebExceptionHandler`) in your dashboards please update them to use the new types.
- Filter out session cookies sent by Spring and Spring Boot integrations ([#2593](https://github.com/getsentry/sentry-java/pull/2593))
  - We filter out some common cookies like JSESSIONID
  - We also read the value from `server.servlet.session.cookie.name` and filter it out
- No longer send event / transaction to Sentry if `beforeSend` / `beforeSendTransaction` throws ([#2591](https://github.com/getsentry/sentry-java/pull/2591))
- Add version to sentryClientName used in auth header ([#2596](https://github.com/getsentry/sentry-java/pull/2596))
- Keep integration names from being obfuscated ([#2599](https://github.com/getsentry/sentry-java/pull/2599))
- Change log level from INFO to WARN for error message indicating a failed Log4j2 Sentry.init ([#2606](https://github.com/getsentry/sentry-java/pull/2606))
  - The log message was often not visible as our docs suggest a minimum log level of WARN
- Fix session tracking on Android ([#2609](https://github.com/getsentry/sentry-java/pull/2609))
  - Incorrect number of session has been sent. In addition, some of the sessions were not properly ended, messing up Session Health Metrics.

### Dependencies

- Bump `opentelemetry-sdk` to `1.23.1` and `opentelemetry-javaagent` to `1.23.0` ([#2590](https://github.com/getsentry/sentry-java/pull/2590))
- Bump Native SDK from v0.5.4 to v0.6.0 ([#2545](https://github.com/getsentry/sentry-java/pull/2545))
  - [changelog](https://github.com/getsentry/sentry-native/blob/master/CHANGELOG.md#060)
  - [diff](https://github.com/getsentry/sentry-native/compare/0.5.4...0.6.0)

## 6.15.0

### Features

- Adjust time-to-full-display span if reportFullDisplayed is called too early ([#2550](https://github.com/getsentry/sentry-java/pull/2550))
- Add `enableTracing` option ([#2530](https://github.com/getsentry/sentry-java/pull/2530))
    - This change is backwards compatible. The default is `null` meaning existing behaviour remains unchanged (setting either `tracesSampleRate` or `tracesSampler` enables performance).
    - If set to `true`, performance is enabled, even if no `tracesSampleRate` or `tracesSampler` have been configured.
    - If set to `false` performance is disabled, regardless of `tracesSampleRate` and `tracesSampler` options.
- Detect dependencies by listing MANIFEST.MF files at runtime ([#2538](https://github.com/getsentry/sentry-java/pull/2538))
- Report integrations in use, report packages in use more consistently ([#2179](https://github.com/getsentry/sentry-java/pull/2179))
- Implement `ThreadLocalAccessor` for propagating Sentry hub with reactor / WebFlux ([#2570](https://github.com/getsentry/sentry-java/pull/2570))
  - Requires `io.micrometer:context-propagation:1.0.2+` as well as Spring Boot 3.0.3+
  - Enable the feature by setting `sentry.reactive.thread-local-accessor-enabled=true`
  - This is still considered experimental. Once we have enough feedback we may turn this on by default.
  - Checkout the sample here: https://github.com/getsentry/sentry-java/tree/main/sentry-samples/sentry-samples-spring-boot-webflux-jakarta
  - A new hub is now cloned from the main hub for every request

### Fixes

- Leave `inApp` flag for stack frames undecided in SDK if unsure and let ingestion decide instead ([#2547](https://github.com/getsentry/sentry-java/pull/2547))
- Allow `0.0` error sample rate ([#2573](https://github.com/getsentry/sentry-java/pull/2573))
- Fix memory leak in WebFlux related to an ever growing stack ([#2580](https://github.com/getsentry/sentry-java/pull/2580))
- Use the same hub in WebFlux exception handler as we do in WebFilter ([#2566](https://github.com/getsentry/sentry-java/pull/2566))
- Switch upstream Jetpack Compose dependencies to `compileOnly` in `sentry-compose-android` ([#2578](https://github.com/getsentry/sentry-java/pull/2578))
  - NOTE: If you're using Compose Navigation/User Interaction integrations, make sure to have the following dependencies on the classpath as we do not bring them in transitively anymore:
    - `androidx.navigation:navigation-compose:`
    - `androidx.compose.runtime:runtime:`
    - `androidx.compose.ui:ui:`

## 6.14.0

### Features

- Add time-to-full-display span to Activity auto-instrumentation ([#2432](https://github.com/getsentry/sentry-java/pull/2432))
- Add `main` flag to threads and `in_foreground` flag for app contexts  ([#2516](https://github.com/getsentry/sentry-java/pull/2516))

### Fixes

- Ignore Shutdown in progress when closing ShutdownHookIntegration ([#2521](https://github.com/getsentry/sentry-java/pull/2521))
- Fix app start span end-time is wrong if SDK init is deferred ([#2519](https://github.com/getsentry/sentry-java/pull/2519))
- Fix invalid session creation when app is launched in background ([#2543](https://github.com/getsentry/sentry-java/pull/2543))

## 6.13.1

### Fixes

- Fix transaction performance collector oom ([#2505](https://github.com/getsentry/sentry-java/pull/2505))
- Remove authority from URLs sent to Sentry ([#2366](https://github.com/getsentry/sentry-java/pull/2366))
- Fix `sentry-bom` containing incorrect artifacts ([#2504](https://github.com/getsentry/sentry-java/pull/2504))

### Dependencies

- Bump Native SDK from v0.5.3 to v0.5.4 ([#2500](https://github.com/getsentry/sentry-java/pull/2500))
  - [changelog](https://github.com/getsentry/sentry-native/blob/master/CHANGELOG.md#054)
  - [diff](https://github.com/getsentry/sentry-native/compare/0.5.3...0.5.4)

## 6.13.0

### Features

- Send cpu usage percentage in profile payload ([#2469](https://github.com/getsentry/sentry-java/pull/2469))
- Send transaction memory stats in profile payload ([#2447](https://github.com/getsentry/sentry-java/pull/2447))
- Add cpu usage collection ([#2462](https://github.com/getsentry/sentry-java/pull/2462))
- Improve ANR implementation: ([#2475](https://github.com/getsentry/sentry-java/pull/2475))
  - Add `abnormal_mechanism` to sessions for ANR rate calculation
  - Always attach thread dump to ANR events
  - Distinguish between foreground and background ANRs
- Improve possible date precision to 10 μs ([#2451](https://github.com/getsentry/sentry-java/pull/2451))

### Fixes

- Fix performance collector setup called in main thread ([#2499](https://github.com/getsentry/sentry-java/pull/2499))
- Expand guard against CVE-2018-9492 "Privilege Escalation via Content Provider" ([#2482](https://github.com/getsentry/sentry-java/pull/2482))
- Prevent OOM by disabling TransactionPerformanceCollector for now ([#2498](https://github.com/getsentry/sentry-java/pull/2498))

## 6.12.1

### Fixes

- Create timer in `TransactionPerformanceCollector` lazily ([#2478](https://github.com/getsentry/sentry-java/pull/2478))

## 6.12.0

### Features

- Attach View Hierarchy to the errored/crashed events ([#2440](https://github.com/getsentry/sentry-java/pull/2440))
- Collect memory usage in transactions ([#2445](https://github.com/getsentry/sentry-java/pull/2445))
- Add `traceOptionsRequests` option to disable tracing of OPTIONS requests ([#2453](https://github.com/getsentry/sentry-java/pull/2453))
- Extend list of HTTP headers considered sensitive ([#2455](https://github.com/getsentry/sentry-java/pull/2455))

### Fixes

- Use a single TransactionPerfomanceCollector ([#2464](https://github.com/getsentry/sentry-java/pull/2464))
- Don't override sdk name with Timber ([#2450](https://github.com/getsentry/sentry-java/pull/2450))
- Set transactionNameSource to CUSTOM when setting transaction name ([#2405](https://github.com/getsentry/sentry-java/pull/2405))
- Guard against CVE-2018-9492 "Privilege Escalation via Content Provider" ([#2466](https://github.com/getsentry/sentry-java/pull/2466))

## 6.11.0

### Features

- Disable Android concurrent profiling ([#2434](https://github.com/getsentry/sentry-java/pull/2434))
- Add logging for OpenTelemetry integration ([#2425](https://github.com/getsentry/sentry-java/pull/2425))
- Auto add `OpenTelemetryLinkErrorEventProcessor` for Spring Boot ([#2429](https://github.com/getsentry/sentry-java/pull/2429))

### Fixes

- Use minSdk compatible `Objects` class ([#2436](https://github.com/getsentry/sentry-java/pull/2436))
- Prevent R8 from warning on missing classes, as we check for their presence at runtime ([#2439](https://github.com/getsentry/sentry-java/pull/2439))

### Dependencies

- Bump Gradle from v7.5.1 to v7.6.0 ([#2438](https://github.com/getsentry/sentry-java/pull/2438))
  - [changelog](https://github.com/gradle/gradle/blob/master/CHANGELOG.md#v760)
  - [diff](https://github.com/gradle/gradle/compare/v7.5.1...v7.6.0)

## 6.10.0

### Features

- Add time-to-initial-display span to Activity transactions ([#2369](https://github.com/getsentry/sentry-java/pull/2369))
- Start a session after init if AutoSessionTracking is enabled ([#2356](https://github.com/getsentry/sentry-java/pull/2356))
- Provide automatic breadcrumbs and transactions for click/scroll events for Compose ([#2390](https://github.com/getsentry/sentry-java/pull/2390))
- Add `blocked_main_thread` and `call_stack` to File I/O spans to detect performance issues ([#2382](https://github.com/getsentry/sentry-java/pull/2382))

### Dependencies

- Bump Native SDK from v0.5.2 to v0.5.3 ([#2423](https://github.com/getsentry/sentry-java/pull/2423))
  - [changelog](https://github.com/getsentry/sentry-native/blob/master/CHANGELOG.md#053)
  - [diff](https://github.com/getsentry/sentry-native/compare/0.5.2...0.5.3)

## 6.9.2

### Fixes

- Updated ProfileMeasurementValue types ([#2412](https://github.com/getsentry/sentry-java/pull/2412))
- Clear window reference only on activity stop in profileMeasurements collector ([#2407](https://github.com/getsentry/sentry-java/pull/2407))
- No longer disable OpenTelemetry exporters in default Java Agent config ([#2408](https://github.com/getsentry/sentry-java/pull/2408))
- Fix `ClassNotFoundException` for `io.sentry.spring.SentrySpringServletContainerInitializer` in `sentry-spring-jakarta` ([#2411](https://github.com/getsentry/sentry-java/issues/2411))
- Fix `sentry-samples-spring-jakarta` ([#2411](https://github.com/getsentry/sentry-java/issues/2411))

### Features

- Add SENTRY_AUTO_INIT environment variable to control OpenTelemetry Agent init ([#2410](https://github.com/getsentry/sentry-java/pull/2410))
- Add OpenTelemetryLinkErrorEventProcessor for linking errors to traces created via OpenTelemetry ([#2418](https://github.com/getsentry/sentry-java/pull/2418))

### Dependencies

- Bump OpenTelemetry to 1.20.1 and OpenTelemetry Java Agent to 1.20.2 ([#2420](https://github.com/getsentry/sentry-java/pull/2420))

## 6.9.1

### Fixes

- OpenTelemetry modules were missing in `6.9.0` so we released the same code again as `6.9.1` including OpenTelemetry modules

## 6.9.0

### Fixes

- Use `canonicalName` in Fragment Integration for better de-obfuscation ([#2379](https://github.com/getsentry/sentry-java/pull/2379))
- Fix Timber and Fragment integrations auto-installation for obfuscated builds ([#2379](https://github.com/getsentry/sentry-java/pull/2379))
- Don't attach screenshots to events from Hybrid SDKs ([#2360](https://github.com/getsentry/sentry-java/pull/2360))
- Ensure Hints do not cause memory leaks ([#2387](https://github.com/getsentry/sentry-java/pull/2387))
- Do not attach empty `sentry-trace` and `baggage` headers ([#2385](https://github.com/getsentry/sentry-java/pull/2385))

### Features

- Add beforeSendTransaction which allows users to filter and change transactions ([#2388](https://github.com/getsentry/sentry-java/pull/2388))
- Add experimental support for OpenTelemetry ([README](sentry-opentelemetry/README.md))([#2344](https://github.com/getsentry/sentry-java/pull/2344))

### Dependencies

- Update Spring Boot Jakarta to Spring Boot 3.0.0 ([#2389](https://github.com/getsentry/sentry-java/pull/2389))
- Bump Spring Boot to 2.7.5 ([#2383](https://github.com/getsentry/sentry-java/pull/2383))

## 6.8.0

### Features

- Add FrameMetrics to Android profiling data ([#2342](https://github.com/getsentry/sentry-java/pull/2342))

### Fixes

- Remove profiler main thread io ([#2348](https://github.com/getsentry/sentry-java/pull/2348))
- Fix ensure all options are processed before integrations are loaded ([#2377](https://github.com/getsentry/sentry-java/pull/2377))

## 6.7.1

### Fixes

- Fix `Gpu.vendorId` should be a String ([#2343](https://github.com/getsentry/sentry-java/pull/2343))
- Don't set device name on Android if `sendDefaultPii` is disabled ([#2354](https://github.com/getsentry/sentry-java/pull/2354))
- Fix corrupted UUID on Motorola devices ([#2363](https://github.com/getsentry/sentry-java/pull/2363))
- Fix ANR on dropped uncaught exception events ([#2368](https://github.com/getsentry/sentry-java/pull/2368))

### Features

- Update Spring Boot Jakarta to Spring Boot 3.0.0-RC2 ([#2347](https://github.com/getsentry/sentry-java/pull/2347))

## 6.7.0

### Fixes

- Use correct set-cookie for the HTTP Client response object ([#2326](https://github.com/getsentry/sentry-java/pull/2326))
- Fix NoSuchElementException in CircularFifoQueue when cloning a Scope ([#2328](https://github.com/getsentry/sentry-java/pull/2328))

### Features

- Customizable fragment lifecycle breadcrumbs ([#2299](https://github.com/getsentry/sentry-java/pull/2299))
- Provide hook for Jetpack Compose navigation instrumentation ([#2320](https://github.com/getsentry/sentry-java/pull/2320))
- Populate `event.modules` with dependencies metadata ([#2324](https://github.com/getsentry/sentry-java/pull/2324))
- Support Spring 6 and Spring Boot 3 ([#2289](https://github.com/getsentry/sentry-java/pull/2289))

### Dependencies

- Bump Native SDK from v0.5.1 to v0.5.2 ([#2315](https://github.com/getsentry/sentry-java/pull/2315))
  - [changelog](https://github.com/getsentry/sentry-native/blob/master/CHANGELOG.md#052)
  - [diff](https://github.com/getsentry/sentry-native/compare/0.5.1...0.5.2)

## 6.6.0

### Fixes

- Ensure potential callback exceptions are caught #2123 ([#2291](https://github.com/getsentry/sentry-java/pull/2291))
- Remove verbose FrameMetricsAggregator failure logging ([#2293](https://github.com/getsentry/sentry-java/pull/2293))
- Ignore broken regex for tracePropagationTarget ([#2288](https://github.com/getsentry/sentry-java/pull/2288))
- No longer serialize static fields; use toString as fallback ([#2309](https://github.com/getsentry/sentry-java/pull/2309))
- Fix `SentryFileWriter`/`SentryFileOutputStream` append overwrites file contents ([#2304](https://github.com/getsentry/sentry-java/pull/2304))
- Respect incoming parent sampled decision when continuing a trace ([#2311](https://github.com/getsentry/sentry-java/pull/2311))

### Features

- Profile envelopes are sent directly from profiler ([#2298](https://github.com/getsentry/sentry-java/pull/2298))
- Add support for using Encoder with logback.SentryAppender ([#2246](https://github.com/getsentry/sentry-java/pull/2246))
- Report Startup Crashes ([#2277](https://github.com/getsentry/sentry-java/pull/2277))
- HTTP Client errors for OkHttp ([#2287](https://github.com/getsentry/sentry-java/pull/2287))
- Add option to enable or disable Frame Tracking ([#2314](https://github.com/getsentry/sentry-java/pull/2314))

### Dependencies

- Bump Native SDK from v0.5.0 to v0.5.1 ([#2306](https://github.com/getsentry/sentry-java/pull/2306))
  - [changelog](https://github.com/getsentry/sentry-native/blob/master/CHANGELOG.md#051)
  - [diff](https://github.com/getsentry/sentry-native/compare/0.5.0...0.5.1)

## 6.5.0

### Fixes

- Improve public facing API for creating Baggage from header ([#2284](https://github.com/getsentry/sentry-java/pull/2284))

## 6.5.0-beta.3

### Features

- Provide API for attaching custom measurements to transactions ([#2260](https://github.com/getsentry/sentry-java/pull/2260))
- Bump spring to 2.7.4 ([#2279](https://github.com/getsentry/sentry-java/pull/2279))

## 6.5.0-beta.2

### Features

- Make user segment a top level property ([#2257](https://github.com/getsentry/sentry-java/pull/2257))
- Replace user `other` with `data` ([#2258](https://github.com/getsentry/sentry-java/pull/2258))
- `isTraceSampling` is now on by default. `tracingOrigins` has been replaced by `tracePropagationTargets` ([#2255](https://github.com/getsentry/sentry-java/pull/2255))

## 6.5.0-beta.1

### Features

- Server-Side Dynamic Sampling Context support  ([#2226](https://github.com/getsentry/sentry-java/pull/2226))

## 6.4.4

### Fixes

- Fix ConcurrentModificationException due to FrameMetricsAggregator manipulation ([#2282](https://github.com/getsentry/sentry-java/pull/2282))

## 6.4.3

- Fix slow and frozen frames tracking ([#2271](https://github.com/getsentry/sentry-java/pull/2271))

## 6.4.2

### Fixes

- Fixed AbstractMethodError when getting Lifecycle ([#2228](https://github.com/getsentry/sentry-java/pull/2228))
- Missing unit fields for Android measurements ([#2204](https://github.com/getsentry/sentry-java/pull/2204))
- Avoid sending empty profiles ([#2232](https://github.com/getsentry/sentry-java/pull/2232))
- Fix file descriptor leak in FileIO instrumentation ([#2248](https://github.com/getsentry/sentry-java/pull/2248))

## 6.4.1

### Fixes

- Fix memory leak caused by throwableToSpan ([#2227](https://github.com/getsentry/sentry-java/pull/2227))

## 6.4.0

### Fixes

- make profiling rate defaults to 101 hz ([#2211](https://github.com/getsentry/sentry-java/pull/2211))
- SentryOptions.setProfilingTracesIntervalMillis has been deprecated
- Added cpu architecture and default environment in profiles envelope ([#2207](https://github.com/getsentry/sentry-java/pull/2207))
- SentryOptions.setProfilingEnabled has been deprecated in favor of setProfilesSampleRate
- Use toString for enum serialization ([#2220](https://github.com/getsentry/sentry-java/pull/2220))

### Features

- Concurrent profiling 3 - added truncation reason ([#2247](https://github.com/getsentry/sentry-java/pull/2247))
- Concurrent profiling 2 - added list of transactions ([#2218](https://github.com/getsentry/sentry-java/pull/2218))
- Concurrent profiling 1 - added envelope payload data format ([#2216](https://github.com/getsentry/sentry-java/pull/2216))
- Send source for transactions ([#2180](https://github.com/getsentry/sentry-java/pull/2180))
- Add profilesSampleRate and profileSampler options for Android sdk ([#2184](https://github.com/getsentry/sentry-java/pull/2184))
- Add baggage header to RestTemplate ([#2206](https://github.com/getsentry/sentry-java/pull/2206))
- Bump Native SDK from v0.4.18 to v0.5.0 ([#2199](https://github.com/getsentry/sentry-java/pull/2199))
  - [changelog](https://github.com/getsentry/sentry-native/blob/master/CHANGELOG.md#050)
  - [diff](https://github.com/getsentry/sentry-native/compare/0.4.18...0.5.0)
- Bump Gradle from v7.5.0 to v7.5.1 ([#2212](https://github.com/getsentry/sentry-java/pull/2212))
  - [changelog](https://github.com/gradle/gradle/blob/master/CHANGELOG.md#v751)
  - [diff](https://github.com/gradle/gradle/compare/v7.5.0...v7.5.1)

## 6.3.1

### Fixes

- Prevent NPE by checking SentryTracer.timer for null again inside synchronized ([#2200](https://github.com/getsentry/sentry-java/pull/2200))
- Weakly reference Activity for transaction finished callback ([#2203](https://github.com/getsentry/sentry-java/pull/2203))
- `attach-screenshot` set on Manual init. didn't work ([#2186](https://github.com/getsentry/sentry-java/pull/2186))
- Remove extra space from `spring.factories` causing issues in old versions of Spring Boot ([#2181](https://github.com/getsentry/sentry-java/pull/2181))


### Features

- Bump Native SDK to v0.4.18 ([#2154](https://github.com/getsentry/sentry-java/pull/2154))
  - [changelog](https://github.com/getsentry/sentry-native/blob/master/CHANGELOG.md#0418)
  - [diff](https://github.com/getsentry/sentry-native/compare/0.4.17...0.4.18)
- Bump Gradle to v7.5.0 ([#2174](https://github.com/getsentry/sentry-java/pull/2174), [#2191](https://github.com/getsentry/sentry-java/pull/2191))
  - [changelog](https://github.com/gradle/gradle/blob/master/CHANGELOG.md#v750)
  - [diff](https://github.com/gradle/gradle/compare/v7.4.2...v7.5.0)

## 6.3.0

### Features

- Switch upstream dependencies to `compileOnly` in integrations ([#2175](https://github.com/getsentry/sentry-java/pull/2175))

### Fixes

- Lazily retrieve HostnameCache in MainEventProcessor ([#2170](https://github.com/getsentry/sentry-java/pull/2170))

## 6.2.1

### Fixes

- Only send userid in Dynamic Sampling Context if sendDefaultPii is true ([#2147](https://github.com/getsentry/sentry-java/pull/2147))
- Remove userId from baggage due to PII ([#2157](https://github.com/getsentry/sentry-java/pull/2157))

### Features

- Add integration for Apollo-Kotlin 3 ([#2109](https://github.com/getsentry/sentry-java/pull/2109))
- New package `sentry-android-navigation` for AndroidX Navigation support ([#2136](https://github.com/getsentry/sentry-java/pull/2136))
- New package `sentry-compose` for Jetpack Compose support (Navigation) ([#2136](https://github.com/getsentry/sentry-java/pull/2136))
- Add sample rate to baggage as well as trace in envelope header and flatten user ([#2135](https://github.com/getsentry/sentry-java/pull/2135))

## 6.1.4

### Fixes

- Filter out app starts with more than 60s ([#2127](https://github.com/getsentry/sentry-java/pull/2127))

## 6.1.3

### Fixes

- Fix thread leak due to Timer being created and never cancelled ([#2131](https://github.com/getsentry/sentry-java/pull/2131))

## 6.1.2

### Fixes

- Swallow error when reading ActivityManager#getProcessesInErrorState instead of crashing ([#2114](https://github.com/getsentry/sentry-java/pull/2114))
- Use charset string directly as StandardCharsets is not available on earlier Android versions ([#2111](https://github.com/getsentry/sentry-java/pull/2111))

## 6.1.1

### Features

- Replace `tracestate` header with `baggage` header ([#2078](https://github.com/getsentry/sentry-java/pull/2078))
- Allow opting out of device info collection that requires Inter-Process Communication (IPC) ([#2100](https://github.com/getsentry/sentry-java/pull/2100))

## 6.1.0

### Features

- Implement local scope by adding overloads to the capture methods that accept a ScopeCallback ([#2084](https://github.com/getsentry/sentry-java/pull/2084))
- SentryOptions#merge is now public and can be used to load ExternalOptions ([#2088](https://github.com/getsentry/sentry-java/pull/2088))

### Fixes

- Fix proguard rules to work R8 [issue](https://issuetracker.google.com/issues/235733922) around on AGP 7.3.0-betaX and 7.4.0-alphaX ([#2094](https://github.com/getsentry/sentry-java/pull/2094))
- Fix GraalVM Native Image compatibility ([#2172](https://github.com/getsentry/sentry-java/pull/2172))

## 6.0.0

### Sentry Self-hosted Compatibility

- Starting with version `6.0.0` of the `sentry` package, [Sentry's self hosted version >= v21.9.0](https://github.com/getsentry/self-hosted/releases) is required or you have to manually disable sending client reports via the `sendClientReports` option. This only applies to self-hosted Sentry. If you are using [sentry.io](https://sentry.io), no action is needed.

### Features

- Allow optimization and obfuscation of the SDK by reducing proguard rules ([#2031](https://github.com/getsentry/sentry-java/pull/2031))
- Relax TransactionNameProvider ([#1861](https://github.com/getsentry/sentry-java/pull/1861))
- Use float instead of Date for protocol types for higher precision ([#1737](https://github.com/getsentry/sentry-java/pull/1737))
- Allow setting SDK info (name & version) in manifest ([#2016](https://github.com/getsentry/sentry-java/pull/2016))
- Allow setting native Android SDK name during build ([#2035](https://github.com/getsentry/sentry-java/pull/2035))
- Include application permissions in Android events ([#2018](https://github.com/getsentry/sentry-java/pull/2018))
- Automatically create transactions for UI events ([#1975](https://github.com/getsentry/sentry-java/pull/1975))
- Hints are now used via a Hint object and passed into beforeSend and EventProcessor as @NotNull Hint object ([#2045](https://github.com/getsentry/sentry-java/pull/2045))
- Attachments can be manipulated via hint ([#2046](https://github.com/getsentry/sentry-java/pull/2046))
- Add sentry-servlet-jakarta module ([#1987](https://github.com/getsentry/sentry-java/pull/1987))
- Add client reports ([#1982](https://github.com/getsentry/sentry-java/pull/1982))
- Screenshot is taken when there is an error ([#1967](https://github.com/getsentry/sentry-java/pull/1967))
- Add Android profiling traces ([#1897](https://github.com/getsentry/sentry-java/pull/1897)) ([#1959](https://github.com/getsentry/sentry-java/pull/1959)) and its tests ([#1949](https://github.com/getsentry/sentry-java/pull/1949))
- Enable enableScopeSync by default for Android ([#1928](https://github.com/getsentry/sentry-java/pull/1928))
- Feat: Vendor JSON ([#1554](https://github.com/getsentry/sentry-java/pull/1554))
    - Introduce `JsonSerializable` and `JsonDeserializer` interfaces for manual json
      serialization/deserialization.
    - Introduce `JsonUnknwon` interface to preserve unknown properties when deserializing/serializing
      SDK classes.
    - When passing custom objects, for example in `Contexts`, these are supported for serialization:
        - `JsonSerializable`
        - `Map`, `Collection`, `Array`, `String` and all primitive types.
        - Objects with the help of refection.
            - `Map`, `Collection`, `Array`, `String` and all primitive types.
            - Call `toString()` on objects that have a cyclic reference to a ancestor object.
            - Call `toString()` where object graphs exceed max depth.
    - Remove `gson` dependency.
    - Remove `IUnknownPropertiesConsumer`
- Pass MDC tags as Sentry tags ([#1954](https://github.com/getsentry/sentry-java/pull/1954))

### Fixes

- Calling Sentry.init and specifying contextTags now has an effect on the Logback SentryAppender ([#2052](https://github.com/getsentry/sentry-java/pull/2052))
- Calling Sentry.init and specifying contextTags now has an effect on the Log4j SentryAppender ([#2054](https://github.com/getsentry/sentry-java/pull/2054))
- Calling Sentry.init and specifying contextTags now has an effect on the jul SentryAppender ([#2057](https://github.com/getsentry/sentry-java/pull/2057))
- Update Spring Boot dependency to 2.6.8 and fix the CVE-2022-22970 ([#2068](https://github.com/getsentry/sentry-java/pull/2068))
- Sentry can now self heal after a Thread had its currentHub set to a NoOpHub ([#2076](https://github.com/getsentry/sentry-java/pull/2076))
- No longer close OutputStream that is passed into JsonSerializer ([#2029](https://github.com/getsentry/sentry-java/pull/2029))
- Fix setting context tags on events captured by Spring ([#2060](https://github.com/getsentry/sentry-java/pull/2060))
- Isolate cached events with hashed DSN subfolder ([#2038](https://github.com/getsentry/sentry-java/pull/2038))
- SentryThread.current flag will not be overridden by DefaultAndroidEventProcessor if already set ([#2050](https://github.com/getsentry/sentry-java/pull/2050))
- Fix serialization of Long inside of Request.data ([#2051](https://github.com/getsentry/sentry-java/pull/2051))
- Update sentry-native to 0.4.17 ([#2033](https://github.com/getsentry/sentry-java/pull/2033))
- Update Gradle to 7.4.2 and AGP to 7.2 ([#2042](https://github.com/getsentry/sentry-java/pull/2042))
- Change order of event filtering mechanisms ([#2001](https://github.com/getsentry/sentry-java/pull/2001))
- Only send session update for dropped events if state changed ([#2002](https://github.com/getsentry/sentry-java/pull/2002))
- Android profiling initializes on first profile start ([#2009](https://github.com/getsentry/sentry-java/pull/2009))
- Profiling rate decreased from 300hz to 100hz ([#1997](https://github.com/getsentry/sentry-java/pull/1997))
- Allow disabling sending of client reports via Android Manifest and external options ([#2007](https://github.com/getsentry/sentry-java/pull/2007))
- Ref: Upgrade Spring Boot dependency to 2.5.13 ([#2011](https://github.com/getsentry/sentry-java/pull/2011))
- Ref: Make options.printUncaughtStackTrace primitive type ([#1995](https://github.com/getsentry/sentry-java/pull/1995))
- Ref: Remove not needed interface abstractions on Android ([#1953](https://github.com/getsentry/sentry-java/pull/1953))
- Ref: Make hints Map<String, Object> instead of only Object ([#1929](https://github.com/getsentry/sentry-java/pull/1929))
- Ref: Simplify DateUtils with ISO8601Utils ([#1837](https://github.com/getsentry/sentry-java/pull/1837))
- Ref: Remove deprecated and scheduled fields ([#1875](https://github.com/getsentry/sentry-java/pull/1875))
- Ref: Add shutdownTimeoutMillis in favor of shutdownTimeout ([#1873](https://github.com/getsentry/sentry-java/pull/1873))
- Ref: Remove Attachment ContentType since the Server infers it ([#1874](https://github.com/getsentry/sentry-java/pull/1874))
- Ref: Bind external properties to a dedicated class. ([#1750](https://github.com/getsentry/sentry-java/pull/1750))
- Ref: Debug log serializable objects ([#1795](https://github.com/getsentry/sentry-java/pull/1795))
- Ref: catch Throwable instead of Exception to suppress internal SDK errors ([#1812](https://github.com/getsentry/sentry-java/pull/1812))
- `SentryOptions` can merge properties from `ExternalOptions` instead of another instance of `SentryOptions`
- Following boolean properties from `SentryOptions` that allowed `null` values are now not nullable - `debug`, `enableUncaughtExceptionHandler`, `enableDeduplication`
- `SentryOptions` cannot be created anymore using `PropertiesProvider` with `SentryOptions#from` method. Use `ExternalOptions#from` instead and merge created object with `SentryOptions#merge`
- Bump: Kotlin to 1.5 and compatibility to 1.4 for sentry-android-timber ([#1815](https://github.com/getsentry/sentry-java/pull/1815))

## 5.7.4

### Fixes

* Change order of event filtering mechanisms and only send session update for dropped events if session state changed (#2028)

## 5.7.3

### Fixes

- Sentry Timber integration throws an exception when using args ([#1986](https://github.com/getsentry/sentry-java/pull/1986))

## 5.7.2

### Fixes

- Bring back support for `Timber.tag` ([#1974](https://github.com/getsentry/sentry-java/pull/1974))

## 5.7.1

### Fixes

- Sentry Timber integration does not submit msg.formatted breadcrumbs ([#1957](https://github.com/getsentry/sentry-java/pull/1957))
- ANR WatchDog won't crash on SecurityException ([#1962](https://github.com/getsentry/sentry-java/pull/1962))

## 5.7.0

### Features

- Automatically enable `Timber` and `Fragment` integrations if they are present on the classpath ([#1936](https://github.com/getsentry/sentry-java/pull/1936))

## 5.6.3

### Fixes

- If transaction or span is finished, do not allow to mutate ([#1940](https://github.com/getsentry/sentry-java/pull/1940))
- Keep used AndroidX classes from obfuscation (Fixes UI breadcrumbs and Slow/Frozen frames) ([#1942](https://github.com/getsentry/sentry-java/pull/1942))

## 5.6.2

### Fixes

- Ref: Make ActivityFramesTracker public to be used by Hybrid SDKs ([#1931](https://github.com/getsentry/sentry-java/pull/1931))
- Bump: AGP to 7.1.2 ([#1930](https://github.com/getsentry/sentry-java/pull/1930))
- NPE while adding "response_body_size" breadcrumb, when response body length is unknown ([#1908](https://github.com/getsentry/sentry-java/pull/1908))
- Do not include stacktrace frames into Timber message ([#1898](https://github.com/getsentry/sentry-java/pull/1898))
- Potential memory leaks ([#1909](https://github.com/getsentry/sentry-java/pull/1909))

Breaking changes:
`Timber.tag` is no longer supported by our [Timber integration](https://docs.sentry.io/platforms/android/configuration/integrations/timber/) and will not appear on Sentry for error events.
Please vote on this [issue](https://github.com/getsentry/sentry-java/issues/1900), if you'd like us to provide support for that.

## 5.6.2-beta.3

### Fixes

- Ref: Make ActivityFramesTracker public to be used by Hybrid SDKs ([#1931](https://github.com/getsentry/sentry-java/pull/1931))
- Bump: AGP to 7.1.2 ([#1930](https://github.com/getsentry/sentry-java/pull/1930))

## 5.6.2-beta.2

### Fixes

- NPE while adding "response_body_size" breadcrumb, when response body length is unknown ([#1908](https://github.com/getsentry/sentry-java/pull/1908))

## 5.6.2-beta.1

### Fixes

- Do not include stacktrace frames into Timber message ([#1898](https://github.com/getsentry/sentry-java/pull/1898))
- Potential memory leaks ([#1909](https://github.com/getsentry/sentry-java/pull/1909))

Breaking changes:
`Timber.tag` is no longer supported by our [Timber integration](https://docs.sentry.io/platforms/android/configuration/integrations/timber/) and will not appear on Sentry for error events.
Please vote on this [issue](https://github.com/getsentry/sentry-java/issues/1900), if you'd like us to provide support for that.

## 5.6.1

### Features

- Add options.printUncaughtStackTrace to print uncaught exceptions ([#1890](https://github.com/getsentry/sentry-java/pull/1890))

### Fixes

- NPE while adding "response_body_size" breadcrumb, when response body is null ([#1884](https://github.com/getsentry/sentry-java/pull/1884))
- Bump: AGP to 7.1.0 ([#1892](https://github.com/getsentry/sentry-java/pull/1892))

## 5.6.0

### Features

- Add breadcrumbs support for UI events (automatically captured) ([#1876](https://github.com/getsentry/sentry-java/pull/1876))

### Fixes

- Change scope of servlet-api to compileOnly ([#1880](https://github.com/getsentry/sentry-java/pull/1880))

## 5.5.3

### Fixes

- Do not create SentryExceptionResolver bean when Spring MVC is not on the classpath ([#1865](https://github.com/getsentry/sentry-java/pull/1865))

## 5.5.2

### Fixes

- Detect App Cold start correctly for Hybrid SDKs ([#1855](https://github.com/getsentry/sentry-java/pull/1855))
- Bump: log4j to 2.17.0 ([#1852](https://github.com/getsentry/sentry-java/pull/1852))
- Bump: logback to 1.2.9 ([#1853](https://github.com/getsentry/sentry-java/pull/1853))

## 5.5.1

### Fixes

- Bump: log4j to 2.16.0 ([#1845](https://github.com/getsentry/sentry-java/pull/1845))
- Make App start cold/warm visible to Hybrid SDKs ([#1848](https://github.com/getsentry/sentry-java/pull/1848))

## 5.5.0

### Features

- Add locale to device context and deprecate language ([#1832](https://github.com/getsentry/sentry-java/pull/1832))
- Add `SentryFileInputStream` and `SentryFileOutputStream` for File I/O performance instrumentation ([#1826](https://github.com/getsentry/sentry-java/pull/1826))
- Add `SentryFileReader` and `SentryFileWriter` for File I/O instrumentation ([#1843](https://github.com/getsentry/sentry-java/pull/1843))

### Fixes

- Bump: log4j to 2.15.0 ([#1839](https://github.com/getsentry/sentry-java/pull/1839))
- Ref: Rename Fragment span operation from `ui.fragment.load` to `ui.load` ([#1824](https://github.com/getsentry/sentry-java/pull/1824))
- Ref: change `java.util.Random` to `java.security.SecureRandom` for possible security reasons ([#1831](https://github.com/getsentry/sentry-java/pull/1831))

## 5.4.3

### Fixes

- Only report App start measurement for full launch on Android ([#1821](https://github.com/getsentry/sentry-java/pull/1821))

## 5.4.2

### Fixes

- Ref: catch Throwable instead of Exception to suppress internal SDK errors ([#1812](https://github.com/getsentry/sentry-java/pull/1812))

## 5.4.1

### Features

- Refactor OkHttp and Apollo to Kotlin functional interfaces ([#1797](https://github.com/getsentry/sentry-java/pull/1797))
- Add secondary constructor to SentryInstrumentation ([#1804](https://github.com/getsentry/sentry-java/pull/1804))

### Fixes

- Do not start fragment span if not added to the Activity ([#1813](https://github.com/getsentry/sentry-java/pull/1813))

## 5.4.0

### Features

- Add `graphql-java` instrumentation ([#1777](https://github.com/getsentry/sentry-java/pull/1777))

### Fixes

- Do not crash when event processors throw a lower level Throwable class ([#1800](https://github.com/getsentry/sentry-java/pull/1800))
- ActivityFramesTracker does not throw if Activity has no observers ([#1799](https://github.com/getsentry/sentry-java/pull/1799))

## 5.3.0

### Features

- Add datasource tracing with P6Spy ([#1784](https://github.com/getsentry/sentry-java/pull/1784))

### Fixes

- ActivityFramesTracker does not throw if Activity has not been added ([#1782](https://github.com/getsentry/sentry-java/pull/1782))
- PerformanceAndroidEventProcessor uses up to date isTracingEnabled set on Configuration callback ([#1786](https://github.com/getsentry/sentry-java/pull/1786))

## 5.2.4

### Fixes

- Window.FEATURE_NO_TITLE does not work when using activity traces ([#1769](https://github.com/getsentry/sentry-java/pull/1769))
- unregister UncaughtExceptionHandler on close ([#1770](https://github.com/getsentry/sentry-java/pull/1770))

## 5.2.3

### Fixes

- Make ActivityFramesTracker operations thread-safe ([#1762](https://github.com/getsentry/sentry-java/pull/1762))
- Clone Scope Contexts ([#1763](https://github.com/getsentry/sentry-java/pull/1763))
- Bump: AGP to 7.0.3 ([#1765](https://github.com/getsentry/sentry-java/pull/1765))

## 5.2.2

### Fixes

- Close HostnameCache#executorService on SentryClient#close ([#1757](https://github.com/getsentry/sentry-java/pull/1757))

## 5.2.1

### Features

- Add isCrashedLastRun support ([#1739](https://github.com/getsentry/sentry-java/pull/1739))
- Attach Java vendor and version to events and transactions ([#1703](https://github.com/getsentry/sentry-java/pull/1703))

### Fixes

- Handle exception if Context.registerReceiver throws ([#1747](https://github.com/getsentry/sentry-java/pull/1747))

## 5.2.0

### Features

- Allow setting proguard via Options and/or external resources ([#1728](https://github.com/getsentry/sentry-java/pull/1728))
- Add breadcrumbs for the Apollo integration ([#1726](https://github.com/getsentry/sentry-java/pull/1726))

### Fixes

- Don't set lastEventId for transactions ([#1727](https://github.com/getsentry/sentry-java/pull/1727))
- ActivityLifecycleIntegration#appStartSpan memory leak ([#1732](https://github.com/getsentry/sentry-java/pull/1732))

## 5.2.0-beta.3

### Features

- Add "data" to spans ([#1717](https://github.com/getsentry/sentry-java/pull/1717))

### Fixes

- Check at runtime if AndroidX.Core is available ([#1718](https://github.com/getsentry/sentry-java/pull/1718))
- Should not capture unfinished transaction ([#1719](https://github.com/getsentry/sentry-java/pull/1719))

## 5.2.0-beta.2

### Fixes

- Bump AGP to 7.0.2 ([#1650](https://github.com/getsentry/sentry-java/pull/1650))
- Drop spans in BeforeSpanCallback. ([#1713](https://github.com/getsentry/sentry-java/pull/1713))

## 5.2.0-beta.1

### Features

- Add tracestate HTTP header support ([#1683](https://github.com/getsentry/sentry-java/pull/1683))
- Add option to filter which origins receive tracing headers ([#1698](https://github.com/getsentry/sentry-java/pull/1698))
- Include unfinished spans in transaction ([#1699](https://github.com/getsentry/sentry-java/pull/1699))
- Add static helpers for creating breadcrumbs ([#1702](https://github.com/getsentry/sentry-java/pull/1702))
- Performance support for Android Apollo ([#1705](https://github.com/getsentry/sentry-java/pull/1705))

### Fixes

- Move tags from transaction.contexts.trace.tags to transaction.tags ([#1700](https://github.com/getsentry/sentry-java/pull/1700))

Breaking changes:

- Updated proguard keep rule for enums, which affects consumer application code ([#1694](https://github.com/getsentry/sentry-java/pull/1694))

## 5.1.2

### Fixes

- Servlet 3.1 compatibility issue ([#1681](https://github.com/getsentry/sentry-java/pull/1681))
- Do not drop Contexts key if Collection, Array or Char ([#1680](https://github.com/getsentry/sentry-java/pull/1680))

## 5.1.1

### Features

- Add support for async methods in Spring MVC ([#1652](https://github.com/getsentry/sentry-java/pull/1652))
- Add secondary constructor taking IHub to SentryOkHttpInterceptor ([#1657](https://github.com/getsentry/sentry-java/pull/1657))
- Merge external map properties ([#1656](https://github.com/getsentry/sentry-java/pull/1656))

### Fixes

- Remove onActivityPreCreated call in favor of onActivityCreated ([#1661](https://github.com/getsentry/sentry-java/pull/1661))
- Do not crash if SENSOR_SERVICE throws ([#1655](https://github.com/getsentry/sentry-java/pull/1655))
- Make sure scope is popped when processing request results in exception ([#1665](https://github.com/getsentry/sentry-java/pull/1665))

## 5.1.0

### Features

- Spring WebClient integration ([#1621](https://github.com/getsentry/sentry-java/pull/1621))
- OpenFeign integration ([#1632](https://github.com/getsentry/sentry-java/pull/1632))
- Add more convenient way to pass BeforeSpanCallback in OpenFeign integration ([#1637](https://github.com/getsentry/sentry-java/pull/1637))

### Fixes

- Bump: sentry-native to 0.4.12 ([#1651](https://github.com/getsentry/sentry-java/pull/1651))

## 5.1.0-beta.9

- No documented changes.

## 5.1.0-beta.8

### Features

- Generate Sentry BOM ([#1486](https://github.com/getsentry/sentry-java/pull/1486))

## 5.1.0-beta.7

### Features

- Slow/Frozen frames metrics ([#1609](https://github.com/getsentry/sentry-java/pull/1609))

## 5.1.0-beta.6

### Features

- Add request body extraction for Spring MVC integration ([#1595](https://github.com/getsentry/sentry-java/pull/1595))

### Fixes

- set min sdk version of sentry-android-fragment to API 14 ([#1608](https://github.com/getsentry/sentry-java/pull/1608))
- Ser/Deser of the UserFeedback from cached envelope ([#1611](https://github.com/getsentry/sentry-java/pull/1611))

## 5.1.0-beta.5

### Fixes

- Make SentryAppender non-final for Log4j2 and Logback ([#1603](https://github.com/getsentry/sentry-java/pull/1603))
- Do not throw IAE when tracing header contain invalid trace id ([#1605](https://github.com/getsentry/sentry-java/pull/1605))

## 5.1.0-beta.4

### Fixes

- Update sentry-native to 0.4.11 ([#1591](https://github.com/getsentry/sentry-java/pull/1591))

## 5.1.0-beta.3

### Features

- Spring Webflux integration ([#1529](https://github.com/getsentry/sentry-java/pull/1529))

## 5.1.0-beta.2

### Features

- Support transaction waiting for children to finish. ([#1535](https://github.com/getsentry/sentry-java/pull/1535))
- Capture logged marker in log4j2 and logback appenders ([#1551](https://github.com/getsentry/sentry-java/pull/1551))
- Allow clearing of attachments in the scope ([#1562](https://github.com/getsentry/sentry-java/pull/1562))
- Set mechanism type in SentryExceptionResolver ([#1556](https://github.com/getsentry/sentry-java/pull/1556))
- Perf. for fragments ([#1528](https://github.com/getsentry/sentry-java/pull/1528))

### Fixes

- Handling missing Spring Security on classpath on Java 8 ([#1552](https://github.com/getsentry/sentry-java/pull/1552))
- Use a different method to get strings from JNI, and avoid excessive Stack Space usage. ([#1214](https://github.com/getsentry/sentry-java/pull/1214))
- Add data field to SentrySpan ([#1555](https://github.com/getsentry/sentry-java/pull/1555))
- Clock drift issue when calling DateUtils#getDateTimeWithMillisPrecision ([#1557](https://github.com/getsentry/sentry-java/pull/1557))
- Prefer snake case for HTTP integration data keys ([#1559](https://github.com/getsentry/sentry-java/pull/1559))
- Assign lastEventId only if event was queued for submission ([#1565](https://github.com/getsentry/sentry-java/pull/1565))

## 5.1.0-beta.1

### Features

- Measure app start time ([#1487](https://github.com/getsentry/sentry-java/pull/1487))
- Automatic breadcrumbs logging for fragment lifecycle ([#1522](https://github.com/getsentry/sentry-java/pull/1522))

## 5.0.1

### Fixes

- Sources and Javadoc artifacts were mixed up ([#1515](https://github.com/getsentry/sentry-java/pull/1515))

## 5.0.0

This release brings many improvements but also new features:

- OkHttp Interceptor for Android ([#1330](https://github.com/getsentry/sentry-java/pull/1330))
- GraalVM Native Image Compatibility ([#1329](https://github.com/getsentry/sentry-java/pull/1329))
- Add option to ignore exceptions by type ([#1352](https://github.com/getsentry/sentry-java/pull/1352))
- Enrich transactions with device contexts ([#1430](https://github.com/getsentry/sentry-java/pull/1430)) ([#1469](https://github.com/getsentry/sentry-java/pull/1469))
- Better interoperability with Kotlin null-safety ([#1439](https://github.com/getsentry/sentry-java/pull/1439)) and ([#1462](https://github.com/getsentry/sentry-java/pull/1462))
- Add coroutines support ([#1479](https://github.com/getsentry/sentry-java/pull/1479))
- OkHttp callback for Customising the Span ([#1478](https://github.com/getsentry/sentry-java/pull/1478))
- Add breadcrumb in Spring RestTemplate integration ([#1481](https://github.com/getsentry/sentry-java/pull/1481))

Breaking changes:

- Migration Guide for [Java](https://docs.sentry.io/platforms/java/migration/)
- Migration Guide for [Android](https://docs.sentry.io/platforms/android/migration/)

Other fixes:

- Fix: Add attachmentType to envelope ser/deser. ([#1504](https://github.com/getsentry/sentry-java/pull/1504))

Thank you:

- @maciejwalkowiak for coding most of it.

## 5.0.0-beta.7

### Fixes


- Ref: Deprecate SentryBaseEvent#getOriginThrowable and add SentryBaseEvent#getThrowableMechanism ([#1502](https://github.com/getsentry/sentry-java/pull/1502))
- Graceful Shutdown flushes event instead of Closing SDK ([#1500](https://github.com/getsentry/sentry-java/pull/1500))
- Do not append threads that come from the EnvelopeFileObserver ([#1501](https://github.com/getsentry/sentry-java/pull/1501))
- Ref: Deprecate cacheDirSize and add maxCacheItems ([#1499](https://github.com/getsentry/sentry-java/pull/1499))
- Append all threads if Hint is Cached but attachThreads is enabled ([#1503](https://github.com/getsentry/sentry-java/pull/1503))

## 5.0.0-beta.6

### Features

- Add secondary constructor to SentryOkHttpInterceptor ([#1491](https://github.com/getsentry/sentry-java/pull/1491))
- Add option to enable debug mode in Log4j2 integration ([#1492](https://github.com/getsentry/sentry-java/pull/1492))

### Fixes

- Ref: Replace clone() with copy constructor ([#1496](https://github.com/getsentry/sentry-java/pull/1496))

## 5.0.0-beta.5

### Features

- OkHttp callback for Customising the Span ([#1478](https://github.com/getsentry/sentry-java/pull/1478))
- Add breadcrumb in Spring RestTemplate integration ([#1481](https://github.com/getsentry/sentry-java/pull/1481))
- Add coroutines support ([#1479](https://github.com/getsentry/sentry-java/pull/1479))

### Fixes

- Cloning Stack ([#1483](https://github.com/getsentry/sentry-java/pull/1483))

## 5.0.0-beta.4

### Fixes

- Enrich Transactions with Context Data ([#1469](https://github.com/getsentry/sentry-java/pull/1469))
- Bump: Apache HttpClient to 5.0.4 ([#1476](https://github.com/getsentry/sentry-java/pull/1476))

## 5.0.0-beta.3

### Fixes

- Handling immutable collections on SentryEvent and protocol objects ([#1468](https://github.com/getsentry/sentry-java/pull/1468))
- Associate event with transaction when thrown exception is not a direct cause ([#1463](https://github.com/getsentry/sentry-java/pull/1463))
- Ref: nullability annotations to Sentry module ([#1439](https://github.com/getsentry/sentry-java/pull/1439)) and ([#1462](https://github.com/getsentry/sentry-java/pull/1462))
- NPE when adding Context Data with null values for log4j2 ([#1465](https://github.com/getsentry/sentry-java/pull/1465))

## 5.0.0-beta.2

### Fixes

- sentry-android-timber package sets sentry.java.android.timber as SDK name ([#1456](https://github.com/getsentry/sentry-java/pull/1456))
- When AppLifecycleIntegration is closed, it should remove observer using UI thread ([#1459](https://github.com/getsentry/sentry-java/pull/1459))
- Bump: AGP to 4.2.0 ([#1460](https://github.com/getsentry/sentry-java/pull/1460))

Breaking Changes:

- Remove: Settings.Secure.ANDROID_ID in favor of generated installationId ([#1455](https://github.com/getsentry/sentry-java/pull/1455))
- Rename: enableSessionTracking to enableAutoSessionTracking ([#1457](https://github.com/getsentry/sentry-java/pull/1457))

## 5.0.0-beta.1

### Fixes

- Ref: Refactor converting HttpServletRequest to Sentry Request in Spring integration ([#1387](https://github.com/getsentry/sentry-java/pull/1387))
- Bump: sentry-native to 0.4.9 ([#1431](https://github.com/getsentry/sentry-java/pull/1431))
- Activity tracing auto instrumentation for Android API < 29 ([#1402](https://github.com/getsentry/sentry-java/pull/1402))
- use connection and read timeouts in ApacheHttpClient based transport ([#1397](https://github.com/getsentry/sentry-java/pull/1397))
- set correct transaction status for unhandled exceptions in SentryTracingFilter ([#1406](https://github.com/getsentry/sentry-java/pull/1406))
- handle network errors in SentrySpanClientHttpRequestInterceptor ([#1407](https://github.com/getsentry/sentry-java/pull/1407))
- set scope on transaction ([#1409](https://github.com/getsentry/sentry-java/pull/1409))
- set status and associate events with transactions ([#1426](https://github.com/getsentry/sentry-java/pull/1426))
- Do not set free memory and is low memory fields when it's a NDK hard crash ([#1399](https://github.com/getsentry/sentry-java/pull/1399))
- Apply user from the scope to transaction ([#1424](https://github.com/getsentry/sentry-java/pull/1424))
- Pass maxBreadcrumbs config. to sentry-native ([#1425](https://github.com/getsentry/sentry-java/pull/1425))
- Run event processors and enrich transactions with contexts ([#1430](https://github.com/getsentry/sentry-java/pull/1430))
- Set Span status for OkHttp integration ([#1447](https://github.com/getsentry/sentry-java/pull/1447))
- Set user on transaction in Spring & Spring Boot integrations ([#1443](https://github.com/getsentry/sentry-java/pull/1443))

## 4.4.0-alpha.2

### Features

- Add option to ignore exceptions by type ([#1352](https://github.com/getsentry/sentry-java/pull/1352))
- Sentry closes Android NDK and ShutdownHook integrations ([#1358](https://github.com/getsentry/sentry-java/pull/1358))
- Allow inheritance of SentryHandler class in sentry-jul package([#1367](https://github.com/getsentry/sentry-java/pull/1367))
- Make NoOpHub public ([#1379](https://github.com/getsentry/sentry-java/pull/1379))
- Configure max spans per transaction ([#1394](https://github.com/getsentry/sentry-java/pull/1394))

### Fixes

- Bump: Upgrade Apache HttpComponents Core to 5.0.3 ([#1375](https://github.com/getsentry/sentry-java/pull/1375))
- NPE when MDC contains null values (sentry-logback) ([#1364](https://github.com/getsentry/sentry-java/pull/1364))
- Avoid NPE when MDC contains null values (sentry-jul) ([#1385](https://github.com/getsentry/sentry-java/pull/1385))
- Accept only non null value maps ([#1368](https://github.com/getsentry/sentry-java/pull/1368))
- Do not bind transactions to scope by default. ([#1376](https://github.com/getsentry/sentry-java/pull/1376))
- Hub thread safety ([#1388](https://github.com/getsentry/sentry-java/pull/1388))
- SentryTransactionAdvice should operate on the new scope ([#1389](https://github.com/getsentry/sentry-java/pull/1389))

## 4.4.0-alpha.1

### Features

- Add an overload for `startTransaction` that sets the created transaction to the Scope ([#1313](https://github.com/getsentry/sentry-java/pull/1313))
- Set SDK version on Transactions ([#1307](https://github.com/getsentry/sentry-java/pull/1307))
- GraalVM Native Image Compatibility ([#1329](https://github.com/getsentry/sentry-java/pull/1329))
- Add OkHttp client application interceptor ([#1330](https://github.com/getsentry/sentry-java/pull/1330))

### Fixes

- Bump: sentry-native to 0.4.8
- Ref: Separate user facing and protocol classes in the Performance feature ([#1304](https://github.com/getsentry/sentry-java/pull/1304))
- Use logger set on SentryOptions in GsonSerializer ([#1308](https://github.com/getsentry/sentry-java/pull/1308))
- Use the bindToScope correctly
- Allow 0.0 to be set on tracesSampleRate ([#1328](https://github.com/getsentry/sentry-java/pull/1328))
- set "java" platform to transactions ([#1332](https://github.com/getsentry/sentry-java/pull/1332))
- Allow disabling tracing through SentryOptions ([#1337](https://github.com/getsentry/sentry-java/pull/1337))

## 4.3.0

### Features

- Activity tracing auto instrumentation

### Fixes

- Aetting in-app-includes from external properties ([#1291](https://github.com/getsentry/sentry-java/pull/1291))
- Initialize Sentry in Logback appender when DSN is not set in XML config ([#1296](https://github.com/getsentry/sentry-java/pull/1296))
- JUL integration SDK name ([#1293](https://github.com/getsentry/sentry-java/pull/1293))

## 4.2.0

### Features

- Improve EventProcessor nullability annotations ([#1229](https://github.com/getsentry/sentry-java/pull/1229)).
- Add ability to flush events synchronously.
- Support @SentrySpan and @SentryTransaction on classes and interfaces. ([#1243](https://github.com/getsentry/sentry-java/pull/1243))
- Do not serialize empty collections and maps ([#1245](https://github.com/getsentry/sentry-java/pull/1245))
- Integration interface better compatibility with Kotlin null-safety
- Simplify Sentry configuration in Spring integration ([#1259](https://github.com/getsentry/sentry-java/pull/1259))
- Simplify configuring Logback integration when environment variable with the DSN is not set ([#1271](https://github.com/getsentry/sentry-java/pull/1271))
- Add Request to the Scope. [#1270](https://github.com/getsentry/sentry-java/pull/1270))
- Optimize SentryTracingFilter when hub is disabled.

### Fixes

- Bump: sentry-native to 0.4.7
- Optimize DuplicateEventDetectionEventProcessor performance ([#1247](https://github.com/getsentry/sentry-java/pull/1247)).
- Prefix sdk.package names with io.sentry ([#1249](https://github.com/getsentry/sentry-java/pull/1249))
- Remove experimental annotation for Attachment ([#1257](https://github.com/getsentry/sentry-java/pull/1257))
- Mark stacktrace as snapshot if captured at arbitrary moment ([#1231](https://github.com/getsentry/sentry-java/pull/1231))
- Disable Gson HTML escaping
- Make the ANR Atomic flags immutable
- Prevent NoOpHub from creating heavy SentryOptions objects ([#1272](https://github.com/getsentry/sentry-java/pull/1272))
- SentryTransaction#getStatus NPE ([#1273](https://github.com/getsentry/sentry-java/pull/1273))
- Discard unfinished Spans before sending them over to Sentry ([#1279](https://github.com/getsentry/sentry-java/pull/1279))
- Interrupt the thread in QueuedThreadPoolExecutor ([#1276](https://github.com/getsentry/sentry-java/pull/1276))
- SentryTransaction#finish should not clear another transaction from the scope ([#1278](https://github.com/getsentry/sentry-java/pull/1278))

Breaking Changes:
- Enchancement: SentryExceptionResolver should not send handled errors by default ([#1248](https://github.com/getsentry/sentry-java/pull/1248)).
- Ref: Simplify RestTemplate instrumentation ([#1246](https://github.com/getsentry/sentry-java/pull/1246))
- Enchancement: Add overloads for startTransaction taking op and description ([#1244](https://github.com/getsentry/sentry-java/pull/1244))

## 4.1.0

### Features

- Improve Kotlin compatibility for SdkVersion ([#1213](https://github.com/getsentry/sentry-java/pull/1213))
- Support logging via JUL ([#1211](https://github.com/getsentry/sentry-java/pull/1211))

### Fixes

- Returning Sentry trace header from Span ([#1217](https://github.com/getsentry/sentry-java/pull/1217))
- Remove misleading error logs ([#1222](https://github.com/getsentry/sentry-java/pull/1222))

## 4.0.0

This release brings the Sentry Performance feature to Java SDK, Spring, Spring Boot, and Android integrations. Read more in the reference documentation:

- [Performance for Java](https://docs.sentry.io/platforms/java/performance/)
- [Performance for Spring](https://docs.sentry.io/platforms/java/guides/spring/)
- [Performance for Spring Boot](https://docs.sentry.io/platforms/java/guides/spring-boot/)
- [Performance for Android](https://docs.sentry.io/platforms/android/performance/)

### Other improvements:

#### Core:

- Improved loading external configuration:
  - Load `sentry.properties` from the application's current working directory ([#1046](https://github.com/getsentry/sentry-java/pull/1046))
  - Resolve `in-app-includes`, `in-app-excludes`, `tags`, `debug`, `uncaught.handler.enabled` parameters from the external configuration
- Set global tags on SentryOptions and load them from external configuration ([#1066](https://github.com/getsentry/sentry-java/pull/1066))
- Add support for attachments ([#1082](https://github.com/getsentry/sentry-java/pull/1082))
- Resolve `servername` from the localhost address
- Simplified transport configuration through setting `TransportFactory` instead of `ITransport` on SentryOptions ([#1124](https://github.com/getsentry/sentry-java/pull/1124))

#### Spring Boot:

- Add the ability to register multiple `OptionsConfiguration` beans ([#1093](https://github.com/getsentry/sentry-java/pull/1093))
- Initialize Logback after context refreshes ([#1129](https://github.com/getsentry/sentry-java/pull/1129))

#### Android:

- Add `isSideLoaded` and `installerStore` tags automatically (Where your App. was installed from eg Google Play, Amazon Store, downloaded APK, etc...)
- Bump: sentry-native to 0.4.6
- Bump: Gradle to 6.8.1 and AGP to 4.1.2

## 4.0.0-beta.1

### Features

- Add addToTransactions to Attachment ([#1191](https://github.com/getsentry/sentry-java/pull/1191))
- Support SENTRY_TRACES_SAMPLE_RATE conf. via env variables ([#1171](https://github.com/getsentry/sentry-java/pull/1171))
- Pass request to CustomSamplingContext in Spring integration ([#1172](https://github.com/getsentry/sentry-java/pull/1172))
- Move `SentrySpanClientHttpRequestInterceptor` to Spring module ([#1181](https://github.com/getsentry/sentry-java/pull/1181))
- Add overload for `transaction/span.finish(SpanStatus)` ([#1182](https://github.com/getsentry/sentry-java/pull/1182))
- Simplify registering traces sample callback in Spring integration ([#1184](https://github.com/getsentry/sentry-java/pull/1184))
- Polish Performance API ([#1165](https://github.com/getsentry/sentry-java/pull/1165))
- Set "debug" through external properties ([#1186](https://github.com/getsentry/sentry-java/pull/1186))
- Simplify Spring integration ([#1188](https://github.com/getsentry/sentry-java/pull/1188))
- Init overload with dsn ([#1195](https://github.com/getsentry/sentry-java/pull/1195))
- Enable Kotlin map-like access on CustomSamplingContext ([#1192](https://github.com/getsentry/sentry-java/pull/1192))
- Auto register custom ITransportFactory in Spring integration ([#1194](https://github.com/getsentry/sentry-java/pull/1194))
- Improve Kotlin property access in Performance API ([#1193](https://github.com/getsentry/sentry-java/pull/1193))
- Copy options tags to transactions ([#1198](https://github.com/getsentry/sentry-java/pull/1198))
- Add convenient method for accessing event's throwable ([#1202](https://github.com/getsentry/sentry-java/pull/1202))

### Fixes

- Ref: Set SpanContext on SentryTransaction to avoid potential NPE ([#1173](https://github.com/getsentry/sentry-java/pull/1173))
- Free Local Refs manually due to Android local ref. count limits
- Bring back support for setting transaction name without ongoing transaction ([#1183](https://github.com/getsentry/sentry-java/pull/1183))

## 4.0.0-alpha.3

### Features

- Improve ITransaction and ISpan null-safety compatibility ([#1161](https://github.com/getsentry/sentry-java/pull/1161))
- Automatically assign span context to captured events ([#1156](https://github.com/getsentry/sentry-java/pull/1156))
- Autoconfigure Apache HttpClient 5 based Transport in Spring Boot integration ([#1143](https://github.com/getsentry/sentry-java/pull/1143))
- Send user.ip_address = {{auto}} when sendDefaultPii is true ([#1015](https://github.com/getsentry/sentry-java/pull/1015))
- Read tracesSampleRate from AndroidManifest
- OutboxSender supports all envelope item types ([#1158](https://github.com/getsentry/sentry-java/pull/1158))
- Read `uncaught.handler.enabled` property from the external configuration
- Resolve servername from the localhost address
- Add maxAttachmentSize to SentryOptions ([#1138](https://github.com/getsentry/sentry-java/pull/1138))
- Drop invalid attachments ([#1134](https://github.com/getsentry/sentry-java/pull/1134))
- Set isSideLoaded info tags
- Add non blocking Apache HttpClient 5 based Transport ([#1136](https://github.com/getsentry/sentry-java/pull/1136))

### Fixes

- Ref: Make Attachment immutable ([#1120](https://github.com/getsentry/sentry-java/pull/1120))
- Ref: using Calendar to generate Dates
- Ref: Return NoOpTransaction instead of null ([#1126](https://github.com/getsentry/sentry-java/pull/1126))
- Ref: `ITransport` implementations are now responsible for executing request in asynchronous or synchronous way ([#1118](https://github.com/getsentry/sentry-java/pull/1118))
- Ref: Add option to set `TransportFactory` instead of `ITransport` on `SentryOptions` ([#1124](https://github.com/getsentry/sentry-java/pull/1124))
- Ref: Simplify ITransport creation in ITransportFactory ([#1135](https://github.com/getsentry/sentry-java/pull/1135))
- Fixes and Tests: Session serialization and deserialization
- Inheriting sampling decision from parent ([#1100](https://github.com/getsentry/sentry-java/pull/1100))
- Exception only sets a stack trace if there are frames
- Initialize Logback after context refreshes ([#1129](https://github.com/getsentry/sentry-java/pull/1129))
- Do not crash when passing null values to @Nullable methods, eg User and Scope
- Resolving dashed properties from external configuration
- Consider {{ auto }} as a default ip address ([#1015](https://github.com/getsentry/sentry-java/pull/1015))
- Set release and environment on Transactions ([#1152](https://github.com/getsentry/sentry-java/pull/1152))
- Do not set transaction on the scope automatically

## 4.0.0-alpha.2

### Features

- Add basic support for attachments ([#1082](https://github.com/getsentry/sentry-java/pull/1082))
- Set transaction name on events and transactions sent using Spring integration ([#1067](https://github.com/getsentry/sentry-java/pull/1067))
- Set global tags on SentryOptions and load them from external configuration ([#1066](https://github.com/getsentry/sentry-java/pull/1066))
- Add API validator and remove deprecated methods
- Add more convenient method to start a child span ([#1073](https://github.com/getsentry/sentry-java/pull/1073))
- Autoconfigure traces callback in Spring Boot integration ([#1074](https://github.com/getsentry/sentry-java/pull/1074))
- Resolve in-app-includes and in-app-excludes parameters from the external configuration
- Make InAppIncludesResolver public ([#1084](https://github.com/getsentry/sentry-java/pull/1084))
- Add the ability to register multiple OptionsConfiguration beans ([#1093](https://github.com/getsentry/sentry-java/pull/1093))
- Database query tracing with datasource-proxy ([#1095](https://github.com/getsentry/sentry-java/pull/1095))

### Fixes

- Ref: Refactor resolving SpanContext for Throwable ([#1068](https://github.com/getsentry/sentry-java/pull/1068))
- Ref: Change "op" to "operation" in @SentrySpan and @SentryTransaction
- Remove method reference in SentryEnvelopeItem ([#1091](https://github.com/getsentry/sentry-java/pull/1091))
- Set current thread only if there are no exceptions
- SentryOptions creates GsonSerializer by default
- Append DebugImage list if event already has it
- Sort breadcrumbs by Date if there are breadcrumbs already in the event

## 4.0.0-alpha.1

### Features

- Load `sentry.properties` from the application's current working directory ([#1046](https://github.com/getsentry/sentry-java/pull/1046))
- Performance monitoring ([#971](https://github.com/getsentry/sentry-java/pull/971))
- Performance monitoring for Spring Boot applications ([#971](https://github.com/getsentry/sentry-java/pull/971))

### Fixes

- Ref: Refactor JSON deserialization ([#1047](https://github.com/getsentry/sentry-java/pull/1047))

## 3.2.1

### Fixes

- Set current thread only if theres no exceptions ([#1064](https://github.com/getsentry/sentry-java/pull/1064))
- Append DebugImage list if event already has it ([#1092](https://github.com/getsentry/sentry-java/pull/1092))
- Sort breadcrumbs by Date if there are breadcrumbs already in the event ([#1094](https://github.com/getsentry/sentry-java/pull/1094))
- Free Local Refs manually due to Android local ref. count limits  ([#1179](https://github.com/getsentry/sentry-java/pull/1179))

## 3.2.0

### Features

- Expose a Module (Debug images) Loader for Android thru sentry-native ([#1043](https://github.com/getsentry/sentry-java/pull/1043))
- Added java doc to protocol classes based on sentry-data-schemes project ([#1045](https://github.com/getsentry/sentry-java/pull/1045))
- Make SentryExceptionResolver Order configurable to not send handled web exceptions ([#1008](https://github.com/getsentry/sentry-java/pull/1008))
- Resolve HTTP Proxy parameters from the external configuration ([#1028](https://github.com/getsentry/sentry-java/pull/1028))
- Sentry NDK integration is compiled against default NDK version based on AGP's version ([#1048](https://github.com/getsentry/sentry-java/pull/1048))

### Fixes

- Bump: AGP 4.1.1 ([#1040](https://github.com/getsentry/sentry-java/pull/1040))
- Update to sentry-native 0.4.4 and fix shared library builds ([#1039](https://github.com/getsentry/sentry-java/pull/1039))
- use neutral Locale for String operations ([#1033](https://github.com/getsentry/sentry-java/pull/1033))
- Clean up JNI code and properly free strings ([#1050](https://github.com/getsentry/sentry-java/pull/1050))
- set userId for hard-crashes if no user is set ([#1049](https://github.com/getsentry/sentry-java/pull/1049))

## 3.1.3

### Fixes

- Fix broken NDK integration on 3.1.2 (release failed on packaging a .so file)
- Increase max cached events to 30 ([#1029](https://github.com/getsentry/sentry-java/pull/1029))
- Normalize DSN URI ([#1030](https://github.com/getsentry/sentry-java/pull/1030))

## 3.1.2

### Features

- Manually capturing User Feedback
- Set environment to "production" by default.
- Make public the Breadcrumb constructor that accepts a Date ([#1012](https://github.com/getsentry/sentry-java/pull/1012))

### Fixes

- ref: Validate event id on user feedback submission

## 3.1.1

### Features

- Bind logging related SentryProperties to Slf4j Level instead of Logback to improve Log4j2 compatibility

### Fixes

- Prevent Logback and Log4j2 integrations from re-initializing Sentry when Sentry is already initialized
- Make sure HttpServletRequestSentryUserProvider runs by default before custom SentryUserProvider beans
- Fix setting up Sentry in Spring Webflux annotation by changing the scope of Spring WebMvc related dependencies

## 3.1.0

### Features

- Make getThrowable public and improve set contexts ([#967](https://github.com/getsentry/sentry-java/pull/967))
- Accepted quoted values in properties from external configuration ([#972](https://github.com/getsentry/sentry-java/pull/972))

### Fixes

- Auto-Configure `inAppIncludes` in Spring Boot integration ([#966](https://github.com/getsentry/sentry-java/pull/966))
- Bump: Android Gradle Plugin 4.0.2 ([#968](https://github.com/getsentry/sentry-java/pull/968))
- Don't require `sentry.dsn` to be set when using `io.sentry:sentry-spring-boot-starter` and `io.sentry:sentry-logback` together ([#965](https://github.com/getsentry/sentry-java/pull/965))
- Remove chunked streaming mode ([#974](https://github.com/getsentry/sentry-java/pull/974))
- Android 11 + targetSdkVersion 30 crashes Sentry on start ([#977](https://github.com/getsentry/sentry-java/pull/977))

## 3.0.0

## Java + Android

This release marks the re-unification of Java and Android SDK code bases.
It's based on the Android 2.0 SDK, which implements [Sentry's unified API](https://develop.sentry.dev/sdk/unified-api/).

Considerable changes were done, which include a lot of improvements. More are covered below, but the highlights are:

- Improved `log4j2` integration
  - Capture breadcrumbs for level INFO and higher
  - Raises event for ERROR and higher.
  - Minimum levels are configurable.
  - Optionally initializes the SDK via appender.xml
- Dropped support to `log4j`.
- Improved `logback` integration
  - Capture breadcrumbs for level INFO and higher
  - Raises event for ERROR and higher.
  - Minimum levels are configurable.
  - Optionally initializes the SDK via appender.xml
  - Configurable via Spring integration if both are enabled
- Spring
  - No more duplicate events with Spring and logback
  - Auto initalizes if DSN is available
  - Configuration options available with auto complete
- Google App Engine support dropped

## What’s Changed

- Callback to validate SSL certificate ([#944](https://github.com/getsentry/sentry-java/pull/944))
- Attach stack traces enabled by default

### Android specific

- Release health enabled by default for Android
- Sync of Scopes for Java -> Native (NDK)
- Bump Sentry-Native v0.4.2
- Android 11 Support

[Android migration docs](https://docs.sentry.io/platforms/android/migration/#migrating-from-sentry-android-2x-to-sentry-android-3x)

### Java specific

- Unified API for Java SDK and integrations (Spring, Spring boot starter, Servlet, Logback, Log4j2)

New Java [docs](https://docs.sentry.io/platforms/java/) are live and being improved.

## Acquisition

Packages were released on [`bintray sentry-java`](https://dl.bintray.com/getsentry/sentry-java/io/sentry/), [`bintray sentry-android`](https://dl.bintray.com/getsentry/sentry-android/io/sentry/), [`jcenter`](https://jcenter.bintray.com/io/sentry/) and [`mavenCentral`](https://repo.maven.apache.org/maven2/io/sentry/)

## Where is the Java 1.7 code base?

The previous Java releases, are all available in this repository through the tagged releases.
## 3.0.0-beta.1

## What’s Changed

- feat: ssl support ([#944](https://github.com/getsentry/sentry-java/pull/944)) @ninekaw9 @marandaneto
- feat: sync Java to C ([#937](https://github.com/getsentry/sentry-java/pull/937)) @bruno-garcia @marandaneto
- feat: Auto-configure Logback appender in Spring Boot integration. ([#938](https://github.com/getsentry/sentry-java/pull/938)) @maciejwalkowiak
- feat: Add Servlet integration. ([#935](https://github.com/getsentry/sentry-java/pull/935)) @maciejwalkowiak
- fix: Pop scope at the end of the request in Spring integration. ([#936](https://github.com/getsentry/sentry-java/pull/936)) @maciejwalkowiak
- bump: Upgrade Spring Boot to 2.3.4. ([#932](https://github.com/getsentry/sentry-java/pull/932)) @maciejwalkowiak
- fix: Do not set cookies when send pii is set to false. ([#931](https://github.com/getsentry/sentry-java/pull/931)) @maciejwalkowiak

Packages were released on [`bintray sentry-java`](https://dl.bintray.com/getsentry/sentry-java/io/sentry/), [`bintray sentry-android`](https://dl.bintray.com/getsentry/sentry-android/io/sentry/), [`jcenter`](https://jcenter.bintray.com/io/sentry/) and [`mavenCentral`](https://repo.maven.apache.org/maven2/io/sentry/)

We'd love to get feedback.

## 3.0.0-alpha.3

### Features

- Enable attach stack traces and disable attach threads by default ([#921](https://github.com/getsentry/sentry-java/pull/921)) @marandaneto

### Fixes

- Bump sentry-native to 0.4.2 ([#926](https://github.com/getsentry/sentry-java/pull/926)) @marandaneto
- ref: remove log level as RN do not use it anymore ([#924](https://github.com/getsentry/sentry-java/pull/924)) @marandaneto
- Read sample rate correctly from manifest meta data ([#923](https://github.com/getsentry/sentry-java/pull/923)) @marandaneto

Packages were released on [`bintray sentry-android`](https://dl.bintray.com/getsentry/sentry-android/io/sentry/) and [`bintray sentry-java`](https://dl.bintray.com/getsentry/sentry-java/io/sentry/)

We'd love to get feedback.

## 3.0.0-alpha.2

TBD

Packages were released on [bintray](https://dl.bintray.com/getsentry/maven/io/sentry/)

> Note: This release marks the unification of the Java and Android Sentry codebases based on the core of the Android SDK (version 2.x).
Previous releases for the Android SDK (version 2.x) can be found on the now archived: https://github.com/getsentry/sentry-android/

## 3.0.0-alpha.1

### Features

### Fixes


## New releases will happen on a different repository:

https://github.com/getsentry/sentry-java

## What’s Changed

### Features

### Fixes


- feat: enable release health by default

Packages were released on [`bintray`](https://dl.bintray.com/getsentry/sentry-android/io/sentry/sentry-android/), [`jcenter`](https://jcenter.bintray.com/io/sentry/sentry-android/) and [`mavenCentral`](https://repo.maven.apache.org/maven2/io/sentry/sentry-android/)

We'd love to get feedback.

## 2.3.1

### Fixes

- Add main thread checker for the app lifecycle integration ([#525](https://github.com/getsentry/sentry-android/pull/525)) @marandaneto
- Set correct migration link ([#523](https://github.com/getsentry/sentry-android/pull/523)) @fupduck
- Warn about Sentry re-initialization. ([#521](https://github.com/getsentry/sentry-android/pull/521)) @maciejwalkowiak
- Set SDK version in `MainEventProcessor`. ([#513](https://github.com/getsentry/sentry-android/pull/513)) @maciejwalkowiak
- Bump sentry-native to 0.4.0 ([#512](https://github.com/getsentry/sentry-android/pull/512)) @marandaneto
- Bump Gradle to 6.6 and fix linting issues ([#510](https://github.com/getsentry/sentry-android/pull/510)) @marandaneto
- fix(sentry-java): Contexts belong on the Scope ([#504](https://github.com/getsentry/sentry-android/pull/504)) @maciejwalkowiak
- Add tests for verifying scope changes thread isolation ([#508](https://github.com/getsentry/sentry-android/pull/508)) @maciejwalkowiak
- Set `SdkVersion` in default `SentryOptions` created in sentry-core module ([#506](https://github.com/getsentry/sentry-android/pull/506)) @maciejwalkowiak

Packages were released on [`bintray`](https://dl.bintray.com/getsentry/sentry-android/io/sentry/sentry-android/), [`jcenter`](https://jcenter.bintray.com/io/sentry/sentry-android/) and [`mavenCentral`](https://repo.maven.apache.org/maven2/io/sentry/sentry-android/)

We'd love to get feedback.

## 2.3.0

### Features

- Add console application sample. ([#502](https://github.com/getsentry/sentry-android/pull/502)) @maciejwalkowiak
- Log stacktraces in SystemOutLogger ([#498](https://github.com/getsentry/sentry-android/pull/498)) @maciejwalkowiak
- Add method to add breadcrumb with string parameter. ([#501](https://github.com/getsentry/sentry-android/pull/501)) @maciejwalkowiak

### Fixes

- Converting UTC and ISO timestamp when missing Locale/TimeZone do not error ([#505](https://github.com/getsentry/sentry-android/pull/505)) @marandaneto
- Call `Sentry#close` on JVM shutdown. ([#497](https://github.com/getsentry/sentry-android/pull/497)) @maciejwalkowiak
- ref: sentry-core changes for console app ([#473](https://github.com/getsentry/sentry-android/pull/473)) @marandaneto

Obs: If you are using its own instance of `Hub`/`SentryClient` and reflection to set up the SDK to be usable within Libraries, this change may break your code, please fix the renamed classes.

Packages were released on [`bintray`](https://dl.bintray.com/getsentry/sentry-android/io/sentry/sentry-android/), [`jcenter`](https://jcenter.bintray.com/io/sentry/sentry-android/) and [`mavenCentral`](https://repo.maven.apache.org/maven2/io/sentry/sentry-android/)

We'd love to get feedback.

## 2.2.2

### Features

- Add sdk to envelope header ([#488](https://github.com/getsentry/sentry-android/pull/488)) @marandaneto
- Log request if response code is not 200 ([#484](https://github.com/getsentry/sentry-android/pull/484)) @marandaneto

### Fixes

- Bump plugin versions ([#487](https://github.com/getsentry/sentry-android/pull/487)) @marandaneto
- Bump: AGP 4.0.1 ([#486](https://github.com/getsentry/sentry-android/pull/486)) @marandaneto

Packages were released on [`bintray`](https://dl.bintray.com/getsentry/sentry-android/io/sentry/sentry-android/), [`jcenter`](https://jcenter.bintray.com/io/sentry/sentry-android/) and [`mavenCentral`](https://repo.maven.apache.org/maven2/io/sentry/sentry-android/)

We'd love to get feedback.

## 2.2.1

### Fixes

- Timber adds breadcrumb even if event level is < minEventLevel ([#480](https://github.com/getsentry/sentry-android/pull/480)) @marandaneto
- Contexts serializer avoids reflection and fixes desugaring issue ([#478](https://github.com/getsentry/sentry-android/pull/478)) @marandaneto
- clone session before sending to the transport ([#474](https://github.com/getsentry/sentry-android/pull/474)) @marandaneto
- Bump Gradle 6.5.1 ([#479](https://github.com/getsentry/sentry-android/pull/479)) @marandaneto

Packages were released on [`bintray`](https://dl.bintray.com/getsentry/sentry-android/io/sentry/sentry-android/), [`jcenter`](https://jcenter.bintray.com/io/sentry/sentry-android/) and [`mavenCentral`](https://repo.maven.apache.org/maven2/io/sentry/sentry-android/)

We'd love to get feedback.

## 2.2.0

### Fixes

- Negative session sequence if the date is before java date epoch ([#471](https://github.com/getsentry/sentry-android/pull/471)) @marandaneto
- Deserialise unmapped contexts values from envelope ([#470](https://github.com/getsentry/sentry-android/pull/470)) @marandaneto
- Bump: sentry-native 0.3.4 ([#468](https://github.com/getsentry/sentry-android/pull/468)) @marandaneto

- feat: timber integration ([#464](https://github.com/getsentry/sentry-android/pull/464)) @marandaneto

1) To add integrations it requires a [manual initialization](https://docs.sentry.io/platforms/android/#manual-initialization) of the Android SDK.

2) Add the `sentry-android-timber` dependency:

```groovy
implementation 'io.sentry:sentry-android-timber:{version}' // version >= 2.2.0
```

3) Initialize and add the `SentryTimberIntegration`:

```java
SentryAndroid.init(this, options -> {
    // default values:
    // minEventLevel = ERROR
    // minBreadcrumbLevel = INFO
    options.addIntegration(new SentryTimberIntegration());

    // custom values for minEventLevel and minBreadcrumbLevel
    // options.addIntegration(new SentryTimberIntegration(SentryLevel.WARNING, SentryLevel.ERROR));
});
```

4) Use the Timber integration:

```java
try {
    int x = 1 / 0;
} catch (Exception e) {
    Timber.e(e);
}
```

Packages were released on [`bintray`](https://dl.bintray.com/getsentry/sentry-android/io/sentry/sentry-android/), [`jcenter`](https://jcenter.bintray.com/io/sentry/sentry-android/) and [`mavenCentral`](https://repo.maven.apache.org/maven2/io/sentry/sentry-android/)

We'd love to get feedback.

## 2.1.7

### Fixes

- Init native libs if available on SDK init ([#461](https://github.com/getsentry/sentry-android/pull/461)) @marandaneto
- Make JVM target explicit in sentry-core ([#462](https://github.com/getsentry/sentry-android/pull/462)) @dilbernd
- Timestamp with millis from react-native should be in UTC format ([#456](https://github.com/getsentry/sentry-android/pull/456)) @marandaneto
- Bump Gradle to 6.5 ([#454](https://github.com/getsentry/sentry-android/pull/454)) @marandaneto

Packages were released on [`bintray`](https://dl.bintray.com/getsentry/sentry-android/io/sentry/sentry-android/), [`jcenter`](https://jcenter.bintray.com/io/sentry/sentry-android/) and [`mavenCentral`](https://repo.maven.apache.org/maven2/io/sentry/sentry-android/)

We'd love to get feedback.

## 2.1.6

### Fixes

- Do not lookup sentry-debug-meta but instead load it directly ([#445](https://github.com/getsentry/sentry-android/pull/445)) @marandaneto
- Regression on v2.1.5 which can cause a crash on SDK init

Packages were released on [`bintray`](https://dl.bintray.com/getsentry/sentry-android/io/sentry/sentry-android/), [`jcenter`](https://jcenter.bintray.com/io/sentry/sentry-android/) and [`mavenCentral`](https://repo.maven.apache.org/maven2/io/sentry/sentry-android/)

We'd love to get feedback.

## 2.1.5

### Fixes

This version has a severe bug and can cause a crash on SDK init

Please upgrade to https://github.com/getsentry/sentry-android/releases/tag/2.1.6

## 2.1.4

### Features

- Make gzip as default content encoding type ([#433](https://github.com/getsentry/sentry-android/pull/433)) @marandaneto
- Use AGP 4 features ([#366](https://github.com/getsentry/sentry-android/pull/366)) @marandaneto
- Create GH Actions CI for Ubuntu/macOS ([#403](https://github.com/getsentry/sentry-android/pull/403)) @marandaneto
- Make root checker better and minimize false positive ([#417](https://github.com/getsentry/sentry-android/pull/417)) @marandaneto

### Fixes

- bump: sentry-native to 0.3.1 ([#440](https://github.com/getsentry/sentry-android/pull/440)) @marandaneto
- Update last session timestamp ([#437](https://github.com/getsentry/sentry-android/pull/437)) @marandaneto
- Filter trim memory breadcrumbs ([#431](https://github.com/getsentry/sentry-android/pull/431)) @marandaneto

Packages were released on [`bintray`](https://dl.bintray.com/getsentry/sentry-android/io/sentry/sentry-android/), [`jcenter`](https://jcenter.bintray.com/io/sentry/sentry-android/) and [`mavenCentral`](https://repo.maven.apache.org/maven2/io/sentry/sentry-android/)

We'd love to get feedback.

## 2.1.3

### Fixes

This fixes several critical bugs in sentry-android 2.0 and 2.1

- Sentry.init register integrations after creating the main Hub instead of doing it in the main Hub ctor ([#427](https://github.com/getsentry/sentry-android/pull/427)) @marandaneto
- make NoOpLogger public ([#425](https://github.com/getsentry/sentry-android/pull/425)) @marandaneto
- ConnectivityChecker returns connection status and events are not trying to be sent if no connection. ([#420](https://github.com/getsentry/sentry-android/pull/420)) @marandaneto
- thread pool executor is a single thread executor instead of scheduled thread executor ([#422](https://github.com/getsentry/sentry-android/pull/422)) @marandaneto
- Add Abnormal to the Session.State enum as its part of the protocol ([#424](https://github.com/getsentry/sentry-android/pull/424)) @marandaneto
- Bump: Gradle to 6.4.1 ([#419](https://github.com/getsentry/sentry-android/pull/419)) @marandaneto

We recommend that you use sentry-android 2.1.3 over the initial release of sentry-android 2.0 and 2.1.

Packages were released on [`bintray`](https://dl.bintray.com/getsentry/sentry-android/io/sentry/sentry-android/), [`jcenter`](https://jcenter.bintray.com/io/sentry/sentry-android/) and [`mavenCentral`](https://repo.maven.apache.org/maven2/io/sentry/sentry-android/)

We'd love to get feedback.

## 2.1.2

### Features

- Added options to configure http transport ([#411](https://github.com/getsentry/sentry-android/pull/411)) @marandaneto

### Fixes

- Phone state breadcrumbs require read_phone_state on older OS versions ([#415](https://github.com/getsentry/sentry-android/pull/415)) @marandaneto @bsergean
- before raising ANR events, we check ProcessErrorStateInfo if available ([#412](https://github.com/getsentry/sentry-android/pull/412)) @marandaneto
- send cached events to use a single thread executor ([#405](https://github.com/getsentry/sentry-android/pull/405)) @marandaneto
- initing SDK on AttachBaseContext ([#409](https://github.com/getsentry/sentry-android/pull/409)) @marandaneto
- sessions can't be abnormal, but exited if not ended properly ([#410](https://github.com/getsentry/sentry-android/pull/410)) @marandaneto

Packages were released on [`bintray`](https://dl.bintray.com/getsentry/sentry-android/io/sentry/sentry-android/), [`jcenter`](https://jcenter.bintray.com/io/sentry/sentry-android/) and [`mavenCentral`](https://repo.maven.apache.org/maven2/io/sentry/sentry-android/)

We'd love to get feedback.

## 2.1.1

### Features

- Added missing getters on Breadcrumb and SentryEvent ([#397](https://github.com/getsentry/sentry-android/pull/397)) @marandaneto
- Add trim memory breadcrumbs ([#395](https://github.com/getsentry/sentry-android/pull/395)) @marandaneto
- Only set breadcrumb extras if not empty ([#394](https://github.com/getsentry/sentry-android/pull/394)) @marandaneto
- Added samples of how to disable automatic breadcrumbs ([#389](https://github.com/getsentry/sentry-android/pull/389)) @marandaneto

### Fixes

- Set missing release, environment and dist to sentry-native options ([#404](https://github.com/getsentry/sentry-android/pull/404)) @marandaneto
- Do not add automatic and empty sensor breadcrumbs ([#401](https://github.com/getsentry/sentry-android/pull/401)) @marandaneto
- ref: removed Thread.sleep from LifecycleWatcher tests, using awaitility and DateProvider ([#392](https://github.com/getsentry/sentry-android/pull/392)) @marandaneto
- ref: added a DateTimeProvider for making retry after testable ([#391](https://github.com/getsentry/sentry-android/pull/391)) @marandaneto
- Bump Gradle to 6.4 ([#390](https://github.com/getsentry/sentry-android/pull/390)) @marandaneto
- Bump sentry-native to 0.2.6 ([#396](https://github.com/getsentry/sentry-android/pull/396)) @marandaneto

Packages were released on [`bintray`](https://dl.bintray.com/getsentry/sentry-android/io/sentry/sentry-android/), [`jcenter`](https://jcenter.bintray.com/io/sentry/sentry-android/) and [`mavenCentral`](https://repo.maven.apache.org/maven2/io/sentry/sentry-android/)

We'd love to get feedback.

## 2.1.0

### Features

- Includes all the changes of 2.1.0 alpha, beta and RC

### Fixes

- fix when PhoneStateListener is not ready for use ([#387](https://github.com/getsentry/sentry-android/pull/387)) @marandaneto
- make ANR 5s by default ([#388](https://github.com/getsentry/sentry-android/pull/388)) @marandaneto
- rate limiting by categories ([#381](https://github.com/getsentry/sentry-android/pull/381)) @marandaneto
- Bump NDK to latest stable version 21.1.6352462 ([#386](https://github.com/getsentry/sentry-android/pull/386)) @marandaneto

Packages were released on [`bintray`](https://dl.bintray.com/getsentry/sentry-android/io/sentry/sentry-android/), [`jcenter`](https://jcenter.bintray.com/io/sentry/sentry-android/) and [`mavenCentral`](https://repo.maven.apache.org/maven2/io/sentry/sentry-android/)

We'd love to get feedback.

## 2.0.3

### Fixes

- patch from 2.1.0-alpha.2 - avoid crash if NDK throws UnsatisfiedLinkError ([#344](https://github.com/getsentry/sentry-android/pull/344)) @marandaneto

Packages were released on [`bintray`](https://dl.bintray.com/getsentry/sentry-android/io/sentry/sentry-android/), [`jcenter`](https://jcenter.bintray.com/io/sentry/sentry-android/) and [`mavenCentral`](https://repo.maven.apache.org/maven2/io/sentry/sentry-android/)

We'd love to get feedback.

## 2.1.0-RC.1

### Features

- Options for uncaught exception and make SentryOptions list Thread-Safe ([#384](https://github.com/getsentry/sentry-android/pull/384)) @marandaneto
- Automatic breadcrumbs for app, activity and sessions lifecycles and system events ([#348](https://github.com/getsentry/sentry-android/pull/348)) @marandaneto
- Make capture session and envelope internal ([#372](https://github.com/getsentry/sentry-android/pull/372)) @marandaneto

### Fixes

- If retry after header has empty categories, apply retry after to all of them ([#377](https://github.com/getsentry/sentry-android/pull/377)) @marandaneto
- Discard events and envelopes if cached and retry after ([#378](https://github.com/getsentry/sentry-android/pull/378)) @marandaneto
- Merge loadLibrary calls for sentry-native and clean up CMake files ([#373](https://github.com/getsentry/sentry-android/pull/373)) @Swatinem
- Exceptions should be sorted oldest to newest ([#370](https://github.com/getsentry/sentry-android/pull/370)) @marandaneto
- Check external storage size even if its read only ([#368](https://github.com/getsentry/sentry-android/pull/368)) @marandaneto
- Wrong check for cellular network capability ([#369](https://github.com/getsentry/sentry-android/pull/369)) @marandaneto
- add ScheduledForRemoval annotation to deprecated methods ([#375](https://github.com/getsentry/sentry-android/pull/375)) @marandaneto
- Bump NDK to 21.0.6113669 ([#367](https://github.com/getsentry/sentry-android/pull/367)) @marandaneto
- Bump AGP and add new make cmd to check for updates ([#365](https://github.com/getsentry/sentry-android/pull/365)) @marandaneto

Packages were released on [`bintray`](https://dl.bintray.com/getsentry/sentry-android/io/sentry/sentry-android/), [`jcenter`](https://jcenter.bintray.com/io/sentry/sentry-android/) and [`mavenCentral`](https://repo.maven.apache.org/maven2/io/sentry/sentry-android/)

We'd love to get feedback.

## 2.1.0-beta.2

### Fixes

- Bump sentry-native to 0.2.4 ([#364](https://github.com/getsentry/sentry-android/pull/364)) @marandaneto
- Update current session on session start after deleting previous session ([#362](https://github.com/getsentry/sentry-android/pull/362)) @marandaneto

Packages were released on [`bintray`](https://dl.bintray.com/getsentry/sentry-android/io/sentry/sentry-android/), [`jcenter`](https://jcenter.bintray.com/io/sentry/sentry-android/) and [`mavenCentral`](https://repo.maven.apache.org/maven2/io/sentry/sentry-android/)

We'd love to get feedback.

## 2.1.0-beta.1

### Fixes

- Bump sentry-native to 0.2.3 ([#357](https://github.com/getsentry/sentry-android/pull/357)) @marandaneto
- Check for androidx availability on runtime ([#356](https://github.com/getsentry/sentry-android/pull/356)) @marandaneto
- If theres a left over session file and its crashed, we should not overwrite its state ([#354](https://github.com/getsentry/sentry-android/pull/354)) @marandaneto
- Session should be exited state if state was ok ([#352](https://github.com/getsentry/sentry-android/pull/352)) @marandaneto
- Envelope has dedicated endpoint ([#353](https://github.com/getsentry/sentry-android/pull/353)) @marandaneto

Packages were released on [`bintray`](https://dl.bintray.com/getsentry/sentry-android/io/sentry/sentry-android/), [`jcenter`](https://jcenter.bintray.com/io/sentry/sentry-android/) and [`mavenCentral`](https://repo.maven.apache.org/maven2/io/sentry/sentry-android/)

We'd love to get feedback.

## 2.1.0-alpha.2

### Fixes

- Change integration order for cached outbox events ([#347](https://github.com/getsentry/sentry-android/pull/347)) @marandaneto
- Avoid crash if NDK throws UnsatisfiedLinkError ([#344](https://github.com/getsentry/sentry-android/pull/344)) @marandaneto
- Avoid getting a threadlocal twice. ([#339](https://github.com/getsentry/sentry-android/pull/339)) @metlos
- Removing session tracking guard on hub and client ([#338](https://github.com/getsentry/sentry-android/pull/338)) @marandaneto
- Bump agp to 3.6.2 ([#336](https://github.com/getsentry/sentry-android/pull/336)) @marandaneto
- Fix racey ANR integration ([#332](https://github.com/getsentry/sentry-android/pull/332)) @marandaneto
- Logging envelopes path when possible instead of nullable id ([#331](https://github.com/getsentry/sentry-android/pull/331)) @marandaneto
- Renaming transport gate method ([#330](https://github.com/getsentry/sentry-android/pull/330)) @marandaneto

Packages were released on [`bintray`](https://dl.bintray.com/getsentry/sentry-android/io/sentry/sentry-android/), [`jcenter`](https://jcenter.bintray.com/io/sentry/sentry-android/) and [`mavenCentral`](https://repo.maven.apache.org/maven2/io/sentry/sentry-android/)

We'd love to get feedback.

## 2.1.0-alpha.1

Release of Sentry's new SDK for Android.

## What’s Changed

### Features

- Release health @marandaneto @bruno-garcia
- ANR report should have 'was active=yes' on the dashboard ([#299](https://github.com/getsentry/sentry-android/pull/299)) @marandaneto
- NDK events apply scoped data ([#322](https://github.com/getsentry/sentry-android/pull/322)) @marandaneto
- Add a StdoutTransport ([#310](https://github.com/getsentry/sentry-android/pull/310)) @mike-burns
- Implementing new retry after protocol ([#306](https://github.com/getsentry/sentry-android/pull/306)) @marandaneto

### Fixes

- Bump sentry-native to 0.2.2 ([#305](https://github.com/getsentry/sentry-android/pull/305)) @Swatinem
- Missing App's info ([#315](https://github.com/getsentry/sentry-android/pull/315)) @marandaneto
- Buffered writers/readers - otimizations ([#311](https://github.com/getsentry/sentry-android/pull/311)) @marandaneto
- Boot time should be UTC ([#309](https://github.com/getsentry/sentry-android/pull/309)) @marandaneto
- Make transport result public ([#300](https://github.com/getsentry/sentry-android/pull/300)) @marandaneto

Packages were released on [`bintray`](https://dl.bintray.com/getsentry/sentry-android/io/sentry/sentry-android/), [`jcenter`](https://jcenter.bintray.com/io/sentry/sentry-android/) and [`mavenCentral`](https://repo.maven.apache.org/maven2/io/sentry/sentry-android/)

We'd love to get feedback.

## 2.0.2

Release of Sentry's new SDK for Android.

### Features

- MavenCentral support ([#284](https://github.com/getsentry/sentry-android/pull/284)) @marandaneto

### Fixes

- Bump AGP to 3.6.1 ([#285](https://github.com/getsentry/sentry-android/pull/285)) @marandaneto

Packages were released on [`bintray`](https://dl.bintray.com/getsentry/sentry-android/io/sentry/sentry-android/), [`jcenter`](https://jcenter.bintray.com/io/sentry/sentry-android/) and [`mavenCentral`](https://repo.maven.apache.org/maven2/io/sentry/sentry-android/)

We'd love to get feedback.

## 2.0.1

Release of Sentry's new SDK for Android.

## What’s Changed

### Features

- Attach threads/stacktraces ([#267](https://github.com/getsentry/sentry-android/pull/267)) @marandaneto
- Add the default serverName to SentryOptions and use it in MainEventProcessor ([#279](https://github.com/getsentry/sentry-android/pull/279)) @metlos

### Fixes

- set current threadId when there's no mechanism set ([#277](https://github.com/getsentry/sentry-android/pull/277)) @marandaneto
- Preview package manager ([#269](https://github.com/getsentry/sentry-android/pull/269)) @bruno-garcia

Packages were released on [`bintray`](https://dl.bintray.com/getsentry/sentry-android/io/sentry/), [`jcenter`](https://jcenter.bintray.com/io/sentry/sentry-android/)

We'd love to get feedback.

## 2.0.0

Release of Sentry's new SDK for Android.

New features not offered by (1.7.x):

- NDK support
  - Captures crashes caused by native code
  - Access to the [`sentry-native` SDK](https://github.com/getsentry/sentry-native/) API by your native (C/C++/Rust code/..).
- Automatic init (just add your `DSN` to the manifest)
   - Proguard rules are added automatically
   - Permission (Internet) is added automatically
- Uncaught Exceptions might be captured even before the app restarts
- Sentry's Unified API.
- More context/device information
- Packaged as `aar`
- Frames from the app automatically marked as `InApp=true` (stack traces in Sentry highlights them by default).
- Complete Sentry Protocol available.
- All threads and their stack traces are captured.
- Sample project in this repo to test many features (segfault, uncaught exception, ANR...)

Features from the current SDK like `ANR` are also available (by default triggered after 4 seconds).

Packages were released on [`bintray`](https://dl.bintray.com/getsentry/sentry-android/io/sentry/), [`jcenter`](https://jcenter.bintray.com/io/sentry/sentry-android/)

We'd love to get feedback.

## 2.0.0-rc04

Release of Sentry's new SDK for Android.

### Features

- Take sampleRate from metadata ([#262](https://github.com/getsentry/sentry-android/pull/262)) @bruno-garcia
- Support mills timestamp format ([#263](https://github.com/getsentry/sentry-android/pull/263)) @marandaneto
- Adding logs to installed integrations ([#265](https://github.com/getsentry/sentry-android/pull/265)) @marandaneto

### Fixes

- Breacrumb.data to string,object, Add LOG level ([#264](https://github.com/getsentry/sentry-android/pull/264)) @HazAT
- Read release conf. on manifest ([#266](https://github.com/getsentry/sentry-android/pull/266)) @marandaneto

Packages were released on [`bintray`](https://dl.bintray.com/getsentry/sentry-android/io/sentry/), [`jcenter`](https://jcenter.bintray.com/io/sentry/sentry-android/)

We'd love to get feedback and we'll work in getting the GA `2.0.0` out soon.
Until then, the [stable SDK offered by Sentry is at version 1.7.30](https://github.com/getsentry/sentry-java/releases/tag/v1.7.30)

## 2.0.0-rc03

Release of Sentry's new SDK for Android.

### Fixes

- fixes ([#259](https://github.com/getsentry/sentry-android/issues/259)) - NPE check on getExternalFilesDirs items. ([#260](https://github.com/getsentry/sentry-android/pull/260)) @marandaneto
- strictMode typo ([#258](https://github.com/getsentry/sentry-android/pull/258)) @marandaneto

Packages were released on [`bintray`](https://dl.bintray.com/getsentry/sentry-android/io/sentry/), [`jcenter`](https://jcenter.bintray.com/io/sentry/sentry-android/)

We'd love to get feedback and we'll work in getting the GA `2.0.0` out soon.
Until then, the [stable SDK offered by Sentry is at version 1.7.30](https://github.com/getsentry/sentry-java/releases/tag/v1.7.30)

## 2.0.0-rc02

Release of Sentry's new SDK for Android.

### Features

- Hub mode configurable ([#247](https://github.com/getsentry/sentry-android/pull/247)) @bruno-garcia
- Added remove methods (tags/extras) to the sentry static class ([#243](https://github.com/getsentry/sentry-android/pull/243)) @marandaneto

### Fixes


- Update ndk for new sentry-native version ([#235](https://github.com/getsentry/sentry-android/pull/235)) @Swatinem @marandaneto
- Make integrations public ([#256](https://github.com/getsentry/sentry-android/pull/256)) @marandaneto
- Bump build-tools ([#255](https://github.com/getsentry/sentry-android/pull/255)) @marandaneto
- Added javadocs to scope and its dependencies ([#253](https://github.com/getsentry/sentry-android/pull/253)) @marandaneto
- Build all ABIs ([#254](https://github.com/getsentry/sentry-android/pull/254)) @marandaneto
- Moving back ANR timeout from long to int param. ([#252](https://github.com/getsentry/sentry-android/pull/252)) @marandaneto
- Added HubAdapter to call Sentry static methods from Integrations ([#250](https://github.com/getsentry/sentry-android/pull/250)) @marandaneto
- New Release format ([#242](https://github.com/getsentry/sentry-android/pull/242)) @marandaneto
- Javadocs for SentryOptions ([#246](https://github.com/getsentry/sentry-android/pull/246)) @marandaneto
- non-app is already inApp excluded by default. ([#244](https://github.com/getsentry/sentry-android/pull/244)) @marandaneto
- Fix if symlink exists for sentry-native ([#241](https://github.com/getsentry/sentry-android/pull/241)) @marandaneto
- Clone method - race condition free ([#226](https://github.com/getsentry/sentry-android/pull/226)) @marandaneto
- Refactoring breadcrumbs callback ([#239](https://github.com/getsentry/sentry-android/pull/239)) @marandaneto

Packages were released on [`bintray`](https://dl.bintray.com/getsentry/sentry-android/io/sentry/), [`jcenter`](https://jcenter.bintray.com/io/sentry/sentry-android/)

We'd love to get feedback and we'll work in getting the GA `2.0.0` out soon.
Until then, the [stable SDK offered by Sentry is at version 1.7.30](https://github.com/getsentry/sentry-java/releases/tag/v1.7.30)

## 2.0.0-rc01

Release of Sentry's new SDK for Android.

## What’s Changed

### Features

- Added remove methods for Scope data ([#237](https://github.com/getsentry/sentry-android/pull/237)) @marandaneto
- More device context (deviceId, connectionType and language) ([#229](https://github.com/getsentry/sentry-android/pull/229)) @marandaneto
- Added a few java docs (Sentry, Hub and SentryClient) ([#223](https://github.com/getsentry/sentry-android/pull/223)) @marandaneto
- Implemented diagnostic logger ([#218](https://github.com/getsentry/sentry-android/pull/218)) @marandaneto
- Added event processors to scope ([#209](https://github.com/getsentry/sentry-android/pull/209)) @marandaneto
- Added android transport gate ([#206](https://github.com/getsentry/sentry-android/pull/206)) @marandaneto
- Added executor for caching values out of the main thread ([#201](https://github.com/getsentry/sentry-android/pull/201)) @marandaneto

### Fixes


- Honor RetryAfter ([#236](https://github.com/getsentry/sentry-android/pull/236)) @marandaneto
- Add tests for SentryValues ([#238](https://github.com/getsentry/sentry-android/pull/238)) @philipphofmann
- Do not set frames if there's none ([#234](https://github.com/getsentry/sentry-android/pull/234)) @marandaneto
- Always call interrupt after InterruptedException ([#232](https://github.com/getsentry/sentry-android/pull/232)) @marandaneto
- Mark as current thread if its the main thread ([#228](https://github.com/getsentry/sentry-android/pull/228)) @marandaneto
- Fix lgtm alerts ([#219](https://github.com/getsentry/sentry-android/pull/219)) @marandaneto
- Written unit tests to ANR integration ([#215](https://github.com/getsentry/sentry-android/pull/215)) @marandaneto
- Added blog posts to README ([#214](https://github.com/getsentry/sentry-android/pull/214)) @marandaneto
- Raise code coverage for Dsn to 100% ([#212](https://github.com/getsentry/sentry-android/pull/212)) @philipphofmann
- Remove redundant times(1) for Mockito.verify ([#211](https://github.com/getsentry/sentry-android/pull/211)) @philipphofmann
- Transport may be set on options ([#203](https://github.com/getsentry/sentry-android/pull/203)) @marandaneto
- dist may be set on options ([#204](https://github.com/getsentry/sentry-android/pull/204)) @marandaneto
- Throw an exception if DSN is not set ([#200](https://github.com/getsentry/sentry-android/pull/200)) @marandaneto
- Migration guide markdown ([#197](https://github.com/getsentry/sentry-android/pull/197)) @marandaneto

Packages were released on [`bintray`](https://dl.bintray.com/getsentry/sentry-android/io/sentry/), [`jcenter`](https://jcenter.bintray.com/io/sentry/sentry-android/)

We'd love to get feedback and we'll work in getting the GA `2.0.0` out soon.
Until then, the [stable SDK offered by Sentry is at version 1.7.29](https://github.com/getsentry/sentry-java/releases/tag/v1.7.29)

## 2.0.0-beta02

Release of Sentry's new SDK for Android.

### Features

- addBreadcrumb overloads ([#196](https://github.com/getsentry/sentry-android/pull/196)) and ([#198](https://github.com/getsentry/sentry-android/pull/198))

### Fixes

- fix Android bug on API 24 and 25 about getting current threads and stack traces ([#194](https://github.com/getsentry/sentry-android/pull/194))

Packages were released on [`bintray`](https://dl.bintray.com/getsentry/sentry-android/io/sentry/), [`jcenter`](https://jcenter.bintray.com/io/sentry/sentry-android/)

We'd love to get feedback and we'll work in getting the GA `2.0.0` out soon.
Until then, the [stable SDK offered by Sentry is at version 1.7.28](https://github.com/getsentry/sentry-java/releases/tag/v1.7.28)

## 2.0.0-beta01

Release of Sentry's new SDK for Android.

### Fixes

- ref: ANR doesn't set handled flag ([#186](https://github.com/getsentry/sentry-android/pull/186))
- SDK final review ([#183](https://github.com/getsentry/sentry-android/pull/183))
- ref: Drop errored in favor of crashed ([#187](https://github.com/getsentry/sentry-android/pull/187))
- Workaround android_id ([#185](https://github.com/getsentry/sentry-android/pull/185))
- Renamed sampleRate ([#191](https://github.com/getsentry/sentry-android/pull/191))
- Making timestamp package-private or test-only ([#190](https://github.com/getsentry/sentry-android/pull/190))
- Split event processor in Device/App data ([#180](https://github.com/getsentry/sentry-android/pull/180))

Packages were released on [`bintray`](https://dl.bintray.com/getsentry/sentry-android/io/sentry/), [`jcenter`](https://jcenter.bintray.com/io/sentry/sentry-android/)

We'd love to get feedback and we'll work in getting the GA `2.0.0` out soon.
Until then, the [stable SDK offered by Sentry is at version 1.7.28](https://github.com/getsentry/sentry-java/releases/tag/v1.7.28)

## 2.0.0-alpha09

Release of Sentry's new SDK for Android.

### Features

- Adding nativeBundle plugin ([#161](https://github.com/getsentry/sentry-android/pull/161))
- Adding scope methods to sentry static class ([#179](https://github.com/getsentry/sentry-android/pull/179))

### Fixes

- fix: DSN parsing ([#165](https://github.com/getsentry/sentry-android/pull/165))
- Don't avoid exception type minification ([#166](https://github.com/getsentry/sentry-android/pull/166))
- make Gson retro compatible with older versions of AGP ([#177](https://github.com/getsentry/sentry-android/pull/177))
- Bump sentry-native with message object instead of a string ([#172](https://github.com/getsentry/sentry-android/pull/172))

Packages were released on [`bintray`](https://dl.bintray.com/getsentry/sentry-android/io/sentry/), [`jcenter`](https://jcenter.bintray.com/io/sentry/sentry-android/)

We'd love to get feedback and we'll work in getting the GA `2.0.0` out soon.
Until then, the [stable SDK offered by Sentry is at version 1.7.28](https://github.com/getsentry/sentry-java/releases/tag/v1.7.28)

## 2.0.0-alpha08

Release of Sentry's new SDK for Android.

### Fixes

- DebugId endianness ([#162](https://github.com/getsentry/sentry-android/pull/162))
- Executed beforeBreadcrumb also for scope ([#160](https://github.com/getsentry/sentry-android/pull/160))
- Benefit of manifest merging when minSdk ([#159](https://github.com/getsentry/sentry-android/pull/159))
- Add method to captureMessage with level ([#157](https://github.com/getsentry/sentry-android/pull/157))
- Listing assets file on the wrong dir ([#156](https://github.com/getsentry/sentry-android/pull/156))

Packages were released on [`bintray`](https://dl.bintray.com/getsentry/sentry-android/io/sentry/), [`jcenter`](https://jcenter.bintray.com/io/sentry/sentry-android/)

We'd love to get feedback and we'll work in getting the GA `2.0.0` out soon.
Until then, the [stable SDK offered by Sentry is at version 1.7.28](https://github.com/getsentry/sentry-java/releases/tag/v1.7.28)

## 2.0.0-alpha07

Third release of Sentry's new SDK for Android.

### Fixes

-  Fixed release for jcenter and bintray

Packages were released on [`bintray`](https://dl.bintray.com/getsentry/sentry-android/io/sentry/), [`jcenter`](https://jcenter.bintray.com/io/sentry/sentry-android/)

We'd love to get feedback and we'll work in getting the GA `2.0.0` out soon.
Until then, the [stable SDK offered by Sentry is at version 1.7.28](https://github.com/getsentry/sentry-java/releases/tag/v1.7.28)

## 2.0.0-alpha06

Second release of Sentry's new SDK for Android.

### Fixes

- Fixed a typo on pom generation.

Packages were released on [`bintray`](https://dl.bintray.com/getsentry/sentry-android/io/sentry/), [`jcenter`](https://jcenter.bintray.com/io/sentry/sentry-android/)

We'd love to get feedback and we'll work in getting the GA `2.0.0` out soon.
Until then, the [stable SDK offered by Sentry is at version 1.7.28](https://github.com/getsentry/sentry-java/releases/tag/v1.7.28)

## 2.0.0-alpha05

First release of Sentry's new SDK for Android.

New features not offered by our current (1.7.x), stable SDK are:

- NDK support
  - Captures crashes caused by native code
  - Access to the [`sentry-native` SDK](https://github.com/getsentry/sentry-native/) API by your native (C/C++/Rust code/..).
- Automatic init (just add your `DSN` to the manifest)
   - Proguard rules are added automatically
   - Permission (Internet) is added automatically
- Uncaught Exceptions might be captured even before the app restarts
- Unified API which include scopes etc.
- More context/device information
- Packaged as `aar`
- Frames from the app automatically marked as `InApp=true` (stack traces in Sentry highlights them by default).
- Complete Sentry Protocol available.
- All threads and their stack traces are captured.
- Sample project in this repo to test many features (segfault, uncaught exception, scope)

Features from the current SDK like `ANR` are also available (by default triggered after 4 seconds).

Packages were released on [`bintray`](https://dl.bintray.com/getsentry/sentry-android/io/sentry/), [`jcenter`](https://jcenter.bintray.com/io/sentry/sentry-android/)

We'd love to get feedback and we'll work in getting the GA `2.0.0` out soon.
Until then, the [stable SDK offered by Sentry is at version 1.7.28](https://github.com/getsentry/sentry-java/releases/tag/v1.7.28)<|MERGE_RESOLUTION|>--- conflicted
+++ resolved
@@ -2,15 +2,13 @@
 
 ## Unreleased
 
-<<<<<<< HEAD
 ### Features
 
 - Disable Sentry with SentryOptions ([#2840](https://github.com/getsentry/sentry-java/pull/2840))
-=======
+
 ### Fixes
 
 - Change Spring Boot, Apollo, Apollo 3, JUL, Logback, Log4j2, OpenFeign, GraphQL and Kotlin coroutines core dependencies to compileOnly ([#2837](https://github.com/getsentry/sentry-java/pull/2837))
->>>>>>> f18a4384
 
 ## 6.25.1
 
