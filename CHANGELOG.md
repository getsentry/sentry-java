--- conflicted
+++ resolved
@@ -4,11 +4,8 @@
 
 ### Features
 
-<<<<<<< HEAD
+- Add debouncing mechanism and before-capture callbacks for screenshots and view hierarchies ([#2773](https://github.com/getsentry/sentry-java/pull/2773))
 - Tracing headers (`sentry-trace` and `baggage`) are now attached and passed through even if performance is disabled ([#2788](https://github.com/getsentry/sentry-java/pull/2788))
-=======
-- Add debouncing mechanism and before-capture callbacks for screenshots and view hierarchies ([#2773](https://github.com/getsentry/sentry-java/pull/2773))
->>>>>>> 9246ed4a
 
 ## 6.23.0
 
