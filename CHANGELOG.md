# Unreleased

<<<<<<< HEAD
* Fix: Do not append threads that come from the EnvelopeFileObserver (#1501)
=======
* Ref: Deprecate cacheDirSize and add maxCacheItems (#1499)
>>>>>>> dbc59e21

# 5.0.0-beta.6

* Feat: Add secondary constructor to SentryOkHttpInterceptor (#1491)
* Feat: Add option to enable debug mode in Log4j2 integration (#1492)
* Ref: Replace clone() with copy constructor (#1496)

# 5.0.0-beta.5

* Feat: OkHttp callback for Customising the Span (#1478)
* Feat: Add breadcrumb in Spring RestTemplate integration (#1481)
* Fix: Cloning Stack (#1483)
* Feat: Add coroutines support (#1479)

# 5.0.0-beta.4

* Fix: Enrich Transactions with Context Data (#1469)
* Bump: Apache HttpClient to 5.0.4 (#1476)

# 5.0.0-beta.3

* Fix: handling immutable collections on SentryEvent and protocol objects (#1468)
* Fix: associate event with transaction when thrown exception is not a direct cause (#1463)
* Ref: nullability annotations to Sentry module (#1439) and (#1462)
* Fix: NPE when adding Context Data with null values for log4j2 (#1465)

# 5.0.0-beta.2

* Fix: sentry-android-timber package sets sentry.java.android.timber as SDK name (#1456)
* Fix: When AppLifecycleIntegration is closed, it should remove observer using UI thread (#1459)
* Bump: AGP to 4.2.0 (#1460)

Breaking Changes:

* Remove: Settings.Secure.ANDROID_ID in favor of generated installationId (#1455)
* Rename: enableSessionTracking to enableAutoSessionTracking (#1457)

# 5.0.0-beta.1

* Fix: Activity tracing auto instrumentation for Android API < 29 (#1402)
* Fix: use connection and read timeouts in ApacheHttpClient based transport (#1397)
* Ref: Refactor converting HttpServletRequest to Sentry Request in Spring integration (#1387)
* Fix: set correct transaction status for unhandled exceptions in SentryTracingFilter (#1406)
* Fix: handle network errors in SentrySpanClientHttpRequestInterceptor (#1407)
* Fix: set scope on transaction (#1409)
* Fix: set status and associate events with transactions (#1426)
* Fix: Do not set free memory and is low memory fields when it's a NDK hard crash (#1399)
* Fix: Apply user from the scope to transaction (#1424)
* Fix: Pass maxBreadcrumbs config. to sentry-native (#1425)
* Fix: Run event processors and enrich transactions with contexts (#1430)
* Bump: sentry-native to 0.4.9 (#1431)
* Fix: Set Span status for OkHttp integration (#1447)
* Fix: Set user on transaction in Spring & Spring Boot integrations (#1443)

# 4.4.0-alpha.2

* Feat: Add option to ignore exceptions by type (#1352)
* Fix: NPE when MDC contains null values (sentry-logback) (#1364)
* Fix: Avoid NPE when MDC contains null values (sentry-jul) (#1385)
* Feat: Sentry closes Android NDK and ShutdownHook integrations (#1358)
* Enhancement: Allow inheritance of SentryHandler class in sentry-jul package(#1367)
* Fix: Accept only non null value maps (#1368)
* Bump: Upgrade Apache HttpComponents Core to 5.0.3 (#1375)
* Enhancement: Make NoOpHub public (#1379)
* Fix: Do not bind transactions to scope by default. (#1376)
* Fix: Hub thread safety (#1388)
* Fix: SentryTransactionAdvice should operate on the new scope (#1389)
* Feat: configure max spans per transaction (#1394)

# 4.4.0-alpha.1

* Bump: sentry-native to 0.4.8
* Feat: Add an overload for `startTransaction` that sets the created transaction to the Scope #1313
* Ref: Separate user facing and protocol classes in the Performance feature (#1304)
* Feat: Set SDK version on Transactions (#1307)
* Fix: Use logger set on SentryOptions in GsonSerializer (#1308)
* Fix: Use the bindToScope correctly
* Feat: GraalVM Native Image Compatibility (#1329)
* Fix: Allow 0.0 to be set on tracesSampleRate (#1328)
* Fix: set "java" platform to transactions #1332
* Feat: Add OkHttp client application interceptor (#1330)
* Fix: Allow disabling tracing through SentryOptions (#1337)

# 4.3.0

* Fix: setting in-app-includes from external properties (#1291)
* Fix: Initialize Sentry in Logback appender when DSN is not set in XML config (#1296)
* Fix: JUL integration SDK name (#1293)
* Feat: Activity tracing auto instrumentation

# 4.2.0

* Fix: Remove experimental annotation for Attachment #1257
* Fix: Mark stacktrace as snapshot if captured at arbitrary moment #1231
* Enchancement: Improve EventProcessor nullability annotations (#1229).
* Bump: sentry-native to 0.4.7
* Enchancement: Add ability to flush events synchronously.
* Fix: Disable Gson HTML escaping
* Enchancement: Support @SentrySpan and @SentryTransaction on classes and interfaces. (#1243)
* Enchancement: Do not serialize empty collections and maps (#1245)
* Ref: Optimize DuplicateEventDetectionEventProcessor performance (#1247).
* Ref: Prefix sdk.package names with io.sentry (#1249)
* Fix: Make the ANR Atomic flags immutable
* Enchancement: Integration interface better compatibility with Kotlin null-safety
* Enchancement: Simplify Sentry configuration in Spring integration (#1259)
* Enchancement: Simplify configuring Logback integration when environment variable with the DSN is not set (#1271)
* Fix: Prevent NoOpHub from creating heavy SentryOptions objects (#1272)
* Enchancement: Add Request to the Scope. #1270
* Fix: SentryTransaction#getStatus NPE (#1273)
* Enchancement: Optimize SentryTracingFilter when hub is disabled.
* Fix: Discard unfinished Spans before sending them over to Sentry (#1279)
* Fix: Interrupt the thread in QueuedThreadPoolExecutor (#1276)
* Fix: SentryTransaction#finish should not clear another transaction from the scope (#1278)

Breaking Changes:
* Enchancement: SentryExceptionResolver should not send handled errors by default (#1248).
* Ref: Simplify RestTemplate instrumentation (#1246)
* Enchancement: Add overloads for startTransaction taking op and description (#1244)

# 4.1.0

* Improve Kotlin compatibility for SdkVersion (#1213)
* Feat: Support logging via JUL (#1211)
* Fix: returning Sentry trace header from Span (#1217)
* Fix: Remove misleading error logs (#1222)

# 4.0.0

This release brings the Sentry Performance feature to Java SDK, Spring, Spring Boot, and Android integrations. Read more in the reference documentation:

- [Performance for Java](https://docs.sentry.io/platforms/java/performance/)
- [Performance for Spring](https://docs.sentry.io/platforms/java/guides/spring/)
- [Performance for Spring Boot](https://docs.sentry.io/platforms/java/guides/spring-boot/)
- [Performance for Android](https://docs.sentry.io/platforms/android/performance/)

### Other improvements:

#### Core:

- Improved loading external configuration:
  - Load `sentry.properties` from the application's current working directory (#1046)
  - Resolve `in-app-includes`, `in-app-excludes`, `tags`, `debug`, `uncaught.handler.enabled` parameters from the external configuration
- Set global tags on SentryOptions and load them from external configuration (#1066)
- Add support for attachments (#1082)
- Resolve `servername` from the localhost address
- Simplified transport configuration through setting `TransportFactory` instead of `ITransport` on SentryOptions (#1124)

#### Spring Boot:
- Add the ability to register multiple `OptionsConfiguration` beans (#1093)
- Initialize Logback after context refreshes (#1129)

#### Android:
- Add `isSideLoaded` and `installerStore` tags automatically (Where your App. was installed from eg Google Play, Amazon Store, downloaded APK, etc...)
- Bump: sentry-native to 0.4.6
- Bump: Gradle to 6.8.1 and AGP to 4.1.2

# 4.0.0-beta.1

* Feat: Add addToTransactions to Attachment (#1191)
* Enhancement: Support SENTRY_TRACES_SAMPLE_RATE conf. via env variables (#1171)
* Enhancement: Pass request to CustomSamplingContext in Spring integration (#1172)
* Ref: Set SpanContext on SentryTransaction to avoid potential NPE (#1173)
* Fix: Free Local Refs manually due to Android local ref. count limits
* Enhancement: Move `SentrySpanClientHttpRequestInterceptor` to Spring module (#1181)
* Enhancement: Add overload for `transaction/span.finish(SpanStatus)` (#1182)
* Fix: Bring back support for setting transaction name without ongoing transaction (#1183)
* Enhancement: Simplify registering traces sample callback in Spring integration (#1184)
* Enhancement: Polish Performance API (#1165)
* Enhancement: Set "debug" through external properties (#1186)
* Enhancement: Simplify Spring integration (#1188)
* Enhancement: Init overload with dsn (#1195)
* Enhancement: Enable Kotlin map-like access on CustomSamplingContext (#1192)
* Enhancement: Auto register custom ITransportFactory in Spring integration (#1194)
* Enhancement: Improve Kotlin property access in Performance API (#1193)
* Enhancement: Copy options tags to transactions (#1198)
* Enhancement: Add convenient method for accessing event's throwable (1202)

# 4.0.0-alpha.3

* Feat: Add maxAttachmentSize to SentryOptions (#1138)
* Feat: Drop invalid attachments (#1134)
* Ref: Make Attachment immutable (#1120)
* Fix inheriting sampling decision from parent (#1100)
* Fixes and Tests: Session serialization and deserialization
* Ref: using Calendar to generate Dates
* Fix: Exception only sets a stack trace if there are frames
* Feat: set isSideLoaded info tags
* Enhancement: Read tracesSampleRate from AndroidManifest
* Fix: Initialize Logback after context refreshes (#1129)
* Ref: Return NoOpTransaction instead of null (#1126)
* Fix: Do not crash when passing null values to @Nullable methods, eg User and Scope
* Ref: `ITransport` implementations are now responsible for executing request in asynchronous or synchronous way (#1118)
* Ref: Add option to set `TransportFactory` instead of `ITransport` on `SentryOptions` (#1124)
* Ref: Simplify ITransport creation in ITransportFactory (#1135) 
* Feat: Add non blocking Apache HttpClient 5 based Transport (#1136)
* Enhancement: Autoconfigure Apache HttpClient 5 based Transport in Spring Boot integration (#1143)
* Enhancement: Send user.ip_address = {{auto}} when sendDefaultPii is true (#1015)
* Fix: Resolving dashed properties from external configuration
* Feat: Read `uncaught.handler.enabled` property from the external configuration 
* Feat: Resolve servername from the localhost address
* Fix: Consider {{ auto }} as a default ip address (#1015) 
* Fix: Set release and environment on Transactions (#1152)
* Fix: Do not set transaction on the scope automatically   
* Enhancement: Automatically assign span context to captured events (#1156)
* Feat: OutboxSender supports all envelope item types #1158
* Enhancement: Improve ITransaction and ISpan null-safety compatibility (#1161)

# 4.0.0-alpha.2

* Feat: Add basic support for attachments (#1082)
* Fix: Remove method reference in SentryEnvelopeItem (#1091)
* Enhancement: Set transaction name on events and transactions sent using Spring integration (#1067)
* Fix: Set current thread only if there are no exceptions
* Enhancement: Set global tags on SentryOptions and load them from external configuration (#1066)
* Ref: Refactor resolving SpanContext for Throwable (#1068)
* Enhancement: Add API validator and remove deprecated methods
* Enhancement: Add more convenient method to start a child span (#1073)
* Enhancement: Autoconfigure traces callback in Spring Boot integration (#1074)
* Enhancement: Resolve in-app-includes and in-app-excludes parameters from the external configuration
* Enhancement: Make InAppIncludesResolver public (#1084)
* Ref: Change "op" to "operation" in @SentrySpan and @SentryTransaction
* Fix: SentryOptions creates GsonSerializer by default
* Enhancement: Add the ability to register multiple OptionsConfiguration beans (#1093)
* Fix: Append DebugImage list if event already has it
* Fix: Sort breadcrumbs by Date if there are breadcrumbs already in the event
* Feat: Database query tracing with datasource-proxy (#1095)

# 4.0.0-alpha.1

* Enhancement: Load `sentry.properties` from the application's current working directory (#1046)
* Ref: Refactor JSON deserialization (#1047)
* Feat: Performance monitoring (#971)
* Feat: Performance monitoring for Spring Boot applications (#971)

# 3.2.1

* Fix: Set current thread only if theres no exceptions (#1064)
* Fix: Append DebugImage list if event already has it (#1092)
* Fix: Sort breadcrumbs by Date if there are breadcrumbs already in the event (#1094)
* Fix: Free Local Refs manually due to Android local ref. count limits  (#1179)

# 3.2.0

* Bump: AGP 4.1.1 (#1040)
* Fix: use neutral Locale for String operations #1033
* Update to sentry-native 0.4.4 and fix shared library builds (#1039)
* Feat: Expose a Module (Debug images) Loader for Android thru sentry-native #1043
* Enhancement: Added java doc to protocol classes based on sentry-data-schemes project (#1045)
* Enhancement: Make SentryExceptionResolver Order configurable to not send handled web exceptions (#1008)
* Enhancement: Resolve HTTP Proxy parameters from the external configuration (#1028)
* Enhancement: Sentry NDK integration is compiled against default NDK version based on AGP's version #1048
* Fix: Clean up JNI code and properly free strings #1050
* Fix: set userId for hard-crashes if no user is set #1049

# 3.1.3

* Fix broken NDK integration on 3.1.2 (release failed on packaging a .so file)
* Increase max cached events to 30 (#1029)
* Normalize DSN URI (#1030)

# 3.1.2

* feat: Manually capturing User Feedback
* Enhancement: Set environment to "production" by default.
* Enhancement: Make public the Breadcrumb constructor that accepts a Date #1012
* ref: Validate event id on user feedback submission
 
# 3.1.1

* fix: Prevent Logback and Log4j2 integrations from re-initializing Sentry when Sentry is already initialized
* Enhancement: Bind logging related SentryProperties to Slf4j Level instead of Logback to improve Log4j2 compatibility
* fix: Make sure HttpServletRequestSentryUserProvider runs by default before custom SentryUserProvider beans
* fix: fix setting up Sentry in Spring Webflux annotation by changing the scope of Spring WebMvc related dependencies

# 3.1.0

* fix: Don't require `sentry.dsn` to be set when using `io.sentry:sentry-spring-boot-starter` and `io.sentry:sentry-logback` together #965
* Auto-Configure `inAppIncludes` in Spring Boot integration #966
* Enhancement: make getThrowable public and improve set contexts #967
* Bump: Android Gradle Plugin 4.0.2 #968
* Enhancement: accepted quoted values in properties from external configuration #972
* fix: remove chunked streaming mode #974
* fix: Android 11 + targetSdkVersion 30 crashes Sentry on start #977

# 3.0.0

# Java + Android

This release marks the re-unification of Java and Android SDK code bases.
It's based on the Android 2.0 SDK, which implements [Sentry's unified API](https://develop.sentry.dev/sdk/unified-api/).

Considerable changes were done, which include a lot of improvements. More are covered below, but the highlights are:

* Improved `log4j2` integration
  * Capture breadcrumbs for level INFO and higher
  * Raises event for ERROR and higher.
  * Minimum levels are configurable.
  * Optionally initializes the SDK via appender.xml
* Dropped support to `log4j`.
* Improved `logback` integration
  * Capture breadcrumbs for level INFO and higher
  * Raises event for ERROR and higher. 
  * Minimum levels are configurable.
  * Optionally initializes the SDK via appender.xml
  * Configurable via Spring integration if both are enabled
* Spring
  * No more duplicate events with Spring and logback
  * Auto initalizes if DSN is available
  * Configuration options available with auto complete
* Google App Engine support dropped

## What’s Changed

* Callback to validate SSL certificate (#944) 
* Attach stack traces enabled by default

### Android specific

* Release health enabled by default for Android
* Sync of Scopes for Java -> Native (NDK)
* Bump Sentry-Native v0.4.2
* Android 11 Support

[Android migration docs](https://docs.sentry.io/platforms/android/migration/#migrating-from-sentry-android-2x-to-sentry-android-3x)

### Java specific

* Unified API for Java SDK and integrations (Spring, Spring boot starter, Servlet, Logback, Log4j2)

New Java [docs](https://docs.sentry.io/platforms/java/) are live and being improved.

# Acquisition

Packages were released on [`bintray sentry-java`](https://dl.bintray.com/getsentry/sentry-java/io/sentry/), [`bintray sentry-android`](https://dl.bintray.com/getsentry/sentry-android/io/sentry/), [`jcenter`](https://jcenter.bintray.com/io/sentry/) and [`mavenCentral`](https://repo.maven.apache.org/maven2/io/sentry/)

## Where is the Java 1.7 code base?

The previous Java releases, are all available in this repository through the tagged releases.
# 3.0.0-beta.1

## What’s Changed

* feat: ssl support (#944) @ninekaw9 @marandaneto 
* feat: sync Java to C (#937) @bruno-garcia @marandaneto
* feat: Auto-configure Logback appender in Spring Boot integration. (#938) @maciejwalkowiak
* feat: Add Servlet integration. (#935) @maciejwalkowiak
* fix: Pop scope at the end of the request in Spring integration. (#936) @maciejwalkowiak
* bump: Upgrade Spring Boot to 2.3.4. (#932) @maciejwalkowiak
* fix: Do not set cookies when send pii is set to false. (#931) @maciejwalkowiak

Packages were released on [`bintray sentry-java`](https://dl.bintray.com/getsentry/sentry-java/io/sentry/), [`bintray sentry-android`](https://dl.bintray.com/getsentry/sentry-android/io/sentry/), [`jcenter`](https://jcenter.bintray.com/io/sentry/) and [`mavenCentral`](https://repo.maven.apache.org/maven2/io/sentry/)

We'd love to get feedback.

# 3.0.0-alpha.3

## What’s Changed

* Bump sentry-native to 0.4.2 (#926) @marandaneto
* feat: enable attach stack traces and disable attach threads by default (#921) @marandaneto
* fix: read sample rate correctly from manifest meta data (#923) @marandaneto
* ref: remove log level as RN do not use it anymore (#924) @marandaneto

Packages were released on [`bintray sentry-android`](https://dl.bintray.com/getsentry/sentry-android/io/sentry/) and [`bintray sentry-java`](https://dl.bintray.com/getsentry/sentry-java/io/sentry/)

We'd love to get feedback.

# 3.0.0-alpha.2

TBD

Packages were released on [bintray](https://dl.bintray.com/getsentry/maven/io/sentry/)

> Note: This release marks the unification of the Java and Android Sentry codebases based on the core of the Android SDK (version 2.x).
Previous releases for the Android SDK (version 2.x) can be found on the now archived: https://github.com/getsentry/sentry-android/

# 3.0.0-alpha.1

# New releases will happen on a different repository:

https://github.com/getsentry/sentry-java

## What’s Changed

* feat: enable release health by default

Packages were released on [`bintray`](https://dl.bintray.com/getsentry/sentry-android/io/sentry/sentry-android/), [`jcenter`](https://jcenter.bintray.com/io/sentry/sentry-android/) and [`mavenCentral`](https://repo.maven.apache.org/maven2/io/sentry/sentry-android/)

We'd love to get feedback.

# 2.3.1

## What’s Changed

* fix: add main thread checker for the app lifecycle integration (#525) @marandaneto
* Set correct migration link (#523) @fupduck
* Warn about Sentry re-initialization. (#521) @maciejwalkowiak
* Set SDK version in `MainEventProcessor`. (#513) @maciejwalkowiak
* Bump sentry-native to 0.4.0 (#512) @marandaneto
* Bump Gradle to 6.6 and fix linting issues (#510) @marandaneto
* fix(sentry-java): Contexts belong on the Scope (#504) @maciejwalkowiak
* Add tests for verifying scope changes thread isolation (#508) @maciejwalkowiak
* Set `SdkVersion` in default `SentryOptions` created in sentry-core module (#506) @maciejwalkowiak

Packages were released on [`bintray`](https://dl.bintray.com/getsentry/sentry-android/io/sentry/sentry-android/), [`jcenter`](https://jcenter.bintray.com/io/sentry/sentry-android/) and [`mavenCentral`](https://repo.maven.apache.org/maven2/io/sentry/sentry-android/)

We'd love to get feedback.

# 2.3.0

## What’s Changed

* fix: converting UTC and ISO timestamp when missing Locale/TimeZone do not error (#505) @marandaneto
* Add console application sample. (#502) @maciejwalkowiak
* Log stacktraces in SystemOutLogger (#498) @maciejwalkowiak
* Add method to add breadcrumb with string parameter. (#501) @maciejwalkowiak
* Call `Sentry#close` on JVM shutdown. (#497) @maciejwalkowiak
* ref: sentry-core changes for console app (#473) @marandaneto

Obs: If you are using its own instance of `Hub`/`SentryClient` and reflection to set up the SDK to be usable within Libraries, this change may break your code, please fix the renamed classes.

Packages were released on [`bintray`](https://dl.bintray.com/getsentry/sentry-android/io/sentry/sentry-android/), [`jcenter`](https://jcenter.bintray.com/io/sentry/sentry-android/) and [`mavenCentral`](https://repo.maven.apache.org/maven2/io/sentry/sentry-android/)

We'd love to get feedback.

# 2.2.2

## What’s Changed

* feat: add sdk to envelope header (#488) @marandaneto
* Bump plugin versions (#487) @marandaneto
* Bump: AGP 4.0.1 (#486) @marandaneto
* feat: log request if response code is not 200 (#484) @marandaneto

Packages were released on [`bintray`](https://dl.bintray.com/getsentry/sentry-android/io/sentry/sentry-android/), [`jcenter`](https://jcenter.bintray.com/io/sentry/sentry-android/) and [`mavenCentral`](https://repo.maven.apache.org/maven2/io/sentry/sentry-android/)

We'd love to get feedback.

# 2.2.1

## What’s Changed

* fix: Timber adds breadcrumb even if event level is < minEventLevel (#480) @marandaneto
* enhancement: Bump Gradle 6.5.1 (#479) @marandaneto
* fix: contexts serializer avoids reflection and fixes desugaring issue (#478) @marandaneto
* fix: clone session before sending to the transport (#474) @marandaneto

Packages were released on [`bintray`](https://dl.bintray.com/getsentry/sentry-android/io/sentry/sentry-android/), [`jcenter`](https://jcenter.bintray.com/io/sentry/sentry-android/) and [`mavenCentral`](https://repo.maven.apache.org/maven2/io/sentry/sentry-android/)

We'd love to get feedback.

# 2.2.0

## What’s Changed

* fix: negative session sequence if the date is before java date epoch (#471) @marandaneto
* fix: deserialise unmapped contexts values from envelope (#470) @marandaneto
* Bump: sentry-native 0.3.4 (#468) @marandaneto

* feat: timber integration (#464) @marandaneto

1) To add integrations it requires a [manual initialization](https://docs.sentry.io/platforms/android/#manual-initialization) of the Android SDK.

2) Add the `sentry-android-timber` dependency:

```groovy
implementation 'io.sentry:sentry-android-timber:{version}' // version >= 2.2.0
```

3) Initialize and add the `SentryTimberIntegration`:

```java
SentryAndroid.init(this, options -> {
    // default values:
    // minEventLevel = ERROR
    // minBreadcrumbLevel = INFO
    options.addIntegration(new SentryTimberIntegration());

    // custom values for minEventLevel and minBreadcrumbLevel
    // options.addIntegration(new SentryTimberIntegration(SentryLevel.WARNING, SentryLevel.ERROR));
});
```

4) Use the Timber integration:

```java
try {
    int x = 1 / 0;
} catch (Exception e) {
    Timber.e(e);
}
```

Packages were released on [`bintray`](https://dl.bintray.com/getsentry/sentry-android/io/sentry/sentry-android/), [`jcenter`](https://jcenter.bintray.com/io/sentry/sentry-android/) and [`mavenCentral`](https://repo.maven.apache.org/maven2/io/sentry/sentry-android/)

We'd love to get feedback.

# 2.1.7

## What’s Changed

* fix: init native libs if available on SDK init (#461) @marandaneto
* Make JVM target explicit in sentry-core (#462) @dilbernd
* fix: timestamp with millis from react-native should be in UTC format (#456) @marandaneto
* Bump Gradle to 6.5 (#454) @marandaneto

Packages were released on [`bintray`](https://dl.bintray.com/getsentry/sentry-android/io/sentry/sentry-android/), [`jcenter`](https://jcenter.bintray.com/io/sentry/sentry-android/) and [`mavenCentral`](https://repo.maven.apache.org/maven2/io/sentry/sentry-android/)

We'd love to get feedback.

# 2.1.6

## What’s Changed

* fix: do not lookup sentry-debug-meta but instead load it directly (#445) @marandaneto
* fix: regression on v2.1.5 which can cause a crash on SDK init

Packages were released on [`bintray`](https://dl.bintray.com/getsentry/sentry-android/io/sentry/sentry-android/), [`jcenter`](https://jcenter.bintray.com/io/sentry/sentry-android/) and [`mavenCentral`](https://repo.maven.apache.org/maven2/io/sentry/sentry-android/)

We'd love to get feedback.

# 2.1.5

This version has a severe bug and can cause a crash on SDK init

Please upgrade to https://github.com/getsentry/sentry-android/releases/tag/2.1.6

# 2.1.4

## What’s Changed

* bump: sentry-native to 0.3.1 (#440) @marandaneto
* fix: update last session timestamp (#437) @marandaneto
* feat: make gzip as default content encoding type (#433) @marandaneto
* enhancement: use AGP 4 features (#366) @marandaneto
* enhancement: Create GH Actions CI for Ubuntu/macOS (#403) @marandaneto
* enhancement: make root checker better and minimize false positive (#417) @marandaneto
* fix: filter trim memory breadcrumbs (#431) @marandaneto

Packages were released on [`bintray`](https://dl.bintray.com/getsentry/sentry-android/io/sentry/sentry-android/), [`jcenter`](https://jcenter.bintray.com/io/sentry/sentry-android/) and [`mavenCentral`](https://repo.maven.apache.org/maven2/io/sentry/sentry-android/)

We'd love to get feedback.

# 2.1.3

## What’s Changed

This fixes several critical bugs in sentry-android 2.0 and 2.1

* fix: Sentry.init register integrations after creating the main Hub instead of doing it in the main Hub ctor (#427) @marandaneto
* fix: make NoOpLogger public (#425) @marandaneto
* fix: ConnectivityChecker returns connection status and events are not trying to be sent if no connection. (#420) @marandaneto
* ref: thread pool executor is a single thread executor instead of scheduled thread executor (#422) @marandaneto
* fix: Add Abnormal to the Session.State enum as its part of the protocol (#424) @marandaneto
* Bump: Gradle to 6.4.1 (#419) @marandaneto

We recommend that you use sentry-android 2.1.3 over the initial release of sentry-android 2.0 and 2.1.

Packages were released on [`bintray`](https://dl.bintray.com/getsentry/sentry-android/io/sentry/sentry-android/), [`jcenter`](https://jcenter.bintray.com/io/sentry/sentry-android/) and [`mavenCentral`](https://repo.maven.apache.org/maven2/io/sentry/sentry-android/)

We'd love to get feedback.

# 2.1.2

## What’s Changed

* fix: Phone state breadcrumbs require read_phone_state on older OS versions (#415) @marandaneto @bsergean
* fix: before raising ANR events, we check ProcessErrorStateInfo if available (#412) @marandaneto
* fix: send cached events to use a single thread executor (#405) @marandaneto
* enha: added options to configure http transport (#411) @marandaneto
* fix: initing SDK on AttachBaseContext (#409) @marandaneto
* fix: sessions can't be abnormal, but exited if not ended properly (#410) @marandaneto

Packages were released on [`bintray`](https://dl.bintray.com/getsentry/sentry-android/io/sentry/sentry-android/), [`jcenter`](https://jcenter.bintray.com/io/sentry/sentry-android/) and [`mavenCentral`](https://repo.maven.apache.org/maven2/io/sentry/sentry-android/)

We'd love to get feedback.

# 2.1.1

## What’s Changed

* fix: set missing release, environment and dist to sentry-native options (#404) @marandaneto
* fix: do not add automatic and empty sensor breadcrumbs (#401) @marandaneto
* enha: added missing getters on Breadcrumb and SentryEvent (#397) @marandaneto
* enha: bump sentry-native to 0.2.6 (#396) @marandaneto
* feat: add trim memory breadcrumbs (#395) @marandaneto
* enha: only set breadcrumb extras if not empty (#394) @marandaneto
* ref: removed Thread.sleep from LifecycleWatcher tests, using awaitility and DateProvider (#392) @marandaneto
* ref: added a DateTimeProvider for making retry after testable (#391) @marandaneto
* enha: BUMP Gradle to 6.4 (#390) @marandaneto
* enha: added samples of how to disable automatic breadcrumbs (#389) @marandaneto

Packages were released on [`bintray`](https://dl.bintray.com/getsentry/sentry-android/io/sentry/sentry-android/), [`jcenter`](https://jcenter.bintray.com/io/sentry/sentry-android/) and [`mavenCentral`](https://repo.maven.apache.org/maven2/io/sentry/sentry-android/)

We'd love to get feedback.

# 2.1.0

## What’s Changed

* Includes all the changes of 2.1.0 alpha, beta and RC
* fix when PhoneStateListener is not ready for use (#387) @marandaneto
* make ANR 5s by default (#388) @marandaneto
* fix: rate limiting by categories (#381) @marandaneto
* BUMP NDK to latest stable version 21.1.6352462 (#386) @marandaneto

Packages were released on [`bintray`](https://dl.bintray.com/getsentry/sentry-android/io/sentry/sentry-android/), [`jcenter`](https://jcenter.bintray.com/io/sentry/sentry-android/) and [`mavenCentral`](https://repo.maven.apache.org/maven2/io/sentry/sentry-android/)

We'd love to get feedback.

# 2.0.3

## What’s Changed

* patch from 2.1.0-alpha.2 - avoid crash if NDK throws UnsatisfiedLinkError (#344) @marandaneto

Packages were released on [`bintray`](https://dl.bintray.com/getsentry/sentry-android/io/sentry/sentry-android/), [`jcenter`](https://jcenter.bintray.com/io/sentry/sentry-android/) and [`mavenCentral`](https://repo.maven.apache.org/maven2/io/sentry/sentry-android/)

We'd love to get feedback.
# 2.1.0-RC.1

## What’s Changed

* feat: Options for uncaught exception and make SentryOptions list Thread-Safe (#384) @marandaneto
* feat: automatic breadcrumbs for app, activity and sessions lifecycles and system events (#348) @marandaneto
* fix: if retry after header has empty categories, apply retry after to all of them (#377) @marandaneto
* fix: discard events and envelopes if cached and retry after (#378) @marandaneto
* add ScheduledForRemoval annotation to deprecated methods (#375) @marandaneto
* fix: Merge loadLibrary calls for sentry-native and clean up CMake files (#373) @Swatinem
* enha: make capture session and envelope internal (#372) @marandaneto
* fix: exceptions should be sorted oldest to newest (#370) @marandaneto
* fix: check external storage size even if its read only (#368) @marandaneto
* fix: wrong check for cellular network capability (#369) @marandaneto
* bump NDK to 21.0.6113669 (#367) @marandaneto
* bump AGP and add new make cmd to check for updates (#365) @marandaneto

Packages were released on [`bintray`](https://dl.bintray.com/getsentry/sentry-android/io/sentry/sentry-android/), [`jcenter`](https://jcenter.bintray.com/io/sentry/sentry-android/) and [`mavenCentral`](https://repo.maven.apache.org/maven2/io/sentry/sentry-android/)

We'd love to get feedback.

# 2.1.0-beta.2

## What’s Changed

* bump sentry-native to 0.2.4 (#364) @marandaneto
* update current session on session start after deleting previous session (#362) @marandaneto

Packages were released on [`bintray`](https://dl.bintray.com/getsentry/sentry-android/io/sentry/sentry-android/), [`jcenter`](https://jcenter.bintray.com/io/sentry/sentry-android/) and [`mavenCentral`](https://repo.maven.apache.org/maven2/io/sentry/sentry-android/)

We'd love to get feedback.

# 2.1.0-beta.1

## What’s Changed

* BUMP sentry-native to 0.2.3 (#357) @marandaneto
* check for androidx availability on runtime (#356) @marandaneto
* if theres a left over session file and its crashed, we should not overwrite its state (#354) @marandaneto
* session should be exited state if state was ok (#352) @marandaneto
* envelope has dedicated endpoint (#353) @marandaneto

Packages were released on [`bintray`](https://dl.bintray.com/getsentry/sentry-android/io/sentry/sentry-android/), [`jcenter`](https://jcenter.bintray.com/io/sentry/sentry-android/) and [`mavenCentral`](https://repo.maven.apache.org/maven2/io/sentry/sentry-android/)

We'd love to get feedback.

# 2.1.0-alpha.2

## What’s Changed

* change integration order for cached outbox events (#347) @marandaneto
* avoid crash if NDK throws UnsatisfiedLinkError (#344) @marandaneto
* Avoid getting a threadlocal twice. (#339) @metlos
* removing session tracking guard on hub and client (#338) @marandaneto
* bump agp to 3.6.2 (#336) @marandaneto
* fix racey ANR integration (#332) @marandaneto
* logging envelopes path when possible instead of nullable id (#331) @marandaneto
* renaming transport gate method (#330) @marandaneto

Packages were released on [`bintray`](https://dl.bintray.com/getsentry/sentry-android/io/sentry/sentry-android/), [`jcenter`](https://jcenter.bintray.com/io/sentry/sentry-android/) and [`mavenCentral`](https://repo.maven.apache.org/maven2/io/sentry/sentry-android/)

We'd love to get feedback.

# 2.1.0-alpha.1

Release of Sentry's new SDK for Android.

## What’s Changed

* BUMP sentry-native to 0.2.2 (#305) @Swatinem
* ANR report should have 'was active=yes' on the dashboard (#299) @marandaneto
* NDK events apply scoped data (#322) @marandaneto
* fix missing App's info (#315) @marandaneto
* buffered writers/readers - otimizations (#311) @marandaneto
* Add a StdoutTransport (#310) @mike-burns
* boot time should be UTC (#309) @marandaneto
* implementing new retry after protocol (#306) @marandaneto
* make transport result public (#300) @marandaneto
* release health @marandaneto @bruno-garcia 

Packages were released on [`bintray`](https://dl.bintray.com/getsentry/sentry-android/io/sentry/sentry-android/), [`jcenter`](https://jcenter.bintray.com/io/sentry/sentry-android/) and [`mavenCentral`](https://repo.maven.apache.org/maven2/io/sentry/sentry-android/)

We'd love to get feedback.

# 2.0.2

Release of Sentry's new SDK for Android.

## What’s Changed

* BUMP AGP to 3.6.1 (#285) @marandaneto
* MavenCentral support (#284) @marandaneto

Packages were released on [`bintray`](https://dl.bintray.com/getsentry/sentry-android/io/sentry/sentry-android/), [`jcenter`](https://jcenter.bintray.com/io/sentry/sentry-android/) and [`mavenCentral`](https://repo.maven.apache.org/maven2/io/sentry/sentry-android/)

We'd love to get feedback.

# 2.0.1

Release of Sentry's new SDK for Android.

## What’s Changed

* Add the default serverName to SentryOptions and use it in MainEventProcessor (#279) @metlos
* set current threadId when there's no mechanism set (#277) @marandaneto
* feat: attach threads/stacktraces (#267) @marandaneto
* fix: preview package manager (#269) @bruno-garcia

Packages were released on [`bintray`](https://dl.bintray.com/getsentry/sentry-android/io/sentry/), [`jcenter`](https://jcenter.bintray.com/io/sentry/sentry-android/)

We'd love to get feedback.

# 2.0.0

Release of Sentry's new SDK for Android.

New features not offered by (1.7.x):

* NDK support
  * Captures crashes caused by native code
  * Access to the [`sentry-native` SDK](https://github.com/getsentry/sentry-native/) API by your native (C/C++/Rust code/..).
* Automatic init (just add your `DSN` to the manifest)
   * Proguard rules are added automatically
   * Permission (Internet) is added automatically
* Uncaught Exceptions might be captured even before the app restarts
* Sentry's Unified API.
* More context/device information
* Packaged as `aar`
* Frames from the app automatically marked as `InApp=true` (stack traces in Sentry highlights them by default).
* Complete Sentry Protocol available.
* All threads and their stack traces are captured.
* Sample project in this repo to test many features (segfault, uncaught exception, ANR...)

Features from the current SDK like `ANR` are also available (by default triggered after 4 seconds).

Packages were released on [`bintray`](https://dl.bintray.com/getsentry/sentry-android/io/sentry/), [`jcenter`](https://jcenter.bintray.com/io/sentry/sentry-android/)

We'd love to get feedback.

# 2.0.0-rc04

Release of Sentry's new SDK for Android.

## What’s Changed

* fix: breacrumb.data to string,object, Add LOG level (#264) @HazAT
* read release conf. on manifest (#266) @marandaneto
* Support mills timestamp format (#263) @marandaneto
* adding logs to installed integrations (#265) @marandaneto
* feat: Take sampleRate from metadata (#262) @bruno-garcia

Packages were released on [`bintray`](https://dl.bintray.com/getsentry/sentry-android/io/sentry/), [`jcenter`](https://jcenter.bintray.com/io/sentry/sentry-android/)

We'd love to get feedback and we'll work in getting the GA `2.0.0` out soon.
Until then, the [stable SDK offered by Sentry is at version 1.7.30](https://github.com/getsentry/sentry-java/releases/tag/v1.7.30)
# 2.0.0-rc03

Release of Sentry's new SDK for Android.

## What’s Changed

* fixes #259 - NPE check on getExternalFilesDirs items. (#260) @marandaneto
* fix strictMode typo (#258) @marandaneto

Packages were released on [`bintray`](https://dl.bintray.com/getsentry/sentry-android/io/sentry/), [`jcenter`](https://jcenter.bintray.com/io/sentry/sentry-android/)

We'd love to get feedback and we'll work in getting the GA `2.0.0` out soon.
Until then, the [stable SDK offered by Sentry is at version 1.7.30](https://github.com/getsentry/sentry-java/releases/tag/v1.7.30)
# 2.0.0-rc02

Release of Sentry's new SDK for Android.

## What’s Changed

* update ndk for new sentry-native version (#235) @Swatinem @marandaneto
* make integrations public (#256) @marandaneto
* BUMP build-tools (#255) @marandaneto
* added javadocs to scope and its dependencies (#253) @marandaneto
* build all ABIs (#254) @marandaneto
* moving back ANR timeout from long to int param. (#252) @marandaneto
* feat: Hub mode configurable (#247) @bruno-garcia
* Added HubAdapter to call Sentry static methods from Integrations (#250) @marandaneto
* new Release format (#242) @marandaneto
* Javadocs for SentryOptions (#246) @marandaneto
* non-app is already inApp excluded by default. (#244) @marandaneto
* added remove methods (tags/extras) to the sentry static class (#243) @marandaneto
* fix if symlink exists for sentry-native (#241) @marandaneto
* clone method - race condition free (#226) @marandaneto
* refactoring breadcrumbs callback (#239) @marandaneto

Packages were released on [`bintray`](https://dl.bintray.com/getsentry/sentry-android/io/sentry/), [`jcenter`](https://jcenter.bintray.com/io/sentry/sentry-android/)

We'd love to get feedback and we'll work in getting the GA `2.0.0` out soon.
Until then, the [stable SDK offered by Sentry is at version 1.7.30](https://github.com/getsentry/sentry-java/releases/tag/v1.7.30)

# 2.0.0-rc01

Release of Sentry's new SDK for Android.

## What’s Changed

* Honor RetryAfter (#236) @marandaneto
* Add tests for SentryValues (#238) @philipphofmann
* added remove methods for Scope data (#237) @marandaneto
* do not set frames if there's none (#234) @marandaneto
* always call interrupt after InterruptedException (#232) @marandaneto
* more device context (deviceId, connectionType and language) (#229) @marandaneto
* mark as current thread if its the main thread (#228) @marandaneto
* added a few java docs (Sentry, Hub and SentryClient) (#223) @marandaneto
* implemented diagnostic logger (#218) @marandaneto
* fix lgtm alerts (#219) @marandaneto
* written unit tests to ANR integration (#215) @marandaneto
* added blog posts to README (#214) @marandaneto
* added event processors to scope (#209) @marandaneto
* Raise code coverage for Dsn to 100% (#212) @philipphofmann
* Remove redundant times(1) for Mockito.verify (#211) @philipphofmann
* added android transport gate (#206) @marandaneto
* transport may be set on options (#203) @marandaneto
* dist may be set on options (#204) @marandaneto
* added executor for caching values out of the main thread (#201) @marandaneto
* throw an exception if DSN is not set (#200) @marandaneto
* migration guide markdown (#197) @marandaneto

Packages were released on [`bintray`](https://dl.bintray.com/getsentry/sentry-android/io/sentry/), [`jcenter`](https://jcenter.bintray.com/io/sentry/sentry-android/)

We'd love to get feedback and we'll work in getting the GA `2.0.0` out soon.
Until then, the [stable SDK offered by Sentry is at version 1.7.29](https://github.com/getsentry/sentry-java/releases/tag/v1.7.29)

# 2.0.0-beta02

Release of Sentry's new SDK for Android.

* fix Android bug on API 24 and 25 about getting current threads and stack traces (#194)
* addBreadcrumb overloads #196 and #198

Packages were released on [`bintray`](https://dl.bintray.com/getsentry/sentry-android/io/sentry/), [`jcenter`](https://jcenter.bintray.com/io/sentry/sentry-android/)

We'd love to get feedback and we'll work in getting the GA `2.0.0` out soon.
Until then, the [stable SDK offered by Sentry is at version 1.7.28](https://github.com/getsentry/sentry-java/releases/tag/v1.7.28)
# 2.0.0-beta01

Release of Sentry's new SDK for Android.

* ref: ANR doesn't set handled flag #186
* SDK final review (#183)
* ref: Drop errored in favor of crashed (#187)
* workaround android_id (#185)
* renamed sampleRate (#191)
* making timestamp package-private or test-only (#190)
* Split event processor in Device/App data (#180)

Packages were released on [`bintray`](https://dl.bintray.com/getsentry/sentry-android/io/sentry/), [`jcenter`](https://jcenter.bintray.com/io/sentry/sentry-android/)

We'd love to get feedback and we'll work in getting the GA `2.0.0` out soon.
Until then, the [stable SDK offered by Sentry is at version 1.7.28](https://github.com/getsentry/sentry-java/releases/tag/v1.7.28)

# 2.0.0-alpha09

Release of Sentry's new SDK for Android.

* fix: DSN parsing (#165)
* BUMP: sentry-native with message object instead of a string (#172)
* Don't avoid exception type minification (#166)
* make Gson retro compatible with older versions of AGP (#177)
* adding nativeBundle plugin (#161)
* adding scope methods to sentry static class (#179)

Packages were released on [`bintray`](https://dl.bintray.com/getsentry/sentry-android/io/sentry/), [`jcenter`](https://jcenter.bintray.com/io/sentry/sentry-android/)

We'd love to get feedback and we'll work in getting the GA `2.0.0` out soon.
Until then, the [stable SDK offered by Sentry is at version 1.7.28](https://github.com/getsentry/sentry-java/releases/tag/v1.7.28)

# 2.0.0-alpha08

Release of Sentry's new SDK for Android.

* DebugId endianness (#162)
* executed beforeBreadcrumb also for scope (#160)
* benefit of manifest merging when minSdk (#159)
* add method to captureMessage with level (#157)
* listing assets file on the wrong dir (#156)

Packages were released on [`bintray`](https://dl.bintray.com/getsentry/sentry-android/io/sentry/), [`jcenter`](https://jcenter.bintray.com/io/sentry/sentry-android/)

We'd love to get feedback and we'll work in getting the GA `2.0.0` out soon.
Until then, the [stable SDK offered by Sentry is at version 1.7.28](https://github.com/getsentry/sentry-java/releases/tag/v1.7.28)

# 2.0.0-alpha07

Third release of Sentry's new SDK for Android.

*  Fixed release for jcenter and bintray

Packages were released on [`bintray`](https://dl.bintray.com/getsentry/sentry-android/io/sentry/), [`jcenter`](https://jcenter.bintray.com/io/sentry/sentry-android/)

We'd love to get feedback and we'll work in getting the GA `2.0.0` out soon.
Until then, the [stable SDK offered by Sentry is at version 1.7.28](https://github.com/getsentry/sentry-java/releases/tag/v1.7.28)

# 2.0.0-alpha06

Second release of Sentry's new SDK for Android.

* Fixed a typo on pom generation.

Packages were released on [`bintray`](https://dl.bintray.com/getsentry/sentry-android/io/sentry/), [`jcenter`](https://jcenter.bintray.com/io/sentry/sentry-android/)

We'd love to get feedback and we'll work in getting the GA `2.0.0` out soon.
Until then, the [stable SDK offered by Sentry is at version 1.7.28](https://github.com/getsentry/sentry-java/releases/tag/v1.7.28)

# 2.0.0-alpha05

First release of Sentry's new SDK for Android.

New features not offered by our current (1.7.x), stable SDK are:

* NDK support
  * Captures crashes caused by native code
  * Access to the [`sentry-native` SDK](https://github.com/getsentry/sentry-native/) API by your native (C/C++/Rust code/..).
* Automatic init (just add your `DSN` to the manifest)
   * Proguard rules are added automatically
   * Permission (Internet) is added automatically
* Uncaught Exceptions might be captured even before the app restarts
* Unified API which include scopes etc.
* More context/device information
* Packaged as `aar`
* Frames from the app automatically marked as `InApp=true` (stack traces in Sentry highlights them by default).
* Complete Sentry Protocol available.
* All threads and their stack traces are captured.
* Sample project in this repo to test many features (segfault, uncaught exception, scope)

Features from the current SDK like `ANR` are also available (by default triggered after 4 seconds).

Packages were released on [`bintray`](https://dl.bintray.com/getsentry/sentry-android/io/sentry/), [`jcenter`](https://jcenter.bintray.com/io/sentry/sentry-android/)

We'd love to get feedback and we'll work in getting the GA `2.0.0` out soon.
Until then, the [stable SDK offered by Sentry is at version 1.7.28](https://github.com/getsentry/sentry-java/releases/tag/v1.7.28)<|MERGE_RESOLUTION|>--- conflicted
+++ resolved
@@ -1,10 +1,7 @@
 # Unreleased
 
-<<<<<<< HEAD
 * Fix: Do not append threads that come from the EnvelopeFileObserver (#1501)
-=======
 * Ref: Deprecate cacheDirSize and add maxCacheItems (#1499)
->>>>>>> dbc59e21
 
 # 5.0.0-beta.6
 
