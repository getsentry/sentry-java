# vNext

<<<<<<< HEAD
* Enhancement: Set transaction name on events and transactions sent using Spring integration (#1067) 
=======
* Fix: Set current thread only if theres no exceptions
>>>>>>> 417b76b5

# 4.0.0-alpha.1

* Enhancement: Load `sentry.properties` from the application's current working directory (#1046)
* Ref: Refactor JSON deserialization (#1047)
* Feat: Performance monitoring (#971)
* Feat: Performance monitoring for Spring Boot applications (#971)

# 3.2.0

* Bump: AGP 4.1.1 (#1040)
* Fix: use neutral Locale for String operations #1033
* Update to sentry-native 0.4.4 and fix shared library builds (#1039)
* Feat: Expose a Module (Debug images) Loader for Android thru sentry-native #1043
* Enhancement: Added java doc to protocol classes based on sentry-data-schemes project (#1045)
* Enhancement: Make SentryExceptionResolver Order configurable to not send handled web exceptions (#1008)
* Enhancement: Resolve HTTP Proxy parameters from the external configuration (#1028)
* Enhancement: Sentry NDK integration is compiled against default NDK version based on AGP's version #1048
* Fix: Clean up JNI code and properly free strings #1050
* Fix: set userId for hard-crashes if no user is set #1049

# 3.1.3

* Fix broken NDK integration on 3.1.2 (release failed on packaging a .so file)
* Increase max cached events to 30 (#1029)
* Normalize DSN URI (#1030)

# 3.1.2

* feat: Manually capturing User Feedback
* Enhancement: Set environment to "production" by default.
* Enhancement: Make public the Breadcrumb constructor that accepts a Date #1012
* ref: Validate event id on user feedback submission
 
# 3.1.1

* fix: Prevent Logback and Log4j2 integrations from re-initializing Sentry when Sentry is already initialized
* Enhancement: Bind logging related SentryProperties to Slf4j Level instead of Logback to improve Log4j2 compatibility
* fix: Make sure HttpServletRequestSentryUserProvider runs by default before custom SentryUserProvider beans
* fix: fix setting up Sentry in Spring Webflux annotation by changing the scope of Spring WebMvc related dependencies

# 3.1.0

* fix: Don't require `sentry.dsn` to be set when using `io.sentry:sentry-spring-boot-starter` and `io.sentry:sentry-logback` together #965
* Auto-Configure `inAppIncludes` in Spring Boot integration #966
* Enhancement: make getThrowable public and improve set contexts #967
* Bump: Android Gradle Plugin 4.0.2 #968
* Enhancement: accepted quoted values in properties from external configuration #972
* fix: remove chunked streaming mode #974
* fix: Android 11 + targetSdkVersion 30 crashes Sentry on start #977

# 3.0.0

# Java + Android

This release marks the re-unification of Java and Android SDK code bases.
It's based on the Android 2.0 SDK, which implements [Sentry's unified API](https://develop.sentry.dev/sdk/unified-api/).

Considerable changes were done, which include a lot of improvements. More are covered below, but the highlights are:

* Improved `log4j2` integration
  * Capture breadcrumbs for level INFO and higher
  * Raises event for ERROR and higher.
  * Minimum levels are configurable.
  * Optionally initializes the SDK via appender.xml
* Dropped support to `log4j`.
* Improved `logback` integration
  * Capture breadcrumbs for level INFO and higher
  * Raises event for ERROR and higher. 
  * Minimum levels are configurable.
  * Optionally initializes the SDK via appender.xml
  * Configurable via Spring integration if both are enabled
* Spring
  * No more duplicate events with Spring and logback
  * Auto initalizes if DSN is available
  * Configuration options available with auto complete
* Google App Engine support dropped

## What’s Changed

* Callback to validate SSL certificate (#944) 
* Attach stack traces enabled by default

### Android specific

* Release health enabled by default for Android
* Sync of Scopes for Java -> Native (NDK)
* Bump Sentry-Native v0.4.2
* Android 11 Support

[Android migration docs](https://docs.sentry.io/platforms/android/migration/#migrating-from-sentry-android-2x-to-sentry-android-3x)

### Java specific

* Unified API for Java SDK and integrations (Spring, Spring boot starter, Servlet, Logback, Log4j2)

New Java [docs](https://docs.sentry.io/platforms/java/) are live and being improved.

# Acquisition

Packages were released on [`bintray sentry-java`](https://dl.bintray.com/getsentry/sentry-java/io/sentry/), [`bintray sentry-android`](https://dl.bintray.com/getsentry/sentry-android/io/sentry/), [`jcenter`](https://jcenter.bintray.com/io/sentry/) and [`mavenCentral`](https://repo.maven.apache.org/maven2/io/sentry/)

## Where is the Java 1.7 code base?

The previous Java releases, are all available in this repository through the tagged releases.
# 3.0.0-beta.1

## What’s Changed

* feat: ssl support (#944) @ninekaw9 @marandaneto 
* feat: sync Java to C (#937) @bruno-garcia @marandaneto
* feat: Auto-configure Logback appender in Spring Boot integration. (#938) @maciejwalkowiak
* feat: Add Servlet integration. (#935) @maciejwalkowiak
* fix: Pop scope at the end of the request in Spring integration. (#936) @maciejwalkowiak
* bump: Upgrade Spring Boot to 2.3.4. (#932) @maciejwalkowiak
* fix: Do not set cookies when send pii is set to false. (#931) @maciejwalkowiak

Packages were released on [`bintray sentry-java`](https://dl.bintray.com/getsentry/sentry-java/io/sentry/), [`bintray sentry-android`](https://dl.bintray.com/getsentry/sentry-android/io/sentry/), [`jcenter`](https://jcenter.bintray.com/io/sentry/) and [`mavenCentral`](https://repo.maven.apache.org/maven2/io/sentry/)

We'd love to get feedback.

# 3.0.0-alpha.3

## What’s Changed

* Bump sentry-native to 0.4.2 (#926) @marandaneto
* feat: enable attach stack traces and disable attach threads by default (#921) @marandaneto
* fix: read sample rate correctly from manifest meta data (#923) @marandaneto
* ref: remove log level as RN do not use it anymore (#924) @marandaneto

Packages were released on [`bintray sentry-android`](https://dl.bintray.com/getsentry/sentry-android/io/sentry/) and [`bintray sentry-java`](https://dl.bintray.com/getsentry/sentry-java/io/sentry/)

We'd love to get feedback.

# 3.0.0-alpha.2

TBD

Packages were released on [bintray](https://dl.bintray.com/getsentry/maven/io/sentry/)

> Note: This release marks the unification of the Java and Android Sentry codebases based on the core of the Android SDK (version 2.x).
Previous releases for the Android SDK (version 2.x) can be found on the now archived: https://github.com/getsentry/sentry-android/

# 3.0.0-alpha.1

# New releases will happen on a different repository:

https://github.com/getsentry/sentry-java

## What’s Changed

* feat: enable release health by default

Packages were released on [`bintray`](https://dl.bintray.com/getsentry/sentry-android/io/sentry/sentry-android/), [`jcenter`](https://jcenter.bintray.com/io/sentry/sentry-android/) and [`mavenCentral`](https://repo.maven.apache.org/maven2/io/sentry/sentry-android/)

We'd love to get feedback.

# 2.3.1

## What’s Changed

* fix: add main thread checker for the app lifecycle integration (#525) @marandaneto
* Set correct migration link (#523) @fupduck
* Warn about Sentry re-initialization. (#521) @maciejwalkowiak
* Set SDK version in `MainEventProcessor`. (#513) @maciejwalkowiak
* Bump sentry-native to 0.4.0 (#512) @marandaneto
* Bump Gradle to 6.6 and fix linting issues (#510) @marandaneto
* fix(sentry-java): Contexts belong on the Scope (#504) @maciejwalkowiak
* Add tests for verifying scope changes thread isolation (#508) @maciejwalkowiak
* Set `SdkVersion` in default `SentryOptions` created in sentry-core module (#506) @maciejwalkowiak

Packages were released on [`bintray`](https://dl.bintray.com/getsentry/sentry-android/io/sentry/sentry-android/), [`jcenter`](https://jcenter.bintray.com/io/sentry/sentry-android/) and [`mavenCentral`](https://repo.maven.apache.org/maven2/io/sentry/sentry-android/)

We'd love to get feedback.

# 2.3.0

## What’s Changed

* fix: converting UTC and ISO timestamp when missing Locale/TimeZone do not error (#505) @marandaneto
* Add console application sample. (#502) @maciejwalkowiak
* Log stacktraces in SystemOutLogger (#498) @maciejwalkowiak
* Add method to add breadcrumb with string parameter. (#501) @maciejwalkowiak
* Call `Sentry#close` on JVM shutdown. (#497) @maciejwalkowiak
* ref: sentry-core changes for console app (#473) @marandaneto

Obs: If you are using its own instance of `Hub`/`SentryClient` and reflection to set up the SDK to be usable within Libraries, this change may break your code, please fix the renamed classes.

Packages were released on [`bintray`](https://dl.bintray.com/getsentry/sentry-android/io/sentry/sentry-android/), [`jcenter`](https://jcenter.bintray.com/io/sentry/sentry-android/) and [`mavenCentral`](https://repo.maven.apache.org/maven2/io/sentry/sentry-android/)

We'd love to get feedback.

# 2.2.2

## What’s Changed

* feat: add sdk to envelope header (#488) @marandaneto
* Bump plugin versions (#487) @marandaneto
* Bump: AGP 4.0.1 (#486) @marandaneto
* feat: log request if response code is not 200 (#484) @marandaneto

Packages were released on [`bintray`](https://dl.bintray.com/getsentry/sentry-android/io/sentry/sentry-android/), [`jcenter`](https://jcenter.bintray.com/io/sentry/sentry-android/) and [`mavenCentral`](https://repo.maven.apache.org/maven2/io/sentry/sentry-android/)

We'd love to get feedback.

# 2.2.1

## What’s Changed

* fix: Timber adds breadcrumb even if event level is < minEventLevel (#480) @marandaneto
* enhancement: Bump Gradle 6.5.1 (#479) @marandaneto
* fix: contexts serializer avoids reflection and fixes desugaring issue (#478) @marandaneto
* fix: clone session before sending to the transport (#474) @marandaneto

Packages were released on [`bintray`](https://dl.bintray.com/getsentry/sentry-android/io/sentry/sentry-android/), [`jcenter`](https://jcenter.bintray.com/io/sentry/sentry-android/) and [`mavenCentral`](https://repo.maven.apache.org/maven2/io/sentry/sentry-android/)

We'd love to get feedback.

# 2.2.0

## What’s Changed

* fix: negative session sequence if the date is before java date epoch (#471) @marandaneto
* fix: deserialise unmapped contexts values from envelope (#470) @marandaneto
* Bump: sentry-native 0.3.4 (#468) @marandaneto

* feat: timber integration (#464) @marandaneto

1) To add integrations it requires a [manual initialization](https://docs.sentry.io/platforms/android/#manual-initialization) of the Android SDK.

2) Add the `sentry-android-timber` dependency:

```groovy
implementation 'io.sentry:sentry-android-timber:{version}' // version >= 2.2.0
```

3) Initialize and add the `SentryTimberIntegration`:

```java
SentryAndroid.init(this, options -> {
    // default values:
    // minEventLevel = ERROR
    // minBreadcrumbLevel = INFO
    options.addIntegration(new SentryTimberIntegration());

    // custom values for minEventLevel and minBreadcrumbLevel
    // options.addIntegration(new SentryTimberIntegration(SentryLevel.WARNING, SentryLevel.ERROR));
});
```

4) Use the Timber integration:

```java
try {
    int x = 1 / 0;
} catch (Exception e) {
    Timber.e(e);
}
```

Packages were released on [`bintray`](https://dl.bintray.com/getsentry/sentry-android/io/sentry/sentry-android/), [`jcenter`](https://jcenter.bintray.com/io/sentry/sentry-android/) and [`mavenCentral`](https://repo.maven.apache.org/maven2/io/sentry/sentry-android/)

We'd love to get feedback.

# 2.1.7

## What’s Changed

* fix: init native libs if available on SDK init (#461) @marandaneto
* Make JVM target explicit in sentry-core (#462) @dilbernd
* fix: timestamp with millis from react-native should be in UTC format (#456) @marandaneto
* Bump Gradle to 6.5 (#454) @marandaneto

Packages were released on [`bintray`](https://dl.bintray.com/getsentry/sentry-android/io/sentry/sentry-android/), [`jcenter`](https://jcenter.bintray.com/io/sentry/sentry-android/) and [`mavenCentral`](https://repo.maven.apache.org/maven2/io/sentry/sentry-android/)

We'd love to get feedback.

# 2.1.6

## What’s Changed

* fix: do not lookup sentry-debug-meta but instead load it directly (#445) @marandaneto
* fix: regression on v2.1.5 which can cause a crash on SDK init

Packages were released on [`bintray`](https://dl.bintray.com/getsentry/sentry-android/io/sentry/sentry-android/), [`jcenter`](https://jcenter.bintray.com/io/sentry/sentry-android/) and [`mavenCentral`](https://repo.maven.apache.org/maven2/io/sentry/sentry-android/)

We'd love to get feedback.

# 2.1.5

This version has a severe bug and can cause a crash on SDK init

Please upgrade to https://github.com/getsentry/sentry-android/releases/tag/2.1.6

# 2.1.4

## What’s Changed

* bump: sentry-native to 0.3.1 (#440) @marandaneto
* fix: update last session timestamp (#437) @marandaneto
* feat: make gzip as default content encoding type (#433) @marandaneto
* enhancement: use AGP 4 features (#366) @marandaneto
* enhancement: Create GH Actions CI for Ubuntu/macOS (#403) @marandaneto
* enhancement: make root checker better and minimize false positive (#417) @marandaneto
* fix: filter trim memory breadcrumbs (#431) @marandaneto

Packages were released on [`bintray`](https://dl.bintray.com/getsentry/sentry-android/io/sentry/sentry-android/), [`jcenter`](https://jcenter.bintray.com/io/sentry/sentry-android/) and [`mavenCentral`](https://repo.maven.apache.org/maven2/io/sentry/sentry-android/)

We'd love to get feedback.

# 2.1.3

## What’s Changed

This fixes several critical bugs in sentry-android 2.0 and 2.1

* fix: Sentry.init register integrations after creating the main Hub instead of doing it in the main Hub ctor (#427) @marandaneto
* fix: make NoOpLogger public (#425) @marandaneto
* fix: ConnectivityChecker returns connection status and events are not trying to be sent if no connection. (#420) @marandaneto
* ref: thread pool executor is a single thread executor instead of scheduled thread executor (#422) @marandaneto
* fix: Add Abnormal to the Session.State enum as its part of the protocol (#424) @marandaneto
* Bump: Gradle to 6.4.1 (#419) @marandaneto

We recommend that you use sentry-android 2.1.3 over the initial release of sentry-android 2.0 and 2.1.

Packages were released on [`bintray`](https://dl.bintray.com/getsentry/sentry-android/io/sentry/sentry-android/), [`jcenter`](https://jcenter.bintray.com/io/sentry/sentry-android/) and [`mavenCentral`](https://repo.maven.apache.org/maven2/io/sentry/sentry-android/)

We'd love to get feedback.

# 2.1.2

## What’s Changed

* fix: Phone state breadcrumbs require read_phone_state on older OS versions (#415) @marandaneto @bsergean
* fix: before raising ANR events, we check ProcessErrorStateInfo if available (#412) @marandaneto
* fix: send cached events to use a single thread executor (#405) @marandaneto
* enha: added options to configure http transport (#411) @marandaneto
* fix: initing SDK on AttachBaseContext (#409) @marandaneto
* fix: sessions can't be abnormal, but exited if not ended properly (#410) @marandaneto

Packages were released on [`bintray`](https://dl.bintray.com/getsentry/sentry-android/io/sentry/sentry-android/), [`jcenter`](https://jcenter.bintray.com/io/sentry/sentry-android/) and [`mavenCentral`](https://repo.maven.apache.org/maven2/io/sentry/sentry-android/)

We'd love to get feedback.

# 2.1.1

## What’s Changed

* fix: set missing release, environment and dist to sentry-native options (#404) @marandaneto
* fix: do not add automatic and empty sensor breadcrumbs (#401) @marandaneto
* enha: added missing getters on Breadcrumb and SentryEvent (#397) @marandaneto
* enha: bump sentry-native to 0.2.6 (#396) @marandaneto
* feat: add trim memory breadcrumbs (#395) @marandaneto
* enha: only set breadcrumb extras if not empty (#394) @marandaneto
* ref: removed Thread.sleep from LifecycleWatcher tests, using awaitility and DateProvider (#392) @marandaneto
* ref: added a DateTimeProvider for making retry after testable (#391) @marandaneto
* enha: BUMP Gradle to 6.4 (#390) @marandaneto
* enha: added samples of how to disable automatic breadcrumbs (#389) @marandaneto

Packages were released on [`bintray`](https://dl.bintray.com/getsentry/sentry-android/io/sentry/sentry-android/), [`jcenter`](https://jcenter.bintray.com/io/sentry/sentry-android/) and [`mavenCentral`](https://repo.maven.apache.org/maven2/io/sentry/sentry-android/)

We'd love to get feedback.

# 2.1.0

## What’s Changed

* Includes all the changes of 2.1.0 alpha, beta and RC
* fix when PhoneStateListener is not ready for use (#387) @marandaneto
* make ANR 5s by default (#388) @marandaneto
* fix: rate limiting by categories (#381) @marandaneto
* BUMP NDK to latest stable version 21.1.6352462 (#386) @marandaneto

Packages were released on [`bintray`](https://dl.bintray.com/getsentry/sentry-android/io/sentry/sentry-android/), [`jcenter`](https://jcenter.bintray.com/io/sentry/sentry-android/) and [`mavenCentral`](https://repo.maven.apache.org/maven2/io/sentry/sentry-android/)

We'd love to get feedback.

# 2.0.3

## What’s Changed

* patch from 2.1.0-alpha.2 - avoid crash if NDK throws UnsatisfiedLinkError (#344) @marandaneto

Packages were released on [`bintray`](https://dl.bintray.com/getsentry/sentry-android/io/sentry/sentry-android/), [`jcenter`](https://jcenter.bintray.com/io/sentry/sentry-android/) and [`mavenCentral`](https://repo.maven.apache.org/maven2/io/sentry/sentry-android/)

We'd love to get feedback.
# 2.1.0-RC.1

## What’s Changed

* feat: Options for uncaught exception and make SentryOptions list Thread-Safe (#384) @marandaneto
* feat: automatic breadcrumbs for app, activity and sessions lifecycles and system events (#348) @marandaneto
* fix: if retry after header has empty categories, apply retry after to all of them (#377) @marandaneto
* fix: discard events and envelopes if cached and retry after (#378) @marandaneto
* add ScheduledForRemoval annotation to deprecated methods (#375) @marandaneto
* fix: Merge loadLibrary calls for sentry-native and clean up CMake files (#373) @Swatinem
* enha: make capture session and envelope internal (#372) @marandaneto
* fix: exceptions should be sorted oldest to newest (#370) @marandaneto
* fix: check external storage size even if its read only (#368) @marandaneto
* fix: wrong check for cellular network capability (#369) @marandaneto
* bump NDK to 21.0.6113669 (#367) @marandaneto
* bump AGP and add new make cmd to check for updates (#365) @marandaneto

Packages were released on [`bintray`](https://dl.bintray.com/getsentry/sentry-android/io/sentry/sentry-android/), [`jcenter`](https://jcenter.bintray.com/io/sentry/sentry-android/) and [`mavenCentral`](https://repo.maven.apache.org/maven2/io/sentry/sentry-android/)

We'd love to get feedback.

# 2.1.0-beta.2

## What’s Changed

* bump sentry-native to 0.2.4 (#364) @marandaneto
* update current session on session start after deleting previous session (#362) @marandaneto

Packages were released on [`bintray`](https://dl.bintray.com/getsentry/sentry-android/io/sentry/sentry-android/), [`jcenter`](https://jcenter.bintray.com/io/sentry/sentry-android/) and [`mavenCentral`](https://repo.maven.apache.org/maven2/io/sentry/sentry-android/)

We'd love to get feedback.

# 2.1.0-beta.1

## What’s Changed

* BUMP sentry-native to 0.2.3 (#357) @marandaneto
* check for androidx availability on runtime (#356) @marandaneto
* if theres a left over session file and its crashed, we should not overwrite its state (#354) @marandaneto
* session should be exited state if state was ok (#352) @marandaneto
* envelope has dedicated endpoint (#353) @marandaneto

Packages were released on [`bintray`](https://dl.bintray.com/getsentry/sentry-android/io/sentry/sentry-android/), [`jcenter`](https://jcenter.bintray.com/io/sentry/sentry-android/) and [`mavenCentral`](https://repo.maven.apache.org/maven2/io/sentry/sentry-android/)

We'd love to get feedback.

# 2.1.0-alpha.2

## What’s Changed

* change integration order for cached outbox events (#347) @marandaneto
* avoid crash if NDK throws UnsatisfiedLinkError (#344) @marandaneto
* Avoid getting a threadlocal twice. (#339) @metlos
* removing session tracking guard on hub and client (#338) @marandaneto
* bump agp to 3.6.2 (#336) @marandaneto
* fix racey ANR integration (#332) @marandaneto
* logging envelopes path when possible instead of nullable id (#331) @marandaneto
* renaming transport gate method (#330) @marandaneto

Packages were released on [`bintray`](https://dl.bintray.com/getsentry/sentry-android/io/sentry/sentry-android/), [`jcenter`](https://jcenter.bintray.com/io/sentry/sentry-android/) and [`mavenCentral`](https://repo.maven.apache.org/maven2/io/sentry/sentry-android/)

We'd love to get feedback.

# 2.1.0-alpha.1

Release of Sentry's new SDK for Android.

## What’s Changed

* BUMP sentry-native to 0.2.2 (#305) @Swatinem
* ANR report should have 'was active=yes' on the dashboard (#299) @marandaneto
* NDK events apply scoped data (#322) @marandaneto
* fix missing App's info (#315) @marandaneto
* buffered writers/readers - otimizations (#311) @marandaneto
* Add a StdoutTransport (#310) @mike-burns
* boot time should be UTC (#309) @marandaneto
* implementing new retry after protocol (#306) @marandaneto
* make transport result public (#300) @marandaneto
* release health @marandaneto @bruno-garcia 

Packages were released on [`bintray`](https://dl.bintray.com/getsentry/sentry-android/io/sentry/sentry-android/), [`jcenter`](https://jcenter.bintray.com/io/sentry/sentry-android/) and [`mavenCentral`](https://repo.maven.apache.org/maven2/io/sentry/sentry-android/)

We'd love to get feedback.

# 2.0.2

Release of Sentry's new SDK for Android.

## What’s Changed

* BUMP AGP to 3.6.1 (#285) @marandaneto
* MavenCentral support (#284) @marandaneto

Packages were released on [`bintray`](https://dl.bintray.com/getsentry/sentry-android/io/sentry/sentry-android/), [`jcenter`](https://jcenter.bintray.com/io/sentry/sentry-android/) and [`mavenCentral`](https://repo.maven.apache.org/maven2/io/sentry/sentry-android/)

We'd love to get feedback.

# 2.0.1

Release of Sentry's new SDK for Android.

## What’s Changed

* Add the default serverName to SentryOptions and use it in MainEventProcessor (#279) @metlos
* set current threadId when there's no mechanism set (#277) @marandaneto
* feat: attach threads/stacktraces (#267) @marandaneto
* fix: preview package manager (#269) @bruno-garcia

Packages were released on [`bintray`](https://dl.bintray.com/getsentry/sentry-android/io/sentry/), [`jcenter`](https://jcenter.bintray.com/io/sentry/sentry-android/)

We'd love to get feedback.

# 2.0.0

Release of Sentry's new SDK for Android.

New features not offered by (1.7.x):

* NDK support
  * Captures crashes caused by native code
  * Access to the [`sentry-native` SDK](https://github.com/getsentry/sentry-native/) API by your native (C/C++/Rust code/..).
* Automatic init (just add your `DSN` to the manifest)
   * Proguard rules are added automatically
   * Permission (Internet) is added automatically
* Uncaught Exceptions might be captured even before the app restarts
* Sentry's Unified API.
* More context/device information
* Packaged as `aar`
* Frames from the app automatically marked as `InApp=true` (stack traces in Sentry highlights them by default).
* Complete Sentry Protocol available.
* All threads and their stack traces are captured.
* Sample project in this repo to test many features (segfault, uncaught exception, ANR...)

Features from the current SDK like `ANR` are also available (by default triggered after 4 seconds).

Packages were released on [`bintray`](https://dl.bintray.com/getsentry/sentry-android/io/sentry/), [`jcenter`](https://jcenter.bintray.com/io/sentry/sentry-android/)

We'd love to get feedback.

# 2.0.0-rc04

Release of Sentry's new SDK for Android.

## What’s Changed

* fix: breacrumb.data to string,object, Add LOG level (#264) @HazAT
* read release conf. on manifest (#266) @marandaneto
* Support mills timestamp format (#263) @marandaneto
* adding logs to installed integrations (#265) @marandaneto
* feat: Take sampleRate from metadata (#262) @bruno-garcia

Packages were released on [`bintray`](https://dl.bintray.com/getsentry/sentry-android/io/sentry/), [`jcenter`](https://jcenter.bintray.com/io/sentry/sentry-android/)

We'd love to get feedback and we'll work in getting the GA `2.0.0` out soon.
Until then, the [stable SDK offered by Sentry is at version 1.7.30](https://github.com/getsentry/sentry-java/releases/tag/v1.7.30)
# 2.0.0-rc03

Release of Sentry's new SDK for Android.

## What’s Changed

* fixes #259 - NPE check on getExternalFilesDirs items. (#260) @marandaneto
* fix strictMode typo (#258) @marandaneto

Packages were released on [`bintray`](https://dl.bintray.com/getsentry/sentry-android/io/sentry/), [`jcenter`](https://jcenter.bintray.com/io/sentry/sentry-android/)

We'd love to get feedback and we'll work in getting the GA `2.0.0` out soon.
Until then, the [stable SDK offered by Sentry is at version 1.7.30](https://github.com/getsentry/sentry-java/releases/tag/v1.7.30)
# 2.0.0-rc02

Release of Sentry's new SDK for Android.

## What’s Changed

* update ndk for new sentry-native version (#235) @Swatinem @marandaneto
* make integrations public (#256) @marandaneto
* BUMP build-tools (#255) @marandaneto
* added javadocs to scope and its dependencies (#253) @marandaneto
* build all ABIs (#254) @marandaneto
* moving back ANR timeout from long to int param. (#252) @marandaneto
* feat: Hub mode configurable (#247) @bruno-garcia
* Added HubAdapter to call Sentry static methods from Integrations (#250) @marandaneto
* new Release format (#242) @marandaneto
* Javadocs for SentryOptions (#246) @marandaneto
* non-app is already inApp excluded by default. (#244) @marandaneto
* added remove methods (tags/extras) to the sentry static class (#243) @marandaneto
* fix if symlink exists for sentry-native (#241) @marandaneto
* clone method - race condition free (#226) @marandaneto
* refactoring breadcrumbs callback (#239) @marandaneto

Packages were released on [`bintray`](https://dl.bintray.com/getsentry/sentry-android/io/sentry/), [`jcenter`](https://jcenter.bintray.com/io/sentry/sentry-android/)

We'd love to get feedback and we'll work in getting the GA `2.0.0` out soon.
Until then, the [stable SDK offered by Sentry is at version 1.7.30](https://github.com/getsentry/sentry-java/releases/tag/v1.7.30)

# 2.0.0-rc01

Release of Sentry's new SDK for Android.

## What’s Changed

* Honor RetryAfter (#236) @marandaneto
* Add tests for SentryValues (#238) @philipphofmann
* added remove methods for Scope data (#237) @marandaneto
* do not set frames if there's none (#234) @marandaneto
* always call interrupt after InterruptedException (#232) @marandaneto
* more device context (deviceId, connectionType and language) (#229) @marandaneto
* mark as current thread if its the main thread (#228) @marandaneto
* added a few java docs (Sentry, Hub and SentryClient) (#223) @marandaneto
* implemented diagnostic logger (#218) @marandaneto
* fix lgtm alerts (#219) @marandaneto
* written unit tests to ANR integration (#215) @marandaneto
* added blog posts to README (#214) @marandaneto
* added event processors to scope (#209) @marandaneto
* Raise code coverage for Dsn to 100% (#212) @philipphofmann
* Remove redundant times(1) for Mockito.verify (#211) @philipphofmann
* added android transport gate (#206) @marandaneto
* transport may be set on options (#203) @marandaneto
* dist may be set on options (#204) @marandaneto
* added executor for caching values out of the main thread (#201) @marandaneto
* throw an exception if DSN is not set (#200) @marandaneto
* migration guide markdown (#197) @marandaneto

Packages were released on [`bintray`](https://dl.bintray.com/getsentry/sentry-android/io/sentry/), [`jcenter`](https://jcenter.bintray.com/io/sentry/sentry-android/)

We'd love to get feedback and we'll work in getting the GA `2.0.0` out soon.
Until then, the [stable SDK offered by Sentry is at version 1.7.29](https://github.com/getsentry/sentry-java/releases/tag/v1.7.29)

# 2.0.0-beta02

Release of Sentry's new SDK for Android.

* fix Android bug on API 24 and 25 about getting current threads and stack traces (#194)
* addBreadcrumb overloads #196 and #198

Packages were released on [`bintray`](https://dl.bintray.com/getsentry/sentry-android/io/sentry/), [`jcenter`](https://jcenter.bintray.com/io/sentry/sentry-android/)

We'd love to get feedback and we'll work in getting the GA `2.0.0` out soon.
Until then, the [stable SDK offered by Sentry is at version 1.7.28](https://github.com/getsentry/sentry-java/releases/tag/v1.7.28)
# 2.0.0-beta01

Release of Sentry's new SDK for Android.

* ref: ANR doesn't set handled flag #186
* SDK final review (#183)
* ref: Drop errored in favor of crashed (#187)
* workaround android_id (#185)
* renamed sampleRate (#191)
* making timestamp package-private or test-only (#190)
* Split event processor in Device/App data (#180)

Packages were released on [`bintray`](https://dl.bintray.com/getsentry/sentry-android/io/sentry/), [`jcenter`](https://jcenter.bintray.com/io/sentry/sentry-android/)

We'd love to get feedback and we'll work in getting the GA `2.0.0` out soon.
Until then, the [stable SDK offered by Sentry is at version 1.7.28](https://github.com/getsentry/sentry-java/releases/tag/v1.7.28)

# 2.0.0-alpha09

Release of Sentry's new SDK for Android.

* fix: DSN parsing (#165)
* BUMP: sentry-native with message object instead of a string (#172)
* Don't avoid exception type minification (#166)
* make Gson retro compatible with older versions of AGP (#177)
* adding nativeBundle plugin (#161)
* adding scope methods to sentry static class (#179)

Packages were released on [`bintray`](https://dl.bintray.com/getsentry/sentry-android/io/sentry/), [`jcenter`](https://jcenter.bintray.com/io/sentry/sentry-android/)

We'd love to get feedback and we'll work in getting the GA `2.0.0` out soon.
Until then, the [stable SDK offered by Sentry is at version 1.7.28](https://github.com/getsentry/sentry-java/releases/tag/v1.7.28)

# 2.0.0-alpha08

Release of Sentry's new SDK for Android.

* DebugId endianness (#162)
* executed beforeBreadcrumb also for scope (#160)
* benefit of manifest merging when minSdk (#159)
* add method to captureMessage with level (#157)
* listing assets file on the wrong dir (#156)

Packages were released on [`bintray`](https://dl.bintray.com/getsentry/sentry-android/io/sentry/), [`jcenter`](https://jcenter.bintray.com/io/sentry/sentry-android/)

We'd love to get feedback and we'll work in getting the GA `2.0.0` out soon.
Until then, the [stable SDK offered by Sentry is at version 1.7.28](https://github.com/getsentry/sentry-java/releases/tag/v1.7.28)

# 2.0.0-alpha07

Third release of Sentry's new SDK for Android.

*  Fixed release for jcenter and bintray

Packages were released on [`bintray`](https://dl.bintray.com/getsentry/sentry-android/io/sentry/), [`jcenter`](https://jcenter.bintray.com/io/sentry/sentry-android/)

We'd love to get feedback and we'll work in getting the GA `2.0.0` out soon.
Until then, the [stable SDK offered by Sentry is at version 1.7.28](https://github.com/getsentry/sentry-java/releases/tag/v1.7.28)

# 2.0.0-alpha06

Second release of Sentry's new SDK for Android.

* Fixed a typo on pom generation.

Packages were released on [`bintray`](https://dl.bintray.com/getsentry/sentry-android/io/sentry/), [`jcenter`](https://jcenter.bintray.com/io/sentry/sentry-android/)

We'd love to get feedback and we'll work in getting the GA `2.0.0` out soon.
Until then, the [stable SDK offered by Sentry is at version 1.7.28](https://github.com/getsentry/sentry-java/releases/tag/v1.7.28)

# 2.0.0-alpha05

First release of Sentry's new SDK for Android.

New features not offered by our current (1.7.x), stable SDK are:

* NDK support
  * Captures crashes caused by native code
  * Access to the [`sentry-native` SDK](https://github.com/getsentry/sentry-native/) API by your native (C/C++/Rust code/..).
* Automatic init (just add your `DSN` to the manifest)
   * Proguard rules are added automatically
   * Permission (Internet) is added automatically
* Uncaught Exceptions might be captured even before the app restarts
* Unified API which include scopes etc.
* More context/device information
* Packaged as `aar`
* Frames from the app automatically marked as `InApp=true` (stack traces in Sentry highlights them by default).
* Complete Sentry Protocol available.
* All threads and their stack traces are captured.
* Sample project in this repo to test many features (segfault, uncaught exception, scope)

Features from the current SDK like `ANR` are also available (by default triggered after 4 seconds).

Packages were released on [`bintray`](https://dl.bintray.com/getsentry/sentry-android/io/sentry/), [`jcenter`](https://jcenter.bintray.com/io/sentry/sentry-android/)

We'd love to get feedback and we'll work in getting the GA `2.0.0` out soon.
Until then, the [stable SDK offered by Sentry is at version 1.7.28](https://github.com/getsentry/sentry-java/releases/tag/v1.7.28)<|MERGE_RESOLUTION|>--- conflicted
+++ resolved
@@ -1,10 +1,7 @@
 # vNext
 
-<<<<<<< HEAD
 * Enhancement: Set transaction name on events and transactions sent using Spring integration (#1067) 
-=======
-* Fix: Set current thread only if theres no exceptions
->>>>>>> 417b76b5
+* Fix: Set current thread only if there are no exceptions
 
 # 4.0.0-alpha.1
 
