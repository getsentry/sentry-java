# Unreleased

<<<<<<< HEAD
* Rename: enableSessionTracking to enableAutoSessionTracking (#1457)
=======
Breaking Changes:

* Remove Settings.Secure.ANDROID_ID in favor of generated installationId (#1455)
>>>>>>> 56963705

# 5.0.0-beta.1

* Fix: Activity tracing auto instrumentation for Android API < 29 (#1402)
* Fix: use connection and read timeouts in ApacheHttpClient based transport (#1397)
* Ref: Refactor converting HttpServletRequest to Sentry Request in Spring integration (#1387)
* Fix: set correct transaction status for unhandled exceptions in SentryTracingFilter (#1406)
* Fix: handle network errors in SentrySpanClientHttpRequestInterceptor (#1407)
* Fix: set scope on transaction (#1409)
* Fix: set status and associate events with transactions (#1426)
* Fix: Do not set free memory and is low memory fields when it's a NDK hard crash (#1399)
* Fix: Apply user from the scope to transaction (#1424)
* Fix: Pass maxBreadcrumbs config. to sentry-native (#1425)
* Fix: Run event processors and enrich transactions with contexts (#1430)
* Bump: sentry-native to 0.4.9 (#1431)
* Fix: Set Span status for OkHttp integration (#1447)
* Fix: Set user on transaction in Spring & Spring Boot integrations (#1443)

# 4.4.0-alpha.2

* Feat: Add option to ignore exceptions by type (#1352)
* Fix: NPE when MDC contains null values (sentry-logback) (#1364)
* Fix: Avoid NPE when MDC contains null values (sentry-jul) (#1385)
* Feat: Sentry closes Android NDK and ShutdownHook integrations (#1358)
* Enhancement: Allow inheritance of SentryHandler class in sentry-jul package(#1367)
* Fix: Accept only non null value maps (#1368)
* Bump: Upgrade Apache HttpComponents Core to 5.0.3 (#1375)
* Enhancement: Make NoOpHub public (#1379)
* Fix: Do not bind transactions to scope by default. (#1376)
* Fix: Hub thread safety (#1388)
* Fix: SentryTransactionAdvice should operate on the new scope (#1389)
* Feat: configure max spans per transaction (#1394)

# 4.4.0-alpha.1

* Bump: sentry-native to 0.4.8
* Feat: Add an overload for `startTransaction` that sets the created transaction to the Scope #1313
* Ref: Separate user facing and protocol classes in the Performance feature (#1304)
* Feat: Set SDK version on Transactions (#1307)
* Fix: Use logger set on SentryOptions in GsonSerializer (#1308)
* Fix: Use the bindToScope correctly
* Feat: GraalVM Native Image Compatibility (#1329)
* Fix: Allow 0.0 to be set on tracesSampleRate (#1328)
* Fix: set "java" platform to transactions #1332
* Feat: Add OkHttp client application interceptor (#1330)
* Fix: Allow disabling tracing through SentryOptions (#1337)

# 4.3.0

* Fix: setting in-app-includes from external properties (#1291)
* Fix: Initialize Sentry in Logback appender when DSN is not set in XML config (#1296)
* Fix: JUL integration SDK name (#1293)
* Feat: Activity tracing auto instrumentation

# 4.2.0

* Fix: Remove experimental annotation for Attachment #1257
* Fix: Mark stacktrace as snapshot if captured at arbitrary moment #1231
* Enchancement: Improve EventProcessor nullability annotations (#1229).
* Bump: sentry-native to 0.4.7
* Enchancement: Add ability to flush events synchronously.
* Fix: Disable Gson HTML escaping
* Enchancement: Support @SentrySpan and @SentryTransaction on classes and interfaces. (#1243)
* Enchancement: Do not serialize empty collections and maps (#1245)
* Ref: Optimize DuplicateEventDetectionEventProcessor performance (#1247).
* Ref: Prefix sdk.package names with io.sentry (#1249)
* Fix: Make the ANR Atomic flags immutable
* Enchancement: Integration interface better compatibility with Kotlin null-safety
* Enchancement: Simplify Sentry configuration in Spring integration (#1259)
* Enchancement: Simplify configuring Logback integration when environment variable with the DSN is not set (#1271)
* Fix: Prevent NoOpHub from creating heavy SentryOptions objects (#1272)
* Enchancement: Add Request to the Scope. #1270
* Fix: SentryTransaction#getStatus NPE (#1273)
* Enchancement: Optimize SentryTracingFilter when hub is disabled.
* Fix: Discard unfinished Spans before sending them over to Sentry (#1279)
* Fix: Interrupt the thread in QueuedThreadPoolExecutor (#1276)
* Fix: SentryTransaction#finish should not clear another transaction from the scope (#1278)

Breaking Changes:
* Enchancement: SentryExceptionResolver should not send handled errors by default (#1248).
* Ref: Simplify RestTemplate instrumentation (#1246)
* Enchancement: Add overloads for startTransaction taking op and description (#1244)

# 4.1.0

* Improve Kotlin compatibility for SdkVersion (#1213)
* Feat: Support logging via JUL (#1211)
* Fix: returning Sentry trace header from Span (#1217)
* Fix: Remove misleading error logs (#1222)

# 4.0.0

This release brings the Sentry Performance feature to Java SDK, Spring, Spring Boot, and Android integrations. Read more in the reference documentation:

- [Performance for Java](https://docs.sentry.io/platforms/java/performance/)
- [Performance for Spring](https://docs.sentry.io/platforms/java/guides/spring/)
- [Performance for Spring Boot](https://docs.sentry.io/platforms/java/guides/spring-boot/)
- [Performance for Android](https://docs.sentry.io/platforms/android/performance/)

### Other improvements:

#### Core:

- Improved loading external configuration:
  - Load `sentry.properties` from the application's current working directory (#1046)
  - Resolve `in-app-includes`, `in-app-excludes`, `tags`, `debug`, `uncaught.handler.enabled` parameters from the external configuration
- Set global tags on SentryOptions and load them from external configuration (#1066)
- Add support for attachments (#1082)
- Resolve `servername` from the localhost address
- Simplified transport configuration through setting `TransportFactory` instead of `ITransport` on SentryOptions (#1124)

#### Spring Boot:
- Add the ability to register multiple `OptionsConfiguration` beans (#1093)
- Initialize Logback after context refreshes (#1129)

#### Android:
- Add `isSideLoaded` and `installerStore` tags automatically (Where your App. was installed from eg Google Play, Amazon Store, downloaded APK, etc...)
- Bump: sentry-native to 0.4.6
- Bump: Gradle to 6.8.1 and AGP to 4.1.2

# 4.0.0-beta.1

* Feat: Add addToTransactions to Attachment (#1191)
* Enhancement: Support SENTRY_TRACES_SAMPLE_RATE conf. via env variables (#1171)
* Enhancement: Pass request to CustomSamplingContext in Spring integration (#1172)
* Ref: Set SpanContext on SentryTransaction to avoid potential NPE (#1173)
* Fix: Free Local Refs manually due to Android local ref. count limits
* Enhancement: Move `SentrySpanClientHttpRequestInterceptor` to Spring module (#1181)
* Enhancement: Add overload for `transaction/span.finish(SpanStatus)` (#1182)
* Fix: Bring back support for setting transaction name without ongoing transaction (#1183)
* Enhancement: Simplify registering traces sample callback in Spring integration (#1184)
* Enhancement: Polish Performance API (#1165)
* Enhancement: Set "debug" through external properties (#1186)
* Enhancement: Simplify Spring integration (#1188)
* Enhancement: Init overload with dsn (#1195)
* Enhancement: Enable Kotlin map-like access on CustomSamplingContext (#1192)
* Enhancement: Auto register custom ITransportFactory in Spring integration (#1194)
* Enhancement: Improve Kotlin property access in Performance API (#1193)
* Enhancement: Copy options tags to transactions (#1198)
* Enhancement: Add convenient method for accessing event's throwable (1202)

# 4.0.0-alpha.3

* Feat: Add maxAttachmentSize to SentryOptions (#1138)
* Feat: Drop invalid attachments (#1134)
* Ref: Make Attachment immutable (#1120)
* Fix inheriting sampling decision from parent (#1100)
* Fixes and Tests: Session serialization and deserialization
* Ref: using Calendar to generate Dates
* Fix: Exception only sets a stack trace if there are frames
* Feat: set isSideLoaded info tags
* Enhancement: Read tracesSampleRate from AndroidManifest
* Fix: Initialize Logback after context refreshes (#1129)
* Ref: Return NoOpTransaction instead of null (#1126)
* Fix: Do not crash when passing null values to @Nullable methods, eg User and Scope
* Ref: `ITransport` implementations are now responsible for executing request in asynchronous or synchronous way (#1118)
* Ref: Add option to set `TransportFactory` instead of `ITransport` on `SentryOptions` (#1124)
* Ref: Simplify ITransport creation in ITransportFactory (#1135) 
* Feat: Add non blocking Apache HttpClient 5 based Transport (#1136)
* Enhancement: Autoconfigure Apache HttpClient 5 based Transport in Spring Boot integration (#1143)
* Enhancement: Send user.ip_address = {{auto}} when sendDefaultPii is true (#1015)
* Fix: Resolving dashed properties from external configuration
* Feat: Read `uncaught.handler.enabled` property from the external configuration 
* Feat: Resolve servername from the localhost address
* Fix: Consider {{ auto }} as a default ip address (#1015) 
* Fix: Set release and environment on Transactions (#1152)
* Fix: Do not set transaction on the scope automatically   
* Enhancement: Automatically assign span context to captured events (#1156)
* Feat: OutboxSender supports all envelope item types #1158
* Enhancement: Improve ITransaction and ISpan null-safety compatibility (#1161)

# 4.0.0-alpha.2

* Feat: Add basic support for attachments (#1082)
* Fix: Remove method reference in SentryEnvelopeItem (#1091)
* Enhancement: Set transaction name on events and transactions sent using Spring integration (#1067)
* Fix: Set current thread only if there are no exceptions
* Enhancement: Set global tags on SentryOptions and load them from external configuration (#1066)
* Ref: Refactor resolving SpanContext for Throwable (#1068)
* Enhancement: Add API validator and remove deprecated methods
* Enhancement: Add more convenient method to start a child span (#1073)
* Enhancement: Autoconfigure traces callback in Spring Boot integration (#1074)
* Enhancement: Resolve in-app-includes and in-app-excludes parameters from the external configuration
* Enhancement: Make InAppIncludesResolver public (#1084)
* Ref: Change "op" to "operation" in @SentrySpan and @SentryTransaction
* Fix: SentryOptions creates GsonSerializer by default
* Enhancement: Add the ability to register multiple OptionsConfiguration beans (#1093)
* Fix: Append DebugImage list if event already has it
* Fix: Sort breadcrumbs by Date if there are breadcrumbs already in the event
* Feat: Database query tracing with datasource-proxy (#1095)

# 4.0.0-alpha.1

* Enhancement: Load `sentry.properties` from the application's current working directory (#1046)
* Ref: Refactor JSON deserialization (#1047)
* Feat: Performance monitoring (#971)
* Feat: Performance monitoring for Spring Boot applications (#971)

# 3.2.1

* Fix: Set current thread only if theres no exceptions (#1064)
* Fix: Append DebugImage list if event already has it (#1092)
* Fix: Sort breadcrumbs by Date if there are breadcrumbs already in the event (#1094)
* Fix: Free Local Refs manually due to Android local ref. count limits  (#1179)

# 3.2.0

* Bump: AGP 4.1.1 (#1040)
* Fix: use neutral Locale for String operations #1033
* Update to sentry-native 0.4.4 and fix shared library builds (#1039)
* Feat: Expose a Module (Debug images) Loader for Android thru sentry-native #1043
* Enhancement: Added java doc to protocol classes based on sentry-data-schemes project (#1045)
* Enhancement: Make SentryExceptionResolver Order configurable to not send handled web exceptions (#1008)
* Enhancement: Resolve HTTP Proxy parameters from the external configuration (#1028)
* Enhancement: Sentry NDK integration is compiled against default NDK version based on AGP's version #1048
* Fix: Clean up JNI code and properly free strings #1050
* Fix: set userId for hard-crashes if no user is set #1049

# 3.1.3

* Fix broken NDK integration on 3.1.2 (release failed on packaging a .so file)
* Increase max cached events to 30 (#1029)
* Normalize DSN URI (#1030)

# 3.1.2

* feat: Manually capturing User Feedback
* Enhancement: Set environment to "production" by default.
* Enhancement: Make public the Breadcrumb constructor that accepts a Date #1012
* ref: Validate event id on user feedback submission
 
# 3.1.1

* fix: Prevent Logback and Log4j2 integrations from re-initializing Sentry when Sentry is already initialized
* Enhancement: Bind logging related SentryProperties to Slf4j Level instead of Logback to improve Log4j2 compatibility
* fix: Make sure HttpServletRequestSentryUserProvider runs by default before custom SentryUserProvider beans
* fix: fix setting up Sentry in Spring Webflux annotation by changing the scope of Spring WebMvc related dependencies

# 3.1.0

* fix: Don't require `sentry.dsn` to be set when using `io.sentry:sentry-spring-boot-starter` and `io.sentry:sentry-logback` together #965
* Auto-Configure `inAppIncludes` in Spring Boot integration #966
* Enhancement: make getThrowable public and improve set contexts #967
* Bump: Android Gradle Plugin 4.0.2 #968
* Enhancement: accepted quoted values in properties from external configuration #972
* fix: remove chunked streaming mode #974
* fix: Android 11 + targetSdkVersion 30 crashes Sentry on start #977

# 3.0.0

# Java + Android

This release marks the re-unification of Java and Android SDK code bases.
It's based on the Android 2.0 SDK, which implements [Sentry's unified API](https://develop.sentry.dev/sdk/unified-api/).

Considerable changes were done, which include a lot of improvements. More are covered below, but the highlights are:

* Improved `log4j2` integration
  * Capture breadcrumbs for level INFO and higher
  * Raises event for ERROR and higher.
  * Minimum levels are configurable.
  * Optionally initializes the SDK via appender.xml
* Dropped support to `log4j`.
* Improved `logback` integration
  * Capture breadcrumbs for level INFO and higher
  * Raises event for ERROR and higher. 
  * Minimum levels are configurable.
  * Optionally initializes the SDK via appender.xml
  * Configurable via Spring integration if both are enabled
* Spring
  * No more duplicate events with Spring and logback
  * Auto initalizes if DSN is available
  * Configuration options available with auto complete
* Google App Engine support dropped

## What’s Changed

* Callback to validate SSL certificate (#944) 
* Attach stack traces enabled by default

### Android specific

* Release health enabled by default for Android
* Sync of Scopes for Java -> Native (NDK)
* Bump Sentry-Native v0.4.2
* Android 11 Support

[Android migration docs](https://docs.sentry.io/platforms/android/migration/#migrating-from-sentry-android-2x-to-sentry-android-3x)

### Java specific

* Unified API for Java SDK and integrations (Spring, Spring boot starter, Servlet, Logback, Log4j2)

New Java [docs](https://docs.sentry.io/platforms/java/) are live and being improved.

# Acquisition

Packages were released on [`bintray sentry-java`](https://dl.bintray.com/getsentry/sentry-java/io/sentry/), [`bintray sentry-android`](https://dl.bintray.com/getsentry/sentry-android/io/sentry/), [`jcenter`](https://jcenter.bintray.com/io/sentry/) and [`mavenCentral`](https://repo.maven.apache.org/maven2/io/sentry/)

## Where is the Java 1.7 code base?

The previous Java releases, are all available in this repository through the tagged releases.
# 3.0.0-beta.1

## What’s Changed

* feat: ssl support (#944) @ninekaw9 @marandaneto 
* feat: sync Java to C (#937) @bruno-garcia @marandaneto
* feat: Auto-configure Logback appender in Spring Boot integration. (#938) @maciejwalkowiak
* feat: Add Servlet integration. (#935) @maciejwalkowiak
* fix: Pop scope at the end of the request in Spring integration. (#936) @maciejwalkowiak
* bump: Upgrade Spring Boot to 2.3.4. (#932) @maciejwalkowiak
* fix: Do not set cookies when send pii is set to false. (#931) @maciejwalkowiak

Packages were released on [`bintray sentry-java`](https://dl.bintray.com/getsentry/sentry-java/io/sentry/), [`bintray sentry-android`](https://dl.bintray.com/getsentry/sentry-android/io/sentry/), [`jcenter`](https://jcenter.bintray.com/io/sentry/) and [`mavenCentral`](https://repo.maven.apache.org/maven2/io/sentry/)

We'd love to get feedback.

# 3.0.0-alpha.3

## What’s Changed

* Bump sentry-native to 0.4.2 (#926) @marandaneto
* feat: enable attach stack traces and disable attach threads by default (#921) @marandaneto
* fix: read sample rate correctly from manifest meta data (#923) @marandaneto
* ref: remove log level as RN do not use it anymore (#924) @marandaneto

Packages were released on [`bintray sentry-android`](https://dl.bintray.com/getsentry/sentry-android/io/sentry/) and [`bintray sentry-java`](https://dl.bintray.com/getsentry/sentry-java/io/sentry/)

We'd love to get feedback.

# 3.0.0-alpha.2

TBD

Packages were released on [bintray](https://dl.bintray.com/getsentry/maven/io/sentry/)

> Note: This release marks the unification of the Java and Android Sentry codebases based on the core of the Android SDK (version 2.x).
Previous releases for the Android SDK (version 2.x) can be found on the now archived: https://github.com/getsentry/sentry-android/

# 3.0.0-alpha.1

# New releases will happen on a different repository:

https://github.com/getsentry/sentry-java

## What’s Changed

* feat: enable release health by default

Packages were released on [`bintray`](https://dl.bintray.com/getsentry/sentry-android/io/sentry/sentry-android/), [`jcenter`](https://jcenter.bintray.com/io/sentry/sentry-android/) and [`mavenCentral`](https://repo.maven.apache.org/maven2/io/sentry/sentry-android/)

We'd love to get feedback.

# 2.3.1

## What’s Changed

* fix: add main thread checker for the app lifecycle integration (#525) @marandaneto
* Set correct migration link (#523) @fupduck
* Warn about Sentry re-initialization. (#521) @maciejwalkowiak
* Set SDK version in `MainEventProcessor`. (#513) @maciejwalkowiak
* Bump sentry-native to 0.4.0 (#512) @marandaneto
* Bump Gradle to 6.6 and fix linting issues (#510) @marandaneto
* fix(sentry-java): Contexts belong on the Scope (#504) @maciejwalkowiak
* Add tests for verifying scope changes thread isolation (#508) @maciejwalkowiak
* Set `SdkVersion` in default `SentryOptions` created in sentry-core module (#506) @maciejwalkowiak

Packages were released on [`bintray`](https://dl.bintray.com/getsentry/sentry-android/io/sentry/sentry-android/), [`jcenter`](https://jcenter.bintray.com/io/sentry/sentry-android/) and [`mavenCentral`](https://repo.maven.apache.org/maven2/io/sentry/sentry-android/)

We'd love to get feedback.

# 2.3.0

## What’s Changed

* fix: converting UTC and ISO timestamp when missing Locale/TimeZone do not error (#505) @marandaneto
* Add console application sample. (#502) @maciejwalkowiak
* Log stacktraces in SystemOutLogger (#498) @maciejwalkowiak
* Add method to add breadcrumb with string parameter. (#501) @maciejwalkowiak
* Call `Sentry#close` on JVM shutdown. (#497) @maciejwalkowiak
* ref: sentry-core changes for console app (#473) @marandaneto

Obs: If you are using its own instance of `Hub`/`SentryClient` and reflection to set up the SDK to be usable within Libraries, this change may break your code, please fix the renamed classes.

Packages were released on [`bintray`](https://dl.bintray.com/getsentry/sentry-android/io/sentry/sentry-android/), [`jcenter`](https://jcenter.bintray.com/io/sentry/sentry-android/) and [`mavenCentral`](https://repo.maven.apache.org/maven2/io/sentry/sentry-android/)

We'd love to get feedback.

# 2.2.2

## What’s Changed

* feat: add sdk to envelope header (#488) @marandaneto
* Bump plugin versions (#487) @marandaneto
* Bump: AGP 4.0.1 (#486) @marandaneto
* feat: log request if response code is not 200 (#484) @marandaneto

Packages were released on [`bintray`](https://dl.bintray.com/getsentry/sentry-android/io/sentry/sentry-android/), [`jcenter`](https://jcenter.bintray.com/io/sentry/sentry-android/) and [`mavenCentral`](https://repo.maven.apache.org/maven2/io/sentry/sentry-android/)

We'd love to get feedback.

# 2.2.1

## What’s Changed

* fix: Timber adds breadcrumb even if event level is < minEventLevel (#480) @marandaneto
* enhancement: Bump Gradle 6.5.1 (#479) @marandaneto
* fix: contexts serializer avoids reflection and fixes desugaring issue (#478) @marandaneto
* fix: clone session before sending to the transport (#474) @marandaneto

Packages were released on [`bintray`](https://dl.bintray.com/getsentry/sentry-android/io/sentry/sentry-android/), [`jcenter`](https://jcenter.bintray.com/io/sentry/sentry-android/) and [`mavenCentral`](https://repo.maven.apache.org/maven2/io/sentry/sentry-android/)

We'd love to get feedback.

# 2.2.0

## What’s Changed

* fix: negative session sequence if the date is before java date epoch (#471) @marandaneto
* fix: deserialise unmapped contexts values from envelope (#470) @marandaneto
* Bump: sentry-native 0.3.4 (#468) @marandaneto

* feat: timber integration (#464) @marandaneto

1) To add integrations it requires a [manual initialization](https://docs.sentry.io/platforms/android/#manual-initialization) of the Android SDK.

2) Add the `sentry-android-timber` dependency:

```groovy
implementation 'io.sentry:sentry-android-timber:{version}' // version >= 2.2.0
```

3) Initialize and add the `SentryTimberIntegration`:

```java
SentryAndroid.init(this, options -> {
    // default values:
    // minEventLevel = ERROR
    // minBreadcrumbLevel = INFO
    options.addIntegration(new SentryTimberIntegration());

    // custom values for minEventLevel and minBreadcrumbLevel
    // options.addIntegration(new SentryTimberIntegration(SentryLevel.WARNING, SentryLevel.ERROR));
});
```

4) Use the Timber integration:

```java
try {
    int x = 1 / 0;
} catch (Exception e) {
    Timber.e(e);
}
```

Packages were released on [`bintray`](https://dl.bintray.com/getsentry/sentry-android/io/sentry/sentry-android/), [`jcenter`](https://jcenter.bintray.com/io/sentry/sentry-android/) and [`mavenCentral`](https://repo.maven.apache.org/maven2/io/sentry/sentry-android/)

We'd love to get feedback.

# 2.1.7

## What’s Changed

* fix: init native libs if available on SDK init (#461) @marandaneto
* Make JVM target explicit in sentry-core (#462) @dilbernd
* fix: timestamp with millis from react-native should be in UTC format (#456) @marandaneto
* Bump Gradle to 6.5 (#454) @marandaneto

Packages were released on [`bintray`](https://dl.bintray.com/getsentry/sentry-android/io/sentry/sentry-android/), [`jcenter`](https://jcenter.bintray.com/io/sentry/sentry-android/) and [`mavenCentral`](https://repo.maven.apache.org/maven2/io/sentry/sentry-android/)

We'd love to get feedback.

# 2.1.6

## What’s Changed

* fix: do not lookup sentry-debug-meta but instead load it directly (#445) @marandaneto
* fix: regression on v2.1.5 which can cause a crash on SDK init

Packages were released on [`bintray`](https://dl.bintray.com/getsentry/sentry-android/io/sentry/sentry-android/), [`jcenter`](https://jcenter.bintray.com/io/sentry/sentry-android/) and [`mavenCentral`](https://repo.maven.apache.org/maven2/io/sentry/sentry-android/)

We'd love to get feedback.

# 2.1.5

This version has a severe bug and can cause a crash on SDK init

Please upgrade to https://github.com/getsentry/sentry-android/releases/tag/2.1.6

# 2.1.4

## What’s Changed

* bump: sentry-native to 0.3.1 (#440) @marandaneto
* fix: update last session timestamp (#437) @marandaneto
* feat: make gzip as default content encoding type (#433) @marandaneto
* enhancement: use AGP 4 features (#366) @marandaneto
* enhancement: Create GH Actions CI for Ubuntu/macOS (#403) @marandaneto
* enhancement: make root checker better and minimize false positive (#417) @marandaneto
* fix: filter trim memory breadcrumbs (#431) @marandaneto

Packages were released on [`bintray`](https://dl.bintray.com/getsentry/sentry-android/io/sentry/sentry-android/), [`jcenter`](https://jcenter.bintray.com/io/sentry/sentry-android/) and [`mavenCentral`](https://repo.maven.apache.org/maven2/io/sentry/sentry-android/)

We'd love to get feedback.

# 2.1.3

## What’s Changed

This fixes several critical bugs in sentry-android 2.0 and 2.1

* fix: Sentry.init register integrations after creating the main Hub instead of doing it in the main Hub ctor (#427) @marandaneto
* fix: make NoOpLogger public (#425) @marandaneto
* fix: ConnectivityChecker returns connection status and events are not trying to be sent if no connection. (#420) @marandaneto
* ref: thread pool executor is a single thread executor instead of scheduled thread executor (#422) @marandaneto
* fix: Add Abnormal to the Session.State enum as its part of the protocol (#424) @marandaneto
* Bump: Gradle to 6.4.1 (#419) @marandaneto

We recommend that you use sentry-android 2.1.3 over the initial release of sentry-android 2.0 and 2.1.

Packages were released on [`bintray`](https://dl.bintray.com/getsentry/sentry-android/io/sentry/sentry-android/), [`jcenter`](https://jcenter.bintray.com/io/sentry/sentry-android/) and [`mavenCentral`](https://repo.maven.apache.org/maven2/io/sentry/sentry-android/)

We'd love to get feedback.

# 2.1.2

## What’s Changed

* fix: Phone state breadcrumbs require read_phone_state on older OS versions (#415) @marandaneto @bsergean
* fix: before raising ANR events, we check ProcessErrorStateInfo if available (#412) @marandaneto
* fix: send cached events to use a single thread executor (#405) @marandaneto
* enha: added options to configure http transport (#411) @marandaneto
* fix: initing SDK on AttachBaseContext (#409) @marandaneto
* fix: sessions can't be abnormal, but exited if not ended properly (#410) @marandaneto

Packages were released on [`bintray`](https://dl.bintray.com/getsentry/sentry-android/io/sentry/sentry-android/), [`jcenter`](https://jcenter.bintray.com/io/sentry/sentry-android/) and [`mavenCentral`](https://repo.maven.apache.org/maven2/io/sentry/sentry-android/)

We'd love to get feedback.

# 2.1.1

## What’s Changed

* fix: set missing release, environment and dist to sentry-native options (#404) @marandaneto
* fix: do not add automatic and empty sensor breadcrumbs (#401) @marandaneto
* enha: added missing getters on Breadcrumb and SentryEvent (#397) @marandaneto
* enha: bump sentry-native to 0.2.6 (#396) @marandaneto
* feat: add trim memory breadcrumbs (#395) @marandaneto
* enha: only set breadcrumb extras if not empty (#394) @marandaneto
* ref: removed Thread.sleep from LifecycleWatcher tests, using awaitility and DateProvider (#392) @marandaneto
* ref: added a DateTimeProvider for making retry after testable (#391) @marandaneto
* enha: BUMP Gradle to 6.4 (#390) @marandaneto
* enha: added samples of how to disable automatic breadcrumbs (#389) @marandaneto

Packages were released on [`bintray`](https://dl.bintray.com/getsentry/sentry-android/io/sentry/sentry-android/), [`jcenter`](https://jcenter.bintray.com/io/sentry/sentry-android/) and [`mavenCentral`](https://repo.maven.apache.org/maven2/io/sentry/sentry-android/)

We'd love to get feedback.

# 2.1.0

## What’s Changed

* Includes all the changes of 2.1.0 alpha, beta and RC
* fix when PhoneStateListener is not ready for use (#387) @marandaneto
* make ANR 5s by default (#388) @marandaneto
* fix: rate limiting by categories (#381) @marandaneto
* BUMP NDK to latest stable version 21.1.6352462 (#386) @marandaneto

Packages were released on [`bintray`](https://dl.bintray.com/getsentry/sentry-android/io/sentry/sentry-android/), [`jcenter`](https://jcenter.bintray.com/io/sentry/sentry-android/) and [`mavenCentral`](https://repo.maven.apache.org/maven2/io/sentry/sentry-android/)

We'd love to get feedback.

# 2.0.3

## What’s Changed

* patch from 2.1.0-alpha.2 - avoid crash if NDK throws UnsatisfiedLinkError (#344) @marandaneto

Packages were released on [`bintray`](https://dl.bintray.com/getsentry/sentry-android/io/sentry/sentry-android/), [`jcenter`](https://jcenter.bintray.com/io/sentry/sentry-android/) and [`mavenCentral`](https://repo.maven.apache.org/maven2/io/sentry/sentry-android/)

We'd love to get feedback.
# 2.1.0-RC.1

## What’s Changed

* feat: Options for uncaught exception and make SentryOptions list Thread-Safe (#384) @marandaneto
* feat: automatic breadcrumbs for app, activity and sessions lifecycles and system events (#348) @marandaneto
* fix: if retry after header has empty categories, apply retry after to all of them (#377) @marandaneto
* fix: discard events and envelopes if cached and retry after (#378) @marandaneto
* add ScheduledForRemoval annotation to deprecated methods (#375) @marandaneto
* fix: Merge loadLibrary calls for sentry-native and clean up CMake files (#373) @Swatinem
* enha: make capture session and envelope internal (#372) @marandaneto
* fix: exceptions should be sorted oldest to newest (#370) @marandaneto
* fix: check external storage size even if its read only (#368) @marandaneto
* fix: wrong check for cellular network capability (#369) @marandaneto
* bump NDK to 21.0.6113669 (#367) @marandaneto
* bump AGP and add new make cmd to check for updates (#365) @marandaneto

Packages were released on [`bintray`](https://dl.bintray.com/getsentry/sentry-android/io/sentry/sentry-android/), [`jcenter`](https://jcenter.bintray.com/io/sentry/sentry-android/) and [`mavenCentral`](https://repo.maven.apache.org/maven2/io/sentry/sentry-android/)

We'd love to get feedback.

# 2.1.0-beta.2

## What’s Changed

* bump sentry-native to 0.2.4 (#364) @marandaneto
* update current session on session start after deleting previous session (#362) @marandaneto

Packages were released on [`bintray`](https://dl.bintray.com/getsentry/sentry-android/io/sentry/sentry-android/), [`jcenter`](https://jcenter.bintray.com/io/sentry/sentry-android/) and [`mavenCentral`](https://repo.maven.apache.org/maven2/io/sentry/sentry-android/)

We'd love to get feedback.

# 2.1.0-beta.1

## What’s Changed

* BUMP sentry-native to 0.2.3 (#357) @marandaneto
* check for androidx availability on runtime (#356) @marandaneto
* if theres a left over session file and its crashed, we should not overwrite its state (#354) @marandaneto
* session should be exited state if state was ok (#352) @marandaneto
* envelope has dedicated endpoint (#353) @marandaneto

Packages were released on [`bintray`](https://dl.bintray.com/getsentry/sentry-android/io/sentry/sentry-android/), [`jcenter`](https://jcenter.bintray.com/io/sentry/sentry-android/) and [`mavenCentral`](https://repo.maven.apache.org/maven2/io/sentry/sentry-android/)

We'd love to get feedback.

# 2.1.0-alpha.2

## What’s Changed

* change integration order for cached outbox events (#347) @marandaneto
* avoid crash if NDK throws UnsatisfiedLinkError (#344) @marandaneto
* Avoid getting a threadlocal twice. (#339) @metlos
* removing session tracking guard on hub and client (#338) @marandaneto
* bump agp to 3.6.2 (#336) @marandaneto
* fix racey ANR integration (#332) @marandaneto
* logging envelopes path when possible instead of nullable id (#331) @marandaneto
* renaming transport gate method (#330) @marandaneto

Packages were released on [`bintray`](https://dl.bintray.com/getsentry/sentry-android/io/sentry/sentry-android/), [`jcenter`](https://jcenter.bintray.com/io/sentry/sentry-android/) and [`mavenCentral`](https://repo.maven.apache.org/maven2/io/sentry/sentry-android/)

We'd love to get feedback.

# 2.1.0-alpha.1

Release of Sentry's new SDK for Android.

## What’s Changed

* BUMP sentry-native to 0.2.2 (#305) @Swatinem
* ANR report should have 'was active=yes' on the dashboard (#299) @marandaneto
* NDK events apply scoped data (#322) @marandaneto
* fix missing App's info (#315) @marandaneto
* buffered writers/readers - otimizations (#311) @marandaneto
* Add a StdoutTransport (#310) @mike-burns
* boot time should be UTC (#309) @marandaneto
* implementing new retry after protocol (#306) @marandaneto
* make transport result public (#300) @marandaneto
* release health @marandaneto @bruno-garcia 

Packages were released on [`bintray`](https://dl.bintray.com/getsentry/sentry-android/io/sentry/sentry-android/), [`jcenter`](https://jcenter.bintray.com/io/sentry/sentry-android/) and [`mavenCentral`](https://repo.maven.apache.org/maven2/io/sentry/sentry-android/)

We'd love to get feedback.

# 2.0.2

Release of Sentry's new SDK for Android.

## What’s Changed

* BUMP AGP to 3.6.1 (#285) @marandaneto
* MavenCentral support (#284) @marandaneto

Packages were released on [`bintray`](https://dl.bintray.com/getsentry/sentry-android/io/sentry/sentry-android/), [`jcenter`](https://jcenter.bintray.com/io/sentry/sentry-android/) and [`mavenCentral`](https://repo.maven.apache.org/maven2/io/sentry/sentry-android/)

We'd love to get feedback.

# 2.0.1

Release of Sentry's new SDK for Android.

## What’s Changed

* Add the default serverName to SentryOptions and use it in MainEventProcessor (#279) @metlos
* set current threadId when there's no mechanism set (#277) @marandaneto
* feat: attach threads/stacktraces (#267) @marandaneto
* fix: preview package manager (#269) @bruno-garcia

Packages were released on [`bintray`](https://dl.bintray.com/getsentry/sentry-android/io/sentry/), [`jcenter`](https://jcenter.bintray.com/io/sentry/sentry-android/)

We'd love to get feedback.

# 2.0.0

Release of Sentry's new SDK for Android.

New features not offered by (1.7.x):

* NDK support
  * Captures crashes caused by native code
  * Access to the [`sentry-native` SDK](https://github.com/getsentry/sentry-native/) API by your native (C/C++/Rust code/..).
* Automatic init (just add your `DSN` to the manifest)
   * Proguard rules are added automatically
   * Permission (Internet) is added automatically
* Uncaught Exceptions might be captured even before the app restarts
* Sentry's Unified API.
* More context/device information
* Packaged as `aar`
* Frames from the app automatically marked as `InApp=true` (stack traces in Sentry highlights them by default).
* Complete Sentry Protocol available.
* All threads and their stack traces are captured.
* Sample project in this repo to test many features (segfault, uncaught exception, ANR...)

Features from the current SDK like `ANR` are also available (by default triggered after 4 seconds).

Packages were released on [`bintray`](https://dl.bintray.com/getsentry/sentry-android/io/sentry/), [`jcenter`](https://jcenter.bintray.com/io/sentry/sentry-android/)

We'd love to get feedback.

# 2.0.0-rc04

Release of Sentry's new SDK for Android.

## What’s Changed

* fix: breacrumb.data to string,object, Add LOG level (#264) @HazAT
* read release conf. on manifest (#266) @marandaneto
* Support mills timestamp format (#263) @marandaneto
* adding logs to installed integrations (#265) @marandaneto
* feat: Take sampleRate from metadata (#262) @bruno-garcia

Packages were released on [`bintray`](https://dl.bintray.com/getsentry/sentry-android/io/sentry/), [`jcenter`](https://jcenter.bintray.com/io/sentry/sentry-android/)

We'd love to get feedback and we'll work in getting the GA `2.0.0` out soon.
Until then, the [stable SDK offered by Sentry is at version 1.7.30](https://github.com/getsentry/sentry-java/releases/tag/v1.7.30)
# 2.0.0-rc03

Release of Sentry's new SDK for Android.

## What’s Changed

* fixes #259 - NPE check on getExternalFilesDirs items. (#260) @marandaneto
* fix strictMode typo (#258) @marandaneto

Packages were released on [`bintray`](https://dl.bintray.com/getsentry/sentry-android/io/sentry/), [`jcenter`](https://jcenter.bintray.com/io/sentry/sentry-android/)

We'd love to get feedback and we'll work in getting the GA `2.0.0` out soon.
Until then, the [stable SDK offered by Sentry is at version 1.7.30](https://github.com/getsentry/sentry-java/releases/tag/v1.7.30)
# 2.0.0-rc02

Release of Sentry's new SDK for Android.

## What’s Changed

* update ndk for new sentry-native version (#235) @Swatinem @marandaneto
* make integrations public (#256) @marandaneto
* BUMP build-tools (#255) @marandaneto
* added javadocs to scope and its dependencies (#253) @marandaneto
* build all ABIs (#254) @marandaneto
* moving back ANR timeout from long to int param. (#252) @marandaneto
* feat: Hub mode configurable (#247) @bruno-garcia
* Added HubAdapter to call Sentry static methods from Integrations (#250) @marandaneto
* new Release format (#242) @marandaneto
* Javadocs for SentryOptions (#246) @marandaneto
* non-app is already inApp excluded by default. (#244) @marandaneto
* added remove methods (tags/extras) to the sentry static class (#243) @marandaneto
* fix if symlink exists for sentry-native (#241) @marandaneto
* clone method - race condition free (#226) @marandaneto
* refactoring breadcrumbs callback (#239) @marandaneto

Packages were released on [`bintray`](https://dl.bintray.com/getsentry/sentry-android/io/sentry/), [`jcenter`](https://jcenter.bintray.com/io/sentry/sentry-android/)

We'd love to get feedback and we'll work in getting the GA `2.0.0` out soon.
Until then, the [stable SDK offered by Sentry is at version 1.7.30](https://github.com/getsentry/sentry-java/releases/tag/v1.7.30)

# 2.0.0-rc01

Release of Sentry's new SDK for Android.

## What’s Changed

* Honor RetryAfter (#236) @marandaneto
* Add tests for SentryValues (#238) @philipphofmann
* added remove methods for Scope data (#237) @marandaneto
* do not set frames if there's none (#234) @marandaneto
* always call interrupt after InterruptedException (#232) @marandaneto
* more device context (deviceId, connectionType and language) (#229) @marandaneto
* mark as current thread if its the main thread (#228) @marandaneto
* added a few java docs (Sentry, Hub and SentryClient) (#223) @marandaneto
* implemented diagnostic logger (#218) @marandaneto
* fix lgtm alerts (#219) @marandaneto
* written unit tests to ANR integration (#215) @marandaneto
* added blog posts to README (#214) @marandaneto
* added event processors to scope (#209) @marandaneto
* Raise code coverage for Dsn to 100% (#212) @philipphofmann
* Remove redundant times(1) for Mockito.verify (#211) @philipphofmann
* added android transport gate (#206) @marandaneto
* transport may be set on options (#203) @marandaneto
* dist may be set on options (#204) @marandaneto
* added executor for caching values out of the main thread (#201) @marandaneto
* throw an exception if DSN is not set (#200) @marandaneto
* migration guide markdown (#197) @marandaneto

Packages were released on [`bintray`](https://dl.bintray.com/getsentry/sentry-android/io/sentry/), [`jcenter`](https://jcenter.bintray.com/io/sentry/sentry-android/)

We'd love to get feedback and we'll work in getting the GA `2.0.0` out soon.
Until then, the [stable SDK offered by Sentry is at version 1.7.29](https://github.com/getsentry/sentry-java/releases/tag/v1.7.29)

# 2.0.0-beta02

Release of Sentry's new SDK for Android.

* fix Android bug on API 24 and 25 about getting current threads and stack traces (#194)
* addBreadcrumb overloads #196 and #198

Packages were released on [`bintray`](https://dl.bintray.com/getsentry/sentry-android/io/sentry/), [`jcenter`](https://jcenter.bintray.com/io/sentry/sentry-android/)

We'd love to get feedback and we'll work in getting the GA `2.0.0` out soon.
Until then, the [stable SDK offered by Sentry is at version 1.7.28](https://github.com/getsentry/sentry-java/releases/tag/v1.7.28)
# 2.0.0-beta01

Release of Sentry's new SDK for Android.

* ref: ANR doesn't set handled flag #186
* SDK final review (#183)
* ref: Drop errored in favor of crashed (#187)
* workaround android_id (#185)
* renamed sampleRate (#191)
* making timestamp package-private or test-only (#190)
* Split event processor in Device/App data (#180)

Packages were released on [`bintray`](https://dl.bintray.com/getsentry/sentry-android/io/sentry/), [`jcenter`](https://jcenter.bintray.com/io/sentry/sentry-android/)

We'd love to get feedback and we'll work in getting the GA `2.0.0` out soon.
Until then, the [stable SDK offered by Sentry is at version 1.7.28](https://github.com/getsentry/sentry-java/releases/tag/v1.7.28)

# 2.0.0-alpha09

Release of Sentry's new SDK for Android.

* fix: DSN parsing (#165)
* BUMP: sentry-native with message object instead of a string (#172)
* Don't avoid exception type minification (#166)
* make Gson retro compatible with older versions of AGP (#177)
* adding nativeBundle plugin (#161)
* adding scope methods to sentry static class (#179)

Packages were released on [`bintray`](https://dl.bintray.com/getsentry/sentry-android/io/sentry/), [`jcenter`](https://jcenter.bintray.com/io/sentry/sentry-android/)

We'd love to get feedback and we'll work in getting the GA `2.0.0` out soon.
Until then, the [stable SDK offered by Sentry is at version 1.7.28](https://github.com/getsentry/sentry-java/releases/tag/v1.7.28)

# 2.0.0-alpha08

Release of Sentry's new SDK for Android.

* DebugId endianness (#162)
* executed beforeBreadcrumb also for scope (#160)
* benefit of manifest merging when minSdk (#159)
* add method to captureMessage with level (#157)
* listing assets file on the wrong dir (#156)

Packages were released on [`bintray`](https://dl.bintray.com/getsentry/sentry-android/io/sentry/), [`jcenter`](https://jcenter.bintray.com/io/sentry/sentry-android/)

We'd love to get feedback and we'll work in getting the GA `2.0.0` out soon.
Until then, the [stable SDK offered by Sentry is at version 1.7.28](https://github.com/getsentry/sentry-java/releases/tag/v1.7.28)

# 2.0.0-alpha07

Third release of Sentry's new SDK for Android.

*  Fixed release for jcenter and bintray

Packages were released on [`bintray`](https://dl.bintray.com/getsentry/sentry-android/io/sentry/), [`jcenter`](https://jcenter.bintray.com/io/sentry/sentry-android/)

We'd love to get feedback and we'll work in getting the GA `2.0.0` out soon.
Until then, the [stable SDK offered by Sentry is at version 1.7.28](https://github.com/getsentry/sentry-java/releases/tag/v1.7.28)

# 2.0.0-alpha06

Second release of Sentry's new SDK for Android.

* Fixed a typo on pom generation.

Packages were released on [`bintray`](https://dl.bintray.com/getsentry/sentry-android/io/sentry/), [`jcenter`](https://jcenter.bintray.com/io/sentry/sentry-android/)

We'd love to get feedback and we'll work in getting the GA `2.0.0` out soon.
Until then, the [stable SDK offered by Sentry is at version 1.7.28](https://github.com/getsentry/sentry-java/releases/tag/v1.7.28)

# 2.0.0-alpha05

First release of Sentry's new SDK for Android.

New features not offered by our current (1.7.x), stable SDK are:

* NDK support
  * Captures crashes caused by native code
  * Access to the [`sentry-native` SDK](https://github.com/getsentry/sentry-native/) API by your native (C/C++/Rust code/..).
* Automatic init (just add your `DSN` to the manifest)
   * Proguard rules are added automatically
   * Permission (Internet) is added automatically
* Uncaught Exceptions might be captured even before the app restarts
* Unified API which include scopes etc.
* More context/device information
* Packaged as `aar`
* Frames from the app automatically marked as `InApp=true` (stack traces in Sentry highlights them by default).
* Complete Sentry Protocol available.
* All threads and their stack traces are captured.
* Sample project in this repo to test many features (segfault, uncaught exception, scope)

Features from the current SDK like `ANR` are also available (by default triggered after 4 seconds).

Packages were released on [`bintray`](https://dl.bintray.com/getsentry/sentry-android/io/sentry/), [`jcenter`](https://jcenter.bintray.com/io/sentry/sentry-android/)

We'd love to get feedback and we'll work in getting the GA `2.0.0` out soon.
Until then, the [stable SDK offered by Sentry is at version 1.7.28](https://github.com/getsentry/sentry-java/releases/tag/v1.7.28)<|MERGE_RESOLUTION|>--- conflicted
+++ resolved
@@ -1,12 +1,9 @@
 # Unreleased
 
-<<<<<<< HEAD
+Breaking Changes:
+
+* Remove: Settings.Secure.ANDROID_ID in favor of generated installationId (#1455)
 * Rename: enableSessionTracking to enableAutoSessionTracking (#1457)
-=======
-Breaking Changes:
-
-* Remove Settings.Secure.ANDROID_ID in favor of generated installationId (#1455)
->>>>>>> 56963705
 
 # 5.0.0-beta.1
 
