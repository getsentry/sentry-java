--- conflicted
+++ resolved
@@ -2,18 +2,12 @@
 
 ## Unreleased
 
-<<<<<<< HEAD
-### Improvements
-
-- Make `SystemEventsBreadcrumbsIntegration` faster ([#4330](https://github.com/getsentry/sentry-java/pull/4330))
-=======
 ### Features
 
 - Add `CoroutineExceptionHandler` for reporting uncaught exceptions in coroutines to Sentry ([#4259](https://github.com/getsentry/sentry-java/pull/4259))
   - This is now part of `sentry-kotlin-extensions` and can be used together with `SentryContext` when launching a coroutine
   - Any exceptions thrown in a coroutine when using the handler will be captured (not rethrown!) and reported to Sentry
   - It's also possible to extend `CoroutineExceptionHandler` to implement custom behavior in addition to the one we provide by default
->>>>>>> 9201bd32
 
 ### Fixes
 
@@ -21,6 +15,10 @@
   - This ensures correct resource loading in environments like Spring Boot where the thread context classloader is used for resource loading.
 - Improve low memory breadcrumb capturing ([#4325](https://github.com/getsentry/sentry-java/pull/4325))
 - Fix do not initialize SDK for Jetpack Compose Preview builds ([#4324](https://github.com/getsentry/sentry-java/pull/4324))
+
+### Improvements
+
+- Make `SystemEventsBreadcrumbsIntegration` faster ([#4330](https://github.com/getsentry/sentry-java/pull/4330))
 
 ## 8.7.0
 
