# Changelog

## Unreleased

<<<<<<< HEAD
### Improvements

- Remove internal API status from get/setDistinctId ([#4708](https://github.com/getsentry/sentry-java/pull/4708))
=======
### Features

- Add support for w3c traceparent header ([#4671](https://github.com/getsentry/sentry-java/pull/4671))
  - This feature is disabled by default. If enabled, outgoing requests will include the w3c `traceparent` header.
  - See https://develop.sentry.dev/sdk/telemetry/traces/distributed-tracing/#w3c-trace-context-header for more details.
  ```kotlin
  Sentry(Android).init(context) { options ->
    // ...
    options.isPropagateTraceparent = true
  }
  ```
>>>>>>> 278b42e4

## 8.21.1

### Fixes

- Use Kotlin stdlib 1.9.24 dependency instead of 2.2.0 for all Android modules ([#4707](https://github.com/getsentry/sentry-java/pull/4707))
  - This fixes compile time issues if your app is using Kotlin < 2.x

## 8.21.0

### Fixes

- Only set log template for logging integrations if formatted message differs from template ([#4682](https://github.com/getsentry/sentry-java/pull/4682))

### Features

- Add support for Spring Boot 4 and Spring 7 ([#4601](https://github.com/getsentry/sentry-java/pull/4601))
  - NOTE: Our `sentry-opentelemetry-agentless-spring` is not working yet for Spring Boot 4. Please use `sentry-opentelemetry-agent` until OpenTelemetry has support for Spring Boot 4.
- Replace `UUIDGenerator` implementation with Apache licensed code ([#4662](https://github.com/getsentry/sentry-java/pull/4662))
- Replace `Random` implementation with MIT licensed code ([#4664](https://github.com/getsentry/sentry-java/pull/4664))
- Add support for `vars` attribute in `SentryStackFrame` ([#4686](https://github.com/getsentry/sentry-java/pull/4686))
  - **Breaking change**: The type of the `vars` attribute has been changed from `Map<String, String>` to `Map<String, Object>`.

## 8.20.0

### Fixes

- Do not use named capturing groups for regular expressions ([#4652](https://github.com/getsentry/sentry-java/pull/4652))
  - This fixes a crash on Android versions below 8.0 (API level 26)

### Features

- Add onDiscard to enable users to track the type and amount of data discarded before reaching Sentry ([#4612](https://github.com/getsentry/sentry-java/pull/4612))
  - Stub for setting the callback on `Sentry.init`:
     ```java
     Sentry.init(options -> {
       ...
       options.setOnDiscard(
        (reason, category, number) -> {
          // Your logic to process discarded data
        });
     });
     ```

## 8.19.1

> [!Warning]
> Android: This release is incompatible with API levels below 26. We recommend using SDK version 8.20.0 or higher instead.

### Fixes

- Do not store No-Op scopes onto OpenTelemetry Context when wrapping ([#4631](https://github.com/getsentry/sentry-java/pull/4631))
  - In 8.18.0 and 8.19.0 the SDK could break when initialized too late.

## 8.19.0

> [!Warning]
> Android: This release is incompatible with API levels below 26. We recommend using SDK version 8.20.0 or higher instead.

### Features

- Add a `isEnableSystemEventBreadcrumbsExtras` option to disable reporting system events extras for breadcrumbs ([#4625](https://github.com/getsentry/sentry-java/pull/4625))

### Improvements

- Session Replay: Use main thread looper to schedule replay capture ([#4542](https://github.com/getsentry/sentry-java/pull/4542))
- Use single `LifecycleObserver` and multi-cast it to the integrations interested in lifecycle states ([#4567](https://github.com/getsentry/sentry-java/pull/4567))
- Add `sentry.origin` attribute to logs ([#4618](https://github.com/getsentry/sentry-java/pull/4618))
  - This helps identify which integration captured a log event
- Prewarm `SentryExecutorService` for better performance at runtime ([#4606](https://github.com/getsentry/sentry-java/pull/4606))

### Fixes

- Cache network capabilities and status to reduce IPC calls ([#4560](https://github.com/getsentry/sentry-java/pull/4560))
- Deduplicate battery breadcrumbs ([#4561](https://github.com/getsentry/sentry-java/pull/4561))
- Remove unused method in ManifestMetadataReader ([#4585](https://github.com/getsentry/sentry-java/pull/4585))
- Have single `NetworkCallback` registered at a time to reduce IPC calls ([#4562](https://github.com/getsentry/sentry-java/pull/4562))
- Do not register for SystemEvents and NetworkCallbacks immediately when launched with non-foreground importance ([#4579](https://github.com/getsentry/sentry-java/pull/4579))
- Limit ProGuard keep rules for native methods within `sentry-android-ndk` to the `io.sentry.**` namespace. ([#4427](https://github.com/getsentry/sentry-java/pull/4427))
  - If you relied on the Sentry SDK to keep native method names for JNI compatibility within your namespace, please review your ProGuard rules and ensure the configuration still works. Especially when you're not consuming any of the default Android proguard rules (`proguard-android.txt` or `proguard-android-optimize.txt`) the following config should be present:
  ```
  -keepclasseswithmembernames class * {
    native <methods>;
  }
  ```
- Fix abstract method error in `SentrySupportSQLiteDatabase` ([#4597](https://github.com/getsentry/sentry-java/pull/4597))
- Ensure frame metrics listeners are registered/unregistered on the main thread ([#4582](https://github.com/getsentry/sentry-java/pull/4582))
- Do not report cached events as lost ([#4575](https://github.com/getsentry/sentry-java/pull/4575))
  - Previously events were recorded as lost early despite being retried later through the cache
- Move and flush unfinished previous session on init ([#4624](https://github.com/getsentry/sentry-java/pull/4624))
  - This removes the need for unnecessary blocking our background queue for 15 seconds in the case of a background app start
- Switch to compileOnly dependency for compose-ui-material ([#4630](https://github.com/getsentry/sentry-java/pull/4630))
  - This fixes `StackOverflowError` when using OSS Licenses plugin 

### Dependencies

- Bump Native SDK from v0.8.4 to v0.10.0 ([#4623](https://github.com/getsentry/sentry-java/pull/4623))
  - [changelog](https://github.com/getsentry/sentry-native/blob/master/CHANGELOG.md#0100)
  - [diff](https://github.com/getsentry/sentry-native/compare/0.8.4...0.10.0)

## 8.18.0

### Features

- Add `SentryUserFeedbackButton` Composable ([#4559](https://github.com/getsentry/sentry-java/pull/4559))
  - Also added `Sentry.showUserFeedbackDialog` static method
- Add deadlineTimeout option ([#4555](https://github.com/getsentry/sentry-java/pull/4555))
- Add Ktor client integration ([#4527](https://github.com/getsentry/sentry-java/pull/4527))
  - To use the integration, add a dependency on `io.sentry:sentry-ktor-client`, then install the `SentryKtorClientPlugin` on your `HttpClient`,
    e.g.:
    ```kotlin
    val client =
      HttpClient(Java) {
        install(io.sentry.ktorClient.SentryKtorClientPlugin) {
          captureFailedRequests = true
          failedRequestTargets = listOf(".*")
          failedRequestStatusCodes = listOf(HttpStatusCodeRange(500, 599))
        }
      }
    ```

### Fixes

- Allow multiple UncaughtExceptionHandlerIntegrations to be active at the same time ([#4462](https://github.com/getsentry/sentry-java/pull/4462))
- Prevent repeated scroll target determination during a single scroll gesture ([#4557](https://github.com/getsentry/sentry-java/pull/4557))
  - This should reduce the number of ANRs seen in `SentryGestureListener`
- Do not use Sentry logging API in JUL if logs are disabled ([#4574](https://github.com/getsentry/sentry-java/pull/4574))
  - This was causing Sentry SDK to log warnings: "Sentry Log is disabled and this 'logger' call is a no-op."
- Do not use Sentry logging API in Log4j2 if logs are disabled ([#4573](https://github.com/getsentry/sentry-java/pull/4573))
  - This was causing Sentry SDK to log warnings: "Sentry Log is disabled and this 'logger' call is a no-op."
- SDKs send queue is no longer shutdown immediately on re-init ([#4564](https://github.com/getsentry/sentry-java/pull/4564))
  - This means we're no longer losing events that have been enqueued right before SDK re-init.
- Reduce scope forking when using OpenTelemetry ([#4565](https://github.com/getsentry/sentry-java/pull/4565))
  - `Sentry.withScope` now has the correct current scope passed to the callback. Previously our OpenTelemetry integration forked scopes an additional.
  - Overall the SDK is now forking scopes a bit less often.

## 8.17.0

### Features

- Send Timber logs through Sentry Logs ([#4490](https://github.com/getsentry/sentry-java/pull/4490))
  - Enable the Logs feature in your `SentryOptions` or with the `io.sentry.logs.enabled` manifest option and the SDK will automatically send Timber logs to Sentry, if the TimberIntegration is enabled.
  - The SDK will automatically detect Timber and use it to send logs to Sentry.
- Send logcat through Sentry Logs ([#4487](https://github.com/getsentry/sentry-java/pull/4487))
  - Enable the Logs feature in your `SentryOptions` or with the `io.sentry.logs.enabled` manifest option and the SDK will automatically send logcat logs to Sentry, if the Sentry Android Gradle plugin is applied.
  - To set the logcat level check the [Logcat integration documentation](https://docs.sentry.io/platforms/android/integrations/logcat/#configure).
- Read build tool info from `sentry-debug-meta.properties` and attach it to events ([#4314](https://github.com/getsentry/sentry-java/pull/4314))

### Dependencies

- Bump OpenTelemetry ([#4532](https://github.com/getsentry/sentry-java/pull/4532))
  - `opentelemetry-sdk` to `1.51.0`
  - `opentelemetry-instrumentation` to `2.17.0`
  - `opentelemetry-javaagent` to `2.17.0`
  - `opentelemetry-semconv` to `1.34.0`
  - We are now configuring OpenTelemetry to still behave the same way it did before for span names it generates in GraphQL auto instrumentation ([#4537](https://github.com/getsentry/sentry-java/pull/4537))
- Bump Gradle from v8.14.2 to v8.14.3 ([#4540](https://github.com/getsentry/sentry-java/pull/4540))
  - [changelog](https://github.com/gradle/gradle/blob/master/CHANGELOG.md#v8143)
  - [diff](https://github.com/gradle/gradle/compare/v8.14.2...v8.14.3)

### Fixes

- Use Spring Boot Starter 3 in `sentry-spring-boot-starter-jakarta` ([#4545](https://github.com/getsentry/sentry-java/pull/4545))
  - While refactoring our dependency management, we accidentally added Spring Boot 2 and Spring Boot Starter 2 as dependencies of `sentry-spring-boot-starter-jakarta`, which is intended for Spring Boot 3.
  - Now, the correct dependencies (Spring Boot 3 and Spring Boot Starter 3) are being added.

## 8.16.1-alpha.2

### Fixes

- Optimize scope when maxBreadcrumb is 0 ([#4504](https://github.com/getsentry/sentry-java/pull/4504))
- Fix javadoc on TransportResult ([#4528](https://github.com/getsentry/sentry-java/pull/4528))
- Session Replay: Fix `IllegalArgumentException` when `Bitmap` is initialized with non-positive values ([#4536](https://github.com/getsentry/sentry-java/pull/4536))
- Set thread information on transaction from OpenTelemetry attributes ([#4478](https://github.com/getsentry/sentry-java/pull/4478))

### Internal

- Flattened PerformanceCollectionData ([#4505](https://github.com/getsentry/sentry-java/pull/4505))

## 8.16.0

### Features

- Send JUL logs to Sentry as logs ([#4518](https://github.com/getsentry/sentry-java/pull/4518))
  - You need to enable the logs feature, either in `sentry.properties`:
    ```properties
    logs.enabled=true
    ```
  - Or, if you manually initialize Sentry, you may also enable logs on `Sentry.init`:
    ```java
    Sentry.init(options -> {
      ...
      options.getLogs().setEnabled(true);
    });
    ```
  - It is also possible to set the `minimumLevel` in `logging.properties`, meaning any log message >= the configured level will be sent to Sentry and show up under Logs:
    ```properties
    io.sentry.jul.SentryHandler.minimumLevel=CONFIG
    ```
- Send Log4j2 logs to Sentry as logs ([#4517](https://github.com/getsentry/sentry-java/pull/4517))
  - You need to enable the logs feature either in `sentry.properties`:
    ```properties
    logs.enabled=true
    ```
  - If you manually initialize Sentry, you may also enable logs on `Sentry.init`:
    ```java
    Sentry.init(options -> {
      ...
      options.getLogs().setEnabled(true);
    });
    ```
  - It is also possible to set the `minimumLevel` in `log4j2.xml`, meaning any log message >= the configured level will be sent to Sentry and show up under Logs:
    ```xml
    <Sentry name="Sentry"
        dsn="your DSN"
        minimumBreadcrumbLevel="DEBUG"
        minimumEventLevel="WARN"
        minimumLevel="DEBUG"
    />
    ```

## 8.15.1

### Fixes

- Enabling Sentry Logs through Logback in Spring Boot config did not work in 3.15.0 ([#4523](https://github.com/getsentry/sentry-java/pull/4523))

## 8.15.0

### Features

- Add chipset to device context ([#4512](https://github.com/getsentry/sentry-java/pull/4512))

### Fixes

- No longer send out empty log envelopes ([#4497](https://github.com/getsentry/sentry-java/pull/4497))
- Session Replay: Expand fix for crash on devices to all Unisoc/Spreadtrum chipsets ([#4510](https://github.com/getsentry/sentry-java/pull/4510))
- Log parameter objects are now turned into `String` via `toString` ([#4515](https://github.com/getsentry/sentry-java/pull/4515))
  - One of the two `SentryLogEventAttributeValue` constructors did not convert the value previously.
- Logs are now flushed on shutdown ([#4503](https://github.com/getsentry/sentry-java/pull/4503))
- User Feedback: Do not redefine system attributes for `SentryUserFeedbackButton`, but reference them instead ([#4519](https://github.com/getsentry/sentry-java/pull/4519))

### Features

- Send Logback logs to Sentry as logs ([#4502](https://github.com/getsentry/sentry-java/pull/4502))
  - You need to enable the logs feature and can also set the `minimumLevel` for log events:
    ```xml
    <appender name="sentry" class="io.sentry.logback.SentryAppender">
      <options>
        <!-- NOTE: Replace the test DSN below with YOUR OWN DSN to see the events from this app in your Sentry project/dashboard -->
        <dsn>https://502f25099c204a2fbf4cb16edc5975d1@o447951.ingest.sentry.io/5428563</dsn>
        <logs>
          <enabled>true</enabled>
        </logs>
      </options>
      <!-- Demonstrates how to modify the minimum values -->
      <!-- Default for Events is ERROR -->
      <minimumEventLevel>WARN</minimumEventLevel>
      <!-- Default for Breadcrumbs is INFO -->
      <minimumBreadcrumbLevel>DEBUG</minimumBreadcrumbLevel>
      <!-- Default for Log Events is INFO -->
      <minimumLevel>INFO</minimumLevel>
    </appender>
    ```
  - For Spring Boot you may also enable it in `application.properties` / `application.yml`:
    ```properties
    sentry.logs.enabled=true
    sentry.logging.minimum-level=error
    ```
  - If you manually initialize Sentry, you may also enable logs on `Sentry.init`:
    ```java
    Sentry.init(options -> {
      ...
      options.getLogs().setEnabled(true);
    });
    ```
  - Enabling via `sentry.properties` is also possible:
    ```properties
    logs.enabled=true
    ```
- Automatically use `SentryOptions.Logs.BeforeSendLogCallback` Spring beans ([#4509](https://github.com/getsentry/sentry-java/pull/4509))

### Dependencies

- Bump Gradle from v8.14.1 to v8.14.2 ([#4473](https://github.com/getsentry/sentry-java/pull/4473))
  - [changelog](https://github.com/gradle/gradle/blob/master/CHANGELOG.md#v8142)
  - [diff](https://github.com/gradle/gradle/compare/v8.14.1...v8.14.2)

## 8.14.0

### Fixes

- Fix Session Replay masking for newer versions of Jetpack Compose (1.8+) ([#4485](https://github.com/getsentry/sentry-java/pull/4485))

### Features

- Add New User Feedback Widget ([#4450](https://github.com/getsentry/sentry-java/pull/4450))
    - This widget is a custom button that can be used to show the user feedback form
- Add New User Feedback form ([#4384](https://github.com/getsentry/sentry-java/pull/4384))
    - We now introduce SentryUserFeedbackDialog, which extends AlertDialog, inheriting the show() and cancel() methods, among others.
      To use it, just instantiate it and call show() on the instance (Sentry must be previously initialized).
      For customization options, please check the [User Feedback documentation](https://docs.sentry.io/platforms/android/user-feedback/configuration/).
      ```java
      import io.sentry.android.core.SentryUserFeedbackDialog;
      
      new SentryUserFeedbackDialog.Builder(context).create().show();
      ```
      ```kotlin
      import io.sentry.android.core.SentryUserFeedbackDialog
    
      SentryUserFeedbackDialog.Builder(context).create().show()
      ```
- Add `user.id`, `user.name` and `user.email` to log attributes ([#4486](https://github.com/getsentry/sentry-java/pull/4486))
- User `name` attribute has been deprecated, please use `username` instead ([#4486](https://github.com/getsentry/sentry-java/pull/4486))
- Add device (`device.brand`, `device.model` and `device.family`) and OS (`os.name` and `os.version`) attributes to logs ([#4493](https://github.com/getsentry/sentry-java/pull/4493))
- Serialize `preContext` and `postContext` in `SentryStackFrame` ([#4482](https://github.com/getsentry/sentry-java/pull/4482))

### Internal

- User Feedback now uses SentryUser.username instead of SentryUser.name ([#4494](https://github.com/getsentry/sentry-java/pull/4494))

## 8.13.3

### Fixes

- Send UI Profiling app start chunk when it finishes ([#4423](https://github.com/getsentry/sentry-java/pull/4423))
- Republish Javadoc [#4457](https://github.com/getsentry/sentry-java/pull/4457)
- Finalize `OkHttpEvent` even if no active span in `SentryOkHttpInterceptor` [#4469](https://github.com/getsentry/sentry-java/pull/4469)
- Session Replay: Do not capture current replay for cached events from the past ([#4474](https://github.com/getsentry/sentry-java/pull/4474))
- Session Replay: Correctly capture Dialogs and non full-sized windows ([#4354](https://github.com/getsentry/sentry-java/pull/4354))
- Session Replay: Fix inconsistent `segment_id` ([#4471](https://github.com/getsentry/sentry-java/pull/4471))
- Session Replay: Fix crash on devices with the Unisoc/Spreadtrum T606 chipset ([#4477](https://github.com/getsentry/sentry-java/pull/4477))

## 8.13.2

### Fixes

- Don't apply Spring Boot plugin in `sentry-spring-boot-jakarta` ([#4456](https://github.com/getsentry/sentry-java/pull/4456))
  - The jar for `io.sentry:sentry-spring-boot-jakarta` is now correctly being built and published to Maven Central.

## 8.13.1

### Fixes

- Fix `SentryAndroid.init` crash if SDK is initialized from a background thread while an `Activity` is in resumed state ([#4449](https://github.com/getsentry/sentry-java/pull/4449))

### Dependencies

- Bump Gradle from v8.14 to v8.14.1 ([#4437](https://github.com/getsentry/sentry-java/pull/4437))
  - [changelog](https://github.com/gradle/gradle/blob/master/CHANGELOG.md#v8141)
  - [diff](https://github.com/gradle/gradle/compare/v8.14...v8.14.1)

## 8.13.0

### Features

- Add debug mode for Session Replay masking ([#4357](https://github.com/getsentry/sentry-java/pull/4357))
    - Use `Sentry.replay().enableDebugMaskingOverlay()` to overlay the screen with the Session Replay masks.
    - The masks will be invalidated at most once per `frameRate` (default 1 fps).
- Extend Logs API to allow passing in `attributes` ([#4402](https://github.com/getsentry/sentry-java/pull/4402))
  - `Sentry.logger.log` now takes a `SentryLogParameters`
  - Use `SentryLogParameters.create(SentryAttributes.of(...))` to pass attributes
    - Attribute values may be of type `string`, `boolean`, `integer` or `double`.
    - Other types will be converted to `string`. Currently we simply call `toString()` but we might offer more in the future.
    - You may manually flatten complex types into multiple separate attributes of simple types.
      - e.g. intead of `SentryAttribute.named("point", Point(10, 20))` you may store it as `SentryAttribute.integerAttribute("point.x", point.x)` and `SentryAttribute.integerAttribute("point.y", point.y)`
    - `SentryAttribute.named()` will automatically infer the type or fall back to `string`.
    - `SentryAttribute.booleanAttribute()` takes a `Boolean` value
    - `SentryAttribute.integerAttribute()` takes a `Integer` value
    - `SentryAttribute.doubleAttribute()` takes a `Double` value
    - `SentryAttribute.stringAttribute()` takes a `String` value
  - We opted for handling parameters via `SentryLogParameters` to avoid creating tons of overloads that are ambiguous.

### Fixes

- Isolation scope is now forked in `OtelSentrySpanProcessor` instead of `OtelSentryPropagator` ([#4434](https://github.com/getsentry/sentry-java/pull/4434))
  - Since propagator may never be invoked we moved the location where isolation scope is forked.
  - Not invoking `OtelSentryPropagator.extract` or having a `sentry-trace` header that failed to parse would cause isolation scope not to be forked.
  - This in turn caused data to bleed between scopes, e.g. from one request into another

### Dependencies

- Bump Spring Boot to `3.5.0` ([#4111](https://github.com/getsentry/sentry-java/pull/4111))

## 8.12.0

### Features

- Add new User Feedback API ([#4286](https://github.com/getsentry/sentry-java/pull/4286))
    - We now introduced Sentry.captureFeedback, which supersedes Sentry.captureUserFeedback
- Add Sentry Log Feature ([#4372](https://github.com/getsentry/sentry-java/pull/4372))
    - The feature is disabled by default and needs to be enabled by:
        - `options.getLogs().setEnabled(true)` in `Sentry.init` / `SentryAndroid.init`
        - `<meta-data android:name="io.sentry.logs.enabled" android:value="true" />` in `AndroidManifest.xml`
        - `logs.enabled=true` in `sentry.properties`
        - `sentry.logs.enabled=true` in `application.properties`
        - `sentry.logs.enabled: true` in `application.yml`
    - Logs can be captured using `Sentry.logger().info()` and similar methods.
    - Logs also take a format string and arguments which we then send through `String.format`.
    - Please use `options.getLogs().setBeforeSend()` to filter outgoing logs

### Fixes

- Hook User Interaction integration into running Activity in case of deferred SDK init ([#4337](https://github.com/getsentry/sentry-java/pull/4337))

### Dependencies

- Bump Gradle from v8.13 to v8.14.0 ([#4360](https://github.com/getsentry/sentry-java/pull/4360))
  - [changelog](https://github.com/gradle/gradle/blob/master/CHANGELOG.md#v8140)
  - [diff](https://github.com/gradle/gradle/compare/v8.13...v8.14.0)

## 8.11.1

### Fixes

- Fix Android profile chunk envelope type for UI Profiling ([#4366](https://github.com/getsentry/sentry-java/pull/4366))

## 8.11.0

### Features

- Make `RequestDetailsResolver` public ([#4326](https://github.com/getsentry/sentry-java/pull/4326))
  - `RequestDetailsResolver` is now public and has an additional constructor, making it easier to use a custom `TransportFactory`

### Fixes

- Session Replay: Fix masking of non-styled `Text` Composables ([#4361](https://github.com/getsentry/sentry-java/pull/4361))
- Session Replay: Fix masking read-only `TextField` Composables ([#4362](https://github.com/getsentry/sentry-java/pull/4362))

## 8.10.0

### Features

- Wrap configured OpenTelemetry `ContextStorageProvider` if available ([#4359](https://github.com/getsentry/sentry-java/pull/4359))
  - This is only relevant if you see `java.lang.IllegalStateException: Found multiple ContextStorageProvider. Set the io.opentelemetry.context.ContextStorageProvider property to the fully qualified class name of the provider to use. Falling back to default ContextStorage. Found providers: ...` 
  - Set `-Dio.opentelemetry.context.contextStorageProvider=io.sentry.opentelemetry.SentryContextStorageProvider` on your `java` command
  - Sentry will then wrap the other `ContextStorageProvider` that has been configured by loading it through SPI
  - If no other `ContextStorageProvider` is available or there are problems loading it, we fall back to using `SentryOtelThreadLocalStorage`
    
### Fixes

- Update profile chunk rate limit and client report ([#4353](https://github.com/getsentry/sentry-java/pull/4353))

### Dependencies

- Bump Native SDK from v0.8.3 to v0.8.4 ([#4343](https://github.com/getsentry/sentry-java/pull/4343))
  - [changelog](https://github.com/getsentry/sentry-native/blob/master/CHANGELOG.md#084)
  - [diff](https://github.com/getsentry/sentry-native/compare/0.8.3...0.8.4)

## 8.9.0

### Features

- Add `SentryWrapper.wrapRunnable` to wrap `Runnable` for use with Sentry ([#4332](https://github.com/getsentry/sentry-java/pull/4332))

### Fixes

- Fix TTFD measurement when API called too early ([#4297](https://github.com/getsentry/sentry-java/pull/4297))
- Tag sockets traffic originating from Sentry's HttpConnection ([#4340](https://github.com/getsentry/sentry-java/pull/4340))
  - This should suppress the StrictMode's `UntaggedSocketViolation`
- Reduce debug logs verbosity ([#4341](https://github.com/getsentry/sentry-java/pull/4341))
- Fix unregister `SystemEventsBroadcastReceiver` when entering background ([#4338](https://github.com/getsentry/sentry-java/pull/4338))
  - This should reduce ANRs seen with this class in the stack trace for Android 14 and above

### Improvements

- Make user interaction tracing faster and do fewer allocations ([#4347](https://github.com/getsentry/sentry-java/pull/4347))
- Pre-load modules on a background thread upon SDK init ([#4348](https://github.com/getsentry/sentry-java/pull/4348))

## 8.8.0

### Features

- Add `CoroutineExceptionHandler` for reporting uncaught exceptions in coroutines to Sentry ([#4259](https://github.com/getsentry/sentry-java/pull/4259))
  - This is now part of `sentry-kotlin-extensions` and can be used together with `SentryContext` when launching a coroutine
  - Any exceptions thrown in a coroutine when using the handler will be captured (not rethrown!) and reported to Sentry
  - It's also possible to extend `CoroutineExceptionHandler` to implement custom behavior in addition to the one we provide by default

### Fixes

- Use thread context classloader when available ([#4320](https://github.com/getsentry/sentry-java/pull/4320))
  - This ensures correct resource loading in environments like Spring Boot where the thread context classloader is used for resource loading.
- Improve low memory breadcrumb capturing ([#4325](https://github.com/getsentry/sentry-java/pull/4325))
- Fix do not initialize SDK for Jetpack Compose Preview builds ([#4324](https://github.com/getsentry/sentry-java/pull/4324))
- Fix Synchronize Baggage values ([#4327](https://github.com/getsentry/sentry-java/pull/4327))

### Improvements

- Make `SystemEventsBreadcrumbsIntegration` faster ([#4330](https://github.com/getsentry/sentry-java/pull/4330))

## 8.7.0

### Features

- UI Profiling GA

  Continuous Profiling is now GA, named UI Profiling. To enable it you can use one of the following options. More info can be found at https://docs.sentry.io/platforms/android/profiling/.
    Note: Both `options.profilesSampler` and `options.profilesSampleRate` must **not** be set to enable UI Profiling.
    To keep the same transaction-based behaviour, without the 30 seconds limitation, you can use the `trace` lifecycle mode.
  
  ```xml
  <application>
    <!-- Enable UI profiling, adjust in production env. This is evaluated only once per session -->
    <meta-data android:name="io.sentry.traces.profiling.session-sample-rate" android:value="1.0" />
    <!-- Set profiling lifecycle, can be `manual` (controlled through `Sentry.startProfiler()` and `Sentry.stopProfiler()`) or `trace` (automatically starts and stop a profile whenever a sampled trace starts and finishes) -->
    <meta-data android:name="io.sentry.traces.profiling.lifecycle" android:value="trace" />
    <!-- Enable profiling on app start. The app start profile will be stopped automatically when the app start root span finishes -->
    <meta-data android:name="io.sentry.traces.profiling.start-on-app-start" android:value="true" />
  </application>
  ```
  ```java
  import io.sentry.ProfileLifecycle;
  import io.sentry.android.core.SentryAndroid;
  
  SentryAndroid.init(context, options -> {
      // Enable UI profiling, adjust in production env. This is evaluated only once per session
      options.setProfileSessionSampleRate(1.0);
      // Set profiling lifecycle, can be `manual` (controlled through `Sentry.startProfiler()` and `Sentry.stopProfiler()`) or `trace` (automatically starts and stop a profile whenever a sampled trace starts and finishes)
      options.setProfileLifecycle(ProfileLifecycle.TRACE);
      // Enable profiling on app start. The app start profile will be stopped automatically when the app start root span finishes
      options.setStartProfilerOnAppStart(true);
    });
  ```
  ```kotlin
  import io.sentry.ProfileLifecycle
  import io.sentry.android.core.SentryAndroid

  SentryAndroid.init(context, { options ->
    // Enable UI profiling, adjust in production env. This is evaluated only once per session
    options.profileSessionSampleRate = 1.0
    // Set profiling lifecycle, can be `manual` (controlled through `Sentry.startProfiler()` and `Sentry.stopProfiler()`) or `trace` (automatically starts and stop a profile whenever a sampled trace starts and finishes)
    options.profileLifecycle = ProfileLifecycle.TRACE
    // Enable profiling on app start. The app start profile will be stopped automatically when the app start root span finishes
    options.isStartProfilerOnAppStart = true
    })
  ```

  - Continuous Profiling - Stop when app goes in background ([#4311](https://github.com/getsentry/sentry-java/pull/4311))
  - Continuous Profiling - Add delayed stop ([#4293](https://github.com/getsentry/sentry-java/pull/4293))
  - Continuous Profiling - Out of Experimental ([#4310](https://github.com/getsentry/sentry-java/pull/4310))

### Fixes

- Compress Screenshots on a background thread ([#4295](https://github.com/getsentry/sentry-java/pull/4295))

## 8.6.0

### Behavioral Changes

- The Sentry SDK will now crash on startup if mixed versions have been detected ([#4277](https://github.com/getsentry/sentry-java/pull/4277))
  - On `Sentry.init` / `SentryAndroid.init` the SDK now checks if all Sentry Java / Android SDK dependencies have the same version.
  - While this may seem like a bad idea at first glance, mixing versions of dependencies has a very high chance of causing a crash later. We opted for a controlled crash that's hard to miss.
  - Note: This detection only works for new versions of the SDK, so please take this as a reminder to check your SDK version alignment manually when upgrading the SDK to this version and then you should be good.
  - The SDK will also print log messages if mixed versions have been detected at a later point. ([#4270](https://github.com/getsentry/sentry-java/pull/4270))
    - This takes care of cases missed by the startup check above due to older versions.

### Features

- Increase http timeouts from 5s to 30s to have a better chance of events being delivered without retry ([#4276](https://github.com/getsentry/sentry-java/pull/4276))
- Add `MANIFEST.MF` to Sentry JARs ([#4272](https://github.com/getsentry/sentry-java/pull/4272))
- Retain baggage sample rate/rand values as doubles ([#4279](https://github.com/getsentry/sentry-java/pull/4279))
- Introduce fatal SDK logger ([#4288](https://github.com/getsentry/sentry-java/pull/4288))
  - We use this to print out messages when there is a problem that prevents the SDK from working correctly.
  - One example for this is when the SDK has been configured with mixed dependency versions where we print out details, which module and version are affected.

### Fixes

- Do not override user-defined `SentryOptions` ([#4262](https://github.com/getsentry/sentry-java/pull/4262))
- Session Replay: Change bitmap config to `ARGB_8888` for screenshots ([#4282](https://github.com/getsentry/sentry-java/pull/4282))
- The `MANIFEST.MF` of `sentry-opentelemetry-agent` now has `Implementation-Version` set to the raw version ([#4291](https://github.com/getsentry/sentry-java/pull/4291))
  - An example value would be `8.6.0`
  - The value of the `Sentry-Version-Name` attribute looks like `sentry-8.5.0-otel-2.10.0`
- Fix tags missing for compose view hierarchies ([#4275](https://github.com/getsentry/sentry-java/pull/4275))
- Do not leak SentryFileInputStream/SentryFileOutputStream descriptors and channels ([#4296](https://github.com/getsentry/sentry-java/pull/4296))
- Remove "not yet implemented" from `Sentry.flush` comment ([#4305](https://github.com/getsentry/sentry-java/pull/4305))

### Internal

- Added `platform` to SentryEnvelopeItemHeader ([#4287](https://github.com/getsentry/sentry-java/pull/4287))
  - Set `android` platform to ProfileChunk envelope item header

### Dependencies

- Bump Native SDK from v0.8.1 to v0.8.3 ([#4267](https://github.com/getsentry/sentry-java/pull/4267), [#4298](https://github.com/getsentry/sentry-java/pull/4298))
  - [changelog](https://github.com/getsentry/sentry-native/blob/master/CHANGELOG.md#083)
  - [diff](https://github.com/getsentry/sentry-native/compare/0.8.1...0.8.3)
- Bump Spring Boot from 2.7.5 to 2.7.18 ([#3496](https://github.com/getsentry/sentry-java/pull/3496))

## 8.5.0

### Features

- Add native stack frame address information and debug image metadata to ANR events ([#4061](https://github.com/getsentry/sentry-java/pull/4061))
    - This enables symbolication for stripped native code in ANRs
- Add Continuous Profiling Support ([#3710](https://github.com/getsentry/sentry-java/pull/3710))

  To enable Continuous Profiling use the `Sentry.startProfiler` and `Sentry.stopProfiler` experimental APIs. Sampling rate can be set through `options.profileSessionSampleRate`, which defaults to null (disabled).   
  Note: Both `options.profilesSampler` and `options.profilesSampleRate` must **not** be set to enable Continuous Profiling.

  ```java
  import io.sentry.ProfileLifecycle;
  import io.sentry.android.core.SentryAndroid;

  SentryAndroid.init(context) { options ->
   
    // Currently under experimental options:
    options.getExperimental().setProfileSessionSampleRate(1.0);
    // In manual mode, you need to start and stop the profiler manually using Sentry.startProfiler and Sentry.stopProfiler
    // In trace mode, the profiler will start and stop automatically whenever a sampled trace starts and finishes
    options.getExperimental().setProfileLifecycle(ProfileLifecycle.MANUAL);
  }
  // Start profiling
  Sentry.startProfiler();
  
  // After all profiling is done, stop the profiler. Profiles can last indefinitely if not stopped.
  Sentry.stopProfiler();
  ```
  ```kotlin
  import io.sentry.ProfileLifecycle
  import io.sentry.android.core.SentryAndroid

  SentryAndroid.init(context) { options ->
   
    // Currently under experimental options:
    options.experimental.profileSessionSampleRate = 1.0
    // In manual mode, you need to start and stop the profiler manually using Sentry.startProfiler and Sentry.stopProfiler
    // In trace mode, the profiler will start and stop automatically whenever a sampled trace starts and finishes
    options.experimental.profileLifecycle = ProfileLifecycle.MANUAL
  }
  // Start profiling
  Sentry.startProfiler()
  
  // After all profiling is done, stop the profiler. Profiles can last indefinitely if not stopped.
  Sentry.stopProfiler()
  ```

  To learn more visit [Sentry's Continuous Profiling](https://docs.sentry.io/product/explore/profiling/transaction-vs-continuous-profiling/#continuous-profiling-mode) documentation page.

### Fixes

- Reduce excessive CPU usage when serializing breadcrumbs to disk for ANRs ([#4181](https://github.com/getsentry/sentry-java/pull/4181))
- Ensure app start type is set, even when ActivityLifecycleIntegration is not running ([#4250](https://github.com/getsentry/sentry-java/pull/4250))
- Use `SpringServletTransactionNameProvider` as fallback for Spring WebMVC ([#4263](https://github.com/getsentry/sentry-java/pull/4263))
  - In certain cases the SDK was not able to provide a transaction name automatically and thus did not finish the transaction for the request.
  - We now first try `SpringMvcTransactionNameProvider` which would provide the route as transaction name.
  - If that does not return anything, we try `SpringServletTransactionNameProvider` next, which returns the URL of the request.

### Behavioral Changes

- The user's `device.name` is not reported anymore via the device context, even if `options.isSendDefaultPii` is enabled ([#4179](https://github.com/getsentry/sentry-java/pull/4179))

### Dependencies

- Bump Gradle from v8.12.1 to v8.13.0 ([#4209](https://github.com/getsentry/sentry-java/pull/4209))
  - [changelog](https://github.com/gradle/gradle/blob/master/CHANGELOG.md#v8130)
  - [diff](https://github.com/gradle/gradle/compare/v8.12.1...v8.13.0)

## 8.4.0

### Fixes

- The SDK now handles `null` on many APIs instead of expecting a non `null` value ([#4245](https://github.com/getsentry/sentry-java/pull/4245))
  - Certain APIs like `setTag`, `setData`, `setExtra`, `setContext` previously caused a `NullPointerException` when invoked with either `null` key or value.
  - The SDK now tries to have a sane fallback when `null` is passed and no longer throws `NullPointerException`
  - If `null` is passed, the SDK will
    - do nothing if a `null` key is passed, returning `null` for non void methods
    - remove any previous value if the new value is set to `null`
- Add support for setting in-app-includes/in-app-excludes via AndroidManifest.xml ([#4240](https://github.com/getsentry/sentry-java/pull/4240))
- Modifications to OkHttp requests are now properly propagated to the affected span / breadcrumbs ([#4238](https://github.com/getsentry/sentry-java/pull/4238))
  - Please ensure the SentryOkHttpInterceptor is added last to your OkHttpClient, as otherwise changes to the `Request`  by subsequent interceptors won't be considered
- Fix "class ch.qos.logback.classic.spi.ThrowableProxyVO cannot be cast to class ch.qos.logback.classic.spi.ThrowableProxy" ([#4206](https://github.com/getsentry/sentry-java/pull/4206))
  - In this case we cannot report the `Throwable` to Sentry as it's not available
  - If you are using OpenTelemetry v1 `OpenTelemetryAppender`, please consider upgrading to v2
- Pass OpenTelemetry span attributes into TracesSampler callback ([#4253](https://github.com/getsentry/sentry-java/pull/4253))
  - `SamplingContext` now has a `getAttribute` method that grants access to OpenTelemetry span attributes via their String key (e.g. `http.request.method`)
- Fix AbstractMethodError when using SentryTraced for Jetpack Compose ([#4255](https://github.com/getsentry/sentry-java/pull/4255))
- Assume `http.client` for span `op` if not a root span ([#4257](https://github.com/getsentry/sentry-java/pull/4257))
- Avoid unnecessary copies when using `CopyOnWriteArrayList` ([#4247](https://github.com/getsentry/sentry-java/pull/4247))
  - This affects in particular `SentryTracer.getLatestActiveSpan` which would have previously copied all child span references. This may have caused `OutOfMemoryError` on certain devices due to high frequency of calling the method.

### Features

- The SDK now automatically propagates the trace-context to the native layer. This allows to connect errors on different layers of the application. ([#4137](https://github.com/getsentry/sentry-java/pull/4137))
- Capture OpenTelemetry span events ([#3564](https://github.com/getsentry/sentry-java/pull/3564))
  - OpenTelemetry spans may have exceptions attached to them (`openTelemetrySpan.recordException`). We can now send those to Sentry as errors.
  - Set `capture-open-telemetry-events=true` in `sentry.properties` to enable it
  - Set `sentry.capture-open-telemetry-events=true` in Springs `application.properties` to enable it
  - Set `sentry.captureOpenTelemetryEvents: true` in Springs `application.yml` to enable it

### Behavioural Changes

- Use `java.net.URI` for parsing URLs in `UrlUtils` ([#4210](https://github.com/getsentry/sentry-java/pull/4210))
  - This could affect grouping for issues with messages containing URLs that fall in known corner cases that were handled incorrectly previously (e.g. email in URL path)

### Internal

- Also use port when checking if a request is made to Sentry DSN ([#4231](https://github.com/getsentry/sentry-java/pull/4231))
  - For our OpenTelemetry integration we check if a span is for a request to Sentry
  - We now also consider the port when performing this check

### Dependencies

- Bump Native SDK from v0.7.20 to v0.8.1 ([#4137](https://github.com/getsentry/sentry-java/pull/4137))
  - [changelog](https://github.com/getsentry/sentry-native/blob/master/CHANGELOG.md#0810)
  - [diff](https://github.com/getsentry/sentry-native/compare/v0.7.20...0.8.1)

## 8.3.0

### Features

- Add HTTP server request headers from OpenTelemetry span attributes to sentry `request` in payload ([#4102](https://github.com/getsentry/sentry-java/pull/4102))
  - You have to explicitly enable each header by adding it to the [OpenTelemetry config](https://opentelemetry.io/docs/zero-code/java/agent/instrumentation/http/#capturing-http-request-and-response-headers)
  - Please only enable headers you actually want to send to Sentry. Some may contain sensitive data like PII, cookies, tokens etc.
  - We are no longer adding request/response headers to `contexts/otel/attributes` of the event.
- The `ignoredErrors` option is now configurable via the manifest property `io.sentry.traces.ignored-errors` ([#4178](https://github.com/getsentry/sentry-java/pull/4178))
- A list of active Spring profiles is attached to payloads sent to Sentry (errors, traces, etc.) and displayed in the UI when using our Spring or Spring Boot integrations ([#4147](https://github.com/getsentry/sentry-java/pull/4147))
  - This consists of an empty list when only the default profile is active
- Added `enableTraceIdGeneration` to the AndroidOptions. This allows Hybrid SDKs to "freeze" and control the trace and connect errors on different layers of the application ([4188](https://github.com/getsentry/sentry-java/pull/4188))
- Move to a single NetworkCallback listener to reduce number of IPC calls on Android ([#4164](https://github.com/getsentry/sentry-java/pull/4164))
- Add GraphQL Apollo Kotlin 4 integration ([#4166](https://github.com/getsentry/sentry-java/pull/4166))
- Add support for async dispatch requests to Spring Boot 2 and 3 ([#3983](https://github.com/getsentry/sentry-java/pull/3983))
  - To enable it, please set `sentry.keep-transactions-open-for-async-responses=true` in `application.properties` or `sentry.keepTransactionsOpenForAsyncResponses: true` in `application.yml`
- Add constructor to JUL `SentryHandler` for disabling external config ([#4208](https://github.com/getsentry/sentry-java/pull/4208))

### Fixes

- Filter strings that cannot be parsed as Regex no longer cause an SDK crash ([#4213](https://github.com/getsentry/sentry-java/pull/4213))
  - This was the case e.g. for `ignoredErrors`, `ignoredTransactions` and `ignoredCheckIns`
  - We now simply don't use such strings for Regex matching and only use them for String comparison
- `SentryOptions.setTracePropagationTargets` is no longer marked internal ([#4170](https://github.com/getsentry/sentry-java/pull/4170))
- Session Replay: Fix crash when a navigation breadcrumb does not have "to" destination ([#4185](https://github.com/getsentry/sentry-java/pull/4185))
- Session Replay: Cap video segment duration to maximum 5 minutes to prevent endless video encoding in background ([#4185](https://github.com/getsentry/sentry-java/pull/4185))
- Check `tracePropagationTargets` in OpenTelemetry propagator ([#4191](https://github.com/getsentry/sentry-java/pull/4191))
  - If a URL can be retrieved from OpenTelemetry span attributes, we check it against `tracePropagationTargets` before attaching `sentry-trace` and `baggage` headers to outgoing requests
  - If no URL can be retrieved we always attach the headers
- Fix `ignoredErrors`, `ignoredTransactions` and `ignoredCheckIns` being unset by external options like `sentry.properties` or ENV vars ([#4207](https://github.com/getsentry/sentry-java/pull/4207))
  - Whenever parsing of external options was enabled (`enableExternalConfiguration`), which is the default for many integrations, the values set on `SentryOptions` passed to `Sentry.init` would be lost
  - Even if the value was not set in any external configuration it would still be set to an empty list

### Behavioural Changes

- The class `io.sentry.spring.jakarta.webflux.ReactorUtils` is now deprecated, please use `io.sentry.reactor.SentryReactorUtils` in the new `sentry-reactor` module instead ([#4155](https://github.com/getsentry/sentry-java/pull/4155))
  - The new module will be exposed as an `api` dependency when using `sentry-spring-boot-jakarta` (Spring Boot 3) or `sentry-spring-jakarta` (Spring 6). 
    Therefore, if you're using one of those modules, changing your imports will suffice.

## 8.2.0

### Breaking Changes

- The Kotlin Language version is now set to 1.6 ([#3936](https://github.com/getsentry/sentry-java/pull/3936))

### Features

- Create onCreate and onStart spans for all Activities ([#4025](https://github.com/getsentry/sentry-java/pull/4025))
- Add split apks info to the `App` context ([#3193](https://github.com/getsentry/sentry-java/pull/3193))
- Expose new `withSentryObservableEffect` method overload that accepts `SentryNavigationListener` as a parameter ([#4143](https://github.com/getsentry/sentry-java/pull/4143))
  - This allows sharing the same `SentryNavigationListener` instance across fragments and composables to preserve the trace 
- (Internal) Add API to filter native debug images based on stacktrace addresses ([#4089](https://github.com/getsentry/sentry-java/pull/4089))
- Propagate sampling random value ([#4153](https://github.com/getsentry/sentry-java/pull/4153))
  - The random value used for sampling traces is now sent to Sentry and attached to the `baggage` header on outgoing requests
- Update `sampleRate` that is sent to Sentry and attached to the `baggage` header on outgoing requests ([#4158](https://github.com/getsentry/sentry-java/pull/4158))
  - If the SDK uses its `sampleRate` or `tracesSampler` callback, it now updates the `sampleRate` in Dynamic Sampling Context.

### Fixes

- Log a warning when envelope or items are dropped due to rate limiting ([#4148](https://github.com/getsentry/sentry-java/pull/4148))
- Do not log if `OtelContextScopesStorage` cannot be found ([#4127](https://github.com/getsentry/sentry-java/pull/4127))
  - Previously `java.lang.ClassNotFoundException: io.sentry.opentelemetry.OtelContextScopesStorage` was shown in the log if the class could not be found.
  - This is just a lookup the SDK performs to configure itself. The SDK also works without OpenTelemetry.
- Session Replay: Fix various crashes and issues ([#4135](https://github.com/getsentry/sentry-java/pull/4135))
  - Fix `FileNotFoundException` when trying to read/write `.ongoing_segment` file
  - Fix `IllegalStateException` when registering `onDrawListener`
  - Fix SIGABRT native crashes on Motorola devices when encoding a video
- Mention javadoc and sources for published artifacts in Gradle `.module` metadata ([#3936](https://github.com/getsentry/sentry-java/pull/3936))
- (Jetpack Compose) Modifier.sentryTag now uses Modifier.Node ([#4029](https://github.com/getsentry/sentry-java/pull/4029))
  - This allows Composables that use this modifier to be skippable

### Dependencies

- Bump Native SDK from v0.7.19 to v0.7.20 ([#4128](https://github.com/getsentry/sentry-java/pull/4128))
  - [changelog](https://github.com/getsentry/sentry-native/blob/master/CHANGELOG.md#0720)
  - [diff](https://github.com/getsentry/sentry-native/compare/v0.7.19...0.7.20)
- Bump Gradle from v8.9.0 to v8.12.1 ([#4106](https://github.com/getsentry/sentry-java/pull/4106))
  - [changelog](https://github.com/gradle/gradle/blob/master/CHANGELOG.md#v8121)
  - [diff](https://github.com/gradle/gradle/compare/v8.9.0...v8.12.1)

## 8.1.0

### Features

- Add `options.ignoredErrors` to filter out errors that match a certain String or Regex ([#4083](https://github.com/getsentry/sentry-java/pull/4083))
  - The matching is attempted on `event.message`, `event.formatted`, and `{event.throwable.class.name}: {event.throwable.message}`
  - Can be set in `sentry.properties`, e.g. `ignored-errors=Some error,Another .*`
  - Can be set in environment variables, e.g. `SENTRY_IGNORED_ERRORS=Some error,Another .*`
  - For Spring Boot, it can be set in `application.properties`, e.g. `sentry.ignored-errors=Some error,Another .*`
- Log OpenTelemetry related Sentry config ([#4122](https://github.com/getsentry/sentry-java/pull/4122))

### Fixes

- Avoid logging an error when a float is passed in the manifest ([#4031](https://github.com/getsentry/sentry-java/pull/4031))
- Add `request` details to transactions created through OpenTelemetry ([#4098](https://github.com/getsentry/sentry-java/pull/4098))
  - We now add HTTP request method and URL where Sentry expects it to display it in Sentry UI
- Remove `java.lang.ClassNotFoundException` debug logs when searching for OpenTelemetry marker classes ([#4091](https://github.com/getsentry/sentry-java/pull/4091))
  - There was up to three of these, one for `io.sentry.opentelemetry.agent.AgentMarker`, `io.sentry.opentelemetry.agent.AgentlessMarker` and `io.sentry.opentelemetry.agent.AgentlessSpringMarker`.
  - These were not indicators of something being wrong but rather the SDK looking at what is available at runtime to configure itself accordingly.
- Do not instrument File I/O operations if tracing is disabled ([#4051](https://github.com/getsentry/sentry-java/pull/4051))
- Do not instrument User Interaction multiple times ([#4051](https://github.com/getsentry/sentry-java/pull/4051))
- Speed up view traversal to find touched target in `UserInteractionIntegration` ([#4051](https://github.com/getsentry/sentry-java/pull/4051))
- Reduce IPC/Binder calls performed by the SDK ([#4058](https://github.com/getsentry/sentry-java/pull/4058))

### Behavioural Changes

- Reduce the number of broadcasts the SDK is subscribed for ([#4052](https://github.com/getsentry/sentry-java/pull/4052))
  - Drop `TempSensorBreadcrumbsIntegration`
  - Drop `PhoneStateBreadcrumbsIntegration`
  - Reduce number of broadcasts in `SystemEventsBreadcrumbsIntegration`

Current list of the broadcast events can be found [here](https://github.com/getsentry/sentry-java/blob/9b8dc0a844d10b55ddeddf55d278c0ab0f86421c/sentry-android-core/src/main/java/io/sentry/android/core/SystemEventsBreadcrumbsIntegration.java#L131-L153). If you'd like to subscribe for more events, consider overriding the `SystemEventsBreadcrumbsIntegration` as follows:

```kotlin
SentryAndroid.init(context) { options ->
    options.integrations.removeAll { it is SystemEventsBreadcrumbsIntegration }
    options.integrations.add(SystemEventsBreadcrumbsIntegration(context, SystemEventsBreadcrumbsIntegration.getDefaultActions() + listOf(/* your custom actions */)))
}
```

If you would like to keep some of the default broadcast events as breadcrumbs, consider opening a [GitHub issue](https://github.com/getsentry/sentry-java/issues/new).
- Set mechanism `type` to `suppressed` for suppressed exceptions ([#4125](https://github.com/getsentry/sentry-java/pull/4125))
  - This helps to distinguish an exceptions cause from any suppressed exceptions in the Sentry UI

### Dependencies

- Bump Spring Boot to `3.4.2` ([#4081](https://github.com/getsentry/sentry-java/pull/4081))
- Bump Native SDK from v0.7.14 to v0.7.19 ([#4076](https://github.com/getsentry/sentry-java/pull/4076))
  - [changelog](https://github.com/getsentry/sentry-native/blob/master/CHANGELOG.md#0719)
  - [diff](https://github.com/getsentry/sentry-native/compare/v0.7.14...0.7.19)

## 8.0.0

### Summary

Version 8 of the Sentry Android/Java SDK brings a variety of features and fixes. The most notable changes are:

- `Hub` has been replaced by `Scopes`
- New `Scope` types have been introduced, see "Behavioural Changes" for more details.
- Lifecycle tokens have been introduced to manage `Scope` lifecycle, see "Behavioural Changes" for more details.
- Bumping `minSdk` level to 21 (Android 5.0)
- Our `sentry-opentelemetry-agent` has been improved and now works in combination with the rest of Sentry. You may now combine OpenTelemetry and Sentry for instrumenting your application.
    - You may now use both OpenTelemetry SDK and Sentry SDK to capture transactions and spans. They can also be mixed and end up on the same transaction.
    - OpenTelemetry extends the Sentry SDK by adding spans for numerous integrations, like Ktor, Vert.x and MongoDB. Please check [the OpenTelemetry GitHub repository](https://github.com/open-telemetry/opentelemetry-java-instrumentation/tree/main/instrumentation) for a full list.
    - OpenTelemetry allows propagating trace information from and to additional libraries, that Sentry did not support before, for example gRPC.
    - OpenTelemetry also has broader support for propagating the Sentry `Scopes` through reactive libraries like RxJava.
- The SDK is now compatible with Spring Boot 3.4
- We now support GraphQL v22 (`sentry-graphql-22`)
- Metrics have been removed

Please take a look at [our migration guide in docs](https://docs.sentry.io/platforms/java/migration/7.x-to-8.0).

### Sentry Self-hosted Compatibility

This SDK version is compatible with a self-hosted version of Sentry `22.12.0` or higher. If you are using an older version of [self-hosted Sentry](https://develop.sentry.dev/self-hosted/) (aka onpremise), you will need to [upgrade](https://develop.sentry.dev/self-hosted/releases/). If you're using `sentry.io` no action is required.

### Breaking Changes

- The Android minSdk level for all Android modules is now 21 ([#3852](https://github.com/getsentry/sentry-java/pull/3852))
- The minSdk level for sentry-android-ndk changed from 19 to 21 ([#3851](https://github.com/getsentry/sentry-java/pull/3851))
- Throw IllegalArgumentException when calling Sentry.init on Android ([#3596](https://github.com/getsentry/sentry-java/pull/3596))
- Metrics have been removed from the SDK ([#3774](https://github.com/getsentry/sentry-java/pull/3774))
    - Metrics will return but we don't know in what exact form yet
- `enableTracing` option (a.k.a `enable-tracing`) has been removed from the SDK ([#3776](https://github.com/getsentry/sentry-java/pull/3776))
    - Please set `tracesSampleRate` to a value >= 0.0 for enabling performance instead. The default value is `null` which means performance is disabled.
- Replace `synchronized` methods and blocks with `ReentrantLock` (`AutoClosableReentrantLock`) ([#3715](https://github.com/getsentry/sentry-java/pull/3715))
    - If you are subclassing any Sentry classes, please check if the parent class used `synchronized` before. Please make sure to use the same lock object as the parent class in that case.
- `traceOrigins` option (`io.sentry.traces.tracing-origins` in manifest) has been removed, please use `tracePropagationTargets` (`io.sentry.traces.trace-propagation-targets` in manifest`) instead ([#3780](https://github.com/getsentry/sentry-java/pull/3780))
- `profilingEnabled` option (`io.sentry.traces.profiling.enable` in manifest) has been removed, please use `profilesSampleRate` (`io.sentry.traces.profiling.sample-rate` instead) instead ([#3780](https://github.com/getsentry/sentry-java/pull/3780))
- `shutdownTimeout` option has been removed, please use `shutdownTimeoutMillis` instead ([#3780](https://github.com/getsentry/sentry-java/pull/3780))
- `profilingTracesIntervalMillis` option for Android has been removed ([#3780](https://github.com/getsentry/sentry-java/pull/3780))
- `io.sentry.session-tracking.enable` manifest option has been removed ([#3780](https://github.com/getsentry/sentry-java/pull/3780))
- `Sentry.traceHeaders()` method has been removed, please use `Sentry.getTraceparent()` instead ([#3718](https://github.com/getsentry/sentry-java/pull/3718))
- `Sentry.reportFullDisplayed()` method has been removed, please use `Sentry.reportFullyDisplayed()` instead ([#3717](https://github.com/getsentry/sentry-java/pull/3717))
- `User.other` has been removed, please use `data` instead ([#3780](https://github.com/getsentry/sentry-java/pull/3780))
- `SdkVersion.getIntegrations()` has been removed, please use `getIntegrationSet` instead ([#3780](https://github.com/getsentry/sentry-java/pull/3780))
- `SdkVersion.getPackages()` has been removed, please use `getPackageSet()` instead ([#3780](https://github.com/getsentry/sentry-java/pull/3780))
- `Device.language` has been removed, please use `locale` instead ([#3780](https://github.com/getsentry/sentry-java/pull/3780))
- `TraceContext.user` and `TraceContextUser` class have been removed, please use `userId` on `TraceContext` instead ([#3780](https://github.com/getsentry/sentry-java/pull/3780))
- `TransactionContext.fromSentryTrace()` has been removed, please use `Sentry.continueTrace()` instead ([#3780](https://github.com/getsentry/sentry-java/pull/3780))
- `SentryDataFetcherExceptionHandler` has been removed, please use `SentryGenericDataFetcherExceptionHandler` in combination with `SentryInstrumentation` instead ([#3780](https://github.com/getsentry/sentry-java/pull/3780))
- `sentry-android-okhttp` has been removed in favor of `sentry-okhttp`, removing android dependency from the module ([#3510](https://github.com/getsentry/sentry-java/pull/3510))
- `Contexts` no longer extends `ConcurrentHashMap`, instead we offer a selected set of methods.
- User segment has been removed ([#3512](https://github.com/getsentry/sentry-java/pull/3512))
- One of the `AndroidTransactionProfiler` constructors has been removed, please use a different one ([#3780](https://github.com/getsentry/sentry-java/pull/3780))
- Use String instead of UUID for SessionId ([#3834](https://github.com/getsentry/sentry-java/pull/3834))
    - The `Session` constructor now takes a `String` instead of a `UUID` for the `sessionId` parameter.
    - `Session.getSessionId()` now returns a `String` instead of a `UUID`.
- All status codes below 400 are now mapped to `SpanStatus.OK` ([#3869](https://github.com/getsentry/sentry-java/pull/3869))
- Change OkHttp sub-spans to span attributes ([#3556](https://github.com/getsentry/sentry-java/pull/3556))
    - This will reduce the number of spans created by the SDK
- `instrumenter` option should no longer be needed as our new OpenTelemetry integration now works in combination with the rest of Sentry

### Behavioural Changes

- We're introducing some new `Scope` types in the SDK, allowing for better control over what data is attached where. Previously there was a stack of scopes that was pushed and popped. Instead we now fork scopes for a given lifecycle and then restore the previous scopes. Since `Hub` is gone, it is also never cloned anymore. Separation of data now happens through the different scope types while making it easier to manipulate exactly what you need without having to attach data at the right time to have it apply where wanted.
    - Global scope is attached to all events created by the SDK. It can also be modified before `Sentry.init` has been called. It can be manipulated using `Sentry.configureScope(ScopeType.GLOBAL, (scope) -> { ... })`.
    - Isolation scope can be used e.g. to attach data to all events that come up while handling an incoming request. It can also be used for other isolation purposes. It can be manipulated using `Sentry.configureScope(ScopeType.ISOLATION, (scope) -> { ... })`. The SDK automatically forks isolation scope in certain cases like incoming requests, CRON jobs, Spring `@Async` and more.
    - Current scope is forked often and data added to it is only added to events that are created while this scope is active. Data is also passed on to newly forked child scopes but not to parents. It can be manipulated using `Sentry.configureScope(ScopeType.CURRENT, (scope) -> { ... })`.
- `Sentry.popScope` has been deprecated, please call `.close()` on the token returned by `Sentry.pushScope` instead or use it in a way described in more detail in [our migration guide](https://docs.sentry.io/platforms/java/migration/7.x-to-8.0).
- We have chosen a default scope that is used for `Sentry.configureScope()` as well as API like `Sentry.setTag()`
    - For Android the type defaults to `CURRENT` scope
    - For Backend and other JVM applicatons it defaults to `ISOLATION` scope
- Event processors on `Scope` can now be ordered by overriding the `getOrder` method on implementations of `EventProcessor`. NOTE: This order only applies to event processors on `Scope` but not `SentryOptions` at the moment. Feel free to request this if you need it.
- `Hub` is deprecated in favor of `Scopes`, alongside some `Hub` relevant APIs. More details can be found in [our migration guide](https://docs.sentry.io/platforms/java/migration/7.x-to-8.0).
- Send file name and path only if `isSendDefaultPii` is `true` ([#3919](https://github.com/getsentry/sentry-java/pull/3919))
- (Android) Enable Performance V2 by default ([#3824](https://github.com/getsentry/sentry-java/pull/3824))
    - With this change cold app start spans will include spans for ContentProviders, Application and Activity load.
- (Android) Replace thread id with kernel thread id in span data ([#3706](https://github.com/getsentry/sentry-java/pull/3706))
- (Android) The JNI layer for sentry-native has now been moved from sentry-java to sentry-native ([#3189](https://github.com/getsentry/sentry-java/pull/3189))
    - This now includes prefab support for sentry-native, allowing you to link and access the sentry-native API within your native app code
    - Checkout the `sentry-samples/sentry-samples-android` example on how to configure CMake and consume `sentry.h`
- The user ip-address is now only set to `"{{auto}}"` if `sendDefaultPii` is enabled ([#4072](https://github.com/getsentry/sentry-java/pull/4072))
  - This change gives you control over IP address collection directly on the client

### Features

- The SDK is now compatible with Spring Boot 3.4 ([#3939](https://github.com/getsentry/sentry-java/pull/3939))
- Our `sentry-opentelemetry-agent` has been completely reworked and now plays nicely with the rest of the Java SDK
    - You may also want to give this new agent a try even if you haven't used OpenTelemetry (with Sentry) before. It offers support for [many more libraries and frameworks](https://github.com/open-telemetry/opentelemetry-java-instrumentation/blob/main/docs/supported-libraries.md), improving on our trace propagation, `Scopes` (used to be `Hub`) propagation as well as performance instrumentation (i.e. more spans).
    - If you are using a framework we did not support before and currently resort to manual instrumentation, please give the agent a try. See [here for a list of supported libraries, frameworks and application servers](https://github.com/open-telemetry/opentelemetry-java-instrumentation/blob/main/docs/supported-libraries.md).
    - Please see [Java SDK docs](https://docs.sentry.io/platforms/java/tracing/instrumentation/opentelemetry/) for more details on how to set up the agent. Please make sure to select the correct SDK from the dropdown on the left side of the docs.
    - What's new about the Agent
        - When the OpenTelemetry Agent is used, Sentry API creates OpenTelemetry spans under the hood, handing back a wrapper object which bridges the gap between traditional Sentry API and OpenTelemetry. We might be replacing some of the Sentry performance API in the future.
            - This is achieved by configuring the SDK to use `OtelSpanFactory` instead of `DefaultSpanFactory` which is done automatically by the auto init of the Java Agent.
        - OpenTelemetry spans are now only turned into Sentry spans when they are finished so they can be sent to the Sentry server.
        - Now registers an OpenTelemetry `Sampler` which uses Sentry sampling configuration
        - Other Performance integrations automatically stop creating spans to avoid duplicate spans
        - The Sentry SDK now makes use of OpenTelemetry `Context` for storing Sentry `Scopes` (which is similar to what used to be called `Hub`) and thus relies on OpenTelemetry for `Context` propagation.
        - Classes used for the previous version of our OpenTelemetry support have been deprecated but can still be used manually. We're not planning to keep the old agent around in favor of less complexity in the SDK.
- Add `sentry-opentelemetry-agentless-spring` module ([#4000](https://github.com/getsentry/sentry-java/pull/4000))
    - This module can be added as a dependency when using Sentry with OpenTelemetry and Spring Boot but don't want to use our Agent. It takes care of configuring OpenTelemetry for use with Sentry.
    - You may want to set `OTEL_LOGS_EXPORTER=none;OTEL_METRICS_EXPORTER=none;OTEL_TRACES_EXPORTER=none` env vars to not have the log flooded with error messages regarding OpenTelemetry features we don't use.
- Add `sentry-opentelemetry-agentless` module ([#3961](https://github.com/getsentry/sentry-java/pull/3961))
    - This module can be added as a dependency when using Sentry with OpenTelemetry but don't want to use our Agent. It takes care of configuring OpenTelemetry for use with Sentry.
    - To enable the auto configuration of it, please set `-Dotel.java.global-autoconfigure.enabled=true` on the `java` command, when starting your application.
    - You may also want to set `OTEL_LOGS_EXPORTER=none;OTEL_METRICS_EXPORTER=none;OTEL_TRACES_EXPORTER=none` env vars to not have the log flooded with error messages regarding OpenTelemetry features we don't use.
- `OpenTelemetryUtil.applyOpenTelemetryOptions` now takes an enum instead of a boolean for its mode
- Add `openTelemetryMode` option ([#3994](https://github.com/getsentry/sentry-java/pull/3994))
    - It defaults to `AUTO` meaning the SDK will figure out how to best configure itself for use with OpenTelemetry
    - Use of OpenTelemetry can also be disabled completely by setting it to `OFF` ([#3995](https://github.com/getsentry/sentry-java/pull/3995))
        - In this case even if OpenTelemetry is present, the Sentry SDK will not use it
    - Use `AGENT` when using `sentry-opentelemetry-agent`
    - Use `AGENTLESS` when using `sentry-opentelemetry-agentless`
    - Use `AGENTLESS_SPRING` when using `sentry-opentelemetry-agentless-spring`
- Add `ignoredTransactions` option to filter out transactions by name ([#3871](https://github.com/getsentry/sentry-java/pull/3871))
    - can be used via ENV vars, e.g. `SENTRY_IGNORED_TRANSACTIONS=POST /person/,GET /pers.*`
    - can also be set in options directly, e.g. `options.setIgnoredTransactions(...)`
    - can also be set in `sentry.properties`, e.g. `ignored-transactions=POST /person/,GET /pers.*`
    - can also be set in Spring config `application.properties`, e.g. `sentry.ignored-transactions=POST /person/,GET /pers.*`
- Add `scopeBindingMode` to `SpanOptions` ([#4004](https://github.com/getsentry/sentry-java/pull/4004))
    - This setting only affects the SDK when used with OpenTelemetry.
    - Defaults to `AUTO` meaning the SDK will decide whether the span should be bound to the current scope. It will not bind transactions to scope using `AUTO`, it will only bind spans where the parent span is on the current scope.
    - `ON` sets the new span on the current scope.
    - `OFF` does not set the new span on the scope.
- Add `ignoredSpanOrigins` option for ignoring spans coming from certain integrations
    - We pre-configure this to ignore Performance instrumentation for Spring and other integrations when using our OpenTelemetry Agent to avoid duplicate spans
- Support `graphql-java` v22 via a new module `sentry-graphql-22` ([#3740](https://github.com/getsentry/sentry-java/pull/3740))
    - If you are using `graphql-java` v21 or earlier, you can use the `sentry-graphql` module
    - For `graphql-java` v22 and newer please use the `sentry-graphql-22` module
- We now provide a `SentryInstrumenter` bean directly for Spring (Boot) if there is none yet instead of using `GraphQlSourceBuilderCustomizer` to add the instrumentation ([#3744](https://github.com/getsentry/sentry-java/pull/3744))
    - It is now also possible to provide a bean of type `SentryGraphqlInstrumentation.BeforeSpanCallback` which is then used by `SentryInstrumenter`
- Add data fetching environment hint to breadcrumb for GraphQL (#3413) ([#3431](https://github.com/getsentry/sentry-java/pull/3431))
- Report exceptions returned by Throwable.getSuppressed() to Sentry as exception groups ([#3396] https://github.com/getsentry/sentry-java/pull/3396)
  - Any suppressed exceptions are added to the issue details page in Sentry, the same way any cause is.
  - We are planning to improve how we visualize suppressed exceptions. See https://github.com/getsentry/sentry-java/issues/4059
- Enable `ThreadLocalAccessor` for Spring Boot 3 WebFlux by default ([#4023](https://github.com/getsentry/sentry-java/pull/4023))
- Allow passing `environment` to `CheckinUtils.withCheckIn` ([3889](https://github.com/getsentry/sentry-java/pull/3889))
- Add `globalHubMode` to options ([#3805](https://github.com/getsentry/sentry-java/pull/3805))
    - `globalHubMode` used to only be a param on `Sentry.init`. To make it easier to be used in e.g. Desktop environments, we now additionally added it as an option on SentryOptions that can also be set via `sentry.properties`.
    - If both the param on `Sentry.init` and the option are set, the option will win. By default the option is set to `null` meaning whatever is passed to `Sentry.init` takes effect.
- Lazy uuid generation for SentryId and SpanId ([#3770](https://github.com/getsentry/sentry-java/pull/3770))
- Faster generation of Sentry and Span IDs ([#3818](https://github.com/getsentry/sentry-java/pull/3818))
    - Uses faster implementation to convert UUID to SentryID String
    - Uses faster Random implementation to generate UUIDs
- Android 15: Add support for 16KB page sizes ([#3851](https://github.com/getsentry/sentry-java/pull/3851))
    - See https://developer.android.com/guide/practices/page-sizes for more details
- Add init priority settings ([#3674](https://github.com/getsentry/sentry-java/pull/3674))
    - You may now set `forceInit=true` (`force-init` for `.properties` files) to ensure a call to Sentry.init / SentryAndroid.init takes effect
- Add force init option to Android Manifest ([#3675](https://github.com/getsentry/sentry-java/pull/3675))
    - Use `<meta-data android:name="io.sentry.force-init" android:value="true" />` to ensure Sentry Android auto init is not easily overwritten
- Attach request body for `application/x-www-form-urlencoded` requests in Spring ([#3731](https://github.com/getsentry/sentry-java/pull/3731))
    - Previously request body was only attached for `application/json` requests
- Set breadcrumb level based on http status ([#3771](https://github.com/getsentry/sentry-java/pull/3771))
- Emit transaction.data inside contexts.trace.data ([#3735](https://github.com/getsentry/sentry-java/pull/3735))
    - Also does not emit `transaction.data` in `extras` anymore
- Add a sample for showcasing Sentry with OpenTelemetry for Spring Boot 3 with our Java agent (`sentry-samples-spring-boot-jakarta-opentelemetry`) ([#3856](https://github.com/getsentry/sentry-java/pull/3828))
- Add a sample for showcasing Sentry with OpenTelemetry for Spring Boot 3 without our Java agent (`sentry-samples-spring-boot-jakarta-opentelemetry-noagent`) ([#3856](https://github.com/getsentry/sentry-java/pull/3856))
- Add a sample for showcasing Sentry with OpenTelemetry (`sentry-samples-console-opentelemetry-noagent`) ([#3856](https://github.com/getsentry/sentry-java/pull/3862))

### Fixes

- Fix incoming defer sampling decision `sentry-trace` header ([#3942](https://github.com/getsentry/sentry-java/pull/3942))
    - A `sentry-trace` header that only contains trace ID and span ID but no sampled flag (`-1`, `-0` suffix) means the receiving system can make its own sampling decision
    - When generating `sentry-trace` header from `PropagationContext` we now copy the `sampled` flag.
    - In `TransactionContext.fromPropagationContext` when there is no parent sampling decision, keep the decision `null` so a new sampling decision is made instead of defaulting to `false`
- Fix order of calling `close` on previous Sentry instance when re-initializing ([#3750](https://github.com/getsentry/sentry-java/pull/3750))
    - Previously some parts of Sentry were immediately closed after re-init that should have stayed open and some parts of the previous init were never closed
- All status codes below 400 are now mapped to `SpanStatus.OK` ([#3869](https://github.com/getsentry/sentry-java/pull/3869))
- Improve ignored check performance ([#3992](https://github.com/getsentry/sentry-java/pull/3992))
    - Checking if a span origin, a transaction or a checkIn should be ignored is now faster
- Cache requests for Spring using Springs `ContentCachingRequestWrapper` instead of our own Wrapper to also cache parameters ([#3641](https://github.com/getsentry/sentry-java/pull/3641))
    - Previously only the body was cached which could lead to problems in the FilterChain as Request parameters were not available
- Close backpressure monitor on SDK shutdown ([#3998](https://github.com/getsentry/sentry-java/pull/3998))
    - Due to the backpressure monitor rescheduling a task to run every 10s, it very likely caused shutdown to wait the full `shutdownTimeoutMillis` (defaulting to 2s) instead of being able to terminate immediately
- Let OpenTelemetry auto instrumentation handle extracting and injecting tracing information if present ([#3953](https://github.com/getsentry/sentry-java/pull/3953))
    - Our integrations no longer call `.continueTrace` and also do not inject tracing headers if the integration has been added to `ignoredSpanOrigins`
- Fix testTag not working for Jetpack Compose user interaction tracking ([#3878](https://github.com/getsentry/sentry-java/pull/3878))
- Mark `DiskFlushNotification` hint flushed when rate limited ([#3892](https://github.com/getsentry/sentry-java/pull/3892))
    - Our `UncaughtExceptionHandlerIntegration` waited for the full flush timeout duration (default 15s) when rate limited.
- Do not replace `op` with auto generated content for OpenTelemetry spans with span kind `INTERNAL` ([#3906](https://github.com/getsentry/sentry-java/pull/3906))
- Add `enable-spotlight` and `spotlight-connection-url` to external options and check if spotlight is enabled when deciding whether to inspect an OpenTelemetry span for connecting to splotlight ([#3709](https://github.com/getsentry/sentry-java/pull/3709))
- Trace context on `Contexts.setTrace` has been marked `@NotNull` ([#3721](https://github.com/getsentry/sentry-java/pull/3721))
    - Setting it to `null` would cause an exception.
    - Transactions are dropped if trace context is missing
- Remove internal annotation on `SpanOptions` ([#3722](https://github.com/getsentry/sentry-java/pull/3722))
- `SentryLogbackInitializer` is now public ([#3723](https://github.com/getsentry/sentry-java/pull/3723))
- Parse and use `send-default-pii` and `max-request-body-size` from `sentry.properties` ([#3534](https://github.com/getsentry/sentry-java/pull/3534))
- `TracesSampler` is now only created once in `SentryOptions` instead of creating a new one for every `Hub` (which is now `Scopes`). This means we're now creating fewer `SecureRandom` instances.

### Internal

- Make `SentryClient` constructor public ([#4045](https://github.com/getsentry/sentry-java/pull/4045))
- Warm starts cleanup ([#3954](https://github.com/getsentry/sentry-java/pull/3954))

### Changes in pre-releases

These changes have been made during development of `8.0.0`. You may skip this section. We just put it here for sake of completeness.

- Extract OpenTelemetry `URL_PATH` span attribute into description ([#3933](https://github.com/getsentry/sentry-java/pull/3933))
- Replace OpenTelemetry `ContextStorage` wrapper with `ContextStorageProvider` ([#3938](https://github.com/getsentry/sentry-java/pull/3938))
    - The wrapper had to be put in place before any call to `Context` whereas `ContextStorageProvider` is automatically invoked at the correct time.
- Send `otel.kind` to Sentry ([#3907](https://github.com/getsentry/sentry-java/pull/3907))
- Spring Boot now automatically detects if OpenTelemetry is available and makes use of it ([#3846](https://github.com/getsentry/sentry-java/pull/3846))
    - This is only enabled if there is no OpenTelemetry agent available
    - We prefer to use the OpenTelemetry agent as it offers more auto instrumentation
    - In some cases the OpenTelemetry agent cannot be used, please see https://opentelemetry.io/docs/zero-code/java/spring-boot-starter/ for more details on when to prefer the Agent and when the Spring Boot starter makes more sense.
    - In this mode the SDK makes use of the `OpenTelemetry` bean that is created by `opentelemetry-spring-boot-starter` instead of `GlobalOpenTelemetry`
- Spring Boot now automatically detects our OpenTelemetry agent if its auto init is disabled ([#3848](https://github.com/getsentry/sentry-java/pull/3848))
    - This means Spring Boot config mechanisms can now be combined with our OpenTelemetry agent
    - The `sentry-opentelemetry-extra` module has been removed again, most classes have been moved to `sentry-opentelemetry-bootstrap` which is loaded into the bootstrap classloader (i.e. `null`) when our Java agent is used. The rest has been moved into `sentry-opentelemetry-agentcustomization` and is loaded into the agent classloader when our Java agent is used.
    - The `sentry-opentelemetry-bootstrap` and `sentry-opentelemetry-agentcustomization` modules can be used without the agent as well, in which case all classes are loaded into the application classloader. Check out our `sentry-samples-spring-boot-jakarta-opentelemetry-noagent` sample.
    - In this mode the SDK makes use of `GlobalOpenTelemetry`
- Automatically set span factory based on presence of OpenTelemetry ([#3858](https://github.com/getsentry/sentry-java/pull/3858))
    - `SentrySpanFactoryHolder` has been removed as it is no longer required.

- Replace deprecated `SimpleInstrumentation` with `SimplePerformantInstrumentation` for graphql 22 ([#3974](https://github.com/getsentry/sentry-java/pull/3974))
- We now hold a strong reference to the underlying OpenTelemetry span when it is created through Sentry API ([#3997](https://github.com/getsentry/sentry-java/pull/3997))
    - This keeps it from being garbage collected too early
- Defer sampling decision by setting `sampled` to `null` in `PropagationContext` when using OpenTelemetry in case of an incoming defer sampling `sentry-trace` header. ([#3945](https://github.com/getsentry/sentry-java/pull/3945))
- Build `PropagationContext` from `SamplingDecision` made by `SentrySampler` instead of parsing headers and potentially ignoring a sampling decision in case a `sentry-trace` header comes in with deferred sampling decision. ([#3947](https://github.com/getsentry/sentry-java/pull/3947))
- The Sentry OpenTelemetry Java agent now makes sure Sentry `Scopes` storage is initialized even if the agents auto init is disabled ([#3848](https://github.com/getsentry/sentry-java/pull/3848))
    - This is required for all integrations to work together with our OpenTelemetry Java agent if its auto init has been disabled and the SDKs init should be used instead.
- Fix `startChild` for span that is not in current OpenTelemetry `Context` ([#3862](https://github.com/getsentry/sentry-java/pull/3862))
    - Starting a child span from a transaction that wasn't in the current `Context` lead to multiple transactions being created (one for the transaction and another per span created).
- Add `auto.graphql.graphql22` to ignored span origins when using OpenTelemetry ([#3828](https://github.com/getsentry/sentry-java/pull/3828))
- Use OpenTelemetry span name as fallback for transaction name ([#3557](https://github.com/getsentry/sentry-java/pull/3557))
    - In certain cases we were sending transactions as "<unlabeled transaction>" when using OpenTelemetry
- Add OpenTelemetry span data to Sentry span ([#3593](https://github.com/getsentry/sentry-java/pull/3593))
- No longer selectively copy OpenTelemetry attributes to Sentry spans / transactions `data` ([#3663](https://github.com/getsentry/sentry-java/pull/3663))
- Remove `PROCESS_COMMAND_ARGS` (`process.command_args`) OpenTelemetry span attribute as it can be very large ([#3664](https://github.com/getsentry/sentry-java/pull/3664))
- Use RECORD_ONLY sampling decision if performance is disabled ([#3659](https://github.com/getsentry/sentry-java/pull/3659))
    - Also fix check whether Performance is enabled when making a sampling decision in the OpenTelemetry sampler
- Sentry OpenTelemetry Java Agent now sets Instrumenter to SENTRY (used to be OTEL) ([#3697](https://github.com/getsentry/sentry-java/pull/3697))
- Set span origin in `ActivityLifecycleIntegration` on span options instead of after creating the span / transaction ([#3702](https://github.com/getsentry/sentry-java/pull/3702))
    - This allows spans to be filtered by span origin on creation
- Honor ignored span origins in `SentryTracer.startChild` ([#3704](https://github.com/getsentry/sentry-java/pull/3704))
- Use span id of remote parent ([#3548](https://github.com/getsentry/sentry-java/pull/3548))
    - Traces were broken because on an incoming request, OtelSentrySpanProcessor did not set the parentSpanId on the span correctly. Traces were not referencing the actual parent span but some other (random) span ID which the server doesn't know.
- Attach active span to scope when using OpenTelemetry ([#3549](https://github.com/getsentry/sentry-java/pull/3549))
    - Errors weren't linked to traces correctly due to parts of the SDK not knowing the current span
- Record dropped spans in client report when sampling out OpenTelemetry spans ([#3552](https://github.com/getsentry/sentry-java/pull/3552))
- Retrieve the correct current span from `Scope`/`Scopes` when using OpenTelemetry ([#3554](https://github.com/getsentry/sentry-java/pull/3554))
- Support spans that are split into multiple batches ([#3539](https://github.com/getsentry/sentry-java/pull/3539))
    - When spans belonging to a single transaction were split into multiple batches for SpanExporter, we did not add all spans because the isSpanTooOld check wasn't inverted.
- Partially fix bootstrap class loading ([#3543](https://github.com/getsentry/sentry-java/pull/3543))
    - There was a problem with two separate Sentry `Scopes` being active inside each OpenTelemetry `Context` due to using context keys from more than one class loader.
- The Spring Boot 3 WebFlux sample now uses our GraphQL v22 integration ([#3828](https://github.com/getsentry/sentry-java/pull/3828))
- Do not ignore certain span origins for OpenTelemetry without agent ([#3856](https://github.com/getsentry/sentry-java/pull/3856))
- `span.startChild` now uses `.makeCurrent()` by default ([#3544](https://github.com/getsentry/sentry-java/pull/3544))
    - This caused an issue where the span tree wasn't correct because some spans were not added to their direct parent
- Do not set the exception group marker when there is a suppressed exception ([#4056](https://github.com/getsentry/sentry-java/pull/4056))
    - Due to how grouping works in Sentry currently sometimes the suppressed exception is treated as the main exception. This change ensures we keep using the main exception and not change how grouping works.
    - As a consequence the list of exceptions in the group on top of an issue is no longer shown in Sentry UI.
    - We are planning to improve this in the future but opted for this fix first.

### Dependencies

- Bump Native SDK from v0.7.0 to v0.7.17 ([#3441](https://github.com/getsentry/sentry-java/pull/3189)) ([#3851](https://github.com/getsentry/sentry-java/pull/3851)) ([#3914](https://github.com/getsentry/sentry-java/pull/3914)) ([#4003](https://github.com/getsentry/sentry-java/pull/4003))
    - [changelog](https://github.com/getsentry/sentry-native/blob/master/CHANGELOG.md#0717)
    - [diff](https://github.com/getsentry/sentry-native/compare/0.7.0...0.7.17)
- Bump OpenTelemetry to 1.44.1, OpenTelemetry Java Agent to 2.10.0 and Semantic Conventions to 1.28.0 ([#3668](https://github.com/getsentry/sentry-java/pull/3668)) ([#3935](https://github.com/getsentry/sentry-java/pull/3935))

### Migration Guide / Deprecations

Please take a look at [our migration guide in docs](https://docs.sentry.io/platforms/java/migration/7.x-to-8.0).

- `Hub` has been deprecated, we're replacing the following:
    - `IHub` has been replaced by `IScopes`, however you should be able to simply pass `IHub` instances to code expecting `IScopes`, allowing for an easier migration.
    - `HubAdapter.getInstance()` has been replaced by `ScopesAdapter.getInstance()`
    - The `.clone()` method on `IHub`/`IScopes` has been deprecated, please use `.pushScope()` or `.pushIsolationScope()` instead
    - Some internal methods like `.getCurrentHub()` and `.setCurrentHub()` have also been replaced.
- `Sentry.popScope` has been replaced by calling `.close()` on the token returned by `Sentry.pushScope()` and `Sentry.pushIsolationScope()`. The token can also be used in a `try` block like this:

```
try (final @NotNull ISentryLifecycleToken ignored = Sentry.pushScope()) {
  // this block has its separate current scope
}
```

as well as:


```
try (final @NotNull ISentryLifecycleToken ignored = Sentry.pushIsolationScope()) {
  // this block has its separate isolation scope
}
```
- Classes used by our previous OpenTelemetry integration have been deprecated (`SentrySpanProcessor`, `SentryPropagator`, `OpenTelemetryLinkErrorEventProcessor`). Please take a look at [docs](https://docs.sentry.io/platforms/java/tracing/instrumentation/opentelemetry/) on how to setup OpenTelemetry in v8.

You may also use `LifecycleHelper.close(token)`, e.g. in case you need to pass the token around for closing later.


### Changes from `rc.4`

If you have been using `8.0.0-rc.4` of the Java SDK, here's the new changes that have been included in the `8.0.0` release:

- Make `SentryClient` constructor public ([#4045](https://github.com/getsentry/sentry-java/pull/4045))
- The user ip-address is now only set to `"{{auto}}"` if sendDefaultPii is enabled ([#4072](https://github.com/getsentry/sentry-java/pull/4072))
    - This change gives you control over IP address collection directly on the client
- Do not set the exception group marker when there is a suppressed exception ([#4056](https://github.com/getsentry/sentry-java/pull/4056))
    - Due to how grouping works in Sentry currently sometimes the suppressed exception is treated as the main exception. This change ensures we keep using the main exception and not change how grouping works.
    - As a consequence the list of exceptions in the group on top of an issue is no longer shown in Sentry UI.
    - We are planning to improve this in the future but opted for this fix first.
- Fix swallow NDK loadLibrary errors ([#4082](https://github.com/getsentry/sentry-java/pull/4082))

## 7.22.6

### Fixes

- Compress Screenshots on a background thread ([#4295](https://github.com/getsentry/sentry-java/pull/4295))
- Improve low memory breadcrumb capturing ([#4325](https://github.com/getsentry/sentry-java/pull/4325))
- Make `SystemEventsBreadcrumbsIntegration` faster ([#4330](https://github.com/getsentry/sentry-java/pull/4330))
- Fix unregister `SystemEventsBroadcastReceiver` when entering background ([#4338](https://github.com/getsentry/sentry-java/pull/4338))
    - This should reduce ANRs seen with this class in the stack trace for Android 14 and above
- Pre-load modules on a background thread upon SDK init ([#4348](https://github.com/getsentry/sentry-java/pull/4348))
- Session Replay: Fix inconsistent `segment_id` ([#4471](https://github.com/getsentry/sentry-java/pull/4471))
- Session Replay: Do not capture current replay for cached events from the past ([#4474](https://github.com/getsentry/sentry-java/pull/4474))
- Session Replay: Fix crash on devices with the Unisoc/Spreadtrum T606 chipset ([#4477](https://github.com/getsentry/sentry-java/pull/4477))
- Session Replay: Fix masking of non-styled `Text` Composables ([#4361](https://github.com/getsentry/sentry-java/pull/4361))
- Session Replay: Fix masking read-only `TextField` Composables ([#4362](https://github.com/getsentry/sentry-java/pull/4362))
- Fix Session Replay masking for newer versions of Jetpack Compose (1.8+) ([#4485](https://github.com/getsentry/sentry-java/pull/4485))
- Session Replay: Expand fix for crash on devices to all Unisoc/Spreadtrum chipsets ([#4510](https://github.com/getsentry/sentry-java/pull/4510))

## 7.22.5

### Fixes

- Session Replay: Change bitmap config to `ARGB_8888` for screenshots ([#4282](https://github.com/getsentry/sentry-java/pull/4282))

## 7.22.4

### Fixes

- Session Replay: Fix crash when a navigation breadcrumb does not have "to" destination ([#4185](https://github.com/getsentry/sentry-java/pull/4185))
- Session Replay: Cap video segment duration to maximum 5 minutes to prevent endless video encoding in background ([#4185](https://github.com/getsentry/sentry-java/pull/4185))
- Avoid logging an error when a float is passed in the manifest ([#4266](https://github.com/getsentry/sentry-java/pull/4266))

## 7.22.3

### Fixes

- Reduce excessive CPU usage when serializing breadcrumbs to disk for ANRs ([#4181](https://github.com/getsentry/sentry-java/pull/4181))

## 7.22.2

### Fixes

- Fix AbstractMethodError when using SentryTraced for Jetpack Compose ([#4256](https://github.com/getsentry/sentry-java/pull/4256))

## 7.22.1

### Fixes

- Fix Ensure app start type is set, even when ActivityLifecycleIntegration is not running ([#4216](https://github.com/getsentry/sentry-java/pull/4216))
- Fix properly reset application/content-provider timespans for warm app starts ([#4244](https://github.com/getsentry/sentry-java/pull/4244))

## 7.22.0

### Fixes

- Session Replay: Fix various crashes and issues ([#4135](https://github.com/getsentry/sentry-java/pull/4135))
    - Fix `FileNotFoundException` when trying to read/write `.ongoing_segment` file
    - Fix `IllegalStateException` when registering `onDrawListener`
    - Fix SIGABRT native crashes on Motorola devices when encoding a video
- (Jetpack Compose) Modifier.sentryTag now uses Modifier.Node ([#4029](https://github.com/getsentry/sentry-java/pull/4029))
    - This allows Composables that use this modifier to be skippable

## 7.21.0

### Fixes

- Do not instrument File I/O operations if tracing is disabled ([#4051](https://github.com/getsentry/sentry-java/pull/4051))
- Do not instrument User Interaction multiple times ([#4051](https://github.com/getsentry/sentry-java/pull/4051))
- Speed up view traversal to find touched target in `UserInteractionIntegration` ([#4051](https://github.com/getsentry/sentry-java/pull/4051))
- Reduce IPC/Binder calls performed by the SDK ([#4058](https://github.com/getsentry/sentry-java/pull/4058))

### Behavioural Changes

- (changed in [7.20.1](https://github.com/getsentry/sentry-java/releases/tag/7.20.1)) The user ip-address is now only set to `"{{auto}}"` if sendDefaultPii is enabled ([#4071](https://github.com/getsentry/sentry-java/pull/4071))
    - This change gives you control over IP address collection directly on the client
- Reduce the number of broadcasts the SDK is subscribed for ([#4052](https://github.com/getsentry/sentry-java/pull/4052))
  - Drop `TempSensorBreadcrumbsIntegration`
  - Drop `PhoneStateBreadcrumbsIntegration`
  - Reduce number of broadcasts in `SystemEventsBreadcrumbsIntegration`

Current list of the broadcast events can be found [here](https://github.com/getsentry/sentry-java/blob/9b8dc0a844d10b55ddeddf55d278c0ab0f86421c/sentry-android-core/src/main/java/io/sentry/android/core/SystemEventsBreadcrumbsIntegration.java#L131-L153). If you'd like to subscribe for more events, consider overriding the `SystemEventsBreadcrumbsIntegration` as follows:

```kotlin
SentryAndroid.init(context) { options ->
    options.integrations.removeAll { it is SystemEventsBreadcrumbsIntegration }
    options.integrations.add(SystemEventsBreadcrumbsIntegration(context, SystemEventsBreadcrumbsIntegration.getDefaultActions() + listOf(/* your custom actions */)))
}
```

If you would like to keep some of the default broadcast events as breadcrumbs, consider opening a [GitHub issue](https://github.com/getsentry/sentry-java/issues/new).

## 7.21.0-beta.1

### Fixes

- Do not instrument File I/O operations if tracing is disabled ([#4051](https://github.com/getsentry/sentry-java/pull/4051))
- Do not instrument User Interaction multiple times ([#4051](https://github.com/getsentry/sentry-java/pull/4051))
- Speed up view traversal to find touched target in `UserInteractionIntegration` ([#4051](https://github.com/getsentry/sentry-java/pull/4051))
- Reduce IPC/Binder calls performed by the SDK ([#4058](https://github.com/getsentry/sentry-java/pull/4058))

### Behavioural Changes

- Reduce the number of broadcasts the SDK is subscribed for ([#4052](https://github.com/getsentry/sentry-java/pull/4052))
  - Drop `TempSensorBreadcrumbsIntegration`
  - Drop `PhoneStateBreadcrumbsIntegration`
  - Reduce number of broadcasts in `SystemEventsBreadcrumbsIntegration`

Current list of the broadcast events can be found [here](https://github.com/getsentry/sentry-java/blob/9b8dc0a844d10b55ddeddf55d278c0ab0f86421c/sentry-android-core/src/main/java/io/sentry/android/core/SystemEventsBreadcrumbsIntegration.java#L131-L153). If you'd like to subscribe for more events, consider overriding the `SystemEventsBreadcrumbsIntegration` as follows:

```kotlin
SentryAndroid.init(context) { options ->
    options.integrations.removeAll { it is SystemEventsBreadcrumbsIntegration }
    options.integrations.add(SystemEventsBreadcrumbsIntegration(context, SystemEventsBreadcrumbsIntegration.getDefaultActions() + listOf(/* your custom actions */)))
}
```

If you would like to keep some of the default broadcast events as breadcrumbs, consider opening a [GitHub issue](https://github.com/getsentry/sentry-java/issues/new).

## 7.20.1

### Behavioural Changes

- The user ip-address is now only set to `"{{auto}}"` if sendDefaultPii is enabled ([#4071](https://github.com/getsentry/sentry-java/pull/4071))
    - This change gives you control over IP address collection directly on the client

## 7.20.0

### Features

- Session Replay GA ([#4017](https://github.com/getsentry/sentry-java/pull/4017))

To enable Replay use the `sessionReplay.sessionSampleRate` or `sessionReplay.onErrorSampleRate` options.

  ```kotlin
  import io.sentry.SentryReplayOptions
  import io.sentry.android.core.SentryAndroid

  SentryAndroid.init(context) { options ->
   
    options.sessionReplay.sessionSampleRate = 1.0
    options.sessionReplay.onErrorSampleRate = 1.0
  
    // To change default redaction behavior (defaults to true)
    options.sessionReplay.redactAllImages = true
    options.sessionReplay.redactAllText = true
  
    // To change quality of the recording (defaults to MEDIUM)
    options.sessionReplay.quality = SentryReplayOptions.SentryReplayQuality.MEDIUM // (LOW|MEDIUM|HIGH)
  }
  ```

### Fixes

- Fix warm start detection ([#3937](https://github.com/getsentry/sentry-java/pull/3937))
- Session Replay: Reduce memory allocations, disk space consumption, and payload size ([#4016](https://github.com/getsentry/sentry-java/pull/4016))
- Session Replay: Do not try to encode corrupted frames multiple times ([#4016](https://github.com/getsentry/sentry-java/pull/4016))

### Internal

- Session Replay: Allow overriding `SdkVersion` for replay events ([#4014](https://github.com/getsentry/sentry-java/pull/4014))
- Session Replay: Send replay options as tags ([#4015](https://github.com/getsentry/sentry-java/pull/4015))

### Breaking changes

- Session Replay options were moved from under `experimental` to the main `options` object ([#4017](https://github.com/getsentry/sentry-java/pull/4017))

## 7.19.1

### Fixes

- Change TTFD timeout to 25 seconds ([#3984](https://github.com/getsentry/sentry-java/pull/3984))
- Session Replay: Fix memory leak when masking Compose screens ([#3985](https://github.com/getsentry/sentry-java/pull/3985))
- Session Replay: Fix potential ANRs in `GestureRecorder` ([#4001](https://github.com/getsentry/sentry-java/pull/4001))

### Internal

- Session Replay: Flutter improvements ([#4007](https://github.com/getsentry/sentry-java/pull/4007))

## 7.19.0

### Fixes

- Session Replay: fix various crashes and issues ([#3970](https://github.com/getsentry/sentry-java/pull/3970))
    - Fix `IndexOutOfBoundsException` when tracking window changes
    - Fix `IllegalStateException` when adding/removing draw listener for a dead view
    - Fix `ConcurrentModificationException` when registering window listeners and stopping `WindowRecorder`/`GestureRecorder`
- Add support for setting sentry-native handler_strategy ([#3671](https://github.com/getsentry/sentry-java/pull/3671))

### Dependencies

- Bump Native SDK from v0.7.8 to v0.7.16 ([#3671](https://github.com/getsentry/sentry-java/pull/3671))
    - [changelog](https://github.com/getsentry/sentry-native/blob/master/CHANGELOG.md#0716)
    - [diff](https://github.com/getsentry/sentry-native/compare/0.7.8...0.7.16)

## 7.18.1

### Fixes

- Fix testTag not working for Jetpack Compose user interaction tracking ([#3878](https://github.com/getsentry/sentry-java/pull/3878))

## 7.18.0

### Features

- Android 15: Add support for 16KB page sizes ([#3620](https://github.com/getsentry/sentry-java/pull/3620))
    - See https://developer.android.com/guide/practices/page-sizes for more details
- Session Replay: Add `beforeSendReplay` callback ([#3855](https://github.com/getsentry/sentry-java/pull/3855))
- Session Replay: Add support for masking/unmasking view containers ([#3881](https://github.com/getsentry/sentry-java/pull/3881))

### Fixes

- Avoid collecting normal frames ([#3782](https://github.com/getsentry/sentry-java/pull/3782))
- Ensure android initialization process continues even if options configuration block throws an exception ([#3887](https://github.com/getsentry/sentry-java/pull/3887))
- Do not report parsing ANR error when there are no threads ([#3888](https://github.com/getsentry/sentry-java/pull/3888))
    - This should significantly reduce the number of events with message "Sentry Android SDK failed to parse system thread dump..." reported
- Session Replay: Disable replay in session mode when rate limit is active ([#3854](https://github.com/getsentry/sentry-java/pull/3854))

### Dependencies

- Bump Native SDK from v0.7.2 to v0.7.8 ([#3620](https://github.com/getsentry/sentry-java/pull/3620))
    - [changelog](https://github.com/getsentry/sentry-native/blob/master/CHANGELOG.md#078)
    - [diff](https://github.com/getsentry/sentry-native/compare/0.7.2...0.7.8)

## 7.17.0

### Features

- Add meta option to set the maximum amount of breadcrumbs to be logged. ([#3836](https://github.com/getsentry/sentry-java/pull/3836))
- Use a separate `Random` instance per thread to improve SDK performance ([#3835](https://github.com/getsentry/sentry-java/pull/3835))

### Fixes

- Using MaxBreadcrumb with value 0 no longer crashes. ([#3836](https://github.com/getsentry/sentry-java/pull/3836))
- Accept manifest integer values when requiring floating values ([#3823](https://github.com/getsentry/sentry-java/pull/3823))
- Fix standalone tomcat jndi issue ([#3873](https://github.com/getsentry/sentry-java/pull/3873))
    - Using Sentry Spring Boot on a standalone tomcat caused the following error:
        - Failed to bind properties under 'sentry.parsed-dsn' to io.sentry.Dsn

## 7.16.0

### Features

- Add meta option to attach ANR thread dumps ([#3791](https://github.com/getsentry/sentry-java/pull/3791))

### Fixes

- Cache parsed Dsn ([#3796](https://github.com/getsentry/sentry-java/pull/3796))
- fix invalid profiles when the transaction name is empty ([#3747](https://github.com/getsentry/sentry-java/pull/3747))
- Deprecate `enableTracing` option ([#3777](https://github.com/getsentry/sentry-java/pull/3777))
- Vendor `java.util.Random` and replace `java.security.SecureRandom` usages ([#3783](https://github.com/getsentry/sentry-java/pull/3783))
- Fix potential ANRs due to NDK scope sync ([#3754](https://github.com/getsentry/sentry-java/pull/3754))
- Fix potential ANRs due to NDK System.loadLibrary calls ([#3670](https://github.com/getsentry/sentry-java/pull/3670))
- Fix slow `Log` calls on app startup ([#3793](https://github.com/getsentry/sentry-java/pull/3793))
- Fix slow Integration name parsing ([#3794](https://github.com/getsentry/sentry-java/pull/3794))
- Session Replay: Reduce startup and capture overhead ([#3799](https://github.com/getsentry/sentry-java/pull/3799))
- Load lazy fields on init in the background ([#3803](https://github.com/getsentry/sentry-java/pull/3803))
- Replace setOf with HashSet.add ([#3801](https://github.com/getsentry/sentry-java/pull/3801))

### Breaking changes

- The method `addIntegrationToSdkVersion(Ljava/lang/Class;)V` has been removed from the core (`io.sentry:sentry`) package. Please make sure all of the packages (e.g. `io.sentry:sentry-android-core`, `io.sentry:sentry-android-fragment`, `io.sentry:sentry-okhttp`  and others) are all aligned and using the same version to prevent the `NoSuchMethodError` exception.

## 7.16.0-alpha.1

### Features

- Add meta option to attach ANR thread dumps ([#3791](https://github.com/getsentry/sentry-java/pull/3791))

### Fixes

- Cache parsed Dsn ([#3796](https://github.com/getsentry/sentry-java/pull/3796))
- fix invalid profiles when the transaction name is empty ([#3747](https://github.com/getsentry/sentry-java/pull/3747))
- Deprecate `enableTracing` option ([#3777](https://github.com/getsentry/sentry-java/pull/3777))
- Vendor `java.util.Random` and replace `java.security.SecureRandom` usages ([#3783](https://github.com/getsentry/sentry-java/pull/3783))
- Fix potential ANRs due to NDK scope sync ([#3754](https://github.com/getsentry/sentry-java/pull/3754))
- Fix potential ANRs due to NDK System.loadLibrary calls ([#3670](https://github.com/getsentry/sentry-java/pull/3670))
- Fix slow `Log` calls on app startup ([#3793](https://github.com/getsentry/sentry-java/pull/3793))
- Fix slow Integration name parsing ([#3794](https://github.com/getsentry/sentry-java/pull/3794))
- Session Replay: Reduce startup and capture overhead ([#3799](https://github.com/getsentry/sentry-java/pull/3799))

## 7.15.0

### Features

- Add support for `feedback` envelope header item type ([#3687](https://github.com/getsentry/sentry-java/pull/3687))
- Add breadcrumb.origin field ([#3727](https://github.com/getsentry/sentry-java/pull/3727))
- Session Replay: Add options to selectively mask/unmask views captured in replay. The following options are available: ([#3689](https://github.com/getsentry/sentry-java/pull/3689))
    - `android:tag="sentry-mask|sentry-unmask"` in XML or `view.setTag("sentry-mask|sentry-unmask")` in code tags
        - if you already have a tag set for a view, you can set a tag by id: `<tag android:id="@id/sentry_privacy" android:value="mask|unmask"/>` in XML or `view.setTag(io.sentry.android.replay.R.id.sentry_privacy, "mask|unmask")` in code
    - `view.sentryReplayMask()` or `view.sentryReplayUnmask()` extension functions
    - mask/unmask `View`s of a certain type by adding fully-qualified classname to one of the lists `options.experimental.sessionReplay.addMaskViewClass()` or `options.experimental.sessionReplay.addUnmaskViewClass()`. Note, that all of the view subclasses/subtypes will be masked/unmasked as well
        - For example, (this is already a default behavior) to mask all `TextView`s and their subclasses (`RadioButton`, `EditText`, etc.): `options.experimental.sessionReplay.addMaskViewClass("android.widget.TextView")`
        - If you're using code obfuscation, adjust your proguard-rules accordingly, so your custom view class name is not minified
- Session Replay: Support Jetpack Compose masking ([#3739](https://github.com/getsentry/sentry-java/pull/3739))
  - To selectively mask/unmask @Composables, use `Modifier.sentryReplayMask()` and `Modifier.sentryReplayUnmask()` modifiers
- Session Replay: Mask `WebView`, `VideoView` and `androidx.media3.ui.PlayerView` by default ([#3775](https://github.com/getsentry/sentry-java/pull/3775))

### Fixes

- Avoid stopping appStartProfiler after application creation ([#3630](https://github.com/getsentry/sentry-java/pull/3630))
- Session Replay: Correctly detect dominant color for `TextView`s with Spans ([#3682](https://github.com/getsentry/sentry-java/pull/3682))
- Fix ensure Application Context is used even when SDK is initialized via Activity Context ([#3669](https://github.com/getsentry/sentry-java/pull/3669))
- Fix potential ANRs due to `Calendar.getInstance` usage in Breadcrumbs constructor ([#3736](https://github.com/getsentry/sentry-java/pull/3736))
- Fix potential ANRs due to default integrations ([#3778](https://github.com/getsentry/sentry-java/pull/3778))
- Lazily initialize heavy `SentryOptions` members to avoid ANRs on app start ([#3749](https://github.com/getsentry/sentry-java/pull/3749))

*Breaking changes*:

- `options.experimental.sessionReplay.errorSampleRate` was renamed to `options.experimental.sessionReplay.onErrorSampleRate` ([#3637](https://github.com/getsentry/sentry-java/pull/3637))
- Manifest option `io.sentry.session-replay.error-sample-rate` was renamed to `io.sentry.session-replay.on-error-sample-rate` ([#3637](https://github.com/getsentry/sentry-java/pull/3637))
- Change `redactAllText` and `redactAllImages` to `maskAllText` and `maskAllImages` ([#3741](https://github.com/getsentry/sentry-java/pull/3741))

## 7.14.0

### Features

- Session Replay: Gesture/touch support for Flutter ([#3623](https://github.com/getsentry/sentry-java/pull/3623))

### Fixes

- Fix app start spans missing from Pixel devices ([#3634](https://github.com/getsentry/sentry-java/pull/3634))
- Avoid ArrayIndexOutOfBoundsException on Android cpu data collection ([#3598](https://github.com/getsentry/sentry-java/pull/3598))
- Fix lazy select queries instrumentation ([#3604](https://github.com/getsentry/sentry-java/pull/3604))
- Session Replay: buffer mode improvements ([#3622](https://github.com/getsentry/sentry-java/pull/3622))
  - Align next segment timestamp with the end of the buffered segment when converting from buffer mode to session mode
  - Persist `buffer` replay type for the entire replay when converting from buffer mode to session mode
  - Properly store screen names for `buffer` mode
- Session Replay: fix various crashes and issues ([#3628](https://github.com/getsentry/sentry-java/pull/3628))
  - Fix video not being encoded on Pixel devices
  - Fix SIGABRT native crashes on Xiaomi devices when encoding a video
  - Fix `RejectedExecutionException` when redacting a screenshot
  - Fix `FileNotFoundException` when persisting segment values

### Chores

- Introduce `ReplayShadowMediaCodec` and refactor tests using custom encoder ([#3612](https://github.com/getsentry/sentry-java/pull/3612))

## 7.13.0

### Features

- Session Replay: ([#3565](https://github.com/getsentry/sentry-java/pull/3565)) ([#3609](https://github.com/getsentry/sentry-java/pull/3609))
  - Capture remaining replay segment for ANRs on next app launch
  - Capture remaining replay segment for unhandled crashes on next app launch

### Fixes

- Session Replay: ([#3565](https://github.com/getsentry/sentry-java/pull/3565)) ([#3609](https://github.com/getsentry/sentry-java/pull/3609))
  - Fix stopping replay in `session` mode at 1 hour deadline
  - Never encode full frames for a video segment, only do partial updates. This further reduces size of the replay segment
  - Use propagation context when no active transaction for ANRs

### Dependencies

- Bump Spring Boot to 3.3.2 ([#3541](https://github.com/getsentry/sentry-java/pull/3541))

## 7.12.1

### Fixes

- Check app start spans time and ignore background app starts ([#3550](https://github.com/getsentry/sentry-java/pull/3550))
  - This should eliminate long-lasting App Start transactions

## 7.12.0

### Features

- Session Replay Public Beta ([#3339](https://github.com/getsentry/sentry-java/pull/3339))

  To enable Replay use the `sessionReplay.sessionSampleRate` or `sessionReplay.errorSampleRate` experimental options.

  ```kotlin
  import io.sentry.SentryReplayOptions
  import io.sentry.android.core.SentryAndroid

  SentryAndroid.init(context) { options ->
   
    // Currently under experimental options:
    options.experimental.sessionReplay.sessionSampleRate = 1.0
    options.experimental.sessionReplay.errorSampleRate = 1.0
  
    // To change default redaction behavior (defaults to true)
    options.experimental.sessionReplay.redactAllImages = true
    options.experimental.sessionReplay.redactAllText = true
  
    // To change quality of the recording (defaults to MEDIUM)
    options.experimental.sessionReplay.quality = SentryReplayOptions.SentryReplayQuality.MEDIUM // (LOW|MEDIUM|HIGH)
  }
  ```

  To learn more visit [Sentry's Mobile Session Replay](https://docs.sentry.io/product/explore/session-replay/mobile/) documentation page.

## 7.11.0

### Features

- Report dropped spans ([#3528](https://github.com/getsentry/sentry-java/pull/3528))

### Fixes

- Fix duplicate session start for React Native ([#3504](https://github.com/getsentry/sentry-java/pull/3504))
- Move onFinishCallback before span or transaction is finished ([#3459](https://github.com/getsentry/sentry-java/pull/3459))
- Add timestamp when a profile starts ([#3442](https://github.com/getsentry/sentry-java/pull/3442))
- Move fragment auto span finish to onFragmentStarted ([#3424](https://github.com/getsentry/sentry-java/pull/3424))
- Remove profiling timeout logic and disable profiling on API 21 ([#3478](https://github.com/getsentry/sentry-java/pull/3478))
- Properly reset metric flush flag on metric emission ([#3493](https://github.com/getsentry/sentry-java/pull/3493))
- Use SecureRandom in favor of Random for Metrics ([#3495](https://github.com/getsentry/sentry-java/pull/3495))
- Fix UncaughtExceptionHandlerIntegration Memory Leak ([#3398](https://github.com/getsentry/sentry-java/pull/3398))
- Deprecated `User.segment`. Use a custom tag or context instead. ([#3511](https://github.com/getsentry/sentry-java/pull/3511))
- Fix duplicated http spans ([#3526](https://github.com/getsentry/sentry-java/pull/3526))
- When capturing unhandled hybrid exception session should be ended and new start if need ([#3480](https://github.com/getsentry/sentry-java/pull/3480))

### Dependencies

- Bump Native SDK from v0.7.0 to v0.7.2 ([#3314](https://github.com/getsentry/sentry-java/pull/3314))
  - [changelog](https://github.com/getsentry/sentry-native/blob/master/CHANGELOG.md#072)
  - [diff](https://github.com/getsentry/sentry-native/compare/0.7.0...0.7.2)

## 7.10.0

### Features

- Publish Gradle module metadata ([#3422](https://github.com/getsentry/sentry-java/pull/3422))

### Fixes

- Fix faulty `span.frame_delay` calculation for early app start spans ([#3427](https://github.com/getsentry/sentry-java/pull/3427))
- Fix crash when installing `ShutdownHookIntegration` and the VM is shutting down ([#3456](https://github.com/getsentry/sentry-java/pull/3456))

## 7.9.0

### Features

- Add start_type to app context ([#3379](https://github.com/getsentry/sentry-java/pull/3379))
- Add ttid/ttfd contribution flags ([#3386](https://github.com/getsentry/sentry-java/pull/3386))

### Fixes

- (Internal) Metrics code cleanup ([#3403](https://github.com/getsentry/sentry-java/pull/3403))
- Fix Frame measurements in app start transactions ([#3382](https://github.com/getsentry/sentry-java/pull/3382))
- Fix timing metric value different from span duration ([#3368](https://github.com/getsentry/sentry-java/pull/3368))
- Do not always write startup crash marker ([#3409](https://github.com/getsentry/sentry-java/pull/3409))
  - This may have been causing the SDK init logic to block the main thread

## 7.8.0

### Features

- Add description to OkHttp spans ([#3320](https://github.com/getsentry/sentry-java/pull/3320))
- Enable backpressure management by default ([#3284](https://github.com/getsentry/sentry-java/pull/3284))

### Fixes

- Add rate limit to Metrics ([#3334](https://github.com/getsentry/sentry-java/pull/3334))
- Fix java.lang.ClassNotFoundException: org.springframework.web.servlet.HandlerMapping in Spring Boot Servlet mode without WebMVC ([#3336](https://github.com/getsentry/sentry-java/pull/3336))
- Fix normalization of metrics keys, tags and values ([#3332](https://github.com/getsentry/sentry-java/pull/3332))

## 7.7.0

### Features

- Add support for Spring Rest Client ([#3199](https://github.com/getsentry/sentry-java/pull/3199))
- Extend Proxy options with proxy type ([#3326](https://github.com/getsentry/sentry-java/pull/3326))

### Fixes

- Fixed default deadline timeout to 30s instead of 300s ([#3322](https://github.com/getsentry/sentry-java/pull/3322))
- Fixed `Fix java.lang.ClassNotFoundException: org.springframework.web.servlet.HandlerExceptionResolver` in Spring Boot Servlet mode without WebMVC ([#3333](https://github.com/getsentry/sentry-java/pull/3333))

## 7.6.0

### Features

- Experimental: Add support for Sentry Developer Metrics ([#3205](https://github.com/getsentry/sentry-java/pull/3205), [#3238](https://github.com/getsentry/sentry-java/pull/3238), [#3248](https://github.com/getsentry/sentry-java/pull/3248), [#3250](https://github.com/getsentry/sentry-java/pull/3250))  
  Use the Metrics API to track processing time, download sizes, user signups, and conversion rates and correlate them back to tracing data in order to get deeper insights and solve issues faster. Our API supports counters, distributions, sets, gauges and timers, and it's easy to get started:
  ```kotlin
  Sentry.metrics()
    .increment(
        "button_login_click", // key
        1.0,                  // value
        null,                 // unit
        mapOf(                // tags
            "provider" to "e-mail"
        )
    )
  ```
  To learn more about Sentry Developer Metrics, head over to our [Java](https://docs.sentry.io/platforms/java/metrics/) and [Android](https://docs.sentry.io//platforms/android/metrics/) docs page.

## 7.5.0

### Features

- Add support for measurements at span level ([#3219](https://github.com/getsentry/sentry-java/pull/3219))
- Add `enableScopePersistence` option to disable `PersistingScopeObserver` used for ANR reporting which may increase performance overhead. Defaults to `true` ([#3218](https://github.com/getsentry/sentry-java/pull/3218))
  - When disabled, the SDK will not enrich ANRv2 events with scope data (e.g. breadcrumbs, user, tags, etc.)
- Configurable defaults for Cron - MonitorConfig ([#3195](https://github.com/getsentry/sentry-java/pull/3195))
- We now display a warning on startup if an incompatible version of Spring Boot is detected ([#3233](https://github.com/getsentry/sentry-java/pull/3233))
  - This should help notice a mismatching Sentry dependency, especially when upgrading a Spring Boot application
- Experimental: Add Metrics API ([#3205](https://github.com/getsentry/sentry-java/pull/3205))

### Fixes

- Ensure performance measurement collection is not taken too frequently ([#3221](https://github.com/getsentry/sentry-java/pull/3221))
- Fix old profiles deletion on SDK init ([#3216](https://github.com/getsentry/sentry-java/pull/3216))
- Fix hub restore point in wrappers: SentryWrapper, SentryTaskDecorator and SentryScheduleHook ([#3225](https://github.com/getsentry/sentry-java/pull/3225))
  - We now reset the hub to its previous value on the thread where the `Runnable`/`Callable`/`Supplier` is executed instead of setting it to the hub that was used on the thread where the `Runnable`/`Callable`/`Supplier` was created.
- Fix add missing thread name/id to app start spans ([#3226](https://github.com/getsentry/sentry-java/pull/3226))

## 7.4.0

### Features

- Add new threshold parameters to monitor config ([#3181](https://github.com/getsentry/sentry-java/pull/3181))
- Report process init time as a span for app start performance ([#3159](https://github.com/getsentry/sentry-java/pull/3159))
- (perf-v2): Calculate frame delay on a span level ([#3197](https://github.com/getsentry/sentry-java/pull/3197))
- Resolve spring properties in @SentryCheckIn annotation ([#3194](https://github.com/getsentry/sentry-java/pull/3194))
- Experimental: Add Spotlight integration ([#3166](https://github.com/getsentry/sentry-java/pull/3166))
    - For more details about Spotlight head over to https://spotlightjs.com/
    - Set `options.isEnableSpotlight = true` to enable Spotlight

### Fixes

- Don't wait on main thread when SDK restarts ([#3200](https://github.com/getsentry/sentry-java/pull/3200))
- Fix Jetpack Compose widgets are not being correctly identified for user interaction tracing ([#3209](https://github.com/getsentry/sentry-java/pull/3209))
- Fix issue title on Android when a wrapping `RuntimeException` is thrown by the system ([#3212](https://github.com/getsentry/sentry-java/pull/3212))
  - This will change grouping of the issues that were previously titled `RuntimeInit$MethodAndArgsCaller` to have them split up properly by the original root cause exception

## 7.3.0

### Features

- Added App Start profiling
    - This depends on the new option `io.sentry.profiling.enable-app-start`, other than the already existing `io.sentry.traces.profiling.sample-rate`.
    - Sampler functions can check the new `isForNextAppStart` flag, to adjust startup profiling sampling programmatically.
      Relevant PRs:
    - Decouple Profiler from Transaction ([#3101](https://github.com/getsentry/sentry-java/pull/3101))
    - Add options and sampling logic ([#3121](https://github.com/getsentry/sentry-java/pull/3121))
    - Add ContentProvider and start profile ([#3128](https://github.com/getsentry/sentry-java/pull/3128))
- Extend internal performance collector APIs ([#3102](https://github.com/getsentry/sentry-java/pull/3102))
- Collect slow and frozen frames for spans using `OnFrameMetricsAvailableListener` ([#3111](https://github.com/getsentry/sentry-java/pull/3111))
- Interpolate total frame count to match span duration ([#3158](https://github.com/getsentry/sentry-java/pull/3158))

### Fixes

- Avoid multiple breadcrumbs from OkHttpEventListener ([#3175](https://github.com/getsentry/sentry-java/pull/3175))
- Apply OkHttp listener auto finish timestamp to all running spans ([#3167](https://github.com/getsentry/sentry-java/pull/3167))
- Fix not eligible for auto proxying warnings ([#3154](https://github.com/getsentry/sentry-java/pull/3154))
- Set default fingerprint for ANRv2 events to correctly group background and foreground ANRs ([#3164](https://github.com/getsentry/sentry-java/pull/3164))
  - This will improve grouping of ANRs that have similar stacktraces but differ in background vs foreground state. Only affects newly-ingested ANR events with `mechanism:AppExitInfo`
- Fix UserFeedback disk cache name conflicts with linked events ([#3116](https://github.com/getsentry/sentry-java/pull/3116))

### Breaking changes

- Remove `HostnameVerifier` option as it's flagged by security tools of some app stores ([#3150](https://github.com/getsentry/sentry-java/pull/3150))
  - If you were using this option, you have 3 possible paths going forward:
    - Provide a custom `ITransportFactory` through `SentryOptions.setTransportFactory()`, where you can copy over most of the parts like `HttpConnection` and `AsyncHttpTransport` from the SDK with necessary modifications
    - Get a certificate for your server through e.g. [Let's Encrypt](https://letsencrypt.org/)
    - Fork the SDK and add the hostname verifier back

### Dependencies

- Bump Native SDK from v0.6.7 to v0.7.0 ([#3133](https://github.com/getsentry/sentry-java/pull/3133))
  - [changelog](https://github.com/getsentry/sentry-native/blob/master/CHANGELOG.md#070)
  - [diff](https://github.com/getsentry/sentry-native/compare/0.6.7...0.7.0)

## 7.2.0

### Features

- Handle `monitor`/`check_in` in client reports and rate limiter ([#3096](https://github.com/getsentry/sentry-java/pull/3096))
- Add support for `graphql-java` version 21 ([#3090](https://github.com/getsentry/sentry-java/pull/3090))

### Fixes

- Avoid concurrency in AndroidProfiler performance data collection ([#3130](https://github.com/getsentry/sentry-java/pull/3130))
- Improve thresholds for network changes breadcrumbs ([#3083](https://github.com/getsentry/sentry-java/pull/3083))
- SchedulerFactoryBeanCustomizer now runs first so user customization is not overridden ([#3095](https://github.com/getsentry/sentry-java/pull/3095))
  - If you are setting global job listeners please also add `SentryJobListener`
- Ensure serialVersionUID of Exception classes are unique ([#3115](https://github.com/getsentry/sentry-java/pull/3115))
- Get rid of "is not eligible for getting processed by all BeanPostProcessors" warnings in Spring Boot ([#3108](https://github.com/getsentry/sentry-java/pull/3108))
- Fix missing `release` and other fields for ANRs reported with `mechanism:AppExitInfo` ([#3074](https://github.com/getsentry/sentry-java/pull/3074))

### Dependencies

- Bump `opentelemetry-sdk` to `1.33.0` and `opentelemetry-javaagent` to `1.32.0` ([#3112](https://github.com/getsentry/sentry-java/pull/3112))

## 7.1.0

### Features

- Support multiple debug-metadata.properties ([#3024](https://github.com/getsentry/sentry-java/pull/3024))
- Automatically downsample transactions when the system is under load ([#3072](https://github.com/getsentry/sentry-java/pull/3072))
  - You can opt into this behaviour by setting `enable-backpressure-handling=true`.
  - We're happy to receive feedback, e.g. [in this GitHub issue](https://github.com/getsentry/sentry-java/issues/2829)
  - When the system is under load we start reducing the `tracesSampleRate` automatically.
  - Once the system goes back to healthy, we reset the `tracesSampleRate` to its original value.
- (Android) Experimental: Provide more detailed cold app start information ([#3057](https://github.com/getsentry/sentry-java/pull/3057))
  - Attaches spans for Application, ContentProvider, and Activities to app-start timings
  - Application and ContentProvider timings are added using bytecode instrumentation, which requires sentry-android-gradle-plugin version `4.1.0` or newer
  - Uses Process.startUptimeMillis to calculate app-start timings
  - To enable this feature set `options.isEnablePerformanceV2 = true`
- Move slow+frozen frame calculation, as well as frame delay inside SentryFrameMetricsCollector ([#3100](https://github.com/getsentry/sentry-java/pull/3100))
- Extract Activity Breadcrumbs generation into own Integration ([#3064](https://github.com/getsentry/sentry-java/pull/3064))

### Fixes

- Send breadcrumbs and client error in `SentryOkHttpEventListener` even without transactions ([#3087](https://github.com/getsentry/sentry-java/pull/3087))
- Keep `io.sentry.exception.SentryHttpClientException` from obfuscation to display proper issue title on Sentry ([#3093](https://github.com/getsentry/sentry-java/pull/3093))
- (Android) Fix wrong activity transaction duration in case SDK init is deferred ([#3092](https://github.com/getsentry/sentry-java/pull/3092))

### Dependencies

- Bump Gradle from v8.4.0 to v8.5.0 ([#3070](https://github.com/getsentry/sentry-java/pull/3070))
  - [changelog](https://github.com/gradle/gradle/blob/master/CHANGELOG.md#v850)
  - [diff](https://github.com/gradle/gradle/compare/v8.4.0...v8.5.0)

## 7.0.0

Version 7 of the Sentry Android/Java SDK brings a variety of features and fixes. The most notable changes are:
- Bumping `minSdk` level to 19 (Android 4.4)
- The SDK will now listen to connectivity changes and try to re-upload cached events when internet connection is re-established additionally to uploading events on app restart 
- `Sentry.getSpan` now returns the root transaction, which should improve the span hierarchy and make it leaner
- Multiple improvements to reduce probability of the SDK causing ANRs
- New `sentry-okhttp` artifact is unbundled from Android and can be used in pure JVM-only apps

## Sentry Self-hosted Compatibility

This SDK version is compatible with a self-hosted version of Sentry `22.12.0` or higher. If you are using an older version of [self-hosted Sentry](https://develop.sentry.dev/self-hosted/) (aka onpremise), you will need to [upgrade](https://develop.sentry.dev/self-hosted/releases/). If you're using `sentry.io` no action is required.

## Sentry Integrations Version Compatibility (Android)

Make sure to align _all_ Sentry dependencies to the same version when bumping the SDK to 7.+, otherwise it will crash at runtime due to binary incompatibility. (E.g. if you're using `-timber`, `-okhttp` or other packages)

For example, if you're using the [Sentry Android Gradle plugin](https://github.com/getsentry/sentry-android-gradle-plugin) with the `autoInstallation` [feature](https://docs.sentry.io/platforms/android/configuration/gradle/#auto-installation) (enabled by default), make sure to use version 4.+ of the gradle plugin together with version 7.+ of the SDK. If you can't do that for some reason, you can specify sentry version via the plugin config block:

```kotlin
sentry {
  autoInstallation {
    sentryVersion.set("7.0.0")
  }
}
```

Similarly, if you have a Sentry SDK (e.g. `sentry-android-core`) dependency on one of your Gradle modules and you're updating it to 7.+, make sure the Gradle plugin is at 4.+ or specify the SDK version as shown in the snippet above.

## Breaking Changes

- Bump min API to 19 ([#2883](https://github.com/getsentry/sentry-java/pull/2883))
- If you're using `sentry-kotlin-extensions`, it requires `kotlinx-coroutines-core` version `1.6.1` or higher now ([#2838](https://github.com/getsentry/sentry-java/pull/2838))
- Move enableNdk from SentryOptions to SentryAndroidOptions ([#2793](https://github.com/getsentry/sentry-java/pull/2793))
- Apollo v2 BeforeSpanCallback now allows returning null ([#2890](https://github.com/getsentry/sentry-java/pull/2890))
- `SentryOkHttpUtils` was removed from public API as it's been exposed by mistake ([#3005](https://github.com/getsentry/sentry-java/pull/3005))
- `Scope` now implements the `IScope` interface, therefore some methods like `ScopeCallback.run` accept `IScope` now ([#3066](https://github.com/getsentry/sentry-java/pull/3066))
- Cleanup `startTransaction` overloads ([#2964](https://github.com/getsentry/sentry-java/pull/2964))
    - We have reduced the number of overloads by allowing to pass in a `TransactionOptions` object instead of having separate parameters for certain options
    - `TransactionOptions` has defaults set and can be customized, for example:

```kotlin
// old
val transaction = Sentry.startTransaction("name", "op", bindToScope = true)
// new
val transaction = Sentry.startTransaction("name", "op", TransactionOptions().apply { isBindToScope = true })
```

## Behavioural Changes

- Android only: `Sentry.getSpan()` returns the root span/transaction instead of the latest span ([#2855](https://github.com/getsentry/sentry-java/pull/2855))
- Capture failed HTTP and GraphQL (Apollo) requests by default ([#2794](https://github.com/getsentry/sentry-java/pull/2794))
    - This can increase your event consumption and may affect your quota, because we will report failed network requests as Sentry events by default, if you're using the `sentry-android-okhttp` or `sentry-apollo-3` integrations. You can customize what errors you want/don't want to have reported for [OkHttp](https://docs.sentry.io/platforms/android/integrations/okhttp#http-client-errors) and [Apollo3](https://docs.sentry.io/platforms/android/integrations/apollo3#graphql-client-errors) respectively.
- Measure AppStart time till First Draw instead of `onResume` ([#2851](https://github.com/getsentry/sentry-java/pull/2851))
- Automatic user interaction tracking: every click now starts a new automatic transaction ([#2891](https://github.com/getsentry/sentry-java/pull/2891))
    - Previously performing a click on the same UI widget twice would keep the existing transaction running, the new behavior now better aligns with other SDKs
- Add deadline timeout for automatic transactions ([#2865](https://github.com/getsentry/sentry-java/pull/2865))
    - This affects all automatically generated transactions on Android (UI, clicks), the default timeout is 30s, meaning the automatic transaction will be force-finished with status `deadline_exceeded` when reaching the deadline 
- Set ip_address to {{auto}} by default, even if sendDefaultPII is disabled ([#2860](https://github.com/getsentry/sentry-java/pull/2860))
    - Instead use the "Prevent Storing of IP Addresses" option in the "Security & Privacy" project settings on sentry.io
- Raw logback message and parameters are now guarded by `sendDefaultPii` if an `encoder` has been configured ([#2976](https://github.com/getsentry/sentry-java/pull/2976))
- The `maxSpans` setting (defaults to 1000) is enforced for nested child spans which means a single transaction can have `maxSpans` number of children (nested or not) at most ([#3065](https://github.com/getsentry/sentry-java/pull/3065))
- The `ScopeCallback` in `withScope` is now always executed ([#3066](https://github.com/getsentry/sentry-java/pull/3066))

## Deprecations

- `sentry-android-okhttp` was deprecated in favour of the new `sentry-okhttp` module. Make sure to replace `io.sentry.android.okhttp` package name with `io.sentry.okhttp` before the next major, where the classes will be removed ([#3005](https://github.com/getsentry/sentry-java/pull/3005))

## Other Changes

### Features

- Observe network state to upload any unsent envelopes ([#2910](https://github.com/getsentry/sentry-java/pull/2910))
    - Android: it works out-of-the-box as part of the default `SendCachedEnvelopeIntegration`
    - JVM: you'd have to install `SendCachedEnvelopeFireAndForgetIntegration` as mentioned in https://docs.sentry.io/platforms/java/configuration/#configuring-offline-caching and provide your own implementation of `IConnectionStatusProvider` via `SentryOptions`
- Add `sentry-okhttp` module to support instrumenting OkHttp in non-Android projects ([#3005](https://github.com/getsentry/sentry-java/pull/3005))
- Do not filter out Sentry SDK frames in case of uncaught exceptions ([#3021](https://github.com/getsentry/sentry-java/pull/3021))
- Do not try to send and drop cached envelopes when rate-limiting is active ([#2937](https://github.com/getsentry/sentry-java/pull/2937))

### Fixes

- Use `getMyMemoryState()` instead of `getRunningAppProcesses()` to retrieve process importance ([#3004](https://github.com/getsentry/sentry-java/pull/3004))
    - This should prevent some app stores from flagging apps as violating their privacy
- Reduce flush timeout to 4s on Android to avoid ANRs ([#2858](https://github.com/getsentry/sentry-java/pull/2858))
- Reduce timeout of AsyncHttpTransport to avoid ANR ([#2879](https://github.com/getsentry/sentry-java/pull/2879))
- Do not overwrite UI transaction status if set by the user ([#2852](https://github.com/getsentry/sentry-java/pull/2852))
- Capture unfinished transaction on Scope with status `aborted` in case a crash happens ([#2938](https://github.com/getsentry/sentry-java/pull/2938))
    - This will fix the link between transactions and corresponding crashes, you'll be able to see them in a single trace
- Fix Coroutine Context Propagation using CopyableThreadContextElement ([#2838](https://github.com/getsentry/sentry-java/pull/2838))
- Fix don't overwrite the span status of unfinished spans ([#2859](https://github.com/getsentry/sentry-java/pull/2859))
- Migrate from `default` interface methods to proper implementations in each interface implementor ([#2847](https://github.com/getsentry/sentry-java/pull/2847))
    - This prevents issues when using the SDK on older AGP versions (< 4.x.x)
- Reduce main thread work on init ([#3036](https://github.com/getsentry/sentry-java/pull/3036))
- Move Integrations registration to background on init ([#3043](https://github.com/getsentry/sentry-java/pull/3043))
- Fix `SentryOkHttpInterceptor.BeforeSpanCallback` was not finishing span when it was dropped ([#2958](https://github.com/getsentry/sentry-java/pull/2958))

## 6.34.0

### Features

- Add current activity name to app context ([#2999](https://github.com/getsentry/sentry-java/pull/2999))
- Add `MonitorConfig` param to `CheckInUtils.withCheckIn` ([#3038](https://github.com/getsentry/sentry-java/pull/3038))
  - This makes it easier to automatically create or update (upsert) monitors.
- (Internal) Extract Android Profiler and Measurements for Hybrid SDKs ([#3016](https://github.com/getsentry/sentry-java/pull/3016))
- (Internal) Remove SentryOptions dependency from AndroidProfiler ([#3051](https://github.com/getsentry/sentry-java/pull/3051))
- (Internal) Add `readBytesFromFile` for use in Hybrid SDKs ([#3052](https://github.com/getsentry/sentry-java/pull/3052))
- (Internal) Add `getProguardUuid` for use in Hybrid SDKs ([#3054](https://github.com/getsentry/sentry-java/pull/3054))

### Fixes

-  Fix SIGSEV, SIGABRT and SIGBUS crashes happening after/around the August Google Play System update, see [#2955](https://github.com/getsentry/sentry-java/issues/2955) for more details (fix provided by Native SDK bump)
- Ensure DSN uses http/https protocol ([#3044](https://github.com/getsentry/sentry-java/pull/3044))

### Dependencies

- Bump Native SDK from v0.6.6 to v0.6.7 ([#3048](https://github.com/getsentry/sentry-java/pull/3048))
  - [changelog](https://github.com/getsentry/sentry-native/blob/master/CHANGELOG.md#067)
  - [diff](https://github.com/getsentry/sentry-native/compare/0.6.6...0.6.7)

## 6.33.2-beta.1

### Fixes

-  Fix SIGSEV, SIGABRT and SIGBUS crashes happening after/around the August Google Play System update, see [#2955](https://github.com/getsentry/sentry-java/issues/2955) for more details (fix provided by Native SDK bump)

### Dependencies

- Bump Native SDK from v0.6.6 to v0.6.7 ([#3048](https://github.com/getsentry/sentry-java/pull/3048))
  - [changelog](https://github.com/getsentry/sentry-native/blob/master/CHANGELOG.md#067)
  - [diff](https://github.com/getsentry/sentry-native/compare/0.6.6...0.6.7)

## 6.33.1

### Fixes

- Do not register `sentrySpringFilter` in ServletContext for Spring Boot ([#3027](https://github.com/getsentry/sentry-java/pull/3027))

## 6.33.0

### Features

- Add thread information to spans ([#2998](https://github.com/getsentry/sentry-java/pull/2998))
- Use PixelCopy API for capturing screenshots on API level 24+ ([#3008](https://github.com/getsentry/sentry-java/pull/3008))

### Fixes

- Fix crash when HTTP connection error message contains formatting symbols ([#3002](https://github.com/getsentry/sentry-java/pull/3002))
- Cap max number of stack frames to 100 to not exceed payload size limit ([#3009](https://github.com/getsentry/sentry-java/pull/3009))
  - This will ensure we report errors with a big number of frames such as `StackOverflowError`
- Fix user interaction tracking not working for Jetpack Compose 1.5+ ([#3010](https://github.com/getsentry/sentry-java/pull/3010))
- Make sure to close all Closeable resources ([#3000](https://github.com/getsentry/sentry-java/pull/3000))

## 6.32.0

### Features

- Make `DebugImagesLoader` public ([#2993](https://github.com/getsentry/sentry-java/pull/2993))

### Fixes

- Make `SystemEventsBroadcastReceiver` exported on API 33+ ([#2990](https://github.com/getsentry/sentry-java/pull/2990))
  - This will fix the `SystemEventsBreadcrumbsIntegration` crashes that you might have encountered on Play Console

## 6.31.0

### Features

- Improve default debouncing mechanism ([#2945](https://github.com/getsentry/sentry-java/pull/2945))
- Add `CheckInUtils.withCheckIn` which abstracts away some of the manual check-ins complexity ([#2959](https://github.com/getsentry/sentry-java/pull/2959))
- Add `@SentryCaptureExceptionParameter` annotation which captures exceptions passed into an annotated method ([#2764](https://github.com/getsentry/sentry-java/pull/2764))
  - This can be used to replace `Sentry.captureException` calls in `@ExceptionHandler` of a `@ControllerAdvice`
- Add `ServerWebExchange` to `Hint` for WebFlux as `WEBFLUX_EXCEPTION_HANDLER_EXCHANGE` ([#2977](https://github.com/getsentry/sentry-java/pull/2977))
- Allow filtering GraphQL errors ([#2967](https://github.com/getsentry/sentry-java/pull/2967))
  - This list can be set directly when calling the constructor of `SentryInstrumentation`
  - For Spring Boot it can also be set in `application.properties` as `sentry.graphql.ignored-error-types=SOME_ERROR,ANOTHER_ERROR`

### Fixes

- Add OkHttp span auto-close when response body is not read ([#2923](https://github.com/getsentry/sentry-java/pull/2923))
- Fix json parsing of nullable/empty fields for Hybrid SDKs ([#2968](https://github.com/getsentry/sentry-java/pull/2968))
  - (Internal) Rename `nextList` to `nextListOrNull` to actually match what the method does
  - (Hybrid) Check if there's any object in a collection before trying to parse it (which prevents the "Failed to deserilize object in list" log message)
  - (Hybrid) If a date can't be parsed as an ISO timestamp, attempts to parse it as millis silently, without printing a log message
  - (Hybrid) If `op` is not defined as part of `SpanContext`, fallback to an empty string, because the filed is optional in the spec
- Always attach OkHttp errors and Http Client Errors only to call root span ([#2961](https://github.com/getsentry/sentry-java/pull/2961))
- Fixed crash accessing Choreographer instance ([#2970](https://github.com/getsentry/sentry-java/pull/2970))

### Dependencies

- Bump Native SDK from v0.6.5 to v0.6.6 ([#2975](https://github.com/getsentry/sentry-java/pull/2975))
  - [changelog](https://github.com/getsentry/sentry-native/blob/master/CHANGELOG.md#066)
  - [diff](https://github.com/getsentry/sentry-native/compare/0.6.5...0.6.6)
- Bump Gradle from v8.3.0 to v8.4.0 ([#2966](https://github.com/getsentry/sentry-java/pull/2966))
  - [changelog](https://github.com/gradle/gradle/blob/master/CHANGELOG.md#v840)
  - [diff](https://github.com/gradle/gradle/compare/v8.3.0...v8.4.0)

## 6.30.0

### Features

- Add `sendModules` option for disable sending modules ([#2926](https://github.com/getsentry/sentry-java/pull/2926))
- Send `db.system` and `db.name` in span data for androidx.sqlite spans ([#2928](https://github.com/getsentry/sentry-java/pull/2928))
- Check-ins (CRONS) support ([#2952](https://github.com/getsentry/sentry-java/pull/2952))
  - Add API for sending check-ins (CRONS) manually ([#2935](https://github.com/getsentry/sentry-java/pull/2935))
  - Support check-ins (CRONS) for Quartz ([#2940](https://github.com/getsentry/sentry-java/pull/2940))
  - `@SentryCheckIn` annotation and advice config for Spring ([#2946](https://github.com/getsentry/sentry-java/pull/2946))
  - Add option for ignoring certain monitor slugs ([#2943](https://github.com/getsentry/sentry-java/pull/2943))

### Fixes

- Always send memory stats for transactions ([#2936](https://github.com/getsentry/sentry-java/pull/2936))
  - This makes it possible to query transactions by the `device.class` tag on Sentry
- Add `sentry.enable-aot-compatibility` property to SpringBoot Jakarta `SentryAutoConfiguration` to enable building for GraalVM ([#2915](https://github.com/getsentry/sentry-java/pull/2915))

### Dependencies

- Bump Gradle from v8.2.1 to v8.3.0 ([#2900](https://github.com/getsentry/sentry-java/pull/2900))
  - [changelog](https://github.com/gradle/gradle/blob/master release-test/CHANGELOG.md#v830)
  - [diff](https://github.com/gradle/gradle/compare/v8.2.1...v8.3.0)

## 6.29.0

### Features

- Send `db.system` and `db.name` in span data ([#2894](https://github.com/getsentry/sentry-java/pull/2894))
- Send `http.request.method` in span data ([#2896](https://github.com/getsentry/sentry-java/pull/2896))
- Add `enablePrettySerializationOutput` option for opting out of pretty print ([#2871](https://github.com/getsentry/sentry-java/pull/2871))

## 6.28.0

### Features

- Add HTTP response code to Spring WebFlux transactions ([#2870](https://github.com/getsentry/sentry-java/pull/2870))
- Add `sampled` to Dynamic Sampling Context ([#2869](https://github.com/getsentry/sentry-java/pull/2869))
- Improve server side GraphQL support for spring-graphql and Nextflix DGS ([#2856](https://github.com/getsentry/sentry-java/pull/2856))
    - If you have already been using `SentryDataFetcherExceptionHandler` that still works but has been deprecated. Please use `SentryGenericDataFetcherExceptionHandler` combined with `SentryInstrumentation` instead for better error reporting.
    - More exceptions and errors caught and reported to Sentry by also looking at the `ExecutionResult` (more specifically its `errors`)
        - You may want to filter out certain errors, please see [docs on filtering](https://docs.sentry.io/platforms/java/configuration/filtering/)
    - More details for Sentry events: query, variables and response (where possible)
    - Breadcrumbs for operation (query, mutation, subscription), data fetchers and data loaders (Spring only)
    - Better hub propagation by using `GraphQLContext`
- Add autoconfigure modules for Spring Boot called `sentry-spring-boot` and `sentry-spring-boot-jakarta` ([#2880](https://github.com/getsentry/sentry-java/pull/2880))
  - The autoconfigure modules `sentry-spring-boot` and `sentry-spring-boot-jakarta` have a `compileOnly` dependency on `spring-boot-starter` which is needed for our auto installation in [sentry-android-gradle-plugin](https://github.com/getsentry/sentry-android-gradle-plugin)
  - The starter modules  `sentry-spring-boot-starter` and `sentry-spring-boot-starter-jakarta` now bring `spring-boot-starter` as a dependency
- You can now disable Sentry by setting the `enabled` option to `false` ([#2840](https://github.com/getsentry/sentry-java/pull/2840))

### Fixes

- Propagate OkHttp status to parent spans ([#2872](https://github.com/getsentry/sentry-java/pull/2872))

## 6.27.0

### Features

- Add TraceOrigin to Transactions and Spans ([#2803](https://github.com/getsentry/sentry-java/pull/2803))

### Fixes

- Deduplicate events happening in multiple threads simultaneously (e.g. `OutOfMemoryError`) ([#2845](https://github.com/getsentry/sentry-java/pull/2845))
  - This will improve Crash-Free Session Rate as we no longer will send multiple Session updates with `Crashed` status, but only the one that is relevant
- Ensure no Java 8 method reference sugar is used for Android ([#2857](https://github.com/getsentry/sentry-java/pull/2857))
- Do not send session updates for terminated sessions ([#2849](https://github.com/getsentry/sentry-java/pull/2849))

## 6.26.0

### Features
- (Internal) Extend APIs for hybrid SDKs ([#2814](https://github.com/getsentry/sentry-java/pull/2814), [#2846](https://github.com/getsentry/sentry-java/pull/2846))

### Fixes

- Fix ANRv2 thread dump parsing for native-only threads ([#2839](https://github.com/getsentry/sentry-java/pull/2839))
- Derive `TracingContext` values from event for ANRv2 events ([#2839](https://github.com/getsentry/sentry-java/pull/2839))

## 6.25.2

### Fixes

- Change Spring Boot, Apollo, Apollo 3, JUL, Logback, Log4j2, OpenFeign, GraphQL and Kotlin coroutines core dependencies to compileOnly ([#2837](https://github.com/getsentry/sentry-java/pull/2837))

## 6.25.1

### Fixes

- Allow removing integrations in SentryAndroid.init ([#2826](https://github.com/getsentry/sentry-java/pull/2826))
- Fix concurrent access to frameMetrics listener ([#2823](https://github.com/getsentry/sentry-java/pull/2823))

### Dependencies

- Bump Native SDK from v0.6.4 to v0.6.5 ([#2822](https://github.com/getsentry/sentry-java/pull/2822))
  - [changelog](https://github.com/getsentry/sentry-native/blob/master/CHANGELOG.md#065)
  - [diff](https://github.com/getsentry/sentry-native/compare/0.6.4...0.6.5)
- Bump Gradle from v8.2.0 to v8.2.1 ([#2830](https://github.com/getsentry/sentry-java/pull/2830))
  - [changelog](https://github.com/gradle/gradle/blob/master/CHANGELOG.md#v821)
  - [diff](https://github.com/gradle/gradle/compare/v8.2.0...v8.2.1)

## 6.25.0

### Features

- Add manifest `AutoInit` to integrations list ([#2795](https://github.com/getsentry/sentry-java/pull/2795))
- Tracing headers (`sentry-trace` and `baggage`) are now attached and passed through even if performance is disabled ([#2788](https://github.com/getsentry/sentry-java/pull/2788))

### Fixes

- Set `environment` from `SentryOptions` if none persisted in ANRv2 ([#2809](https://github.com/getsentry/sentry-java/pull/2809))
- Remove code that set `tracesSampleRate` to `0.0` for Spring Boot if not set ([#2800](https://github.com/getsentry/sentry-java/pull/2800))
  - This used to enable performance but not send any transactions by default.
  - Performance is now disabled by default.
- Fix slow/frozen frames were not reported with transactions ([#2811](https://github.com/getsentry/sentry-java/pull/2811))

### Dependencies

- Bump Native SDK from v0.6.3 to v0.6.4 ([#2796](https://github.com/getsentry/sentry-java/pull/2796))
  - [changelog](https://github.com/getsentry/sentry-native/blob/master/CHANGELOG.md#064)
  - [diff](https://github.com/getsentry/sentry-native/compare/0.6.3...0.6.4)
- Bump Gradle from v8.1.1 to v8.2.0 ([#2810](https://github.com/getsentry/sentry-java/pull/2810))
  - [changelog](https://github.com/gradle/gradle/blob/master/CHANGELOG.md#v820)
  - [diff](https://github.com/gradle/gradle/compare/v8.1.1...v8.2.0)

## 6.24.0

### Features

- Add debouncing mechanism and before-capture callbacks for screenshots and view hierarchies ([#2773](https://github.com/getsentry/sentry-java/pull/2773))
- Improve ANRv2 implementation ([#2792](https://github.com/getsentry/sentry-java/pull/2792))
  - Add a proguard rule to keep `ApplicationNotResponding` class from obfuscation
  - Add a new option `setReportHistoricalAnrs`; when enabled, it will report all of the ANRs from the [getHistoricalExitReasons](https://developer.android.com/reference/android/app/ActivityManager?hl=en#getHistoricalProcessExitReasons(java.lang.String,%20int,%20int)) list. 
  By default, the SDK only reports and enriches the latest ANR and only this one counts towards ANR rate. 
  Worth noting that this option is mainly useful when updating the SDK to the version where ANRv2 has been introduced, to report all ANRs happened prior to the SDK update. After that, the SDK will always pick up the latest ANR from the historical exit reasons list on next app restart, so there should be no historical ANRs to report.
  These ANRs are reported with the `HistoricalAppExitInfo` mechanism.
  - Add a new option `setAttachAnrThreadDump` to send ANR thread dump from the system as an attachment. 
  This is only useful as additional information, because the SDK attempts to parse the thread dump into proper threads with stacktraces by default.
  - If [ApplicationExitInfo#getTraceInputStream](https://developer.android.com/reference/android/app/ApplicationExitInfo#getTraceInputStream()) returns null, the SDK no longer reports an ANR event, as these events are not very useful without it.
  - Enhance regex patterns for native stackframes

## 6.23.0

### Features

- Add profile rate limiting ([#2782](https://github.com/getsentry/sentry-java/pull/2782))
- Support for automatically capturing Failed GraphQL (Apollo 3) Client errors ([#2781](https://github.com/getsentry/sentry-java/pull/2781))

```kotlin
import com.apollographql.apollo3.ApolloClient
import io.sentry.apollo3.sentryTracing

val apolloClient = ApolloClient.Builder()
    .serverUrl("https://example.com/graphql")
    .sentryTracing(captureFailedRequests = true)    
    .build()
```

### Dependencies

- Bump Native SDK from v0.6.2 to v0.6.3 ([#2746](https://github.com/getsentry/sentry-java/pull/2746))
  - [changelog](https://github.com/getsentry/sentry-native/blob/master/CHANGELOG.md#063)
  - [diff](https://github.com/getsentry/sentry-native/compare/0.6.2...0.6.3)

### Fixes

- Align http.status with [span data conventions](https://develop.sentry.dev/sdk/performance/span-data-conventions/) ([#2786](https://github.com/getsentry/sentry-java/pull/2786))

## 6.22.0

### Features

- Add `lock` attribute to the `SentryStackFrame` protocol to better highlight offending frames in the UI ([#2761](https://github.com/getsentry/sentry-java/pull/2761))
- Enrich database spans with blocked main thread info ([#2760](https://github.com/getsentry/sentry-java/pull/2760))
- Add `api_target` to `Request` and `data` to `Response` Protocols ([#2775](https://github.com/getsentry/sentry-java/pull/2775))

### Fixes

- No longer use `String.join` in `Baggage` as it requires API level 26 ([#2778](https://github.com/getsentry/sentry-java/pull/2778))

## 6.21.0

### Features

- Introduce new `sentry-android-sqlite` integration ([#2722](https://github.com/getsentry/sentry-java/pull/2722))
    - This integration replaces the old `androidx.sqlite` database instrumentation in the Sentry Android Gradle plugin
    - A new capability to manually instrument your `androidx.sqlite` databases. 
      - You can wrap your custom `SupportSQLiteOpenHelper` instance into `SentrySupportSQLiteOpenHelper(myHelper)` if you're not using the Sentry Android Gradle plugin and still benefit from performance auto-instrumentation.
- Add SentryWrapper for Callable and Supplier Interface ([#2720](https://github.com/getsentry/sentry-java/pull/2720))
- Load sentry-debug-meta.properties ([#2734](https://github.com/getsentry/sentry-java/pull/2734))
  - This enables source context for Java
  - For more information on how to enable source context, please refer to [#633](https://github.com/getsentry/sentry-java/issues/633#issuecomment-1465599120)

### Fixes

- Finish WebFlux transaction before popping scope ([#2724](https://github.com/getsentry/sentry-java/pull/2724))
- Use daemon threads for SentryExecutorService ([#2747](https://github.com/getsentry/sentry-java/pull/2747))
  - We started using `SentryExecutorService` in `6.19.0` which caused the application to hang on shutdown unless `Sentry.close()` was called. By using daemon threads we no longer block shutdown.
- Use Base64.NO_WRAP to avoid unexpected char errors in Apollo ([#2745](https://github.com/getsentry/sentry-java/pull/2745))
- Don't warn R8 on missing `ComposeViewHierarchyExporter` class ([#2743](https://github.com/getsentry/sentry-java/pull/2743))

## 6.20.0

### Features

- Add support for Sentry Kotlin Compiler Plugin ([#2695](https://github.com/getsentry/sentry-java/pull/2695))
  - In conjunction with our sentry-kotlin-compiler-plugin we improved Jetpack Compose support for
    - [View Hierarchy](https://docs.sentry.io/platforms/android/enriching-events/viewhierarchy/) support for Jetpack Compose screens
    - Automatic breadcrumbs for [user interactions](https://docs.sentry.io/platforms/android/performance/instrumentation/automatic-instrumentation/#user-interaction-instrumentation)
- More granular http requests instrumentation with a new SentryOkHttpEventListener ([#2659](https://github.com/getsentry/sentry-java/pull/2659))
    - Create spans for time spent on:
        - Proxy selection
        - DNS resolution
        - HTTPS setup
        - Connection
        - Requesting headers
        - Receiving response
    - You can attach the event listener to your OkHttpClient through `client.eventListener(new SentryOkHttpEventListener()).addInterceptor(new SentryOkHttpInterceptor()).build();`
    - In case you already have an event listener you can use the SentryOkHttpEventListener as well through `client.eventListener(new SentryOkHttpEventListener(myListener)).addInterceptor(new SentryOkHttpInterceptor()).build();`
- Add a new option to disable `RootChecker` ([#2735](https://github.com/getsentry/sentry-java/pull/2735))

### Fixes

- Base64 encode internal Apollo3 Headers ([#2707](https://github.com/getsentry/sentry-java/pull/2707))
- Fix `SentryTracer` crash when scheduling auto-finish of a transaction, but the timer has already been cancelled ([#2731](https://github.com/getsentry/sentry-java/pull/2731))
- Fix `AndroidTransactionProfiler` crash when finishing a profile that happened due to race condition ([#2731](https://github.com/getsentry/sentry-java/pull/2731))

## 6.19.1

### Fixes

- Ensure screenshots and view hierarchies are captured on the main thread ([#2712](https://github.com/getsentry/sentry-java/pull/2712))

## 6.19.0

### Features

- Add Screenshot and ViewHierarchy to integrations list ([#2698](https://github.com/getsentry/sentry-java/pull/2698))
- New ANR detection based on [ApplicationExitInfo API](https://developer.android.com/reference/android/app/ApplicationExitInfo) ([#2697](https://github.com/getsentry/sentry-java/pull/2697))
    - This implementation completely replaces the old one (based on a watchdog) on devices running Android 11 and above:
      - New implementation provides more precise ANR events/ANR rate detection as well as system thread dump information. The new implementation reports ANRs exactly as Google Play Console, without producing false positives or missing important background ANR events.
      - New implementation reports ANR events with a new mechanism `mechanism:AppExitInfo`.
      - However, despite producing many false positives, the old implementation is capable of better enriching ANR errors (which is not available with the new implementation), for example:
        - Capturing screenshots at the time of ANR event;
        - Capturing transactions and profiling data corresponding to the ANR event;
        - Auxiliary information (such as current memory load) at the time of ANR event.
      - If you would like us to provide support for the old approach working alongside the new one on Android 11 and above (e.g. for raising events for slow code on main thread), consider upvoting [this issue](https://github.com/getsentry/sentry-java/issues/2693).
    - The old watchdog implementation will continue working for older API versions (Android < 11):
        - The old implementation reports ANR events with the existing mechanism `mechanism:ANR`.
- Open up `TransactionOptions`, `ITransaction` and `IHub` methods allowing consumers modify start/end timestamp of transactions and spans ([#2701](https://github.com/getsentry/sentry-java/pull/2701))
- Send source bundle IDs to Sentry to enable source context ([#2663](https://github.com/getsentry/sentry-java/pull/2663))
  - For more information on how to enable source context, please refer to [#633](https://github.com/getsentry/sentry-java/issues/633#issuecomment-1465599120)

### Fixes

- Android Profiler on calling thread ([#2691](https://github.com/getsentry/sentry-java/pull/2691))
- Use `configureScope` instead of `withScope` in `Hub.close()`. This ensures that the main scope releases the in-memory data when closing a hub instance. ([#2688](https://github.com/getsentry/sentry-java/pull/2688))
- Remove null keys/values before creating concurrent hashmap in order to avoid NPE ([#2708](https://github.com/getsentry/sentry-java/pull/2708))
- Exclude SentryOptions from R8/ProGuard obfuscation ([#2699](https://github.com/getsentry/sentry-java/pull/2699))
  - This fixes AGP 8.+ incompatibility, where full R8 mode is enforced

### Dependencies

- Bump Gradle from v8.1.0 to v8.1.1 ([#2666](https://github.com/getsentry/sentry-java/pull/2666))
  - [changelog](https://github.com/gradle/gradle/blob/master release-test/CHANGELOG.md#v811)
  - [diff](https://github.com/gradle/gradle/compare/v8.1.0...v8.1.1)
- Bump Native SDK from v0.6.1 to v0.6.2 ([#2689](https://github.com/getsentry/sentry-java/pull/2689))
  - [changelog](https://github.com/getsentry/sentry-native/blob/master/CHANGELOG.md#062)
  - [diff](https://github.com/getsentry/sentry-native/compare/0.6.1...0.6.2)

## 6.18.1

### Fixes

- Fix crash when Sentry SDK is initialized more than once ([#2679](https://github.com/getsentry/sentry-java/pull/2679))
- Track a ttfd span per Activity ([#2673](https://github.com/getsentry/sentry-java/pull/2673))

## 6.18.0

### Features

- Attach Trace Context when an ANR is detected (ANRv1) ([#2583](https://github.com/getsentry/sentry-java/pull/2583))
- Make log4j2 integration compatible with log4j 3.0 ([#2634](https://github.com/getsentry/sentry-java/pull/2634))
    - Instead of relying on package scanning, we now use an annotation processor to generate `Log4j2Plugins.dat`
- Create `User` and `Breadcrumb` from map ([#2614](https://github.com/getsentry/sentry-java/pull/2614))
- Add `sent_at` to envelope header item ([#2638](https://github.com/getsentry/sentry-java/pull/2638))

### Fixes

- Fix timestamp intervals of PerformanceCollectionData in profiles ([#2648](https://github.com/getsentry/sentry-java/pull/2648))
- Fix timestamps of PerformanceCollectionData in profiles ([#2632](https://github.com/getsentry/sentry-java/pull/2632))
- Fix missing propagateMinConstraints flag for SentryTraced ([#2637](https://github.com/getsentry/sentry-java/pull/2637))
- Fix potential SecurityException thrown by ConnectivityManager on Android 11 ([#2653](https://github.com/getsentry/sentry-java/pull/2653))
- Fix aar artifacts publishing for Maven ([#2641](https://github.com/getsentry/sentry-java/pull/2641))

### Dependencies
- Bump Kotlin compile version from v1.6.10 to 1.8.0 ([#2563](https://github.com/getsentry/sentry-java/pull/2563))
- Bump Compose compile version from v1.1.1 to v1.3.0 ([#2563](https://github.com/getsentry/sentry-java/pull/2563))
- Bump AGP version from v7.3.0 to v7.4.2 ([#2574](https://github.com/getsentry/sentry-java/pull/2574))
- Bump Gradle from v7.6.0 to v8.0.2 ([#2563](https://github.com/getsentry/sentry-java/pull/2563))
    - [changelog](https://github.com/gradle/gradle/blob/master/CHANGELOG.md#v802)
    - [diff](https://github.com/gradle/gradle/compare/v7.6.0...v8.0.2)
- Bump Gradle from v8.0.2 to v8.1.0 ([#2650](https://github.com/getsentry/sentry-java/pull/2650))
  - [changelog](https://github.com/gradle/gradle/blob/master/CHANGELOG.md#v810)
  - [diff](https://github.com/gradle/gradle/compare/v8.0.2...v8.1.0)

## 6.17.0

### Features

- Add `name` and `geo` to `User` ([#2556](https://github.com/getsentry/sentry-java/pull/2556)) 
- Add breadcrumbs on network changes ([#2608](https://github.com/getsentry/sentry-java/pull/2608))
- Add time-to-initial-display and time-to-full-display measurements to Activity transactions ([#2611](https://github.com/getsentry/sentry-java/pull/2611))
- Read integration list written by sentry gradle plugin from manifest ([#2598](https://github.com/getsentry/sentry-java/pull/2598))
- Add Logcat adapter ([#2620](https://github.com/getsentry/sentry-java/pull/2620))
- Provide CPU count/frequency data as device context ([#2622](https://github.com/getsentry/sentry-java/pull/2622))

### Fixes

- Trim time-to-full-display span if reportFullyDisplayed API is never called ([#2631](https://github.com/getsentry/sentry-java/pull/2631))
- Fix Automatic UI transactions having wrong durations ([#2623](https://github.com/getsentry/sentry-java/pull/2623))
- Fix wrong default environment in Session ([#2610](https://github.com/getsentry/sentry-java/pull/2610))
- Pass through unknown sentry baggage keys into SentryEnvelopeHeader ([#2618](https://github.com/getsentry/sentry-java/pull/2618))
- Fix missing null check when removing lifecycle observer ([#2625](https://github.com/getsentry/sentry-java/pull/2625))

### Dependencies

- Bump Native SDK from v0.6.0 to v0.6.1 ([#2629](https://github.com/getsentry/sentry-java/pull/2629))
  - [changelog](https://github.com/getsentry/sentry-native/blob/master/CHANGELOG.md#061)
  - [diff](https://github.com/getsentry/sentry-native/compare/0.6.0...0.6.1)

## 6.16.0

### Features

- Improve versatility of exception resolver component for Spring with more flexible API for consumers. ([#2577](https://github.com/getsentry/sentry-java/pull/2577))
- Automatic performance instrumentation for WebFlux ([#2597](https://github.com/getsentry/sentry-java/pull/2597))
  - You can enable it by adding `sentry.enable-tracing=true` to your `application.properties`
- The Spring Boot integration can now be configured to add the `SentryAppender` to specific loggers instead of the `ROOT` logger ([#2173](https://github.com/getsentry/sentry-java/pull/2173))
  - You can specify the loggers using `"sentry.logging.loggers[0]=foo.bar` and `"sentry.logging.loggers[1]=baz` in your `application.properties`
- Add capabilities to track Jetpack Compose composition/rendering time ([#2507](https://github.com/getsentry/sentry-java/pull/2507))
- Adapt span op and description for graphql to fit spec ([#2607](https://github.com/getsentry/sentry-java/pull/2607))

### Fixes

- Fix timestamps of slow and frozen frames for profiles ([#2584](https://github.com/getsentry/sentry-java/pull/2584))
- Deprecate reportFullDisplayed in favor of reportFullyDisplayed ([#2585](https://github.com/getsentry/sentry-java/pull/2585))
- Add mechanism for logging integrations and update spring mechanism types ([#2595](https://github.com/getsentry/sentry-java/pull/2595))
	- NOTE: If you're using these mechanism types (`HandlerExceptionResolver`, `SentryWebExceptionHandler`) in your dashboards please update them to use the new types.
- Filter out session cookies sent by Spring and Spring Boot integrations ([#2593](https://github.com/getsentry/sentry-java/pull/2593))
  - We filter out some common cookies like JSESSIONID
  - We also read the value from `server.servlet.session.cookie.name` and filter it out
- No longer send event / transaction to Sentry if `beforeSend` / `beforeSendTransaction` throws ([#2591](https://github.com/getsentry/sentry-java/pull/2591))
- Add version to sentryClientName used in auth header ([#2596](https://github.com/getsentry/sentry-java/pull/2596))
- Keep integration names from being obfuscated ([#2599](https://github.com/getsentry/sentry-java/pull/2599))
- Change log level from INFO to WARN for error message indicating a failed Log4j2 Sentry.init ([#2606](https://github.com/getsentry/sentry-java/pull/2606))
  - The log message was often not visible as our docs suggest a minimum log level of WARN
- Fix session tracking on Android ([#2609](https://github.com/getsentry/sentry-java/pull/2609))
  - Incorrect number of session has been sent. In addition, some of the sessions were not properly ended, messing up Session Health Metrics.

### Dependencies

- Bump `opentelemetry-sdk` to `1.23.1` and `opentelemetry-javaagent` to `1.23.0` ([#2590](https://github.com/getsentry/sentry-java/pull/2590))
- Bump Native SDK from v0.5.4 to v0.6.0 ([#2545](https://github.com/getsentry/sentry-java/pull/2545))
  - [changelog](https://github.com/getsentry/sentry-native/blob/master/CHANGELOG.md#060)
  - [diff](https://github.com/getsentry/sentry-native/compare/0.5.4...0.6.0)

## 6.15.0

### Features

- Adjust time-to-full-display span if reportFullDisplayed is called too early ([#2550](https://github.com/getsentry/sentry-java/pull/2550))
- Add `enableTracing` option ([#2530](https://github.com/getsentry/sentry-java/pull/2530))
    - This change is backwards compatible. The default is `null` meaning existing behaviour remains unchanged (setting either `tracesSampleRate` or `tracesSampler` enables performance).
    - If set to `true`, performance is enabled, even if no `tracesSampleRate` or `tracesSampler` have been configured.
    - If set to `false` performance is disabled, regardless of `tracesSampleRate` and `tracesSampler` options.
- Detect dependencies by listing MANIFEST.MF files at runtime ([#2538](https://github.com/getsentry/sentry-java/pull/2538))
- Report integrations in use, report packages in use more consistently ([#2179](https://github.com/getsentry/sentry-java/pull/2179))
- Implement `ThreadLocalAccessor` for propagating Sentry hub with reactor / WebFlux ([#2570](https://github.com/getsentry/sentry-java/pull/2570))
  - Requires `io.micrometer:context-propagation:1.0.2+` as well as Spring Boot 3.0.3+
  - Enable the feature by setting `sentry.reactive.thread-local-accessor-enabled=true`
  - This is still considered experimental. Once we have enough feedback we may turn this on by default.
  - Checkout the sample here: https://github.com/getsentry/sentry-java/tree/main/sentry-samples/sentry-samples-spring-boot-webflux-jakarta
  - A new hub is now cloned from the main hub for every request

### Fixes

- Leave `inApp` flag for stack frames undecided in SDK if unsure and let ingestion decide instead ([#2547](https://github.com/getsentry/sentry-java/pull/2547))
- Allow `0.0` error sample rate ([#2573](https://github.com/getsentry/sentry-java/pull/2573))
- Fix memory leak in WebFlux related to an ever growing stack ([#2580](https://github.com/getsentry/sentry-java/pull/2580))
- Use the same hub in WebFlux exception handler as we do in WebFilter ([#2566](https://github.com/getsentry/sentry-java/pull/2566))
- Switch upstream Jetpack Compose dependencies to `compileOnly` in `sentry-compose-android` ([#2578](https://github.com/getsentry/sentry-java/pull/2578))
  - NOTE: If you're using Compose Navigation/User Interaction integrations, make sure to have the following dependencies on the classpath as we do not bring them in transitively anymore:
    - `androidx.navigation:navigation-compose:`
    - `androidx.compose.runtime:runtime:`
    - `androidx.compose.ui:ui:`

## 6.14.0

### Features

- Add time-to-full-display span to Activity auto-instrumentation ([#2432](https://github.com/getsentry/sentry-java/pull/2432))
- Add `main` flag to threads and `in_foreground` flag for app contexts  ([#2516](https://github.com/getsentry/sentry-java/pull/2516))

### Fixes

- Ignore Shutdown in progress when closing ShutdownHookIntegration ([#2521](https://github.com/getsentry/sentry-java/pull/2521))
- Fix app start span end-time is wrong if SDK init is deferred ([#2519](https://github.com/getsentry/sentry-java/pull/2519))
- Fix invalid session creation when app is launched in background ([#2543](https://github.com/getsentry/sentry-java/pull/2543))

## 6.13.1

### Fixes

- Fix transaction performance collector oom ([#2505](https://github.com/getsentry/sentry-java/pull/2505))
- Remove authority from URLs sent to Sentry ([#2366](https://github.com/getsentry/sentry-java/pull/2366))
- Fix `sentry-bom` containing incorrect artifacts ([#2504](https://github.com/getsentry/sentry-java/pull/2504))

### Dependencies

- Bump Native SDK from v0.5.3 to v0.5.4 ([#2500](https://github.com/getsentry/sentry-java/pull/2500))
  - [changelog](https://github.com/getsentry/sentry-native/blob/master/CHANGELOG.md#054)
  - [diff](https://github.com/getsentry/sentry-native/compare/0.5.3...0.5.4)

## 6.13.0

### Features

- Send cpu usage percentage in profile payload ([#2469](https://github.com/getsentry/sentry-java/pull/2469))
- Send transaction memory stats in profile payload ([#2447](https://github.com/getsentry/sentry-java/pull/2447))
- Add cpu usage collection ([#2462](https://github.com/getsentry/sentry-java/pull/2462))
- Improve ANR implementation: ([#2475](https://github.com/getsentry/sentry-java/pull/2475))
  - Add `abnormal_mechanism` to sessions for ANR rate calculation
  - Always attach thread dump to ANR events
  - Distinguish between foreground and background ANRs
- Improve possible date precision to 10 μs ([#2451](https://github.com/getsentry/sentry-java/pull/2451))

### Fixes

- Fix performance collector setup called in main thread ([#2499](https://github.com/getsentry/sentry-java/pull/2499))
- Expand guard against CVE-2018-9492 "Privilege Escalation via Content Provider" ([#2482](https://github.com/getsentry/sentry-java/pull/2482))
- Prevent OOM by disabling TransactionPerformanceCollector for now ([#2498](https://github.com/getsentry/sentry-java/pull/2498))

## 6.12.1

### Fixes

- Create timer in `TransactionPerformanceCollector` lazily ([#2478](https://github.com/getsentry/sentry-java/pull/2478))

## 6.12.0

### Features

- Attach View Hierarchy to the errored/crashed events ([#2440](https://github.com/getsentry/sentry-java/pull/2440))
- Collect memory usage in transactions ([#2445](https://github.com/getsentry/sentry-java/pull/2445))
- Add `traceOptionsRequests` option to disable tracing of OPTIONS requests ([#2453](https://github.com/getsentry/sentry-java/pull/2453))
- Extend list of HTTP headers considered sensitive ([#2455](https://github.com/getsentry/sentry-java/pull/2455))

### Fixes

- Use a single TransactionPerfomanceCollector ([#2464](https://github.com/getsentry/sentry-java/pull/2464))
- Don't override sdk name with Timber ([#2450](https://github.com/getsentry/sentry-java/pull/2450))
- Set transactionNameSource to CUSTOM when setting transaction name ([#2405](https://github.com/getsentry/sentry-java/pull/2405))
- Guard against CVE-2018-9492 "Privilege Escalation via Content Provider" ([#2466](https://github.com/getsentry/sentry-java/pull/2466))

## 6.11.0

### Features

- Disable Android concurrent profiling ([#2434](https://github.com/getsentry/sentry-java/pull/2434))
- Add logging for OpenTelemetry integration ([#2425](https://github.com/getsentry/sentry-java/pull/2425))
- Auto add `OpenTelemetryLinkErrorEventProcessor` for Spring Boot ([#2429](https://github.com/getsentry/sentry-java/pull/2429))

### Fixes

- Use minSdk compatible `Objects` class ([#2436](https://github.com/getsentry/sentry-java/pull/2436))
- Prevent R8 from warning on missing classes, as we check for their presence at runtime ([#2439](https://github.com/getsentry/sentry-java/pull/2439))

### Dependencies

- Bump Gradle from v7.5.1 to v7.6.0 ([#2438](https://github.com/getsentry/sentry-java/pull/2438))
  - [changelog](https://github.com/gradle/gradle/blob/master/CHANGELOG.md#v760)
  - [diff](https://github.com/gradle/gradle/compare/v7.5.1...v7.6.0)

## 6.10.0

### Features

- Add time-to-initial-display span to Activity transactions ([#2369](https://github.com/getsentry/sentry-java/pull/2369))
- Start a session after init if AutoSessionTracking is enabled ([#2356](https://github.com/getsentry/sentry-java/pull/2356))
- Provide automatic breadcrumbs and transactions for click/scroll events for Compose ([#2390](https://github.com/getsentry/sentry-java/pull/2390))
- Add `blocked_main_thread` and `call_stack` to File I/O spans to detect performance issues ([#2382](https://github.com/getsentry/sentry-java/pull/2382))

### Dependencies

- Bump Native SDK from v0.5.2 to v0.5.3 ([#2423](https://github.com/getsentry/sentry-java/pull/2423))
  - [changelog](https://github.com/getsentry/sentry-native/blob/master/CHANGELOG.md#053)
  - [diff](https://github.com/getsentry/sentry-native/compare/0.5.2...0.5.3)

## 6.9.2

### Fixes

- Updated ProfileMeasurementValue types ([#2412](https://github.com/getsentry/sentry-java/pull/2412))
- Clear window reference only on activity stop in profileMeasurements collector ([#2407](https://github.com/getsentry/sentry-java/pull/2407))
- No longer disable OpenTelemetry exporters in default Java Agent config ([#2408](https://github.com/getsentry/sentry-java/pull/2408))
- Fix `ClassNotFoundException` for `io.sentry.spring.SentrySpringServletContainerInitializer` in `sentry-spring-jakarta` ([#2411](https://github.com/getsentry/sentry-java/issues/2411))
- Fix `sentry-samples-spring-jakarta` ([#2411](https://github.com/getsentry/sentry-java/issues/2411))

### Features

- Add SENTRY_AUTO_INIT environment variable to control OpenTelemetry Agent init ([#2410](https://github.com/getsentry/sentry-java/pull/2410))
- Add OpenTelemetryLinkErrorEventProcessor for linking errors to traces created via OpenTelemetry ([#2418](https://github.com/getsentry/sentry-java/pull/2418))

### Dependencies

- Bump OpenTelemetry to 1.20.1 and OpenTelemetry Java Agent to 1.20.2 ([#2420](https://github.com/getsentry/sentry-java/pull/2420))

## 6.9.1

### Fixes

- OpenTelemetry modules were missing in `6.9.0` so we released the same code again as `6.9.1` including OpenTelemetry modules

## 6.9.0

### Fixes

- Use `canonicalName` in Fragment Integration for better de-obfuscation ([#2379](https://github.com/getsentry/sentry-java/pull/2379))
- Fix Timber and Fragment integrations auto-installation for obfuscated builds ([#2379](https://github.com/getsentry/sentry-java/pull/2379))
- Don't attach screenshots to events from Hybrid SDKs ([#2360](https://github.com/getsentry/sentry-java/pull/2360))
- Ensure Hints do not cause memory leaks ([#2387](https://github.com/getsentry/sentry-java/pull/2387))
- Do not attach empty `sentry-trace` and `baggage` headers ([#2385](https://github.com/getsentry/sentry-java/pull/2385))

### Features

- Add beforeSendTransaction which allows users to filter and change transactions ([#2388](https://github.com/getsentry/sentry-java/pull/2388))
- Add experimental support for OpenTelemetry ([README](sentry-opentelemetry/README.md))([#2344](https://github.com/getsentry/sentry-java/pull/2344))

### Dependencies

- Update Spring Boot Jakarta to Spring Boot 3.0.0 ([#2389](https://github.com/getsentry/sentry-java/pull/2389))
- Bump Spring Boot to 2.7.5 ([#2383](https://github.com/getsentry/sentry-java/pull/2383))

## 6.8.0

### Features

- Add FrameMetrics to Android profiling data ([#2342](https://github.com/getsentry/sentry-java/pull/2342))

### Fixes

- Remove profiler main thread io ([#2348](https://github.com/getsentry/sentry-java/pull/2348))
- Fix ensure all options are processed before integrations are loaded ([#2377](https://github.com/getsentry/sentry-java/pull/2377))

## 6.7.1

### Fixes

- Fix `Gpu.vendorId` should be a String ([#2343](https://github.com/getsentry/sentry-java/pull/2343))
- Don't set device name on Android if `sendDefaultPii` is disabled ([#2354](https://github.com/getsentry/sentry-java/pull/2354))
- Fix corrupted UUID on Motorola devices ([#2363](https://github.com/getsentry/sentry-java/pull/2363))
- Fix ANR on dropped uncaught exception events ([#2368](https://github.com/getsentry/sentry-java/pull/2368))

### Features

- Update Spring Boot Jakarta to Spring Boot 3.0.0-RC2 ([#2347](https://github.com/getsentry/sentry-java/pull/2347))

## 6.7.0

### Fixes

- Use correct set-cookie for the HTTP Client response object ([#2326](https://github.com/getsentry/sentry-java/pull/2326))
- Fix NoSuchElementException in CircularFifoQueue when cloning a Scope ([#2328](https://github.com/getsentry/sentry-java/pull/2328))

### Features

- Customizable fragment lifecycle breadcrumbs ([#2299](https://github.com/getsentry/sentry-java/pull/2299))
- Provide hook for Jetpack Compose navigation instrumentation ([#2320](https://github.com/getsentry/sentry-java/pull/2320))
- Populate `event.modules` with dependencies metadata ([#2324](https://github.com/getsentry/sentry-java/pull/2324))
- Support Spring 6 and Spring Boot 3 ([#2289](https://github.com/getsentry/sentry-java/pull/2289))

### Dependencies

- Bump Native SDK from v0.5.1 to v0.5.2 ([#2315](https://github.com/getsentry/sentry-java/pull/2315))
  - [changelog](https://github.com/getsentry/sentry-native/blob/master/CHANGELOG.md#052)
  - [diff](https://github.com/getsentry/sentry-native/compare/0.5.1...0.5.2)

## 6.6.0

### Fixes

- Ensure potential callback exceptions are caught #2123 ([#2291](https://github.com/getsentry/sentry-java/pull/2291))
- Remove verbose FrameMetricsAggregator failure logging ([#2293](https://github.com/getsentry/sentry-java/pull/2293))
- Ignore broken regex for tracePropagationTarget ([#2288](https://github.com/getsentry/sentry-java/pull/2288))
- No longer serialize static fields; use toString as fallback ([#2309](https://github.com/getsentry/sentry-java/pull/2309))
- Fix `SentryFileWriter`/`SentryFileOutputStream` append overwrites file contents ([#2304](https://github.com/getsentry/sentry-java/pull/2304))
- Respect incoming parent sampled decision when continuing a trace ([#2311](https://github.com/getsentry/sentry-java/pull/2311))

### Features

- Profile envelopes are sent directly from profiler ([#2298](https://github.com/getsentry/sentry-java/pull/2298))
- Add support for using Encoder with logback.SentryAppender ([#2246](https://github.com/getsentry/sentry-java/pull/2246))
- Report Startup Crashes ([#2277](https://github.com/getsentry/sentry-java/pull/2277))
- HTTP Client errors for OkHttp ([#2287](https://github.com/getsentry/sentry-java/pull/2287))
- Add option to enable or disable Frame Tracking ([#2314](https://github.com/getsentry/sentry-java/pull/2314))

### Dependencies

- Bump Native SDK from v0.5.0 to v0.5.1 ([#2306](https://github.com/getsentry/sentry-java/pull/2306))
  - [changelog](https://github.com/getsentry/sentry-native/blob/master/CHANGELOG.md#051)
  - [diff](https://github.com/getsentry/sentry-native/compare/0.5.0...0.5.1)

## 6.5.0

### Fixes

- Improve public facing API for creating Baggage from header ([#2284](https://github.com/getsentry/sentry-java/pull/2284))

## 6.5.0-beta.3

### Features

- Provide API for attaching custom measurements to transactions ([#2260](https://github.com/getsentry/sentry-java/pull/2260))
- Bump spring to 2.7.4 ([#2279](https://github.com/getsentry/sentry-java/pull/2279))

## 6.5.0-beta.2

### Features

- Make user segment a top level property ([#2257](https://github.com/getsentry/sentry-java/pull/2257))
- Replace user `other` with `data` ([#2258](https://github.com/getsentry/sentry-java/pull/2258))
- `isTraceSampling` is now on by default. `tracingOrigins` has been replaced by `tracePropagationTargets` ([#2255](https://github.com/getsentry/sentry-java/pull/2255))

## 6.5.0-beta.1

### Features

- Server-Side Dynamic Sampling Context support  ([#2226](https://github.com/getsentry/sentry-java/pull/2226))

## 6.4.4

### Fixes

- Fix ConcurrentModificationException due to FrameMetricsAggregator manipulation ([#2282](https://github.com/getsentry/sentry-java/pull/2282))

## 6.4.3

- Fix slow and frozen frames tracking ([#2271](https://github.com/getsentry/sentry-java/pull/2271))

## 6.4.2

### Fixes

- Fixed AbstractMethodError when getting Lifecycle ([#2228](https://github.com/getsentry/sentry-java/pull/2228))
- Missing unit fields for Android measurements ([#2204](https://github.com/getsentry/sentry-java/pull/2204))
- Avoid sending empty profiles ([#2232](https://github.com/getsentry/sentry-java/pull/2232))
- Fix file descriptor leak in FileIO instrumentation ([#2248](https://github.com/getsentry/sentry-java/pull/2248))

## 6.4.1

### Fixes

- Fix memory leak caused by throwableToSpan ([#2227](https://github.com/getsentry/sentry-java/pull/2227))

## 6.4.0

### Fixes

- make profiling rate defaults to 101 hz ([#2211](https://github.com/getsentry/sentry-java/pull/2211))
- SentryOptions.setProfilingTracesIntervalMillis has been deprecated
- Added cpu architecture and default environment in profiles envelope ([#2207](https://github.com/getsentry/sentry-java/pull/2207))
- SentryOptions.setProfilingEnabled has been deprecated in favor of setProfilesSampleRate
- Use toString for enum serialization ([#2220](https://github.com/getsentry/sentry-java/pull/2220))

### Features

- Concurrent profiling 3 - added truncation reason ([#2247](https://github.com/getsentry/sentry-java/pull/2247))
- Concurrent profiling 2 - added list of transactions ([#2218](https://github.com/getsentry/sentry-java/pull/2218))
- Concurrent profiling 1 - added envelope payload data format ([#2216](https://github.com/getsentry/sentry-java/pull/2216))
- Send source for transactions ([#2180](https://github.com/getsentry/sentry-java/pull/2180))
- Add profilesSampleRate and profileSampler options for Android sdk ([#2184](https://github.com/getsentry/sentry-java/pull/2184))
- Add baggage header to RestTemplate ([#2206](https://github.com/getsentry/sentry-java/pull/2206))
- Bump Native SDK from v0.4.18 to v0.5.0 ([#2199](https://github.com/getsentry/sentry-java/pull/2199))
  - [changelog](https://github.com/getsentry/sentry-native/blob/master/CHANGELOG.md#050)
  - [diff](https://github.com/getsentry/sentry-native/compare/0.4.18...0.5.0)
- Bump Gradle from v7.5.0 to v7.5.1 ([#2212](https://github.com/getsentry/sentry-java/pull/2212))
  - [changelog](https://github.com/gradle/gradle/blob/master/CHANGELOG.md#v751)
  - [diff](https://github.com/gradle/gradle/compare/v7.5.0...v7.5.1)

## 6.3.1

### Fixes

- Prevent NPE by checking SentryTracer.timer for null again inside synchronized ([#2200](https://github.com/getsentry/sentry-java/pull/2200))
- Weakly reference Activity for transaction finished callback ([#2203](https://github.com/getsentry/sentry-java/pull/2203))
- `attach-screenshot` set on Manual init. didn't work ([#2186](https://github.com/getsentry/sentry-java/pull/2186))
- Remove extra space from `spring.factories` causing issues in old versions of Spring Boot ([#2181](https://github.com/getsentry/sentry-java/pull/2181))


### Features

- Bump Native SDK to v0.4.18 ([#2154](https://github.com/getsentry/sentry-java/pull/2154))
  - [changelog](https://github.com/getsentry/sentry-native/blob/master/CHANGELOG.md#0418)
  - [diff](https://github.com/getsentry/sentry-native/compare/0.4.17...0.4.18)
- Bump Gradle to v7.5.0 ([#2174](https://github.com/getsentry/sentry-java/pull/2174), [#2191](https://github.com/getsentry/sentry-java/pull/2191))
  - [changelog](https://github.com/gradle/gradle/blob/master/CHANGELOG.md#v750)
  - [diff](https://github.com/gradle/gradle/compare/v7.4.2...v7.5.0)

## 6.3.0

### Features

- Switch upstream dependencies to `compileOnly` in integrations ([#2175](https://github.com/getsentry/sentry-java/pull/2175))

### Fixes

- Lazily retrieve HostnameCache in MainEventProcessor ([#2170](https://github.com/getsentry/sentry-java/pull/2170))

## 6.2.1

### Fixes

- Only send userid in Dynamic Sampling Context if sendDefaultPii is true ([#2147](https://github.com/getsentry/sentry-java/pull/2147))
- Remove userId from baggage due to PII ([#2157](https://github.com/getsentry/sentry-java/pull/2157))

### Features

- Add integration for Apollo-Kotlin 3 ([#2109](https://github.com/getsentry/sentry-java/pull/2109))
- New package `sentry-android-navigation` for AndroidX Navigation support ([#2136](https://github.com/getsentry/sentry-java/pull/2136))
- New package `sentry-compose` for Jetpack Compose support (Navigation) ([#2136](https://github.com/getsentry/sentry-java/pull/2136))
- Add sample rate to baggage as well as trace in envelope header and flatten user ([#2135](https://github.com/getsentry/sentry-java/pull/2135))

Breaking Changes:
- The boolean parameter `samplingDecision` in the `TransactionContext` constructor has been replaced with a `TracesSamplingDecision` object. Feel free to ignore the `@ApiStatus.Internal` in this case.

## 6.1.4

### Fixes

- Filter out app starts with more than 60s ([#2127](https://github.com/getsentry/sentry-java/pull/2127))

## 6.1.3

### Fixes

- Fix thread leak due to Timer being created and never cancelled ([#2131](https://github.com/getsentry/sentry-java/pull/2131))

## 6.1.2

### Fixes

- Swallow error when reading ActivityManager#getProcessesInErrorState instead of crashing ([#2114](https://github.com/getsentry/sentry-java/pull/2114))
- Use charset string directly as StandardCharsets is not available on earlier Android versions ([#2111](https://github.com/getsentry/sentry-java/pull/2111))

## 6.1.1

### Features

- Replace `tracestate` header with `baggage` header ([#2078](https://github.com/getsentry/sentry-java/pull/2078))
- Allow opting out of device info collection that requires Inter-Process Communication (IPC) ([#2100](https://github.com/getsentry/sentry-java/pull/2100))

## 6.1.0

### Features

- Implement local scope by adding overloads to the capture methods that accept a ScopeCallback ([#2084](https://github.com/getsentry/sentry-java/pull/2084))
- SentryOptions#merge is now public and can be used to load ExternalOptions ([#2088](https://github.com/getsentry/sentry-java/pull/2088))

### Fixes

- Fix proguard rules to work R8 [issue](https://issuetracker.google.com/issues/235733922) around on AGP 7.3.0-betaX and 7.4.0-alphaX ([#2094](https://github.com/getsentry/sentry-java/pull/2094))
- Fix GraalVM Native Image compatibility ([#2172](https://github.com/getsentry/sentry-java/pull/2172))

## 6.0.0

### Sentry Self-hosted Compatibility

- Starting with version `6.0.0` of the `sentry` package, [Sentry's self hosted version >= v21.9.0](https://github.com/getsentry/self-hosted/releases) is required or you have to manually disable sending client reports via the `sendClientReports` option. This only applies to self-hosted Sentry. If you are using [sentry.io](https://sentry.io), no action is needed.

### Features

- Allow optimization and obfuscation of the SDK by reducing proguard rules ([#2031](https://github.com/getsentry/sentry-java/pull/2031))
- Relax TransactionNameProvider ([#1861](https://github.com/getsentry/sentry-java/pull/1861))
- Use float instead of Date for protocol types for higher precision ([#1737](https://github.com/getsentry/sentry-java/pull/1737))
- Allow setting SDK info (name & version) in manifest ([#2016](https://github.com/getsentry/sentry-java/pull/2016))
- Allow setting native Android SDK name during build ([#2035](https://github.com/getsentry/sentry-java/pull/2035))
- Include application permissions in Android events ([#2018](https://github.com/getsentry/sentry-java/pull/2018))
- Automatically create transactions for UI events ([#1975](https://github.com/getsentry/sentry-java/pull/1975))
- Hints are now used via a Hint object and passed into beforeSend and EventProcessor as @NotNull Hint object ([#2045](https://github.com/getsentry/sentry-java/pull/2045))
- Attachments can be manipulated via hint ([#2046](https://github.com/getsentry/sentry-java/pull/2046))
- Add sentry-servlet-jakarta module ([#1987](https://github.com/getsentry/sentry-java/pull/1987))
- Add client reports ([#1982](https://github.com/getsentry/sentry-java/pull/1982))
- Screenshot is taken when there is an error ([#1967](https://github.com/getsentry/sentry-java/pull/1967))
- Add Android profiling traces ([#1897](https://github.com/getsentry/sentry-java/pull/1897)) ([#1959](https://github.com/getsentry/sentry-java/pull/1959)) and its tests ([#1949](https://github.com/getsentry/sentry-java/pull/1949))
- Enable enableScopeSync by default for Android ([#1928](https://github.com/getsentry/sentry-java/pull/1928))
- Feat: Vendor JSON ([#1554](https://github.com/getsentry/sentry-java/pull/1554))
    - Introduce `JsonSerializable` and `JsonDeserializer` interfaces for manual json
      serialization/deserialization.
    - Introduce `JsonUnknwon` interface to preserve unknown properties when deserializing/serializing
      SDK classes.
    - When passing custom objects, for example in `Contexts`, these are supported for serialization:
        - `JsonSerializable`
        - `Map`, `Collection`, `Array`, `String` and all primitive types.
        - Objects with the help of refection.
            - `Map`, `Collection`, `Array`, `String` and all primitive types.
            - Call `toString()` on objects that have a cyclic reference to a ancestor object.
            - Call `toString()` where object graphs exceed max depth.
    - Remove `gson` dependency.
    - Remove `IUnknownPropertiesConsumer`
- Pass MDC tags as Sentry tags ([#1954](https://github.com/getsentry/sentry-java/pull/1954))

### Fixes

- Calling Sentry.init and specifying contextTags now has an effect on the Logback SentryAppender ([#2052](https://github.com/getsentry/sentry-java/pull/2052))
- Calling Sentry.init and specifying contextTags now has an effect on the Log4j SentryAppender ([#2054](https://github.com/getsentry/sentry-java/pull/2054))
- Calling Sentry.init and specifying contextTags now has an effect on the jul SentryAppender ([#2057](https://github.com/getsentry/sentry-java/pull/2057))
- Update Spring Boot dependency to 2.6.8 and fix the CVE-2022-22970 ([#2068](https://github.com/getsentry/sentry-java/pull/2068))
- Sentry can now self heal after a Thread had its currentHub set to a NoOpHub ([#2076](https://github.com/getsentry/sentry-java/pull/2076))
- No longer close OutputStream that is passed into JsonSerializer ([#2029](https://github.com/getsentry/sentry-java/pull/2029))
- Fix setting context tags on events captured by Spring ([#2060](https://github.com/getsentry/sentry-java/pull/2060))
- Isolate cached events with hashed DSN subfolder ([#2038](https://github.com/getsentry/sentry-java/pull/2038))
- SentryThread.current flag will not be overridden by DefaultAndroidEventProcessor if already set ([#2050](https://github.com/getsentry/sentry-java/pull/2050))
- Fix serialization of Long inside of Request.data ([#2051](https://github.com/getsentry/sentry-java/pull/2051))
- Update sentry-native to 0.4.17 ([#2033](https://github.com/getsentry/sentry-java/pull/2033))
- Update Gradle to 7.4.2 and AGP to 7.2 ([#2042](https://github.com/getsentry/sentry-java/pull/2042))
- Change order of event filtering mechanisms ([#2001](https://github.com/getsentry/sentry-java/pull/2001))
- Only send session update for dropped events if state changed ([#2002](https://github.com/getsentry/sentry-java/pull/2002))
- Android profiling initializes on first profile start ([#2009](https://github.com/getsentry/sentry-java/pull/2009))
- Profiling rate decreased from 300hz to 100hz ([#1997](https://github.com/getsentry/sentry-java/pull/1997))
- Allow disabling sending of client reports via Android Manifest and external options ([#2007](https://github.com/getsentry/sentry-java/pull/2007))
- Ref: Upgrade Spring Boot dependency to 2.5.13 ([#2011](https://github.com/getsentry/sentry-java/pull/2011))
- Ref: Make options.printUncaughtStackTrace primitive type ([#1995](https://github.com/getsentry/sentry-java/pull/1995))
- Ref: Remove not needed interface abstractions on Android ([#1953](https://github.com/getsentry/sentry-java/pull/1953))
- Ref: Make hints Map<String, Object> instead of only Object ([#1929](https://github.com/getsentry/sentry-java/pull/1929))
- Ref: Simplify DateUtils with ISO8601Utils ([#1837](https://github.com/getsentry/sentry-java/pull/1837))
- Ref: Remove deprecated and scheduled fields ([#1875](https://github.com/getsentry/sentry-java/pull/1875))
- Ref: Add shutdownTimeoutMillis in favor of shutdownTimeout ([#1873](https://github.com/getsentry/sentry-java/pull/1873))
- Ref: Remove Attachment ContentType since the Server infers it ([#1874](https://github.com/getsentry/sentry-java/pull/1874))
- Ref: Bind external properties to a dedicated class. ([#1750](https://github.com/getsentry/sentry-java/pull/1750))
- Ref: Debug log serializable objects ([#1795](https://github.com/getsentry/sentry-java/pull/1795))
- Ref: catch Throwable instead of Exception to suppress internal SDK errors ([#1812](https://github.com/getsentry/sentry-java/pull/1812))
- `SentryOptions` can merge properties from `ExternalOptions` instead of another instance of `SentryOptions`
- Following boolean properties from `SentryOptions` that allowed `null` values are now not nullable - `debug`, `enableUncaughtExceptionHandler`, `enableDeduplication`
- `SentryOptions` cannot be created anymore using `PropertiesProvider` with `SentryOptions#from` method. Use `ExternalOptions#from` instead and merge created object with `SentryOptions#merge`
- Bump: Kotlin to 1.5 and compatibility to 1.4 for sentry-android-timber ([#1815](https://github.com/getsentry/sentry-java/pull/1815))

## 5.7.4

### Fixes

* Change order of event filtering mechanisms and only send session update for dropped events if session state changed (#2028)

## 5.7.3

### Fixes

- Sentry Timber integration throws an exception when using args ([#1986](https://github.com/getsentry/sentry-java/pull/1986))

## 5.7.2

### Fixes

- Bring back support for `Timber.tag` ([#1974](https://github.com/getsentry/sentry-java/pull/1974))

## 5.7.1

### Fixes

- Sentry Timber integration does not submit msg.formatted breadcrumbs ([#1957](https://github.com/getsentry/sentry-java/pull/1957))
- ANR WatchDog won't crash on SecurityException ([#1962](https://github.com/getsentry/sentry-java/pull/1962))

## 5.7.0

### Features

- Automatically enable `Timber` and `Fragment` integrations if they are present on the classpath ([#1936](https://github.com/getsentry/sentry-java/pull/1936))

## 5.6.3

### Fixes

- If transaction or span is finished, do not allow to mutate ([#1940](https://github.com/getsentry/sentry-java/pull/1940))
- Keep used AndroidX classes from obfuscation (Fixes UI breadcrumbs and Slow/Frozen frames) ([#1942](https://github.com/getsentry/sentry-java/pull/1942))

## 5.6.2

### Fixes

- Ref: Make ActivityFramesTracker public to be used by Hybrid SDKs ([#1931](https://github.com/getsentry/sentry-java/pull/1931))
- Bump: AGP to 7.1.2 ([#1930](https://github.com/getsentry/sentry-java/pull/1930))
- NPE while adding "response_body_size" breadcrumb, when response body length is unknown ([#1908](https://github.com/getsentry/sentry-java/pull/1908))
- Do not include stacktrace frames into Timber message ([#1898](https://github.com/getsentry/sentry-java/pull/1898))
- Potential memory leaks ([#1909](https://github.com/getsentry/sentry-java/pull/1909))

Breaking changes:
`Timber.tag` is no longer supported by our [Timber integration](https://docs.sentry.io/platforms/android/configuration/integrations/timber/) and will not appear on Sentry for error events.
Please vote on this [issue](https://github.com/getsentry/sentry-java/issues/1900), if you'd like us to provide support for that.

## 5.6.2-beta.3

### Fixes

- Ref: Make ActivityFramesTracker public to be used by Hybrid SDKs ([#1931](https://github.com/getsentry/sentry-java/pull/1931))
- Bump: AGP to 7.1.2 ([#1930](https://github.com/getsentry/sentry-java/pull/1930))

## 5.6.2-beta.2

### Fixes

- NPE while adding "response_body_size" breadcrumb, when response body length is unknown ([#1908](https://github.com/getsentry/sentry-java/pull/1908))

## 5.6.2-beta.1

### Fixes

- Do not include stacktrace frames into Timber message ([#1898](https://github.com/getsentry/sentry-java/pull/1898))
- Potential memory leaks ([#1909](https://github.com/getsentry/sentry-java/pull/1909))

Breaking changes:
`Timber.tag` is no longer supported by our [Timber integration](https://docs.sentry.io/platforms/android/configuration/integrations/timber/) and will not appear on Sentry for error events.
Please vote on this [issue](https://github.com/getsentry/sentry-java/issues/1900), if you'd like us to provide support for that.

## 5.6.1

### Features

- Add options.printUncaughtStackTrace to print uncaught exceptions ([#1890](https://github.com/getsentry/sentry-java/pull/1890))

### Fixes

- NPE while adding "response_body_size" breadcrumb, when response body is null ([#1884](https://github.com/getsentry/sentry-java/pull/1884))
- Bump: AGP to 7.1.0 ([#1892](https://github.com/getsentry/sentry-java/pull/1892))

## 5.6.0

### Features

- Add breadcrumbs support for UI events (automatically captured) ([#1876](https://github.com/getsentry/sentry-java/pull/1876))

### Fixes

- Change scope of servlet-api to compileOnly ([#1880](https://github.com/getsentry/sentry-java/pull/1880))

## 5.5.3

### Fixes

- Do not create SentryExceptionResolver bean when Spring MVC is not on the classpath ([#1865](https://github.com/getsentry/sentry-java/pull/1865))

## 5.5.2

### Fixes

- Detect App Cold start correctly for Hybrid SDKs ([#1855](https://github.com/getsentry/sentry-java/pull/1855))
- Bump: log4j to 2.17.0 ([#1852](https://github.com/getsentry/sentry-java/pull/1852))
- Bump: logback to 1.2.9 ([#1853](https://github.com/getsentry/sentry-java/pull/1853))

## 5.5.1

### Fixes

- Bump: log4j to 2.16.0 ([#1845](https://github.com/getsentry/sentry-java/pull/1845))
- Make App start cold/warm visible to Hybrid SDKs ([#1848](https://github.com/getsentry/sentry-java/pull/1848))

## 5.5.0

### Features

- Add locale to device context and deprecate language ([#1832](https://github.com/getsentry/sentry-java/pull/1832))
- Add `SentryFileInputStream` and `SentryFileOutputStream` for File I/O performance instrumentation ([#1826](https://github.com/getsentry/sentry-java/pull/1826))
- Add `SentryFileReader` and `SentryFileWriter` for File I/O instrumentation ([#1843](https://github.com/getsentry/sentry-java/pull/1843))

### Fixes

- Bump: log4j to 2.15.0 ([#1839](https://github.com/getsentry/sentry-java/pull/1839))
- Ref: Rename Fragment span operation from `ui.fragment.load` to `ui.load` ([#1824](https://github.com/getsentry/sentry-java/pull/1824))
- Ref: change `java.util.Random` to `java.security.SecureRandom` for possible security reasons ([#1831](https://github.com/getsentry/sentry-java/pull/1831))

## 5.4.3

### Fixes

- Only report App start measurement for full launch on Android ([#1821](https://github.com/getsentry/sentry-java/pull/1821))

## 5.4.2

### Fixes

- Ref: catch Throwable instead of Exception to suppress internal SDK errors ([#1812](https://github.com/getsentry/sentry-java/pull/1812))

## 5.4.1

### Features

- Refactor OkHttp and Apollo to Kotlin functional interfaces ([#1797](https://github.com/getsentry/sentry-java/pull/1797))
- Add secondary constructor to SentryInstrumentation ([#1804](https://github.com/getsentry/sentry-java/pull/1804))

### Fixes

- Do not start fragment span if not added to the Activity ([#1813](https://github.com/getsentry/sentry-java/pull/1813))

## 5.4.0

### Features

- Add `graphql-java` instrumentation ([#1777](https://github.com/getsentry/sentry-java/pull/1777))

### Fixes

- Do not crash when event processors throw a lower level Throwable class ([#1800](https://github.com/getsentry/sentry-java/pull/1800))
- ActivityFramesTracker does not throw if Activity has no observers ([#1799](https://github.com/getsentry/sentry-java/pull/1799))

## 5.3.0

### Features

- Add datasource tracing with P6Spy ([#1784](https://github.com/getsentry/sentry-java/pull/1784))

### Fixes

- ActivityFramesTracker does not throw if Activity has not been added ([#1782](https://github.com/getsentry/sentry-java/pull/1782))
- PerformanceAndroidEventProcessor uses up to date isTracingEnabled set on Configuration callback ([#1786](https://github.com/getsentry/sentry-java/pull/1786))

## 5.2.4

### Fixes

- Window.FEATURE_NO_TITLE does not work when using activity traces ([#1769](https://github.com/getsentry/sentry-java/pull/1769))
- unregister UncaughtExceptionHandler on close ([#1770](https://github.com/getsentry/sentry-java/pull/1770))

## 5.2.3

### Fixes

- Make ActivityFramesTracker operations thread-safe ([#1762](https://github.com/getsentry/sentry-java/pull/1762))
- Clone Scope Contexts ([#1763](https://github.com/getsentry/sentry-java/pull/1763))
- Bump: AGP to 7.0.3 ([#1765](https://github.com/getsentry/sentry-java/pull/1765))

## 5.2.2

### Fixes

- Close HostnameCache#executorService on SentryClient#close ([#1757](https://github.com/getsentry/sentry-java/pull/1757))

## 5.2.1

### Features

- Add isCrashedLastRun support ([#1739](https://github.com/getsentry/sentry-java/pull/1739))
- Attach Java vendor and version to events and transactions ([#1703](https://github.com/getsentry/sentry-java/pull/1703))

### Fixes

- Handle exception if Context.registerReceiver throws ([#1747](https://github.com/getsentry/sentry-java/pull/1747))

## 5.2.0

### Features

- Allow setting proguard via Options and/or external resources ([#1728](https://github.com/getsentry/sentry-java/pull/1728))
- Add breadcrumbs for the Apollo integration ([#1726](https://github.com/getsentry/sentry-java/pull/1726))

### Fixes

- Don't set lastEventId for transactions ([#1727](https://github.com/getsentry/sentry-java/pull/1727))
- ActivityLifecycleIntegration#appStartSpan memory leak ([#1732](https://github.com/getsentry/sentry-java/pull/1732))

## 5.2.0-beta.3

### Features

- Add "data" to spans ([#1717](https://github.com/getsentry/sentry-java/pull/1717))

### Fixes

- Check at runtime if AndroidX.Core is available ([#1718](https://github.com/getsentry/sentry-java/pull/1718))
- Should not capture unfinished transaction ([#1719](https://github.com/getsentry/sentry-java/pull/1719))

## 5.2.0-beta.2

### Fixes

- Bump AGP to 7.0.2 ([#1650](https://github.com/getsentry/sentry-java/pull/1650))
- Drop spans in BeforeSpanCallback. ([#1713](https://github.com/getsentry/sentry-java/pull/1713))

## 5.2.0-beta.1

### Features

- Add tracestate HTTP header support ([#1683](https://github.com/getsentry/sentry-java/pull/1683))
- Add option to filter which origins receive tracing headers ([#1698](https://github.com/getsentry/sentry-java/pull/1698))
- Include unfinished spans in transaction ([#1699](https://github.com/getsentry/sentry-java/pull/1699))
- Add static helpers for creating breadcrumbs ([#1702](https://github.com/getsentry/sentry-java/pull/1702))
- Performance support for Android Apollo ([#1705](https://github.com/getsentry/sentry-java/pull/1705))

### Fixes

- Move tags from transaction.contexts.trace.tags to transaction.tags ([#1700](https://github.com/getsentry/sentry-java/pull/1700))

Breaking changes:

- Updated proguard keep rule for enums, which affects consumer application code ([#1694](https://github.com/getsentry/sentry-java/pull/1694))

## 5.1.2

### Fixes

- Servlet 3.1 compatibility issue ([#1681](https://github.com/getsentry/sentry-java/pull/1681))
- Do not drop Contexts key if Collection, Array or Char ([#1680](https://github.com/getsentry/sentry-java/pull/1680))

## 5.1.1

### Features

- Add support for async methods in Spring MVC ([#1652](https://github.com/getsentry/sentry-java/pull/1652))
- Add secondary constructor taking IHub to SentryOkHttpInterceptor ([#1657](https://github.com/getsentry/sentry-java/pull/1657))
- Merge external map properties ([#1656](https://github.com/getsentry/sentry-java/pull/1656))

### Fixes

- Remove onActivityPreCreated call in favor of onActivityCreated ([#1661](https://github.com/getsentry/sentry-java/pull/1661))
- Do not crash if SENSOR_SERVICE throws ([#1655](https://github.com/getsentry/sentry-java/pull/1655))
- Make sure scope is popped when processing request results in exception ([#1665](https://github.com/getsentry/sentry-java/pull/1665))

## 5.1.0

### Features

- Spring WebClient integration ([#1621](https://github.com/getsentry/sentry-java/pull/1621))
- OpenFeign integration ([#1632](https://github.com/getsentry/sentry-java/pull/1632))
- Add more convenient way to pass BeforeSpanCallback in OpenFeign integration ([#1637](https://github.com/getsentry/sentry-java/pull/1637))

### Fixes

- Bump: sentry-native to 0.4.12 ([#1651](https://github.com/getsentry/sentry-java/pull/1651))

## 5.1.0-beta.9

- No documented changes.

## 5.1.0-beta.8

### Features

- Generate Sentry BOM ([#1486](https://github.com/getsentry/sentry-java/pull/1486))

## 5.1.0-beta.7

### Features

- Slow/Frozen frames metrics ([#1609](https://github.com/getsentry/sentry-java/pull/1609))

## 5.1.0-beta.6

### Features

- Add request body extraction for Spring MVC integration ([#1595](https://github.com/getsentry/sentry-java/pull/1595))

### Fixes

- set min sdk version of sentry-android-fragment to API 14 ([#1608](https://github.com/getsentry/sentry-java/pull/1608))
- Ser/Deser of the UserFeedback from cached envelope ([#1611](https://github.com/getsentry/sentry-java/pull/1611))

## 5.1.0-beta.5

### Fixes

- Make SentryAppender non-final for Log4j2 and Logback ([#1603](https://github.com/getsentry/sentry-java/pull/1603))
- Do not throw IAE when tracing header contain invalid trace id ([#1605](https://github.com/getsentry/sentry-java/pull/1605))

## 5.1.0-beta.4

### Fixes

- Update sentry-native to 0.4.11 ([#1591](https://github.com/getsentry/sentry-java/pull/1591))

## 5.1.0-beta.3

### Features

- Spring Webflux integration ([#1529](https://github.com/getsentry/sentry-java/pull/1529))

## 5.1.0-beta.2

### Features

- Support transaction waiting for children to finish. ([#1535](https://github.com/getsentry/sentry-java/pull/1535))
- Capture logged marker in log4j2 and logback appenders ([#1551](https://github.com/getsentry/sentry-java/pull/1551))
- Allow clearing of attachments in the scope ([#1562](https://github.com/getsentry/sentry-java/pull/1562))
- Set mechanism type in SentryExceptionResolver ([#1556](https://github.com/getsentry/sentry-java/pull/1556))
- Perf. for fragments ([#1528](https://github.com/getsentry/sentry-java/pull/1528))

### Fixes

- Handling missing Spring Security on classpath on Java 8 ([#1552](https://github.com/getsentry/sentry-java/pull/1552))
- Use a different method to get strings from JNI, and avoid excessive Stack Space usage. ([#1214](https://github.com/getsentry/sentry-java/pull/1214))
- Add data field to SentrySpan ([#1555](https://github.com/getsentry/sentry-java/pull/1555))
- Clock drift issue when calling DateUtils#getDateTimeWithMillisPrecision ([#1557](https://github.com/getsentry/sentry-java/pull/1557))
- Prefer snake case for HTTP integration data keys ([#1559](https://github.com/getsentry/sentry-java/pull/1559))
- Assign lastEventId only if event was queued for submission ([#1565](https://github.com/getsentry/sentry-java/pull/1565))

## 5.1.0-beta.1

### Features

- Measure app start time ([#1487](https://github.com/getsentry/sentry-java/pull/1487))
- Automatic breadcrumbs logging for fragment lifecycle ([#1522](https://github.com/getsentry/sentry-java/pull/1522))

## 5.0.1

### Fixes

- Sources and Javadoc artifacts were mixed up ([#1515](https://github.com/getsentry/sentry-java/pull/1515))

## 5.0.0

This release brings many improvements but also new features:

- OkHttp Interceptor for Android ([#1330](https://github.com/getsentry/sentry-java/pull/1330))
- GraalVM Native Image Compatibility ([#1329](https://github.com/getsentry/sentry-java/pull/1329))
- Add option to ignore exceptions by type ([#1352](https://github.com/getsentry/sentry-java/pull/1352))
- Enrich transactions with device contexts ([#1430](https://github.com/getsentry/sentry-java/pull/1430)) ([#1469](https://github.com/getsentry/sentry-java/pull/1469))
- Better interoperability with Kotlin null-safety ([#1439](https://github.com/getsentry/sentry-java/pull/1439)) and ([#1462](https://github.com/getsentry/sentry-java/pull/1462))
- Add coroutines support ([#1479](https://github.com/getsentry/sentry-java/pull/1479))
- OkHttp callback for Customising the Span ([#1478](https://github.com/getsentry/sentry-java/pull/1478))
- Add breadcrumb in Spring RestTemplate integration ([#1481](https://github.com/getsentry/sentry-java/pull/1481))

Breaking changes:

- Migration Guide for [Java](https://docs.sentry.io/platforms/java/migration/)
- Migration Guide for [Android](https://docs.sentry.io/platforms/android/migration/)

Other fixes:

- Fix: Add attachmentType to envelope ser/deser. ([#1504](https://github.com/getsentry/sentry-java/pull/1504))

Thank you:

- @maciejwalkowiak for coding most of it.

## 5.0.0-beta.7

### Fixes


- Ref: Deprecate SentryBaseEvent#getOriginThrowable and add SentryBaseEvent#getThrowableMechanism ([#1502](https://github.com/getsentry/sentry-java/pull/1502))
- Graceful Shutdown flushes event instead of Closing SDK ([#1500](https://github.com/getsentry/sentry-java/pull/1500))
- Do not append threads that come from the EnvelopeFileObserver ([#1501](https://github.com/getsentry/sentry-java/pull/1501))
- Ref: Deprecate cacheDirSize and add maxCacheItems ([#1499](https://github.com/getsentry/sentry-java/pull/1499))
- Append all threads if Hint is Cached but attachThreads is enabled ([#1503](https://github.com/getsentry/sentry-java/pull/1503))

## 5.0.0-beta.6

### Features

- Add secondary constructor to SentryOkHttpInterceptor ([#1491](https://github.com/getsentry/sentry-java/pull/1491))
- Add option to enable debug mode in Log4j2 integration ([#1492](https://github.com/getsentry/sentry-java/pull/1492))

### Fixes

- Ref: Replace clone() with copy constructor ([#1496](https://github.com/getsentry/sentry-java/pull/1496))

## 5.0.0-beta.5

### Features

- OkHttp callback for Customising the Span ([#1478](https://github.com/getsentry/sentry-java/pull/1478))
- Add breadcrumb in Spring RestTemplate integration ([#1481](https://github.com/getsentry/sentry-java/pull/1481))
- Add coroutines support ([#1479](https://github.com/getsentry/sentry-java/pull/1479))

### Fixes

- Cloning Stack ([#1483](https://github.com/getsentry/sentry-java/pull/1483))

## 5.0.0-beta.4

### Fixes

- Enrich Transactions with Context Data ([#1469](https://github.com/getsentry/sentry-java/pull/1469))
- Bump: Apache HttpClient to 5.0.4 ([#1476](https://github.com/getsentry/sentry-java/pull/1476))

## 5.0.0-beta.3

### Fixes

- Handling immutable collections on SentryEvent and protocol objects ([#1468](https://github.com/getsentry/sentry-java/pull/1468))
- Associate event with transaction when thrown exception is not a direct cause ([#1463](https://github.com/getsentry/sentry-java/pull/1463))
- Ref: nullability annotations to Sentry module ([#1439](https://github.com/getsentry/sentry-java/pull/1439)) and ([#1462](https://github.com/getsentry/sentry-java/pull/1462))
- NPE when adding Context Data with null values for log4j2 ([#1465](https://github.com/getsentry/sentry-java/pull/1465))

## 5.0.0-beta.2

### Fixes

- sentry-android-timber package sets sentry.java.android.timber as SDK name ([#1456](https://github.com/getsentry/sentry-java/pull/1456))
- When AppLifecycleIntegration is closed, it should remove observer using UI thread ([#1459](https://github.com/getsentry/sentry-java/pull/1459))
- Bump: AGP to 4.2.0 ([#1460](https://github.com/getsentry/sentry-java/pull/1460))

Breaking Changes:

- Remove: Settings.Secure.ANDROID_ID in favor of generated installationId ([#1455](https://github.com/getsentry/sentry-java/pull/1455))
- Rename: enableSessionTracking to enableAutoSessionTracking ([#1457](https://github.com/getsentry/sentry-java/pull/1457))

## 5.0.0-beta.1

### Fixes

- Ref: Refactor converting HttpServletRequest to Sentry Request in Spring integration ([#1387](https://github.com/getsentry/sentry-java/pull/1387))
- Bump: sentry-native to 0.4.9 ([#1431](https://github.com/getsentry/sentry-java/pull/1431))
- Activity tracing auto instrumentation for Android API < 29 ([#1402](https://github.com/getsentry/sentry-java/pull/1402))
- use connection and read timeouts in ApacheHttpClient based transport ([#1397](https://github.com/getsentry/sentry-java/pull/1397))
- set correct transaction status for unhandled exceptions in SentryTracingFilter ([#1406](https://github.com/getsentry/sentry-java/pull/1406))
- handle network errors in SentrySpanClientHttpRequestInterceptor ([#1407](https://github.com/getsentry/sentry-java/pull/1407))
- set scope on transaction ([#1409](https://github.com/getsentry/sentry-java/pull/1409))
- set status and associate events with transactions ([#1426](https://github.com/getsentry/sentry-java/pull/1426))
- Do not set free memory and is low memory fields when it's a NDK hard crash ([#1399](https://github.com/getsentry/sentry-java/pull/1399))
- Apply user from the scope to transaction ([#1424](https://github.com/getsentry/sentry-java/pull/1424))
- Pass maxBreadcrumbs config. to sentry-native ([#1425](https://github.com/getsentry/sentry-java/pull/1425))
- Run event processors and enrich transactions with contexts ([#1430](https://github.com/getsentry/sentry-java/pull/1430))
- Set Span status for OkHttp integration ([#1447](https://github.com/getsentry/sentry-java/pull/1447))
- Set user on transaction in Spring & Spring Boot integrations ([#1443](https://github.com/getsentry/sentry-java/pull/1443))

## 4.4.0-alpha.2

### Features

- Add option to ignore exceptions by type ([#1352](https://github.com/getsentry/sentry-java/pull/1352))
- Sentry closes Android NDK and ShutdownHook integrations ([#1358](https://github.com/getsentry/sentry-java/pull/1358))
- Allow inheritance of SentryHandler class in sentry-jul package([#1367](https://github.com/getsentry/sentry-java/pull/1367))
- Make NoOpHub public ([#1379](https://github.com/getsentry/sentry-java/pull/1379))
- Configure max spans per transaction ([#1394](https://github.com/getsentry/sentry-java/pull/1394))

### Fixes

- Bump: Upgrade Apache HttpComponents Core to 5.0.3 ([#1375](https://github.com/getsentry/sentry-java/pull/1375))
- NPE when MDC contains null values (sentry-logback) ([#1364](https://github.com/getsentry/sentry-java/pull/1364))
- Avoid NPE when MDC contains null values (sentry-jul) ([#1385](https://github.com/getsentry/sentry-java/pull/1385))
- Accept only non null value maps ([#1368](https://github.com/getsentry/sentry-java/pull/1368))
- Do not bind transactions to scope by default. ([#1376](https://github.com/getsentry/sentry-java/pull/1376))
- Hub thread safety ([#1388](https://github.com/getsentry/sentry-java/pull/1388))
- SentryTransactionAdvice should operate on the new scope ([#1389](https://github.com/getsentry/sentry-java/pull/1389))

## 4.4.0-alpha.1

### Features

- Add an overload for `startTransaction` that sets the created transaction to the Scope ([#1313](https://github.com/getsentry/sentry-java/pull/1313))
- Set SDK version on Transactions ([#1307](https://github.com/getsentry/sentry-java/pull/1307))
- GraalVM Native Image Compatibility ([#1329](https://github.com/getsentry/sentry-java/pull/1329))
- Add OkHttp client application interceptor ([#1330](https://github.com/getsentry/sentry-java/pull/1330))

### Fixes

- Bump: sentry-native to 0.4.8
- Ref: Separate user facing and protocol classes in the Performance feature ([#1304](https://github.com/getsentry/sentry-java/pull/1304))
- Use logger set on SentryOptions in GsonSerializer ([#1308](https://github.com/getsentry/sentry-java/pull/1308))
- Use the bindToScope correctly
- Allow 0.0 to be set on tracesSampleRate ([#1328](https://github.com/getsentry/sentry-java/pull/1328))
- set "java" platform to transactions ([#1332](https://github.com/getsentry/sentry-java/pull/1332))
- Allow disabling tracing through SentryOptions ([#1337](https://github.com/getsentry/sentry-java/pull/1337))

## 4.3.0

### Features

- Activity tracing auto instrumentation

### Fixes

- Aetting in-app-includes from external properties ([#1291](https://github.com/getsentry/sentry-java/pull/1291))
- Initialize Sentry in Logback appender when DSN is not set in XML config ([#1296](https://github.com/getsentry/sentry-java/pull/1296))
- JUL integration SDK name ([#1293](https://github.com/getsentry/sentry-java/pull/1293))

## 4.2.0

### Features

- Improve EventProcessor nullability annotations ([#1229](https://github.com/getsentry/sentry-java/pull/1229)).
- Add ability to flush events synchronously.
- Support @SentrySpan and @SentryTransaction on classes and interfaces. ([#1243](https://github.com/getsentry/sentry-java/pull/1243))
- Do not serialize empty collections and maps ([#1245](https://github.com/getsentry/sentry-java/pull/1245))
- Integration interface better compatibility with Kotlin null-safety
- Simplify Sentry configuration in Spring integration ([#1259](https://github.com/getsentry/sentry-java/pull/1259))
- Simplify configuring Logback integration when environment variable with the DSN is not set ([#1271](https://github.com/getsentry/sentry-java/pull/1271))
- Add Request to the Scope. [#1270](https://github.com/getsentry/sentry-java/pull/1270))
- Optimize SentryTracingFilter when hub is disabled.

### Fixes

- Bump: sentry-native to 0.4.7
- Optimize DuplicateEventDetectionEventProcessor performance ([#1247](https://github.com/getsentry/sentry-java/pull/1247)).
- Prefix sdk.package names with io.sentry ([#1249](https://github.com/getsentry/sentry-java/pull/1249))
- Remove experimental annotation for Attachment ([#1257](https://github.com/getsentry/sentry-java/pull/1257))
- Mark stacktrace as snapshot if captured at arbitrary moment ([#1231](https://github.com/getsentry/sentry-java/pull/1231))
- Disable Gson HTML escaping
- Make the ANR Atomic flags immutable
- Prevent NoOpHub from creating heavy SentryOptions objects ([#1272](https://github.com/getsentry/sentry-java/pull/1272))
- SentryTransaction#getStatus NPE ([#1273](https://github.com/getsentry/sentry-java/pull/1273))
- Discard unfinished Spans before sending them over to Sentry ([#1279](https://github.com/getsentry/sentry-java/pull/1279))
- Interrupt the thread in QueuedThreadPoolExecutor ([#1276](https://github.com/getsentry/sentry-java/pull/1276))
- SentryTransaction#finish should not clear another transaction from the scope ([#1278](https://github.com/getsentry/sentry-java/pull/1278))

Breaking Changes:
- Enchancement: SentryExceptionResolver should not send handled errors by default ([#1248](https://github.com/getsentry/sentry-java/pull/1248)).
- Ref: Simplify RestTemplate instrumentation ([#1246](https://github.com/getsentry/sentry-java/pull/1246))
- Enchancement: Add overloads for startTransaction taking op and description ([#1244](https://github.com/getsentry/sentry-java/pull/1244))

## 4.1.0

### Features

- Improve Kotlin compatibility for SdkVersion ([#1213](https://github.com/getsentry/sentry-java/pull/1213))
- Support logging via JUL ([#1211](https://github.com/getsentry/sentry-java/pull/1211))

### Fixes

- Returning Sentry trace header from Span ([#1217](https://github.com/getsentry/sentry-java/pull/1217))
- Remove misleading error logs ([#1222](https://github.com/getsentry/sentry-java/pull/1222))

## 4.0.0

This release brings the Sentry Performance feature to Java SDK, Spring, Spring Boot, and Android integrations. Read more in the reference documentation:

- [Performance for Java](https://docs.sentry.io/platforms/java/performance/)
- [Performance for Spring](https://docs.sentry.io/platforms/java/guides/spring/)
- [Performance for Spring Boot](https://docs.sentry.io/platforms/java/guides/spring-boot/)
- [Performance for Android](https://docs.sentry.io/platforms/android/performance/)

### Other improvements:

#### Core:

- Improved loading external configuration:
  - Load `sentry.properties` from the application's current working directory ([#1046](https://github.com/getsentry/sentry-java/pull/1046))
  - Resolve `in-app-includes`, `in-app-excludes`, `tags`, `debug`, `uncaught.handler.enabled` parameters from the external configuration
- Set global tags on SentryOptions and load them from external configuration ([#1066](https://github.com/getsentry/sentry-java/pull/1066))
- Add support for attachments ([#1082](https://github.com/getsentry/sentry-java/pull/1082))
- Resolve `servername` from the localhost address
- Simplified transport configuration through setting `TransportFactory` instead of `ITransport` on SentryOptions ([#1124](https://github.com/getsentry/sentry-java/pull/1124))

#### Spring Boot:

- Add the ability to register multiple `OptionsConfiguration` beans ([#1093](https://github.com/getsentry/sentry-java/pull/1093))
- Initialize Logback after context refreshes ([#1129](https://github.com/getsentry/sentry-java/pull/1129))

#### Android:

- Add `isSideLoaded` and `installerStore` tags automatically (Where your App. was installed from eg Google Play, Amazon Store, downloaded APK, etc...)
- Bump: sentry-native to 0.4.6
- Bump: Gradle to 6.8.1 and AGP to 4.1.2

## 4.0.0-beta.1

### Features

- Add addToTransactions to Attachment ([#1191](https://github.com/getsentry/sentry-java/pull/1191))
- Support SENTRY_TRACES_SAMPLE_RATE conf. via env variables ([#1171](https://github.com/getsentry/sentry-java/pull/1171))
- Pass request to CustomSamplingContext in Spring integration ([#1172](https://github.com/getsentry/sentry-java/pull/1172))
- Move `SentrySpanClientHttpRequestInterceptor` to Spring module ([#1181](https://github.com/getsentry/sentry-java/pull/1181))
- Add overload for `transaction/span.finish(SpanStatus)` ([#1182](https://github.com/getsentry/sentry-java/pull/1182))
- Simplify registering traces sample callback in Spring integration ([#1184](https://github.com/getsentry/sentry-java/pull/1184))
- Polish Performance API ([#1165](https://github.com/getsentry/sentry-java/pull/1165))
- Set "debug" through external properties ([#1186](https://github.com/getsentry/sentry-java/pull/1186))
- Simplify Spring integration ([#1188](https://github.com/getsentry/sentry-java/pull/1188))
- Init overload with dsn ([#1195](https://github.com/getsentry/sentry-java/pull/1195))
- Enable Kotlin map-like access on CustomSamplingContext ([#1192](https://github.com/getsentry/sentry-java/pull/1192))
- Auto register custom ITransportFactory in Spring integration ([#1194](https://github.com/getsentry/sentry-java/pull/1194))
- Improve Kotlin property access in Performance API ([#1193](https://github.com/getsentry/sentry-java/pull/1193))
- Copy options tags to transactions ([#1198](https://github.com/getsentry/sentry-java/pull/1198))
- Add convenient method for accessing event's throwable ([#1202](https://github.com/getsentry/sentry-java/pull/1202))

### Fixes

- Ref: Set SpanContext on SentryTransaction to avoid potential NPE ([#1173](https://github.com/getsentry/sentry-java/pull/1173))
- Free Local Refs manually due to Android local ref. count limits
- Bring back support for setting transaction name without ongoing transaction ([#1183](https://github.com/getsentry/sentry-java/pull/1183))

## 4.0.0-alpha.3

### Features

- Improve ITransaction and ISpan null-safety compatibility ([#1161](https://github.com/getsentry/sentry-java/pull/1161))
- Automatically assign span context to captured events ([#1156](https://github.com/getsentry/sentry-java/pull/1156))
- Autoconfigure Apache HttpClient 5 based Transport in Spring Boot integration ([#1143](https://github.com/getsentry/sentry-java/pull/1143))
- Send user.ip_address = {{auto}} when sendDefaultPii is true ([#1015](https://github.com/getsentry/sentry-java/pull/1015))
- Read tracesSampleRate from AndroidManifest
- OutboxSender supports all envelope item types ([#1158](https://github.com/getsentry/sentry-java/pull/1158))
- Read `uncaught.handler.enabled` property from the external configuration
- Resolve servername from the localhost address
- Add maxAttachmentSize to SentryOptions ([#1138](https://github.com/getsentry/sentry-java/pull/1138))
- Drop invalid attachments ([#1134](https://github.com/getsentry/sentry-java/pull/1134))
- Set isSideLoaded info tags
- Add non blocking Apache HttpClient 5 based Transport ([#1136](https://github.com/getsentry/sentry-java/pull/1136))

### Fixes

- Ref: Make Attachment immutable ([#1120](https://github.com/getsentry/sentry-java/pull/1120))
- Ref: using Calendar to generate Dates
- Ref: Return NoOpTransaction instead of null ([#1126](https://github.com/getsentry/sentry-java/pull/1126))
- Ref: `ITransport` implementations are now responsible for executing request in asynchronous or synchronous way ([#1118](https://github.com/getsentry/sentry-java/pull/1118))
- Ref: Add option to set `TransportFactory` instead of `ITransport` on `SentryOptions` ([#1124](https://github.com/getsentry/sentry-java/pull/1124))
- Ref: Simplify ITransport creation in ITransportFactory ([#1135](https://github.com/getsentry/sentry-java/pull/1135))
- Fixes and Tests: Session serialization and deserialization
- Inheriting sampling decision from parent ([#1100](https://github.com/getsentry/sentry-java/pull/1100))
- Exception only sets a stack trace if there are frames
- Initialize Logback after context refreshes ([#1129](https://github.com/getsentry/sentry-java/pull/1129))
- Do not crash when passing null values to @Nullable methods, eg User and Scope
- Resolving dashed properties from external configuration
- Consider {{ auto }} as a default ip address ([#1015](https://github.com/getsentry/sentry-java/pull/1015))
- Set release and environment on Transactions ([#1152](https://github.com/getsentry/sentry-java/pull/1152))
- Do not set transaction on the scope automatically

## 4.0.0-alpha.2

### Features

- Add basic support for attachments ([#1082](https://github.com/getsentry/sentry-java/pull/1082))
- Set transaction name on events and transactions sent using Spring integration ([#1067](https://github.com/getsentry/sentry-java/pull/1067))
- Set global tags on SentryOptions and load them from external configuration ([#1066](https://github.com/getsentry/sentry-java/pull/1066))
- Add API validator and remove deprecated methods
- Add more convenient method to start a child span ([#1073](https://github.com/getsentry/sentry-java/pull/1073))
- Autoconfigure traces callback in Spring Boot integration ([#1074](https://github.com/getsentry/sentry-java/pull/1074))
- Resolve in-app-includes and in-app-excludes parameters from the external configuration
- Make InAppIncludesResolver public ([#1084](https://github.com/getsentry/sentry-java/pull/1084))
- Add the ability to register multiple OptionsConfiguration beans ([#1093](https://github.com/getsentry/sentry-java/pull/1093))
- Database query tracing with datasource-proxy ([#1095](https://github.com/getsentry/sentry-java/pull/1095))

### Fixes

- Ref: Refactor resolving SpanContext for Throwable ([#1068](https://github.com/getsentry/sentry-java/pull/1068))
- Ref: Change "op" to "operation" in @SentrySpan and @SentryTransaction
- Remove method reference in SentryEnvelopeItem ([#1091](https://github.com/getsentry/sentry-java/pull/1091))
- Set current thread only if there are no exceptions
- SentryOptions creates GsonSerializer by default
- Append DebugImage list if event already has it
- Sort breadcrumbs by Date if there are breadcrumbs already in the event

## 4.0.0-alpha.1

### Features

- Load `sentry.properties` from the application's current working directory ([#1046](https://github.com/getsentry/sentry-java/pull/1046))
- Performance monitoring ([#971](https://github.com/getsentry/sentry-java/pull/971))
- Performance monitoring for Spring Boot applications ([#971](https://github.com/getsentry/sentry-java/pull/971))

### Fixes

- Ref: Refactor JSON deserialization ([#1047](https://github.com/getsentry/sentry-java/pull/1047))

## 3.2.1

### Fixes

- Set current thread only if theres no exceptions ([#1064](https://github.com/getsentry/sentry-java/pull/1064))
- Append DebugImage list if event already has it ([#1092](https://github.com/getsentry/sentry-java/pull/1092))
- Sort breadcrumbs by Date if there are breadcrumbs already in the event ([#1094](https://github.com/getsentry/sentry-java/pull/1094))
- Free Local Refs manually due to Android local ref. count limits  ([#1179](https://github.com/getsentry/sentry-java/pull/1179))

## 3.2.0

### Features

- Expose a Module (Debug images) Loader for Android thru sentry-native ([#1043](https://github.com/getsentry/sentry-java/pull/1043))
- Added java doc to protocol classes based on sentry-data-schemes project ([#1045](https://github.com/getsentry/sentry-java/pull/1045))
- Make SentryExceptionResolver Order configurable to not send handled web exceptions ([#1008](https://github.com/getsentry/sentry-java/pull/1008))
- Resolve HTTP Proxy parameters from the external configuration ([#1028](https://github.com/getsentry/sentry-java/pull/1028))
- Sentry NDK integration is compiled against default NDK version based on AGP's version ([#1048](https://github.com/getsentry/sentry-java/pull/1048))

### Fixes

- Bump: AGP 4.1.1 ([#1040](https://github.com/getsentry/sentry-java/pull/1040))
- Update to sentry-native 0.4.4 and fix shared library builds ([#1039](https://github.com/getsentry/sentry-java/pull/1039))
- use neutral Locale for String operations ([#1033](https://github.com/getsentry/sentry-java/pull/1033))
- Clean up JNI code and properly free strings ([#1050](https://github.com/getsentry/sentry-java/pull/1050))
- set userId for hard-crashes if no user is set ([#1049](https://github.com/getsentry/sentry-java/pull/1049))

## 3.1.3

### Fixes

- Fix broken NDK integration on 3.1.2 (release failed on packaging a .so file)
- Increase max cached events to 30 ([#1029](https://github.com/getsentry/sentry-java/pull/1029))
- Normalize DSN URI ([#1030](https://github.com/getsentry/sentry-java/pull/1030))

## 3.1.2

### Features

- Manually capturing User Feedback
- Set environment to "production" by default.
- Make public the Breadcrumb constructor that accepts a Date ([#1012](https://github.com/getsentry/sentry-java/pull/1012))

### Fixes

- ref: Validate event id on user feedback submission

## 3.1.1

### Features

- Bind logging related SentryProperties to Slf4j Level instead of Logback to improve Log4j2 compatibility

### Fixes

- Prevent Logback and Log4j2 integrations from re-initializing Sentry when Sentry is already initialized
- Make sure HttpServletRequestSentryUserProvider runs by default before custom SentryUserProvider beans
- Fix setting up Sentry in Spring Webflux annotation by changing the scope of Spring WebMvc related dependencies

## 3.1.0

### Features

- Make getThrowable public and improve set contexts ([#967](https://github.com/getsentry/sentry-java/pull/967))
- Accepted quoted values in properties from external configuration ([#972](https://github.com/getsentry/sentry-java/pull/972))

### Fixes

- Auto-Configure `inAppIncludes` in Spring Boot integration ([#966](https://github.com/getsentry/sentry-java/pull/966))
- Bump: Android Gradle Plugin 4.0.2 ([#968](https://github.com/getsentry/sentry-java/pull/968))
- Don't require `sentry.dsn` to be set when using `io.sentry:sentry-spring-boot-starter` and `io.sentry:sentry-logback` together ([#965](https://github.com/getsentry/sentry-java/pull/965))
- Remove chunked streaming mode ([#974](https://github.com/getsentry/sentry-java/pull/974))
- Android 11 + targetSdkVersion 30 crashes Sentry on start ([#977](https://github.com/getsentry/sentry-java/pull/977))

## 3.0.0

## Java + Android

This release marks the re-unification of Java and Android SDK code bases.
It's based on the Android 2.0 SDK, which implements [Sentry's unified API](https://develop.sentry.dev/sdk/unified-api/).

Considerable changes were done, which include a lot of improvements. More are covered below, but the highlights are:

- Improved `log4j2` integration
  - Capture breadcrumbs for level INFO and higher
  - Raises event for ERROR and higher.
  - Minimum levels are configurable.
  - Optionally initializes the SDK via appender.xml
- Dropped support to `log4j`.
- Improved `logback` integration
  - Capture breadcrumbs for level INFO and higher
  - Raises event for ERROR and higher.
  - Minimum levels are configurable.
  - Optionally initializes the SDK via appender.xml
  - Configurable via Spring integration if both are enabled
- Spring
  - No more duplicate events with Spring and logback
  - Auto initalizes if DSN is available
  - Configuration options available with auto complete
- Google App Engine support dropped

## What’s Changed

- Callback to validate SSL certificate ([#944](https://github.com/getsentry/sentry-java/pull/944))
- Attach stack traces enabled by default

### Android specific

- Release health enabled by default for Android
- Sync of Scopes for Java -> Native (NDK)
- Bump Sentry-Native v0.4.2
- Android 11 Support

[Android migration docs](https://docs.sentry.io/platforms/android/migration/#migrating-from-sentry-android-2x-to-sentry-android-3x)

### Java specific

- Unified API for Java SDK and integrations (Spring, Spring boot starter, Servlet, Logback, Log4j2)

New Java [docs](https://docs.sentry.io/platforms/java/) are live and being improved.

## Acquisition

Packages were released on [`bintray sentry-java`](https://dl.bintray.com/getsentry/sentry-java/io/sentry/), [`bintray sentry-android`](https://dl.bintray.com/getsentry/sentry-android/io/sentry/), [`jcenter`](https://jcenter.bintray.com/io/sentry/) and [`mavenCentral`](https://repo.maven.apache.org/maven2/io/sentry/)

## Where is the Java 1.7 code base?

The previous Java releases, are all available in this repository through the tagged releases.
## 3.0.0-beta.1

## What’s Changed

- feat: ssl support ([#944](https://github.com/getsentry/sentry-java/pull/944)) @ninekaw9 @marandaneto
- feat: sync Java to C ([#937](https://github.com/getsentry/sentry-java/pull/937)) @bruno-garcia @marandaneto
- feat: Auto-configure Logback appender in Spring Boot integration. ([#938](https://github.com/getsentry/sentry-java/pull/938)) @maciejwalkowiak
- feat: Add Servlet integration. ([#935](https://github.com/getsentry/sentry-java/pull/935)) @maciejwalkowiak
- fix: Pop scope at the end of the request in Spring integration. ([#936](https://github.com/getsentry/sentry-java/pull/936)) @maciejwalkowiak
- bump: Upgrade Spring Boot to 2.3.4. ([#932](https://github.com/getsentry/sentry-java/pull/932)) @maciejwalkowiak
- fix: Do not set cookies when send pii is set to false. ([#931](https://github.com/getsentry/sentry-java/pull/931)) @maciejwalkowiak

Packages were released on [`bintray sentry-java`](https://dl.bintray.com/getsentry/sentry-java/io/sentry/), [`bintray sentry-android`](https://dl.bintray.com/getsentry/sentry-android/io/sentry/), [`jcenter`](https://jcenter.bintray.com/io/sentry/) and [`mavenCentral`](https://repo.maven.apache.org/maven2/io/sentry/)

We'd love to get feedback.

## 3.0.0-alpha.3

### Features

- Enable attach stack traces and disable attach threads by default ([#921](https://github.com/getsentry/sentry-java/pull/921)) @marandaneto

### Fixes

- Bump sentry-native to 0.4.2 ([#926](https://github.com/getsentry/sentry-java/pull/926)) @marandaneto
- ref: remove log level as RN do not use it anymore ([#924](https://github.com/getsentry/sentry-java/pull/924)) @marandaneto
- Read sample rate correctly from manifest meta data ([#923](https://github.com/getsentry/sentry-java/pull/923)) @marandaneto

Packages were released on [`bintray sentry-android`](https://dl.bintray.com/getsentry/sentry-android/io/sentry/) and [`bintray sentry-java`](https://dl.bintray.com/getsentry/sentry-java/io/sentry/)

We'd love to get feedback.

## 3.0.0-alpha.2

TBD

Packages were released on [bintray](https://dl.bintray.com/getsentry/maven/io/sentry/)

> Note: This release marks the unification of the Java and Android Sentry codebases based on the core of the Android SDK (version 2.x).
Previous releases for the Android SDK (version 2.x) can be found on the now archived: https://github.com/getsentry/sentry-android/

## 3.0.0-alpha.1

### Features

### Fixes


## New releases will happen on a different repository:

https://github.com/getsentry/sentry-java

## What’s Changed

### Features

### Fixes


- feat: enable release health by default

Packages were released on [`bintray`](https://dl.bintray.com/getsentry/sentry-android/io/sentry/sentry-android/), [`jcenter`](https://jcenter.bintray.com/io/sentry/sentry-android/) and [`mavenCentral`](https://repo.maven.apache.org/maven2/io/sentry/sentry-android/)

We'd love to get feedback.

## 2.3.1

### Fixes

- Add main thread checker for the app lifecycle integration ([#525](https://github.com/getsentry/sentry-android/pull/525)) @marandaneto
- Set correct migration link ([#523](https://github.com/getsentry/sentry-android/pull/523)) @fupduck
- Warn about Sentry re-initialization. ([#521](https://github.com/getsentry/sentry-android/pull/521)) @maciejwalkowiak
- Set SDK version in `MainEventProcessor`. ([#513](https://github.com/getsentry/sentry-android/pull/513)) @maciejwalkowiak
- Bump sentry-native to 0.4.0 ([#512](https://github.com/getsentry/sentry-android/pull/512)) @marandaneto
- Bump Gradle to 6.6 and fix linting issues ([#510](https://github.com/getsentry/sentry-android/pull/510)) @marandaneto
- fix(sentry-java): Contexts belong on the Scope ([#504](https://github.com/getsentry/sentry-android/pull/504)) @maciejwalkowiak
- Add tests for verifying scope changes thread isolation ([#508](https://github.com/getsentry/sentry-android/pull/508)) @maciejwalkowiak
- Set `SdkVersion` in default `SentryOptions` created in sentry-core module ([#506](https://github.com/getsentry/sentry-android/pull/506)) @maciejwalkowiak

Packages were released on [`bintray`](https://dl.bintray.com/getsentry/sentry-android/io/sentry/sentry-android/), [`jcenter`](https://jcenter.bintray.com/io/sentry/sentry-android/) and [`mavenCentral`](https://repo.maven.apache.org/maven2/io/sentry/sentry-android/)

We'd love to get feedback.

## 2.3.0

### Features

- Add console application sample. ([#502](https://github.com/getsentry/sentry-android/pull/502)) @maciejwalkowiak
- Log stacktraces in SystemOutLogger ([#498](https://github.com/getsentry/sentry-android/pull/498)) @maciejwalkowiak
- Add method to add breadcrumb with string parameter. ([#501](https://github.com/getsentry/sentry-android/pull/501)) @maciejwalkowiak

### Fixes

- Converting UTC and ISO timestamp when missing Locale/TimeZone do not error ([#505](https://github.com/getsentry/sentry-android/pull/505)) @marandaneto
- Call `Sentry#close` on JVM shutdown. ([#497](https://github.com/getsentry/sentry-android/pull/497)) @maciejwalkowiak
- ref: sentry-core changes for console app ([#473](https://github.com/getsentry/sentry-android/pull/473)) @marandaneto

Obs: If you are using its own instance of `Hub`/`SentryClient` and reflection to set up the SDK to be usable within Libraries, this change may break your code, please fix the renamed classes.

Packages were released on [`bintray`](https://dl.bintray.com/getsentry/sentry-android/io/sentry/sentry-android/), [`jcenter`](https://jcenter.bintray.com/io/sentry/sentry-android/) and [`mavenCentral`](https://repo.maven.apache.org/maven2/io/sentry/sentry-android/)

We'd love to get feedback.

## 2.2.2

### Features

- Add sdk to envelope header ([#488](https://github.com/getsentry/sentry-android/pull/488)) @marandaneto
- Log request if response code is not 200 ([#484](https://github.com/getsentry/sentry-android/pull/484)) @marandaneto

### Fixes

- Bump plugin versions ([#487](https://github.com/getsentry/sentry-android/pull/487)) @marandaneto
- Bump: AGP 4.0.1 ([#486](https://github.com/getsentry/sentry-android/pull/486)) @marandaneto

Packages were released on [`bintray`](https://dl.bintray.com/getsentry/sentry-android/io/sentry/sentry-android/), [`jcenter`](https://jcenter.bintray.com/io/sentry/sentry-android/) and [`mavenCentral`](https://repo.maven.apache.org/maven2/io/sentry/sentry-android/)

We'd love to get feedback.

## 2.2.1

### Fixes

- Timber adds breadcrumb even if event level is < minEventLevel ([#480](https://github.com/getsentry/sentry-android/pull/480)) @marandaneto
- Contexts serializer avoids reflection and fixes desugaring issue ([#478](https://github.com/getsentry/sentry-android/pull/478)) @marandaneto
- clone session before sending to the transport ([#474](https://github.com/getsentry/sentry-android/pull/474)) @marandaneto
- Bump Gradle 6.5.1 ([#479](https://github.com/getsentry/sentry-android/pull/479)) @marandaneto

Packages were released on [`bintray`](https://dl.bintray.com/getsentry/sentry-android/io/sentry/sentry-android/), [`jcenter`](https://jcenter.bintray.com/io/sentry/sentry-android/) and [`mavenCentral`](https://repo.maven.apache.org/maven2/io/sentry/sentry-android/)

We'd love to get feedback.

## 2.2.0

### Fixes

- Negative session sequence if the date is before java date epoch ([#471](https://github.com/getsentry/sentry-android/pull/471)) @marandaneto
- Deserialise unmapped contexts values from envelope ([#470](https://github.com/getsentry/sentry-android/pull/470)) @marandaneto
- Bump: sentry-native 0.3.4 ([#468](https://github.com/getsentry/sentry-android/pull/468)) @marandaneto

- feat: timber integration ([#464](https://github.com/getsentry/sentry-android/pull/464)) @marandaneto

1) To add integrations it requires a [manual initialization](https://docs.sentry.io/platforms/android/#manual-initialization) of the Android SDK.

2) Add the `sentry-android-timber` dependency:

```groovy
implementation 'io.sentry:sentry-android-timber:{version}' // version >= 2.2.0
```

3) Initialize and add the `SentryTimberIntegration`:

```java
SentryAndroid.init(this, options -> {
    // default values:
    // minEventLevel = ERROR
    // minBreadcrumbLevel = INFO
    options.addIntegration(new SentryTimberIntegration());

    // custom values for minEventLevel and minBreadcrumbLevel
    // options.addIntegration(new SentryTimberIntegration(SentryLevel.WARNING, SentryLevel.ERROR));
});
```

4) Use the Timber integration:

```java
try {
    int x = 1 / 0;
} catch (Exception e) {
    Timber.e(e);
}
```

Packages were released on [`bintray`](https://dl.bintray.com/getsentry/sentry-android/io/sentry/sentry-android/), [`jcenter`](https://jcenter.bintray.com/io/sentry/sentry-android/) and [`mavenCentral`](https://repo.maven.apache.org/maven2/io/sentry/sentry-android/)

We'd love to get feedback.

## 2.1.7

### Fixes

- Init native libs if available on SDK init ([#461](https://github.com/getsentry/sentry-android/pull/461)) @marandaneto
- Make JVM target explicit in sentry-core ([#462](https://github.com/getsentry/sentry-android/pull/462)) @dilbernd
- Timestamp with millis from react-native should be in UTC format ([#456](https://github.com/getsentry/sentry-android/pull/456)) @marandaneto
- Bump Gradle to 6.5 ([#454](https://github.com/getsentry/sentry-android/pull/454)) @marandaneto

Packages were released on [`bintray`](https://dl.bintray.com/getsentry/sentry-android/io/sentry/sentry-android/), [`jcenter`](https://jcenter.bintray.com/io/sentry/sentry-android/) and [`mavenCentral`](https://repo.maven.apache.org/maven2/io/sentry/sentry-android/)

We'd love to get feedback.

## 2.1.6

### Fixes

- Do not lookup sentry-debug-meta but instead load it directly ([#445](https://github.com/getsentry/sentry-android/pull/445)) @marandaneto
- Regression on v2.1.5 which can cause a crash on SDK init

Packages were released on [`bintray`](https://dl.bintray.com/getsentry/sentry-android/io/sentry/sentry-android/), [`jcenter`](https://jcenter.bintray.com/io/sentry/sentry-android/) and [`mavenCentral`](https://repo.maven.apache.org/maven2/io/sentry/sentry-android/)

We'd love to get feedback.

## 2.1.5

### Fixes

This version has a severe bug and can cause a crash on SDK init

Please upgrade to https://github.com/getsentry/sentry-android/releases/tag/2.1.6

## 2.1.4

### Features

- Make gzip as default content encoding type ([#433](https://github.com/getsentry/sentry-android/pull/433)) @marandaneto
- Use AGP 4 features ([#366](https://github.com/getsentry/sentry-android/pull/366)) @marandaneto
- Create GH Actions CI for Ubuntu/macOS ([#403](https://github.com/getsentry/sentry-android/pull/403)) @marandaneto
- Make root checker better and minimize false positive ([#417](https://github.com/getsentry/sentry-android/pull/417)) @marandaneto

### Fixes

- bump: sentry-native to 0.3.1 ([#440](https://github.com/getsentry/sentry-android/pull/440)) @marandaneto
- Update last session timestamp ([#437](https://github.com/getsentry/sentry-android/pull/437)) @marandaneto
- Filter trim memory breadcrumbs ([#431](https://github.com/getsentry/sentry-android/pull/431)) @marandaneto

Packages were released on [`bintray`](https://dl.bintray.com/getsentry/sentry-android/io/sentry/sentry-android/), [`jcenter`](https://jcenter.bintray.com/io/sentry/sentry-android/) and [`mavenCentral`](https://repo.maven.apache.org/maven2/io/sentry/sentry-android/)

We'd love to get feedback.

## 2.1.3

### Fixes

This fixes several critical bugs in sentry-android 2.0 and 2.1

- Sentry.init register integrations after creating the main Hub instead of doing it in the main Hub ctor ([#427](https://github.com/getsentry/sentry-android/pull/427)) @marandaneto
- make NoOpLogger public ([#425](https://github.com/getsentry/sentry-android/pull/425)) @marandaneto
- ConnectivityChecker returns connection status and events are not trying to be sent if no connection. ([#420](https://github.com/getsentry/sentry-android/pull/420)) @marandaneto
- thread pool executor is a single thread executor instead of scheduled thread executor ([#422](https://github.com/getsentry/sentry-android/pull/422)) @marandaneto
- Add Abnormal to the Session.State enum as its part of the protocol ([#424](https://github.com/getsentry/sentry-android/pull/424)) @marandaneto
- Bump: Gradle to 6.4.1 ([#419](https://github.com/getsentry/sentry-android/pull/419)) @marandaneto

We recommend that you use sentry-android 2.1.3 over the initial release of sentry-android 2.0 and 2.1.

Packages were released on [`bintray`](https://dl.bintray.com/getsentry/sentry-android/io/sentry/sentry-android/), [`jcenter`](https://jcenter.bintray.com/io/sentry/sentry-android/) and [`mavenCentral`](https://repo.maven.apache.org/maven2/io/sentry/sentry-android/)

We'd love to get feedback.

## 2.1.2

### Features

- Added options to configure http transport ([#411](https://github.com/getsentry/sentry-android/pull/411)) @marandaneto

### Fixes

- Phone state breadcrumbs require read_phone_state on older OS versions ([#415](https://github.com/getsentry/sentry-android/pull/415)) @marandaneto @bsergean
- before raising ANR events, we check ProcessErrorStateInfo if available ([#412](https://github.com/getsentry/sentry-android/pull/412)) @marandaneto
- send cached events to use a single thread executor ([#405](https://github.com/getsentry/sentry-android/pull/405)) @marandaneto
- initing SDK on AttachBaseContext ([#409](https://github.com/getsentry/sentry-android/pull/409)) @marandaneto
- sessions can't be abnormal, but exited if not ended properly ([#410](https://github.com/getsentry/sentry-android/pull/410)) @marandaneto

Packages were released on [`bintray`](https://dl.bintray.com/getsentry/sentry-android/io/sentry/sentry-android/), [`jcenter`](https://jcenter.bintray.com/io/sentry/sentry-android/) and [`mavenCentral`](https://repo.maven.apache.org/maven2/io/sentry/sentry-android/)

We'd love to get feedback.

## 2.1.1

### Features

- Added missing getters on Breadcrumb and SentryEvent ([#397](https://github.com/getsentry/sentry-android/pull/397)) @marandaneto
- Add trim memory breadcrumbs ([#395](https://github.com/getsentry/sentry-android/pull/395)) @marandaneto
- Only set breadcrumb extras if not empty ([#394](https://github.com/getsentry/sentry-android/pull/394)) @marandaneto
- Added samples of how to disable automatic breadcrumbs ([#389](https://github.com/getsentry/sentry-android/pull/389)) @marandaneto

### Fixes

- Set missing release, environment and dist to sentry-native options ([#404](https://github.com/getsentry/sentry-android/pull/404)) @marandaneto
- Do not add automatic and empty sensor breadcrumbs ([#401](https://github.com/getsentry/sentry-android/pull/401)) @marandaneto
- ref: removed Thread.sleep from LifecycleWatcher tests, using awaitility and DateProvider ([#392](https://github.com/getsentry/sentry-android/pull/392)) @marandaneto
- ref: added a DateTimeProvider for making retry after testable ([#391](https://github.com/getsentry/sentry-android/pull/391)) @marandaneto
- Bump Gradle to 6.4 ([#390](https://github.com/getsentry/sentry-android/pull/390)) @marandaneto
- Bump sentry-native to 0.2.6 ([#396](https://github.com/getsentry/sentry-android/pull/396)) @marandaneto

Packages were released on [`bintray`](https://dl.bintray.com/getsentry/sentry-android/io/sentry/sentry-android/), [`jcenter`](https://jcenter.bintray.com/io/sentry/sentry-android/) and [`mavenCentral`](https://repo.maven.apache.org/maven2/io/sentry/sentry-android/)

We'd love to get feedback.

## 2.1.0

### Features

- Includes all the changes of 2.1.0 alpha, beta and RC

### Fixes

- fix when PhoneStateListener is not ready for use ([#387](https://github.com/getsentry/sentry-android/pull/387)) @marandaneto
- make ANR 5s by default ([#388](https://github.com/getsentry/sentry-android/pull/388)) @marandaneto
- rate limiting by categories ([#381](https://github.com/getsentry/sentry-android/pull/381)) @marandaneto
- Bump NDK to latest stable version 21.1.6352462 ([#386](https://github.com/getsentry/sentry-android/pull/386)) @marandaneto

Packages were released on [`bintray`](https://dl.bintray.com/getsentry/sentry-android/io/sentry/sentry-android/), [`jcenter`](https://jcenter.bintray.com/io/sentry/sentry-android/) and [`mavenCentral`](https://repo.maven.apache.org/maven2/io/sentry/sentry-android/)

We'd love to get feedback.

## 2.0.3

### Fixes

- patch from 2.1.0-alpha.2 - avoid crash if NDK throws UnsatisfiedLinkError ([#344](https://github.com/getsentry/sentry-android/pull/344)) @marandaneto

Packages were released on [`bintray`](https://dl.bintray.com/getsentry/sentry-android/io/sentry/sentry-android/), [`jcenter`](https://jcenter.bintray.com/io/sentry/sentry-android/) and [`mavenCentral`](https://repo.maven.apache.org/maven2/io/sentry/sentry-android/)

We'd love to get feedback.

## 2.1.0-RC.1

### Features

- Options for uncaught exception and make SentryOptions list Thread-Safe ([#384](https://github.com/getsentry/sentry-android/pull/384)) @marandaneto
- Automatic breadcrumbs for app, activity and sessions lifecycles and system events ([#348](https://github.com/getsentry/sentry-android/pull/348)) @marandaneto
- Make capture session and envelope internal ([#372](https://github.com/getsentry/sentry-android/pull/372)) @marandaneto

### Fixes

- If retry after header has empty categories, apply retry after to all of them ([#377](https://github.com/getsentry/sentry-android/pull/377)) @marandaneto
- Discard events and envelopes if cached and retry after ([#378](https://github.com/getsentry/sentry-android/pull/378)) @marandaneto
- Merge loadLibrary calls for sentry-native and clean up CMake files ([#373](https://github.com/getsentry/sentry-android/pull/373)) @Swatinem
- Exceptions should be sorted oldest to newest ([#370](https://github.com/getsentry/sentry-android/pull/370)) @marandaneto
- Check external storage size even if its read only ([#368](https://github.com/getsentry/sentry-android/pull/368)) @marandaneto
- Wrong check for cellular network capability ([#369](https://github.com/getsentry/sentry-android/pull/369)) @marandaneto
- add ScheduledForRemoval annotation to deprecated methods ([#375](https://github.com/getsentry/sentry-android/pull/375)) @marandaneto
- Bump NDK to 21.0.6113669 ([#367](https://github.com/getsentry/sentry-android/pull/367)) @marandaneto
- Bump AGP and add new make cmd to check for updates ([#365](https://github.com/getsentry/sentry-android/pull/365)) @marandaneto

Packages were released on [`bintray`](https://dl.bintray.com/getsentry/sentry-android/io/sentry/sentry-android/), [`jcenter`](https://jcenter.bintray.com/io/sentry/sentry-android/) and [`mavenCentral`](https://repo.maven.apache.org/maven2/io/sentry/sentry-android/)

We'd love to get feedback.

## 2.1.0-beta.2

### Fixes

- Bump sentry-native to 0.2.4 ([#364](https://github.com/getsentry/sentry-android/pull/364)) @marandaneto
- Update current session on session start after deleting previous session ([#362](https://github.com/getsentry/sentry-android/pull/362)) @marandaneto

Packages were released on [`bintray`](https://dl.bintray.com/getsentry/sentry-android/io/sentry/sentry-android/), [`jcenter`](https://jcenter.bintray.com/io/sentry/sentry-android/) and [`mavenCentral`](https://repo.maven.apache.org/maven2/io/sentry/sentry-android/)

We'd love to get feedback.

## 2.1.0-beta.1

### Fixes

- Bump sentry-native to 0.2.3 ([#357](https://github.com/getsentry/sentry-android/pull/357)) @marandaneto
- Check for androidx availability on runtime ([#356](https://github.com/getsentry/sentry-android/pull/356)) @marandaneto
- If theres a left over session file and its crashed, we should not overwrite its state ([#354](https://github.com/getsentry/sentry-android/pull/354)) @marandaneto
- Session should be exited state if state was ok ([#352](https://github.com/getsentry/sentry-android/pull/352)) @marandaneto
- Envelope has dedicated endpoint ([#353](https://github.com/getsentry/sentry-android/pull/353)) @marandaneto

Packages were released on [`bintray`](https://dl.bintray.com/getsentry/sentry-android/io/sentry/sentry-android/), [`jcenter`](https://jcenter.bintray.com/io/sentry/sentry-android/) and [`mavenCentral`](https://repo.maven.apache.org/maven2/io/sentry/sentry-android/)

We'd love to get feedback.

## 2.1.0-alpha.2

### Fixes

- Change integration order for cached outbox events ([#347](https://github.com/getsentry/sentry-android/pull/347)) @marandaneto
- Avoid crash if NDK throws UnsatisfiedLinkError ([#344](https://github.com/getsentry/sentry-android/pull/344)) @marandaneto
- Avoid getting a threadlocal twice. ([#339](https://github.com/getsentry/sentry-android/pull/339)) @metlos
- Removing session tracking guard on hub and client ([#338](https://github.com/getsentry/sentry-android/pull/338)) @marandaneto
- Bump agp to 3.6.2 ([#336](https://github.com/getsentry/sentry-android/pull/336)) @marandaneto
- Fix racey ANR integration ([#332](https://github.com/getsentry/sentry-android/pull/332)) @marandaneto
- Logging envelopes path when possible instead of nullable id ([#331](https://github.com/getsentry/sentry-android/pull/331)) @marandaneto
- Renaming transport gate method ([#330](https://github.com/getsentry/sentry-android/pull/330)) @marandaneto

Packages were released on [`bintray`](https://dl.bintray.com/getsentry/sentry-android/io/sentry/sentry-android/), [`jcenter`](https://jcenter.bintray.com/io/sentry/sentry-android/) and [`mavenCentral`](https://repo.maven.apache.org/maven2/io/sentry/sentry-android/)

We'd love to get feedback.

## 2.1.0-alpha.1

Release of Sentry's new SDK for Android.

## What’s Changed

### Features

- Release health @marandaneto @bruno-garcia
- ANR report should have 'was active=yes' on the dashboard ([#299](https://github.com/getsentry/sentry-android/pull/299)) @marandaneto
- NDK events apply scoped data ([#322](https://github.com/getsentry/sentry-android/pull/322)) @marandaneto
- Add a StdoutTransport ([#310](https://github.com/getsentry/sentry-android/pull/310)) @mike-burns
- Implementing new retry after protocol ([#306](https://github.com/getsentry/sentry-android/pull/306)) @marandaneto

### Fixes

- Bump sentry-native to 0.2.2 ([#305](https://github.com/getsentry/sentry-android/pull/305)) @Swatinem
- Missing App's info ([#315](https://github.com/getsentry/sentry-android/pull/315)) @marandaneto
- Buffered writers/readers - otimizations ([#311](https://github.com/getsentry/sentry-android/pull/311)) @marandaneto
- Boot time should be UTC ([#309](https://github.com/getsentry/sentry-android/pull/309)) @marandaneto
- Make transport result public ([#300](https://github.com/getsentry/sentry-android/pull/300)) @marandaneto

Packages were released on [`bintray`](https://dl.bintray.com/getsentry/sentry-android/io/sentry/sentry-android/), [`jcenter`](https://jcenter.bintray.com/io/sentry/sentry-android/) and [`mavenCentral`](https://repo.maven.apache.org/maven2/io/sentry/sentry-android/)

We'd love to get feedback.

## 2.0.2

Release of Sentry's new SDK for Android.

### Features

- MavenCentral support ([#284](https://github.com/getsentry/sentry-android/pull/284)) @marandaneto

### Fixes

- Bump AGP to 3.6.1 ([#285](https://github.com/getsentry/sentry-android/pull/285)) @marandaneto

Packages were released on [`bintray`](https://dl.bintray.com/getsentry/sentry-android/io/sentry/sentry-android/), [`jcenter`](https://jcenter.bintray.com/io/sentry/sentry-android/) and [`mavenCentral`](https://repo.maven.apache.org/maven2/io/sentry/sentry-android/)

We'd love to get feedback.

## 2.0.1

Release of Sentry's new SDK for Android.

## What’s Changed

### Features

- Attach threads/stacktraces ([#267](https://github.com/getsentry/sentry-android/pull/267)) @marandaneto
- Add the default serverName to SentryOptions and use it in MainEventProcessor ([#279](https://github.com/getsentry/sentry-android/pull/279)) @metlos

### Fixes

- set current threadId when there's no mechanism set ([#277](https://github.com/getsentry/sentry-android/pull/277)) @marandaneto
- Preview package manager ([#269](https://github.com/getsentry/sentry-android/pull/269)) @bruno-garcia

Packages were released on [`bintray`](https://dl.bintray.com/getsentry/sentry-android/io/sentry/), [`jcenter`](https://jcenter.bintray.com/io/sentry/sentry-android/)

We'd love to get feedback.

## 2.0.0

Release of Sentry's new SDK for Android.

New features not offered by (1.7.x):

- NDK support
  - Captures crashes caused by native code
  - Access to the [`sentry-native` SDK](https://github.com/getsentry/sentry-native/) API by your native (C/C++/Rust code/..).
- Automatic init (just add your `DSN` to the manifest)
   - Proguard rules are added automatically
   - Permission (Internet) is added automatically
- Uncaught Exceptions might be captured even before the app restarts
- Sentry's Unified API.
- More context/device information
- Packaged as `aar`
- Frames from the app automatically marked as `InApp=true` (stack traces in Sentry highlights them by default).
- Complete Sentry Protocol available.
- All threads and their stack traces are captured.
- Sample project in this repo to test many features (segfault, uncaught exception, ANR...)

Features from the current SDK like `ANR` are also available (by default triggered after 4 seconds).

Packages were released on [`bintray`](https://dl.bintray.com/getsentry/sentry-android/io/sentry/), [`jcenter`](https://jcenter.bintray.com/io/sentry/sentry-android/)

We'd love to get feedback.

## 2.0.0-rc04

Release of Sentry's new SDK for Android.

### Features

- Take sampleRate from metadata ([#262](https://github.com/getsentry/sentry-android/pull/262)) @bruno-garcia
- Support mills timestamp format ([#263](https://github.com/getsentry/sentry-android/pull/263)) @marandaneto
- Adding logs to installed integrations ([#265](https://github.com/getsentry/sentry-android/pull/265)) @marandaneto

### Fixes

- Breacrumb.data to string,object, Add LOG level ([#264](https://github.com/getsentry/sentry-android/pull/264)) @HazAT
- Read release conf. on manifest ([#266](https://github.com/getsentry/sentry-android/pull/266)) @marandaneto

Packages were released on [`bintray`](https://dl.bintray.com/getsentry/sentry-android/io/sentry/), [`jcenter`](https://jcenter.bintray.com/io/sentry/sentry-android/)

We'd love to get feedback and we'll work in getting the GA `2.0.0` out soon.
Until then, the [stable SDK offered by Sentry is at version 1.7.30](https://github.com/getsentry/sentry-java/releases/tag/v1.7.30)

## 2.0.0-rc03

Release of Sentry's new SDK for Android.

### Fixes

- fixes ([#259](https://github.com/getsentry/sentry-android/issues/259)) - NPE check on getExternalFilesDirs items. ([#260](https://github.com/getsentry/sentry-android/pull/260)) @marandaneto
- strictMode typo ([#258](https://github.com/getsentry/sentry-android/pull/258)) @marandaneto

Packages were released on [`bintray`](https://dl.bintray.com/getsentry/sentry-android/io/sentry/), [`jcenter`](https://jcenter.bintray.com/io/sentry/sentry-android/)

We'd love to get feedback and we'll work in getting the GA `2.0.0` out soon.
Until then, the [stable SDK offered by Sentry is at version 1.7.30](https://github.com/getsentry/sentry-java/releases/tag/v1.7.30)

## 2.0.0-rc02

Release of Sentry's new SDK for Android.

### Features

- Hub mode configurable ([#247](https://github.com/getsentry/sentry-android/pull/247)) @bruno-garcia
- Added remove methods (tags/extras) to the sentry static class ([#243](https://github.com/getsentry/sentry-android/pull/243)) @marandaneto

### Fixes


- Update ndk for new sentry-native version ([#235](https://github.com/getsentry/sentry-android/pull/235)) @Swatinem @marandaneto
- Make integrations public ([#256](https://github.com/getsentry/sentry-android/pull/256)) @marandaneto
- Bump build-tools ([#255](https://github.com/getsentry/sentry-android/pull/255)) @marandaneto
- Added javadocs to scope and its dependencies ([#253](https://github.com/getsentry/sentry-android/pull/253)) @marandaneto
- Build all ABIs ([#254](https://github.com/getsentry/sentry-android/pull/254)) @marandaneto
- Moving back ANR timeout from long to int param. ([#252](https://github.com/getsentry/sentry-android/pull/252)) @marandaneto
- Added HubAdapter to call Sentry static methods from Integrations ([#250](https://github.com/getsentry/sentry-android/pull/250)) @marandaneto
- New Release format ([#242](https://github.com/getsentry/sentry-android/pull/242)) @marandaneto
- Javadocs for SentryOptions ([#246](https://github.com/getsentry/sentry-android/pull/246)) @marandaneto
- non-app is already inApp excluded by default. ([#244](https://github.com/getsentry/sentry-android/pull/244)) @marandaneto
- Fix if symlink exists for sentry-native ([#241](https://github.com/getsentry/sentry-android/pull/241)) @marandaneto
- Clone method - race condition free ([#226](https://github.com/getsentry/sentry-android/pull/226)) @marandaneto
- Refactoring breadcrumbs callback ([#239](https://github.com/getsentry/sentry-android/pull/239)) @marandaneto

Packages were released on [`bintray`](https://dl.bintray.com/getsentry/sentry-android/io/sentry/), [`jcenter`](https://jcenter.bintray.com/io/sentry/sentry-android/)

We'd love to get feedback and we'll work in getting the GA `2.0.0` out soon.
Until then, the [stable SDK offered by Sentry is at version 1.7.30](https://github.com/getsentry/sentry-java/releases/tag/v1.7.30)

## 2.0.0-rc01

Release of Sentry's new SDK for Android.

## What’s Changed

### Features

- Added remove methods for Scope data ([#237](https://github.com/getsentry/sentry-android/pull/237)) @marandaneto
- More device context (deviceId, connectionType and language) ([#229](https://github.com/getsentry/sentry-android/pull/229)) @marandaneto
- Added a few java docs (Sentry, Hub and SentryClient) ([#223](https://github.com/getsentry/sentry-android/pull/223)) @marandaneto
- Implemented diagnostic logger ([#218](https://github.com/getsentry/sentry-android/pull/218)) @marandaneto
- Added event processors to scope ([#209](https://github.com/getsentry/sentry-android/pull/209)) @marandaneto
- Added android transport gate ([#206](https://github.com/getsentry/sentry-android/pull/206)) @marandaneto
- Added executor for caching values out of the main thread ([#201](https://github.com/getsentry/sentry-android/pull/201)) @marandaneto

### Fixes


- Honor RetryAfter ([#236](https://github.com/getsentry/sentry-android/pull/236)) @marandaneto
- Add tests for SentryValues ([#238](https://github.com/getsentry/sentry-android/pull/238)) @philipphofmann
- Do not set frames if there's none ([#234](https://github.com/getsentry/sentry-android/pull/234)) @marandaneto
- Always call interrupt after InterruptedException ([#232](https://github.com/getsentry/sentry-android/pull/232)) @marandaneto
- Mark as current thread if its the main thread ([#228](https://github.com/getsentry/sentry-android/pull/228)) @marandaneto
- Fix lgtm alerts ([#219](https://github.com/getsentry/sentry-android/pull/219)) @marandaneto
- Written unit tests to ANR integration ([#215](https://github.com/getsentry/sentry-android/pull/215)) @marandaneto
- Added blog posts to README ([#214](https://github.com/getsentry/sentry-android/pull/214)) @marandaneto
- Raise code coverage for Dsn to 100% ([#212](https://github.com/getsentry/sentry-android/pull/212)) @philipphofmann
- Remove redundant times(1) for Mockito.verify ([#211](https://github.com/getsentry/sentry-android/pull/211)) @philipphofmann
- Transport may be set on options ([#203](https://github.com/getsentry/sentry-android/pull/203)) @marandaneto
- dist may be set on options ([#204](https://github.com/getsentry/sentry-android/pull/204)) @marandaneto
- Throw an exception if DSN is not set ([#200](https://github.com/getsentry/sentry-android/pull/200)) @marandaneto
- Migration guide markdown ([#197](https://github.com/getsentry/sentry-android/pull/197)) @marandaneto

Packages were released on [`bintray`](https://dl.bintray.com/getsentry/sentry-android/io/sentry/), [`jcenter`](https://jcenter.bintray.com/io/sentry/sentry-android/)

We'd love to get feedback and we'll work in getting the GA `2.0.0` out soon.
Until then, the [stable SDK offered by Sentry is at version 1.7.29](https://github.com/getsentry/sentry-java/releases/tag/v1.7.29)

## 2.0.0-beta02

Release of Sentry's new SDK for Android.

### Features

- addBreadcrumb overloads ([#196](https://github.com/getsentry/sentry-android/pull/196)) and ([#198](https://github.com/getsentry/sentry-android/pull/198))

### Fixes

- fix Android bug on API 24 and 25 about getting current threads and stack traces ([#194](https://github.com/getsentry/sentry-android/pull/194))

Packages were released on [`bintray`](https://dl.bintray.com/getsentry/sentry-android/io/sentry/), [`jcenter`](https://jcenter.bintray.com/io/sentry/sentry-android/)

We'd love to get feedback and we'll work in getting the GA `2.0.0` out soon.
Until then, the [stable SDK offered by Sentry is at version 1.7.28](https://github.com/getsentry/sentry-java/releases/tag/v1.7.28)

## 2.0.0-beta01

Release of Sentry's new SDK for Android.

### Fixes

- ref: ANR doesn't set handled flag ([#186](https://github.com/getsentry/sentry-android/pull/186))
- SDK final review ([#183](https://github.com/getsentry/sentry-android/pull/183))
- ref: Drop errored in favor of crashed ([#187](https://github.com/getsentry/sentry-android/pull/187))
- Workaround android_id ([#185](https://github.com/getsentry/sentry-android/pull/185))
- Renamed sampleRate ([#191](https://github.com/getsentry/sentry-android/pull/191))
- Making timestamp package-private or test-only ([#190](https://github.com/getsentry/sentry-android/pull/190))
- Split event processor in Device/App data ([#180](https://github.com/getsentry/sentry-android/pull/180))

Packages were released on [`bintray`](https://dl.bintray.com/getsentry/sentry-android/io/sentry/), [`jcenter`](https://jcenter.bintray.com/io/sentry/sentry-android/)

We'd love to get feedback and we'll work in getting the GA `2.0.0` out soon.
Until then, the [stable SDK offered by Sentry is at version 1.7.28](https://github.com/getsentry/sentry-java/releases/tag/v1.7.28)

## 2.0.0-alpha09

Release of Sentry's new SDK for Android.

### Features

- Adding nativeBundle plugin ([#161](https://github.com/getsentry/sentry-android/pull/161))
- Adding scope methods to sentry static class ([#179](https://github.com/getsentry/sentry-android/pull/179))

### Fixes

- fix: DSN parsing ([#165](https://github.com/getsentry/sentry-android/pull/165))
- Don't avoid exception type minification ([#166](https://github.com/getsentry/sentry-android/pull/166))
- make Gson retro compatible with older versions of AGP ([#177](https://github.com/getsentry/sentry-android/pull/177))
- Bump sentry-native with message object instead of a string ([#172](https://github.com/getsentry/sentry-android/pull/172))

Packages were released on [`bintray`](https://dl.bintray.com/getsentry/sentry-android/io/sentry/), [`jcenter`](https://jcenter.bintray.com/io/sentry/sentry-android/)

We'd love to get feedback and we'll work in getting the GA `2.0.0` out soon.
Until then, the [stable SDK offered by Sentry is at version 1.7.28](https://github.com/getsentry/sentry-java/releases/tag/v1.7.28)

## 2.0.0-alpha08

Release of Sentry's new SDK for Android.

### Fixes

- DebugId endianness ([#162](https://github.com/getsentry/sentry-android/pull/162))
- Executed beforeBreadcrumb also for scope ([#160](https://github.com/getsentry/sentry-android/pull/160))
- Benefit of manifest merging when minSdk ([#159](https://github.com/getsentry/sentry-android/pull/159))
- Add method to captureMessage with level ([#157](https://github.com/getsentry/sentry-android/pull/157))
- Listing assets file on the wrong dir ([#156](https://github.com/getsentry/sentry-android/pull/156))

Packages were released on [`bintray`](https://dl.bintray.com/getsentry/sentry-android/io/sentry/), [`jcenter`](https://jcenter.bintray.com/io/sentry/sentry-android/)

We'd love to get feedback and we'll work in getting the GA `2.0.0` out soon.
Until then, the [stable SDK offered by Sentry is at version 1.7.28](https://github.com/getsentry/sentry-java/releases/tag/v1.7.28)

## 2.0.0-alpha07

Third release of Sentry's new SDK for Android.

### Fixes

-  Fixed release for jcenter and bintray

Packages were released on [`bintray`](https://dl.bintray.com/getsentry/sentry-android/io/sentry/), [`jcenter`](https://jcenter.bintray.com/io/sentry/sentry-android/)

We'd love to get feedback and we'll work in getting the GA `2.0.0` out soon.
Until then, the [stable SDK offered by Sentry is at version 1.7.28](https://github.com/getsentry/sentry-java/releases/tag/v1.7.28)

## 2.0.0-alpha06

Second release of Sentry's new SDK for Android.

### Fixes

- Fixed a typo on pom generation.

Packages were released on [`bintray`](https://dl.bintray.com/getsentry/sentry-android/io/sentry/), [`jcenter`](https://jcenter.bintray.com/io/sentry/sentry-android/)

We'd love to get feedback and we'll work in getting the GA `2.0.0` out soon.
Until then, the [stable SDK offered by Sentry is at version 1.7.28](https://github.com/getsentry/sentry-java/releases/tag/v1.7.28)

## 2.0.0-alpha05

First release of Sentry's new SDK for Android.

New features not offered by our current (1.7.x), stable SDK are:

- NDK support
  - Captures crashes caused by native code
  - Access to the [`sentry-native` SDK](https://github.com/getsentry/sentry-native/) API by your native (C/C++/Rust code/..).
- Automatic init (just add your `DSN` to the manifest)
   - Proguard rules are added automatically
   - Permission (Internet) is added automatically
- Uncaught Exceptions might be captured even before the app restarts
- Unified API which include scopes etc.
- More context/device information
- Packaged as `aar`
- Frames from the app automatically marked as `InApp=true` (stack traces in Sentry highlights them by default).
- Complete Sentry Protocol available.
- All threads and their stack traces are captured.
- Sample project in this repo to test many features (segfault, uncaught exception, scope)

Features from the current SDK like `ANR` are also available (by default triggered after 4 seconds).

Packages were released on [`bintray`](https://dl.bintray.com/getsentry/sentry-android/io/sentry/), [`jcenter`](https://jcenter.bintray.com/io/sentry/sentry-android/)

We'd love to get feedback and we'll work in getting the GA `2.0.0` out soon.
Until then, the [stable SDK offered by Sentry is at version 1.7.28](https://github.com/getsentry/sentry-java/releases/tag/v1.7.28)<|MERGE_RESOLUTION|>--- conflicted
+++ resolved
@@ -2,11 +2,6 @@
 
 ## Unreleased
 
-<<<<<<< HEAD
-### Improvements
-
-- Remove internal API status from get/setDistinctId ([#4708](https://github.com/getsentry/sentry-java/pull/4708))
-=======
 ### Features
 
 - Add support for w3c traceparent header ([#4671](https://github.com/getsentry/sentry-java/pull/4671))
@@ -18,7 +13,10 @@
     options.isPropagateTraceparent = true
   }
   ```
->>>>>>> 278b42e4
+
+### Improvements
+
+- Remove internal API status from get/setDistinctId ([#4708](https://github.com/getsentry/sentry-java/pull/4708))
 
 ## 8.21.1
 
