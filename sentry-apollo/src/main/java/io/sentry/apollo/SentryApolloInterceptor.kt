--- conflicted
+++ resolved
@@ -51,28 +51,10 @@
             chain.proceedAsync(modifiedRequest, dispatcher, callBack)
         } else {
             val span = startChild(request, activeSpan)
-<<<<<<< HEAD
             span.spanContext.origin = TRACE_ORIGIN
-            val requestWithHeader = if (span.isNoOp) {
-                request
-            } else {
-                val sentryTraceHeader = span.toSentryTrace()
-
-                // we have no access to URI, no way to verify tracing origins
-                val requestHeaderBuilder = request.requestHeaders.toBuilder()
-                requestHeaderBuilder.addHeader(sentryTraceHeader.name, sentryTraceHeader.value)
-                span.toBaggageHeader(listOf(request.requestHeaders.headerValue(BaggageHeader.BAGGAGE_HEADER)))
-                    ?.let {
-                        requestHeaderBuilder.addHeader(it.name, it.value)
-                    }
-                val headers = requestHeaderBuilder.build()
-                request.toBuilder().requestHeaders(headers).build()
-            }
-=======
 
             val headers = addTracingHeaders(request, span)
             val requestWithHeader = request.toBuilder().requestHeaders(headers).build()
->>>>>>> f274c795
 
             span.setData("operationId", requestWithHeader.operation.operationId())
             span.setData("variables", requestWithHeader.operation.variables().valueMap().toString())
