--- conflicted
+++ resolved
@@ -116,16 +116,11 @@
                     breadcrumb.setData("response_body_size", contentLength)
                 }
 
-<<<<<<< HEAD
-                val hintsMap = mutableMapOf(APOLLO_REQUEST to httpRequest, APOLLO_RESPONSE to httpResponse)
-                hub.addBreadcrumb(breadcrumb, hintsMap)
-=======
                 val hint = Hint().also {
                     it.set(APOLLO_REQUEST, httpRequest)
                     it.set(APOLLO_RESPONSE, httpResponse)
                 }
                 hub.addBreadcrumb(breadcrumb, hint)
->>>>>>> 77fd2f21
             }
         }
     }
