package io.sentry.android.sqlite

import android.database.CrossProcessCursor
import android.database.SQLException
<<<<<<< HEAD
import io.sentry.HubAdapter
import io.sentry.IHub
import io.sentry.ISpan
import io.sentry.Instrumenter
=======
import io.sentry.IScopes
import io.sentry.ISpan
import io.sentry.Instrumenter
import io.sentry.ScopesAdapter
>>>>>>> 5c3a5c6d
import io.sentry.SentryIntegrationPackageStorage
import io.sentry.SentryStackTraceFactory
import io.sentry.SpanDataConvention
import io.sentry.SpanStatus

private const val TRACE_ORIGIN = "auto.db.sqlite"

internal class SQLiteSpanManager(
    private val scopes: IScopes = ScopesAdapter.getInstance(),
    private val databaseName: String? = null
) {
    private val stackTraceFactory = SentryStackTraceFactory(scopes.options)

    init {
        SentryIntegrationPackageStorage.getInstance().addIntegration("SQLite")
    }

    /**
     * Performs a sql operation, creates a span and handles exceptions in case of occurrence.
     *
     * @param sql The sql query
     * @param operation The sql operation to execute.
     *  In case of an error the surrounding span will have its status set to INTERNAL_ERROR
     */
    @Suppress("TooGenericExceptionCaught", "UNCHECKED_CAST")
    @Throws(SQLException::class)
    fun <T> performSql(sql: String, operation: () -> T): T {
<<<<<<< HEAD
        val startTimestamp = hub.getOptions().dateProvider.now()
=======
        val startTimestamp = scopes.getOptions().dateProvider.now()
>>>>>>> 5c3a5c6d
        var span: ISpan? = null
        return try {
            val result = operation()
            /*
             * SQLiteCursor - that extends CrossProcessCursor - executes the query lazily, when one of
             *  getCount() or onMove() is called. In this case we don't have to start the span here.
             * Otherwise we start the span with the timestamp taken before the operation started.
             */
            if (result is CrossProcessCursor) {
                return SentryCrossProcessCursor(result, this, sql) as T
            }
<<<<<<< HEAD
            span = hub.span?.startChild("db.sql.query", sql, startTimestamp, Instrumenter.SENTRY)
=======
            span = scopes.span?.startChild("db.sql.query", sql, startTimestamp, Instrumenter.SENTRY)
>>>>>>> 5c3a5c6d
            span?.spanContext?.origin = TRACE_ORIGIN
            span?.status = SpanStatus.OK
            result
        } catch (e: Throwable) {
<<<<<<< HEAD
            span = hub.span?.startChild("db.sql.query", sql, startTimestamp, Instrumenter.SENTRY)
=======
            span = scopes.span?.startChild("db.sql.query", sql, startTimestamp, Instrumenter.SENTRY)
>>>>>>> 5c3a5c6d
            span?.spanContext?.origin = TRACE_ORIGIN
            span?.status = SpanStatus.INTERNAL_ERROR
            span?.throwable = e
            throw e
        } finally {
            span?.apply {
                val isMainThread: Boolean = scopes.options.threadChecker.isMainThread
                setData(SpanDataConvention.BLOCKED_MAIN_THREAD_KEY, isMainThread)
                if (isMainThread) {
                    setData(SpanDataConvention.CALL_STACK_KEY, stackTraceFactory.inAppCallStack)
                }
                // if db name is null, then it's an in-memory database as per
                // https://cs.android.com/androidx/platform/frameworks/support/+/androidx-main:sqlite/sqlite/src/main/java/androidx/sqlite/db/SupportSQLiteOpenHelper.kt;l=38-42
                if (databaseName != null) {
                    setData(SpanDataConvention.DB_SYSTEM_KEY, "sqlite")
                    setData(SpanDataConvention.DB_NAME_KEY, databaseName)
                } else {
                    setData(SpanDataConvention.DB_SYSTEM_KEY, "in-memory")
                }

                finish()
            }
        }
    }
}<|MERGE_RESOLUTION|>--- conflicted
+++ resolved
@@ -2,17 +2,10 @@
 
 import android.database.CrossProcessCursor
 import android.database.SQLException
-<<<<<<< HEAD
-import io.sentry.HubAdapter
-import io.sentry.IHub
-import io.sentry.ISpan
-import io.sentry.Instrumenter
-=======
 import io.sentry.IScopes
 import io.sentry.ISpan
 import io.sentry.Instrumenter
 import io.sentry.ScopesAdapter
->>>>>>> 5c3a5c6d
 import io.sentry.SentryIntegrationPackageStorage
 import io.sentry.SentryStackTraceFactory
 import io.sentry.SpanDataConvention
@@ -40,11 +33,7 @@
     @Suppress("TooGenericExceptionCaught", "UNCHECKED_CAST")
     @Throws(SQLException::class)
     fun <T> performSql(sql: String, operation: () -> T): T {
-<<<<<<< HEAD
-        val startTimestamp = hub.getOptions().dateProvider.now()
-=======
         val startTimestamp = scopes.getOptions().dateProvider.now()
->>>>>>> 5c3a5c6d
         var span: ISpan? = null
         return try {
             val result = operation()
@@ -56,20 +45,12 @@
             if (result is CrossProcessCursor) {
                 return SentryCrossProcessCursor(result, this, sql) as T
             }
-<<<<<<< HEAD
-            span = hub.span?.startChild("db.sql.query", sql, startTimestamp, Instrumenter.SENTRY)
-=======
             span = scopes.span?.startChild("db.sql.query", sql, startTimestamp, Instrumenter.SENTRY)
->>>>>>> 5c3a5c6d
             span?.spanContext?.origin = TRACE_ORIGIN
             span?.status = SpanStatus.OK
             result
         } catch (e: Throwable) {
-<<<<<<< HEAD
-            span = hub.span?.startChild("db.sql.query", sql, startTimestamp, Instrumenter.SENTRY)
-=======
             span = scopes.span?.startChild("db.sql.query", sql, startTimestamp, Instrumenter.SENTRY)
->>>>>>> 5c3a5c6d
             span?.spanContext?.origin = TRACE_ORIGIN
             span?.status = SpanStatus.INTERNAL_ERROR
             span?.throwable = e
