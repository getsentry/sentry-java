--- conflicted
+++ resolved
@@ -72,38 +72,6 @@
 
         if (activeSpan != null) {
             span = startChild(request, activeSpan, operationName, operationType, operationId)
-<<<<<<< HEAD
-            span.spanContext.origin = TRACE_ORIGIN
-            if (!span.isNoOp && PropagationTargetsUtils.contain(
-                    hub.options.tracePropagationTargets,
-                    request.url
-                )
-            ) {
-                val sentryTraceHeader = span.toSentryTrace()
-                val baggageHeader = span.toBaggageHeader(
-                    cleanedHeaders.filter {
-                        it.name.equals(
-                            BAGGAGE_HEADER,
-                            true
-                        )
-                    }.map { it.value }
-                )
-                cleanedHeaders.add(HttpHeader(sentryTraceHeader.name, sentryTraceHeader.value))
-
-                baggageHeader?.let { newHeader ->
-                    cleanedHeaders =
-                        cleanedHeaders.filterNot { it.name.equals(BAGGAGE_HEADER, true) }
-                            .toMutableList().apply {
-                                add(HttpHeader(newHeader.name, newHeader.value))
-                            }
-                }
-            }
-        }
-
-        val requestBuilder = request.newBuilder().apply {
-            headers(cleanedHeaders)
-=======
->>>>>>> f274c795
         }
 
         val modifiedRequest = maybeAddTracingHeaders(hub, request, span)
