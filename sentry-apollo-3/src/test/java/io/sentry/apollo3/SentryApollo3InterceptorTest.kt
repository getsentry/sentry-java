package io.sentry.apollo3

import com.apollographql.apollo3.ApolloClient
import com.apollographql.apollo3.api.http.HttpRequest
import com.apollographql.apollo3.api.http.HttpResponse
import com.apollographql.apollo3.exception.ApolloException
import com.apollographql.apollo3.exception.ApolloHttpException
import com.apollographql.apollo3.network.http.HttpInterceptor
import com.apollographql.apollo3.network.http.HttpInterceptorChain
import io.sentry.BaggageHeader
import io.sentry.Breadcrumb
import io.sentry.IHub
import io.sentry.ITransaction
import io.sentry.Scope
import io.sentry.ScopeCallback
import io.sentry.SentryOptions
import io.sentry.SentryOptions.DEFAULT_PROPAGATION_TARGETS
import io.sentry.SentryTraceHeader
import io.sentry.SentryTracer
import io.sentry.SpanDataConvention
import io.sentry.SpanStatus
import io.sentry.TraceContext
import io.sentry.TracesSamplingDecision
import io.sentry.TransactionContext
import io.sentry.apollo3.SentryApollo3HttpInterceptor.BeforeSpanCallback
import io.sentry.protocol.SdkVersion
import io.sentry.protocol.SentryTransaction
import kotlinx.coroutines.launch
import kotlinx.coroutines.runBlocking
import okhttp3.mockwebserver.MockResponse
import okhttp3.mockwebserver.MockWebServer
import okhttp3.mockwebserver.SocketPolicy
import org.mockito.kotlin.any
import org.mockito.kotlin.anyOrNull
import org.mockito.kotlin.check
import org.mockito.kotlin.doAnswer
import org.mockito.kotlin.mock
import org.mockito.kotlin.verify
import org.mockito.kotlin.whenever
import kotlin.test.Test
import kotlin.test.assertEquals
import kotlin.test.assertNotNull
import kotlin.test.assertNull
import kotlin.test.assertTrue

class SentryApollo3InterceptorTest {

    class Fixture {
        val server = MockWebServer()
<<<<<<< HEAD
        val options =
            SentryOptions().apply {
                dsn = "https://key@sentry.io/proj"
                sdkVersion = SdkVersion("test", "1.2.3")
            }
        val scope = Scope(options)
        val hub = mock<IHub>().also {
            whenever(it.options).thenReturn(options)
            doAnswer { (it.arguments[0] as ScopeCallback).run(scope) }.whenever(it).configureScope(any())
=======
        val hub = mock<IHub>().apply {
            whenever(options).thenReturn(
                SentryOptions().apply {
                    dsn = "https://key@sentry.io/proj"
                    setTracePropagationTargets(listOf(DEFAULT_PROPAGATION_TARGETS))
                    sdkVersion = SdkVersion("test", "1.2.3")
                }
            )
>>>>>>> 496bdfdc
        }
        private var httpInterceptor = SentryApollo3HttpInterceptor(hub)

        @SuppressWarnings("LongParameterList")
        fun getSut(
            httpStatusCode: Int = 200,
            responseBody: String = """{
  "data": {
    "launch": {
      "__typename": "Launch",
      "id": "83",
      "site": "CCAFS SLC 40",
      "mission": {
        "__typename": "Mission",
        "name": "Amos-17",
        "missionPatch": "https://images2.imgbox.com/a0/ab/XUoByiuR_o.png"
      }
    }
  }
}""",
            socketPolicy: SocketPolicy = SocketPolicy.KEEP_OPEN,
            interceptor: HttpInterceptor? = null,
            addThirdPartyBaggageHeader: Boolean = false,
            beforeSpan: BeforeSpanCallback? = null
        ): ApolloClient {
            server.enqueue(
                MockResponse()
                    .setBody(responseBody)
                    .setSocketPolicy(socketPolicy)
                    .setResponseCode(httpStatusCode)
            )

            if (beforeSpan != null) {
                httpInterceptor = SentryApollo3HttpInterceptor(hub, beforeSpan)
            }

            val builder = ApolloClient.Builder()
                .serverUrl(server.url("/").toString())
                .addHttpInterceptor(httpInterceptor)

            interceptor?.let {
                builder.addHttpInterceptor(interceptor)
            }

            if (addThirdPartyBaggageHeader) {
                builder.addHttpHeader("baggage", "thirdPartyBaggage=someValue")
                    .addHttpHeader("baggage", "secondThirdPartyBaggage=secondValue; property;propertyKey=propertyValue,anotherThirdPartyBaggage=anotherValue")
            }

            return builder.build()
        }
    }

    private val fixture = Fixture()

    @Test
    fun `creates a span around the successful request`() {
        executeQuery()

        verify(fixture.hub).captureTransaction(
            check {
                assertTransactionDetails(it, httpStatusCode = 200)
                assertEquals(SpanStatus.OK, it.spans.first().status)
            },
            anyOrNull<TraceContext>(),
            anyOrNull(),
            anyOrNull()
        )
    }

    @Test
    fun `creates a span around the failed request`() {
        executeQuery(fixture.getSut(httpStatusCode = 403))

        verify(fixture.hub).captureTransaction(
            check {
                assertTransactionDetails(it, httpStatusCode = 403)
                assertEquals(SpanStatus.PERMISSION_DENIED, it.spans.first().status)
            },
            anyOrNull<TraceContext>(),
            anyOrNull(),
            anyOrNull()
        )
    }

    @Test
    fun `get http status from ApolloHttpException in failed request`() {
        val failingInterceptor = object : HttpInterceptor {
            override suspend fun intercept(request: HttpRequest, chain: HttpInterceptorChain): HttpResponse {
                throw ApolloHttpException(404, mock(), mock(), "")
            }
        }
        executeQuery(fixture.getSut(interceptor = failingInterceptor))

        verify(fixture.hub).captureTransaction(
            check {
                assertTransactionDetails(it, httpStatusCode = 404, contentLength = null)
                assertEquals(404, it.spans.first().data?.get(SpanDataConvention.HTTP_STATUS_CODE_KEY))
                assertEquals(SpanStatus.NOT_FOUND, it.spans.first().status)
            },
            anyOrNull<TraceContext>(),
            anyOrNull(),
            anyOrNull()
        )
    }

    @Test
    fun `creates a span around the request failing with network error`() {
        executeQuery(fixture.getSut(socketPolicy = SocketPolicy.DISCONNECT_DURING_REQUEST_BODY))

        verify(fixture.hub).captureTransaction(
            check {
                assertTransactionDetails(it, httpStatusCode = null, contentLength = null)
                assertEquals(SpanStatus.INTERNAL_ERROR, it.spans.first().status)
            },
            anyOrNull<TraceContext>(),
            anyOrNull(),
            anyOrNull()
        )
    }

    @Test
    fun `does not add sentry trace header to the request if host is disallowed`() {
        fixture.options.setTracePropagationTargets(listOf("some-host-that-does-not-exist"))
        executeQuery(isSpanActive = false)

        val recorderRequest = fixture.server.takeRequest()
        assertNull(recorderRequest.headers[SentryTraceHeader.SENTRY_TRACE_HEADER])
        assertNull(recorderRequest.headers[BaggageHeader.BAGGAGE_HEADER])
    }

    @Test
    fun `when there is no active span, does not add sentry trace header to the request`() {
        executeQuery(isSpanActive = false)

        val recorderRequest = fixture.server.takeRequest()
        assertNotNull(recorderRequest.headers[SentryTraceHeader.SENTRY_TRACE_HEADER])
        assertNotNull(recorderRequest.headers[BaggageHeader.BAGGAGE_HEADER])
    }

    @Test
    fun `when there is an active span, adds sentry trace headers to the request`() {
        executeQuery()
        val recorderRequest = fixture.server.takeRequest()
        assertNotNull(recorderRequest.headers[SentryTraceHeader.SENTRY_TRACE_HEADER])
        assertNotNull(recorderRequest.headers[BaggageHeader.BAGGAGE_HEADER])
    }

    @Test
    fun `when there is an active span, existing baggage headers are merged with sentry baggage into single header`() {
        executeQuery(sut = fixture.getSut(addThirdPartyBaggageHeader = true))
        val recorderRequest = fixture.server.takeRequest()
        assertNotNull(recorderRequest.headers[SentryTraceHeader.SENTRY_TRACE_HEADER])
        assertNotNull(recorderRequest.headers[BaggageHeader.BAGGAGE_HEADER])

        val baggageHeaderValues = recorderRequest.headers.values(BaggageHeader.BAGGAGE_HEADER)
        assertEquals(baggageHeaderValues.size, 1)
        assertTrue(baggageHeaderValues[0].startsWith("thirdPartyBaggage=someValue,secondThirdPartyBaggage=secondValue; property;propertyKey=propertyValue,anotherThirdPartyBaggage=anotherValue"))
        assertTrue(baggageHeaderValues[0].contains("sentry-public_key=key"))
        assertTrue(baggageHeaderValues[0].contains("sentry-transaction=op"))
        assertTrue(baggageHeaderValues[0].contains("sentry-trace_id"))
    }

    @Test
    fun `customizer modifies span`() {
        executeQuery(

            fixture.getSut(
                beforeSpan = { span, request, response ->
                    span.description = "overwritten description"
                    span
                }
            )
        )

        verify(fixture.hub).captureTransaction(
            check {
                assertEquals(1, it.spans.size)
                val httpClientSpan = it.spans.first()
                assertEquals("overwritten description", httpClientSpan.description)
            },
            anyOrNull<TraceContext>(),
            anyOrNull(),
            anyOrNull()
        )
    }

    @Test
    fun `returning null in beforeSpan callback drops span`() {
        executeQuery(
            fixture.getSut(
                beforeSpan = { _, _, _ -> null }
            )
        )

        verify(fixture.hub).captureTransaction(
            check {
                assertEquals(0, it.spans.size)
            },
            anyOrNull<TraceContext>(),
            anyOrNull(),
            anyOrNull()
        )
    }

    @Test
    fun `when customizer throws, exception is handled`() {
        executeQuery(
            fixture.getSut(
                beforeSpan = { _, _, _ ->
                    throw RuntimeException()
                }
            )
        )

        verify(fixture.hub).captureTransaction(
            check {
                assertEquals(1, it.spans.size)
            },
            anyOrNull<TraceContext>(),
            anyOrNull(),
            anyOrNull()
        )
    }

    @Test
    fun `adds breadcrumb when http calls succeeds`() {
        executeQuery(fixture.getSut())
        verify(fixture.hub).addBreadcrumb(
            check<Breadcrumb> {
                assertEquals("http", it.type)
                // response_body_size is added but mock webserver returns 0 always
                assertEquals(0L, it.data["response_body_size"])
                assertEquals(193L, it.data["request_body_size"])
                assertEquals("LaunchDetails", it.data["operation_name"])
                assertNotNull(it.data["operation_id"])
            },
            anyOrNull()
        )
    }

    @Test
    fun `sets SDKVersion Info`() {
        assertNotNull(fixture.hub.options.sdkVersion)
        assert(fixture.hub.options.sdkVersion!!.integrationSet.contains("Apollo3"))
        val packageInfo = fixture.hub.options.sdkVersion!!.packageSet.firstOrNull { pkg -> pkg.name == "maven:io.sentry:sentry-apollo-3" }
        assertNotNull(packageInfo)
        assert(packageInfo.version == BuildConfig.VERSION_NAME)
    }

    private fun assertTransactionDetails(it: SentryTransaction, httpStatusCode: Int? = 200, contentLength: Long? = 0L) {
        assertEquals(1, it.spans.size)
        val httpClientSpan = it.spans.first()
        assertEquals("http.graphql", httpClientSpan.op)
        assertTrue { httpClientSpan.description?.startsWith("Post LaunchDetails") == true }
        assertNotNull(httpClientSpan.data) {
            assertNotNull(it["operationId"])
            assertEquals("Post", it["http.method"])
            httpStatusCode?.let { code ->
                assertEquals(code, it[SpanDataConvention.HTTP_STATUS_CODE_KEY])
            }
            contentLength?.let { contentLength ->
                assertEquals(contentLength, it[SpanDataConvention.HTTP_RESPONSE_CONTENT_LENGTH_KEY])
            }
        }
    }

    private fun executeQuery(sut: ApolloClient = fixture.getSut(), isSpanActive: Boolean = true, id: String = "83") = runBlocking {
        var tx: ITransaction? = null
        if (isSpanActive) {
            tx = SentryTracer(TransactionContext("op", "desc", TracesSamplingDecision(true)), fixture.hub)
            whenever(fixture.hub.span).thenReturn(tx)
        }

        val coroutine = launch {
            try {
                sut.query(LaunchDetailsQuery(id)).execute()
            } catch (e: ApolloException) {
                return@launch
            }
        }

        coroutine.join()
        tx?.finish()
    }
}<|MERGE_RESOLUTION|>--- conflicted
+++ resolved
@@ -47,26 +47,16 @@
 
     class Fixture {
         val server = MockWebServer()
-<<<<<<< HEAD
         val options =
             SentryOptions().apply {
                 dsn = "https://key@sentry.io/proj"
+                setTracePropagationTargets(listOf(DEFAULT_PROPAGATION_TARGETS))
                 sdkVersion = SdkVersion("test", "1.2.3")
             }
         val scope = Scope(options)
         val hub = mock<IHub>().also {
             whenever(it.options).thenReturn(options)
             doAnswer { (it.arguments[0] as ScopeCallback).run(scope) }.whenever(it).configureScope(any())
-=======
-        val hub = mock<IHub>().apply {
-            whenever(options).thenReturn(
-                SentryOptions().apply {
-                    dsn = "https://key@sentry.io/proj"
-                    setTracePropagationTargets(listOf(DEFAULT_PROPAGATION_TARGETS))
-                    sdkVersion = SdkVersion("test", "1.2.3")
-                }
-            )
->>>>>>> 496bdfdc
         }
         private var httpInterceptor = SentryApollo3HttpInterceptor(hub)
 
