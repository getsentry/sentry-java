--- conflicted
+++ resolved
@@ -147,7 +147,6 @@
     }
 
     private static String[] getProGuardUuids(Context ctx) {
-<<<<<<< HEAD
         if (cachedProGuardUuids != null) {
             return cachedProGuardUuids;
         }
@@ -159,26 +158,13 @@
             is.close();
 
             String uuid = properties.getProperty("io.sentry.ProguardUuids");
-=======
-        try {
-            PackageManager pkgManager = ctx.getPackageManager();
-            ApplicationInfo appInfo = pkgManager.getApplicationInfo(
-                ctx.getPackageName(), PackageManager.GET_META_DATA);
-            Bundle bundle = appInfo.metaData;
-
-            String uuid = bundle.getString("io.sentry.ProguardUuids");
->>>>>>> e2d2c80e
             if (Util.isNullOrEmpty(uuid)) {
                 return null;
             }
-
-<<<<<<< HEAD
+          
             String[] rv = uuid.split("\\|");
             cachedProGuardUuids = rv;
             return rv;
-=======
-            return uuid.split("\\|");
->>>>>>> e2d2c80e
         } catch (Exception e) {
             Log.e(TAG, "Error getting Proguard UUIDs.", e);
         }
