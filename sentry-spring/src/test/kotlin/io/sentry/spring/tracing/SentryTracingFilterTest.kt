--- conflicted
+++ resolved
@@ -5,6 +5,7 @@
 import com.nhaarman.mockitokotlin2.eq
 import com.nhaarman.mockitokotlin2.mock
 import com.nhaarman.mockitokotlin2.spy
+import com.nhaarman.mockitokotlin2.times
 import com.nhaarman.mockitokotlin2.verify
 import com.nhaarman.mockitokotlin2.verifyNoMoreInteractions
 import com.nhaarman.mockitokotlin2.verifyZeroInteractions
@@ -48,17 +49,10 @@
             request.setAttribute(HandlerMapping.BEST_MATCHING_PATTERN_ATTRIBUTE, "/product/{id}")
             if (sentryTraceHeader != null) {
                 request.addHeader("sentry-trace", sentryTraceHeader)
-<<<<<<< HEAD
-                whenever(hub.startTransaction(any(), any<CustomSamplingContext>())).thenAnswer { SentryTransaction((it.arguments[0] as TransactionContext).name, it.arguments[0] as SpanContext, hub) }
+                whenever(hub.startTransaction(any(), any<CustomSamplingContext>())).thenAnswer { SentryTracer(it.arguments[0] as TransactionContext, hub) }
             }
             response.status = 200
-            whenever(hub.startTransaction(any(), any(), any<CustomSamplingContext>())).thenAnswer { SentryTransaction(it.arguments[0] as String, SpanContext(it.arguments[1] as String), hub) }
-=======
-                whenever(hub.startTransaction(any<TransactionContext>(), any())).thenAnswer { SentryTracer(it.arguments[0] as TransactionContext, hub) }
-            }
-            response.status = 200
-            whenever(hub.startTransaction(any(), any(), any())).thenAnswer { SentryTracer(TransactionContext(it.arguments[0] as String, it.arguments[1] as String), hub) }
->>>>>>> 7c3f88ad
+            whenever(hub.startTransaction(any(), any(), any<CustomSamplingContext>())).thenAnswer { SentryTracer(TransactionContext(it.arguments[0] as String, it.arguments[1] as String), hub) }
             whenever(hub.isEnabled).thenReturn(isEnabled)
             return SentryTracingFilter(hub, sentryRequestResolver, transactionNameProvider)
         }
@@ -73,7 +67,7 @@
         filter.doFilter(fixture.request, fixture.response, fixture.chain)
 
         verify(fixture.chain).doFilter(fixture.request, fixture.response)
-        verify(fixture.hub).configureScope(check {
+        verify(fixture.hub, times(1)).configureScope(check {
             val scope = mock<Scope>()
             it.run(scope)
             verify(scope).setRequest(check { request ->
