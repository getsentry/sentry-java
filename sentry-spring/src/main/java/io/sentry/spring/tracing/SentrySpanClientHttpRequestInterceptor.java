package io.sentry.spring.tracing;

import static io.sentry.TypeCheckHint.SPRING_REQUEST_INTERCEPTOR_REQUEST;
import static io.sentry.TypeCheckHint.SPRING_REQUEST_INTERCEPTOR_REQUEST_BODY;
import static io.sentry.TypeCheckHint.SPRING_REQUEST_INTERCEPTOR_RESPONSE;

import com.jakewharton.nopen.annotation.Open;
import io.sentry.Breadcrumb;
import io.sentry.Hint;
import io.sentry.IHub;
import io.sentry.ISpan;
import io.sentry.SentryTraceHeader;
import io.sentry.SpanStatus;
import io.sentry.TracingOrigins;
import io.sentry.util.Objects;
import java.io.IOException;
import java.util.HashMap;
import java.util.Map;
import org.jetbrains.annotations.NotNull;
import org.jetbrains.annotations.Nullable;
import org.springframework.http.HttpRequest;
import org.springframework.http.client.ClientHttpRequestExecution;
import org.springframework.http.client.ClientHttpRequestInterceptor;
import org.springframework.http.client.ClientHttpResponse;

@Open
public class SentrySpanClientHttpRequestInterceptor implements ClientHttpRequestInterceptor {
  private final @NotNull IHub hub;

  public SentrySpanClientHttpRequestInterceptor(final @NotNull IHub hub) {
    this.hub = Objects.requireNonNull(hub, "hub is required");
  }

  @Override
  public @NotNull ClientHttpResponse intercept(
      @NotNull HttpRequest request,
      @NotNull byte[] body,
      @NotNull ClientHttpRequestExecution execution)
      throws IOException {
    Integer responseStatusCode = null;
    ClientHttpResponse response = null;
    try {
      final ISpan activeSpan = hub.getSpan();
      if (activeSpan == null) {
        return execution.execute(request, body);
      }

      final ISpan span = activeSpan.startChild("http.client");
      span.setDescription(request.getMethodValue() + " " + request.getURI());

      final SentryTraceHeader sentryTraceHeader = span.toSentryTrace();

      if (TracingOrigins.contain(hub.getOptions().getTracingOrigins(), request.getURI())) {
        request.getHeaders().add(sentryTraceHeader.getName(), sentryTraceHeader.getValue());
      }

      try {
        response = execution.execute(request, body);
        // handles both success and error responses
        span.setStatus(SpanStatus.fromHttpStatusCode(response.getRawStatusCode()));
        responseStatusCode = response.getRawStatusCode();
        return response;
      } catch (Throwable e) {
        // handles cases like connection errors
        span.setThrowable(e);
        span.setStatus(SpanStatus.INTERNAL_ERROR);
        throw e;
      } finally {
        span.finish();
      }
    } finally {
      addBreadcrumb(request, body, responseStatusCode, response);
    }
  }

  private void addBreadcrumb(
      final @NotNull HttpRequest request,
      final @NotNull byte[] body,
      final @Nullable Integer responseStatusCode,
      final @Nullable ClientHttpResponse response) {
    final Breadcrumb breadcrumb =
        Breadcrumb.http(request.getURI().toString(), request.getMethodValue(), responseStatusCode);
    breadcrumb.setData("request_body_size", body.length);

<<<<<<< HEAD
    final Map<String, Object> hintMap = new HashMap<>();
    hintMap.put(SPRING_REQUEST_INTERCEPTOR_REQUEST, request);
    hintMap.put(SPRING_REQUEST_INTERCEPTOR_REQUEST_BODY, body);
    if (response != null) {
      hintMap.put(SPRING_REQUEST_INTERCEPTOR_RESPONSE, response);
    }

    hub.addBreadcrumb(breadcrumb, hintMap);
=======
    final Hint hint = new Hint();
    hint.set(SPRING_REQUEST_INTERCEPTOR_REQUEST, request);
    hint.set(SPRING_REQUEST_INTERCEPTOR_REQUEST_BODY, body);
    if (response != null) {
      hint.set(SPRING_REQUEST_INTERCEPTOR_RESPONSE, response);
    }

    hub.addBreadcrumb(breadcrumb, hint);
>>>>>>> 77fd2f21
  }
}<|MERGE_RESOLUTION|>--- conflicted
+++ resolved
@@ -14,8 +14,6 @@
 import io.sentry.TracingOrigins;
 import io.sentry.util.Objects;
 import java.io.IOException;
-import java.util.HashMap;
-import java.util.Map;
 import org.jetbrains.annotations.NotNull;
 import org.jetbrains.annotations.Nullable;
 import org.springframework.http.HttpRequest;
@@ -82,16 +80,6 @@
         Breadcrumb.http(request.getURI().toString(), request.getMethodValue(), responseStatusCode);
     breadcrumb.setData("request_body_size", body.length);
 
-<<<<<<< HEAD
-    final Map<String, Object> hintMap = new HashMap<>();
-    hintMap.put(SPRING_REQUEST_INTERCEPTOR_REQUEST, request);
-    hintMap.put(SPRING_REQUEST_INTERCEPTOR_REQUEST_BODY, body);
-    if (response != null) {
-      hintMap.put(SPRING_REQUEST_INTERCEPTOR_RESPONSE, response);
-    }
-
-    hub.addBreadcrumb(breadcrumb, hintMap);
-=======
     final Hint hint = new Hint();
     hint.set(SPRING_REQUEST_INTERCEPTOR_REQUEST, request);
     hint.set(SPRING_REQUEST_INTERCEPTOR_REQUEST_BODY, body);
@@ -100,6 +88,5 @@
     }
 
     hub.addBreadcrumb(breadcrumb, hint);
->>>>>>> 77fd2f21
   }
 }