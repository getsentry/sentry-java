--- conflicted
+++ resolved
@@ -12,8 +12,6 @@
 import io.sentry.protocol.Mechanism;
 import io.sentry.spring.tracing.TransactionNameProvider;
 import io.sentry.util.Objects;
-import java.util.HashMap;
-import java.util.Map;
 import javax.servlet.http.HttpServletRequest;
 import javax.servlet.http.HttpServletResponse;
 import org.jetbrains.annotations.NotNull;
@@ -61,19 +59,11 @@
     event.setLevel(SentryLevel.FATAL);
     event.setTransaction(transactionNameProvider.provideTransactionName(request));
 
-<<<<<<< HEAD
-    final Map<String, Object> hintMap = new HashMap<>();
-    hintMap.put(SPRING_RESOLVER_REQUEST, request);
-    hintMap.put(SPRING_RESOLVER_RESPONSE, response);
-
-    hub.captureEvent(event, hintMap);
-=======
     final Hint hint = new Hint();
     hint.set(SPRING_RESOLVER_REQUEST, request);
     hint.set(SPRING_RESOLVER_RESPONSE, response);
 
     hub.captureEvent(event, hint);
->>>>>>> 77fd2f21
 
     // null = run other HandlerExceptionResolvers to actually handle the exception
     return null;
