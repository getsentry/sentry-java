package io.sentry.spring;

import com.jakewharton.nopen.annotation.Open;
import io.sentry.EventProcessor;
import io.sentry.Hint;
import io.sentry.SentryEvent;
import io.sentry.spring.tracing.TransactionNameProvider;
import io.sentry.util.Objects;
import java.util.Map;
import javax.servlet.http.HttpServletRequest;
import org.jetbrains.annotations.NotNull;

/** Attaches transaction name from the HTTP request to {@link SentryEvent}. */
@Open
public class SentryRequestHttpServletRequestProcessor implements EventProcessor {
  private final @NotNull TransactionNameProvider transactionNameProvider;
  private final @NotNull HttpServletRequest request;

  public SentryRequestHttpServletRequestProcessor(
      final @NotNull TransactionNameProvider transactionNameProvider,
      final @NotNull HttpServletRequest request) {
    this.transactionNameProvider =
        Objects.requireNonNull(transactionNameProvider, "transactionNameProvider is required");
    this.request = Objects.requireNonNull(request, "request is required");
  }

  @Override
<<<<<<< HEAD
  public @NotNull SentryEvent process(
      final @NotNull SentryEvent event, final @Nullable Map<String, Object> hint) {
=======
  public @NotNull SentryEvent process(final @NotNull SentryEvent event, final @NotNull Hint hint) {
>>>>>>> 77fd2f21
    if (event.getTransaction() == null) {
      event.setTransaction(transactionNameProvider.provideTransactionName(request));
    }
    return event;
  }
}<|MERGE_RESOLUTION|>--- conflicted
+++ resolved
@@ -6,7 +6,6 @@
 import io.sentry.SentryEvent;
 import io.sentry.spring.tracing.TransactionNameProvider;
 import io.sentry.util.Objects;
-import java.util.Map;
 import javax.servlet.http.HttpServletRequest;
 import org.jetbrains.annotations.NotNull;
 
@@ -25,12 +24,7 @@
   }
 
   @Override
-<<<<<<< HEAD
-  public @NotNull SentryEvent process(
-      final @NotNull SentryEvent event, final @Nullable Map<String, Object> hint) {
-=======
   public @NotNull SentryEvent process(final @NotNull SentryEvent event, final @NotNull Hint hint) {
->>>>>>> 77fd2f21
     if (event.getTransaction() == null) {
       event.setTransaction(transactionNameProvider.provideTransactionName(request));
     }
