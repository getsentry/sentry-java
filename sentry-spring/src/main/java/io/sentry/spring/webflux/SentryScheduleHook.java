--- conflicted
+++ resolved
@@ -1,10 +1,7 @@
 package io.sentry.spring.webflux;
 
 import io.sentry.IScopes;
-<<<<<<< HEAD
 import io.sentry.ISentryLifecycleToken;
-=======
->>>>>>> 28144c61
 import io.sentry.Sentry;
 import java.util.function.Function;
 import org.jetbrains.annotations.ApiStatus;
@@ -19,24 +16,11 @@
   @Override
   @SuppressWarnings("deprecation")
   public Runnable apply(final @NotNull Runnable runnable) {
-<<<<<<< HEAD
     final IScopes newScopes = Sentry.getCurrentScopes().forkedCurrentScope("spring.scheduleHook");
 
     return () -> {
       try (final @NotNull ISentryLifecycleToken ignored = newScopes.makeCurrent()) {
         runnable.run();
-=======
-    // TODO fork instead
-    final IScopes newHub = Sentry.getCurrentScopes().clone();
-
-    return () -> {
-      final IScopes oldState = Sentry.getCurrentScopes();
-      Sentry.setCurrentScopes(newHub);
-      try {
-        runnable.run();
-      } finally {
-        Sentry.setCurrentScopes(oldState);
->>>>>>> 28144c61
       }
     };
   }
