package io.sentry.spring.webflux;

import static io.sentry.TypeCheckHint.WEBFLUX_FILTER_REQUEST;
import static io.sentry.TypeCheckHint.WEBFLUX_FILTER_RESPONSE;

import io.sentry.BaggageHeader;
import io.sentry.Breadcrumb;
import io.sentry.CustomSamplingContext;
import io.sentry.Hint;
import io.sentry.IHub;
import io.sentry.ITransaction;
import io.sentry.NoOpHub;
import io.sentry.Sentry;
import io.sentry.SentryTraceHeader;
import io.sentry.SpanStatus;
import io.sentry.TransactionContext;
import io.sentry.TransactionOptions;
import io.sentry.protocol.TransactionNameSource;
import io.sentry.util.Objects;
import java.util.List;
import org.jetbrains.annotations.ApiStatus;
import org.jetbrains.annotations.NotNull;
import org.jetbrains.annotations.Nullable;
import org.springframework.http.HttpHeaders;
import org.springframework.http.HttpMethod;
import org.springframework.http.server.reactive.ServerHttpRequest;
import org.springframework.http.server.reactive.ServerHttpResponse;
import org.springframework.web.server.ServerWebExchange;
import org.springframework.web.server.WebFilter;
import org.springframework.web.server.WebFilterChain;
import reactor.core.publisher.Mono;

/** Manages {@link io.sentry.Scope} in Webflux request processing. */
@ApiStatus.Experimental
public final class SentryWebFilter implements WebFilter {
  public static final String SENTRY_HUB_KEY = "sentry-hub";
  private static final String TRANSACTION_OP = "http.server";
  public static final String TRACE_ORIGIN = "auto.spring.webflux";

  private final @NotNull SentryRequestResolver sentryRequestResolver;

  public SentryWebFilter(final @NotNull IHub hub) {
    Objects.requireNonNull(hub, "hub is required");
    this.sentryRequestResolver = new SentryRequestResolver(hub);
  }

  @Override
  public Mono<Void> filter(
      final @NotNull ServerWebExchange serverWebExchange,
      final @NotNull WebFilterChain webFilterChain) {
    @NotNull IHub requestHub = Sentry.cloneMainHub();
    if (!requestHub.isEnabled()) {
      return webFilterChain.filter(serverWebExchange);
    }

    final boolean isTracingEnabled = requestHub.getOptions().isTracingEnabled();
    final @NotNull ServerHttpRequest request = serverWebExchange.getRequest();
    final @NotNull HttpHeaders headers = request.getHeaders();
    final @Nullable String sentryTraceHeader =
        headers.getFirst(SentryTraceHeader.SENTRY_TRACE_HEADER);
    final @Nullable List<String> baggageHeaders = headers.get(BaggageHeader.BAGGAGE_HEADER);
    final @Nullable TransactionContext transactionContext =
        requestHub.continueTrace(sentryTraceHeader, baggageHeaders);

    final @Nullable ITransaction transaction =
        isTracingEnabled && shouldTraceRequest(requestHub, request)
            ? startTransaction(requestHub, request, transactionContext)
            : null;

    if (transaction != null) {
      transaction.getSpanContext().setOrigin(TRACE_ORIGIN);
    }

    return webFilterChain
        .filter(serverWebExchange)
        .doFinally(
            __ -> {
              if (transaction != null) {
                finishTransaction(serverWebExchange, transaction);
              }
              requestHub.popScope();
              Sentry.setCurrentHub(NoOpHub.getInstance());
            })
        .doOnError(
            e -> {
              if (transaction != null) {
                transaction.setStatus(SpanStatus.INTERNAL_ERROR);
                transaction.setThrowable(e);
              }
            })
        .doFirst(
            () -> {
              serverWebExchange.getAttributes().put(SENTRY_HUB_KEY, requestHub);
              Sentry.setCurrentHub(requestHub);
              requestHub.pushScope();
              final ServerHttpResponse response = serverWebExchange.getResponse();

              final Hint hint = new Hint();
              hint.set(WEBFLUX_FILTER_REQUEST, request);
              hint.set(WEBFLUX_FILTER_RESPONSE, response);
              final String methodName =
                  request.getMethod() != null ? request.getMethod().name() : "unknown";
              requestHub.addBreadcrumb(
                  Breadcrumb.http(request.getURI().toString(), methodName), hint);
              requestHub.configureScope(
                  scope -> scope.setRequest(sentryRequestResolver.resolveSentryRequest(request)));
            });
  }

  private boolean shouldTraceRequest(
      final @NotNull IHub hub, final @NotNull ServerHttpRequest request) {
    return hub.getOptions().isTraceOptionsRequests()
        || !HttpMethod.OPTIONS.equals(request.getMethod());
  }

  private @NotNull ITransaction startTransaction(
      final @NotNull IHub hub,
      final @NotNull ServerHttpRequest request,
      final @Nullable TransactionContext transactionContext) {
    final @NotNull String name = request.getMethod() + " " + request.getURI().getPath();
    final @NotNull CustomSamplingContext customSamplingContext = new CustomSamplingContext();
    customSamplingContext.set("request", request);

    final TransactionOptions transactionOptions = new TransactionOptions();
    transactionOptions.setCustomSamplingContext(customSamplingContext);
    transactionOptions.setBindToScope(true);

<<<<<<< HEAD
    if (sentryTraceHeaders != null && sentryTraceHeaders.size() > 0) {
      final @NotNull Baggage baggage =
          Baggage.fromHeader(baggageHeaders, hub.getOptions().getLogger());
      try {
        final @NotNull TransactionContext contexts =
            TransactionContext.fromSentryTrace(
                name,
                TransactionNameSource.URL,
                TRANSACTION_OP,
                new SentryTraceHeader(sentryTraceHeaders.get(0)),
                baggage,
                null);
        final ITransaction transaction = hub.startTransaction(contexts, transactionOptions);
        transaction.getSpanContext().setOrigin(SentryWebFilter.TRACE_ORIGIN);
        return transaction;
      } catch (InvalidSentryTraceHeaderException e) {
        hub.getOptions()
            .getLogger()
            .log(SentryLevel.DEBUG, e, "Failed to parse Sentry trace header: %s", e.getMessage());
      }
=======
    if (transactionContext != null) {
      transactionContext.setName(name);
      transactionContext.setTransactionNameSource(TransactionNameSource.URL);
      transactionContext.setOperation(TRANSACTION_OP);

      return hub.startTransaction(transactionContext, transactionOptions);
>>>>>>> f274c795
    }

    return hub.startTransaction(
        new TransactionContext(name, TransactionNameSource.URL, TRANSACTION_OP),
        transactionOptions);
  }

  private void finishTransaction(ServerWebExchange exchange, ITransaction transaction) {
    String transactionName = TransactionNameProvider.provideTransactionName(exchange);
    if (transactionName != null) {
      transaction.setName(transactionName, TransactionNameSource.ROUTE);
      transaction.setOperation(TRANSACTION_OP);
    }
    if (transaction.getStatus() == null) {
      final @Nullable ServerHttpResponse response = exchange.getResponse();
      if (response != null) {
        final @Nullable Integer rawStatusCode = response.getRawStatusCode();
        if (rawStatusCode != null) {
          transaction.setStatus(SpanStatus.fromHttpStatusCode(rawStatusCode));
        }
      }
    }
    transaction.finish();
  }
}<|MERGE_RESOLUTION|>--- conflicted
+++ resolved
@@ -125,35 +125,12 @@
     transactionOptions.setCustomSamplingContext(customSamplingContext);
     transactionOptions.setBindToScope(true);
 
-<<<<<<< HEAD
-    if (sentryTraceHeaders != null && sentryTraceHeaders.size() > 0) {
-      final @NotNull Baggage baggage =
-          Baggage.fromHeader(baggageHeaders, hub.getOptions().getLogger());
-      try {
-        final @NotNull TransactionContext contexts =
-            TransactionContext.fromSentryTrace(
-                name,
-                TransactionNameSource.URL,
-                TRANSACTION_OP,
-                new SentryTraceHeader(sentryTraceHeaders.get(0)),
-                baggage,
-                null);
-        final ITransaction transaction = hub.startTransaction(contexts, transactionOptions);
-        transaction.getSpanContext().setOrigin(SentryWebFilter.TRACE_ORIGIN);
-        return transaction;
-      } catch (InvalidSentryTraceHeaderException e) {
-        hub.getOptions()
-            .getLogger()
-            .log(SentryLevel.DEBUG, e, "Failed to parse Sentry trace header: %s", e.getMessage());
-      }
-=======
     if (transactionContext != null) {
       transactionContext.setName(name);
       transactionContext.setTransactionNameSource(TransactionNameSource.URL);
       transactionContext.setOperation(TRANSACTION_OP);
 
       return hub.startTransaction(transactionContext, transactionOptions);
->>>>>>> f274c795
     }
 
     return hub.startTransaction(
