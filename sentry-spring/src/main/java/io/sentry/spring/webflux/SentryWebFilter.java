package io.sentry.spring.webflux;

import static io.sentry.TypeCheckHint.WEBFLUX_FILTER_REQUEST;
import static io.sentry.TypeCheckHint.WEBFLUX_FILTER_RESPONSE;

import io.sentry.Breadcrumb;
import io.sentry.Hint;
import io.sentry.IHub;
import io.sentry.util.Objects;
import java.util.HashMap;
import java.util.Map;
import org.jetbrains.annotations.ApiStatus;
import org.jetbrains.annotations.NotNull;
import org.springframework.http.server.reactive.ServerHttpRequest;
import org.springframework.http.server.reactive.ServerHttpResponse;
import org.springframework.web.server.ServerWebExchange;
import org.springframework.web.server.WebFilter;
import org.springframework.web.server.WebFilterChain;
import reactor.core.publisher.Mono;

/** Manages {@link io.sentry.Scope} in Webflux request processing. */
@ApiStatus.Experimental
public final class SentryWebFilter implements WebFilter {
  private final @NotNull IHub hub;
  private final @NotNull SentryRequestResolver sentryRequestResolver;

  public SentryWebFilter(final @NotNull IHub hub) {
    this.hub = Objects.requireNonNull(hub, "hub is required");
    this.sentryRequestResolver = new SentryRequestResolver(hub);
  }

  @Override
  public Mono<Void> filter(
      final @NotNull ServerWebExchange serverWebExchange,
      final @NotNull WebFilterChain webFilterChain) {
    return webFilterChain
        .filter(serverWebExchange)
        .doFinally(
            __ -> {
              hub.popScope();
            })
        .doFirst(
            () -> {
              hub.pushScope();
              final ServerHttpRequest request = serverWebExchange.getRequest();
              final ServerHttpResponse response = serverWebExchange.getResponse();

<<<<<<< HEAD
              final Map<String, Object> hintMap = new HashMap<>();
              hintMap.put(WEBFLUX_FILTER_REQUEST, request);
              hintMap.put(WEBFLUX_FILTER_RESPONSE, response);

              hub.addBreadcrumb(
                  Breadcrumb.http(request.getURI().toString(), request.getMethodValue()), hintMap);
=======
              final Hint hint = new Hint();
              hint.set(WEBFLUX_FILTER_REQUEST, request);
              hint.set(WEBFLUX_FILTER_RESPONSE, response);

              hub.addBreadcrumb(
                  Breadcrumb.http(request.getURI().toString(), request.getMethodValue()), hint);
>>>>>>> 77fd2f21
              hub.configureScope(
                  scope -> scope.setRequest(sentryRequestResolver.resolveSentryRequest(request)));
            });
  }
}<|MERGE_RESOLUTION|>--- conflicted
+++ resolved
@@ -7,8 +7,6 @@
 import io.sentry.Hint;
 import io.sentry.IHub;
 import io.sentry.util.Objects;
-import java.util.HashMap;
-import java.util.Map;
 import org.jetbrains.annotations.ApiStatus;
 import org.jetbrains.annotations.NotNull;
 import org.springframework.http.server.reactive.ServerHttpRequest;
@@ -45,21 +43,12 @@
               final ServerHttpRequest request = serverWebExchange.getRequest();
               final ServerHttpResponse response = serverWebExchange.getResponse();
 
-<<<<<<< HEAD
-              final Map<String, Object> hintMap = new HashMap<>();
-              hintMap.put(WEBFLUX_FILTER_REQUEST, request);
-              hintMap.put(WEBFLUX_FILTER_RESPONSE, response);
-
-              hub.addBreadcrumb(
-                  Breadcrumb.http(request.getURI().toString(), request.getMethodValue()), hintMap);
-=======
               final Hint hint = new Hint();
               hint.set(WEBFLUX_FILTER_REQUEST, request);
               hint.set(WEBFLUX_FILTER_RESPONSE, response);
 
               hub.addBreadcrumb(
                   Breadcrumb.http(request.getURI().toString(), request.getMethodValue()), hint);
->>>>>>> 77fd2f21
               hub.configureScope(
                   scope -> scope.setRequest(sentryRequestResolver.resolveSentryRequest(request)));
             });
