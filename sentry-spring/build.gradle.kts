import io.spring.gradle.dependencymanagement.dsl.DependencyManagementExtension
import org.jetbrains.kotlin.gradle.tasks.KotlinCompile
import org.springframework.boot.gradle.plugin.SpringBootPlugin

plugins {
    `java-library`
    kotlin("jvm")
    jacoco
    id(Config.QualityPlugins.errorProne)
    id(Config.QualityPlugins.gradleVersions)
    id(Config.BuildPlugins.buildConfig) version Config.BuildPlugins.buildConfigVersion
    id(Config.BuildPlugins.springBoot) version Config.springBootVersion apply false
}

apply(plugin = Config.BuildPlugins.springDependencyManagement)

the<DependencyManagementExtension>().apply {
    imports {
        mavenBom(SpringBootPlugin.BOM_COORDINATES)
    }
}

configure<JavaPluginConvention> {
    sourceCompatibility = JavaVersion.VERSION_1_8
    targetCompatibility = JavaVersion.VERSION_1_8
}

tasks.withType<KotlinCompile>().configureEach {
    kotlinOptions.jvmTarget = JavaVersion.VERSION_1_8.toString()
    kotlinOptions.languageVersion = Config.springKotlinCompatibleLanguageVersion
}

dependencies {
    api(project(":sentry"))
    compileOnly(Config.Libs.springWeb)
<<<<<<< HEAD
    compileOnly(Config.Libs.springWebflux)
=======
    compileOnly(Config.Libs.springAop)
    compileOnly(Config.Libs.aspectj)
>>>>>>> 3ed2ff10
    compileOnly(Config.Libs.servletApi)

    compileOnly(Config.CompileOnly.nopen)
    errorprone(Config.CompileOnly.nopenChecker)
    errorprone(Config.CompileOnly.errorprone)
    errorproneJavac(Config.CompileOnly.errorProneJavac8)
    compileOnly(Config.CompileOnly.jetbrainsAnnotations)

    // tests
    testImplementation(project(":sentry-test-support"))
    testImplementation(kotlin(Config.kotlinStdLib))
    testImplementation(Config.TestLibs.kotlinTestJunit)
    testImplementation(Config.TestLibs.mockitoKotlin)
    testImplementation(Config.Libs.springBootStarterTest)
    testImplementation(Config.Libs.springBootStarterWeb)
    testImplementation(Config.Libs.springBootStarterWebflux)
    testImplementation(Config.Libs.springBootStarterSecurity)
    testImplementation(Config.Libs.springBootStarterAop)
    testImplementation(Config.TestLibs.awaitility)
    testImplementation(Config.TestLibs.reactorTest)
}

configure<SourceSetContainer> {
    test {
        java.srcDir("src/test/java")
    }
}

jacoco {
    toolVersion = Config.QualityPlugins.Jacoco.version
}

tasks.jacocoTestReport {
    reports {
        xml.isEnabled = true
        html.isEnabled = false
    }
}

tasks {
    jacocoTestCoverageVerification {
        violationRules {
            rule { limit { minimum = Config.QualityPlugins.Jacoco.minimumCoverage } }
        }
    }
    check {
        dependsOn(jacocoTestCoverageVerification)
        dependsOn(jacocoTestReport)
    }
}

buildConfig {
    useJavaOutput()
    packageName("io.sentry.spring")
    buildConfigField("String", "SENTRY_SPRING_SDK_NAME", "\"${Config.Sentry.SENTRY_SPRING_SDK_NAME}\"")
    buildConfigField("String", "VERSION_NAME", "\"${project.version}\"")
}

val generateBuildConfig by tasks
tasks.withType<JavaCompile>().configureEach {
    dependsOn(generateBuildConfig)
}<|MERGE_RESOLUTION|>--- conflicted
+++ resolved
@@ -33,12 +33,9 @@
 dependencies {
     api(project(":sentry"))
     compileOnly(Config.Libs.springWeb)
-<<<<<<< HEAD
-    compileOnly(Config.Libs.springWebflux)
-=======
     compileOnly(Config.Libs.springAop)
     compileOnly(Config.Libs.aspectj)
->>>>>>> 3ed2ff10
+    compileOnly(Config.Libs.springWebflux)
     compileOnly(Config.Libs.servletApi)
 
     compileOnly(Config.CompileOnly.nopen)
