name: 'Build'
on:
  push:
    branches:
      - main
      - release/**
  pull_request:

jobs:
  build:
    name: Build Job ${{ matrix.os }} - Java ${{ matrix.java }}
    runs-on: ${{ matrix.os }}
    strategy:
      # we want that the matrix keeps running, default is to cancel them if it fails.
      fail-fast: false
      matrix:
        # TODO: windows-latest
        os: [ubuntu-latest, macos-latest]
        # Zulu Community distribution of OpenJDK
        java: ['17']

    steps:
      - name: Git checkout
        uses: actions/checkout@v3

      - name: 'Set up Java: ${{ matrix.java }}'
        uses: actions/setup-java@v3
        with:
          java-version: ${{ matrix.java }}
          distribution: 'temurin'

      - name: Cache Gradle packages
        uses: actions/cache@v2
        with:
          path: |
            ~/.gradle/caches
            ~/.gradle/wrapper
          key: ${{ runner.os }}-gradle-${{ hashFiles('**/*.gradle*', '**/gradle-wrapper.properties') }}
          restore-keys: |
            ${{ runner.os }}-gradle-

      # Clean, check formatting, build and do a dry release
      - name: Make all
        run: make all

      # We stop gradle at the end to make sure the cache folders
      # don't contain any lock files and are free to be cached.
      - name: Make stop
        run: make stop

      - name: Archive packages
        # We need artifacts from only one the builds
        if: runner.os == 'Linux' && matrix.java == '17'
<<<<<<< HEAD
        uses: actions/upload-artifact@v2
=======
        uses: actions/upload-artifact@v3
>>>>>>> a04f7888
        with:
          name: ${{ github.sha }}
          if-no-files-found: error
          path: |
            ./*/build/distributions/*.zip
            ./sentry-android-ndk/build/intermediates/merged_native_libs/release/out/lib/*

      - name: Upload coverage to Codecov
        # We need coverage data from only one the builds
        if: runner.os == 'Linux' && matrix.java == '17'
        uses: codecov/codecov-action@d9f34f8cd5cb3b3eb79b3e4b5dae3a16df499a70 # pin@v3
        with:
          name: sentry-java<|MERGE_RESOLUTION|>--- conflicted
+++ resolved
@@ -51,11 +51,7 @@
       - name: Archive packages
         # We need artifacts from only one the builds
         if: runner.os == 'Linux' && matrix.java == '17'
-<<<<<<< HEAD
-        uses: actions/upload-artifact@v2
-=======
         uses: actions/upload-artifact@v3
->>>>>>> a04f7888
         with:
           name: ${{ github.sha }}
           if-no-files-found: error
