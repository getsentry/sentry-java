--- conflicted
+++ resolved
@@ -20,11 +20,7 @@
         uses: actions/checkout@v3
 
       - name: 'Set up Java: 17'
-<<<<<<< HEAD
-        uses: actions/setup-java@v2
-=======
         uses: actions/setup-java@v3
->>>>>>> a04f7888
         with:
           java-version: '17'
           distribution: 'temurin'
