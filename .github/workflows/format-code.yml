--- conflicted
+++ resolved
@@ -11,11 +11,7 @@
         uses: actions/checkout@v3
 
       - name: set up JDK 17
-<<<<<<< HEAD
-        uses: actions/setup-java@v2
-=======
         uses: actions/setup-java@v3
->>>>>>> a04f7888
         with:
           distribution: 'temurin'
           java-version: '17'
