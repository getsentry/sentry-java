--- conflicted
+++ resolved
@@ -66,11 +66,7 @@
       - name: Install Python dependencies
         run: |
           python3 -m pip install --upgrade pip
-<<<<<<< HEAD
-          python3 -m pip install requests
-=======
           python3 -m pip install -r requirements.txt
->>>>>>> 485c1a6b
 
       - name: Set up Java
         uses: actions/setup-java@v4
