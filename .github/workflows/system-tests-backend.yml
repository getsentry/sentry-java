name: 'System Tests Backend'

on:
  push:
    branches:
      - main
  pull_request:

concurrency:
  group: ${{ github.workflow }}-${{ github.ref }}
  cancel-in-progress: true

jobs:
  system-test:
    runs-on: ubuntu-latest
    continue-on-error: true
    env:
      SENTRY_URL: http://127.0.0.1:8000
      GRADLE_ENCRYPTION_KEY: ${{ secrets.GRADLE_ENCRYPTION_KEY }}
    strategy:
      fail-fast: false
      matrix:
        sample: [ "sentry-samples-spring-boot-jakarta" ]
        agent: [ "false" ]
        agent-auto-init: [ "true" ]
        include:
          - sample: "sentry-samples-spring-boot"
            agent: "false"
            agent-auto-init: "true"
          - sample: "sentry-samples-spring-boot-opentelemetry-noagent"
            agent: "false"
            agent-auto-init: "true"
          - sample: "sentry-samples-spring-boot-opentelemetry"
            agent: "true"
            agent-auto-init: "true"
          - sample: "sentry-samples-spring-boot-opentelemetry"
            agent: "true"
            agent-auto-init: "false"
          - sample: "sentry-samples-spring-boot-webflux-jakarta"
            agent: "false"
            agent-auto-init: "true"
          - sample: "sentry-samples-spring-boot-webflux"
            agent: "false"
            agent-auto-init: "true"
          - sample: "sentry-samples-spring-boot-jakarta-opentelemetry-noagent"
            agent: "false"
            agent-auto-init: "true"
          - sample: "sentry-samples-spring-boot-jakarta-opentelemetry"
            agent: "true"
            agent-auto-init: "true"
          - sample: "sentry-samples-spring-boot-jakarta-opentelemetry"
            agent: "true"
            agent-auto-init: "false"
          - sample: "sentry-samples-console"
            agent: "false"
            agent-auto-init: "true"
<<<<<<< HEAD
          - sample: "sentry-samples-spring-jakarta"
=======
          - sample: "sentry-samples-logback"
            agent: "false"
            agent-auto-init: "true"
          - sample: "sentry-samples-log4j2"
            agent: "false"
            agent-auto-init: "true"
          - sample: "sentry-samples-jul"
>>>>>>> 510eb183
            agent: "false"
            agent-auto-init: "true"
    steps:
      - uses: actions/checkout@v4
        with:
          submodules: 'recursive'

      - uses: actions/setup-python@v5
        with:
          python-version: '3.10.5'

      - name: Install Python dependencies
        run: |
          python3 -m pip install --upgrade pip
          python3 -m pip install -r requirements.txt

      - name: Set up Java
        uses: actions/setup-java@v4
        with:
          distribution: 'temurin'
          java-version: '17'

      - name: Setup Gradle
        uses: gradle/actions/setup-gradle@017a9effdb900e5b5b2fddfb590a105619dca3c3
        with:
          cache-encryption-key: ${{ secrets.GRADLE_ENCRYPTION_KEY }}

      - name: Exclude android modules from build
        run: |
          sed -i \
            -e '/.*"sentry-android-ndk",/d' \
            -e '/.*"sentry-android",/d' \
            -e '/.*"sentry-compose",/d' \
            -e '/.*"sentry-android-core",/d' \
            -e '/.*"sentry-android-fragment",/d' \
            -e '/.*"sentry-android-navigation",/d' \
            -e '/.*"sentry-android-sqlite",/d' \
            -e '/.*"sentry-android-timber",/d' \
            -e '/.*"sentry-android-integration-tests:sentry-uitest-android-benchmark",/d' \
            -e '/.*"sentry-android-integration-tests:sentry-uitest-android",/d' \
            -e '/.*"sentry-android-integration-tests:sentry-uitest-android-critical",/d' \
            -e '/.*"sentry-android-integration-tests:test-app-sentry",/d' \
            -e '/.*"sentry-samples:sentry-samples-android",/d' \
            -e '/.*"sentry-android-replay",/d' \
            settings.gradle.kts

      - name: Exclude android modules from ignore list
        run: |
          sed -i \
            -e '/.*"sentry-uitest-android",/d' \
            -e '/.*"sentry-uitest-android-benchmark",/d' \
            -e '/.*"sentry-uitest-android-critical",/d' \
            -e '/.*"test-app-sentry",/d' \
            -e '/.*"sentry-samples-android",/d' \
            build.gradle.kts

      - name: Build and run system tests
        run: |
          python3 test/system-test-runner.py test --module "${{ matrix.sample }}" --agent "${{ matrix.agent }}" --auto-init "${{ matrix.agent-auto-init }}" --build "true"

      - name: Upload test results
        if: always()
        uses: actions/upload-artifact@v4
        with:
          name: test-results-${{ matrix.sample }}-${{ matrix.agent }}-${{ matrix.agent-auto-init }}-system-test
          path: |
            **/build/reports/*
            sentry-mock-server.txt
            spring-server.txt

      - name: Test Report
        uses: phoenix-actions/test-reporting@f957cd93fc2d848d556fa0d03c57bc79127b6b5e # pin@v15
        if: always()
        with:
          name: JUnit System Tests ${{ matrix.sample }}
          path: |
            **/build/test-results/**/*.xml
          reporter: java-junit
          output-to: step-summary
          fail-on-error: false<|MERGE_RESOLUTION|>--- conflicted
+++ resolved
@@ -54,9 +54,6 @@
           - sample: "sentry-samples-console"
             agent: "false"
             agent-auto-init: "true"
-<<<<<<< HEAD
-          - sample: "sentry-samples-spring-jakarta"
-=======
           - sample: "sentry-samples-logback"
             agent: "false"
             agent-auto-init: "true"
@@ -64,7 +61,9 @@
             agent: "false"
             agent-auto-init: "true"
           - sample: "sentry-samples-jul"
->>>>>>> 510eb183
+            agent: "false"
+            agent-auto-init: "true"
+          - sample: "sentry-samples-spring-jakarta"
             agent: "false"
             agent-auto-init: "true"
     steps:
