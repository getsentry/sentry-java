--- conflicted
+++ resolved
@@ -30,12 +30,6 @@
       - name: Checkout Repo
         uses: actions/checkout@v4
 
-<<<<<<< HEAD
-=======
-      - name: Setup Gradle
-        uses: gradle/gradle-build-action@982da8e78c05368c70dac0351bb82647a9e9a5d2 # pin@v2
-
->>>>>>> be4794a0
       - name: Setup Java Version
         uses: actions/setup-java@v4
         with:
