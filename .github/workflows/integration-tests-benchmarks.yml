name: 'Integration Tests - Benchmarks'
on:
  schedule:
    - cron: '0 0 * * *' # every night at midnight UTC
  pull_request:
    paths:
      - '**/sentry/**'
      - '**/sentry-android/**'
      - '**/sentry-android-core/**'
      - '**/sentry-android-ndk/**'
      - '**/sentry-android-integration-tests/**'
      - '**/.github/**'

jobs:
  test:
    name: Benchmarks
    runs-on: ubuntu-latest

    # we copy the secret to the env variable in order to access it in the workflow
    env:
      SAUCE_USERNAME: ${{ secrets.SAUCE_USERNAME }}

    steps:
      - name: Git checkout
        uses: actions/checkout@v3

      - name: 'Set up Java: 17'
<<<<<<< HEAD
        uses: actions/setup-java@v2
=======
        uses: actions/setup-java@v3
>>>>>>> a04f7888
        with:
          java-version: '17'
          distribution: 'temurin'

      # Clean, build and release a test apk
      - name: Make assembleBenchmarks
        run: make assembleBenchmarks

      # We stop gradle at the end to make sure the cache folders
      # don't contain any lock files and are free to be cached.
      - name: Make stop
        run: make stop

      - name: Run All Tests in SauceLab
        uses: saucelabs/saucectl-run-action@9f8b2c03deea98eb6db7b75bffb1595f2da535db # pin@v1
        if: github.event_name != 'pull_request' && env.SAUCE_USERNAME != null
        with:
          sauce-username: ${{ secrets.SAUCE_USERNAME }}
          sauce-access-key: ${{ secrets.SAUCE_ACCESS_KEY }}
          config-file: .sauce/sentry-uitest-android-benchmark.yml

      - name: Run one test in SauceLab
        uses: saucelabs/saucectl-run-action@9f8b2c03deea98eb6db7b75bffb1595f2da535db # pin@v1
        if: github.event_name == 'pull_request' && env.SAUCE_USERNAME != null
        with:
          sauce-username: ${{ secrets.SAUCE_USERNAME }}
          sauce-access-key: ${{ secrets.SAUCE_ACCESS_KEY }}
          config-file: .sauce/sentry-uitest-android-benchmark-lite.yml

  app-metrics:
    runs-on: ubuntu-latest

    # we copy the secret to the env variable in order to access it in the workflow
    env:
      SAUCE_USERNAME: ${{ secrets.SAUCE_USERNAME }}

    steps:
      - name: Git checkout
        uses: actions/checkout@v3

      - name: 'Set up Java: 17'
<<<<<<< HEAD
        uses: actions/setup-java@v2
=======
        uses: actions/setup-java@v3
>>>>>>> a04f7888
        with:
          java-version: '17'
          distribution: 'temurin'

      - uses: actions/cache@v3
        id: app-plain-cache
        with:
          path: sentry-android-integration-tests/test-app-plain/build/outputs/apk/release/test-app-plain-release.apk
          key: ${{ github.workflow }}-${{ github.job }}-appplain-${{ hashFiles('sentry-android-integration-tests/test-app-plain/**') }}

      - name: Build Android app plain
        if: steps.app-plain-cache.outputs['cache-hit'] != 'true'
        run: ./gradlew :sentry-android-integration-tests:test-app-plain:assembleRelease

      - name: Build Android app with Sentry
        run: ./gradlew :sentry-android-integration-tests:test-app-sentry:assembleRelease

      - name: Collect app metrics
        uses: getsentry/action-app-sdk-overhead-metrics@v1
        with:
          config: sentry-android-integration-tests/metrics-test.yml
          sauce-user: ${{ secrets.SAUCE_USERNAME }}
          sauce-key: ${{ secrets.SAUCE_ACCESS_KEY }}
        if: env.SAUCE_USERNAME != null      <|MERGE_RESOLUTION|>--- conflicted
+++ resolved
@@ -25,11 +25,7 @@
         uses: actions/checkout@v3
 
       - name: 'Set up Java: 17'
-<<<<<<< HEAD
-        uses: actions/setup-java@v2
-=======
         uses: actions/setup-java@v3
->>>>>>> a04f7888
         with:
           java-version: '17'
           distribution: 'temurin'
@@ -71,11 +67,7 @@
         uses: actions/checkout@v3
 
       - name: 'Set up Java: 17'
-<<<<<<< HEAD
-        uses: actions/setup-java@v2
-=======
         uses: actions/setup-java@v3
->>>>>>> a04f7888
         with:
           java-version: '17'
           distribution: 'temurin'
@@ -99,4 +91,4 @@
           config: sentry-android-integration-tests/metrics-test.yml
           sauce-user: ${{ secrets.SAUCE_USERNAME }}
           sauce-key: ${{ secrets.SAUCE_ACCESS_KEY }}
-        if: env.SAUCE_USERNAME != null      +        if: env.SAUCE_USERNAME != null