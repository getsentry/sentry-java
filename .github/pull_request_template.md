--- conflicted
+++ resolved
@@ -12,14 +12,8 @@
 
 ## :pencil: Checklist
 <!--- Put an `x` in the boxes that apply -->
-<<<<<<< HEAD
 - [ ] I reviewed the submitted code
 - [ ] I added tests to verify the changes
-- [ ] All tests passing
-=======
-- [ ] I reviewed submitted code
-- [ ] I added tests to verify changes
->>>>>>> 562204d4
 - [ ] No breaking changes
 
 
