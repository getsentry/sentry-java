package io.sentry.openfeign;

import static io.sentry.TypeCheckHint.OPEN_FEIGN_REQUEST;
import static io.sentry.TypeCheckHint.OPEN_FEIGN_RESPONSE;

import feign.Client;
import feign.Request;
import feign.Response;
import io.sentry.BaggageHeader;
import io.sentry.Breadcrumb;
import io.sentry.Hint;
import io.sentry.IHub;
import io.sentry.ISpan;
import io.sentry.SentryTraceHeader;
import io.sentry.SpanStatus;
import io.sentry.util.Objects;
import io.sentry.util.PropagationTargetsUtils;
import io.sentry.util.UrlUtils;
import java.io.IOException;
import java.util.ArrayList;
import java.util.Collection;
import java.util.Collections;
import java.util.LinkedHashMap;
import java.util.Map;
import org.jetbrains.annotations.NotNull;
import org.jetbrains.annotations.Nullable;

/** A Feign client that creates a span around each executed HTTP call. */
public final class SentryFeignClient implements Client {
  private final @NotNull Client delegate;
  private final @NotNull IHub hub;
  private final @Nullable BeforeSpanCallback beforeSpan;

  public SentryFeignClient(
      final @NotNull Client delegate,
      final @NotNull IHub hub,
      final @Nullable BeforeSpanCallback beforeSpan) {
    this.delegate = Objects.requireNonNull(delegate, "delegate is required");
    this.hub = Objects.requireNonNull(hub, "hub is required");
    this.beforeSpan = beforeSpan;
  }

  @Override
  public Response execute(final @NotNull Request request, final @NotNull Request.Options options)
      throws IOException {
    Response response = null;
    try {
      final ISpan activeSpan = hub.getSpan();
      if (activeSpan == null) {
        return delegate.execute(request, options);
      }

      ISpan span = activeSpan.startChild("http.client");
      final @NotNull UrlUtils.UrlDetails urlDetails = UrlUtils.convertUrl(request.url());
      span.setDescription(request.httpMethod().name() + " " + urlDetails.getUrlOrFallback());
      urlDetails.applyToSpan(span);

      final RequestWrapper requestWrapper = new RequestWrapper(request);

<<<<<<< HEAD
      if (PropagationTargetsUtils.contain(
          hub.getOptions().getTracePropagationTargets(), request.url())) {
=======
      if (!span.isNoOp()
          && PropagationTargetsUtils.contain(hub.getOptions().getTracePropagationTargets(), url)) {
>>>>>>> ffa66c8d
        final SentryTraceHeader sentryTraceHeader = span.toSentryTrace();
        final @Nullable Collection<String> requestBaggageHeader =
            request.headers().get(BaggageHeader.BAGGAGE_HEADER);
        final @Nullable BaggageHeader baggageHeader =
            span.toBaggageHeader(
                requestBaggageHeader != null ? new ArrayList<>(requestBaggageHeader) : null);
        requestWrapper.header(sentryTraceHeader.getName(), sentryTraceHeader.getValue());
        if (baggageHeader != null) {
          requestWrapper.removeHeader(BaggageHeader.BAGGAGE_HEADER);
          requestWrapper.header(baggageHeader.getName(), baggageHeader.getValue());
        }
      }

      try {
        response = delegate.execute(requestWrapper.build(), options);
        // handles both success and error responses
        span.setStatus(SpanStatus.fromHttpStatusCode(response.status()));
        return response;
      } catch (Throwable e) {
        // handles cases like connection errors
        span.setThrowable(e);
        span.setStatus(SpanStatus.INTERNAL_ERROR);
        throw e;
      } finally {
        if (beforeSpan != null) {
          final ISpan result = beforeSpan.execute(span, request, response);

          if (result == null) {
            // span is dropped
            span.getSpanContext().setSampled(false);
          } else {
            span.finish();
          }
        } else {
          span.finish();
        }
      }
    } finally {
      addBreadcrumb(request, response);
    }
  }

  private void addBreadcrumb(final @NotNull Request request, final @Nullable Response response) {
    final Breadcrumb breadcrumb =
        Breadcrumb.http(
            request.url(),
            request.httpMethod().name(),
            response != null ? response.status() : null);
    breadcrumb.setData("request_body_size", request.body() != null ? request.body().length : 0);
    if (response != null && response.body() != null && response.body().length() != null) {
      breadcrumb.setData("response_body_size", response.body().length());
    }

    final Hint hint = new Hint();
    hint.set(OPEN_FEIGN_REQUEST, request);
    if (response != null) {
      hint.set(OPEN_FEIGN_RESPONSE, response);
    }

    hub.addBreadcrumb(breadcrumb, hint);
  }

  static final class RequestWrapper {
    private final @NotNull Request delegate;

    private final @NotNull Map<String, Collection<String>> headers;

    RequestWrapper(final @NotNull Request delegate) {
      this.delegate = delegate;
      this.headers = new LinkedHashMap<>(delegate.headers());
    }

    public void header(final @NotNull String name, final @NotNull String value) {
      if (!headers.containsKey(name)) {
        headers.put(name, Collections.singletonList(value));
      }
    }

    public void removeHeader(final @NotNull String name) {
      headers.remove(name);
    }

    @NotNull
    Request build() {
      return Request.create(
          delegate.httpMethod(),
          delegate.url(),
          headers,
          delegate.body(),
          delegate.charset(),
          delegate.requestTemplate());
    }
  }

  public interface BeforeSpanCallback {
    @Nullable
    ISpan execute(@NotNull ISpan span, @NotNull Request request, @Nullable Response response);
  }
}<|MERGE_RESOLUTION|>--- conflicted
+++ resolved
@@ -57,13 +57,9 @@
 
       final RequestWrapper requestWrapper = new RequestWrapper(request);
 
-<<<<<<< HEAD
-      if (PropagationTargetsUtils.contain(
-          hub.getOptions().getTracePropagationTargets(), request.url())) {
-=======
       if (!span.isNoOp()
-          && PropagationTargetsUtils.contain(hub.getOptions().getTracePropagationTargets(), url)) {
->>>>>>> ffa66c8d
+          && PropagationTargetsUtils.contain(
+              hub.getOptions().getTracePropagationTargets(), request.url())) {
         final SentryTraceHeader sentryTraceHeader = span.toSentryTrace();
         final @Nullable Collection<String> requestBaggageHeader =
             request.headers().get(BaggageHeader.BAGGAGE_HEADER);
