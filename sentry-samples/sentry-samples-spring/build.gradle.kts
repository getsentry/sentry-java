--- conflicted
+++ resolved
@@ -1,24 +1,14 @@
-import org.jetbrains.kotlin.config.KotlinCompilerVersion
 import org.jetbrains.kotlin.gradle.tasks.KotlinCompile
 import org.springframework.boot.gradle.plugin.SpringBootPlugin.BOM_COORDINATES
 
 plugins {
-<<<<<<< HEAD
   application
   alias(libs.plugins.springboot2) apply false
   alias(libs.plugins.spring.dependency.management)
-  kotlin("jvm")
+  alias(libs.plugins.kotlin.jvm)
   alias(libs.plugins.kotlin.spring)
   id("war")
   alias(libs.plugins.gretty)
-=======
-    alias(libs.plugins.springboot2) apply false
-    alias(libs.plugins.spring.dependency.management)
-    alias(libs.plugins.kotlin.jvm)
-    alias(libs.plugins.kotlin.spring)
-    id("war")
-    alias(libs.plugins.gretty)
->>>>>>> 7314dbe9
 }
 
 application { mainClass.set("io.sentry.samples.spring.Main") }
@@ -52,7 +42,7 @@
   implementation(Config.Libs.springSecurityWeb)
   implementation(Config.Libs.springSecurityConfig)
   implementation(Config.Libs.kotlinReflect)
-  implementation(kotlin(Config.kotlinStdLib, KotlinCompilerVersion.VERSION))
+  implementation(kotlin(Config.kotlinStdLib))
   implementation(projects.sentrySpring)
   implementation(projects.sentryLogback)
   implementation(libs.jackson.databind)
@@ -70,10 +60,9 @@
 }
 
 tasks.withType<KotlinCompile>().configureEach {
-<<<<<<< HEAD
-  kotlinOptions {
-    freeCompilerArgs = listOf("-Xjsr305=strict")
-    jvmTarget = JavaVersion.VERSION_17.toString()
+  kotlin {
+    compilerOptions.freeCompilerArgs = listOf("-Xjsr305=strict")
+    compilerOptions.jvmTarget = org.jetbrains.kotlin.gradle.dsl.JvmTarget.JVM_17
   }
 }
 
@@ -98,10 +87,4 @@
   require(this is Test)
 
   filter { excludeTestsMatching("io.sentry.systemtest.*") }
-=======
-    kotlin {
-        compilerOptions.freeCompilerArgs = listOf("-Xjsr305=strict")
-        compilerOptions.jvmTarget = org.jetbrains.kotlin.gradle.dsl.JvmTarget.JVM_1_8
-    }
->>>>>>> 7314dbe9
 }