--- conflicted
+++ resolved
@@ -88,29 +88,4 @@
                 testHelper.doesTransactionContainSpanWithOp(transaction, "spanCreatedThroughSentryApi")
         }
     }
-<<<<<<< HEAD
-
-    @Test
-    fun `create person does not create transaction if sampled false in sentry-trace header`() {
-        val restClient = testHelper.restClient
-        val person = Person("firstA", "lastB")
-        val returnedPerson = restClient.createPerson(
-            person,
-            mapOf(
-                "sentry-trace" to "f9118105af4a2d42b4124532cd1065ff-424cffc8f94feeee-0",
-                "baggage" to "sentry-public_key=502f25099c204a2fbf4cb16edc5975d1,sentry-sample_rate=1,sentry-trace_id=f9118105af4a2d42b4124532cd1065ff,sentry-transaction=HTTP%20GET"
-            )
-        )
-        assertEquals(HttpStatus.OK, restClient.lastKnownStatusCode)
-
-        assertEquals(person.firstName, returnedPerson!!.firstName)
-        assertEquals(person.lastName, returnedPerson!!.lastName)
-
-        testHelper.ensureTransactionReceived { transaction ->
-            testHelper.doesTransactionContainSpanWithOp(transaction, "spanCreatedThroughOtelApi") &&
-                testHelper.doesTransactionContainSpanWithOp(transaction, "spanCreatedThroughSentryApi")
-        }
-    }
-=======
->>>>>>> 254461bd
 }