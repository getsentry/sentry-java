package io.sentry.systemtest

import io.sentry.systemtest.util.TestHelper
import java.util.concurrent.TimeUnit
import org.junit.Assert.assertEquals
import org.junit.Assert.assertTrue
import org.junit.Before
import org.junit.Test

class ConsoleApplicationSystemTest {
  lateinit var testHelper: TestHelper

  @Before
  fun setup() {
    testHelper = TestHelper("http://localhost:8000")
    testHelper.reset()
  }

  @Test
  fun `console application sends expected events when run as JAR`() {
    val jarFile = testHelper.findJar("sentry-samples-console-opentelemetry-noagent")
    val process =
      testHelper.launch(
        jarFile,
        mapOf(
          "SENTRY_DSN" to testHelper.dsn,
          //          "SENTRY_AUTO_INIT" to "false",
          "SENTRY_TRACES_SAMPLE_RATE" to "1.0",
          "SENTRY_ENABLE_PRETTY_SERIALIZATION_OUTPUT" to "false",
          "SENTRY_DEBUG" to "true",
          "OTEL_METRICS_EXPORTER" to "none",
          "OTEL_LOGS_EXPORTER" to "none",
          "OTEL_TRACES_EXPORTER" to "none",
<<<<<<< HEAD
        ),
        enableOtelAutoConfig = true,
=======
        )
>>>>>>> 0ac58fd9
      )

    process.waitFor(30, TimeUnit.SECONDS)
    assertEquals(0, process.exitValue())

    // Verify that we received the expected events
    verifyExpectedEvents()
  }

  private fun verifyExpectedEvents() {
    // Verify we received a "Fatal message!" event
    testHelper.ensureErrorReceived { event ->
      event.message?.formatted == "Fatal message!" && event.level?.name == "FATAL"
    }

    // Verify we received a "Some warning!" event
    testHelper.ensureErrorReceived { event ->
      event.message?.formatted == "Some warning!" && event.level?.name == "WARNING"
    }

    // Verify we received the RuntimeException
    testHelper.ensureErrorReceived { event ->
      event.exceptions?.any { ex -> ex.type == "RuntimeException" && ex.value == "Some error!" } ==
        true
    }

    // Verify we received the detailed event with fingerprint
    testHelper.ensureErrorReceived { event ->
      event.message?.message == "Detailed event" &&
        event.fingerprints?.contains("NewClientDebug") == true &&
        event.level?.name == "DEBUG"
    }

    // Verify we received transaction events
    testHelper.ensureTransactionReceived { transaction, _ ->
      transaction.transaction == "transaction name" &&
        transaction.spans?.any { span -> span.op == "child" } == true
    }

    // Verify we received the loop messages (should be 10 of them)
    var loopMessageCount = 0
    try {
      for (i in 0..9) {
        testHelper.ensureErrorReceived { event ->
          val matches =
            event.message?.message?.contains("items we'll wait to flush to Sentry!") == true
          if (matches) loopMessageCount++
          matches
        }
      }
    } catch (e: Exception) {
      // Some loop messages might be missing, but we should have at least some
    }

    assertTrue(
      "Should receive at least 5 loop messages, got $loopMessageCount",
      loopMessageCount >= 5,
    )

    // Verify we have breadcrumbs
    testHelper.ensureErrorReceived { event ->
      event.breadcrumbs?.any { breadcrumb ->
        breadcrumb.message?.contains("Processed by") == true
      } == true
    }
  }
}<|MERGE_RESOLUTION|>--- conflicted
+++ resolved
@@ -31,12 +31,7 @@
           "OTEL_METRICS_EXPORTER" to "none",
           "OTEL_LOGS_EXPORTER" to "none",
           "OTEL_TRACES_EXPORTER" to "none",
-<<<<<<< HEAD
-        ),
-        enableOtelAutoConfig = true,
-=======
         )
->>>>>>> 0ac58fd9
       )
 
     process.waitFor(30, TimeUnit.SECONDS)
