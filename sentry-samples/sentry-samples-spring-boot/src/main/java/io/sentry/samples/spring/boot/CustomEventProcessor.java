--- conflicted
+++ resolved
@@ -4,7 +4,6 @@
 import io.sentry.Hint;
 import io.sentry.SentryEvent;
 import io.sentry.protocol.SentryRuntime;
-import java.util.Map;
 import org.jetbrains.annotations.NotNull;
 import org.springframework.boot.SpringBootVersion;
 import org.springframework.stereotype.Component;
@@ -26,12 +25,7 @@
   }
 
   @Override
-<<<<<<< HEAD
-  public @NotNull SentryEvent process(
-      @NotNull SentryEvent event, @Nullable Map<String, Object> hint) {
-=======
   public @NotNull SentryEvent process(@NotNull SentryEvent event, @NotNull Hint hint) {
->>>>>>> 77fd2f21
     final SentryRuntime runtime = new SentryRuntime();
     runtime.setVersion(springBootVersion);
     runtime.setName("Spring Boot");
