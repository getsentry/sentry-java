--- conflicted
+++ resolved
@@ -133,10 +133,7 @@
     implementation(Config.Libs.composeNavigation)
     implementation(Config.Libs.composeMaterial)
     implementation(Config.Libs.composeCoil)
-<<<<<<< HEAD
-=======
     implementation(Config.Libs.sentryNativeNdk)
->>>>>>> 5c3a5c6d
 
     debugImplementation(Config.Libs.leakCanary)
 }