--- conflicted
+++ resolved
@@ -184,21 +184,18 @@
       android:text="@string/check_for_update"/>
 
     <Button
-      android:id="@+id/open_http_request_activity"
-      android:layout_width="wrap_content"
-      android:layout_height="wrap_content"
-      android:text="@string/open_http_request_activity"/>
-
-<<<<<<< HEAD
-=======
-    <Button
         android:id="@+id/open_camera_activity"
         android:layout_width="wrap_content"
         android:layout_height="wrap_content"
         android:text="@string/open_camera_activity"
         />
 
->>>>>>> 10a52b47
+    <Button
+      android:id="@+id/open_http_request_activity"
+      android:layout_width="wrap_content"
+      android:layout_height="wrap_content"
+      android:text="@string/open_http_request_activity"/>
+
   </LinearLayout>
 
 </ScrollView>