<?xml version="1.0" encoding="utf-8"?>
<ScrollView xmlns:android="http://schemas.android.com/apk/res/android"
  xmlns:tools="http://schemas.android.com/tools"
  android:layout_width="match_parent"
  android:layout_height="match_parent"
  tools:context=".MainActivity">

  <LinearLayout
    android:layout_width="match_parent"
    android:layout_height="wrap_content"
    android:orientation="vertical">

    <Button
      android:id="@+id/crash_from_java"
      android:layout_width="wrap_content"
      android:layout_height="wrap_content"
      android:text="@string/crash_from_java" />

    <Button
      android:id="@+id/send_message"
      android:layout_width="wrap_content"
      android:layout_height="wrap_content"
      android:text="@string/send_message" />

    <Button
      android:id="@+id/send_user_feedback"
      android:layout_width="wrap_content"
      android:layout_height="wrap_content"
      android:text="@string/send_user_feedback" />

    <Button
      android:id="@+id/add_attachment"
      android:layout_width="wrap_content"
      android:layout_height="wrap_content"
      android:text="@string/add_attachment" />

    <Button
      android:id="@+id/capture_exception"
      android:layout_width="wrap_content"
      android:layout_height="wrap_content"
      android:text="@string/capture_exception" />

    <Button
      android:id="@+id/breadcrumb"
      android:layout_width="wrap_content"
      android:layout_height="wrap_content"
      android:text="@string/breadcrumb" />

    <Button
      android:id="@+id/set_user"
      android:layout_width="wrap_content"
      android:layout_height="wrap_content"
      android:text="@string/set_user" />

    <Button
      android:id="@+id/unset_user"
      android:layout_width="wrap_content"
      android:layout_height="wrap_content"
      android:text="@string/unset_user" />

    <Button
      android:id="@+id/anr"
      android:layout_width="wrap_content"
      android:layout_height="wrap_content"
      android:text="@string/anr" />

    <Button
      android:id="@+id/native_anr"
      android:layout_width="wrap_content"
      android:layout_height="wrap_content"
      android:text="@string/native_anr" />

    <Button
      android:id="@+id/out_of_memory"
      android:layout_width="wrap_content"
      android:layout_height="wrap_content"
      android:text="@string/out_of_memory" />

    <Button
      android:id="@+id/stack_overflow"
      android:layout_width="wrap_content"
      android:layout_height="wrap_content"
      android:text="@string/stack_overflow" />

    <Button
      android:id="@+id/native_crash"
      android:layout_width="wrap_content"
      android:layout_height="wrap_content"
      android:text="@string/crash_from_native" />

    <Button
      android:id="@+id/native_capture"
      android:layout_width="wrap_content"
      android:layout_height="wrap_content"
      android:text="@string/capture_from_native" />

    <Button
      android:id="@+id/open_second_activity"
      android:layout_width="wrap_content"
      android:layout_height="wrap_content"
      android:text="@string/open_second_activity" />

    <Button
      android:id="@+id/open_sample_fragment"
      android:layout_width="wrap_content"
      android:layout_height="wrap_content"
      android:text="@string/open_sample_fragment" />

    <Button
      android:id="@+id/open_third_fragment"
      android:layout_width="wrap_content"
      android:layout_height="wrap_content"
      android:text="@string/open_third_fragment" />

    <Button
      android:id="@+id/open_gestures_activity"
      android:layout_width="wrap_content"
      android:layout_height="wrap_content"
      android:text="@string/open_gestures_activity"/>

    <Button
      android:id="@+id/test_timber_integration"
      android:layout_width="wrap_content"
      android:layout_height="wrap_content"
      android:text="@string/test_timber_integration"/>

    <Button
      android:id="@+id/open_permissions_activity"
      android:layout_width="wrap_content"
      android:layout_height="wrap_content"
      android:text="@string/open_permissions_activity"/>

    <Button
      android:id="@+id/open_compose_activity"
      android:layout_width="wrap_content"
      android:layout_height="wrap_content"
      android:text="@string/open_compose_activity"/>

    <Button
      android:id="@+id/open_profiling_activity"
      android:layout_width="wrap_content"
      android:layout_height="wrap_content"
      android:text="@string/open_profiling_activity"/>

    <Button
      android:id="@+id/open_frame_data_for_spans"
      android:layout_width="wrap_content"
      android:layout_height="wrap_content"
      android:text="@string/open_frame_data_for_spans"/>

    <Button
      android:id="@+id/throw_in_coroutine"
      android:layout_width="wrap_content"
      android:layout_height="wrap_content"
      android:text="@string/throw_in_coroutine"/>

    <Button
<<<<<<< HEAD
      android:id="@+id/show_dialog"
      android:layout_width="wrap_content"
      android:layout_height="wrap_content"
      android:text="@string/show_dialog"/>
=======
      android:id="@+id/enable_replay_debug_mode"
      android:layout_width="wrap_content"
      android:layout_height="wrap_content"
      android:text="@string/enable_replay_debug_mode"/>
>>>>>>> 21f2cfad

  </LinearLayout>

</ScrollView><|MERGE_RESOLUTION|>--- conflicted
+++ resolved
@@ -155,17 +155,16 @@
       android:text="@string/throw_in_coroutine"/>
 
     <Button
-<<<<<<< HEAD
       android:id="@+id/show_dialog"
       android:layout_width="wrap_content"
       android:layout_height="wrap_content"
       android:text="@string/show_dialog"/>
-=======
+
+    <Button
       android:id="@+id/enable_replay_debug_mode"
       android:layout_width="wrap_content"
       android:layout_height="wrap_content"
       android:text="@string/enable_replay_debug_mode"/>
->>>>>>> 21f2cfad
 
   </LinearLayout>
 
