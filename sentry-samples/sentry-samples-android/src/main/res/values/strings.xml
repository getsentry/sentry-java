<resources>
  <string name="app_name">Sentry sample</string>
  <string name="crash_from_java">Crash from Java (UncaughtException)</string>
  <string name="out_of_memory">Out of Memory (Mulithreaded)</string>
  <string name="stack_overflow">Stack Overflow</string>
  <string name="send_message">Send Message</string>
  <string name="send_message_from_inner_fragment">Send Message from inner fragment</string>
  <string name="add_attachment">Add Attachment</string>
  <string name="send_user_feedback">Send User Feedback</string>
  <string name="capture_exception">Capture Exception</string>
  <string name="breadcrumb">Breadcrumb</string>
  <string name="set_user">Set user</string>
  <string name="unset_user">Unset user</string>
  <string name="crash_from_native">Crash from native (segfault)</string>
  <string name="capture_from_native">Capture event from native</string>
  <string name="anr">ANR</string>
  <string name="native_anr">ANR (native)</string>
  <string name="do_request">Do Request</string>
  <string name="open_second_activity">Open Second Activity</string>
  <string name="open_sample_fragment">Open Sample Fragment</string>
  <string name="open_third_fragment">Open Third Fragment</string>
  <string name="open_gestures_activity">Open Gestures Activity</string>
  <string name="open_permissions_activity">Open Permissions Activity</string>
  <string name="open_compose_activity">Open Compose Activity</string>
  <string name="open_profiling_activity">Open Profiling Activity</string>
  <string name="open_custom_tabs_activity">Open Custom Tabs Activity</string>
  <string name="open_frame_data_for_spans">Open Frame Data for Spans Activity</string>
  <string name="open_metrics">Delightful Developer Metrics</string>
  <string name="test_timber_integration">Test Timber</string>
  <string name="throw_in_coroutine">Throw exception in coroutine</string>
  <string name="enable_replay_debug_mode">Enable Replay Debug Mode</string>
  <string name="show_dialog">Show Dialog</string>
  <string name="check_for_update">Check for Update</string>
  <string name="back_main">Back to Main Activity</string>
  <string name="back">Back</string>
  <string name="switch_preview">Switch Preview</string>
  <string name="tap_me">text</string>
  <string name="lipsum">Lorem ipsum dolor sit amet, consectetur adipiscing elit. Proin nibh lorem, venenatis sed nulla vel, venenatis sodales augue. Mauris varius elit eu ligula volutpat, sed tincidunt orci porttitor. Donec et dignissim lacus, sed luctus ipsum. Praesent ornare luctus tortor sit amet ultricies. Cras iaculis et diam et vulputate. Cras ut iaculis mauris, non pellentesque diam. Nunc in laoreet diam, vitae accumsan eros. Morbi non nunc ac eros molestie placerat vitae id dolor. Quisque ornare aliquam ipsum, a dapibus tortor. In eu sodales tellus.

Aliquam tristique, nisi eu sodales rhoncus, ex arcu blandit quam, sed suscipit enim lorem at metus. Vivamus nec aliquet dolor. Nulla molestie sem eget nunc sollicitudin placerat. Duis lobortis nisi at dui scelerisque tincidunt. Aenean fringilla tempus justo vel finibus. Sed ut mi vulputate leo lobortis interdum. Lorem ipsum dolor sit amet, consectetur adipiscing elit. Aliquam tempus interdum scelerisque. Integer vitae turpis imperdiet tellus facilisis pretium.

Nunc bibendum nunc risus, a cursus mi convallis quis. Nullam faucibus maximus ligula ut mollis. Maecenas at lorem lectus. Duis vel fringilla felis, ut accumsan massa. Etiam lacus ipsum, dapibus vitae tempus quis, finibus sit amet justo. Integer porttitor est risus, sed cursus tellus aliquet at. Class aptent taciti sociosqu ad litora torquent per conubia nostra, per inceptos himenaeos. Ut convallis risus cursus elit dapibus dapibus scelerisque vel dolor. Morbi felis mi, ullamcorper eget ante vel, efficitur tincidunt sapien. Vestibulum odio nulla, vulputate nec est in, auctor pulvinar metus. Duis sed vehicula metus. Suspendisse suscipit eleifend elementum.

Aliquam pharetra, velit eu vulputate tempus, sapien purus accumsan orci, non ultricies nibh odio in elit. Nunc mattis ipsum at tellus efficitur luctus. Nulla sodales lectus at arcu aliquet lobortis. Duis a elit consequat, pulvinar nisi et, suscipit mauris. Maecenas in molestie urna. Fusce aliquet varius quam, ac auctor nulla congue ut. Donec auctor, justo id porta tempus, elit arcu viverra orci, nec tincidunt sem eros eget ex. Nullam odio ante, gravida non convallis non, rhoncus vel tortor.

Nulla interdum gravida augue, vel fringilla lorem bibendum vel. In hac habitasse platea dictumst. Praesent dapibus congue velit, vel mollis eros mattis vel. Maecenas mattis sapien lacus, ut interdum dui vulputate a. Vivamus dapibus, est ac maximus aliquam, mauris lorem vehicula nisl, eget viverra metus nunc ut libero. Quisque aliquet, dolor sit amet pellentesque semper, nisi nunc ornare velit, id porta nibh magna sit amet tortor. Curabitur finibus, lectus at convallis elementum, est sem malesuada massa, vel varius lorem justo a libero. Donec a nulla consequat, dignissim tortor id, ultrices dolor. Ut auctor vel ante sed faucibus. Ut ac dolor vel lacus facilisis bibendum.
  </string>
  <string name="camera_permission">Camera Permission</string>
  <string name="write_permission">Write External Storage Permission</string>
  <string name="profiling_duration">Duration of profile %.1f seconds</string>
  <string name="profiling_threads">Background threads to use: %d</string>
  <string name="profiling_running">Profiling is running</string>
  <string name="profiling_no_dir_set">No profiling dir path set</string>
  <string name="profiling_start">Start Profiling</string>
  <string name="profiling_result">Profile trace file size = %d bytes \nItem payload size = %d bytes \nData sent to Sentry size = %d bytes</string>
  <string name="open_http_request_activity">Open Trigger HTTP Request Activity</string>
  <string name="trigger_okhttp_request">Trigger OkHttp Request</string>
<<<<<<< HEAD
=======
  <string name="open_camera_activity">Open Camera Activity</string>
>>>>>>> 10a52b47
</resources><|MERGE_RESOLUTION|>--- conflicted
+++ resolved
@@ -53,10 +53,7 @@
   <string name="profiling_no_dir_set">No profiling dir path set</string>
   <string name="profiling_start">Start Profiling</string>
   <string name="profiling_result">Profile trace file size = %d bytes \nItem payload size = %d bytes \nData sent to Sentry size = %d bytes</string>
+  <string name="open_camera_activity">Open Camera Activity</string>
   <string name="open_http_request_activity">Open Trigger HTTP Request Activity</string>
   <string name="trigger_okhttp_request">Trigger OkHttp Request</string>
-<<<<<<< HEAD
-=======
-  <string name="open_camera_activity">Open Camera Activity</string>
->>>>>>> 10a52b47
 </resources>