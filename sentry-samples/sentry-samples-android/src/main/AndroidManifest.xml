--- conflicted
+++ resolved
@@ -135,12 +135,8 @@
         <!--    how to enable the attach screenshot feature-->
         <meta-data android:name="io.sentry.attach-screenshot" android:value="true" />
 
-<<<<<<< HEAD
-        <meta-data android:name="io.sentry.attach-threads" android:value="true" />
-=======
         <!--    how to enable the attach view hierarchy feature-->
         <meta-data android:name="io.sentry.attach-view-hierarchy" android:value="true" />
->>>>>>> 0a390a66
 
         <!--    how to enable the send default pii-->
         <meta-data android:name="io.sentry.send-default-pii" android:value="true" />
