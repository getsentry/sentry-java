<?xml version="1.0" encoding="utf-8"?>
<manifest xmlns:android="http://schemas.android.com/apk/res/android"
    xmlns:tools="http://schemas.android.com/tools">

    <!--  extra recommended permission, we'd be able to check network status-->
    <uses-permission android:name="android.permission.ACCESS_NETWORK_STATE" />

    <!-- add extra permission (optional) -->
    <!-- extra recommended permission, we'd be able to collect device ringing breadcrumbs (PhoneStateBreadcrumbsIntegration) -->
    <uses-permission android:name="android.permission.READ_PHONE_STATE" />

    <!-- Just some random permissions to showcase the permission context sent to Sentry -->
    <uses-permission android:name="android.permission.CAMERA"/>
    <uses-permission android:name="android.permission.WRITE_EXTERNAL_STORAGE"/>
    <!-- Needed by leakcanary.NotificationEventListener -->
    <uses-permission android:name="android.permission.POST_NOTIFICATIONS"/>

    <!--  if your minSdkVersion < 16, this would make usable on minSdkVersion >= 14-->
    <uses-sdk
        tools:overrideLibrary="io.sentry.android"/>

    <application
        android:name=".MyApplication"
        android:allowBackup="false"
        android:icon="@mipmap/ic_launcher"
        android:label="@string/app_name"
        android:roundIcon="@mipmap/ic_launcher_round"
        android:theme="@style/AppTheme"
        android:networkSecurityConfig="@xml/network"
        tools:ignore="GoogleAppIndexingWarning, UnusedAttribute">

        <activity
            android:name=".MainActivity"
            android:exported="true">
            <intent-filter>
                <action android:name="android.intent.action.MAIN" />

                <category android:name="android.intent.category.LAUNCHER" />
            </intent-filter>
        </activity>

        <activity
            android:name=".SecondActivity"
            android:exported="false" />

        <activity
            android:name=".ThirdActivityFragment"
            android:exported="false" />

        <activity
            android:name=".GesturesActivity"
            android:exported="false" />

      <activity
            android:name=".PermissionsActivity"
            android:exported="false" />

      <activity
            android:name=".ProfilingActivity"
            android:exported="false" />

      <activity
            android:name=".compose.ComposeActivity"
            android:exported="false" />

      <activity android:name=".FrameDataForSpansActivity"
        android:exported="false"/>

      <activity android:name=".MetricsActivity"
        android:exported="false"/>

        <!--    NOTE: Replace the test DSN below with YOUR OWN DSN to see the events from this app in your Sentry project/dashboard-->
        <meta-data android:name="io.sentry.dsn" android:value="https://1053864c67cc410aa1ffc9701bd6f93d@o447951.ingest.sentry.io/5428559" />

        <!--    how to enable Sentry's debug mode-->
        <meta-data android:name="io.sentry.debug" android:value="${sentryDebug}" />

        <!--    how to set a custom debug level-->
        <!--    <meta-data android:name="io.sentry.debug.level" android:value="info" />-->

        <!--    To change the time used to watch for ANR. By default it's 5 seconds (5000 below as it's in milliseconds)-->
        <!--    <meta-data android:name="io.sentry.anr.timeout-interval-millis" android:value="5000" />-->

        <!--    Raise ANR events even if the debugger is attached-->
        <!--    <meta-data android:name="io.sentry.anr.report-debug" android:value="true" />-->

        <!--    how to disable ANR-->
        <!--    <meta-data android:name="io.sentry.anr.enable" android:value="false" />-->

        <!--    how to disable the auto-init-->
        <!--    <meta-data android:name="io.sentry.auto-init" android:value="false" />-->

        <!--    how to disable the NDK-->
        <!--    <meta-data android:name="io.sentry.ndk.enable" android:value="false" />-->

        <!--    how to enable the NDK Scope Sync -->
        <meta-data android:name="io.sentry.ndk.scope-sync.enable" android:value="true" />

        <!--    how to set a custom release-->
        <!--    <meta-data android:name="io.sentry.release" android:value="io.sentry.samples.android@1.1.0+2" />-->

        <!--    how to disable automatic session tracking-->
        <!--    <meta-data android:name="io.sentry.auto-session-tracking.enable" android:value="false" />-->

        <!--    how to set an environment-->
        <meta-data android:name="io.sentry.environment" android:value="${sentryEnvironment}" />

        <!--    how to change the session tracking interval-->
        <meta-data android:name="io.sentry.session-tracking.timeout-interval-millis" android:value="10000" />

        <!--    how to enable the performance API by either enabling tracing or setting a sample-rate-->
        <meta-data android:name="io.sentry.traces.enable" android:value="true" />
<!-- how to set custom sample rate different from the default 1.0 -->
<!--        <meta-data android:name="io.sentry.traces.sample-rate" android:value="0.8" /> -->

        <!--    how to enable profiling when starting transactions -->
        <meta-data android:name="io.sentry.traces.profiling.sample-rate" android:value="1.0" />

      <!--    how to enable app start profiling -->
        <meta-data android:name="io.sentry.traces.profiling.enable-app-start" android:value="true" />

        <!--    how to disable the Activity auto instrumentation for tracing-->
        <!--    <meta-data android:name="io.sentry.traces.activity.enable" android:value="false" />-->

        <!--    how to disable the Activity auto instrumentation automatically finished on onActivityPostPaused-->
        <!--    <meta-data android:name="io.sentry.traces.activity.auto-finish.enable" android:value="false" />-->

        <!-- how to enable the UI auto instrumentation for tracing -->
        <meta-data android:name="io.sentry.traces.user-interaction.enable" android:value="true" />

        <!-- how to enable the time-to-full-display tracing in Activity auto instrumentation -->
        <meta-data android:name="io.sentry.traces.time-to-full-display.enable" android:value="true" />

        <!--    how to enable and set a sampleRate (anything between 0.01 and 1.0), it's disabled by default-->
        <!--    <meta-data android:name="io.sentry.sample-rate" android:value="0.5" />-->

        <!--    how to disable default sentry uncaught exception-->
        <!--    <meta-data android:name="io.sentry.uncaught-exception-handler.enable" android:value="false" />-->

        <!--    how to disable the activity lifecycle breadcrumbs integration-->
        <!--    <meta-data android:name="io.sentry.breadcrumbs.activity-lifecycle" android:value="false" />-->

        <!--    how to disable the app lifecycle breadcrumbs integration-->
        <!--    <meta-data android:name="io.sentry.breadcrumbs.app-lifecycle" android:value="false" />-->

        <!--    how to disable the system events breadcrumbs integration-->
        <!--    <meta-data android:name="io.sentry.breadcrumbs.system-events" android:value="false" />-->

        <!--    how to disable the app components breadcrumbs integration-->
        <!--    <meta-data android:name="io.sentry.breadcrumbs.app-components" android:value="false" />-->

        <!--    how to enable the attach screenshot feature-->
        <meta-data android:name="io.sentry.attach-screenshot" android:value="true" />

        <!--    how to enable the attach view hierarchy feature-->
        <meta-data android:name="io.sentry.attach-view-hierarchy" android:value="true" />

        <!--    how to enable the send default pii-->
        <meta-data android:name="io.sentry.send-default-pii" android:value="true" />

        <!--    how to disable sentry -->
        <!--    <meta-data android:name="io.sentry.enabled" android:value="false" /> -->

      <meta-data android:name="io.sentry.performance-v2.enable" android:value="true" />

<<<<<<< HEAD
      <meta-data android:name="io.sentry.session-replay.session-sample-rate" android:value="1.0" />
      <meta-data android:name="io.sentry.session-replay.redact-all-text" android:value="false" />
=======
      <meta-data android:name="io.sentry.enable-metrics" android:value="true" />
>>>>>>> 0d65ef77

    </application>
</manifest><|MERGE_RESOLUTION|>--- conflicted
+++ resolved
@@ -163,12 +163,10 @@
 
       <meta-data android:name="io.sentry.performance-v2.enable" android:value="true" />
 
-<<<<<<< HEAD
+      <meta-data android:name="io.sentry.enable-metrics" android:value="true" />
+
       <meta-data android:name="io.sentry.session-replay.session-sample-rate" android:value="1.0" />
       <meta-data android:name="io.sentry.session-replay.redact-all-text" android:value="false" />
-=======
-      <meta-data android:name="io.sentry.enable-metrics" android:value="true" />
->>>>>>> 0d65ef77
 
     </application>
 </manifest>