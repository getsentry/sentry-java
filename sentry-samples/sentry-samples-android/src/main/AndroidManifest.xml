<?xml version="1.0" encoding="utf-8"?>
<manifest xmlns:android="http://schemas.android.com/apk/res/android"
    xmlns:tools="http://schemas.android.com/tools">

    <!--  extra recommended permission, we'd be able to check network status-->
    <uses-permission android:name="android.permission.ACCESS_NETWORK_STATE" />

    <!-- add extra permission (optional) -->
    <!-- extra recommended permission, we'd be able to collect device ringing breadcrumbs (PhoneStateBreadcrumbsIntegration) -->
    <uses-permission android:name="android.permission.READ_PHONE_STATE" />

    <!-- Just some random permissions to showcase the permission context sent to Sentry -->
    <uses-permission android:name="android.permission.CAMERA"/>
    <uses-permission android:name="android.permission.WRITE_EXTERNAL_STORAGE"/>
    <!-- Needed by leakcanary.NotificationEventListener -->
    <uses-permission android:name="android.permission.POST_NOTIFICATIONS"/>

    <!--  if your minSdkVersion < 16, this would make usable on minSdkVersion >= 14-->
    <uses-sdk
        tools:overrideLibrary="io.sentry.android"/>

    <application
        android:name=".MyApplication"
        android:allowBackup="false"
        android:icon="@mipmap/ic_launcher"
        android:label="@string/app_name"
        android:roundIcon="@mipmap/ic_launcher_round"
        android:theme="@style/AppTheme"
        android:networkSecurityConfig="@xml/network"
        tools:ignore="GoogleAppIndexingWarning, UnusedAttribute">

        <activity
            android:name=".MainActivity"
            android:exported="true">
            <intent-filter>
                <action android:name="android.intent.action.MAIN" />

                <category android:name="android.intent.category.LAUNCHER" />
            </intent-filter>
        </activity>

        <activity
            android:name=".SecondActivity"
            android:exported="false" />

        <activity
            android:name=".ThirdActivityFragment"
            android:exported="false" />

        <activity
            android:name=".GesturesActivity"
            android:exported="false" />

      <activity
            android:name=".PermissionsActivity"
            android:exported="false" />

      <activity
            android:name=".ProfilingActivity"
            android:exported="false" />

      <activity
            android:name=".compose.ComposeActivity"
            android:exported="false" />

      <activity android:name=".FrameDataForSpansActivity"
        android:exported="false"/>

        <!--    NOTE: Replace the test DSN below with YOUR OWN DSN to see the events from this app in your Sentry project/dashboard-->
        <meta-data android:name="io.sentry.dsn" android:value="https://1053864c67cc410aa1ffc9701bd6f93d@o447951.ingest.sentry.io/5428559" />

        <!--    how to enable Sentry's debug mode-->
        <meta-data android:name="io.sentry.debug" android:value="${sentryDebug}" />

        <!--    how to set a custom debug level-->
        <!--    <meta-data android:name="io.sentry.debug.level" android:value="info" />-->

        <!--    To change the time used to watch for ANR. By default it's 5 seconds (5000 below as it's in milliseconds)-->
        <!--    <meta-data android:name="io.sentry.anr.timeout-interval-millis" android:value="5000" />-->

        <!--    Raise ANR events even if the debugger is attached-->
        <!--    <meta-data android:name="io.sentry.anr.report-debug" android:value="true" />-->

        <!--    how to disable ANR-->
        <!--    <meta-data android:name="io.sentry.anr.enable" android:value="false" />-->

        <!--    how to disable the auto-init-->
        <!--    <meta-data android:name="io.sentry.auto-init" android:value="false" />-->

        <!--    how to disable the NDK-->
        <!--    <meta-data android:name="io.sentry.ndk.enable" android:value="false" />-->

        <!--    how to enable the NDK Scope Sync -->
        <meta-data android:name="io.sentry.ndk.scope-sync.enable" android:value="true" />

        <!--    how to set a custom release-->
        <!--    <meta-data android:name="io.sentry.release" android:value="io.sentry.samples.android@1.1.0+2" />-->

        <!--    how to disable automatic session tracking-->
        <!--    <meta-data android:name="io.sentry.auto-session-tracking.enable" android:value="false" />-->

        <!--    how to set an environment-->
        <meta-data android:name="io.sentry.environment" android:value="${sentryEnvironment}" />

        <!--    how to change the session tracking interval-->
        <meta-data android:name="io.sentry.session-tracking.timeout-interval-millis" android:value="10000" />

        <!-- how to enable the performance API by setting a sample-rate (0.0 to 1.0) -->
        <!-- a sample-rate of 0.0 will disable the performance API  -->
        <meta-data android:name="io.sentry.traces.sample-rate" android:value="1.0" />

        <!--    how to enable profiling when starting transactions -->
        <meta-data android:name="io.sentry.traces.profiling.sample-rate" android:value="1" />

        <!--    how to enable app start profiling -->
        <meta-data android:name="io.sentry.traces.profiling.enable-app-start" android:value="true" />

        <!--    how to disable the Activity auto instrumentation for tracing-->
        <!--    <meta-data android:name="io.sentry.traces.activity.enable" android:value="false" />-->

        <!--    how to disable the Activity auto instrumentation automatically finished on onActivityPostPaused-->
        <!--    <meta-data android:name="io.sentry.traces.activity.auto-finish.enable" android:value="false" />-->

        <!-- how to enable the UI auto instrumentation for tracing -->
        <meta-data android:name="io.sentry.traces.user-interaction.enable" android:value="true" />

        <!-- how to enable the time-to-full-display tracing in Activity auto instrumentation -->
        <meta-data android:name="io.sentry.traces.time-to-full-display.enable" android:value="true" />

        <!--    how to enable and set a sampleRate (anything between 0.01 and 1.0), it's disabled by default-->
        <!--    <meta-data android:name="io.sentry.sample-rate" android:value="0.5" />-->

        <!--    how to disable default sentry uncaught exception-->
        <!--    <meta-data android:name="io.sentry.uncaught-exception-handler.enable" android:value="false" />-->

        <!--    how to disable the activity lifecycle breadcrumbs integration-->
        <!--    <meta-data android:name="io.sentry.breadcrumbs.activity-lifecycle" android:value="false" />-->

        <!--    how to disable the app lifecycle breadcrumbs integration-->
        <!--    <meta-data android:name="io.sentry.breadcrumbs.app-lifecycle" android:value="false" />-->

        <!--    how to disable the system events breadcrumbs integration-->
        <!--    <meta-data android:name="io.sentry.breadcrumbs.system-events" android:value="false" />-->

        <!--    how to disable the app components breadcrumbs integration-->
        <!--    <meta-data android:name="io.sentry.breadcrumbs.app-components" android:value="false" />-->

        <!--    how to enable the attach screenshot feature-->
        <meta-data android:name="io.sentry.attach-screenshot" android:value="true" />

        <!--    how many breadcrumbs will be stored-->
        <meta-data android:name="io.sentry.max-breadcrumbs" android:value="100"/>

        <!--    how to enable the attach view hierarchy feature-->
        <meta-data android:name="io.sentry.attach-view-hierarchy" android:value="true" />

        <!--    how to enable the send default pii-->
        <meta-data android:name="io.sentry.send-default-pii" android:value="true" />

        <!--    how to disable sentry -->
        <!--    <meta-data android:name="io.sentry.enabled" android:value="false" /> -->

      <meta-data android:name="io.sentry.performance-v2.enable" android:value="true" />

<<<<<<< HEAD
      <meta-data android:name="io.sentry.enable-metrics" android:value="true" />

=======
>>>>>>> 5c3a5c6d
      <meta-data android:name="io.sentry.session-replay.session-sample-rate" android:value="1" />
      <meta-data android:name="io.sentry.session-replay.mask-all-text" android:value="true" />
    </application>
</manifest><|MERGE_RESOLUTION|>--- conflicted
+++ resolved
@@ -162,11 +162,6 @@
 
       <meta-data android:name="io.sentry.performance-v2.enable" android:value="true" />
 
-<<<<<<< HEAD
-      <meta-data android:name="io.sentry.enable-metrics" android:value="true" />
-
-=======
->>>>>>> 5c3a5c6d
       <meta-data android:name="io.sentry.session-replay.session-sample-rate" android:value="1" />
       <meta-data android:name="io.sentry.session-replay.mask-all-text" android:value="true" />
     </application>
