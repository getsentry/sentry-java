--- conflicted
+++ resolved
@@ -82,13 +82,13 @@
       <activity android:name=".TriggerHttpRequestActivity"
         android:exported="false"/>
 
-<<<<<<< HEAD
-=======
       <activity
           android:name=".CameraXActivity"
           android:exported="false" />
 
->>>>>>> 10a52b47
+      <activity android:name=".TriggerHttpRequestActivity"
+        android:exported="false"/>
+
         <!--    NOTE: Replace the test DSN below with YOUR OWN DSN to see the events from this app in your Sentry project/dashboard-->
         <meta-data android:name="io.sentry.dsn" android:value="https://1053864c67cc410aa1ffc9701bd6f93d@o447951.ingest.us.sentry.io/5428559" />
 
@@ -96,7 +96,7 @@
         <meta-data android:name="io.sentry.debug" android:value="${sentryDebug}" />
 
         <!--    how to disable verbose logging of the session replay feature-->
-        <meta-data android:name="io.sentry.session-replay.debug" android:value="true" />
+        <meta-data android:name="io.sentry.session-replay.debug" android:value="false" />
 
         <!--    how to set a custom debug level-->
         <!--    <meta-data android:name="io.sentry.debug.level" android:value="info" />-->
