--- conflicted
+++ resolved
@@ -74,15 +74,11 @@
 
     binding.sendUserFeedback.setOnClickListener(
         view -> {
-<<<<<<< HEAD
           Feedback feedback =
               new Feedback("It broke on Android. I don't know why, but this happens.");
           feedback.setContactEmail("john@me.com");
           feedback.setName("John Me");
           Sentry.captureFeedback(feedback);
-=======
-          new SentryUserFeedbackDialog.Builder(this).create().show();
->>>>>>> 536d5221
         });
 
     binding.addAttachment.setOnClickListener(
