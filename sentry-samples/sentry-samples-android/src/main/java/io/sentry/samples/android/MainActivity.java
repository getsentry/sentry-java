package io.sentry.samples.android;

import android.content.Intent;
import android.os.Bundle;
import android.os.Handler;
import androidx.appcompat.app.AlertDialog;
import androidx.appcompat.app.AppCompatActivity;
import io.sentry.Attachment;
import io.sentry.ISpan;
import io.sentry.MeasurementUnit;
import io.sentry.Sentry;
import io.sentry.instrumentation.file.SentryFileOutputStream;
import io.sentry.protocol.Feedback;
import io.sentry.protocol.User;
import io.sentry.samples.android.compose.ComposeActivity;
import io.sentry.samples.android.databinding.ActivityMainBinding;
import java.io.File;
import java.io.FileOutputStream;
import java.io.IOException;
import java.io.InputStream;
import java.nio.channels.FileChannel;
import java.util.ArrayList;
import java.util.Calendar;
import java.util.Collections;
import java.util.List;
import java.util.concurrent.CountDownLatch;
import timber.log.Timber;

public class MainActivity extends AppCompatActivity {

  private int crashCount = 0;
  private int screenLoadCount = 0;

  final Object mutex = new Object();

  @Override
  @SuppressWarnings("deprecation")
  protected void onCreate(Bundle savedInstanceState) {
    super.onCreate(savedInstanceState);

    final ActivityMainBinding binding = ActivityMainBinding.inflate(getLayoutInflater());

    final File imageFile = getApplicationContext().getFileStreamPath("sentry.png");
    try (final InputStream inputStream =
            getApplicationContext().getResources().openRawResource(R.raw.sentry);
        FileOutputStream outputStream = new FileOutputStream(imageFile)) {
      final byte[] bytes = new byte[1024];
      while (inputStream.read(bytes) != -1) {
        // To keep the sample code simple this happens on the main thread. Don't do this in a
        // real app.
        outputStream.write(bytes);
      }
      outputStream.flush();
    } catch (IOException e) {
      Sentry.captureException(e);
    }

    final Attachment image = new Attachment(imageFile.getAbsolutePath(), "sentry.png", "image/png");
    Sentry.configureScope(
        scope -> {
          scope.addAttachment(image);
        });

    binding.crashFromJava.setOnClickListener(
        view -> {
          throw new RuntimeException("Uncaught Exception from Java.");
        });

    binding.sendMessage.setOnClickListener(view -> Sentry.captureMessage("Some message."));

    binding.sendUserFeedback.setOnClickListener(
        view -> {
          Feedback feedback =
              new Feedback("It broke on Android. I don't know why, but this happens.");
          feedback.setContactEmail("john@me.com");
          feedback.setName("John Me");

          Sentry.captureFeedback(feedback);
        });

    binding.addAttachment.setOnClickListener(
        view -> {
          String fileName = Calendar.getInstance().getTimeInMillis() + "_file.txt";
          File file = getApplication().getFileStreamPath(fileName);
          try (final FileOutputStream fos =
              SentryFileOutputStream.Factory.create(new FileOutputStream(file), file)) {
            FileChannel channel = fos.getChannel();
            channel.write(java.nio.ByteBuffer.wrap("Hello, World!".getBytes()));
          } catch (IOException e) {
            Sentry.captureException(e);
          }

          Sentry.configureScope(
              scope -> {
                String json = "{ \"number\": 10 }";
                Attachment attachment = new Attachment(json.getBytes(), "log.json");
                scope.addAttachment(attachment);
                scope.addAttachment(new Attachment(file.getPath()));
              });
        });

    binding.captureException.setOnClickListener(
        view ->
            Sentry.captureException(
                new Exception(new Exception(new Exception("Some exception.")))));

    binding.breadcrumb.setOnClickListener(
        view -> {
          Sentry.addBreadcrumb("Breadcrumb");
          Sentry.setExtra("extra", "extra");
          Sentry.setFingerprint(Collections.singletonList("fingerprint"));
          Sentry.setTransaction("transaction");
          Sentry.captureException(new Exception("Some exception with scope."));
        });

    binding.unsetUser.setOnClickListener(
        view -> {
          Sentry.setTag("user_set", "null");
          Sentry.setUser(null);
        });

    binding.setUser.setOnClickListener(
        view -> {
          Sentry.setTag("user_set", "instance");
          User user = new User();
          user.setUsername("username_from_java");
          // works with some null properties?
          // user.setId("id_from_java");
          user.setEmail("email_from_java");
          // Use the client's IP address
          user.setIpAddress("{{auto}}");
          Sentry.setUser(user);
        });

    binding.outOfMemory.setOnClickListener(
        view -> {
          final CountDownLatch latch = new CountDownLatch(1);
          for (int i = 0; i < 20; i++) {
            new Thread(
                    () -> {
                      final List<String> data = new ArrayList<>();
                      try {
                        latch.await();
                        for (int j = 0; j < 1_000_000; j++) {
                          data.add(new String(new byte[1024 * 8]));
                        }
                      } catch (InterruptedException e) {
                        e.printStackTrace();
                      }
                    })
                .start();
          }

          latch.countDown();
        });

    binding.stackOverflow.setOnClickListener(view -> stackOverflow());

    binding.nativeCrash.setOnClickListener(view -> NativeSample.crash());

    binding.nativeCapture.setOnClickListener(view -> NativeSample.message());

    binding.anr.setOnClickListener(
        view -> {
          // Try cause ANR by blocking for 10 seconds.
          // By default the SDK sends an event if blocked by at least 5 seconds.
          // Keep clicking on the ANR button till you've gotten the "App. isn''t responding" dialog,
          // then either click on Wait or Close, at this point you should have seen an event on
          // Sentry.
          // NOTE: By default it doesn't raise if the debugger is attached. That can also be
          // configured.
          new Thread(
                  new Runnable() {
                    @Override
                    public void run() {
                      synchronized (mutex) {
                        while (true) {
                          try {
                            Thread.sleep(10000);
                          } catch (InterruptedException e) {
                            e.printStackTrace();
                          }
                        }
                      }
                    }
                  })
              .start();

          new Handler()
              .postDelayed(
                  new Runnable() {
                    @Override
                    public void run() {
                      synchronized (mutex) {
                        // Shouldn't happen
                        throw new IllegalStateException();
                      }
                    }
                  },
                  1000);
        });

    binding.nativeAnr.setOnClickListener(
        view -> {
          new Thread(
                  new Runnable() {
                    @Override
                    public void run() {
                      NativeSample.freezeMysteriously(mutex);
                    }
                  })
              .start();

          new Handler()
              .postDelayed(
                  new Runnable() {
                    @Override
                    public void run() {
                      synchronized (mutex) {
                        // Shouldn't happen
                        throw new IllegalStateException();
                      }
                    }
                  },
                  1000);
        });

    binding.openSecondActivity.setOnClickListener(
        view -> {
          // finishing so its completely destroyed
          finish();
          startActivity(new Intent(this, SecondActivity.class));
        });

    binding.openSampleFragment.setOnClickListener(
        view -> SampleFragment.newInstance().show(getSupportFragmentManager(), null));

    binding.openThirdFragment.setOnClickListener(
        view -> startActivity(new Intent(this, ThirdActivityFragment.class)));

    binding.openGesturesActivity.setOnClickListener(
        view -> startActivity(new Intent(this, GesturesActivity.class)));

    binding.testTimberIntegration.setOnClickListener(
        view -> {
          crashCount++;
          Timber.i("Some info here");
          Timber.e(
              new RuntimeException("Uncaught Exception from Java."),
              "Something wrong happened %d times",
              crashCount);
        });

    binding.openPermissionsActivity.setOnClickListener(
        view -> {
          startActivity(new Intent(this, PermissionsActivity.class));
        });

    binding.openComposeActivity.setOnClickListener(
        view -> {
          startActivity(new Intent(this, ComposeActivity.class));
        });

    binding.openProfilingActivity.setOnClickListener(
        view -> {
          startActivity(new Intent(this, ProfilingActivity.class));
        });

    binding.openFrameDataForSpans.setOnClickListener(
        view -> startActivity(new Intent(this, FrameDataForSpansActivity.class)));

    binding.throwInCoroutine.setOnClickListener(
        view -> {
          CoroutinesUtil.INSTANCE.throwInCoroutine();
        });

<<<<<<< HEAD
    binding.showDialog.setOnClickListener(
        view -> {
          new AlertDialog.Builder(MainActivity.this)
              .setTitle("Example Title")
              .setMessage("Example Message")
              .setPositiveButton(
                  "Close",
                  (dialog, which) -> {
                    dialog.dismiss();
                  })
              .show();
=======
    binding.enableReplayDebugMode.setOnClickListener(
        view -> {
          Sentry.replay().enableDebugMaskingOverlay();
>>>>>>> 21f2cfad
        });

    setContentView(binding.getRoot());
  }

  private void stackOverflow() {
    stackOverflow();
  }

  @Override
  protected void onResume() {
    super.onResume();
    screenLoadCount++;
    final ISpan span = Sentry.getSpan();
    if (span != null) {
      ISpan measurementSpan = span.startChild("screen_load_measurement", "test measurement");
      measurementSpan.setMeasurement(
          "screen_load_count", screenLoadCount, new MeasurementUnit.Custom("test"));
      measurementSpan.finish();
    }
    Sentry.reportFullyDisplayed();
  }
}<|MERGE_RESOLUTION|>--- conflicted
+++ resolved
@@ -274,7 +274,6 @@
           CoroutinesUtil.INSTANCE.throwInCoroutine();
         });
 
-<<<<<<< HEAD
     binding.showDialog.setOnClickListener(
         view -> {
           new AlertDialog.Builder(MainActivity.this)
@@ -286,11 +285,11 @@
                     dialog.dismiss();
                   })
               .show();
-=======
+        });
+
     binding.enableReplayDebugMode.setOnClickListener(
         view -> {
           Sentry.replay().enableDebugMaskingOverlay();
->>>>>>> 21f2cfad
         });
 
     setContentView(binding.getRoot());
