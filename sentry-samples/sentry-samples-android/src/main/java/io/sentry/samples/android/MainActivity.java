--- conflicted
+++ resolved
@@ -12,11 +12,8 @@
 import io.sentry.ISpan;
 import io.sentry.MeasurementUnit;
 import io.sentry.Sentry;
-<<<<<<< HEAD
+import io.sentry.UpdateStatus;
 import io.sentry.SentryLogLevel;
-=======
-import io.sentry.UpdateStatus;
->>>>>>> 604a2616
 import io.sentry.instrumentation.file.SentryFileOutputStream;
 import io.sentry.protocol.Feedback;
 import io.sentry.protocol.User;
@@ -310,9 +307,6 @@
           Sentry.replay().enableDebugMaskingOverlay();
         });
 
-<<<<<<< HEAD
-    Sentry.logger().log(SentryLogLevel.INFO, "Creating content view");
-=======
     binding.checkForUpdate.setOnClickListener(
         view -> {
           Toast.makeText(this, "Checking for updates...", Toast.LENGTH_SHORT).show();
@@ -347,7 +341,7 @@
                   });
         });
 
->>>>>>> 604a2616
+    Sentry.logger().log(SentryLogLevel.INFO, "Creating content view");
     setContentView(binding.getRoot());
 
     Sentry.logger().log(SentryLogLevel.INFO, "MainActivity created");
