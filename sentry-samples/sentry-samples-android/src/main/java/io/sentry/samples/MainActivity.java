--- conflicted
+++ resolved
@@ -30,14 +30,13 @@
 
     ActivityMainBinding binding = ActivityMainBinding.inflate(getLayoutInflater());
 
-<<<<<<< HEAD
     // get the note DAO
     DaoSession daoSession = ((MyApplication) getApplication()).getDaoSession();
     noteDao = daoSession.getNoteDao();
 
     // query all notes, sorted a-z by their text
     notesQuery = noteDao.queryBuilder().orderAsc(NoteDao.Properties.Text).build();
-=======
+
     File imageFile = getApplicationContext().getFileStreamPath("sentry.png");
     try (InputStream inputStream =
             getApplicationContext().getResources().openRawResource(R.raw.sentry);
@@ -57,7 +56,6 @@
         scope -> {
           scope.addAttachment(image);
         });
->>>>>>> 446ca45f
 
     binding.crashFromJava.setOnClickListener(
         view -> {
