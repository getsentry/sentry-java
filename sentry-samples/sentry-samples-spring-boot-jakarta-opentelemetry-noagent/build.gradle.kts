import org.jetbrains.kotlin.config.KotlinCompilerVersion
import org.jetbrains.kotlin.gradle.tasks.KotlinCompile

plugins {
    id(Config.BuildPlugins.springBoot) version Config.springBoot3Version
    id(Config.BuildPlugins.springDependencyManagement) version Config.BuildPlugins.springDependencyManagementVersion
    kotlin("jvm")
    kotlin("plugin.spring") version Config.kotlinVersion
    id("com.apollographql.apollo3") version "3.8.2"
}

group = "io.sentry.sample.spring-boot-jakarta"
version = "0.0.1-SNAPSHOT"
java.sourceCompatibility = JavaVersion.VERSION_17
java.targetCompatibility = JavaVersion.VERSION_17

repositories {
    mavenCentral()
}

configure<JavaPluginExtension> {
    sourceCompatibility = JavaVersion.VERSION_17
    targetCompatibility = JavaVersion.VERSION_17
}

tasks.withType<KotlinCompile>().configureEach {
    kotlinOptions.jvmTarget = JavaVersion.VERSION_17.toString()
}

tasks.withType<KotlinCompile> {
    kotlinOptions {
        freeCompilerArgs = listOf("-Xjsr305=strict")
        jvmTarget = JavaVersion.VERSION_17.toString()
    }
}

dependencies {
    implementation(Config.Libs.springBoot3StarterSecurity)
    implementation(Config.Libs.springBoot3StarterActuator)
    implementation(Config.Libs.springBoot3StarterWeb)
    implementation(Config.Libs.springBoot3StarterWebsocket)
    implementation(Config.Libs.springBoot3StarterGraphql)
    implementation(Config.Libs.springBoot3StarterQuartz)
    implementation(Config.Libs.springBoot3StarterWebflux)
    implementation(Config.Libs.springBoot3StarterAop)
    implementation(Config.Libs.aspectj)
    implementation(Config.Libs.springBoot3Starter)
    implementation(Config.Libs.kotlinReflect)
    implementation(Config.Libs.springBootStarterJdbc)
    implementation(kotlin(Config.kotlinStdLib, KotlinCompilerVersion.VERSION))
    implementation(projects.sentrySpringBootStarterJakarta)
    implementation(projects.sentryLogback)
    implementation(projects.sentryGraphql22)
    implementation(projects.sentryQuartz)
    implementation(Config.Libs.springBoot3StarterOpenTelemetry)
    implementation(projects.sentryOpentelemetry.sentryOpentelemetryAgentless)

    // database query tracing
    implementation(projects.sentryJdbc)
    runtimeOnly(Config.TestLibs.hsqldb)
    testImplementation(Config.Libs.springBoot3StarterTest) {
        exclude(group = "org.junit.vintage", module = "junit-vintage-engine")
    }
    testImplementation(kotlin(Config.kotlinStdLib))
    testImplementation(Config.TestLibs.kotlinTestJunit)
    testImplementation("ch.qos.logback:logback-classic:1.3.5")
    testImplementation(Config.Libs.slf4jApi2)
    testImplementation(Config.Libs.apolloKotlin)
}

dependencyManagement {
    imports {
<<<<<<< HEAD
        mavenBom("io.opentelemetry.instrumentation:opentelemetry-instrumentation-bom:${Config.Libs.OpenTelemetry.otelInstrumentationVersion}")
=======
        mavenBom(Config.Libs.OpenTelemetry.otelInstrumentationBom)
>>>>>>> 4361e862
    }
}

configure<SourceSetContainer> {
    test {
        java.srcDir("src/test/java")
    }
}

tasks.register<Test>("systemTest").configure {
    group = "verification"
    description = "Runs the System tests"

    outputs.upToDateWhen { false }

    maxParallelForks = 1

    // Cap JVM args per test
    minHeapSize = "128m"
    maxHeapSize = "1g"

    filter {
        includeTestsMatching("io.sentry.systemtest*")
    }
}

tasks.named("test").configure {
    require(this is Test)

    filter {
        excludeTestsMatching("io.sentry.systemtest.*")
    }
}

apollo {
    service("service") {
        srcDir("src/test/graphql")
        packageName.set("io.sentry.samples.graphql")
        outputDirConnection {
            connectToKotlinSourceSet("test")
        }
    }
}<|MERGE_RESOLUTION|>--- conflicted
+++ resolved
@@ -70,11 +70,7 @@
 
 dependencyManagement {
     imports {
-<<<<<<< HEAD
-        mavenBom("io.opentelemetry.instrumentation:opentelemetry-instrumentation-bom:${Config.Libs.OpenTelemetry.otelInstrumentationVersion}")
-=======
         mavenBom(Config.Libs.OpenTelemetry.otelInstrumentationBom)
->>>>>>> 4361e862
     }
 }
 
