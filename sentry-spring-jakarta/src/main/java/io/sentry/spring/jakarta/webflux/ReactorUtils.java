--- conflicted
+++ resolved
@@ -10,13 +10,8 @@
 
 // TODO deprecate and replace with "withSentryScopes" etc.
 @ApiStatus.Experimental
-<<<<<<< HEAD
 // TODO [HSM] do we keep old methods around and deprecate them?
 // TODO [HSM] do we need to offer isolated variants?
-=======
-// TODO do we keep old methods around and deprecate them?
-// TODO do we need to offer isolated variants?
->>>>>>> 2d01626c
 public final class ReactorUtils {
 
   /**
