--- conflicted
+++ resolved
@@ -37,7 +37,8 @@
   private static final String TRANSACTION_OP = "http.server";
 
   private static final String TRACE_ORIGIN = "auto.http.spring_jakarta.webmvc";
-  private static final String TRANSACTION_ATTR = SentryTracingFilter.class.getName() + ".transaction";
+  private static final String TRANSACTION_ATTR =
+      SentryTracingFilter.class.getName() + ".transaction";
 
   private final @NotNull TransactionNameProvider transactionNameProvider;
   private final @NotNull IScopes scopes;
@@ -84,11 +85,6 @@
       final @NotNull HttpServletResponse httpResponse,
       final @NotNull FilterChain filterChain)
       throws ServletException, IOException {
-<<<<<<< HEAD
-    if (hub.isEnabled()) {
-      if (hub.getOptions().isTracingEnabled() && shouldTraceRequest(httpRequest)) {
-        doFilterWithTransaction(httpRequest, httpResponse, filterChain);
-=======
     if (scopes.isEnabled() && !isIgnored()) {
       final @Nullable String sentryTraceHeader =
           httpRequest.getHeader(SentryTraceHeader.SENTRY_TRACE_HEADER);
@@ -98,7 +94,6 @@
           scopes.continueTrace(sentryTraceHeader, baggageHeader);
       if (scopes.getOptions().isTracingEnabled() && shouldTraceRequest(httpRequest)) {
         doFilterWithTransaction(httpRequest, httpResponse, filterChain, transactionContext);
->>>>>>> f0eb0a27
       } else {
         filterChain.doFilter(httpRequest, httpResponse);
       }
@@ -114,29 +109,17 @@
   private void doFilterWithTransaction(
       HttpServletRequest httpRequest,
       HttpServletResponse httpResponse,
-      FilterChain filterChain)
+      FilterChain filterChain,
+      final @Nullable TransactionContext transactionContext)
       throws IOException, ServletException {
-<<<<<<< HEAD
-    final ITransaction transaction;
+    @Nullable ITransaction transaction = null;
     if (isAsyncDispatch(httpRequest)) {
       transaction = (ITransaction) httpRequest.getAttribute(TRANSACTION_ATTR);
     } else {
-      final @Nullable String sentryTraceHeader =
-          httpRequest.getHeader(SentryTraceHeader.SENTRY_TRACE_HEADER);
-      final @Nullable List<String> baggageHeader =
-          Collections.list(httpRequest.getHeaders(BaggageHeader.BAGGAGE_HEADER));
-      final @Nullable TransactionContext transactionContext =
-          hub.continueTrace(sentryTraceHeader, baggageHeader);
-
       // at this stage we are not able to get real transaction name
       transaction = startTransaction(httpRequest, transactionContext);
-      transaction.getSpanContext().setOrigin(TRACE_ORIGIN);
       httpRequest.setAttribute(TRANSACTION_ATTR, transaction);
     }
-=======
-    // at this stage we are not able to get real transaction name
-    final ITransaction transaction = startTransaction(httpRequest, transactionContext);
->>>>>>> f0eb0a27
 
     try {
       filterChain.doFilter(httpRequest, httpResponse);
