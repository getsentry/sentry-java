--- conflicted
+++ resolved
@@ -196,15 +196,12 @@
                 .withLevel(formatLevel(iLoggingEvent.getLevel()))
                 .withExtra(THREAD_NAME, iLoggingEvent.getThreadName());
 
-<<<<<<< HEAD
+
+        if (!Util.isNullOrEmpty(serverName)) {
+            eventBuilder.withServerName(serverName.trim());
+        }
+
         if (!Util.isNullOrEmpty(release)) {
-=======
-        if (!Strings.isNullOrEmpty(serverName)) {
-            eventBuilder.withServerName(serverName.trim());
-        }
-
-        if (!Strings.isNullOrEmpty(release)) {
->>>>>>> ec69aca3
             eventBuilder.withRelease(release.trim());
         }
 
