# Daemon’s heap size
org.gradle.jvmargs=-Xmx4g -XX:MaxPermSize=512m -XX:MaxMetaspaceSize=1536m -XX:+HeapDumpOnOutOfMemoryError -Dfile.encoding=UTF-8 -XX:+UseParallelGC

org.gradle.parallel=true

# AndroidX required by AGP >= 3.6.x
android.useAndroidX=true

# Release information
<<<<<<< HEAD
versionName=6.4.3
=======
versionName=6.5.0-beta.2
>>>>>>> 54cebc81

# Override the SDK name on native crashes on Android
sentryAndroidSdkName=sentry.native.android

# disable renderscript, it's enabled by default
android.defaults.buildfeatures.renderscript=false

# disable shader compilation, it's enabled by default
android.defaults.buildfeatures.shaders=false

# disable aidl files, it's enabled by default
android.defaults.buildfeatures.aidl=false

# disable Resource Values generation
android.defaults.buildfeatures.resvalues=false

# disable automatically adding Kotlin stdlib to compile dependencies
kotlin.stdlib.default.dependency=false

# TODO: Enable Prefab https://android-developers.googleblog.com/2020/02/native-dependencies-in-android-studio-40.html
# android.enablePrefab=true
# android.prefabVersion=1.0.0

# publication pom properties
POM_NAME=Sentry SDK
POM_DESCRIPTION=SDK for sentry.io
POM_URL=https://github.com/getsentry/sentry-java
POM_SCM_URL=https://github.com/getsentry/sentry-java
POM_SCM_CONNECTION=scm:git:git://github.com/getsentry/sentry-java.git
POM_SCM_DEV_CONNECTION=scm:git:ssh://git@github.com/getsentry/sentry-java.git

POM_LICENCE_NAME=MIT
POM_LICENCE_URL=http://www.opensource.org/licenses/mit-license.php

POM_DEVELOPER_ID=getsentry
POM_DEVELOPER_NAME=Sentry Team and Contributors
POM_DEVELOPER_URL=https://github.com/getsentry/

systemProp.org.gradle.internal.http.socketTimeout=120000<|MERGE_RESOLUTION|>--- conflicted
+++ resolved
@@ -7,11 +7,7 @@
 android.useAndroidX=true
 
 # Release information
-<<<<<<< HEAD
-versionName=6.4.3
-=======
 versionName=6.5.0-beta.2
->>>>>>> 54cebc81
 
 # Override the SDK name on native crashes on Android
 sentryAndroidSdkName=sentry.native.android
