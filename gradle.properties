--- conflicted
+++ resolved
@@ -11,11 +11,7 @@
 android.useAndroidX=true
 
 # Release information
-<<<<<<< HEAD
-versionName=8.23.1-alpha.1
-=======
 versionName=8.25.0
->>>>>>> 33a08cc5
 
 # Override the SDK name on native crashes on Android
 sentryAndroidSdkName=sentry.native.android
