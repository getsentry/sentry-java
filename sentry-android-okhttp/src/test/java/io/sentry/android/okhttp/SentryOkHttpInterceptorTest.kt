<<<<<<< HEAD
@file:Suppress("MaxLineLength")

package io.sentry.android.okhttp

=======
package io.sentry.android.okhttp

import com.nhaarman.mockitokotlin2.any
import com.nhaarman.mockitokotlin2.anyOrNull
import com.nhaarman.mockitokotlin2.check
import com.nhaarman.mockitokotlin2.mock
import com.nhaarman.mockitokotlin2.never
import com.nhaarman.mockitokotlin2.verify
import com.nhaarman.mockitokotlin2.whenever
>>>>>>> b516cf3d
import io.sentry.BaggageHeader
import io.sentry.Breadcrumb
import io.sentry.Hint
import io.sentry.HttpStatusCodeRange
import io.sentry.IHub
import io.sentry.SentryOptions
import io.sentry.SentryTraceHeader
import io.sentry.SentryTracer
import io.sentry.SpanStatus
import io.sentry.TransactionContext
import io.sentry.TypeCheckHint
import io.sentry.exception.SentryHttpClientException
import okhttp3.Interceptor
import okhttp3.MediaType.Companion.toMediaType
import okhttp3.OkHttpClient
import okhttp3.Request
import okhttp3.RequestBody
import okhttp3.RequestBody.Companion.toRequestBody
import okhttp3.mockwebserver.MockResponse
import okhttp3.mockwebserver.MockWebServer
import okhttp3.mockwebserver.SocketPolicy
import org.mockito.kotlin.any
import org.mockito.kotlin.anyOrNull
import org.mockito.kotlin.check
import org.mockito.kotlin.mock
import org.mockito.kotlin.verify
import org.mockito.kotlin.whenever
import java.io.IOException
import kotlin.test.Test
import kotlin.test.assertEquals
import kotlin.test.assertFalse
import kotlin.test.assertNotNull
import kotlin.test.assertNull
import kotlin.test.assertTrue
import kotlin.test.fail

class SentryOkHttpInterceptorTest {

    class Fixture {
        val hub = mock<IHub>()
        val server = MockWebServer()
        lateinit var sentryTracer: SentryTracer
        lateinit var options: SentryOptions

        @SuppressWarnings("LongParameterList")
        fun getSut(
            isSpanActive: Boolean = true,
            httpStatusCode: Int = 201,
            responseBody: String = "success",
            socketPolicy: SocketPolicy = SocketPolicy.KEEP_OPEN,
            beforeSpan: SentryOkHttpInterceptor.BeforeSpanCallback? = null,
            includeMockServerInTracePropagationTargets: Boolean = true,
<<<<<<< HEAD
            keepDefaultTracePropagationTargets: Boolean = false
=======
            keepDefaultTracePropagationTargets: Boolean = false,
            captureFailedRequests: Boolean = false,
            failedRequestTargets: List<String> = listOf(".*"),
            failedRequestStatusCodes: List<HttpStatusCodeRange> = listOf(
                HttpStatusCodeRange(
                    HttpStatusCodeRange.DEFAULT_MIN, HttpStatusCodeRange.DEFAULT_MAX
                )
            ),
            sendDefaultPii: Boolean = false
>>>>>>> b516cf3d
        ): OkHttpClient {
            options = SentryOptions().apply {
                dsn = "https://key@sentry.io/proj"
                if (includeMockServerInTracePropagationTargets) {
                    setTracePropagationTargets(listOf(server.hostName))
                } else if (!keepDefaultTracePropagationTargets) {
                    setTracePropagationTargets(listOf("other-api"))
                }
                isSendDefaultPii = sendDefaultPii
            }
            whenever(hub.options).thenReturn(options)

            sentryTracer = SentryTracer(TransactionContext("name", "op"), hub)

            if (isSpanActive) {
                whenever(hub.span).thenReturn(sentryTracer)
            }
            server.enqueue(
                MockResponse()
                    .setBody(responseBody)
                    .addHeader("myResponseHeader", "myValue")
                    .setSocketPolicy(socketPolicy)
                    .setResponseCode(httpStatusCode)
            )

            val interceptor = SentryOkHttpInterceptor(
                hub,
                beforeSpan,
                captureFailedRequests = captureFailedRequests,
                failedRequestTargets = failedRequestTargets,
                failedRequestStatusCodes = failedRequestStatusCodes
            )
            return OkHttpClient.Builder().addInterceptor(interceptor).build()
        }
    }

    private val fixture = Fixture()

    private fun getRequest(url: String = "/hello"): Request {
        return Request.Builder()
            .addHeader("myHeader", "myValue")
            .get()
            .url(fixture.server.url(url))
            .build()
    }

    private val getRequestWithBaggageHeader = {
        Request.Builder()
            .addHeader("baggage", "thirdPartyBaggage=someValue")
            .addHeader(
                "baggage",
                "secondThirdPartyBaggage=secondValue; " +
                    "property;propertyKey=propertyValue,anotherThirdPartyBaggage=anotherValue"
            )
            .get()
            .url(fixture.server.url("/hello"))
            .build()
    }

    private fun postRequest(
        body: RequestBody = "request-body"
            .toRequestBody(
                "text/plain"
                    .toMediaType()
            )
    ): Request {
        return Request.Builder().post(
            body
        ).url(fixture.server.url("/hello")).build()
    }

    @SuppressWarnings("MaxLineLength")
    @Test
    fun `when there is an active span and server is listed in tracing origins, adds sentry trace headers to the request`() {
        val sut = fixture.getSut()
        sut.newCall(getRequest()).execute()
        val recorderRequest = fixture.server.takeRequest()
        assertNotNull(recorderRequest.headers[SentryTraceHeader.SENTRY_TRACE_HEADER])
        assertNotNull(recorderRequest.headers[BaggageHeader.BAGGAGE_HEADER])
    }

    @SuppressWarnings("MaxLineLength")
    @Test
    fun `when there is an active span and tracing origins contains default regex, adds sentry trace headers to the request`() {
        val sut = fixture.getSut(keepDefaultTracePropagationTargets = true)

        sut.newCall(getRequest()).execute()
        val recorderRequest = fixture.server.takeRequest()
        assertNotNull(recorderRequest.headers[SentryTraceHeader.SENTRY_TRACE_HEADER])
        assertNotNull(recorderRequest.headers[BaggageHeader.BAGGAGE_HEADER])
    }

    @SuppressWarnings("MaxLineLength")
    @Test
    fun `when there is an active span and server is not listed in tracing origins, does not add sentry trace headers to the request`() {
        val sut = fixture.getSut(includeMockServerInTracePropagationTargets = false)
        sut.newCall(Request.Builder().get().url(fixture.server.url("/hello")).build()).execute()
        val recorderRequest = fixture.server.takeRequest()
        assertNull(recorderRequest.headers[SentryTraceHeader.SENTRY_TRACE_HEADER])
        assertNull(recorderRequest.headers[BaggageHeader.BAGGAGE_HEADER])
    }

    @SuppressWarnings("MaxLineLength")
    @Test
    fun `when there is an active span and server tracing origins is empty, does not add sentry trace headers to the request`() {
        val sut = fixture.getSut()
        fixture.options.setTracePropagationTargets(emptyList())
        sut.newCall(Request.Builder().get().url(fixture.server.url("/hello")).build()).execute()
        val recorderRequest = fixture.server.takeRequest()
        assertNull(recorderRequest.headers[SentryTraceHeader.SENTRY_TRACE_HEADER])
        assertNull(recorderRequest.headers[BaggageHeader.BAGGAGE_HEADER])
    }

    @Test
    fun `when there is no active span, does not add sentry trace header to the request`() {
        val sut = fixture.getSut(isSpanActive = false)
        sut.newCall(getRequest()).execute()
        val recorderRequest = fixture.server.takeRequest()
        assertNull(recorderRequest.headers[SentryTraceHeader.SENTRY_TRACE_HEADER])
        assertNull(recorderRequest.headers[BaggageHeader.BAGGAGE_HEADER])
    }

    @Test
    fun `when there is an active span, existing baggage headers are merged with sentry baggage into single header`() {
        val sut = fixture.getSut()
        sut.newCall(getRequestWithBaggageHeader()).execute()
        val recorderRequest = fixture.server.takeRequest()
        assertNotNull(recorderRequest.headers[SentryTraceHeader.SENTRY_TRACE_HEADER])
        assertNotNull(recorderRequest.headers[BaggageHeader.BAGGAGE_HEADER])

        val baggageHeaderValues = recorderRequest.headers.values(BaggageHeader.BAGGAGE_HEADER)
        assertEquals(baggageHeaderValues.size, 1)
        assertTrue(
            baggageHeaderValues[0].startsWith(
                "thirdPartyBaggage=someValue," +
                    "secondThirdPartyBaggage=secondValue; " +
                    "property;propertyKey=propertyValue," +
                    "anotherThirdPartyBaggage=anotherValue"
            )
        )
        assertTrue(baggageHeaderValues[0].contains("sentry-public_key=key"))
        assertTrue(baggageHeaderValues[0].contains("sentry-transaction=name"))
        assertTrue(baggageHeaderValues[0].contains("sentry-trace_id"))
    }

    @Test
    fun `does not overwrite response body`() {
        val sut = fixture.getSut()
        val response = sut.newCall(getRequest()).execute()
        assertEquals("success", response.body?.string())
    }

    @Test
    fun `creates a span around the request`() {
        val sut = fixture.getSut()
        val request = getRequest()
        sut.newCall(request).execute()
        assertEquals(1, fixture.sentryTracer.children.size)
        val httpClientSpan = fixture.sentryTracer.children.first()
        assertEquals("http.client", httpClientSpan.operation)
        assertEquals("GET ${request.url}", httpClientSpan.description)
        assertEquals(SpanStatus.OK, httpClientSpan.status)
        assertTrue(httpClientSpan.isFinished)
    }

    @Test
    fun `maps http status code to SpanStatus`() {
        val sut = fixture.getSut(httpStatusCode = 400)
        sut.newCall(getRequest()).execute()
        val httpClientSpan = fixture.sentryTracer.children.first()
        assertEquals(SpanStatus.INVALID_ARGUMENT, httpClientSpan.status)
    }

    @Test
    fun `does not map unmapped http status code to SpanStatus`() {
        val sut = fixture.getSut(httpStatusCode = 502)
        sut.newCall(getRequest()).execute()
        val httpClientSpan = fixture.sentryTracer.children.first()
        assertNull(httpClientSpan.status)
    }

    @Test
    fun `adds breadcrumb when http calls succeeds`() {
        val sut = fixture.getSut(responseBody = "response body")
        sut.newCall(postRequest()).execute()
        verify(fixture.hub).addBreadcrumb(
            check<Breadcrumb> {
                assertEquals("http", it.type)
                assertEquals(13L, it.data["response_body_size"])
                assertEquals(12L, it.data["request_body_size"])
            },
            anyOrNull()
        )
    }

    @SuppressWarnings("SwallowedException")
    @Test
    fun `adds breadcrumb when http calls results in exception`() {
        val interceptor = SentryOkHttpInterceptor(fixture.hub)
        val chain = mock<Interceptor.Chain>()
        whenever(chain.proceed(any())).thenThrow(IOException())
        whenever(chain.request()).thenReturn(getRequest())

        try {
            interceptor.intercept(chain)
            fail()
        } catch (e: IOException) {
            // ignore me
        }
        verify(fixture.hub).addBreadcrumb(
            check<Breadcrumb> {
                assertEquals("http", it.type)
            },
            anyOrNull()
        )
    }

    @SuppressWarnings("SwallowedException")
    @Test
    fun `sets status and throwable when call results in IOException`() {
        val sut = fixture.getSut(socketPolicy = SocketPolicy.DISCONNECT_AT_START)
        try {
            sut.newCall(getRequest()).execute()
            fail()
        } catch (e: IOException) {
            // ignore
        }
        val httpClientSpan = fixture.sentryTracer.children.first()
        assertEquals(SpanStatus.INTERNAL_ERROR, httpClientSpan.status)
        assertTrue(httpClientSpan.throwable is IOException)
    }

    @Test
    fun `customizer modifies span`() {
        val sut = fixture.getSut(
            beforeSpan = { span, _, _ ->
                span.description = "overwritten description"
                span
            }
        )
        val request = getRequest()
        sut.newCall(request).execute()
        assertEquals(1, fixture.sentryTracer.children.size)
        val httpClientSpan = fixture.sentryTracer.children.first()
        assertEquals("overwritten description", httpClientSpan.description)
        assertTrue(httpClientSpan.isFinished)
    }

    @Test
    fun `customizer receives request and response`() {
        val sut = fixture.getSut(
            beforeSpan = { span, request, response ->
                assertEquals(request.url, request.url)
                assertEquals(request.method, request.method)
                assertNotNull(response) {
                    assertEquals(201, it.code)
                }
                span
            }
        )
        val request = getRequest()
        sut.newCall(request).execute()
    }

    @Test
    fun `customizer can drop the span`() {
        val sut = fixture.getSut(
            beforeSpan = { _, _, _ -> null }
        )
        sut.newCall(getRequest()).execute()
        val httpClientSpan = fixture.sentryTracer.children.first()
        assertNotNull(httpClientSpan.spanContext.sampled) {
            assertFalse(it)
        }
    }

    @Test
    fun `captures an event if captureFailedRequests is enabled and within the range`() {
        val sut = fixture.getSut(
            captureFailedRequests = true,
            httpStatusCode = 500
        )
        sut.newCall(getRequest()).execute()

        verify(fixture.hub).captureEvent(any(), any<Hint>())
    }

    @Test
    fun `does not capture an event if captureFailedRequests is disabled`() {
        val sut = fixture.getSut(
            httpStatusCode = 500
        )
        sut.newCall(getRequest()).execute()

        verify(fixture.hub, never()).captureEvent(any(), any<Hint>())
    }

    @Test
    fun `does not capture an event if captureFailedRequests is enabled and not within the range`() {
        // default status code 201
        val sut = fixture.getSut(
            captureFailedRequests = true
        )
        sut.newCall(getRequest()).execute()

        verify(fixture.hub, never()).captureEvent(any(), any<Hint>())
    }

    @Test
    fun `does not capture an event if captureFailedRequests is enabled and not within the targets`() {
        val sut = fixture.getSut(
            captureFailedRequests = true,
            httpStatusCode = 500,
            failedRequestTargets = listOf("myapi.com")
        )
        sut.newCall(getRequest()).execute()

        verify(fixture.hub, never()).captureEvent(any(), any<Hint>())
    }

    @Test
    fun `captures an error event with hints`() {
        val sut = fixture.getSut(
            captureFailedRequests = true,
            httpStatusCode = 500
        )
        sut.newCall(getRequest()).execute()

        verify(fixture.hub).captureEvent(
            any(),
            check<Hint> {
                assertNotNull(it.get(TypeCheckHint.OKHTTP_REQUEST))
                assertNotNull(it.get(TypeCheckHint.OKHTTP_RESPONSE))
            }
        )
    }

    @Test
    fun `captures an error event with request and response fields set`() {
        val statusCode = 500
        val sut = fixture.getSut(
            captureFailedRequests = true,
            httpStatusCode = statusCode,
            responseBody = "fail"
        )

        val request = getRequest(url = "/hello?myQuery=myValue#myFragment")
        val response = sut.newCall(request).execute()

        verify(fixture.hub).captureEvent(
            check {
                val sentryRequest = it.request!!
                assertEquals("http://localhost:${fixture.server.port}/hello", sentryRequest.url)
                assertEquals("myQuery=myValue", sentryRequest.queryString)
                assertEquals("myFragment", sentryRequest.fragment)
                assertEquals("GET", sentryRequest.method)

                // because of isSendDefaultPii
                assertNull(sentryRequest.headers)
                assertNull(sentryRequest.cookies)

                val sentryResponse = it.contexts.response!!
                assertEquals(statusCode, sentryResponse.statusCode)
                assertEquals(response.body!!.contentLength(), sentryResponse.bodySize)

                // because of isSendDefaultPii
                assertNull(sentryRequest.headers)
                assertNull(sentryRequest.cookies)

                assertTrue(it.throwable is SentryHttpClientException)
            },
            any<Hint>()
        )
    }

    @Test
    fun `captures an error event with request body size`() {
        val sut = fixture.getSut(
            captureFailedRequests = true,
            httpStatusCode = 500,
        )

        val body = "fail"
            .toRequestBody(
                "text/plain"
                    .toMediaType()
            )

        sut.newCall(postRequest(body = body)).execute()

        verify(fixture.hub).captureEvent(
            check {
                val sentryRequest = it.request!!
                assertEquals(body.contentLength(), sentryRequest.bodySize)
            },
            any<Hint>()
        )
    }

    @Test
    fun `captures an error event with headers`() {
        val sut = fixture.getSut(
            captureFailedRequests = true,
            httpStatusCode = 500,
            sendDefaultPii = true
        )

        sut.newCall(getRequest()).execute()

        verify(fixture.hub).captureEvent(
            check {
                val sentryRequest = it.request!!
                assertEquals("myValue", sentryRequest.headers!!["myHeader"])

                val sentryResponse = it.contexts.response!!
                assertEquals("myValue", sentryResponse.headers!!["myResponseHeader"])
            },
            any<Hint>()
        )
    }

    @SuppressWarnings("SwallowedException")
    @Test
    fun `does not capture an error even if it throws`() {
        val interceptor = SentryOkHttpInterceptor(
            fixture.hub,
            captureFailedRequests = true
        )
        val chain = mock<Interceptor.Chain>()
        whenever(chain.proceed(any())).thenThrow(IOException())
        whenever(chain.request()).thenReturn(getRequest())

        try {
            interceptor.intercept(chain)
            fail()
        } catch (e: IOException) {
            // ignore me
        }
        verify(fixture.hub, never()).captureEvent(any(), any<Hint>())
    }
}<|MERGE_RESOLUTION|>--- conflicted
+++ resolved
@@ -1,19 +1,7 @@
-<<<<<<< HEAD
 @file:Suppress("MaxLineLength")
 
 package io.sentry.android.okhttp
 
-=======
-package io.sentry.android.okhttp
-
-import com.nhaarman.mockitokotlin2.any
-import com.nhaarman.mockitokotlin2.anyOrNull
-import com.nhaarman.mockitokotlin2.check
-import com.nhaarman.mockitokotlin2.mock
-import com.nhaarman.mockitokotlin2.never
-import com.nhaarman.mockitokotlin2.verify
-import com.nhaarman.mockitokotlin2.whenever
->>>>>>> b516cf3d
 import io.sentry.BaggageHeader
 import io.sentry.Breadcrumb
 import io.sentry.Hint
@@ -39,6 +27,7 @@
 import org.mockito.kotlin.anyOrNull
 import org.mockito.kotlin.check
 import org.mockito.kotlin.mock
+import org.mockito.kotlin.never
 import org.mockito.kotlin.verify
 import org.mockito.kotlin.whenever
 import java.io.IOException
@@ -66,19 +55,16 @@
             socketPolicy: SocketPolicy = SocketPolicy.KEEP_OPEN,
             beforeSpan: SentryOkHttpInterceptor.BeforeSpanCallback? = null,
             includeMockServerInTracePropagationTargets: Boolean = true,
-<<<<<<< HEAD
-            keepDefaultTracePropagationTargets: Boolean = false
-=======
             keepDefaultTracePropagationTargets: Boolean = false,
             captureFailedRequests: Boolean = false,
             failedRequestTargets: List<String> = listOf(".*"),
             failedRequestStatusCodes: List<HttpStatusCodeRange> = listOf(
                 HttpStatusCodeRange(
-                    HttpStatusCodeRange.DEFAULT_MIN, HttpStatusCodeRange.DEFAULT_MAX
+                    HttpStatusCodeRange.DEFAULT_MIN,
+                    HttpStatusCodeRange.DEFAULT_MAX
                 )
             ),
             sendDefaultPii: Boolean = false
->>>>>>> b516cf3d
         ): OkHttpClient {
             options = SentryOptions().apply {
                 dsn = "https://key@sentry.io/proj"
@@ -458,7 +444,7 @@
     fun `captures an error event with request body size`() {
         val sut = fixture.getSut(
             captureFailedRequests = true,
-            httpStatusCode = 500,
+            httpStatusCode = 500
         )
 
         val body = "fail"
