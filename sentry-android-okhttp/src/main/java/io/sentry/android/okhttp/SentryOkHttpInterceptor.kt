--- conflicted
+++ resolved
@@ -41,12 +41,8 @@
 ) : Interceptor by io.sentry.okhttp.SentryOkHttpInterceptor(
     hub,
     { span, request, response ->
-<<<<<<< HEAD
-        beforeSpan?.execute(span, request, response)
-=======
         beforeSpan ?: return@SentryOkHttpInterceptor span
         beforeSpan.execute(span, request, response)
->>>>>>> 2a3dd50f
     },
     captureFailedRequests,
     failedRequestStatusCodes,
