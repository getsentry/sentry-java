--- conflicted
+++ resolved
@@ -7,26 +7,14 @@
 import io.sentry.HubAdapter
 import io.sentry.IHub
 import io.sentry.ISpan
-<<<<<<< HEAD
-import io.sentry.SentryEvent
-=======
-import io.sentry.IntegrationName
->>>>>>> 7ca9895a
 import io.sentry.SentryIntegrationPackageStorage
 import io.sentry.SentryOptions.DEFAULT_PROPAGATION_TARGETS
 import io.sentry.SpanDataConvention
 import io.sentry.SpanStatus
 import io.sentry.TypeCheckHint.OKHTTP_REQUEST
 import io.sentry.TypeCheckHint.OKHTTP_RESPONSE
-<<<<<<< HEAD
-import io.sentry.exception.ExceptionMechanismException
-import io.sentry.exception.SentryHttpClientException
-import io.sentry.protocol.Mechanism
-import io.sentry.util.HttpUtils
 import io.sentry.util.IntegrationUtils.addIntegrationToSdkVersion
 import io.sentry.util.Platform
-=======
->>>>>>> 7ca9895a
 import io.sentry.util.PropagationTargetsUtils
 import io.sentry.util.TracingUtils
 import io.sentry.util.UrlUtils
@@ -85,14 +73,9 @@
             span = okHttpEvent?.callRootSpan
         } else {
             // read the span from the bound scope
-<<<<<<< HEAD
+            okHttpEvent = null
             val parentSpan = if (Platform.isAndroid()) hub.transaction else hub.span
             span = parentSpan?.startChild("http.client", "$method $url")
-            isFromEventListener = false
-=======
-            okHttpEvent = null
-            span = hub.span?.startChild("http.client", "$method $url")
->>>>>>> 7ca9895a
         }
 
         span?.spanContext?.origin = TRACE_ORIGIN
