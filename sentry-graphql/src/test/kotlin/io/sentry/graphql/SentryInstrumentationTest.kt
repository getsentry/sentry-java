package io.sentry.graphql

import graphql.GraphQL
import graphql.GraphQLContext
import graphql.execution.ExecutionContextBuilder
import graphql.execution.ExecutionId
import graphql.execution.ExecutionStepInfo
import graphql.execution.ExecutionStrategyParameters
import graphql.execution.MergedField
import graphql.execution.MergedSelectionSet
import graphql.execution.instrumentation.parameters.InstrumentationFieldFetchParameters
import graphql.language.Field
import graphql.language.OperationDefinition
import graphql.scalar.GraphqlStringCoercing
import graphql.schema.DataFetcher
import graphql.schema.DataFetchingEnvironmentImpl
import graphql.schema.GraphQLScalarType
import graphql.schema.idl.RuntimeWiring
import graphql.schema.idl.SchemaGenerator
import graphql.schema.idl.SchemaParser
import io.sentry.IHub
import io.sentry.Sentry
import io.sentry.SentryOptions
import io.sentry.SentryTracer
import io.sentry.SpanStatus
import io.sentry.TransactionContext
import org.mockito.Mockito
import org.mockito.kotlin.any
import org.mockito.kotlin.mock
import org.mockito.kotlin.whenever
import java.lang.RuntimeException
import kotlin.random.Random
import kotlin.test.Test
import kotlin.test.assertEquals
import kotlin.test.assertFalse
import kotlin.test.assertNotNull
import kotlin.test.assertTrue

class SentryInstrumentationTest {

    class Fixture {
        val hub = mock<IHub>()
        lateinit var activeSpan: SentryTracer

        fun getSut(isTransactionActive: Boolean = true, dataFetcherThrows: Boolean = false, beforeSpan: SentryInstrumentation.BeforeSpanCallback? = null): GraphQL {
            whenever(hub.options).thenReturn(SentryOptions())
            activeSpan = SentryTracer(TransactionContext("name", "op"), hub)
            val schema = """
            type Query {
                shows: [Show]
            }

            type Show {
                id: Int
            }
            """.trimIndent()

            val graphQLSchema = SchemaGenerator().makeExecutableSchema(SchemaParser().parse(schema), buildRuntimeWiring(dataFetcherThrows))
            val graphQL = GraphQL.newGraphQL(graphQLSchema)
                .instrumentation(SentryInstrumentation(beforeSpan, NoOpSubscriptionHandler.getInstance(), false))
                .build()

            if (isTransactionActive) {
                whenever(hub.span).thenReturn(activeSpan)
            } else {
                whenever(hub.span).thenReturn(null)
            }

            return graphQL
        }

        private fun buildRuntimeWiring(dataFetcherThrows: Boolean) = RuntimeWiring.newRuntimeWiring()
            .type("Query") {
                it.dataFetcher("shows") {
                    if (dataFetcherThrows) {
                        throw RuntimeException("error")
                    } else {
                        listOf(Show(Random.nextInt()), Show(Random.nextInt()))
                    }
                }
            }.build()
    }

    private val fixture = Fixture()

    @Test
    fun `when transaction is active, creates inner spans`() {
        val sut = fixture.getSut()

        withMockHub {
            val result = sut.execute("{ shows { id } }")

<<<<<<< HEAD
            assertTrue(result.errors.isEmpty())
            assertEquals(1, fixture.activeSpan.children.size)
            val span = fixture.activeSpan.children.first()
            assertEquals("graphql", span.operation)
            assertEquals("Query.shows", span.description)
            assertTrue(span.isFinished)
            assertEquals(SpanStatus.OK, span.status)
        }
=======
        assertTrue(result.errors.isEmpty())
        assertEquals(1, fixture.activeSpan.children.size)
        val span = fixture.activeSpan.children.first()
        assertEquals("graphql", span.operation)
        assertEquals("Query.shows", span.description)
        assertEquals("auto.graphql.graphql", span.spanContext.origin)
        assertTrue(span.isFinished)
        assertEquals(SpanStatus.OK, span.status)
>>>>>>> f60cce2d
    }

    @Test
    fun `when transaction is active, and data fetcher throws, creates inner spans`() {
        val sut = fixture.getSut(dataFetcherThrows = true)

        withMockHub {
            val result = sut.execute("{ shows { id } }")

            assertTrue(result.errors.isNotEmpty())
            assertEquals(1, fixture.activeSpan.children.size)
            val span = fixture.activeSpan.children.first()
            assertEquals("graphql", span.operation)
            assertEquals("Query.shows", span.description)
            assertTrue(span.isFinished)
            assertEquals(SpanStatus.INTERNAL_ERROR, span.status)
        }
    }

    @Test
    fun `when transaction is not active, does not create spans`() {
        val sut = fixture.getSut(isTransactionActive = false)

        withMockHub {
            val result = sut.execute("{ shows { id } }")

            assertTrue(result.errors.isEmpty())
            assertTrue(fixture.activeSpan.children.isEmpty())
        }
    }

    @Test
    fun `beforeSpan can drop spans`() {
        val sut = fixture.getSut(beforeSpan = SentryInstrumentation.BeforeSpanCallback { _, _, _ -> null })

        withMockHub {
            val result = sut.execute("{ shows { id } }")

            assertTrue(result.errors.isEmpty())
            assertEquals(1, fixture.activeSpan.children.size)
            val span = fixture.activeSpan.children.first()
            assertEquals("graphql", span.operation)
            assertEquals("Query.shows", span.description)
            assertNotNull(span.isSampled) {
                assertFalse(it)
            }
        }
    }

    @Test
    fun `beforeSpan can modify spans`() {
        val sut = fixture.getSut(beforeSpan = SentryInstrumentation.BeforeSpanCallback { span, _, _ -> span.apply { description = "changed" } })

        withMockHub {
            val result = sut.execute("{ shows { id } }")

            assertTrue(result.errors.isEmpty())
            assertEquals(1, fixture.activeSpan.children.size)
            val span = fixture.activeSpan.children.first()
            assertEquals("graphql", span.operation)
            assertEquals("changed", span.description)
            assertTrue(span.isFinished)
        }
    }

    @Test
    fun `invokes subscription handler for subscription`() {
        val exceptionReporter = mock<ExceptionReporter>()
        val subscriptionHandler = mock<SentrySubscriptionHandler>()
        whenever(subscriptionHandler.onSubscriptionResult(any(), any(), any(), any())).thenReturn("result modified by subscription handler")
        val operation = OperationDefinition.Operation.SUBSCRIPTION
        val instrumentation = SentryInstrumentation(null, subscriptionHandler, exceptionReporter)
        val dataFetcher = mock<DataFetcher<Any?>>()
        whenever(dataFetcher.get(any())).thenReturn("raw result")
        val graphQLContext = GraphQLContext.newContext().build()
        val executionStepInfo = ExecutionStepInfo.newExecutionStepInfo().type(
            GraphQLScalarType.newScalar().name("MyResponseType").coercing(
                GraphqlStringCoercing()
            ).build()
        ).build()
        val environment = DataFetchingEnvironmentImpl.newDataFetchingEnvironment()
            .graphQLContext(graphQLContext)
            .executionStepInfo(executionStepInfo)
            .operationDefinition(OperationDefinition.newOperationDefinition().operation(operation).build())
            .build()
        val executionContext = ExecutionContextBuilder.newExecutionContextBuilder()
            .executionId(ExecutionId.generate())
            .graphQLContext(graphQLContext)
            .build()
        val executionStrategyParameters = ExecutionStrategyParameters.newParameters()
            .executionStepInfo(executionStepInfo)
            .fields(MergedSelectionSet.newMergedSelectionSet().build())
            .field(MergedField.newMergedField().addField(Field.newField("myFieldName").build()).build())
            .build()
        val parameters = InstrumentationFieldFetchParameters(executionContext, environment, executionStrategyParameters, false).withNewState(SentryInstrumentation.TracingState())
        val instrumentedDataFetcher = instrumentation.instrumentDataFetcher(dataFetcher, parameters)
        val result = instrumentedDataFetcher.get(environment)

        assertNotNull(result)
        assertEquals("result modified by subscription handler", result)
    }

    @Test
    fun `Integration adds itself to integration and package list`() {
        withMockHub {
            val sut = fixture.getSut()
            assertNotNull(fixture.hub.options.sdkVersion)
            assert(fixture.hub.options.sdkVersion!!.integrationSet.contains("GraphQL"))
            val packageInfo =
                fixture.hub.options.sdkVersion!!.packageSet.firstOrNull { pkg -> pkg.name == "maven:io.sentry:sentry-graphql" }
            assertNotNull(packageInfo)
            assert(packageInfo.version == BuildConfig.VERSION_NAME)
        }
    }

    fun withMockHub(closure: () -> Unit) = Mockito.mockStatic(Sentry::class.java).use {
        it.`when`<Any> { Sentry.getCurrentHub() }.thenReturn(fixture.hub)
        closure.invoke()
    }

    data class Show(val id: Int)
}<|MERGE_RESOLUTION|>--- conflicted
+++ resolved
@@ -90,26 +90,15 @@
         withMockHub {
             val result = sut.execute("{ shows { id } }")
 
-<<<<<<< HEAD
             assertTrue(result.errors.isEmpty())
             assertEquals(1, fixture.activeSpan.children.size)
             val span = fixture.activeSpan.children.first()
             assertEquals("graphql", span.operation)
             assertEquals("Query.shows", span.description)
+            assertEquals("auto.graphql.graphql", span.spanContext.origin)
             assertTrue(span.isFinished)
             assertEquals(SpanStatus.OK, span.status)
         }
-=======
-        assertTrue(result.errors.isEmpty())
-        assertEquals(1, fixture.activeSpan.children.size)
-        val span = fixture.activeSpan.children.first()
-        assertEquals("graphql", span.operation)
-        assertEquals("Query.shows", span.description)
-        assertEquals("auto.graphql.graphql", span.spanContext.origin)
-        assertTrue(span.isFinished)
-        assertEquals(SpanStatus.OK, span.status)
->>>>>>> f60cce2d
-    }
 
     @Test
     fun `when transaction is active, and data fetcher throws, creates inner spans`() {
