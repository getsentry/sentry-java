--- conflicted
+++ resolved
@@ -182,15 +182,11 @@
                 .withLevel(formatLevel(loggingEvent.getLevel()))
                 .withExtra(THREAD_NAME, loggingEvent.getThreadName());
 
-<<<<<<< HEAD
+        if (!Util.isNullOrEmpty(serverName)) {
+            eventBuilder.withServerName(serverName.trim());
+        }
+
         if (!Util.isNullOrEmpty(release)) {
-=======
-        if (!Strings.isNullOrEmpty(serverName)) {
-            eventBuilder.withServerName(serverName.trim());
-        }
-
-        if (!Strings.isNullOrEmpty(release)) {
->>>>>>> ec69aca3
             eventBuilder.withRelease(release.trim());
         }
 
