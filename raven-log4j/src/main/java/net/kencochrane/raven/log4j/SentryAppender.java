--- conflicted
+++ resolved
@@ -197,18 +197,13 @@
 
         @SuppressWarnings("unchecked")
         Map<String, Object> properties = (Map<String, Object>) loggingEvent.getProperties();
-<<<<<<< HEAD
         for (Map.Entry<String, Object> mdcEntry : properties.entrySet()) {
             if (extraTags.contains(mdcEntry.getKey())) {
-                eventBuilder.addTag(mdcEntry.getKey(), mdcEntry.getValue().toString());
+                eventBuilder.withTag(mdcEntry.getKey(), mdcEntry.getValue().toString());
             } else {
-                eventBuilder.addExtra(mdcEntry.getKey(), mdcEntry.getValue());
+                eventBuilder.withExtra(mdcEntry.getKey(), mdcEntry.getValue());
             }
         }
-=======
-        for (Map.Entry<String, Object> mdcEntry : properties.entrySet())
-            eventBuilder.withExtra(mdcEntry.getKey(), mdcEntry.getValue());
->>>>>>> 425d6d16
 
         for (Map.Entry<String, String> tagEntry : tags.entrySet())
             eventBuilder.withTag(tagEntry.getKey(), tagEntry.getValue());
