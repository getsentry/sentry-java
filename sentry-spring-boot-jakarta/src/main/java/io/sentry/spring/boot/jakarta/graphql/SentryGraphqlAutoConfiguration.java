package io.sentry.spring.boot.jakarta.graphql;

import com.jakewharton.nopen.annotation.Open;
import io.sentry.SentryIntegrationPackageStorage;
import io.sentry.graphql.SentryGraphqlInstrumentation;
import io.sentry.graphql.SentryInstrumentation;
import io.sentry.spring.boot.jakarta.SentryProperties;
import io.sentry.spring.jakarta.graphql.SentryDataFetcherExceptionResolverAdapter;
import io.sentry.spring.jakarta.graphql.SentryGraphqlBeanPostProcessor;
import io.sentry.spring.jakarta.graphql.SentrySpringSubscriptionHandler;
import org.jetbrains.annotations.NotNull;
import org.springframework.beans.factory.ObjectProvider;
import org.springframework.boot.autoconfigure.condition.ConditionalOnMissingBean;
import org.springframework.boot.autoconfigure.condition.ConditionalOnWebApplication;
import org.springframework.context.annotation.Bean;
import org.springframework.context.annotation.Configuration;
import org.springframework.core.Ordered;
import org.springframework.core.annotation.Order;

@Configuration(proxyBeanMethods = false)
@Open
public class SentryGraphqlAutoConfiguration {

  @Bean(name = "sentryInstrumentation")
<<<<<<< HEAD
  @ConditionalOnMissingBean(name = "sentryInstrumentation")
=======
  @ConditionalOnMissingBean
>>>>>>> 2065d35b
  @ConditionalOnWebApplication(type = ConditionalOnWebApplication.Type.SERVLET)
  public SentryInstrumentation sentryInstrumentationWebMvc(
      final @NotNull SentryProperties sentryProperties,
      final @NotNull ObjectProvider<SentryGraphqlInstrumentation.BeforeSpanCallback>
              beforeSpanCallback) {
    SentryIntegrationPackageStorage.getInstance().addIntegration("Spring6GrahQLWebMVC");
    return createInstrumentation(sentryProperties, beforeSpanCallback, false);
  }

  @Bean(name = "sentryInstrumentation")
<<<<<<< HEAD
  @ConditionalOnMissingBean(name = "sentryInstrumentation")
=======
  @ConditionalOnMissingBean
>>>>>>> 2065d35b
  @ConditionalOnWebApplication(type = ConditionalOnWebApplication.Type.REACTIVE)
  public SentryInstrumentation sentryInstrumentationWebflux(
      final @NotNull SentryProperties sentryProperties,
      final @NotNull ObjectProvider<SentryGraphqlInstrumentation.BeforeSpanCallback>
              beforeSpanCallback) {
    SentryIntegrationPackageStorage.getInstance().addIntegration("Spring6GrahQLWebFlux");
    return createInstrumentation(sentryProperties, beforeSpanCallback, true);
  }

  /**
   * We're not setting defaultDataFetcherExceptionHandler here on purpose and instead use the
   * resolver adapter below. This way Springs handler can still forward to other resolver adapters.
   */
  private SentryInstrumentation createInstrumentation(
      final @NotNull SentryProperties sentryProperties,
      final @NotNull ObjectProvider<SentryGraphqlInstrumentation.BeforeSpanCallback>
              beforeSpanCallback,
      final boolean captureRequestBody) {
    return new SentryInstrumentation(
        beforeSpanCallback.getIfAvailable(),
        new SentrySpringSubscriptionHandler(),
        captureRequestBody,
        sentryProperties.getGraphql().getIgnoredErrorTypes());
  }

  @Bean
  @Order(Ordered.HIGHEST_PRECEDENCE)
  public SentryDataFetcherExceptionResolverAdapter exceptionResolverAdapter() {
    return new SentryDataFetcherExceptionResolverAdapter();
  }

  @Bean
  public static SentryGraphqlBeanPostProcessor graphqlBeanPostProcessor() {
    return new SentryGraphqlBeanPostProcessor();
  }
}<|MERGE_RESOLUTION|>--- conflicted
+++ resolved
@@ -22,11 +22,7 @@
 public class SentryGraphqlAutoConfiguration {
 
   @Bean(name = "sentryInstrumentation")
-<<<<<<< HEAD
-  @ConditionalOnMissingBean(name = "sentryInstrumentation")
-=======
   @ConditionalOnMissingBean
->>>>>>> 2065d35b
   @ConditionalOnWebApplication(type = ConditionalOnWebApplication.Type.SERVLET)
   public SentryInstrumentation sentryInstrumentationWebMvc(
       final @NotNull SentryProperties sentryProperties,
@@ -37,11 +33,7 @@
   }
 
   @Bean(name = "sentryInstrumentation")
-<<<<<<< HEAD
-  @ConditionalOnMissingBean(name = "sentryInstrumentation")
-=======
   @ConditionalOnMissingBean
->>>>>>> 2065d35b
   @ConditionalOnWebApplication(type = ConditionalOnWebApplication.Type.REACTIVE)
   public SentryInstrumentation sentryInstrumentationWebflux(
       final @NotNull SentryProperties sentryProperties,
