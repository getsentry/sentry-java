package io.sentry.android.fragment

import android.content.Context
import android.os.Bundle
import android.view.View
import androidx.fragment.app.Fragment
import androidx.fragment.app.FragmentManager
import androidx.fragment.app.FragmentManager.FragmentLifecycleCallbacks
import io.sentry.Breadcrumb
import io.sentry.Hint
import io.sentry.HubAdapter
import io.sentry.IHub
import io.sentry.ISpan
import io.sentry.SentryLevel.INFO
import io.sentry.SpanStatus
import io.sentry.TypeCheckHint.ANDROID_FRAGMENT
import java.util.WeakHashMap

@Suppress("TooManyFunctions")
class SentryFragmentLifecycleCallbacks(
    private val hub: IHub = HubAdapter.getInstance(),
    val enableFragmentLifecycleBreadcrumbs: Boolean,
    val enableAutoFragmentLifecycleTracing: Boolean
) : FragmentLifecycleCallbacks() {

    constructor(
        enableFragmentLifecycleBreadcrumbs: Boolean = true,
        enableAutoFragmentLifecycleTracing: Boolean = false
    ) : this(
        hub = HubAdapter.getInstance(),
        enableFragmentLifecycleBreadcrumbs = enableFragmentLifecycleBreadcrumbs,
        enableAutoFragmentLifecycleTracing = enableAutoFragmentLifecycleTracing
    )

    private val isPerformanceEnabled get() = hub.options.isTracingEnabled && enableAutoFragmentLifecycleTracing

    private val fragmentsWithOngoingTransactions = WeakHashMap<Fragment, ISpan>()

    override fun onFragmentAttached(
        fragmentManager: FragmentManager,
        fragment: Fragment,
        context: Context
    ) {
        addBreadcrumb(fragment, "attached")
    }

    override fun onFragmentSaveInstanceState(
        fragmentManager: FragmentManager,
        fragment: Fragment,
        outState: Bundle
    ) {
        addBreadcrumb(fragment, "save instance state")
    }

    override fun onFragmentCreated(
        fragmentManager: FragmentManager,
        fragment: Fragment,
        savedInstanceState: Bundle?
    ) {
        addBreadcrumb(fragment, "created")

        // we only start the tracing for the fragment if the fragment has been added to its activity
        // and not only to the backstack
        if (fragment.isAdded) {
            startTracing(fragment)
        }
    }

    override fun onFragmentViewCreated(
        fragmentManager: FragmentManager,
        fragment: Fragment,
        view: View,
        savedInstanceState: Bundle?
    ) {
        addBreadcrumb(fragment, "view created")
    }

    override fun onFragmentStarted(fragmentManager: FragmentManager, fragment: Fragment) {
        addBreadcrumb(fragment, "started")
    }

    override fun onFragmentResumed(fragmentManager: FragmentManager, fragment: Fragment) {
        addBreadcrumb(fragment, "resumed")

        stopTracing(fragment)
    }

    override fun onFragmentPaused(fragmentManager: FragmentManager, fragment: Fragment) {
        addBreadcrumb(fragment, "paused")
    }

    override fun onFragmentStopped(fragmentManager: FragmentManager, fragment: Fragment) {
        addBreadcrumb(fragment, "stopped")
    }

    override fun onFragmentViewDestroyed(fragmentManager: FragmentManager, fragment: Fragment) {
        addBreadcrumb(fragment, "view destroyed")
    }

    override fun onFragmentDestroyed(fragmentManager: FragmentManager, fragment: Fragment) {
        addBreadcrumb(fragment, "destroyed")

        stopTracing(fragment)
    }

    override fun onFragmentDetached(fragmentManager: FragmentManager, fragment: Fragment) {
        addBreadcrumb(fragment, "detached")
    }

    private fun addBreadcrumb(fragment: Fragment, state: String) {
        if (!enableFragmentLifecycleBreadcrumbs) {
            return
        }
        val breadcrumb = Breadcrumb().apply {
            type = "navigation"
            setData("state", state)
            setData("screen", getFragmentName(fragment))
            category = "ui.fragment.lifecycle"
            level = INFO
        }

<<<<<<< HEAD
        val hintsMap = mutableMapOf<String, Any>(ANDROID_FRAGMENT to fragment)

        hub.addBreadcrumb(breadcrumb, hintsMap)
=======
        val hint = Hint()
            .also { it.set(ANDROID_FRAGMENT, fragment) }

        hub.addBreadcrumb(breadcrumb, hint)
>>>>>>> 77fd2f21
    }

    private fun getFragmentName(fragment: Fragment): String {
        return fragment.javaClass.simpleName
    }

    private fun isRunningSpan(fragment: Fragment): Boolean =
        fragmentsWithOngoingTransactions.containsKey(fragment)

    private fun startTracing(fragment: Fragment) {
        if (!isPerformanceEnabled || isRunningSpan(fragment)) {
            return
        }

        var transaction: ISpan? = null
        hub.configureScope {
            transaction = it.transaction
        }

        val fragmentName = getFragmentName(fragment)
        val span = transaction?.startChild(FRAGMENT_LOAD_OP, fragmentName)

        span?.let {
            fragmentsWithOngoingTransactions[fragment] = it
        }
    }

    private fun stopTracing(fragment: Fragment) {
        if (!isPerformanceEnabled || !isRunningSpan(fragment)) {
            return
        }

        val span = fragmentsWithOngoingTransactions[fragment]
        span?.let {
            var status = it.status
            if (status == null) {
                status = SpanStatus.OK
            }
            it.finish(status)
            fragmentsWithOngoingTransactions.remove(fragment)
        }
    }

    companion object {
        const val FRAGMENT_LOAD_OP = "ui.load"
    }
}<|MERGE_RESOLUTION|>--- conflicted
+++ resolved
@@ -119,16 +119,10 @@
             level = INFO
         }
 
-<<<<<<< HEAD
-        val hintsMap = mutableMapOf<String, Any>(ANDROID_FRAGMENT to fragment)
-
-        hub.addBreadcrumb(breadcrumb, hintsMap)
-=======
         val hint = Hint()
             .also { it.set(ANDROID_FRAGMENT, fragment) }
 
         hub.addBreadcrumb(breadcrumb, hint)
->>>>>>> 77fd2f21
     }
 
     private fun getFragmentName(fragment: Fragment): String {
