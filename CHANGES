--- conflicted
+++ resolved
@@ -4,13 +4,10 @@
 - Add ``raven.maxmessagelength`` DSN option. (thanks vektory79)
 - Add ``Buffer`` interface, used to store events that fail to be sent to the Sentry server.
   Includes a DiskBuffer implementation and related ``raven.buffer.*`` options.
-<<<<<<< HEAD
 - Broke out many helper methods inside of ``DefaultRavenFactory`` to allow for easier
   overrides.
-=======
 - Add a way to retrieve the thread's last sent Event ID, if any. Useful for integrating
   with the user feedback feature.
->>>>>>> ae4dd804
 
 Version 7.7.0
 -------------
