--- conflicted
+++ resolved
@@ -2,11 +2,8 @@
 -------------
 
 - Accept `Throwable` instances as parameter to `Raven.sendException`.
-<<<<<<< HEAD
 - Add `raven.async.shutdowntimeout` option.
-=======
 - Remove default `WARNING` filter level for the Logback appender.
->>>>>>> 80f8ccb3
 
 Version 7.2.2
 -------------
