--- conflicted
+++ resolved
@@ -5,11 +5,8 @@
 - Updated Log4j2 documentation to refer to the Thread Context rather than the MDC. (thanks grobmeier)
 - Fix duplicate ShutdownHook warnings in ``raven-log4j2``.
 - Add way to override how remote addresses are resolved (RemoteAddressResolver interface). (thanks j-fernandes)
-<<<<<<< HEAD
 - Drop dependency on Guava.
-=======
 - Add way to set ``serverName`` statically in configuration. (thanks mattbillenstein)
->>>>>>> ec69aca3
 
 Version 7.1.0
 -------------
