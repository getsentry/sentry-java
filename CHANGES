--- conflicted
+++ resolved
@@ -1,14 +1,10 @@
 Version 7.0.1
 -------------
 
-<<<<<<< HEAD
-- Use RavenFactory's class loader when creating the service loader, fixing some issues in containers.
-- Add ``release`` property to ``jul``, `log4j``, and ``log4j2``.
-=======
 - Use RavenFactory's class loader when creating the service loader, fixing some issues in containers. (thanks exell-christopher)
 - Add ``release`` property to ``raven-log4j``. (thanks molaschi)
+- Add ``release`` property to JUL integration and ``raven-log4j2``.
 - Add setters for ``dsn`` and ``tags`` in JUL integration, fixes integration with WildFly. (thanks giilby)
->>>>>>> 8ac54713
 
 
 Version 7.0.0
