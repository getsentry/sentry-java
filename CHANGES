Version 7.4.0
-------------

- Changed default ``raven.async.queuesize`` from unlimited to 50.
<<<<<<< HEAD
- Add ``formatted`` field to JSON payload if possible.
=======
- Add callback system for exceptions raised while attempting to send events.
>>>>>>> 19b9bd84

Version 7.3.0
-------------

- Add (manual) support for breadcrumbs to event objects.
- Add ``sendEvent(EventBuilder)`` method which calls builder helpers before building and sending the ``Event``.
- Add ``RavenContext`` which tracks thread-local state.
- Add ``Breadcrumbs`` helper to log breadcrumbs from anywhere without manually passing context around.

Version 7.2.3
-------------

- Accept ``Throwable`` instances as parameter to ``Raven.sendException``.
- Add ``raven.async.shutdowntimeout`` option.
- Remove default ``WARNING`` filter level for the Logback appender.

Version 7.2.2
-------------

- Fix ServerName configuration in ``raven-log4j``.

Version 7.2.1
-------------

- Drop dependency on Guava.

Version 7.2.0
-------------

- Add printfStyle option to JUL integration. (thanks giilby)
- Updated Log4j2 documentation to refer to the Thread Context rather than the MDC. (thanks grobmeier)
- Fix duplicate ShutdownHook warnings in ``raven-log4j2``.
- Add way to override how remote addresses are resolved (RemoteAddressResolver interface). (thanks j-fernandes)
- Add way to set ``serverName`` statically in configuration. (thanks mattbillenstein)

Version 7.1.0
-------------

- Use RavenFactory's class loader when creating the service loader, fixing some issues in containers. (thanks exell-christopher)
- Add ``release`` property to ``raven-log4j``. (thanks molaschi)
- Add ``release`` property to JUL integration and ``raven-log4j2``.
- Add setters for ``dsn`` and ``tags`` in JUL integration, fixes integration with WildFly. (thanks giilby)


Version 7.0.0
-------------

- Changed Maven groupId to ``com.getsentry``<|MERGE_RESOLUTION|>--- conflicted
+++ resolved
@@ -2,11 +2,8 @@
 -------------
 
 - Changed default ``raven.async.queuesize`` from unlimited to 50.
-<<<<<<< HEAD
 - Add ``formatted`` field to JSON payload if possible.
-=======
 - Add callback system for exceptions raised while attempting to send events.
->>>>>>> 19b9bd84
 
 Version 7.3.0
 -------------
