Version 8.0.1
-------------

<<<<<<< HEAD
- Fix setting the ``RavenFactory`` via Java System Properties or environment variables.
=======
- Fix message interface errors in log4j2 integration.
>>>>>>> 8972a8f0

Version 8.0.0
-------------

- Remove ``DefaultRavenFactory.getNotInAppFrames()`` blacklist in favor of a new whitelist method,
  ``DefaultRavenFactory.getInAppFrames(Dsn dsn)``.
- Add ``raven.stacktrace.app.packages`` DSN option for configuring your application's package prefixes.
- Fix so that system properties and environment variables always override hardcoded logger configuration for settings
  such as release, environment, etc.
- Fix Raven initialization so that slf4j doesn't emit log replay warning on startup.
- Changed ``Breadcrumb`` and `BreadcrumbBuilder`` to use enums for some fields.

Version 7.8.6
-------------

- Automatically collect device information in ``contexts`` field on Android.
- Updated Jackson, slf4j, log4j2 and logback dependencies.

Version 7.8.5
-------------

- Add optional ``body`` field to HttpInterface.
- Fix name of the lockdown logger.

Version 7.8.4
-------------

- Add ``contexts`` field support to Events.
- Add ``com.getsentry.raven.Raven.lockdown`` logger that can be disabled to ignore warning messages
  on each attempted Event send when Raven is in lockdown mode.

Version 7.8.3
-------------

- Add User to RavenContext and ContextBuilderHelper. (thanks mpecan)
- Drop Events when the connection is locked down, users must enable buffering to attempt to resend later.
- Respect the Sentry server's ``Retry-After`` header.

Version 7.8.2
-------------

- Fix race condition, ensuring Raven initialization is synchronized in appenders. (thanks OutOfBrain)
- Allow use of custom AndroidRavenFactory. (thanks kassim)
- Add ``sdk`` field to payload, identify subprojects in SDK name.
- Add ``raven.sample.rate`` DSN option to optionally reduce the number of events sent to the server.

Version 7.8.1
-------------

- Make Breadcrumbs serializable.
- Don't log errors in RavenServletRequestListener if Raven hasn't been initialized.

Version 7.8.0
-------------

- Add Android support under the ``raven-android`` subproject.
- Add Filters to drop all Raven logs before they go to the Sentry server.
- Loosen permission on some Appender/Handler methods to allow for easier overriding. (thanks briprowe)

Version 7.7.1
-------------

- Add ``raven.maxmessagelength`` DSN option. (thanks vektory79)
- Add ``Buffer`` interface, used to store events that fail to be sent to the Sentry server.
  Includes a DiskBuffer implementation and related ``raven.buffer.*`` options.
- Broke out many helper methods inside of ``DefaultRavenFactory`` to allow for easier
  overrides.
- Add a way to retrieve the thread's last sent Event ID, if any. Useful for integrating
  with the user feedback feature.
- Add ``raven.async.queue.overflow`` option for controlling what to do when the async
  executor queue is full. (thanks barogi)

Version 7.7.0
-------------

- Add static ``Raven.capture`` methods that send to the most recently constructed Raven instance.
- Add support for setting ``ravenFactory``, ``release``, ``environment`` and ``serverName``
  via JNDI, System Environment or Java System Properties (like the DSN).
- Send headers as an array of arrays, no longer wrapped in added apostrophes.

Version 7.6.0
-------------

- Add ``environment`` property to events and appenders.

Version 7.5.0
-------------

- Add support for configuring an HTTP proxy in the DSN.
- Add more debugging information to ``RavenFactory.ravenInstance``.
- Add ``formatted`` field to JSON payload if possible.

Version 7.4.0
-------------

- Changed default ``raven.async.queuesize`` from unlimited to 50.
- Add callback system for exceptions raised while attempting to send events.

Version 7.3.0
-------------

- Add (manual) support for breadcrumbs to event objects.
- Add ``sendEvent(EventBuilder)`` method which calls builder helpers before building and sending the ``Event``.
- Add ``RavenContext`` which tracks thread-local state.
- Add ``Breadcrumbs`` helper to log breadcrumbs from anywhere without manually passing context around.

Version 7.2.3
-------------

- Accept ``Throwable`` instances as parameter to ``Raven.sendException``.
- Add ``raven.async.shutdowntimeout`` option.
- Remove default ``WARNING`` filter level for the Logback appender.

Version 7.2.2
-------------

- Fix ServerName configuration in ``raven-log4j``.

Version 7.2.1
-------------

- Drop dependency on Guava.

Version 7.2.0
-------------

- Add printfStyle option to JUL integration. (thanks giilby)
- Updated Log4j2 documentation to refer to the Thread Context rather than the MDC. (thanks grobmeier)
- Fix duplicate ShutdownHook warnings in ``raven-log4j2``.
- Add way to override how remote addresses are resolved (RemoteAddressResolver interface). (thanks j-fernandes)
- Add way to set ``serverName`` statically in configuration. (thanks mattbillenstein)

Version 7.1.0
-------------

- Use RavenFactory's class loader when creating the service loader, fixing some issues in containers. (thanks exell-christopher)
- Add ``release`` property to ``raven-log4j``. (thanks molaschi)
- Add ``release`` property to JUL integration and ``raven-log4j2``.
- Add setters for ``dsn`` and ``tags`` in JUL integration, fixes integration with WildFly. (thanks giilby)


Version 7.0.0
-------------

- Changed Maven groupId to ``com.getsentry``<|MERGE_RESOLUTION|>--- conflicted
+++ resolved
@@ -1,11 +1,8 @@
 Version 8.0.1
 -------------
 
-<<<<<<< HEAD
 - Fix setting the ``RavenFactory`` via Java System Properties or environment variables.
-=======
 - Fix message interface errors in log4j2 integration.
->>>>>>> 8972a8f0
 
 Version 8.0.0
 -------------
