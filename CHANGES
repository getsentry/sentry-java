--- conflicted
+++ resolved
@@ -1,13 +1,10 @@
 Version 8.0.0
 -------------
 
-<<<<<<< HEAD
 - Remove ``DefaultRavenFactory.getNotInAppFrames()`` blacklist in favor of a new whitelist method,
   ``DefaultRavenFactory.getInAppFrames(Dsn dsn)``.
 - Add ``raven.stacktrace.packages`` DSN option for configuring your application's package prefixes.
-=======
 - Automatically collect device information in ``contexts`` field on Android.
->>>>>>> d430cd6b
 - Updated Jackson, slf4j, log4j2 and logback dependencies.
 
 Version 7.8.5
