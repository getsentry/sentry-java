Version 7.8.3
-------------

- Add User to RavenContext and ContextBuilderHelper. (thanks mpecan)
<<<<<<< HEAD
- Add ``contexts`` field support to Events.
- Automatically collect device information in ``contexts`` field on Android.
=======
- Drop Events when the connection is locked down, users must enable buffering to attempt to resend later.
- Respect the Sentry server's ``Retry-After`` header.
>>>>>>> e9b55a99

Version 7.8.2
-------------

- Fix race condition, ensuring Raven initialization is synchronized in appenders. (thanks OutOfBrain)
- Allow use of custom AndroidRavenFactory. (thanks kassim)
- Add ``sdk`` field to payload, identify subprojects in SDK name.
- Add ``raven.sample.rate`` DSN option to optionally reduce the number of events sent to the server.

Version 7.8.1
-------------

- Make Breadcrumbs serializable.
- Don't log errors in RavenServletRequestListener if Raven hasn't been initialized.

Version 7.8.0
-------------

- Add Android support under the ``raven-android`` subproject.
- Add Filters to drop all Raven logs before they go to the Sentry server.
- Loosen permission on some Appender/Handler methods to allow for easier overriding. (thanks briprowe)

Version 7.7.1
-------------

- Add ``raven.maxmessagelength`` DSN option. (thanks vektory79)
- Add ``Buffer`` interface, used to store events that fail to be sent to the Sentry server.
  Includes a DiskBuffer implementation and related ``raven.buffer.*`` options.
- Broke out many helper methods inside of ``DefaultRavenFactory`` to allow for easier
  overrides.
- Add a way to retrieve the thread's last sent Event ID, if any. Useful for integrating
  with the user feedback feature.
- Add ``raven.async.queue.overflow`` option for controlling what to do when the async
  executor queue is full. (thanks barogi)

Version 7.7.0
-------------

- Add static ``Raven.capture`` methods that send to the most recently constructed Raven instance.
- Add support for setting ``ravenFactory``, ``release``, ``environment`` and ``serverName``
  via JNDI, System Environment or Java System Properties (like the DSN).
- Send headers as an array of arrays, no longer wrapped in added apostrophes.

Version 7.6.0
-------------

- Add ``environment`` property to events and appenders.

Version 7.5.0
-------------

- Add support for configuring an HTTP proxy in the DSN.
- Add more debugging information to ``RavenFactory.ravenInstance``.
- Add ``formatted`` field to JSON payload if possible.

Version 7.4.0
-------------

- Changed default ``raven.async.queuesize`` from unlimited to 50.
- Add callback system for exceptions raised while attempting to send events.

Version 7.3.0
-------------

- Add (manual) support for breadcrumbs to event objects.
- Add ``sendEvent(EventBuilder)`` method which calls builder helpers before building and sending the ``Event``.
- Add ``RavenContext`` which tracks thread-local state.
- Add ``Breadcrumbs`` helper to log breadcrumbs from anywhere without manually passing context around.

Version 7.2.3
-------------

- Accept ``Throwable`` instances as parameter to ``Raven.sendException``.
- Add ``raven.async.shutdowntimeout`` option.
- Remove default ``WARNING`` filter level for the Logback appender.

Version 7.2.2
-------------

- Fix ServerName configuration in ``raven-log4j``.

Version 7.2.1
-------------

- Drop dependency on Guava.

Version 7.2.0
-------------

- Add printfStyle option to JUL integration. (thanks giilby)
- Updated Log4j2 documentation to refer to the Thread Context rather than the MDC. (thanks grobmeier)
- Fix duplicate ShutdownHook warnings in ``raven-log4j2``.
- Add way to override how remote addresses are resolved (RemoteAddressResolver interface). (thanks j-fernandes)
- Add way to set ``serverName`` statically in configuration. (thanks mattbillenstein)

Version 7.1.0
-------------

- Use RavenFactory's class loader when creating the service loader, fixing some issues in containers. (thanks exell-christopher)
- Add ``release`` property to ``raven-log4j``. (thanks molaschi)
- Add ``release`` property to JUL integration and ``raven-log4j2``.
- Add setters for ``dsn`` and ``tags`` in JUL integration, fixes integration with WildFly. (thanks giilby)


Version 7.0.0
-------------

- Changed Maven groupId to ``com.getsentry``<|MERGE_RESOLUTION|>--- conflicted
+++ resolved
@@ -2,13 +2,10 @@
 -------------
 
 - Add User to RavenContext and ContextBuilderHelper. (thanks mpecan)
-<<<<<<< HEAD
 - Add ``contexts`` field support to Events.
 - Automatically collect device information in ``contexts`` field on Android.
-=======
 - Drop Events when the connection is locked down, users must enable buffering to attempt to resend later.
 - Respect the Sentry server's ``Retry-After`` header.
->>>>>>> e9b55a99
 
 Version 7.8.2
 -------------
