--- conflicted
+++ resolved
@@ -1,13 +1,10 @@
-<<<<<<< HEAD
 Version 8.0.0
-=======
 Version 7.8.7
 -------------
 
 -
 
 Version 7.8.6
->>>>>>> a7ca4c6f
 -------------
 
 - Remove ``DefaultRavenFactory.getNotInAppFrames()`` blacklist in favor of a new whitelist method,
