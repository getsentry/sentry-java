Version 8.0.0
-------------

<<<<<<< HEAD
- Remove ``DefaultRavenFactory.getNotInAppFrames()`` blacklist in favor of a new whitelist method,
  ``DefaultRavenFactory.getInAppFrames(Dsn dsn)``.
- Add ``raven.stacktrace.packages`` DSN option for configuring your application's package prefixes.
=======
- Fix so that system properties and environment variables always override hardcoded logger configuration for settings
  such as release, environment, etc.
- Fix Raven initialization so that slf4j doesn't emit log replay warning on startup.
>>>>>>> ee2d750f

Version 7.8.6
-------------

- Automatically collect device information in ``contexts`` field on Android.
- Updated Jackson, slf4j, log4j2 and logback dependencies.

Version 7.8.5
-------------

- Add optional ``body`` field to HttpInterface.
- Fix name of the lockdown logger.

Version 7.8.4
-------------

- Add ``contexts`` field support to Events.
- Add ``com.getsentry.raven.Raven.lockdown`` logger that can be disabled to ignore warning messages
  on each attempted Event send when Raven is in lockdown mode.

Version 7.8.3
-------------

- Add User to RavenContext and ContextBuilderHelper. (thanks mpecan)
- Drop Events when the connection is locked down, users must enable buffering to attempt to resend later.
- Respect the Sentry server's ``Retry-After`` header.

Version 7.8.2
-------------

- Fix race condition, ensuring Raven initialization is synchronized in appenders. (thanks OutOfBrain)
- Allow use of custom AndroidRavenFactory. (thanks kassim)
- Add ``sdk`` field to payload, identify subprojects in SDK name.
- Add ``raven.sample.rate`` DSN option to optionally reduce the number of events sent to the server.

Version 7.8.1
-------------

- Make Breadcrumbs serializable.
- Don't log errors in RavenServletRequestListener if Raven hasn't been initialized.

Version 7.8.0
-------------

- Add Android support under the ``raven-android`` subproject.
- Add Filters to drop all Raven logs before they go to the Sentry server.
- Loosen permission on some Appender/Handler methods to allow for easier overriding. (thanks briprowe)

Version 7.7.1
-------------

- Add ``raven.maxmessagelength`` DSN option. (thanks vektory79)
- Add ``Buffer`` interface, used to store events that fail to be sent to the Sentry server.
  Includes a DiskBuffer implementation and related ``raven.buffer.*`` options.
- Broke out many helper methods inside of ``DefaultRavenFactory`` to allow for easier
  overrides.
- Add a way to retrieve the thread's last sent Event ID, if any. Useful for integrating
  with the user feedback feature.
- Add ``raven.async.queue.overflow`` option for controlling what to do when the async
  executor queue is full. (thanks barogi)

Version 7.7.0
-------------

- Add static ``Raven.capture`` methods that send to the most recently constructed Raven instance.
- Add support for setting ``ravenFactory``, ``release``, ``environment`` and ``serverName``
  via JNDI, System Environment or Java System Properties (like the DSN).
- Send headers as an array of arrays, no longer wrapped in added apostrophes.

Version 7.6.0
-------------

- Add ``environment`` property to events and appenders.

Version 7.5.0
-------------

- Add support for configuring an HTTP proxy in the DSN.
- Add more debugging information to ``RavenFactory.ravenInstance``.
- Add ``formatted`` field to JSON payload if possible.

Version 7.4.0
-------------

- Changed default ``raven.async.queuesize`` from unlimited to 50.
- Add callback system for exceptions raised while attempting to send events.

Version 7.3.0
-------------

- Add (manual) support for breadcrumbs to event objects.
- Add ``sendEvent(EventBuilder)`` method which calls builder helpers before building and sending the ``Event``.
- Add ``RavenContext`` which tracks thread-local state.
- Add ``Breadcrumbs`` helper to log breadcrumbs from anywhere without manually passing context around.

Version 7.2.3
-------------

- Accept ``Throwable`` instances as parameter to ``Raven.sendException``.
- Add ``raven.async.shutdowntimeout`` option.
- Remove default ``WARNING`` filter level for the Logback appender.

Version 7.2.2
-------------

- Fix ServerName configuration in ``raven-log4j``.

Version 7.2.1
-------------

- Drop dependency on Guava.

Version 7.2.0
-------------

- Add printfStyle option to JUL integration. (thanks giilby)
- Updated Log4j2 documentation to refer to the Thread Context rather than the MDC. (thanks grobmeier)
- Fix duplicate ShutdownHook warnings in ``raven-log4j2``.
- Add way to override how remote addresses are resolved (RemoteAddressResolver interface). (thanks j-fernandes)
- Add way to set ``serverName`` statically in configuration. (thanks mattbillenstein)

Version 7.1.0
-------------

- Use RavenFactory's class loader when creating the service loader, fixing some issues in containers. (thanks exell-christopher)
- Add ``release`` property to ``raven-log4j``. (thanks molaschi)
- Add ``release`` property to JUL integration and ``raven-log4j2``.
- Add setters for ``dsn`` and ``tags`` in JUL integration, fixes integration with WildFly. (thanks giilby)


Version 7.0.0
-------------

- Changed Maven groupId to ``com.getsentry``<|MERGE_RESOLUTION|>--- conflicted
+++ resolved
@@ -1,15 +1,12 @@
 Version 8.0.0
 -------------
 
-<<<<<<< HEAD
 - Remove ``DefaultRavenFactory.getNotInAppFrames()`` blacklist in favor of a new whitelist method,
   ``DefaultRavenFactory.getInAppFrames(Dsn dsn)``.
 - Add ``raven.stacktrace.packages`` DSN option for configuring your application's package prefixes.
-=======
 - Fix so that system properties and environment variables always override hardcoded logger configuration for settings
   such as release, environment, etc.
 - Fix Raven initialization so that slf4j doesn't emit log replay warning on startup.
->>>>>>> ee2d750f
 
 Version 7.8.6
 -------------
