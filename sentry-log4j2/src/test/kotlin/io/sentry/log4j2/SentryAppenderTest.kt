package io.sentry.log4j2

import com.nhaarman.mockitokotlin2.any
import com.nhaarman.mockitokotlin2.anyOrNull
import com.nhaarman.mockitokotlin2.mock
import com.nhaarman.mockitokotlin2.verify
import com.nhaarman.mockitokotlin2.whenever
import io.sentry.HubAdapter
import io.sentry.ITransportFactory
import io.sentry.Sentry
import io.sentry.SentryLevel
import io.sentry.test.checkEvent
import io.sentry.transport.ITransport
import java.time.Instant
import java.time.LocalDateTime
import java.time.ZoneId
import kotlin.test.AfterTest
import kotlin.test.BeforeTest
import kotlin.test.Test
import kotlin.test.assertEquals
import kotlin.test.assertFalse
import kotlin.test.assertNotNull
import kotlin.test.assertTrue
import org.apache.logging.log4j.Level
import org.apache.logging.log4j.LogManager
import org.apache.logging.log4j.ThreadContext
import org.apache.logging.log4j.core.LoggerContext
import org.apache.logging.log4j.core.config.AppenderRef
import org.apache.logging.log4j.core.config.Configuration
import org.apache.logging.log4j.core.config.LoggerConfig
import org.apache.logging.log4j.spi.ExtendedLogger
import org.awaitility.kotlin.await

class SentryAppenderTest {
    private class Fixture {
        val loggerContext = LogManager.getContext() as LoggerContext
<<<<<<< HEAD
        lateinit var transport: ITransport
        val utcTimeZone: ZoneId = ZoneId.of("UTC")
=======
        var transportFactory = mock<ITransportFactory>()
        var transport = mock<ITransport>()
>>>>>>> 43b3c1f9

        init {
            whenever(transportFactory.create(any())).thenReturn(transport)
        }

        fun getSut(transportFactory: ITransportFactory? = null, minimumBreadcrumbLevel: Level? = null, minimumEventLevel: Level? = null): ExtendedLogger {
            if (transportFactory != null) {
                this.transportFactory = transportFactory
            }
            loggerContext.start()
            val config: Configuration = loggerContext.configuration
            val appender = SentryAppender("sentry", null, "http://key@localhost/proj", minimumBreadcrumbLevel, minimumEventLevel, this.transportFactory, HubAdapter.getInstance())
            config.addAppender(appender)

            val ref = AppenderRef.createAppenderRef("sentry", null, null)

            val loggerConfig = LoggerConfig.createLogger(false, Level.TRACE, "sentry_logger", "true", arrayOf(ref), null, config, null)
            loggerConfig.addAppender(appender, null, null)
            config.addLogger(SentryAppenderTest::class.java.name, loggerConfig)

            loggerContext.updateLoggers(config)

            appender.start()
            loggerContext.start()

            return LogManager.getContext().getLogger(SentryAppenderTest::class.java.name)
        }
    }

    private var fixture = Fixture()

    @AfterTest
    fun `stop log4j2`() {
        fixture.loggerContext.stop()
        Sentry.close()
    }

    @BeforeTest
    fun `clear MDC`() {
        ThreadContext.clearAll()
    }

    @Test
    fun `does not initialize Sentry if Sentry is already enabled`() {
        Sentry.init {
            it.dsn = "http://key@localhost/proj"
            it.environment = "manual-environment"
            it.setTransportFactory(fixture.transportFactory)
        }
        val logger = fixture.getSut()
        logger.error("testing environment field")

        await.untilAsserted {
            verify(fixture.transport).send(checkEvent { event ->
                assertEquals("manual-environment", event.environment)
            }, anyOrNull())
        }
    }

    @Test
    fun `converts message`() {
        val logger = fixture.getSut(minimumEventLevel = Level.DEBUG)
        logger.debug("testing message conversion {}, {}", 1, 2)

        await.untilAsserted {
            verify(fixture.transport).send(checkEvent { event ->
                assertEquals("testing message conversion 1, 2", event.message.formatted)
                assertEquals("testing message conversion {}, {}", event.message.message)
                assertEquals(listOf("1", "2"), event.message.params)
                assertEquals("io.sentry.log4j2.SentryAppenderTest", event.logger)
            }, anyOrNull())
        }
    }

    @Test
    fun `event date is in UTC`() {
        val logger = fixture.getSut(minimumEventLevel = Level.DEBUG)
        val utcTime = LocalDateTime.now(fixture.utcTimeZone)

        logger.debug("testing event date")

        await.untilAsserted {
            verify(fixture.transport).send(checkEvent { event ->
                val eventTime = Instant.ofEpochMilli(event.timestamp.time)
                    .atZone(fixture.utcTimeZone)
                    .toLocalDateTime()

                assertTrue { eventTime.plusSeconds(1).isAfter(utcTime) }
                assertTrue { eventTime.minusSeconds(1).isBefore(utcTime) }
            }, anyOrNull())
        }
    }

    @Test
    fun `converts trace log level to Sentry level`() {
        val logger = fixture.getSut(minimumEventLevel = Level.TRACE)
        logger.trace("testing trace level")

        await.untilAsserted {
            verify(fixture.transport).send(checkEvent { event ->
                assertEquals(SentryLevel.DEBUG, event.level)
            }, anyOrNull())
        }
    }

    @Test
    fun `converts debug log level to Sentry level`() {
        val logger = fixture.getSut(minimumEventLevel = Level.DEBUG)
        logger.debug("testing debug level")

        await.untilAsserted {
            verify(fixture.transport).send(checkEvent { event ->
                assertEquals(SentryLevel.DEBUG, event.level)
            }, anyOrNull())
        }
    }

    @Test
    fun `converts info log level to Sentry level`() {
        val logger = fixture.getSut(minimumEventLevel = Level.INFO)
        logger.info("testing info level")

        await.untilAsserted {
            verify(fixture.transport).send(checkEvent { event ->
                assertEquals(SentryLevel.INFO, event.level)
            }, anyOrNull())
        }
    }

    @Test
    fun `converts warn log level to Sentry level`() {
        val logger = fixture.getSut(minimumEventLevel = Level.WARN)
        logger.warn("testing warn level")

        await.untilAsserted {
            verify(fixture.transport).send(checkEvent { event ->
                assertEquals(SentryLevel.WARNING, event.level)
            }, anyOrNull())
        }
    }

    @Test
    fun `converts error log level to Sentry level`() {
        val logger = fixture.getSut(minimumEventLevel = Level.ERROR)
        logger.error("testing error level")

        await.untilAsserted {
            verify(fixture.transport).send(checkEvent { event ->
                assertEquals(SentryLevel.ERROR, event.level)
            }, anyOrNull())
        }
    }

    @Test
    fun `converts fatal log level to Sentry level`() {
        val logger = fixture.getSut(minimumEventLevel = Level.FATAL)
        logger.fatal("testing fatal level")

        await.untilAsserted {
            verify(fixture.transport).send(checkEvent { event ->
                assertEquals(SentryLevel.FATAL, event.level)
            }, anyOrNull())
        }
    }

    @Test
    fun `attaches thread information`() {
        val logger = fixture.getSut(minimumEventLevel = Level.WARN)
        logger.warn("testing thread information")

        await.untilAsserted {
            verify(fixture.transport).send(checkEvent { event ->
                assertNotNull(event.getExtra("thread_name"))
            }, anyOrNull())
        }
    }

    @Test
    fun `sets tags from ThreadContext`() {
        val logger = fixture.getSut(minimumEventLevel = Level.WARN)
        ThreadContext.put("key", "value")
        logger.warn("testing MDC tags")

        await.untilAsserted {
            verify(fixture.transport).send(checkEvent { event ->
                assertEquals(mapOf("key" to "value"), event.contexts["Context Data"])
            }, anyOrNull())
        }
    }

    @Test
    fun `does not create MDC context when no MDC tags are set`() {
        val logger = fixture.getSut(minimumEventLevel = Level.WARN)
        logger.warn("testing without MDC tags")

        await.untilAsserted {
            verify(fixture.transport).send(checkEvent { event ->
                assertFalse(event.contexts.containsKey("MDC"))
            }, anyOrNull())
        }
    }

    @Test
    fun `sets SDK version`() {
        val logger = fixture.getSut(minimumEventLevel = Level.INFO)
        logger.info("testing sdk version")

        await.untilAsserted {
            verify(fixture.transport).send(checkEvent { event ->
                assertEquals(BuildConfig.SENTRY_LOG4J2_SDK_NAME, event.sdk.name)
                assertEquals(BuildConfig.VERSION_NAME, event.sdk.version)
                assertNotNull(event.sdk.packages)
                assertTrue(event.sdk.packages!!.any { pkg ->
                    "maven:sentry-log4j2" == pkg.name &&
                        BuildConfig.VERSION_NAME == pkg.version
                })
            }, anyOrNull())
        }
    }

    @Test
    fun `attaches breadcrumbs with level higher than minimumBreadcrumbLevel`() {
        val logger = fixture.getSut(minimumEventLevel = Level.WARN, minimumBreadcrumbLevel = Level.DEBUG)
        val utcTime = LocalDateTime.now(fixture.utcTimeZone)

        logger.debug("this should be a breadcrumb #1")
        logger.info("this should be a breadcrumb #2")
        logger.warn("testing message with breadcrumbs")

        await.untilAsserted {
            verify(fixture.transport).send(checkEvent { event ->
                assertEquals(2, event.breadcrumbs.size)
                val breadcrumb = event.breadcrumbs[0]
                val breadcrumbTime = Instant.ofEpochMilli(event.timestamp.time)
                    .atZone(fixture.utcTimeZone)
                    .toLocalDateTime()
                assertTrue { breadcrumbTime.plusSeconds(1).isAfter(utcTime) }
                assertTrue { breadcrumbTime.minusSeconds(1).isBefore(utcTime) }
                assertEquals("this should be a breadcrumb #1", breadcrumb.message)
                assertEquals("io.sentry.log4j2.SentryAppenderTest", breadcrumb.category)
                assertEquals(SentryLevel.DEBUG, breadcrumb.level)
            }, anyOrNull())
        }
    }

    @Test
    fun `does not attach breadcrumbs with level lower than minimumBreadcrumbLevel`() {
        val logger = fixture.getSut(minimumEventLevel = Level.WARN, minimumBreadcrumbLevel = Level.INFO)

        logger.debug("this should NOT be a breadcrumb")
        logger.info("this should be a breadcrumb")
        logger.warn("testing message with breadcrumbs")

        await.untilAsserted {
            verify(fixture.transport).send(checkEvent { event ->
                assertEquals(1, event.breadcrumbs.size)
                assertEquals("this should be a breadcrumb", event.breadcrumbs[0].message)
            }, anyOrNull())
        }
    }

    @Test
    fun `attaches breadcrumbs for default appender configuration`() {
        val logger = fixture.getSut()

        logger.debug("this should not be a breadcrumb as the level is lower than the minimum INFO")
        logger.info("this should be a breadcrumb")
        logger.warn("this should not be sent as the event but be a breadcrumb")
        logger.error("this should be sent as the event")

        await.untilAsserted {
            verify(fixture.transport).send(checkEvent { event ->
                assertEquals(2, event.breadcrumbs.size)
                assertEquals("this should be a breadcrumb", event.breadcrumbs[0].message)
                assertEquals("this should not be sent as the event but be a breadcrumb", event.breadcrumbs[1].message)
            }, anyOrNull())
        }
    }

    @Test
    fun `uses options set in properties file`() {
        val logger = fixture.getSut()
        logger.error("some event")

        await.untilAsserted {
            verify(fixture.transport).send(checkEvent { event ->
                assertEquals("release from sentry.properties", event.release)
            }, anyOrNull())
        }
    }
}<|MERGE_RESOLUTION|>--- conflicted
+++ resolved
@@ -34,13 +34,9 @@
 class SentryAppenderTest {
     private class Fixture {
         val loggerContext = LogManager.getContext() as LoggerContext
-<<<<<<< HEAD
-        lateinit var transport: ITransport
-        val utcTimeZone: ZoneId = ZoneId.of("UTC")
-=======
         var transportFactory = mock<ITransportFactory>()
         var transport = mock<ITransport>()
->>>>>>> 43b3c1f9
+        val utcTimeZone: ZoneId = ZoneId.of("UTC")
 
         init {
             whenever(transportFactory.create(any())).thenReturn(transport)
