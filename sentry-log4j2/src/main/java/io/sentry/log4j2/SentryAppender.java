--- conflicted
+++ resolved
@@ -19,7 +19,6 @@
 import io.sentry.util.CollectionUtils;
 import java.util.Arrays;
 import java.util.Collections;
-import java.util.HashMap;
 import java.util.List;
 import java.util.Map;
 import java.util.Objects;
@@ -140,18 +139,6 @@
   @Override
   public void append(final @NotNull LogEvent eventObject) {
     if (eventObject.getLevel().isMoreSpecificThan(minimumEventLevel)) {
-<<<<<<< HEAD
-      final Map<String, Object> hintMap = new HashMap<>();
-      hintMap.put(SENTRY_SYNTHETIC_EXCEPTION, eventObject);
-
-      hub.captureEvent(createEvent(eventObject), hintMap);
-    }
-    if (eventObject.getLevel().isMoreSpecificThan(minimumBreadcrumbLevel)) {
-      final Map<String, Object> hintMap = new HashMap<>();
-      hintMap.put(LOG4J_LOG_EVENT, eventObject);
-
-      hub.addBreadcrumb(createBreadcrumb(eventObject), hintMap);
-=======
       final Hint hint = new Hint();
       hint.set(SENTRY_SYNTHETIC_EXCEPTION, eventObject);
 
@@ -162,7 +149,6 @@
       hint.set(LOG4J_LOG_EVENT, eventObject);
 
       hub.addBreadcrumb(createBreadcrumb(eventObject), hint);
->>>>>>> 77fd2f21
     }
   }
 
@@ -201,12 +187,9 @@
         CollectionUtils.filterMapEntries(
             loggingEvent.getContextData().toMap(), entry -> entry.getValue() != null);
     if (!contextData.isEmpty()) {
-<<<<<<< HEAD
-=======
       // get tags from HubAdapter options to allow getting the correct tags if Sentry has been
       // initialized somewhere else
       final List<String> contextTags = hub.getOptions().getContextTags();
->>>>>>> 77fd2f21
       if (contextTags != null && !contextTags.isEmpty()) {
         for (final String contextTag : contextTags) {
           // if mdc tag is listed in SentryOptions, apply as event tag
