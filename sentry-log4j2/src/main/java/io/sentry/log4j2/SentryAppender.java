package io.sentry.log4j2;

import io.sentry.Sentry;
import io.sentry.environment.SentryEnvironment;
import io.sentry.event.Event;
import io.sentry.event.EventBuilder;
import io.sentry.event.interfaces.ExceptionInterface;
import io.sentry.event.interfaces.MessageInterface;
import io.sentry.event.interfaces.StackTraceInterface;
import org.apache.logging.log4j.Level;
import org.apache.logging.log4j.Marker;
import org.apache.logging.log4j.core.Filter;
import org.apache.logging.log4j.core.LogEvent;
import org.apache.logging.log4j.core.Logger;
import org.apache.logging.log4j.core.appender.AbstractAppender;
import org.apache.logging.log4j.core.config.plugins.Plugin;
import org.apache.logging.log4j.core.config.plugins.PluginAttribute;
import org.apache.logging.log4j.core.config.plugins.PluginElement;
import org.apache.logging.log4j.core.config.plugins.PluginFactory;
import org.apache.logging.log4j.core.filter.AbstractFilter;
import org.apache.logging.log4j.message.Message;

import java.util.ArrayList;
import java.util.Date;
import java.util.List;
import java.util.Map;

/**
 * Appender for log4j2 in charge of sending the logged events to a Sentry server.
 */
@Plugin(name = "Sentry", category = "Core", elementType = "appender", printObject = true)
public class SentryAppender extends AbstractAppender {
    /**
     * Default name for the appender.
     */
    public static final String APPENDER_NAME = "sentry";
    /**
     * Name of the {@link Event#extra} property containing NDC details.
     */
    public static final String LOG4J_NDC = "log4j2-NDC";
    /**
     * Name of the {@link Event#extra} property containing Marker details.
     */
    public static final String LOG4J_MARKER = "log4j2-Marker";
    /**
     * Name of the {@link Event#extra} property containing the Thread name.
     */
    public static final String THREAD_NAME = "Sentry-Threadname";

    /**
     * Creates an instance of SentryAppender.
     */
    public SentryAppender() {
        this(APPENDER_NAME, null);
    }

    /**
     * Creates an instance of SentryAppender.
     *
     * @param name The Appender name.
     * @param filter The Filter to associate with the Appender.
     */
    protected SentryAppender(String name, Filter filter) {
        super(name, filter, null, true);
        this.addFilter(new DropSentryFilter());
    }

    /**
     * Create a Sentry Appender.
     *
     * @param name                The name of the Appender.
     * @param filter              The filter, if any, to use.
     * @return The SentryAppender.
     */
    @PluginFactory
    @SuppressWarnings("checkstyle:parameternumber")
    public static SentryAppender createAppender(@PluginAttribute("name") final String name,
                                                @PluginElement("filter") final Filter filter) {

        if (name == null) {
            LOGGER.error("No name provided for SentryAppender");
            return null;
        }
        return new SentryAppender(name, filter);
    }

    /**
     * Transforms a {@link Level} into an {@link Event.Level}.
     *
     * @param level original level as defined in log4j2.
     * @return log level used within sentry.
     */
    protected static Event.Level formatLevel(Level level) {
        if (level.isMoreSpecificThan(Level.FATAL)) {
            return Event.Level.FATAL;
        } else if (level.isMoreSpecificThan(Level.ERROR)) {
            return Event.Level.ERROR;
        } else if (level.isMoreSpecificThan(Level.WARN)) {
            return Event.Level.WARNING;
        } else if (level.isMoreSpecificThan(Level.INFO)) {
            return Event.Level.INFO;
        } else {
            return Event.Level.DEBUG;
        }
    }

    /**
     * Extracts message parameters into a List of Strings.
     * <p>
     * null parameters are kept as null.
     *
     * @param parameters parameters provided to the logging system.
     * @return the parameters formatted as Strings in a List.
     */
    protected static List<String> formatMessageParameters(Object[] parameters) {
        List<String> stringParameters = new ArrayList<>(parameters.length);
        for (Object parameter : parameters) {
            stringParameters.add((parameter != null) ? parameter.toString() : null);
        }
        return stringParameters;
    }

    @Override
    public void append(LogEvent logEvent) {
        // Do not log the event if the current thread is managed by sentry
        if (SentryEnvironment.isManagingThread()) {
            return;
        }

        SentryEnvironment.startManagingThread();
        try {
<<<<<<< HEAD
            Event event = buildEvent(logEvent);
            Sentry.capture(event);
=======
            lazyInit();
            EventBuilder eventBuilder = createEventBuilder(logEvent);
            sentryClient.sendEvent(eventBuilder);
>>>>>>> 06f1d798
        } catch (Exception e) {
            error("An exception occurred while creating a new event in Sentry", logEvent, e);
        } finally {
            SentryEnvironment.stopManagingThread();
        }
    }

    /**
<<<<<<< HEAD
     * Builds an Event based on the logging event.
=======
     * Initialises the {@link SentryClient} instance.
     */
    protected synchronized void initSentry() {
        try {
            sentryClient = SentryClientFactory.sentryClient(dsn, sentryClientFactory);
        } catch (InvalidDsnException e) {
            error("An exception occurred during the retrieval of the DSN for Sentry", e);
        } catch (Exception e) {
            error("An exception occurred during the creation of a SentryClient instance", e);
        }
    }

    /**
     * Builds an EventBuilder based on the logging event.
>>>>>>> 06f1d798
     *
     * @param event Log generated.
     * @return EventBuilder containing details provided by the logging system.
     */
    protected EventBuilder createEventBuilder(LogEvent event) {
        Message eventMessage = event.getMessage();
        EventBuilder eventBuilder = new EventBuilder()
            .withSdkName(SentryEnvironment.SDK_NAME + ":log4j2")
            .withTimestamp(new Date(event.getTimeMillis()))
            .withMessage(eventMessage.getFormattedMessage())
            .withLogger(event.getLoggerName())
            .withLevel(formatLevel(event.getLevel()))
            .withExtra(THREAD_NAME, event.getThreadName());

        if (eventMessage.getFormat() != null
            && !eventMessage.getFormat().equals("")
            && !eventMessage.getFormattedMessage().equals(eventMessage.getFormat())) {
            eventBuilder.withSentryInterface(new MessageInterface(
                eventMessage.getFormat(),
                formatMessageParameters(eventMessage.getParameters()),
                eventMessage.getFormattedMessage()));
        }

        Throwable throwable = event.getThrown();
        if (throwable != null) {
            eventBuilder.withSentryInterface(new ExceptionInterface(throwable));
        } else if (event.getSource() != null) {
            StackTraceElement[] stackTrace = {event.getSource()};
            eventBuilder.withSentryInterface(new StackTraceInterface(stackTrace));
        }

        if (event.getSource() != null) {
            eventBuilder.withCulprit(event.getSource());
        } else {
            eventBuilder.withCulprit(event.getLoggerName());
        }

        if (event.getContextStack() != null) {
            eventBuilder.withExtra(LOG4J_NDC, event.getContextStack().asList());
        }

        if (event.getContextMap() != null) {
            for (Map.Entry<String, String> contextEntry : event.getContextMap().entrySet()) {
                if (Sentry.getStoredClient().getExtraTags().contains(contextEntry.getKey())) {
                    eventBuilder.withTag(contextEntry.getKey(), contextEntry.getValue());
                } else {
                    eventBuilder.withExtra(contextEntry.getKey(), contextEntry.getValue());
                }
            }
        }

        if (event.getMarker() != null) {
            eventBuilder.withTag(LOG4J_MARKER, event.getMarker().getName());
        }

<<<<<<< HEAD
        Sentry.getStoredClient().runBuilderHelpers(eventBuilder);
        return eventBuilder.build();
=======
        for (Map.Entry<String, String> tagEntry : tags.entrySet()) {
            eventBuilder.withTag(tagEntry.getKey(), tagEntry.getValue());
        }

        return eventBuilder;
>>>>>>> 06f1d798
    }

    @Override
    public void stop() {
        SentryEnvironment.startManagingThread();
        try {
            if (!isStarted()) {
                return;
            }
            super.stop();
            Sentry.close();
        } catch (Exception e) {
            error("An exception occurred while closing the Sentry connection", e);
        } finally {
            SentryEnvironment.stopManagingThread();
        }
    }

    private class DropSentryFilter extends AbstractFilter {

        @Override
        public Result filter(Logger logger, Level level, Marker marker, String msg, Object... params) {
            return filter(logger.getName());
        }

        @Override
        public Result filter(Logger logger, Level level, Marker marker, Object msg, Throwable t) {
            return filter(logger.getName());
        }

        @Override
        public Result filter(Logger logger, Level level, Marker marker, Message msg, Throwable t) {
            return filter(logger.getName());
        }

        @Override
        public Result filter(LogEvent event) {
            return filter(event.getLoggerName());
        }

        private Result filter(String loggerName) {
            if (loggerName != null && loggerName.startsWith("io.sentry")) {
                return Result.DENY;
            }
            return Result.NEUTRAL;
        }
    }
}<|MERGE_RESOLUTION|>--- conflicted
+++ resolved
@@ -129,14 +129,8 @@
 
         SentryEnvironment.startManagingThread();
         try {
-<<<<<<< HEAD
-            Event event = buildEvent(logEvent);
-            Sentry.capture(event);
-=======
-            lazyInit();
             EventBuilder eventBuilder = createEventBuilder(logEvent);
-            sentryClient.sendEvent(eventBuilder);
->>>>>>> 06f1d798
+            Sentry.capture(eventBuilder);
         } catch (Exception e) {
             error("An exception occurred while creating a new event in Sentry", logEvent, e);
         } finally {
@@ -145,24 +139,7 @@
     }
 
     /**
-<<<<<<< HEAD
-     * Builds an Event based on the logging event.
-=======
-     * Initialises the {@link SentryClient} instance.
-     */
-    protected synchronized void initSentry() {
-        try {
-            sentryClient = SentryClientFactory.sentryClient(dsn, sentryClientFactory);
-        } catch (InvalidDsnException e) {
-            error("An exception occurred during the retrieval of the DSN for Sentry", e);
-        } catch (Exception e) {
-            error("An exception occurred during the creation of a SentryClient instance", e);
-        }
-    }
-
-    /**
      * Builds an EventBuilder based on the logging event.
->>>>>>> 06f1d798
      *
      * @param event Log generated.
      * @return EventBuilder containing details provided by the logging system.
@@ -218,16 +195,7 @@
             eventBuilder.withTag(LOG4J_MARKER, event.getMarker().getName());
         }
 
-<<<<<<< HEAD
-        Sentry.getStoredClient().runBuilderHelpers(eventBuilder);
-        return eventBuilder.build();
-=======
-        for (Map.Entry<String, String> tagEntry : tags.entrySet()) {
-            eventBuilder.withTag(tagEntry.getKey(), tagEntry.getValue());
-        }
-
         return eventBuilder;
->>>>>>> 06f1d798
     }
 
     @Override
