--- conflicted
+++ resolved
@@ -149,14 +149,9 @@
     }
 
     final Map<String, String> contextData =
-<<<<<<< HEAD
-        CollectionUtils.shallowCopy(loggingEvent.getContextData().toMap());
-    if (contextData != null && !contextData.isEmpty()) {
-=======
         CollectionUtils.filterMapEntries(
             loggingEvent.getContextData().toMap(), entry -> entry.getValue() != null);
     if (!contextData.isEmpty()) {
->>>>>>> b45944c9
       event.getContexts().put("Context Data", contextData);
     }
 
