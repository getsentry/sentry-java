minVersion: 0.29.3
changelogPolicy: auto
targets:
  - name: symbol-collector
    includeNames: /libsentry(-android)?\.so/
    batchType: android
    bundleIdPrefix: sentry-android-ndk-
  - name: maven
    includeNames: /^sentry.*$/
    gradleCliPath: ./gradlew
    mavenCliPath: scripts/mvnw
    mavenSettingsPath: scripts/settings.xml
    mavenRepoId: ossrh
    mavenRepoUrl: https://oss.sonatype.org/service/local/staging/deploy/maven2/
    android:
      distDirRegex: /^(sentry-android-|.*-android).*$/
      fileReplaceeRegex: /\d+\.\d+\.\d+(-\w+(\.\d+)?)?(-SNAPSHOT)?/
      fileReplacerStr: release.aar
  - name: github
    excludeNames: /^libsentry.*\.so$/
  - name: registry
    sdks:
      maven:io.sentry:sentry:
      maven:io.sentry:sentry-spring:
      maven:io.sentry:sentry-spring-jakarta:
<<<<<<< HEAD
      #maven:io.sentry:sentry-spring-boot:
      #maven:io.sentry:sentry-spring-boot-jakarta:
=======
      maven:io.sentry:sentry-spring-boot:
      maven:io.sentry:sentry-spring-boot-jakarta:
>>>>>>> 1821d662
      maven:io.sentry:sentry-spring-boot-starter:
      maven:io.sentry:sentry-spring-boot-starter-jakarta:
      maven:io.sentry:sentry-servlet:
      maven:io.sentry:sentry-servlet-jakarta:
      maven:io.sentry:sentry-logback:
      maven:io.sentry:sentry-log4j2:
      maven:io.sentry:sentry-jul:
      maven:io.sentry:sentry-apache-http-client-5:
      maven:io.sentry:sentry-android:
      maven:io.sentry:sentry-android-core:
      maven:io.sentry:sentry-android-ndk:
      maven:io.sentry:sentry-android-timber:
      maven:io.sentry:sentry-android-okhttp:
      maven:io.sentry:sentry-kotlin-extensions:
      maven:io.sentry:sentry-android-fragment:
      maven:io.sentry:sentry-bom:
      maven:io.sentry:sentry-openfeign:
      maven:io.sentry:sentry-opentelemetry-agent:
      maven:io.sentry:sentry-opentelemetry-agentcustomization:
      maven:io.sentry:sentry-opentelemetry-core:
      maven:io.sentry:sentry-apollo:
      maven:io.sentry:sentry-jdbc:
      maven:io.sentry:sentry-graphql:
      maven:io.sentry:sentry-android-navigation:
      maven:io.sentry:sentry-compose:
      maven:io.sentry:sentry-compose-android:
      maven:io.sentry:sentry-compose-desktop:
      maven:io.sentry:sentry-apollo-3:
      maven:io.sentry:sentry-android-sqlite:<|MERGE_RESOLUTION|>--- conflicted
+++ resolved
@@ -23,13 +23,8 @@
       maven:io.sentry:sentry:
       maven:io.sentry:sentry-spring:
       maven:io.sentry:sentry-spring-jakarta:
-<<<<<<< HEAD
-      #maven:io.sentry:sentry-spring-boot:
-      #maven:io.sentry:sentry-spring-boot-jakarta:
-=======
       maven:io.sentry:sentry-spring-boot:
       maven:io.sentry:sentry-spring-boot-jakarta:
->>>>>>> 1821d662
       maven:io.sentry:sentry-spring-boot-starter:
       maven:io.sentry:sentry-spring-boot-starter-jakarta:
       maven:io.sentry:sentry-servlet:
