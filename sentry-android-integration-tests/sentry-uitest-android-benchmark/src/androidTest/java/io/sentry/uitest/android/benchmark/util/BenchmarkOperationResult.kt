package io.sentry.uitest.android.benchmark.util

import java.util.concurrent.TimeUnit

/** Stores the results of a [BenchmarkOperation]. */
internal data class BenchmarkOperationResult(
    val avgCpuTimeMillis: Long,
    val avgDroppedFrames: Double,
    val avgDurationNanos: Long,
    val avgFramesPerSecond: Int,
    val operationName: String
) {
    /** Compare two [BenchmarkOperation], calculating increases of each parameter. */
    fun compare(other: BenchmarkOperationResult): BenchmarkResult {

        // Measure average duration
<<<<<<< HEAD
        val durationIncreaseNanos = avgDurationNanos - other.avgDurationNanos
        val durationIncreasePercentage = durationIncreaseNanos * 100.0 / other.avgDurationNanos
        println(
            "Measuring the duration increase of the operation in the transaction. If it's low enough, " +
                "no end user will ever realize it"
        )
=======
        val durationDiffNanos = avgDurationNanos - other.avgDurationNanos
        val durationIncreasePercentage = durationDiffNanos * 100.0 / other.avgDurationNanos
>>>>>>> b3ae6f69
        println("[${other.operationName}] Average duration: ${other.avgDurationNanos} ns")
        println("[$operationName] Average duration: $avgDurationNanos ns")
        println("Duration increase: %.2f%% (%d ns = %d ms)".format(
            durationIncreasePercentage,
            durationIncreaseNanos,
            TimeUnit.NANOSECONDS.toMillis(durationIncreaseNanos))
        )
        if (durationIncreasePercentage <= 0) {
            println("No measurable duration increase detected.")
        }

        println("--------------------")

        // Measure average cpu time
        val cores = Runtime.getRuntime().availableProcessors()
        val cpuTimeIncreaseMillis = (avgCpuTimeMillis - other.avgCpuTimeMillis) / cores
        val cpuTimeOverheadPercentage = cpuTimeIncreaseMillis * 100.0 / other.avgCpuTimeMillis
        // Cpu time spent profiling is weighted based on available threads, as profiling runs on 1 thread only.
<<<<<<< HEAD
        println(
            "Measuring the increased cpu time. It has no direct impact on performance of the app, " +
                "but it has on battery usage, as the cpu is 'awaken' longer."
        )
        println("The weighted difference of cpu times is $cpuTimeIncreaseMillis ms (over $cores available cores).")
=======
        println("The weighted difference of cpu times is $cpuTimeDiff ms (over $cores available cores).")
>>>>>>> b3ae6f69
        println("[${other.operationName}] Cpu time: ${other.avgCpuTimeMillis} ms")
        println("[$operationName] Cpu time: $avgCpuTimeMillis ms")
        println("CPU time overhead: %.2f%% (%d ms)".format(cpuTimeOverheadPercentage, cpuTimeIncreaseMillis))
        if (cpuTimeOverheadPercentage <= 0) {
            println("No measurable CPU time overhead detected.")
        }

        println("--------------------")

        // Measure average fps
<<<<<<< HEAD
        val fpsDecrease = other.avgFramesPerSecond - avgFramesPerSecond
        val fpsDecreasePercentage = fpsDecrease * 100.0 / other.avgFramesPerSecond
        println(
            "Measuring the decreased fps. Not really important, as even if fps are the same, the cpu could be " +
                "doing more work in the frame window, and it could be hidden by checking average fps only."
        )
=======
        val fpsDiff = other.avgFramesPerSecond - avgFramesPerSecond
        val fpsDecreasePercentage = fpsDiff * 100.0 / other.avgFramesPerSecond
>>>>>>> b3ae6f69
        println("[${other.operationName}] Average FPS: ${other.avgFramesPerSecond}")
        println("[$operationName] Average FPS: $avgFramesPerSecond")
        println("FPS decrease: %.2f%% (%d fps)".format(fpsDecreasePercentage, fpsDecrease))
        if (fpsDecreasePercentage <= 0) {
            println("No measurable FPS decrease detected.")
        }

        println("--------------------")

        // Measure average dropped frames
        val droppedFramesIncrease = avgDroppedFrames - other.avgDroppedFrames
        val totalExpectedFrames = TimeUnit.NANOSECONDS.toMillis(other.avgDurationNanos) * 60 / 1000
<<<<<<< HEAD
        val droppedFramesIncreasePercentage = droppedFramesIncrease * 100 / (totalExpectedFrames - other.avgDroppedFrames)
        println(
            "Measuring the increased fps drop rate. Very important, as it weights dropped frames based on the " +
                "time passed between each frame. This is the metric end users can perceive as 'performance' in app usage."
        )
=======
        val droppedFramesIncreasePercentage = droppedFramesDiff * 100 / (totalExpectedFrames - other.avgDroppedFrames)
>>>>>>> b3ae6f69
        println("Dropped frames are calculated based on a target of 60 frames per second ($totalExpectedFrames total frames).")
        println("[${other.operationName}] Average dropped frames: ${other.avgDroppedFrames}")
        println("[$operationName] Average dropped frames: $avgDroppedFrames")
        println("Frame drop increase: %.2f%% (%.2f)".format(droppedFramesIncreasePercentage, droppedFramesIncrease))
        if (droppedFramesIncreasePercentage <= 0) {
            println("No measurable frame drop increase detected.")
        }

        return BenchmarkResult(
            cpuTimeIncreaseMillis,
            cpuTimeOverheadPercentage,
            droppedFramesIncrease,
            droppedFramesIncreasePercentage,
            durationIncreaseNanos,
            durationIncreasePercentage,
            fpsDecrease,
            fpsDecreasePercentage
        )
    }
}

/** Result of the [BenchmarkOperation] comparison. */
internal data class BenchmarkResult(
<<<<<<< HEAD
    /** Increase of cpu time in milliseconds. */
    val cpuTimeIncreaseMillis: Long,
    /** Increase of cpu time in percentage. */
    val cpuTimeIncreasePercentage: Double,
    /** Increase of dropped frames. */
    val droppedFramesIncrease: Double,
    /** Increase of dropped frames in percentage. */
    val droppedFramesIncreasePercentage: Double,
    /** Increase of duration in nanoseconds. */
    val durationIncreaseNanos: Long,
    /** Increase of duration in percentage. */
    val durationIncreasePercentage: Double,
    /** Decrease of fps. */
    val fpsDecrease: Int,
    /** Decrease of fps in percentage. */
    val fpsDecreasePercentage: Double
=======
    /**
     * Increase of cpu time in percentage.
     * It has no direct impact on performance of the app, but it has on battery usage, as the cpu is 'awaken' longer.
     */
    val cpuTimeIncrease: Double,
    /**
     * Increase of dropped frames in percentage.Very important, as it weights dropped frames based on the time
     * passed between each frame. This is the metric end users can perceive as 'performance' in app usage.
     */
    val droppedFramesIncrease: Double,
    /** Increase of duration in percentage. If it's low enough, no end user will ever realize it. */
    val durationIncrease: Double,
    /**
     * Decrease of fps in percentage. Not really important, as even if fps are the same, the cpu could be
     * doing more work in the frame window, and it could be hidden by checking average fps only.
     */
    val fpsDecrease: Double
>>>>>>> b3ae6f69
)<|MERGE_RESOLUTION|>--- conflicted
+++ resolved
@@ -14,17 +14,8 @@
     fun compare(other: BenchmarkOperationResult): BenchmarkResult {
 
         // Measure average duration
-<<<<<<< HEAD
         val durationIncreaseNanos = avgDurationNanos - other.avgDurationNanos
         val durationIncreasePercentage = durationIncreaseNanos * 100.0 / other.avgDurationNanos
-        println(
-            "Measuring the duration increase of the operation in the transaction. If it's low enough, " +
-                "no end user will ever realize it"
-        )
-=======
-        val durationDiffNanos = avgDurationNanos - other.avgDurationNanos
-        val durationIncreasePercentage = durationDiffNanos * 100.0 / other.avgDurationNanos
->>>>>>> b3ae6f69
         println("[${other.operationName}] Average duration: ${other.avgDurationNanos} ns")
         println("[$operationName] Average duration: $avgDurationNanos ns")
         println("Duration increase: %.2f%% (%d ns = %d ms)".format(
@@ -43,15 +34,7 @@
         val cpuTimeIncreaseMillis = (avgCpuTimeMillis - other.avgCpuTimeMillis) / cores
         val cpuTimeOverheadPercentage = cpuTimeIncreaseMillis * 100.0 / other.avgCpuTimeMillis
         // Cpu time spent profiling is weighted based on available threads, as profiling runs on 1 thread only.
-<<<<<<< HEAD
-        println(
-            "Measuring the increased cpu time. It has no direct impact on performance of the app, " +
-                "but it has on battery usage, as the cpu is 'awaken' longer."
-        )
         println("The weighted difference of cpu times is $cpuTimeIncreaseMillis ms (over $cores available cores).")
-=======
-        println("The weighted difference of cpu times is $cpuTimeDiff ms (over $cores available cores).")
->>>>>>> b3ae6f69
         println("[${other.operationName}] Cpu time: ${other.avgCpuTimeMillis} ms")
         println("[$operationName] Cpu time: $avgCpuTimeMillis ms")
         println("CPU time overhead: %.2f%% (%d ms)".format(cpuTimeOverheadPercentage, cpuTimeIncreaseMillis))
@@ -62,17 +45,8 @@
         println("--------------------")
 
         // Measure average fps
-<<<<<<< HEAD
         val fpsDecrease = other.avgFramesPerSecond - avgFramesPerSecond
         val fpsDecreasePercentage = fpsDecrease * 100.0 / other.avgFramesPerSecond
-        println(
-            "Measuring the decreased fps. Not really important, as even if fps are the same, the cpu could be " +
-                "doing more work in the frame window, and it could be hidden by checking average fps only."
-        )
-=======
-        val fpsDiff = other.avgFramesPerSecond - avgFramesPerSecond
-        val fpsDecreasePercentage = fpsDiff * 100.0 / other.avgFramesPerSecond
->>>>>>> b3ae6f69
         println("[${other.operationName}] Average FPS: ${other.avgFramesPerSecond}")
         println("[$operationName] Average FPS: $avgFramesPerSecond")
         println("FPS decrease: %.2f%% (%d fps)".format(fpsDecreasePercentage, fpsDecrease))
@@ -85,15 +59,7 @@
         // Measure average dropped frames
         val droppedFramesIncrease = avgDroppedFrames - other.avgDroppedFrames
         val totalExpectedFrames = TimeUnit.NANOSECONDS.toMillis(other.avgDurationNanos) * 60 / 1000
-<<<<<<< HEAD
         val droppedFramesIncreasePercentage = droppedFramesIncrease * 100 / (totalExpectedFrames - other.avgDroppedFrames)
-        println(
-            "Measuring the increased fps drop rate. Very important, as it weights dropped frames based on the " +
-                "time passed between each frame. This is the metric end users can perceive as 'performance' in app usage."
-        )
-=======
-        val droppedFramesIncreasePercentage = droppedFramesDiff * 100 / (totalExpectedFrames - other.avgDroppedFrames)
->>>>>>> b3ae6f69
         println("Dropped frames are calculated based on a target of 60 frames per second ($totalExpectedFrames total frames).")
         println("[${other.operationName}] Average dropped frames: ${other.avgDroppedFrames}")
         println("[$operationName] Average dropped frames: $avgDroppedFrames")
@@ -117,40 +83,29 @@
 
 /** Result of the [BenchmarkOperation] comparison. */
 internal data class BenchmarkResult(
-<<<<<<< HEAD
-    /** Increase of cpu time in milliseconds. */
+    /**
+     * Increase of cpu time in milliseconds.
+     * It has no direct impact on performance of the app, but it has on battery usage, as the cpu is 'awaken' longer.
+     */
     val cpuTimeIncreaseMillis: Long,
     /** Increase of cpu time in percentage. */
     val cpuTimeIncreasePercentage: Double,
-    /** Increase of dropped frames. */
+    /**
+     * Increase of dropped frames.Very important, as it weights dropped frames based on the time
+     * passed between each frame. This is the metric end users can perceive as 'performance' in app usage.
+     */
     val droppedFramesIncrease: Double,
     /** Increase of dropped frames in percentage. */
     val droppedFramesIncreasePercentage: Double,
-    /** Increase of duration in nanoseconds. */
-    val durationIncreaseNanos: Long,
+    /** Increase of duration in nanoseconds. If it's low enough, no end user will ever realize it. */
+    val durationIncreaseNanos: Double,
     /** Increase of duration in percentage. */
     val durationIncreasePercentage: Double,
-    /** Decrease of fps. */
+    /**
+     * Decrease of fps. Not really important, as even if fps are the same, the cpu could be
+     * doing more work in the frame window, and it could be hidden by checking average fps only.
+     */
     val fpsDecrease: Int,
     /** Decrease of fps in percentage. */
     val fpsDecreasePercentage: Double
-=======
-    /**
-     * Increase of cpu time in percentage.
-     * It has no direct impact on performance of the app, but it has on battery usage, as the cpu is 'awaken' longer.
-     */
-    val cpuTimeIncrease: Double,
-    /**
-     * Increase of dropped frames in percentage.Very important, as it weights dropped frames based on the time
-     * passed between each frame. This is the metric end users can perceive as 'performance' in app usage.
-     */
-    val droppedFramesIncrease: Double,
-    /** Increase of duration in percentage. If it's low enough, no end user will ever realize it. */
-    val durationIncrease: Double,
-    /**
-     * Decrease of fps in percentage. Not really important, as even if fps are the same, the cpu could be
-     * doing more work in the frame window, and it could be hidden by checking average fps only.
-     */
-    val fpsDecrease: Double
->>>>>>> b3ae6f69
 )