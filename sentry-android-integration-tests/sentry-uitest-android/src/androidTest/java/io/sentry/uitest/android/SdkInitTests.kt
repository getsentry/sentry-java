--- conflicted
+++ resolved
@@ -72,7 +72,6 @@
                 assertEnvelopeTransaction(
                     it.items.toList(),
                     AndroidLogger()
-<<<<<<< HEAD
                 ).transaction == "e2etests"
             }.assert {
                 val transactionItem: SentryTransaction = it.assertTransaction()
@@ -86,8 +85,6 @@
                 assertEnvelopeTransaction(
                     it.items.toList(),
                     AndroidLogger()
-=======
->>>>>>> f79c9c10
                 ).transaction == "e2etests2"
             }.assert {
                 val transactionItem: SentryTransaction = it.assertTransaction()
@@ -130,15 +127,8 @@
 
         Sentry.startTransaction("afterRestart", "emptyTransaction").finish()
         // We assert for less than 1 second just to account for slow devices in saucelabs or headless emulator
-<<<<<<< HEAD
         // TODO: Revert back to 1000ms after making scope.close() faster again
         assertTrue(restartMs < 2500, "Expected less than 2500 ms for SDK restart. Got $restartMs ms")
-=======
-        assertTrue(
-            restartMs < 1000,
-            "Expected less than 1000 ms for SDK restart. Got $restartMs ms"
-        )
->>>>>>> f79c9c10
 
         relay.assert {
             findEnvelope {
