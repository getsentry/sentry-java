package io.sentry.uitest.android

import androidx.lifecycle.Lifecycle
import androidx.test.core.app.launchActivity
import androidx.test.ext.junit.runners.AndroidJUnit4
import io.sentry.ProfilingTraceData
import io.sentry.Sentry
import io.sentry.android.core.AndroidLogger
import io.sentry.android.core.SentryAndroidOptions
import io.sentry.assertEnvelopeTransaction
import io.sentry.protocol.SentryTransaction
import leakcanary.LeakAssertions
import leakcanary.LeakCanary
import org.junit.runner.RunWith
import shark.AndroidReferenceMatchers
import shark.IgnoredReferenceMatcher
import shark.ReferencePattern
import kotlin.test.Test
import kotlin.test.assertEquals
import kotlin.test.assertTrue

@RunWith(AndroidJUnit4::class)
class SdkInitTests : BaseUiTest() {

    @Test
    fun doubleInitDoesNotThrow() {
        initSentry(false) { options: SentryAndroidOptions ->
            options.tracesSampleRate = 1.0
            options.profilesSampleRate = 1.0
        }
        val transaction = Sentry.startTransaction("e2etests", "testInit")
        val sampleScenario = launchActivity<EmptyActivity>()
        initSentry(false) { options: SentryAndroidOptions ->
            options.tracesSampleRate = 1.0
            options.profilesSampleRate = 1.0
        }
        transaction.finish()
        sampleScenario.moveToState(Lifecycle.State.DESTROYED)
        val transaction2 = Sentry.startTransaction("e2etests", "testInit")
        transaction2.finish()
    }

    @Test
    fun doubleInitWithSameOptionsDoesNotThrow() {
        val options = SentryAndroidOptions()

        initSentry(true) {
            it.tracesSampleRate = 1.0
            it.profilesSampleRate = 1.0
            // We use the same executorService before and after closing the SDK
            it.executorService = options.executorService
            it.isDebug = true
        }
        val transaction = Sentry.startTransaction("e2etests", "testInit")
        val sampleScenario = launchActivity<EmptyActivity>()
        initSentry(true) {
            it.tracesSampleRate = 1.0
            it.profilesSampleRate = 1.0
            // We use the same executorService before and after closing the SDK
            it.executorService = options.executorService
            it.isDebug = true
        }
        relayIdlingResource.increment()
        relayIdlingResource.increment()
        transaction.finish()
        sampleScenario.moveToState(Lifecycle.State.DESTROYED)
        val transaction2 = Sentry.startTransaction("e2etests2", "testInit")
        transaction2.finish()

        relay.assert {
            findEnvelope {
                assertEnvelopeTransaction(
                    it.items.toList(),
                    AndroidLogger()
<<<<<<< HEAD
=======
                ).transaction == "e2etests"
            }.assert {
                val transactionItem: SentryTransaction = it.assertTransaction()
                it.assertNoOtherItems()
                assertEquals("e2etests", transactionItem.transaction)
            }
        }

        relay.assert {
            findEnvelope {
                assertEnvelopeTransaction(
                    it.items.toList(),
                    AndroidLogger()
>>>>>>> 5c3a5c6d
                ).transaction == "e2etests2"
            }.assert {
                val transactionItem: SentryTransaction = it.assertTransaction()
                // Profiling uses executorService, so if the executorService is shutdown it would fail
                val profilingTraceData: ProfilingTraceData = it.assertProfile()
                it.assertNoOtherItems()
                assertEquals("e2etests2", transactionItem.transaction)
                assertEquals("e2etests2", profilingTraceData.transactionName)
            }
            assertNoOtherEnvelopes()
        }
    }

    @Test
    fun doubleInitDoesNotWait() {
        relayIdlingResource.increment()
        // Let's make the first request timeout
        relay.addTimeoutResponse()

        initSentry(true) { options: SentryAndroidOptions ->
            options.tracesSampleRate = 1.0
        }

        Sentry.startTransaction("beforeRestart", "emptyTransaction").finish()

        // We want the SDK to start sending the event. If we don't wait, it's possible we don't send anything before the SDK is restarted
        waitUntilIdle()

        relayIdlingResource.increment()
        relayIdlingResource.increment()

        val beforeRestart = System.currentTimeMillis()
        // We restart the SDK. This shouldn't block the main thread, but new options (e.g. profiling) should work
        initSentry(true) { options: SentryAndroidOptions ->
            options.tracesSampleRate = 1.0
            options.profilesSampleRate = 1.0
        }
        val afterRestart = System.currentTimeMillis()
        val restartMs = afterRestart - beforeRestart

        Sentry.startTransaction("afterRestart", "emptyTransaction").finish()
        // We assert for less than 1 second just to account for slow devices in saucelabs or headless emulator
        assertTrue(
            restartMs < 1000,
            "Expected less than 1000 ms for SDK restart. Got $restartMs ms"
        )

        relay.assert {
            findEnvelope {
                assertEnvelopeTransaction(it.items.toList()).transaction == "beforeRestart"
            }.assert {
                it.assertTransaction()
                // No profiling item, as in the first init it was not enabled
                it.assertNoOtherItems()
            }
            findEnvelope {
                assertEnvelopeTransaction(it.items.toList()).transaction == "afterRestart"
            }.assert {
                it.assertTransaction()
                // There is a profiling item, as in the second init it was enabled
                it.assertProfile()
                it.assertNoOtherItems()
            }
            assertNoOtherEnvelopes()
        }
    }

    @Test
    fun initCloseInitWaits() {
        relayIdlingResource.increment()
        // Let's make the first request timeout
        relay.addTimeoutResponse()

        initSentry(true) { options: SentryAndroidOptions ->
            options.tracesSampleRate = 1.0
            options.flushTimeoutMillis = 3000
        }

        Sentry.startTransaction("beforeRestart", "emptyTransaction").finish()

        // We want the SDK to start sending the event. If we don't wait, it's possible we don't send anything before the SDK is restarted
        waitUntilIdle()

        val beforeRestart = System.currentTimeMillis()
        Sentry.close()
        // We stop the SDK. This should block the main thread. Then we start it again with new options
        initSentry(true) { options: SentryAndroidOptions ->
            options.tracesSampleRate = 1.0
            options.profilesSampleRate = 1.0
        }
        val afterRestart = System.currentTimeMillis()
        val restartMs = afterRestart - beforeRestart
        assertTrue(
            restartMs > 3000,
            "Expected more than 3000 ms for SDK close and restart. Got $restartMs ms"
        )
    }

    @Test
    fun initViaActivityDoesNotLeak() {
        LeakCanary.config = LeakCanary.config.copy(
            referenceMatchers = AndroidReferenceMatchers.appDefaults +
                listOf(
                    IgnoredReferenceMatcher(
                        ReferencePattern.InstanceFieldPattern(
                            "com.saucelabs.rdcinjector.testfairy.TestFairyEventQueue",
                            "context"
                        )
                    )
                ) + ('a'..'z').map { char ->
                IgnoredReferenceMatcher(
                    ReferencePattern.StaticFieldPattern(
                        "com.testfairy.modules.capture.TouchListener",
                        "$char"
                    )
                )
            }
        )

        val activityScenario = launchActivity<ComposeActivity>()
        activityScenario.moveToState(Lifecycle.State.RESUMED)

        activityScenario.onActivity { activity ->
            initSentry(context = activity)
        }

        activityScenario.moveToState(Lifecycle.State.DESTROYED)

        LeakAssertions.assertNoLeaks()
    }
}<|MERGE_RESOLUTION|>--- conflicted
+++ resolved
@@ -72,8 +72,6 @@
                 assertEnvelopeTransaction(
                     it.items.toList(),
                     AndroidLogger()
-<<<<<<< HEAD
-=======
                 ).transaction == "e2etests"
             }.assert {
                 val transactionItem: SentryTransaction = it.assertTransaction()
@@ -87,7 +85,6 @@
                 assertEnvelopeTransaction(
                     it.items.toList(),
                     AndroidLogger()
->>>>>>> 5c3a5c6d
                 ).transaction == "e2etests2"
             }.assert {
                 val transactionItem: SentryTransaction = it.assertTransaction()
