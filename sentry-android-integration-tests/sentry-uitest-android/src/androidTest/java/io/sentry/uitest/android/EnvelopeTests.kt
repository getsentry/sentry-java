--- conflicted
+++ resolved
@@ -66,11 +66,12 @@
             assertEnvelope {
                 val transactionItem: SentryTransaction = it.assertItem()
                 it.assertNoOtherItems()
-<<<<<<< HEAD
+                assertEquals("ProfilingSampleActivity", transactionItem.transaction)
+            }
+            assertEnvelope {
+                val transactionItem: SentryTransaction = it.assertItem()
+                it.assertNoOtherItems()
                 assertEquals("e2etests", transactionItem.transaction)
-=======
-                assertEquals("ProfilingSampleActivity", transactionItem.transaction)
->>>>>>> cafe0f39
             }
             assertEnvelope {
                 val profilingTraceData: ProfilingTraceData = it.assertItem()
