package io.sentry.uitest.android

import androidx.lifecycle.Lifecycle
import androidx.test.core.app.launchActivity
import androidx.test.espresso.Espresso
import androidx.test.espresso.IdlingPolicies
import androidx.test.espresso.IdlingRegistry
import androidx.test.espresso.action.ViewActions
import androidx.test.espresso.matcher.ViewMatchers
import androidx.test.ext.junit.runners.AndroidJUnit4
import io.sentry.ProfilingTraceData
import io.sentry.Sentry
import io.sentry.SentryEvent
import io.sentry.android.core.SentryAndroidOptions
import io.sentry.protocol.SentryTransaction
import org.junit.runner.RunWith
import java.io.File
import java.util.concurrent.TimeUnit
import kotlin.test.Test
import kotlin.test.assertEquals
import kotlin.test.assertFails
import kotlin.test.assertFalse
import kotlin.test.assertNotNull
import kotlin.test.assertTrue

@RunWith(AndroidJUnit4::class)
class EnvelopeTests : BaseUiTest() {

    @Test
    fun checkEnvelopeCaptureMessage() {
        initSentry(true)
        relayIdlingResource.increment()
        Sentry.captureMessage("Message captured during test")

        relay.assert {
            assertEnvelope {
                val event: SentryEvent = it.assertItem()
                it.assertNoOtherItems()
                assertTrue(event.message?.formatted == "Message captured during test")
            }
            assertNoOtherEnvelopes()
            assertNoOtherRequests()
        }
    }

    @Test
    fun checkEnvelopeProfiledTransaction() {
<<<<<<< HEAD
        initSentry(true) { options: SentryOptions ->
=======
        initSentry(true) { options: SentryAndroidOptions ->
>>>>>>> a04f7888
            options.tracesSampleRate = 1.0
            options.profilesSampleRate = 1.0
        }
        relayIdlingResource.increment()
        relayIdlingResource.increment()
        val transaction = Sentry.startTransaction("e2etests", "test1")

        transaction.finish()
        relay.assert {
            assertEnvelope {
                val profilingTraceData: ProfilingTraceData = it.assertItem()
                it.assertNoOtherItems()
                assertEquals(profilingTraceData.transactionId, transaction.eventId.toString())
                assertEquals("e2etests", profilingTraceData.transactionName)
                assertTrue(profilingTraceData.environment.isNotEmpty())
                assertTrue(profilingTraceData.cpuArchitecture.isNotEmpty())
                assertTrue(profilingTraceData.transactions.isNotEmpty())
                // We should find the transaction id that started the profiling in the list of transactions
                val transactionData = profilingTraceData.transactions
                    .firstOrNull { t -> t.id == transaction.eventId.toString() }
                assertNotNull(transactionData)
            }
            assertEnvelope {
                val transactionItem: SentryTransaction = it.assertItem()
                it.assertNoOtherItems()
                assertEquals("e2etests", transactionItem.transaction)
            }
            assertNoOtherEnvelopes()
            assertNoOtherRequests()
        }
    }

    @Test
    fun checkEnvelopeConcurrentTransactions() {
<<<<<<< HEAD
        initSentry(true) { options: SentryOptions ->
=======
        initSentry(true) { options: SentryAndroidOptions ->
>>>>>>> a04f7888
            options.tracesSampleRate = 1.0
            options.profilesSampleRate = 1.0
        }
        relayIdlingResource.increment()
        relayIdlingResource.increment()
        relayIdlingResource.increment()
        relayIdlingResource.increment()

        val transaction = Sentry.startTransaction("e2etests", "test1")
        val transaction2 = Sentry.startTransaction("e2etests1", "test2")
        val transaction3 = Sentry.startTransaction("e2etests2", "test3")
        transaction.finish()
        transaction2.finish()
        transaction3.finish()

        relay.assert {
            assertEnvelope {
                val transactionItem: SentryTransaction = it.assertItem()
                it.assertNoOtherItems()
                assertEquals(transaction.eventId.toString(), transactionItem.eventId.toString())
            }
            assertEnvelope {
                val transactionItem: SentryTransaction = it.assertItem()
                it.assertNoOtherItems()
                assertEquals(transaction2.eventId.toString(), transactionItem.eventId.toString())
            }
            // The profile is sent only in the last transaction envelope
            assertEnvelope {
                val profilingTraceData: ProfilingTraceData = it.assertItem()
                it.assertNoOtherItems()
                assertEquals("e2etests2", profilingTraceData.transactionName)
                assertEquals("normal", profilingTraceData.truncationReason)

                // The transaction list is not ordered, since it's stored using a map to be able to quickly check the
                // existence of a certain id. So we order the list to make more meaningful checks on timestamps.
                val transactions = profilingTraceData.transactions.sortedBy { it.relativeStartNs }
                assertEquals(transactions.last().id, transaction3.eventId.toString())
                val startTimes = transactions.map { t -> t.relativeStartNs }
                val endTimes = transactions.mapNotNull { t -> t.relativeEndNs }
                val startCpuTimes = transactions.map { t -> t.relativeStartCpuMs }
                val endCpuTimes = transactions.mapNotNull { t -> t.relativeEndCpuMs }

                // Transaction timestamps should be all different from each other
                assertTrue(startTimes[0] < startTimes[1])
                assertTrue(startTimes[1] < startTimes[2])
                assertTrue(endTimes[0] < endTimes[1])
                assertTrue(endTimes[1] < endTimes[2])

                // The cpu timestamps use milliseconds precision, so few of them could have the same timestamps
                // However, it's basically impossible that all of them have the same timestamps
                assertFalse(startCpuTimes[0] == startCpuTimes[1] && startCpuTimes[1] == startCpuTimes[2])
                assertTrue(startCpuTimes[0] <= startCpuTimes[1])
                assertTrue(startCpuTimes[1] <= startCpuTimes[2])
                assertFalse(endCpuTimes[0] == endCpuTimes[1] && endCpuTimes[1] == endCpuTimes[2])
                assertTrue(endCpuTimes[0] <= endCpuTimes[1])
                assertTrue(endCpuTimes[1] <= endCpuTimes[2])

                // The first and last transactions should be aligned to the start/stop of profile
                assertEquals(endTimes.last() - startTimes.first(), profilingTraceData.durationNs.toLong())
            }
            // The profile is sent only in the last transaction envelope
            assertEnvelope {
                val transactionItem: SentryTransaction = it.assertItem()
                it.assertNoOtherItems()
                assertEquals(transaction3.eventId.toString(), transactionItem.eventId.toString())
            }
            assertNoOtherEnvelopes()
            assertNoOtherRequests()
        }
    }

    @Test
    fun checkProfileNotSentIfEmpty() {
<<<<<<< HEAD
        initSentry(true) { options: SentryOptions ->
=======
        initSentry(true) { options: SentryAndroidOptions ->
>>>>>>> a04f7888
            options.tracesSampleRate = 1.0
            options.profilesSampleRate = 1.0
        }
        relayIdlingResource.increment()
        relayIdlingResource.increment()
        val profilesDirPath = Sentry.getCurrentHub().options.profilingTracesDirPath
        val transaction = Sentry.startTransaction("e2etests", "test empty")

        var finished = false
        Thread {
            while (!finished) {
                // Let's modify the trace file to be empty, so that the profile will actually be empty.
                val origProfileFile = File(profilesDirPath!!).listFiles()?.maxByOrNull { f -> f.lastModified() }
                origProfileFile?.writeBytes(ByteArray(0))
            }
        }.start()
        transaction.finish()
        finished = true

        relay.assert {
            // The profile failed to be sent. Trying to read the envelope from the data transmitted throws an exception
            assertFails { assertEnvelope {} }
            assertEnvelope {
                val transactionItem: SentryTransaction = it.assertItem()
                it.assertNoOtherItems()
                assertEquals("e2etests", transactionItem.transaction)
            }
            assertNoOtherEnvelopes()
            assertNoOtherRequests()
        }
    }

//    @Test
    fun checkTimedOutProfile() {
        // We increase the IdlingResources timeout to exceed the profiling timeout
        IdlingPolicies.setIdlingResourceTimeout(1, TimeUnit.MINUTES)
        initSentry(true) { options: SentryAndroidOptions ->
            options.tracesSampleRate = 1.0
            options.profilesSampleRate = 1.0
        }
        relayIdlingResource.increment()
        Sentry.startTransaction("e2etests", "testTimeout")
        // We don't call transaction.finish() and let the timeout do its job

        relay.assert {
            assertEnvelope {
                val profilingTraceData: ProfilingTraceData = it.assertItem()
                it.assertNoOtherItems()
                assertEquals("e2etests", profilingTraceData.transactionName)
                assertEquals(ProfilingTraceData.TRUNCATION_REASON_TIMEOUT, profilingTraceData.truncationReason)
            }
            assertNoOtherEnvelopes()
            assertNoOtherRequests()
        }
    }

    @Test
    fun sendProfiledTransaction() {
        // This is a dogfooding test
        IdlingRegistry.getInstance().register(ProfilingSampleActivity.scrollingIdlingResource)
        initSentry(false) { options: SentryAndroidOptions ->
            options.dsn = "https://640fae2f19ac4ba78ad740175f50195f@o1137848.ingest.sentry.io/6191083"
            options.tracesSampleRate = 1.0
            options.profilesSampleRate = 1.0
        }

        val transaction = Sentry.startTransaction("e2etests", "testProfile")
        val benchmarkScenario = launchActivity<ProfilingSampleActivity>()
        swipeList(10)
        benchmarkScenario.moveToState(Lifecycle.State.DESTROYED)
        transaction.finish()
        IdlingRegistry.getInstance().unregister(ProfilingSampleActivity.scrollingIdlingResource)
        // Let this test send all data, so that it doesn't interfere with other tests
        Thread.sleep(1000)
    }

    private fun swipeList(times: Int) {
        repeat(times) {
            Thread.sleep(100)
            Espresso.onView(ViewMatchers.withId(R.id.profiling_sample_list)).perform(ViewActions.swipeUp())
            Espresso.onIdle()
        }
    }
}<|MERGE_RESOLUTION|>--- conflicted
+++ resolved
@@ -45,11 +45,7 @@
 
     @Test
     fun checkEnvelopeProfiledTransaction() {
-<<<<<<< HEAD
-        initSentry(true) { options: SentryOptions ->
-=======
-        initSentry(true) { options: SentryAndroidOptions ->
->>>>>>> a04f7888
+        initSentry(true) { options: SentryAndroidOptions ->
             options.tracesSampleRate = 1.0
             options.profilesSampleRate = 1.0
         }
@@ -84,11 +80,7 @@
 
     @Test
     fun checkEnvelopeConcurrentTransactions() {
-<<<<<<< HEAD
-        initSentry(true) { options: SentryOptions ->
-=======
-        initSentry(true) { options: SentryAndroidOptions ->
->>>>>>> a04f7888
+        initSentry(true) { options: SentryAndroidOptions ->
             options.tracesSampleRate = 1.0
             options.profilesSampleRate = 1.0
         }
@@ -162,11 +154,7 @@
 
     @Test
     fun checkProfileNotSentIfEmpty() {
-<<<<<<< HEAD
-        initSentry(true) { options: SentryOptions ->
-=======
-        initSentry(true) { options: SentryAndroidOptions ->
->>>>>>> a04f7888
+        initSentry(true) { options: SentryAndroidOptions ->
             options.tracesSampleRate = 1.0
             options.profilesSampleRate = 1.0
         }
