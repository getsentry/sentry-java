package io.sentry.uitest.android

import androidx.lifecycle.Lifecycle
import androidx.test.core.app.launchActivity
import androidx.test.espresso.Espresso
import androidx.test.espresso.IdlingPolicies
import androidx.test.espresso.IdlingRegistry
import androidx.test.espresso.action.ViewActions
import androidx.test.espresso.matcher.ViewMatchers
import androidx.test.ext.junit.runners.AndroidJUnit4
import io.sentry.ProfilingTraceData
import io.sentry.Sentry
import io.sentry.SentryEvent
import io.sentry.android.core.SentryAndroidOptions
import io.sentry.assertEnvelopeItem
import io.sentry.profilemeasurements.ProfileMeasurement
import io.sentry.protocol.SentryTransaction
import org.junit.runner.RunWith
import java.io.File
import java.util.concurrent.TimeUnit
import kotlin.test.Test
import kotlin.test.assertEquals
import kotlin.test.assertNotNull
import kotlin.test.assertTrue

@RunWith(AndroidJUnit4::class)
class EnvelopeTests : BaseUiTest() {

    @Test
    fun checkEnvelopeCaptureMessage() {
        initSentry(true)
        relayIdlingResource.increment()
        Sentry.captureMessage("Message captured during test")

        relay.assert {
            assertFirstEnvelope {
                val event: SentryEvent = it.assertItem()
                it.assertNoOtherItems()
                assertTrue(event.message?.formatted == "Message captured during test")
            }
            assertNoOtherEnvelopes()
            assertNoOtherRequests()
        }
    }

    @Test
    fun checkEnvelopeProfiledTransaction() {
        initSentry(true) { options: SentryAndroidOptions ->
            options.tracesSampleRate = 1.0
            options.profilesSampleRate = 1.0
        }

        IdlingRegistry.getInstance().register(ProfilingSampleActivity.scrollingIdlingResource)
        val transaction = Sentry.startTransaction("profiledTransaction", "test1")
        val sampleScenario = launchActivity<ProfilingSampleActivity>()
        swipeList(1)
        sampleScenario.moveToState(Lifecycle.State.DESTROYED)
        IdlingRegistry.getInstance().unregister(ProfilingSampleActivity.scrollingIdlingResource)
        relayIdlingResource.increment()
<<<<<<< HEAD
        relayIdlingResource.increment()
        relayIdlingResource.increment()
=======
>>>>>>> f6a135d1

        transaction.finish()
        relay.assert {
            findEnvelope {
                assertEnvelopeItem<SentryTransaction>(it.items.toList()).transaction == "ProfilingSampleActivity"
            }.assert {
                val transactionItem: SentryTransaction = it.assertItem()
                it.assertNoOtherItems()
                assertEquals("ProfilingSampleActivity", transactionItem.transaction)
            }

            findEnvelope {
                assertEnvelopeItem<SentryTransaction>(it.items.toList()).transaction == "profiledTransaction"
            }.assert {
                val transactionItem: SentryTransaction = it.assertItem()
                val profilingTraceData: ProfilingTraceData = it.assertItem()
                it.assertNoOtherItems()

                assertEquals("profiledTransaction", transactionItem.transaction)
                assertEquals(profilingTraceData.transactionId, transaction.eventId.toString())
                assertEquals("profiledTransaction", profilingTraceData.transactionName)
                assertTrue(profilingTraceData.environment.isNotEmpty())
                assertTrue(profilingTraceData.cpuArchitecture.isNotEmpty())
                assertTrue(profilingTraceData.transactions.isNotEmpty())
                assertTrue(profilingTraceData.measurementsMap.isNotEmpty())

                // We check the measurements have been collected with expected units
                val slowFrames = profilingTraceData.measurementsMap[ProfileMeasurement.ID_SLOW_FRAME_RENDERS]
                val frozenFrames = profilingTraceData.measurementsMap[ProfileMeasurement.ID_FROZEN_FRAME_RENDERS]
                val frameRates = profilingTraceData.measurementsMap[ProfileMeasurement.ID_SCREEN_FRAME_RATES]!!
//                val memoryStats = profilingTraceData.measurementsMap[ProfileMeasurement.ID_MEMORY_FOOTPRINT]!!
//                val memoryNativeStats = profilingTraceData.measurementsMap[ProfileMeasurement.ID_MEMORY_NATIVE_FOOTPRINT]!!
//                val cpuStats = profilingTraceData.measurementsMap[ProfileMeasurement.ID_CPU_USAGE]!!
                // Slow and frozen frames can be null (in case there were none)
                if (slowFrames != null) {
                    assertEquals(ProfileMeasurement.UNIT_NANOSECONDS, slowFrames.unit)
                }
                if (frozenFrames != null) {
                    assertEquals(ProfileMeasurement.UNIT_NANOSECONDS, frozenFrames.unit)
                }
                // There could be no slow/frozen frames, but we expect at least one frame rate
                assertEquals(ProfileMeasurement.UNIT_HZ, frameRates.unit)
                assertTrue(frameRates.values.isNotEmpty())
//                assertEquals(ProfileMeasurement.UNIT_BYTES, memoryStats.unit)
//                assertTrue(memoryStats.values.isNotEmpty())
//                assertEquals(ProfileMeasurement.UNIT_BYTES, memoryNativeStats.unit)
//                assertTrue(memoryNativeStats.values.isNotEmpty())
//                assertEquals(ProfileMeasurement.UNIT_PERCENT, cpuStats.unit)
//                assertTrue(cpuStats.values.isNotEmpty())

                // We should find the transaction id that started the profiling in the list of transactions
                val transactionData = profilingTraceData.transactions
                    .firstOrNull { t -> t.id == transaction.eventId.toString() }
                assertNotNull(transactionData)
            }
            assertNoOtherEnvelopes()
            assertNoOtherRequests()
        }
    }

    @Test
    fun checkProfileNotSentIfEmpty() {
        initSentry(true) { options: SentryAndroidOptions ->
            options.tracesSampleRate = 1.0
            options.profilesSampleRate = 1.0
        }
        relayIdlingResource.increment()
        val profilesDirPath = Sentry.getCurrentHub().options.profilingTracesDirPath
        val transaction = Sentry.startTransaction("emptyProfileTransaction", "test empty")

        var finished = false
        Thread {
            while (!finished) {
                // Let's modify the trace file to be empty, so that the profile will actually be empty.
                val origProfileFile = File(profilesDirPath!!).listFiles()?.maxByOrNull { f -> f.lastModified() }
                origProfileFile?.writeBytes(ByteArray(0))
            }
        }.start()
        transaction.finish()
        // The profiler is stopped in background on the executor service, so we can stop deleting the trace file
        // only after the profiler is stopped. This means we have to stop the deletion in the executorService
        Sentry.getCurrentHub().options.executorService.submit {
            finished = true
        }

        relay.assert {
            findEnvelope {
                assertEnvelopeItem<SentryTransaction>(it.items.toList()).transaction == "emptyProfileTransaction"
            }.assert {
                val transactionItem: SentryTransaction = it.assertItem()
                it.assertNoOtherItems()
                assertEquals("emptyProfileTransaction", transactionItem.transaction)
            }
            assertNoOtherEnvelopes()
            assertNoOtherRequests()
        }
    }

    @Test
    fun checkTimedOutProfile() {
        // We increase the IdlingResources timeout to exceed the profiling timeout
        IdlingPolicies.setIdlingResourceTimeout(1, TimeUnit.MINUTES)
        initSentry(true) { options: SentryAndroidOptions ->
            options.tracesSampleRate = 1.0
            options.profilesSampleRate = 1.0
        }
        relayIdlingResource.increment()
        val transaction = Sentry.startTransaction("timedOutProfile", "testTimeout")
        Thread {
            Thread.sleep(35_000)
            transaction.finish()
        }.start()
        // We call transaction.finish() after 35 seconds, and check profile times out after 30 seconds

        relay.assert {
            findEnvelope {
                assertEnvelopeItem<SentryTransaction>(it.items.toList()).transaction == "timedOutProfile"
            }.assert {
                val transactionItem: SentryTransaction = it.assertItem()
                val profilingTraceData: ProfilingTraceData = it.assertItem()
                it.assertNoOtherItems()
                assertEquals("timedOutProfile", transactionItem.transaction)
                assertEquals("timedOutProfile", profilingTraceData.transactionName)
                // The profile should timeout after 30 seconds
                assertTrue(profilingTraceData.durationNs.toLong() < TimeUnit.SECONDS.toNanos(31))
                assertEquals(ProfilingTraceData.TRUNCATION_REASON_TIMEOUT, profilingTraceData.truncationReason)
            }
            assertNoOtherEnvelopes()
            assertNoOtherRequests()
        }
    }

    @Test
    fun sendProfiledTransaction() {
        // This is a dogfooding test
        IdlingRegistry.getInstance().register(ProfilingSampleActivity.scrollingIdlingResource)
        initSentry(false) { options: SentryAndroidOptions ->
            options.dsn = "https://640fae2f19ac4ba78ad740175f50195f@o1137848.ingest.sentry.io/6191083"
            options.tracesSampleRate = 1.0
            options.profilesSampleRate = 1.0
        }

        val transaction = Sentry.startTransaction("e2etests", "testProfile")
        val benchmarkScenario = launchActivity<ProfilingSampleActivity>()
        swipeList(10)
        benchmarkScenario.moveToState(Lifecycle.State.DESTROYED)
        transaction.finish()
        IdlingRegistry.getInstance().unregister(ProfilingSampleActivity.scrollingIdlingResource)
        // Let this test send all data, so that it doesn't interfere with other tests
        Thread.sleep(1000)
    }

    private fun swipeList(times: Int) {
        repeat(times) {
            Thread.sleep(100)
            Espresso.onView(ViewMatchers.withId(R.id.profiling_sample_list)).perform(ViewActions.swipeUp())
            Espresso.onIdle()
        }
    }
}<|MERGE_RESOLUTION|>--- conflicted
+++ resolved
@@ -50,6 +50,7 @@
             options.profilesSampleRate = 1.0
         }
 
+        relayIdlingResource.increment()
         IdlingRegistry.getInstance().register(ProfilingSampleActivity.scrollingIdlingResource)
         val transaction = Sentry.startTransaction("profiledTransaction", "test1")
         val sampleScenario = launchActivity<ProfilingSampleActivity>()
@@ -57,11 +58,6 @@
         sampleScenario.moveToState(Lifecycle.State.DESTROYED)
         IdlingRegistry.getInstance().unregister(ProfilingSampleActivity.scrollingIdlingResource)
         relayIdlingResource.increment()
-<<<<<<< HEAD
-        relayIdlingResource.increment()
-        relayIdlingResource.increment()
-=======
->>>>>>> f6a135d1
 
         transaction.finish()
         relay.assert {
