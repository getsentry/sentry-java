package io.sentry.uitest.android

import androidx.lifecycle.Lifecycle
import androidx.test.core.app.launchActivity
import androidx.test.espresso.Espresso
import androidx.test.espresso.IdlingPolicies
import androidx.test.espresso.IdlingRegistry
import androidx.test.espresso.action.ViewActions
import androidx.test.espresso.matcher.ViewMatchers
import androidx.test.ext.junit.runners.AndroidJUnit4
import io.sentry.ProfilingTraceData
import io.sentry.Sentry
import io.sentry.SentryEvent
import io.sentry.android.core.SentryAndroidOptions
import io.sentry.protocol.SentryTransaction
import org.junit.runner.RunWith
import java.io.File
import java.util.concurrent.TimeUnit
import kotlin.test.Test
import kotlin.test.assertEquals
import kotlin.test.assertFails
import kotlin.test.assertFalse
import kotlin.test.assertNotNull
import kotlin.test.assertTrue

@RunWith(AndroidJUnit4::class)
class EnvelopeTests : BaseUiTest() {

    @Test
    fun checkEnvelopeCaptureMessage() {
        initSentry(true)
        relayIdlingResource.increment()
        Sentry.captureMessage("Message captured during test")

        relay.assert {
            assertEnvelope {
                val event: SentryEvent = it.assertItem()
                it.assertNoOtherItems()
                assertTrue(event.message?.formatted == "Message captured during test")
            }
            assertNoOtherEnvelopes()
            assertNoOtherRequests()
        }
    }

    @Test
    fun checkEnvelopeProfiledTransaction() {
<<<<<<< HEAD
        initSentry(true) { options: SentryOptions ->
=======

        initSentry(true) { options: SentryAndroidOptions ->
>>>>>>> 2826e761
            options.tracesSampleRate = 1.0
            options.profilesSampleRate = 1.0
        }
        relayIdlingResource.increment()
        relayIdlingResource.increment()
        val transaction = Sentry.startTransaction("e2etests", "test1")

        transaction.finish()
        relay.assert {
            assertEnvelope {
                val profilingTraceData: ProfilingTraceData = it.assertItem()
                it.assertNoOtherItems()
                assertEquals(profilingTraceData.transactionId, transaction.eventId.toString())
                assertEquals("e2etests", profilingTraceData.transactionName)
                assertTrue(profilingTraceData.environment.isNotEmpty())
                assertTrue(profilingTraceData.cpuArchitecture.isNotEmpty())
                assertTrue(profilingTraceData.transactions.isNotEmpty())
                // We should find the transaction id that started the profiling in the list of transactions
                val transactionData = profilingTraceData.transactions
                    .firstOrNull { t -> t.id == transaction.eventId.toString() }
                assertNotNull(transactionData)
            }
            assertEnvelope {
                val transactionItem: SentryTransaction = it.assertItem()
                it.assertNoOtherItems()
                assertEquals("e2etests", transactionItem.transaction)
            }
            assertNoOtherEnvelopes()
            assertNoOtherRequests()
        }
    }

    @Test
    fun checkEnvelopeConcurrentTransactions() {
<<<<<<< HEAD
        initSentry(true) { options: SentryOptions ->
=======

        initSentry(true) { options: SentryAndroidOptions ->
>>>>>>> 2826e761
            options.tracesSampleRate = 1.0
            options.profilesSampleRate = 1.0
        }
        relayIdlingResource.increment()
        relayIdlingResource.increment()
        relayIdlingResource.increment()
        relayIdlingResource.increment()

        val transaction = Sentry.startTransaction("e2etests", "test1")
        val transaction2 = Sentry.startTransaction("e2etests1", "test2")
        val transaction3 = Sentry.startTransaction("e2etests2", "test3")
        transaction.finish()
        transaction2.finish()
        transaction3.finish()

        relay.assert {
            assertEnvelope {
                val transactionItem: SentryTransaction = it.assertItem()
                it.assertNoOtherItems()
                assertEquals(transaction.eventId.toString(), transactionItem.eventId.toString())
            }
            assertEnvelope {
                val transactionItem: SentryTransaction = it.assertItem()
                it.assertNoOtherItems()
                assertEquals(transaction2.eventId.toString(), transactionItem.eventId.toString())
            }
            // The profile is sent only in the last transaction envelope
            assertEnvelope {
                val profilingTraceData: ProfilingTraceData = it.assertItem()
                it.assertNoOtherItems()
                assertEquals("e2etests2", profilingTraceData.transactionName)
                assertEquals("normal", profilingTraceData.truncationReason)

                // The transaction list is not ordered, since it's stored using a map to be able to quickly check the
                // existence of a certain id. So we order the list to make more meaningful checks on timestamps.
                val transactions = profilingTraceData.transactions.sortedBy { it.relativeStartNs }
                assertEquals(transactions.last().id, transaction3.eventId.toString())
                val startTimes = transactions.map { t -> t.relativeStartNs }
                val endTimes = transactions.mapNotNull { t -> t.relativeEndNs }
                val startCpuTimes = transactions.map { t -> t.relativeStartCpuMs }
                val endCpuTimes = transactions.mapNotNull { t -> t.relativeEndCpuMs }

                // Transaction timestamps should be all different from each other
                assertTrue(startTimes[0] < startTimes[1])
                assertTrue(startTimes[1] < startTimes[2])
                assertTrue(endTimes[0] < endTimes[1])
                assertTrue(endTimes[1] < endTimes[2])

                // The cpu timestamps use milliseconds precision, so few of them could have the same timestamps
                // However, it's basically impossible that all of them have the same timestamps
                assertFalse(startCpuTimes[0] == startCpuTimes[1] && startCpuTimes[1] == startCpuTimes[2])
                assertTrue(startCpuTimes[0] <= startCpuTimes[1])
                assertTrue(startCpuTimes[1] <= startCpuTimes[2])
                assertFalse(endCpuTimes[0] == endCpuTimes[1] && endCpuTimes[1] == endCpuTimes[2])
                assertTrue(endCpuTimes[0] <= endCpuTimes[1])
                assertTrue(endCpuTimes[1] <= endCpuTimes[2])

                // The first and last transactions should be aligned to the start/stop of profile
                assertEquals(endTimes.last() - startTimes.first(), profilingTraceData.durationNs.toLong())
            }
            // The profile is sent only in the last transaction envelope
            assertEnvelope {
                val transactionItem: SentryTransaction = it.assertItem()
                it.assertNoOtherItems()
                assertEquals(transaction3.eventId.toString(), transactionItem.eventId.toString())
            }
            assertNoOtherEnvelopes()
            assertNoOtherRequests()
        }
    }

    @Test
    fun checkProfileNotSentIfEmpty() {
<<<<<<< HEAD
        initSentry(true) { options: SentryOptions ->
=======

        initSentry(true) { options: SentryAndroidOptions ->
>>>>>>> 2826e761
            options.tracesSampleRate = 1.0
            options.profilesSampleRate = 1.0
        }
        relayIdlingResource.increment()
        relayIdlingResource.increment()
        val profilesDirPath = Sentry.getCurrentHub().options.profilingTracesDirPath
        val transaction = Sentry.startTransaction("e2etests", "test empty")

        var finished = false
        Thread {
            while (!finished) {
                // Let's modify the trace file to be empty, so that the profile will actually be empty.
                val origProfileFile = File(profilesDirPath!!).listFiles()?.maxByOrNull { f -> f.lastModified() }
                origProfileFile?.writeBytes(ByteArray(0))
            }
        }.start()
        transaction.finish()
        finished = true

        relay.assert {
            // The profile failed to be sent. Trying to read the envelope from the data transmitted throws an exception
            assertFails { assertEnvelope {} }
            assertEnvelope {
                val transactionItem: SentryTransaction = it.assertItem()
                it.assertNoOtherItems()
                assertEquals("e2etests", transactionItem.transaction)
            }
            assertNoOtherEnvelopes()
            assertNoOtherRequests()
        }
    }

//    @Test
    fun checkTimedOutProfile() {
        // We increase the IdlingResources timeout to exceed the profiling timeout
        IdlingPolicies.setIdlingResourceTimeout(1, TimeUnit.MINUTES)
        initSentry(true) { options: SentryAndroidOptions ->
            options.tracesSampleRate = 1.0
            options.profilesSampleRate = 1.0
        }
        relayIdlingResource.increment()
        Sentry.startTransaction("e2etests", "testTimeout")
        // We don't call transaction.finish() and let the timeout do its job

        relay.assert {
            assertEnvelope {
                val profilingTraceData: ProfilingTraceData = it.assertItem()
                it.assertNoOtherItems()
                assertEquals("e2etests", profilingTraceData.transactionName)
                assertEquals(ProfilingTraceData.TRUNCATION_REASON_TIMEOUT, profilingTraceData.truncationReason)
            }
            assertNoOtherEnvelopes()
            assertNoOtherRequests()
        }
    }

    @Test
    fun sendProfiledTransaction() {
        // This is a dogfooding test
        IdlingRegistry.getInstance().register(ProfilingSampleActivity.scrollingIdlingResource)
        initSentry(false) { options: SentryAndroidOptions ->
            options.dsn = "https://640fae2f19ac4ba78ad740175f50195f@o1137848.ingest.sentry.io/6191083"
            options.tracesSampleRate = 1.0
            options.profilesSampleRate = 1.0
        }

        val transaction = Sentry.startTransaction("e2etests", "testProfile")
        val benchmarkScenario = launchActivity<ProfilingSampleActivity>()
        swipeList(10)
        benchmarkScenario.moveToState(Lifecycle.State.DESTROYED)
        transaction.finish()
        IdlingRegistry.getInstance().unregister(ProfilingSampleActivity.scrollingIdlingResource)
        // Let this test send all data, so that it doesn't interfere with other tests
        Thread.sleep(1000)
    }

    private fun swipeList(times: Int) {
        repeat(times) {
            Thread.sleep(100)
            Espresso.onView(ViewMatchers.withId(R.id.profiling_sample_list)).perform(ViewActions.swipeUp())
            Espresso.onIdle()
        }
    }
}<|MERGE_RESOLUTION|>--- conflicted
+++ resolved
@@ -45,12 +45,7 @@
 
     @Test
     fun checkEnvelopeProfiledTransaction() {
-<<<<<<< HEAD
-        initSentry(true) { options: SentryOptions ->
-=======
-
-        initSentry(true) { options: SentryAndroidOptions ->
->>>>>>> 2826e761
+        initSentry(true) { options: SentryAndroidOptions ->
             options.tracesSampleRate = 1.0
             options.profilesSampleRate = 1.0
         }
@@ -85,12 +80,7 @@
 
     @Test
     fun checkEnvelopeConcurrentTransactions() {
-<<<<<<< HEAD
-        initSentry(true) { options: SentryOptions ->
-=======
-
-        initSentry(true) { options: SentryAndroidOptions ->
->>>>>>> 2826e761
+        initSentry(true) { options: SentryAndroidOptions ->
             options.tracesSampleRate = 1.0
             options.profilesSampleRate = 1.0
         }
@@ -164,12 +154,7 @@
 
     @Test
     fun checkProfileNotSentIfEmpty() {
-<<<<<<< HEAD
-        initSentry(true) { options: SentryOptions ->
-=======
-
-        initSentry(true) { options: SentryAndroidOptions ->
->>>>>>> 2826e761
+        initSentry(true) { options: SentryAndroidOptions ->
             options.tracesSampleRate = 1.0
             options.profilesSampleRate = 1.0
         }
