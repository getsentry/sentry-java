--- conflicted
+++ resolved
@@ -100,13 +100,11 @@
         val apolloAndroid = "com.apollographql.apollo:apollo-runtime:$apolloVersion"
         val apolloCoroutines = "com.apollographql.apollo:apollo-coroutines-support:$apolloVersion"
 
-<<<<<<< HEAD
+        val p6spy = "p6spy:p6spy:3.9.1"
+
         val graphQlJava = "com.graphql-java:graphql-java:17.3"
 
         val kotlinReflect = "org.jetbrains.kotlin:kotlin-reflect"
-=======
-        val p6spy = "p6spy:p6spy:3.9.1"
->>>>>>> 776d87cf
     }
 
     object AnnotationProcessors {
