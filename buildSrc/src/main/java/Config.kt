import java.math.BigDecimal

object Config {
    val kotlinVersion = "1.4.30"
    val kotlinStdLib = "stdlib-jdk8"

    val springBootVersion = "2.4.4"
    // Spring is currently not compatible with Kotlin 1.4
    val springKotlinCompatibleLanguageVersion = "1.3"

    object BuildPlugins {
        val androidGradle = "com.android.tools.build:gradle:4.1.3"
        val kotlinGradlePlugin = "gradle-plugin"
        val buildConfig = "com.github.gmazzo.buildconfig"
        val buildConfigVersion = "3.0.0"
        val springBoot = "org.springframework.boot"
        val springDependencyManagement = "io.spring.dependency-management"
        val springDependencyManagementVersion = "1.0.11.RELEASE"
        val gretty = "org.gretty"
        val grettyVersion = "3.0.3"
        val gradleMavenPublishPlugin = "com.vanniktech:gradle-maven-publish-plugin:0.14.2"
        val dokkaPlugin = "org.jetbrains.dokka:dokka-gradle-plugin:1.4.30"

        fun shouldSignArtifacts(version: String): Boolean {
            return !(System.getenv("CI")?.toBoolean() ?: false) &&
                    !version.toUpperCase().endsWith("SNAPSHOT")
        }
    }

    object Android {
        private val sdkVersion = 30

        val minSdkVersion = 14
        val minSdkVersionOkHttp = 21
        val minSdkVersionNdk = 16
        val targetSdkVersion = sdkVersion
        val compileSdkVersion = sdkVersion

        val abiFilters = listOf("x86", "armeabi-v7a", "x86_64", "arm64-v8a")
    }

    object Libs {
        val appCompat = "androidx.appcompat:appcompat:1.2.0"
        val timber = "com.jakewharton.timber:timber:4.7.1"
        val okhttpBom = "com.squareup.okhttp3:okhttp-bom:4.9.0"
        val okhttp = "com.squareup.okhttp3:okhttp"
        // only bump gson if https://github.com/google/gson/issues/1597 is fixed
        val gson = "com.google.code.gson:gson:2.8.5"
        val leakCanary = "com.squareup.leakcanary:leakcanary-android:2.6"

        private val lifecycleVersion = "2.2.0"
        val lifecycleProcess = "androidx.lifecycle:lifecycle-process:$lifecycleVersion"
        val lifecycleCommonJava8 = "androidx.lifecycle:lifecycle-common-java8:$lifecycleVersion"

        val slf4jApi = "org.slf4j:slf4j-api:1.7.30"
        val logbackVersion = "1.2.3"
        val logbackClassic = "ch.qos.logback:logback-classic:$logbackVersion"

        val log4j2Version = "2.13.3"
        val log4j2Api = "org.apache.logging.log4j:log4j-api:$log4j2Version"
        val log4j2Core = "org.apache.logging.log4j:log4j-core:$log4j2Version"

        val springBootStarter = "org.springframework.boot:spring-boot-starter:$springBootVersion"
        val springBootStarterTest = "org.springframework.boot:spring-boot-starter-test:$springBootVersion"
        val springBootStarterWeb = "org.springframework.boot:spring-boot-starter-web:$springBootVersion"
        val springBootStarterAop = "org.springframework.boot:spring-boot-starter-aop:$springBootVersion"
        val springBootStarterJdbc = "org.springframework.boot:spring-boot-starter-jdbc:$springBootVersion"
        val springBootStarterSecurity = "org.springframework.boot:spring-boot-starter-security:$springBootVersion"

        val springWeb = "org.springframework:spring-webmvc"
        val springSecurityWeb = "org.springframework.security:spring-security-web"
        val springSecurityConfig = "org.springframework.security:spring-security-config"
        val springAop = "org.springframework:spring-aop"
        val aspectj = "org.aspectj:aspectjweaver"
        val servletApi = "javax.servlet:javax.servlet-api"

<<<<<<< HEAD
        val datasourceProxy = "net.ttddyy:datasource-proxy:1.7"
        val p6spy = "p6spy:p6spy:3.9.1"
        val datasourceProxySpringBootStarter = "com.github.gavlyukovskiy:datasource-proxy-spring-boot-starter:1.6.2"
=======
        val apacheHttpClient = "org.apache.httpcomponents.client5:httpclient5:5.0.3"

        private val retrofit2Version = "2.9.0"
        private val retrofit2Group = "com.squareup.retrofit2"
        val retrofit2 = "$retrofit2Group:retrofit:$retrofit2Version"
        val retrofit2Gson = "$retrofit2Group:converter-gson:$retrofit2Version"
>>>>>>> bc998484
    }

    object AnnotationProcessors {
        val springBootAutoConfigure = "org.springframework.boot:spring-boot-autoconfigure-processor"
        val springBootConfiguration = "org.springframework.boot:spring-boot-configuration-processor"
    }

    object TestLibs {
        private val androidxTestVersion = "1.3.0"

        val kotlinTestJunit = "org.jetbrains.kotlin:kotlin-test-junit:$kotlinVersion"
        val androidxCore = "androidx.test:core:$androidxTestVersion"
        val androidxRunner = "androidx.test:runner:$androidxTestVersion"
        val androidxJunit = "androidx.test.ext:junit:1.1.2"
        val androidxCoreKtx = "androidx.core:core-ktx:1.3.2"
        val robolectric = "org.robolectric:robolectric:4.5.1"
        val mockitoKotlin = "com.nhaarman.mockitokotlin2:mockito-kotlin:2.2.0"
        val mockitoInline = "org.mockito:mockito-inline:3.8.0"
        val awaitility = "org.awaitility:awaitility-kotlin:4.0.3"
<<<<<<< HEAD
        val hsqldb = "org.hsqldb:hsqldb"
=======
        val mockWebserver = "com.squareup.okhttp3:mockwebserver:4.9.0"
>>>>>>> bc998484
    }

    object QualityPlugins {
        object Jacoco {
            val version = "0.8.6"
            val minimumCoverage = BigDecimal.valueOf(0.6)
        }
        val spotless = "com.diffplug.spotless"
        val spotlessVersion = "5.11.0"
        val errorProne = "net.ltgt.errorprone"
        val errorpronePlugin = "net.ltgt.gradle:gradle-errorprone-plugin:1.3.0"
        val gradleVersionsPlugin = "com.github.ben-manes:gradle-versions-plugin:0.36.0"
        val gradleVersions = "com.github.ben-manes.versions"
        val detekt = "io.gitlab.arturbosch.detekt"
        val detektVersion = "1.16.0"
        val detektPlugin = "io.gitlab.arturbosch.detekt"
        val binaryCompatibilityValidatorPlugin = "org.jetbrains.kotlinx:binary-compatibility-validator:0.5.0"
        val binaryCompatibilityValidator = "binary-compatibility-validator"
    }

    object Sentry {
        val SENTRY_JAVA_SDK_NAME = "sentry.java"
        val SENTRY_ANDROID_SDK_NAME = "$SENTRY_JAVA_SDK_NAME.android"
        val SENTRY_LOGBACK_SDK_NAME = "$SENTRY_JAVA_SDK_NAME.logback"
        val SENTRY_JUL_SDK_NAME = "$SENTRY_JAVA_SDK_NAME.jul"
        val SENTRY_LOG4J2_SDK_NAME = "$SENTRY_JAVA_SDK_NAME.log4j2"
        val SENTRY_SPRING_SDK_NAME = "$SENTRY_JAVA_SDK_NAME.spring"
        val SENTRY_SPRING_BOOT_SDK_NAME = "$SENTRY_JAVA_SDK_NAME.spring-boot"
        val group = "io.sentry"
        val description = "SDK for sentry.io"
        val versionNameProp = "versionName"
        val buildVersionCodeProp = "buildVersionCode"
    }

    object CompileOnly {
        private val nopenVersion = "1.0.1"

        val jetbrainsAnnotations = "org.jetbrains:annotations:20.1.0"
        val nopen = "com.jakewharton.nopen:nopen-annotations:$nopenVersion"
        val nopenChecker = "com.jakewharton.nopen:nopen-checker:$nopenVersion"
        val errorprone = "com.google.errorprone:error_prone_core:2.5.1"
        val errorProneJavac8 = "com.google.errorprone:javac:9+181-r4173-1"
    }

    object NativePlugins {
        val nativeBundlePlugin = "com.ydq.android.gradle.build.tool:nativeBundle:1.0.7"
        val nativeBundleExport = "com.ydq.android.gradle.native-aar.export"
    }
}<|MERGE_RESOLUTION|>--- conflicted
+++ resolved
@@ -74,18 +74,16 @@
         val aspectj = "org.aspectj:aspectjweaver"
         val servletApi = "javax.servlet:javax.servlet-api"
 
-<<<<<<< HEAD
         val datasourceProxy = "net.ttddyy:datasource-proxy:1.7"
         val p6spy = "p6spy:p6spy:3.9.1"
         val datasourceProxySpringBootStarter = "com.github.gavlyukovskiy:datasource-proxy-spring-boot-starter:1.6.2"
-=======
+
         val apacheHttpClient = "org.apache.httpcomponents.client5:httpclient5:5.0.3"
 
         private val retrofit2Version = "2.9.0"
         private val retrofit2Group = "com.squareup.retrofit2"
         val retrofit2 = "$retrofit2Group:retrofit:$retrofit2Version"
         val retrofit2Gson = "$retrofit2Group:converter-gson:$retrofit2Version"
->>>>>>> bc998484
     }
 
     object AnnotationProcessors {
@@ -105,11 +103,8 @@
         val mockitoKotlin = "com.nhaarman.mockitokotlin2:mockito-kotlin:2.2.0"
         val mockitoInline = "org.mockito:mockito-inline:3.8.0"
         val awaitility = "org.awaitility:awaitility-kotlin:4.0.3"
-<<<<<<< HEAD
+        val mockWebserver = "com.squareup.okhttp3:mockwebserver:4.9.0"
         val hsqldb = "org.hsqldb:hsqldb"
-=======
-        val mockWebserver = "com.squareup.okhttp3:mockwebserver:4.9.0"
->>>>>>> bc998484
     }
 
     object QualityPlugins {
