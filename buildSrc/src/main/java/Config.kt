--- conflicted
+++ resolved
@@ -78,11 +78,8 @@
         val SENTRY_OKHTTP_SDK_NAME = "$SENTRY_JAVA_SDK_NAME.okhttp"
         val SENTRY_REACTOR_SDK_NAME = "$SENTRY_JAVA_SDK_NAME.reactor"
         val SENTRY_KOTLIN_EXTENSIONS_SDK_NAME = "$SENTRY_JAVA_SDK_NAME.kotlin-extensions"
-<<<<<<< HEAD
         val SENTRY_ASYNC_PROFILER_SDK_NAME = "$SENTRY_JAVA_SDK_NAME.async-profiler"
-=======
         val SENTRY_KTOR_CLIENT_SDK_NAME = "$SENTRY_JAVA_SDK_NAME.ktor-client"
->>>>>>> 0048b423
         val group = "io.sentry"
         val description = "SDK for sentry.io"
         val versionNameProp = "versionName"
