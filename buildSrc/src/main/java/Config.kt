--- conflicted
+++ resolved
@@ -94,11 +94,7 @@
         val springBoot3StarterSecurity = "org.springframework.boot:spring-boot-starter-security:$springBoot3Version"
         val springBoot3StarterJdbc = "org.springframework.boot:spring-boot-starter-jdbc:$springBoot3Version"
         val springBoot3StarterActuator = "org.springframework.boot:spring-boot-starter-actuator:$springBoot3Version"
-<<<<<<< HEAD
         val springBoot3StarterOpenTelemetry = "io.opentelemetry.instrumentation:opentelemetry-spring-boot-starter:${OpenTelemetry.otelInstrumentationVersion}"
-=======
-        val springBoot3StarterOpenTelemetry = "io.opentelemetry.instrumentation:opentelemetry-spring-boot-starter:${OpenTelemetry.otelJavaagentVersion}"
->>>>>>> b795cb4d
 
         val springWeb = "org.springframework:spring-webmvc"
         val springWebflux = "org.springframework:spring-webflux"
