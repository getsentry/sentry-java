--- conflicted
+++ resolved
@@ -4,12 +4,8 @@
     val kotlinVersion = "1.6.10"
     val kotlinStdLib = "stdlib-jdk8"
 
-<<<<<<< HEAD
-    val springBootVersion = "2.6.8"
+    val springBootVersion = "2.7.4"
     val springBoot3Version = "3.0.0-M5"
-=======
-    val springBootVersion = "2.7.4"
->>>>>>> 2be62a10
     val kotlinCompatibleLanguageVersion = "1.4"
 
     val composeVersion = "1.1.1"
@@ -144,6 +140,7 @@
 
     object TestLibs {
         private val androidxTestVersion = "1.4.0"
+
         // todo This beta version is needed to run ui tests on Android 13.
         //  It will be replaced by androidxTestVersion when 1.5.0 will be out.
         private val androidxTestVersionBeta = "1.5.0-beta01"
