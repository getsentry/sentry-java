import java.math.BigDecimal

object Config {
    val kotlinVersion = "1.6.10"
    val kotlinStdLib = "stdlib-jdk8"

    val springBootVersion = "2.6.8"
    val kotlinCompatibleLanguageVersion = "1.4"

    val composeVersion = "1.1.1"

    object BuildPlugins {
        val androidGradle = "com.android.tools.build:gradle:7.2.0"
        val kotlinGradlePlugin = "gradle-plugin"
        val buildConfig = "com.github.gmazzo.buildconfig"
        val buildConfigVersion = "3.0.3"
        val springBoot = "org.springframework.boot"
        val springDependencyManagement = "io.spring.dependency-management"
        val springDependencyManagementVersion = "1.0.11.RELEASE"
        val gretty = "org.gretty"
        val grettyVersion = "4.0.0"
        val gradleMavenPublishPlugin = "com.vanniktech:gradle-maven-publish-plugin:0.18.0"
        val dokkaPlugin = "org.jetbrains.dokka:dokka-gradle-plugin:$kotlinVersion"
        val composeGradlePlugin = "org.jetbrains.compose:compose-gradle-plugin:$composeVersion"
    }

    object Android {
        private val sdkVersion = 32

        val minSdkVersion = 14
        val minSdkVersionOkHttp = 21
        val minSdkVersionNdk = 16
        val minSdkVersionCompose = 21
        val targetSdkVersion = sdkVersion
        val compileSdkVersion = sdkVersion

        val abiFilters = listOf("x86", "armeabi-v7a", "x86_64", "arm64-v8a")

        fun shouldSkipDebugVariant(name: String): Boolean {
            return System.getenv("CI")?.toBoolean() ?: false && name == "debug"
        }
    }

    object Libs {
        val okHttpVersion = "4.9.2"
        val appCompat = "androidx.appcompat:appcompat:1.3.0"
        val timber = "com.jakewharton.timber:timber:4.7.1"
        val okhttpBom = "com.squareup.okhttp3:okhttp-bom:$okHttpVersion"
        val okhttp = "com.squareup.okhttp3:okhttp"
        val leakCanary = "com.squareup.leakcanary:leakcanary-android:2.8.1"
        val constraintLayout = "androidx.constraintlayout:constraintlayout:2.1.3"

        private val lifecycleVersion = "2.2.0"
        val lifecycleProcess = "androidx.lifecycle:lifecycle-process:$lifecycleVersion"
        val lifecycleCommonJava8 = "androidx.lifecycle:lifecycle-common-java8:$lifecycleVersion"
        val androidxCore = "androidx.core:core:1.3.2"
        val androidxRecylerView = "androidx.recyclerview:recyclerview:1.2.1"

        val slf4jApi = "org.slf4j:slf4j-api:1.7.30"
        val slf4jJdk14 = "org.slf4j:slf4j-jdk14:1.7.30"
        val logbackVersion = "1.2.9"
        val logbackClassic = "ch.qos.logback:logback-classic:$logbackVersion"

        val log4j2Version = "2.17.0"
        val log4j2Api = "org.apache.logging.log4j:log4j-api:$log4j2Version"
        val log4j2Core = "org.apache.logging.log4j:log4j-core:$log4j2Version"

        val springBootStarter = "org.springframework.boot:spring-boot-starter:$springBootVersion"
        val springBootStarterTest = "org.springframework.boot:spring-boot-starter-test:$springBootVersion"
        val springBootStarterWeb = "org.springframework.boot:spring-boot-starter-web:$springBootVersion"
        val springBootStarterWebflux = "org.springframework.boot:spring-boot-starter-webflux:$springBootVersion"
        val springBootStarterAop = "org.springframework.boot:spring-boot-starter-aop:$springBootVersion"
        val springBootStarterSecurity = "org.springframework.boot:spring-boot-starter-security:$springBootVersion"
        val springBootStarterJdbc = "org.springframework.boot:spring-boot-starter-jdbc:$springBootVersion"

        val springWeb = "org.springframework:spring-webmvc"
        val springWebflux = "org.springframework:spring-webflux"
        val springSecurityWeb = "org.springframework.security:spring-security-web"
        val springSecurityConfig = "org.springframework.security:spring-security-config"
        val springAop = "org.springframework:spring-aop"
        val aspectj = "org.aspectj:aspectjweaver"
        val servletApi = "javax.servlet:javax.servlet-api:3.1.0"
        val servletApiJakarta = "jakarta.servlet:jakarta.servlet-api:5.0.0"

        val apacheHttpClient = "org.apache.httpcomponents.client5:httpclient5:5.0.4"

        private val retrofit2Version = "2.9.0"
        private val retrofit2Group = "com.squareup.retrofit2"
        val retrofit2 = "$retrofit2Group:retrofit:$retrofit2Version"
        val retrofit2Gson = "$retrofit2Group:converter-gson:$retrofit2Version"

        val coroutinesCore = "org.jetbrains.kotlinx:kotlinx-coroutines-core:1.4.3"

        val fragment = "androidx.fragment:fragment-ktx:1.3.5"

        val reactorCore = "io.projectreactor:reactor-core:3.4.6"

        private val feignVersion = "11.6"
        val feignCore = "io.github.openfeign:feign-core:$feignVersion"
        val feignGson = "io.github.openfeign:feign-gson:$feignVersion"

        private val apolloVersion = "2.5.9"
        val apolloAndroid = "com.apollographql.apollo:apollo-runtime:$apolloVersion"
        val apolloCoroutines = "com.apollographql.apollo:apollo-coroutines-support:$apolloVersion"

        val p6spy = "p6spy:p6spy:3.9.1"

        val graphQlJava = "com.graphql-java:graphql-java:17.3"

        val kotlinReflect = "org.jetbrains.kotlin:kotlin-reflect"
        val kotlinStdLib = "org.jetbrains.kotlin:kotlin-stdlib"

        private val navigationVersion = "2.4.2"
        val navigationRuntime = "androidx.navigation:navigation-runtime:$navigationVersion"
        // compose deps
<<<<<<< HEAD
        val composeNavigation = "androidx.navigation:navigation-compose:2.4.2"
        val composeActivity = "androidx.activity:activity-compose:1.4.0"
        val composeFoundation = "androidx.compose.foundation:foundation:$composeVersion"
        val composeFoundationLayout = "androidx.compose.foundation:foundation-layout:$composeVersion"
        val composeMaterial = "androidx.compose.material3:material3:1.0.0-alpha13"
=======
        val composeNavigation = "androidx.navigation:navigation-compose:$navigationVersion"
>>>>>>> 721c35ce
    }

    object AnnotationProcessors {
        val springBootAutoConfigure = "org.springframework.boot:spring-boot-autoconfigure-processor"
        val springBootConfiguration = "org.springframework.boot:spring-boot-configuration-processor"
    }

    object TestLibs {
        private val androidxTestVersion = "1.4.0"
        private val espressoVersion = "3.4.0"

        val androidJUnitRunner = "androidx.test.runner.AndroidJUnitRunner"
        val kotlinTestJunit = "org.jetbrains.kotlin:kotlin-test-junit:$kotlinVersion"
        val androidxCore = "androidx.test:core:$androidxTestVersion"
        val androidxRunner = "androidx.test:runner:$androidxTestVersion"
        val androidxTestCoreKtx = "androidx.test:core-ktx:$androidxTestVersion"
        val androidxTestRules = "androidx.test:rules:$androidxTestVersion"
        val espressoCore = "androidx.test.espresso:espresso-core:$espressoVersion"
        val espressoIdlingResource = "androidx.test.espresso:espresso-idling-resource:$espressoVersion"
        val androidxTestOrchestrator = "androidx.test:orchestrator:1.4.1"
        val androidxJunit = "androidx.test.ext:junit:1.1.3"
        val androidxCoreKtx = "androidx.core:core-ktx:1.7.0"
        val robolectric = "org.robolectric:robolectric:4.7.3"
        val mockitoKotlin = "com.nhaarman.mockitokotlin2:mockito-kotlin:2.2.0"
        val mockitoInline = "org.mockito:mockito-inline:4.3.1"
        val awaitility = "org.awaitility:awaitility-kotlin:4.1.1"
        val mockWebserver = "com.squareup.okhttp3:mockwebserver:${Libs.okHttpVersion}"
        val mockWebserver3 = "com.squareup.okhttp3:mockwebserver:3.14.9"
        val jsonUnit = "net.javacrumbs.json-unit:json-unit:2.32.0"
        val hsqldb = "org.hsqldb:hsqldb:2.6.1"
        val javaFaker = "com.github.javafaker:javafaker:1.0.2"
    }

    object QualityPlugins {
        object Jacoco {
            val version = "0.8.7"
            val minimumCoverage = BigDecimal.valueOf(0.6)
        }
        val spotless = "com.diffplug.spotless"
        val spotlessVersion = "6.2.1"
        val errorProne = "net.ltgt.errorprone"
        val errorpronePlugin = "net.ltgt.gradle:gradle-errorprone-plugin:2.0.1"
        val gradleVersionsPlugin = "com.github.ben-manes:gradle-versions-plugin:0.42.0"
        val gradleVersions = "com.github.ben-manes.versions"
        val detekt = "io.gitlab.arturbosch.detekt"
        val detektVersion = "1.19.0"
        val detektPlugin = "io.gitlab.arturbosch.detekt"
        val binaryCompatibilityValidatorVersion = "0.8.0"
        val binaryCompatibilityValidatorPlugin = "org.jetbrains.kotlinx:binary-compatibility-validator:$binaryCompatibilityValidatorVersion"
        val binaryCompatibilityValidator = "org.jetbrains.kotlinx.binary-compatibility-validator"
    }

    object Sentry {
        val SENTRY_JAVA_SDK_NAME = "sentry.java"
        val SENTRY_ANDROID_SDK_NAME = "$SENTRY_JAVA_SDK_NAME.android"
        val SENTRY_TIMBER_SDK_NAME = "$SENTRY_ANDROID_SDK_NAME.timber"
        val SENTRY_LOGBACK_SDK_NAME = "$SENTRY_JAVA_SDK_NAME.logback"
        val SENTRY_JUL_SDK_NAME = "$SENTRY_JAVA_SDK_NAME.jul"
        val SENTRY_LOG4J2_SDK_NAME = "$SENTRY_JAVA_SDK_NAME.log4j2"
        val SENTRY_SPRING_SDK_NAME = "$SENTRY_JAVA_SDK_NAME.spring"
        val SENTRY_SPRING_BOOT_SDK_NAME = "$SENTRY_JAVA_SDK_NAME.spring-boot"
        val group = "io.sentry"
        val description = "SDK for sentry.io"
        val versionNameProp = "versionName"
    }

    object CompileOnly {
        private val nopenVersion = "1.0.1"

        val jetbrainsAnnotations = "org.jetbrains:annotations:23.0.0"
        val nopen = "com.jakewharton.nopen:nopen-annotations:$nopenVersion"
        val nopenChecker = "com.jakewharton.nopen:nopen-checker:$nopenVersion"
        val errorprone = "com.google.errorprone:error_prone_core:2.11.0"
        val errorProneNullAway = "com.uber.nullaway:nullaway:0.9.5"
    }

    object NativePlugins {
        val nativeBundlePlugin = "io.github.howardpang:androidNativeBundle:1.1.1"
        val nativeBundleExport = "com.ydq.android.gradle.native-aar.export"
    }
}<|MERGE_RESOLUTION|>--- conflicted
+++ resolved
@@ -113,15 +113,11 @@
         private val navigationVersion = "2.4.2"
         val navigationRuntime = "androidx.navigation:navigation-runtime:$navigationVersion"
         // compose deps
-<<<<<<< HEAD
-        val composeNavigation = "androidx.navigation:navigation-compose:2.4.2"
+        val composeNavigation = "androidx.navigation:navigation-compose:$navigationVersion"
         val composeActivity = "androidx.activity:activity-compose:1.4.0"
         val composeFoundation = "androidx.compose.foundation:foundation:$composeVersion"
         val composeFoundationLayout = "androidx.compose.foundation:foundation-layout:$composeVersion"
         val composeMaterial = "androidx.compose.material3:material3:1.0.0-alpha13"
-=======
-        val composeNavigation = "androidx.navigation:navigation-compose:$navigationVersion"
->>>>>>> 721c35ce
     }
 
     object AnnotationProcessors {
