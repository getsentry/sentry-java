
import java.math.BigDecimal

object Config {
    val AGP = System.getenv("VERSION_AGP") ?: "8.6.0"
    val kotlinVersion = "1.9.24"
    val kotlinStdLib = "stdlib-jdk8"

    val springBootVersion = "2.7.5"
<<<<<<< HEAD
    val springBoot3Version = "3.3.2"
    val kotlinCompatibleLanguageVersion = "1.6"
=======
    val springBoot3Version = "3.4.0"
    val kotlinCompatibleLanguageVersion = "1.4"
>>>>>>> 4361e862

    // see https://www.jetbrains.com/help/kotlin-multiplatform-dev/compose-compatibility-and-versioning.html#kotlin-compatibility
    // see https://developer.android.com/jetpack/androidx/releases/compose-kotlin
    val composeVersion = "1.6.11"
    val androidComposeCompilerVersion = "1.5.14"

    object BuildPlugins {
        val androidGradle = "com.android.tools.build:gradle:$AGP"
        val kotlinGradlePlugin = "gradle-plugin"
        val buildConfig = "com.github.gmazzo.buildconfig"
        val buildConfigVersion = "3.0.3"
        val springBoot = "org.springframework.boot"
        val springDependencyManagement = "io.spring.dependency-management"
        val springDependencyManagementVersion = "1.0.11.RELEASE"
        val gretty = "org.gretty"
        val grettyVersion = "4.0.0"
        val gradleMavenPublishPlugin = "com.vanniktech.maven.publish"
        val gradleMavenPublishPluginVersion = "0.28.0"
        val dokkaPlugin = "org.jetbrains.dokka:dokka-gradle-plugin:1.9.20"
        val dokkaPluginAlias = "org.jetbrains.dokka"
        val composeGradlePlugin = "org.jetbrains.compose:compose-gradle-plugin:$composeVersion"
        val commonsCompressOverride = "org.apache.commons:commons-compress:1.25.0"
    }

    object Android {
        private val sdkVersion = 34

        val minSdkVersion = 21
        val targetSdkVersion = sdkVersion
        val compileSdkVersion = sdkVersion

        val abiFilters = listOf("x86", "armeabi-v7a", "x86_64", "arm64-v8a")

        fun shouldSkipDebugVariant(name: String?): Boolean {
            return System.getenv("CI")?.toBoolean() ?: false && name == "debug"
        }
    }

    object Libs {
        val okHttpVersion = "4.9.2"
        val appCompat = "androidx.appcompat:appcompat:1.3.0"
        val timber = "com.jakewharton.timber:timber:4.7.1"
        val okhttp = "com.squareup.okhttp3:okhttp:$okHttpVersion"
        val leakCanary = "com.squareup.leakcanary:leakcanary-android:2.14"
        val constraintLayout = "androidx.constraintlayout:constraintlayout:2.1.3"

        private val lifecycleVersion = "2.2.0"
        val lifecycleProcess = "androidx.lifecycle:lifecycle-process:$lifecycleVersion"
        val lifecycleCommonJava8 = "androidx.lifecycle:lifecycle-common-java8:$lifecycleVersion"
        val androidxCore = "androidx.core:core:1.3.2"
        val androidxSqlite = "androidx.sqlite:sqlite:2.3.1"
        val androidxRecylerView = "androidx.recyclerview:recyclerview:1.2.1"
        val androidxAnnotation = "androidx.annotation:annotation:1.9.1"

        val slf4jApi = "org.slf4j:slf4j-api:1.7.30"
        val slf4jApi2 = "org.slf4j:slf4j-api:2.0.5"
        val slf4jJdk14 = "org.slf4j:slf4j-jdk14:1.7.30"
        val logbackVersion = "1.2.9"
        val logbackClassic = "ch.qos.logback:logback-classic:$logbackVersion"

        val log4j2Version = "2.20.0"
        val log4j2Api = "org.apache.logging.log4j:log4j-api:$log4j2Version"
        val log4j2Core = "org.apache.logging.log4j:log4j-core:$log4j2Version"

        val jacksonDatabind = "com.fasterxml.jackson.core:jackson-databind"

        val springBootStarter = "org.springframework.boot:spring-boot-starter:$springBootVersion"
        val springBootStarterGraphql = "org.springframework.boot:spring-boot-starter-graphql:$springBootVersion"
        val springBootStarterQuartz = "org.springframework.boot:spring-boot-starter-quartz:$springBootVersion"
        val springBootStarterTest = "org.springframework.boot:spring-boot-starter-test:$springBootVersion"
        val springBootStarterWeb = "org.springframework.boot:spring-boot-starter-web:$springBootVersion"
        val springBootStarterWebsocket = "org.springframework.boot:spring-boot-starter-websocket:$springBootVersion"
        val springBootStarterWebflux = "org.springframework.boot:spring-boot-starter-webflux:$springBootVersion"
        val springBootStarterAop = "org.springframework.boot:spring-boot-starter-aop:$springBootVersion"
        val springBootStarterSecurity = "org.springframework.boot:spring-boot-starter-security:$springBootVersion"
        val springBootStarterJdbc = "org.springframework.boot:spring-boot-starter-jdbc:$springBootVersion"
        val springBootStarterActuator = "org.springframework.boot:spring-boot-starter-actuator:$springBootVersion"

        val springBoot3Starter = "org.springframework.boot:spring-boot-starter:$springBoot3Version"
        val springBoot3StarterGraphql = "org.springframework.boot:spring-boot-starter-graphql:$springBoot3Version"
        val springBoot3StarterQuartz = "org.springframework.boot:spring-boot-starter-quartz:$springBoot3Version"
        val springBoot3StarterTest = "org.springframework.boot:spring-boot-starter-test:$springBoot3Version"
        val springBoot3StarterWeb = "org.springframework.boot:spring-boot-starter-web:$springBoot3Version"
        val springBoot3StarterWebsocket = "org.springframework.boot:spring-boot-starter-websocket:$springBoot3Version"
        val springBoot3StarterWebflux = "org.springframework.boot:spring-boot-starter-webflux:$springBoot3Version"
        val springBoot3StarterAop = "org.springframework.boot:spring-boot-starter-aop:$springBoot3Version"
        val springBoot3StarterSecurity = "org.springframework.boot:spring-boot-starter-security:$springBoot3Version"
        val springBoot3StarterJdbc = "org.springframework.boot:spring-boot-starter-jdbc:$springBoot3Version"
        val springBoot3StarterActuator = "org.springframework.boot:spring-boot-starter-actuator:$springBoot3Version"
        val springBoot3StarterOpenTelemetry = "io.opentelemetry.instrumentation:opentelemetry-spring-boot-starter:${OpenTelemetry.otelInstrumentationVersion}"

        val springWeb = "org.springframework:spring-webmvc"
        val springWebflux = "org.springframework:spring-webflux"
        val springSecurityWeb = "org.springframework.security:spring-security-web"
        val springSecurityConfig = "org.springframework.security:spring-security-config"
        val springAop = "org.springframework:spring-aop"
        val aspectj = "org.aspectj:aspectjweaver"
        val servletApi = "javax.servlet:javax.servlet-api:3.1.0"
        val servletApiJakarta = "jakarta.servlet:jakarta.servlet-api:5.0.0"

        val apacheHttpClient = "org.apache.httpcomponents.client5:httpclient5:5.0.4"

        private val retrofit2Version = "2.9.0"
        private val retrofit2Group = "com.squareup.retrofit2"
        val retrofit2 = "$retrofit2Group:retrofit:$retrofit2Version"
        val retrofit2Gson = "$retrofit2Group:converter-gson:$retrofit2Version"

        val coroutinesCore = "org.jetbrains.kotlinx:kotlinx-coroutines-core:1.6.1"

        val fragment = "androidx.fragment:fragment-ktx:1.3.5"

        val reactorCore = "io.projectreactor:reactor-core:3.5.3"
        val contextPropagation = "io.micrometer:context-propagation:1.1.0"

        private val feignVersion = "11.6"
        val feignCore = "io.github.openfeign:feign-core:$feignVersion"
        val feignGson = "io.github.openfeign:feign-gson:$feignVersion"

        private val apolloVersion = "2.5.9"
        val apolloAndroid = "com.apollographql.apollo:apollo-runtime:$apolloVersion"
        val apolloCoroutines = "com.apollographql.apollo:apollo-coroutines-support:$apolloVersion"

        val p6spy = "p6spy:p6spy:3.9.1"

        val graphQlJava = "com.graphql-java:graphql-java:17.3"
        val graphQlJava22 = "com.graphql-java:graphql-java:22.1"

        val quartz = "org.quartz-scheduler:quartz:2.3.0"

        val kotlinReflect = "org.jetbrains.kotlin:kotlin-reflect"
        val kotlinStdLib = "org.jetbrains.kotlin:kotlin-stdlib"

        private val navigationVersion = "2.4.2"
        val navigationRuntime = "androidx.navigation:navigation-runtime:$navigationVersion"

        // compose deps
        val composeNavigation = "androidx.navigation:navigation-compose:$navigationVersion"
        val composeActivity = "androidx.activity:activity-compose:1.8.2"
        val composeFoundation = "androidx.compose.foundation:foundation:1.6.3"
        val composeUi = "androidx.compose.ui:ui:1.6.3"
        val composeFoundationLayout = "androidx.compose.foundation:foundation-layout:1.6.3"
        val composeMaterial = "androidx.compose.material3:material3:1.2.1"

        val composeUiReplay = "androidx.compose.ui:ui:1.5.0" // Note: don't change without testing forwards compatibility
        val composeCoil = "io.coil-kt:coil-compose:2.6.0"

        val apolloKotlin = "com.apollographql.apollo3:apollo-runtime:3.8.2"

        val sentryNativeNdk = "io.sentry:sentry-native-ndk:0.7.14"

        object OpenTelemetry {
            val otelVersion = "1.44.1"
            val otelAlphaVersion = "$otelVersion-alpha"
            val otelInstrumentationVersion = "2.10.0"
            val otelInstrumentationAlphaVersion = "$otelInstrumentationVersion-alpha"
            val otelSemanticConvetionsVersion = "1.28.0-alpha" // check https://github.com/open-telemetry/opentelemetry-java-instrumentation/blob/main/dependencyManagement/build.gradle.kts#L49 for release version above to find a compatible version

            val otelSdk = "io.opentelemetry:opentelemetry-sdk:$otelVersion"
            val otelSemconv = "io.opentelemetry.semconv:opentelemetry-semconv:$otelSemanticConvetionsVersion"
            val otelSemconvIncubating = "io.opentelemetry.semconv:opentelemetry-semconv-incubating:$otelSemanticConvetionsVersion"
            val otelJavaAgent = "io.opentelemetry.javaagent:opentelemetry-javaagent:$otelInstrumentationVersion"
            val otelJavaAgentExtensionApi = "io.opentelemetry.javaagent:opentelemetry-javaagent-extension-api:$otelInstrumentationAlphaVersion"
            val otelJavaAgentTooling = "io.opentelemetry.javaagent:opentelemetry-javaagent-tooling:$otelInstrumentationAlphaVersion"
            val otelExtensionAutoconfigureSpi = "io.opentelemetry:opentelemetry-sdk-extension-autoconfigure-spi:$otelVersion"
            val otelExtensionAutoconfigure = "io.opentelemetry:opentelemetry-sdk-extension-autoconfigure:$otelVersion"
            val otelInstrumentationBom = "io.opentelemetry.instrumentation:opentelemetry-instrumentation-bom:$otelInstrumentationVersion"
        }
    }

    object AnnotationProcessors {
        val springBootAutoConfigure = "org.springframework.boot:spring-boot-autoconfigure-processor"
        val springBootConfiguration = "org.springframework.boot:spring-boot-configuration-processor"
    }

    object TestLibs {
        private val espressoVersion = "3.5.0"

        val androidJUnitRunner = "androidx.test.runner.AndroidJUnitRunner"
        val kotlinTestJunit = "org.jetbrains.kotlin:kotlin-test-junit:$kotlinVersion"
        val androidxCore = "androidx.test:core:1.6.1"
        val androidxRunner = "androidx.test:runner:1.6.2"
        val androidxTestCoreKtx = "androidx.test:core-ktx:1.6.1"
        val androidxTestRules = "androidx.test:rules:1.6.1"
        val espressoCore = "androidx.test.espresso:espresso-core:$espressoVersion"
        val espressoIdlingResource = "androidx.test.espresso:espresso-idling-resource:$espressoVersion"
        val androidxTestOrchestrator = "androidx.test:orchestrator:1.5.0"
        val androidxJunit = "androidx.test.ext:junit:1.1.5"
        val androidxCoreKtx = "androidx.core:core-ktx:1.7.0"
        val robolectric = "org.robolectric:robolectric:4.14"
        val mockitoKotlin = "org.mockito.kotlin:mockito-kotlin:4.1.0"
        val mockitoInline = "org.mockito:mockito-inline:4.8.0"
        val awaitility = "org.awaitility:awaitility-kotlin:4.1.1"
        val mockWebserver = "com.squareup.okhttp3:mockwebserver:${Libs.okHttpVersion}"
        val jsonUnit = "net.javacrumbs.json-unit:json-unit:2.32.0"
        val hsqldb = "org.hsqldb:hsqldb:2.6.1"
        val javaFaker = "com.github.javafaker:javafaker:1.0.2"
        val msgpack = "org.msgpack:msgpack-core:0.9.8"
        val leakCanaryInstrumentation = "com.squareup.leakcanary:leakcanary-android-instrumentation:2.14"
    }

    object QualityPlugins {
        object Jacoco {
            val version = "0.8.7"

            // TODO [POTEL] add tests and restore
            val minimumCoverage = BigDecimal.valueOf(0.1)
        }
        val spotless = "com.diffplug.spotless"
        val spotlessVersion = "6.11.0"
        val errorProne = "net.ltgt.errorprone"
        val errorpronePlugin = "net.ltgt.gradle:gradle-errorprone-plugin:3.0.1"
        val gradleVersionsPlugin = "com.github.ben-manes:gradle-versions-plugin:0.42.0"
        val gradleVersions = "com.github.ben-manes.versions"
        val detekt = "io.gitlab.arturbosch.detekt"
        val detektVersion = "1.23.5"
        val detektPlugin = "io.gitlab.arturbosch.detekt"
        val binaryCompatibilityValidatorVersion = "0.13.0"
        val binaryCompatibilityValidatorPlugin = "org.jetbrains.kotlinx:binary-compatibility-validator:$binaryCompatibilityValidatorVersion"
        val binaryCompatibilityValidator = "org.jetbrains.kotlinx.binary-compatibility-validator"
        val jacocoAndroid = "com.mxalbert.gradle.jacoco-android"
        val jacocoAndroidVersion = "0.2.0"
        val kover = "org.jetbrains.kotlinx.kover"
        val koverVersion = "0.7.3"
    }

    object Sentry {
        val SENTRY_JAVA_SDK_NAME = "sentry.java"
        val SENTRY_ANDROID_SDK_NAME = "$SENTRY_JAVA_SDK_NAME.android"
        val SENTRY_TIMBER_SDK_NAME = "$SENTRY_ANDROID_SDK_NAME.timber"
        val SENTRY_LOGBACK_SDK_NAME = "$SENTRY_JAVA_SDK_NAME.logback"
        val SENTRY_JUL_SDK_NAME = "$SENTRY_JAVA_SDK_NAME.jul"
        val SENTRY_LOG4J2_SDK_NAME = "$SENTRY_JAVA_SDK_NAME.log4j2"
        val SENTRY_SPRING_SDK_NAME = "$SENTRY_JAVA_SDK_NAME.spring"
        val SENTRY_SPRING_JAKARTA_SDK_NAME = "$SENTRY_JAVA_SDK_NAME.spring.jakarta"
        val SENTRY_SPRING_BOOT_SDK_NAME = "$SENTRY_JAVA_SDK_NAME.spring-boot"
        val SENTRY_SPRING_BOOT_JAKARTA_SDK_NAME = "$SENTRY_JAVA_SDK_NAME.spring-boot.jakarta"
        val SENTRY_OPENTELEMETRY_AGENT_SDK_NAME = "$SENTRY_JAVA_SDK_NAME.opentelemetry.agent"
        val SENTRY_APOLLO3_SDK_NAME = "$SENTRY_JAVA_SDK_NAME.apollo3"
        val SENTRY_APOLLO_SDK_NAME = "$SENTRY_JAVA_SDK_NAME.apollo"
        val SENTRY_GRAPHQL_SDK_NAME = "$SENTRY_JAVA_SDK_NAME.graphql"
        val SENTRY_GRAPHQL22_SDK_NAME = "$SENTRY_JAVA_SDK_NAME.graphql22"
        val SENTRY_QUARTZ_SDK_NAME = "$SENTRY_JAVA_SDK_NAME.quartz"
        val SENTRY_JDBC_SDK_NAME = "$SENTRY_JAVA_SDK_NAME.jdbc"
        val SENTRY_SERVLET_SDK_NAME = "$SENTRY_JAVA_SDK_NAME.servlet"
        val SENTRY_SERVLET_JAKARTA_SDK_NAME = "$SENTRY_JAVA_SDK_NAME.servlet.jakarta"
        val SENTRY_COMPOSE_HELPER_SDK_NAME = "$SENTRY_JAVA_SDK_NAME.compose.helper"
        val SENTRY_OKHTTP_SDK_NAME = "$SENTRY_JAVA_SDK_NAME.okhttp"
        val group = "io.sentry"
        val description = "SDK for sentry.io"
        val versionNameProp = "versionName"
    }

    object CompileOnly {
        private val nopenVersion = "1.0.1"

        val jetbrainsAnnotations = "org.jetbrains:annotations:23.0.0"
        val nopen = "com.jakewharton.nopen:nopen-annotations:$nopenVersion"
        val nopenChecker = "com.jakewharton.nopen:nopen-checker:$nopenVersion"
        val errorprone = "com.google.errorprone:error_prone_core:2.11.0"
        val errorProneNullAway = "com.uber.nullaway:nullaway:0.9.5"
    }
}<|MERGE_RESOLUTION|>--- conflicted
+++ resolved
@@ -7,13 +7,8 @@
     val kotlinStdLib = "stdlib-jdk8"
 
     val springBootVersion = "2.7.5"
-<<<<<<< HEAD
-    val springBoot3Version = "3.3.2"
+    val springBoot3Version = "3.4.0"
     val kotlinCompatibleLanguageVersion = "1.6"
-=======
-    val springBoot3Version = "3.4.0"
-    val kotlinCompatibleLanguageVersion = "1.4"
->>>>>>> 4361e862
 
     // see https://www.jetbrains.com/help/kotlin-multiplatform-dev/compose-compatibility-and-versioning.html#kotlin-compatibility
     // see https://developer.android.com/jetpack/androidx/releases/compose-kotlin
