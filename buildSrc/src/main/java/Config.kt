
import java.math.BigDecimal

object Config {
    val AGP = System.getenv("VERSION_AGP") ?: "8.6.0"
    val kotlinVersion = "1.9.24"
    val kotlinStdLib = "stdlib-jdk8"

    val springBootVersion = "2.7.18"
    val springBoot3Version = "3.4.2"
    val kotlinCompatibleLanguageVersion = "1.6"

    // see https://www.jetbrains.com/help/kotlin-multiplatform-dev/compose-compatibility-and-versioning.html#kotlin-compatibility
    // see https://developer.android.com/jetpack/androidx/releases/compose-kotlin
    val composeVersion = "1.6.11"
    val androidComposeCompilerVersion = "1.5.14"

    object BuildPlugins {
        val androidGradle = "com.android.tools.build:gradle:$AGP"
        val kotlinGradlePlugin = "gradle-plugin"
        val buildConfig = "com.github.gmazzo.buildconfig"
        val buildConfigVersion = "3.0.3"
        val springBoot = "org.springframework.boot"
        val springDependencyManagement = "io.spring.dependency-management"
        val springDependencyManagementVersion = "1.0.11.RELEASE"
        val gretty = "org.gretty"
        val grettyVersion = "4.0.0"
        val gradleMavenPublishPlugin = "com.vanniktech.maven.publish"
        val gradleMavenPublishPluginVersion = "0.30.0"
        val dokkaPlugin = "org.jetbrains.dokka:dokka-gradle-plugin:2.0.0"
        val dokkaPluginAlias = "org.jetbrains.dokka"
        val dokkaPluginJavadocAlias = "org.jetbrains.dokka-javadoc"
        val composeGradlePlugin = "org.jetbrains.compose:compose-gradle-plugin:$composeVersion"
        val commonsCompressOverride = "org.apache.commons:commons-compress:1.25.0"
    }

    object Android {
        private val sdkVersion = 34

        val minSdkVersion = 21
        val targetSdkVersion = sdkVersion
        val compileSdkVersion = sdkVersion

        val abiFilters = listOf("x86", "armeabi-v7a", "x86_64", "arm64-v8a")

        fun shouldSkipDebugVariant(name: String?): Boolean {
            return System.getenv("CI")?.toBoolean() ?: false && name == "debug"
        }
    }

    object Libs {
        val okHttpVersion = "4.9.2"
        val appCompat = "androidx.appcompat:appcompat:1.3.0"
        val timber = "com.jakewharton.timber:timber:4.7.1"
        val okhttp = "com.squareup.okhttp3:okhttp:$okHttpVersion"
        val leakCanary = "com.squareup.leakcanary:leakcanary-android:2.14"
        val constraintLayout = "androidx.constraintlayout:constraintlayout:2.1.3"

        private val lifecycleVersion = "2.2.0"
        val lifecycleProcess = "androidx.lifecycle:lifecycle-process:$lifecycleVersion"
        val lifecycleCommonJava8 = "androidx.lifecycle:lifecycle-common-java8:$lifecycleVersion"
        val androidxCore = "androidx.core:core:1.3.2"
        val androidxSqlite = "androidx.sqlite:sqlite:2.3.1"
        val androidxRecylerView = "androidx.recyclerview:recyclerview:1.2.1"
        val androidxAnnotation = "androidx.annotation:annotation:1.9.1"

        val slf4jApi = "org.slf4j:slf4j-api:1.7.30"
        val slf4jApi2 = "org.slf4j:slf4j-api:2.0.5"
        val slf4jJdk14 = "org.slf4j:slf4j-jdk14:1.7.30"
        val logbackVersion = "1.2.9"
        val logbackClassic = "ch.qos.logback:logback-classic:$logbackVersion"
        val logbackCore = "ch.qos.logback:logback-core:$logbackVersion"

        val log4j2Version = "2.20.0"
        val log4j2Api = "org.apache.logging.log4j:log4j-api:$log4j2Version"
        val log4j2Core = "org.apache.logging.log4j:log4j-core:$log4j2Version"

        val jacksonDatabind = "com.fasterxml.jackson.core:jackson-databind:2.18.3"
        val jacksonKotlin = "com.fasterxml.jackson.module:jackson-module-kotlin:2.18.3"

        val springBootStarter = "org.springframework.boot:spring-boot-starter:$springBootVersion"
        val springBootStarterGraphql = "org.springframework.boot:spring-boot-starter-graphql:$springBootVersion"
        val springBootStarterQuartz = "org.springframework.boot:spring-boot-starter-quartz:$springBootVersion"
        val springBootStarterTest = "org.springframework.boot:spring-boot-starter-test:$springBootVersion"
        val springBootStarterWeb = "org.springframework.boot:spring-boot-starter-web:$springBootVersion"
        val springBootStarterWebsocket = "org.springframework.boot:spring-boot-starter-websocket:$springBootVersion"
        val springBootStarterWebflux = "org.springframework.boot:spring-boot-starter-webflux:$springBootVersion"
        val springBootStarterAop = "org.springframework.boot:spring-boot-starter-aop:$springBootVersion"
        val springBootStarterSecurity = "org.springframework.boot:spring-boot-starter-security:$springBootVersion"
        val springBootStarterJdbc = "org.springframework.boot:spring-boot-starter-jdbc:$springBootVersion"
        val springBootStarterActuator = "org.springframework.boot:spring-boot-starter-actuator:$springBootVersion"

        val springBoot3Starter = "org.springframework.boot:spring-boot-starter:$springBoot3Version"
        val springBoot3StarterGraphql = "org.springframework.boot:spring-boot-starter-graphql:$springBoot3Version"
        val springBoot3StarterQuartz = "org.springframework.boot:spring-boot-starter-quartz:$springBoot3Version"
        val springBoot3StarterTest = "org.springframework.boot:spring-boot-starter-test:$springBoot3Version"
        val springBoot3StarterWeb = "org.springframework.boot:spring-boot-starter-web:$springBoot3Version"
        val springBoot3StarterWebsocket = "org.springframework.boot:spring-boot-starter-websocket:$springBoot3Version"
        val springBoot3StarterWebflux = "org.springframework.boot:spring-boot-starter-webflux:$springBoot3Version"
        val springBoot3StarterAop = "org.springframework.boot:spring-boot-starter-aop:$springBoot3Version"
        val springBoot3StarterSecurity = "org.springframework.boot:spring-boot-starter-security:$springBoot3Version"
        val springBoot3StarterJdbc = "org.springframework.boot:spring-boot-starter-jdbc:$springBoot3Version"
        val springBoot3StarterActuator = "org.springframework.boot:spring-boot-starter-actuator:$springBoot3Version"
        val springBoot3StarterOpenTelemetry = "io.opentelemetry.instrumentation:opentelemetry-spring-boot-starter:${OpenTelemetry.otelInstrumentationVersion}"

        val springWeb = "org.springframework:spring-webmvc"
        val springWebflux = "org.springframework:spring-webflux"
        val springSecurityWeb = "org.springframework.security:spring-security-web"
        val springSecurityConfig = "org.springframework.security:spring-security-config"
        val springAop = "org.springframework:spring-aop"
        val aspectj = "org.aspectj:aspectjweaver"
        val servletApi = "javax.servlet:javax.servlet-api:3.1.0"
        val servletApiJakarta = "jakarta.servlet:jakarta.servlet-api:5.0.0"

        val apacheHttpClient = "org.apache.httpcomponents.client5:httpclient5:5.0.4"

        private val retrofit2Version = "2.9.0"
        private val retrofit2Group = "com.squareup.retrofit2"
        val retrofit2 = "$retrofit2Group:retrofit:$retrofit2Version"
        val retrofit2Gson = "$retrofit2Group:converter-gson:$retrofit2Version"

        val coroutinesCore = "org.jetbrains.kotlinx:kotlinx-coroutines-core:1.6.1"

        val fragment = "androidx.fragment:fragment-ktx:1.3.5"

        val reactorCore = "io.projectreactor:reactor-core:3.5.3"
        val contextPropagation = "io.micrometer:context-propagation:1.1.0"

        private val feignVersion = "11.6"
        val feignCore = "io.github.openfeign:feign-core:$feignVersion"
        val feignGson = "io.github.openfeign:feign-gson:$feignVersion"

        private val apolloVersion = "2.5.9"
        val apolloAndroid = "com.apollographql.apollo:apollo-runtime:$apolloVersion"
        val apolloCoroutines = "com.apollographql.apollo:apollo-coroutines-support:$apolloVersion"

        val p6spy = "p6spy:p6spy:3.9.1"

        val graphQlJava = "com.graphql-java:graphql-java:17.3"
        val graphQlJava22 = "com.graphql-java:graphql-java:22.1"

        val quartz = "org.quartz-scheduler:quartz:2.3.0"

        val kotlinReflect = "org.jetbrains.kotlin:kotlin-reflect"
        val kotlinStdLib = "org.jetbrains.kotlin:kotlin-stdlib"

        private val navigationVersion = "2.4.2"
        val navigationRuntime = "androidx.navigation:navigation-runtime:$navigationVersion"

        // compose deps
        val composeNavigation = "androidx.navigation:navigation-compose:$navigationVersion"
        val composeActivity = "androidx.activity:activity-compose:1.8.2"
        val composeFoundation = "androidx.compose.foundation:foundation:1.6.3"
        val composeUi = "androidx.compose.ui:ui:1.6.3"
        val composeFoundationLayout = "androidx.compose.foundation:foundation-layout:1.6.3"
        val composeMaterial = "androidx.compose.material3:material3:1.2.1"

        val composeUiReplay = "androidx.compose.ui:ui:1.5.0" // Note: don't change without testing forwards compatibility
        val composeCoil = "io.coil-kt:coil-compose:2.6.0"

        val apolloKotlin = "com.apollographql.apollo3:apollo-runtime:3.8.2"
        val apolloKotlin4 = "com.apollographql.apollo:apollo-runtime:4.1.1"

        val sentryNativeNdk = "io.sentry:sentry-native-ndk:0.8.2"

        object OpenTelemetry {
            val otelVersion = "1.44.1"
            val otelAlphaVersion = "$otelVersion-alpha"
            val otelInstrumentationVersion = "2.10.0"
            val otelInstrumentationAlphaVersion = "$otelInstrumentationVersion-alpha"
            val otelSemanticConvetionsVersion = "1.28.0-alpha" // check https://github.com/open-telemetry/opentelemetry-java-instrumentation/blob/main/dependencyManagement/build.gradle.kts#L49 for release version above to find a compatible version

            val otelSdk = "io.opentelemetry:opentelemetry-sdk:$otelVersion"
            val otelSemconv = "io.opentelemetry.semconv:opentelemetry-semconv:$otelSemanticConvetionsVersion"
            val otelSemconvIncubating = "io.opentelemetry.semconv:opentelemetry-semconv-incubating:$otelSemanticConvetionsVersion"
            val otelJavaAgent = "io.opentelemetry.javaagent:opentelemetry-javaagent:$otelInstrumentationVersion"
            val otelJavaAgentExtensionApi = "io.opentelemetry.javaagent:opentelemetry-javaagent-extension-api:$otelInstrumentationAlphaVersion"
            val otelJavaAgentTooling = "io.opentelemetry.javaagent:opentelemetry-javaagent-tooling:$otelInstrumentationAlphaVersion"
            val otelExtensionAutoconfigureSpi = "io.opentelemetry:opentelemetry-sdk-extension-autoconfigure-spi:$otelVersion"
            val otelExtensionAutoconfigure = "io.opentelemetry:opentelemetry-sdk-extension-autoconfigure:$otelVersion"
            val otelInstrumentationBom = "io.opentelemetry.instrumentation:opentelemetry-instrumentation-bom:$otelInstrumentationVersion"
        }
    }

    object AnnotationProcessors {
        val springBootAutoConfigure = "org.springframework.boot:spring-boot-autoconfigure-processor"
        val springBootConfiguration = "org.springframework.boot:spring-boot-configuration-processor"
    }

    object TestLibs {
        private val espressoVersion = "3.5.0"

        val androidJUnitRunner = "androidx.test.runner.AndroidJUnitRunner"
        val kotlinTestJunit = "org.jetbrains.kotlin:kotlin-test-junit:$kotlinVersion"
        val androidxCore = "androidx.test:core:1.6.1"
        val androidxRunner = "androidx.test:runner:1.6.2"
        val androidxTestCoreKtx = "androidx.test:core-ktx:1.6.1"
        val androidxTestRules = "androidx.test:rules:1.6.1"
        val espressoCore = "androidx.test.espresso:espresso-core:$espressoVersion"
        val espressoIdlingResource = "androidx.test.espresso:espresso-idling-resource:$espressoVersion"
        val androidxTestOrchestrator = "androidx.test:orchestrator:1.5.0"
        val androidxJunit = "androidx.test.ext:junit:1.1.5"
        val androidxCoreKtx = "androidx.core:core-ktx:1.7.0"
        val robolectric = "org.robolectric:robolectric:4.14"
        val mockitoKotlin = "org.mockito.kotlin:mockito-kotlin:4.1.0"
        val mockitoInline = "org.mockito:mockito-inline:4.8.0"
        val awaitility = "org.awaitility:awaitility-kotlin:4.1.1"
        val awaitility3 = "org.awaitility:awaitility-kotlin:3.1.6" // need this due to a conflict of awaitility4+ and espresso on hamcrest
        val mockWebserver = "com.squareup.okhttp3:mockwebserver:${Libs.okHttpVersion}"
        val jsonUnit = "net.javacrumbs.json-unit:json-unit:2.32.0"
        val hsqldb = "org.hsqldb:hsqldb:2.6.1"
        val javaFaker = "com.github.javafaker:javafaker:1.0.2"
        val msgpack = "org.msgpack:msgpack-core:0.9.8"
        val leakCanaryInstrumentation = "com.squareup.leakcanary:leakcanary-android-instrumentation:2.14"
        val composeUiTestJunit4 = "androidx.compose.ui:ui-test-junit4:1.6.8"
        val okio = "com.squareup.okio:okio:1.13.0"
    }

    object QualityPlugins {
        object Jacoco {
            val version = "0.8.7"

            // TODO [POTEL] add tests and restore
            val minimumCoverage = BigDecimal.valueOf(0.1)
        }
        val spotless = "com.diffplug.spotless"
        val spotlessVersion = "6.11.0"
        val errorProne = "net.ltgt.errorprone"
        val errorpronePlugin = "net.ltgt.gradle:gradle-errorprone-plugin:3.0.1"
        val gradleVersionsPlugin = "com.github.ben-manes:gradle-versions-plugin:0.42.0"
        val gradleVersions = "com.github.ben-manes.versions"
        val detekt = "io.gitlab.arturbosch.detekt"
        val detektVersion = "1.23.5"
        val detektPlugin = "io.gitlab.arturbosch.detekt"
        val binaryCompatibilityValidatorVersion = "0.13.0"
        val binaryCompatibilityValidatorPlugin = "org.jetbrains.kotlinx:binary-compatibility-validator:$binaryCompatibilityValidatorVersion"
        val binaryCompatibilityValidator = "org.jetbrains.kotlinx.binary-compatibility-validator"
        val jacocoAndroid = "com.mxalbert.gradle.jacoco-android"
        val jacocoAndroidVersion = "0.2.0"
        val kover = "org.jetbrains.kotlinx.kover"
        val koverVersion = "0.7.3"
    }

    object Sentry {
        val SENTRY_JAVA_SDK_NAME = "sentry.java"
        val SENTRY_ANDROID_SDK_NAME = "$SENTRY_JAVA_SDK_NAME.android"
        val SENTRY_TIMBER_SDK_NAME = "$SENTRY_ANDROID_SDK_NAME.timber"
        val SENTRY_LOGBACK_SDK_NAME = "$SENTRY_JAVA_SDK_NAME.logback"
        val SENTRY_JUL_SDK_NAME = "$SENTRY_JAVA_SDK_NAME.jul"
        val SENTRY_LOG4J2_SDK_NAME = "$SENTRY_JAVA_SDK_NAME.log4j2"
        val SENTRY_SPRING_SDK_NAME = "$SENTRY_JAVA_SDK_NAME.spring"
        val SENTRY_SPRING_JAKARTA_SDK_NAME = "$SENTRY_JAVA_SDK_NAME.spring.jakarta"
        val SENTRY_SPRING_BOOT_SDK_NAME = "$SENTRY_JAVA_SDK_NAME.spring-boot"
        val SENTRY_SPRING_BOOT_STARTER_SDK_NAME = "$SENTRY_JAVA_SDK_NAME.spring-boot-starter"
        val SENTRY_SPRING_BOOT_JAKARTA_SDK_NAME = "$SENTRY_JAVA_SDK_NAME.spring-boot.jakarta"
        val SENTRY_SPRING_BOOT_STARTER_JAKARTA_SDK_NAME = "$SENTRY_JAVA_SDK_NAME.spring-boot-starter.jakarta"
        val SENTRY_OPENTELEMETRY_BOOTSTRAP_SDK_NAME = "$SENTRY_JAVA_SDK_NAME.opentelemetry.bootstrap"
        val SENTRY_OPENTELEMETRY_CORE_SDK_NAME = "$SENTRY_JAVA_SDK_NAME.opentelemetry.core"
        val SENTRY_OPENTELEMETRY_AGENT_SDK_NAME = "$SENTRY_JAVA_SDK_NAME.opentelemetry.agent"
        val SENTRY_OPENTELEMETRY_AGENTLESS_SDK_NAME = "$SENTRY_JAVA_SDK_NAME.opentelemetry.agentless"
        val SENTRY_OPENTELEMETRY_AGENTLESS_SPRING_SDK_NAME = "$SENTRY_JAVA_SDK_NAME.opentelemetry.agentless-spring"
<<<<<<< HEAD
        val SENTRY_OPENTELEMETRY_AGENTCUSTOMIZATION_SDK_NAME = "$SENTRY_JAVA_SDK_NAME.opentelemetry.agentcustomization"
        val SENTRY_OPENFEIGN_SDK_NAME = "$SENTRY_JAVA_SDK_NAME.openfeign"
=======
>>>>>>> 0a04d7fb
        val SENTRY_APOLLO3_SDK_NAME = "$SENTRY_JAVA_SDK_NAME.apollo3"
        val SENTRY_APOLLO4_SDK_NAME = "$SENTRY_JAVA_SDK_NAME.apollo4"
        val SENTRY_APOLLO_SDK_NAME = "$SENTRY_JAVA_SDK_NAME.apollo"
        val SENTRY_GRAPHQL_SDK_NAME = "$SENTRY_JAVA_SDK_NAME.graphql"
        val SENTRY_GRAPHQL_CORE_SDK_NAME = "$SENTRY_JAVA_SDK_NAME.graphql-core"
        val SENTRY_GRAPHQL22_SDK_NAME = "$SENTRY_JAVA_SDK_NAME.graphql22"
        val SENTRY_QUARTZ_SDK_NAME = "$SENTRY_JAVA_SDK_NAME.quartz"
        val SENTRY_JDBC_SDK_NAME = "$SENTRY_JAVA_SDK_NAME.jdbc"
        val SENTRY_SERVLET_SDK_NAME = "$SENTRY_JAVA_SDK_NAME.servlet"
        val SENTRY_SERVLET_JAKARTA_SDK_NAME = "$SENTRY_JAVA_SDK_NAME.servlet.jakarta"
        val SENTRY_COMPOSE_HELPER_SDK_NAME = "$SENTRY_JAVA_SDK_NAME.compose.helper"
        val SENTRY_OKHTTP_SDK_NAME = "$SENTRY_JAVA_SDK_NAME.okhttp"
        val SENTRY_REACTOR_SDK_NAME = "$SENTRY_JAVA_SDK_NAME.reactor"
        val SENTRY_KOTLIN_EXTENSIONS_SDK_NAME = "$SENTRY_JAVA_SDK_NAME.kotlin-extensions"
        val group = "io.sentry"
        val description = "SDK for sentry.io"
        val versionNameProp = "versionName"
    }

    object CompileOnly {
        private val nopenVersion = "1.0.1"

        val jetbrainsAnnotations = "org.jetbrains:annotations:23.0.0"
        val nopen = "com.jakewharton.nopen:nopen-annotations:$nopenVersion"
        val nopenChecker = "com.jakewharton.nopen:nopen-checker:$nopenVersion"
        val errorprone = "com.google.errorprone:error_prone_core:2.11.0"
        val errorProneNullAway = "com.uber.nullaway:nullaway:0.9.5"
    }

    object BuildScript {
        val androidLibs = setOf(
            "sentry-android-core",
            "sentry-android-ndk",
            "sentry-android-fragment",
            "sentry-android-navigation",
            "sentry-android-timber",
            "sentry-compose-android",
            "sentry-android-sqlite",
            "sentry-android-replay"
        )

        val androidXLibs = listOf(
            "androidx.core:core"
        )
    }
}<|MERGE_RESOLUTION|>--- conflicted
+++ resolved
@@ -259,11 +259,8 @@
         val SENTRY_OPENTELEMETRY_AGENT_SDK_NAME = "$SENTRY_JAVA_SDK_NAME.opentelemetry.agent"
         val SENTRY_OPENTELEMETRY_AGENTLESS_SDK_NAME = "$SENTRY_JAVA_SDK_NAME.opentelemetry.agentless"
         val SENTRY_OPENTELEMETRY_AGENTLESS_SPRING_SDK_NAME = "$SENTRY_JAVA_SDK_NAME.opentelemetry.agentless-spring"
-<<<<<<< HEAD
         val SENTRY_OPENTELEMETRY_AGENTCUSTOMIZATION_SDK_NAME = "$SENTRY_JAVA_SDK_NAME.opentelemetry.agentcustomization"
         val SENTRY_OPENFEIGN_SDK_NAME = "$SENTRY_JAVA_SDK_NAME.openfeign"
-=======
->>>>>>> 0a04d7fb
         val SENTRY_APOLLO3_SDK_NAME = "$SENTRY_JAVA_SDK_NAME.apollo3"
         val SENTRY_APOLLO4_SDK_NAME = "$SENTRY_JAVA_SDK_NAME.apollo4"
         val SENTRY_APOLLO_SDK_NAME = "$SENTRY_JAVA_SDK_NAME.apollo"
