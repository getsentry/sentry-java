
import java.math.BigDecimal

object Config {
    val AGP = System.getenv("VERSION_AGP") ?: "8.6.0"
    val kotlinVersion = "1.9.24"
    val kotlinStdLib = "stdlib-jdk8"

    val springBootVersion = "2.7.5"
    val springBoot3Version = "3.4.2"
    val kotlinCompatibleLanguageVersion = "1.6"

    // see https://www.jetbrains.com/help/kotlin-multiplatform-dev/compose-compatibility-and-versioning.html#kotlin-compatibility
    // see https://developer.android.com/jetpack/androidx/releases/compose-kotlin
    val composeVersion = "1.6.11"
    val androidComposeCompilerVersion = "1.5.14"

    object BuildPlugins {
        val androidGradle = "com.android.tools.build:gradle:$AGP"
        val kotlinGradlePlugin = "gradle-plugin"
        val buildConfig = "com.github.gmazzo.buildconfig"
        val buildConfigVersion = "3.0.3"
        val springBoot = "org.springframework.boot"
        val springDependencyManagement = "io.spring.dependency-management"
        val springDependencyManagementVersion = "1.0.11.RELEASE"
        val gretty = "org.gretty"
        val grettyVersion = "4.0.0"
        val gradleMavenPublishPlugin = "com.vanniktech.maven.publish"
        val gradleMavenPublishPluginVersion = "0.30.0"
        val dokkaPlugin = "org.jetbrains.dokka:dokka-gradle-plugin:2.0.0"
        val dokkaPluginAlias = "org.jetbrains.dokka"
        val dokkaPluginJavadocAlias = "org.jetbrains.dokka-javadoc"
        val composeGradlePlugin = "org.jetbrains.compose:compose-gradle-plugin:$composeVersion"
        val commonsCompressOverride = "org.apache.commons:commons-compress:1.25.0"
    }

    object Android {
        private val sdkVersion = 34

        val minSdkVersion = 21
        val targetSdkVersion = sdkVersion
        val compileSdkVersion = sdkVersion

        val abiFilters = listOf("x86", "armeabi-v7a", "x86_64", "arm64-v8a")

        fun shouldSkipDebugVariant(name: String?): Boolean {
            return System.getenv("CI")?.toBoolean() ?: false && name == "debug"
        }
    }

    object Libs {
        val okHttpVersion = "4.9.2"
        val appCompat = "androidx.appcompat:appcompat:1.3.0"
        val timber = "com.jakewharton.timber:timber:4.7.1"
        val okhttp = "com.squareup.okhttp3:okhttp:$okHttpVersion"
        val leakCanary = "com.squareup.leakcanary:leakcanary-android:2.14"
        val constraintLayout = "androidx.constraintlayout:constraintlayout:2.1.3"

        private val lifecycleVersion = "2.2.0"
        val lifecycleProcess = "androidx.lifecycle:lifecycle-process:$lifecycleVersion"
        val lifecycleCommonJava8 = "androidx.lifecycle:lifecycle-common-java8:$lifecycleVersion"
        val androidxCore = "androidx.core:core:1.3.2"
        val androidxSqlite = "androidx.sqlite:sqlite:2.3.1"
        val androidxRecylerView = "androidx.recyclerview:recyclerview:1.2.1"
        val androidxAnnotation = "androidx.annotation:annotation:1.9.1"

        val slf4jApi = "org.slf4j:slf4j-api:1.7.30"
        val slf4jApi2 = "org.slf4j:slf4j-api:2.0.5"
        val slf4jJdk14 = "org.slf4j:slf4j-jdk14:1.7.30"
        val logbackVersion = "1.2.9"
        val logbackClassic = "ch.qos.logback:logback-classic:$logbackVersion"
        val logbackCore = "ch.qos.logback:logback-core:$logbackVersion"

        val log4j2Version = "2.20.0"
        val log4j2Api = "org.apache.logging.log4j:log4j-api:$log4j2Version"
        val log4j2Core = "org.apache.logging.log4j:log4j-core:$log4j2Version"

        val jacksonDatabind = "com.fasterxml.jackson.core:jackson-databind:2.18.3"
        val jacksonKotlin = "com.fasterxml.jackson.module:jackson-module-kotlin:2.18.3"

        val springBootStarter = "org.springframework.boot:spring-boot-starter:$springBootVersion"
        val springBootStarterGraphql = "org.springframework.boot:spring-boot-starter-graphql:$springBootVersion"
        val springBootStarterQuartz = "org.springframework.boot:spring-boot-starter-quartz:$springBootVersion"
        val springBootStarterTest = "org.springframework.boot:spring-boot-starter-test:$springBootVersion"
        val springBootStarterWeb = "org.springframework.boot:spring-boot-starter-web:$springBootVersion"
        val springBootStarterWebsocket = "org.springframework.boot:spring-boot-starter-websocket:$springBootVersion"
        val springBootStarterWebflux = "org.springframework.boot:spring-boot-starter-webflux:$springBootVersion"
        val springBootStarterAop = "org.springframework.boot:spring-boot-starter-aop:$springBootVersion"
        val springBootStarterSecurity = "org.springframework.boot:spring-boot-starter-security:$springBootVersion"
        val springBootStarterJdbc = "org.springframework.boot:spring-boot-starter-jdbc:$springBootVersion"
        val springBootStarterActuator = "org.springframework.boot:spring-boot-starter-actuator:$springBootVersion"

        val springBoot3Starter = "org.springframework.boot:spring-boot-starter:$springBoot3Version"
        val springBoot3StarterGraphql = "org.springframework.boot:spring-boot-starter-graphql:$springBoot3Version"
        val springBoot3StarterQuartz = "org.springframework.boot:spring-boot-starter-quartz:$springBoot3Version"
        val springBoot3StarterTest = "org.springframework.boot:spring-boot-starter-test:$springBoot3Version"
        val springBoot3StarterWeb = "org.springframework.boot:spring-boot-starter-web:$springBoot3Version"
        val springBoot3StarterWebsocket = "org.springframework.boot:spring-boot-starter-websocket:$springBoot3Version"
        val springBoot3StarterWebflux = "org.springframework.boot:spring-boot-starter-webflux:$springBoot3Version"
        val springBoot3StarterAop = "org.springframework.boot:spring-boot-starter-aop:$springBoot3Version"
        val springBoot3StarterSecurity = "org.springframework.boot:spring-boot-starter-security:$springBoot3Version"
        val springBoot3StarterJdbc = "org.springframework.boot:spring-boot-starter-jdbc:$springBoot3Version"
        val springBoot3StarterActuator = "org.springframework.boot:spring-boot-starter-actuator:$springBoot3Version"
        val springBoot3StarterOpenTelemetry = "io.opentelemetry.instrumentation:opentelemetry-spring-boot-starter:${OpenTelemetry.otelInstrumentationVersion}"

        val springWeb = "org.springframework:spring-webmvc"
        val springWebflux = "org.springframework:spring-webflux"
        val springSecurityWeb = "org.springframework.security:spring-security-web"
        val springSecurityConfig = "org.springframework.security:spring-security-config"
        val springAop = "org.springframework:spring-aop"
        val aspectj = "org.aspectj:aspectjweaver"
        val servletApi = "javax.servlet:javax.servlet-api:3.1.0"
        val servletApiJakarta = "jakarta.servlet:jakarta.servlet-api:5.0.0"

        val apacheHttpClient = "org.apache.httpcomponents.client5:httpclient5:5.0.4"

        private val retrofit2Version = "2.9.0"
        private val retrofit2Group = "com.squareup.retrofit2"
        val retrofit2 = "$retrofit2Group:retrofit:$retrofit2Version"
        val retrofit2Gson = "$retrofit2Group:converter-gson:$retrofit2Version"

        val coroutinesCore = "org.jetbrains.kotlinx:kotlinx-coroutines-core:1.6.1"

        val fragment = "androidx.fragment:fragment-ktx:1.3.5"

        val reactorCore = "io.projectreactor:reactor-core:3.5.3"
        val contextPropagation = "io.micrometer:context-propagation:1.1.0"

        private val feignVersion = "11.6"
        val feignCore = "io.github.openfeign:feign-core:$feignVersion"
        val feignGson = "io.github.openfeign:feign-gson:$feignVersion"

        private val apolloVersion = "2.5.9"
        val apolloAndroid = "com.apollographql.apollo:apollo-runtime:$apolloVersion"
        val apolloCoroutines = "com.apollographql.apollo:apollo-coroutines-support:$apolloVersion"

        val p6spy = "p6spy:p6spy:3.9.1"

        val graphQlJava = "com.graphql-java:graphql-java:17.3"
        val graphQlJava22 = "com.graphql-java:graphql-java:22.1"

        val quartz = "org.quartz-scheduler:quartz:2.3.0"

        val kotlinReflect = "org.jetbrains.kotlin:kotlin-reflect"
        val kotlinStdLib = "org.jetbrains.kotlin:kotlin-stdlib"

        private val navigationVersion = "2.4.2"
        val navigationRuntime = "androidx.navigation:navigation-runtime:$navigationVersion"

        // compose deps
        val composeNavigation = "androidx.navigation:navigation-compose:$navigationVersion"
        val composeActivity = "androidx.activity:activity-compose:1.8.2"
        val composeFoundation = "androidx.compose.foundation:foundation:1.6.3"
        val composeUi = "androidx.compose.ui:ui:1.6.3"
        val composeFoundationLayout = "androidx.compose.foundation:foundation-layout:1.6.3"
        val composeMaterial = "androidx.compose.material3:material3:1.2.1"

        val composeUiReplay = "androidx.compose.ui:ui:1.5.0" // Note: don't change without testing forwards compatibility
        val composeCoil = "io.coil-kt:coil-compose:2.6.0"

        val apolloKotlin = "com.apollographql.apollo3:apollo-runtime:3.8.2"
        val apolloKotlin4 = "com.apollographql.apollo:apollo-runtime:4.1.1"

        val sentryNativeNdk = "io.sentry:sentry-native-ndk:0.8.1"

        object OpenTelemetry {
            val otelVersion = "1.44.1"
            val otelAlphaVersion = "$otelVersion-alpha"
            val otelInstrumentationVersion = "2.10.0"
            val otelInstrumentationAlphaVersion = "$otelInstrumentationVersion-alpha"
            val otelSemanticConvetionsVersion = "1.28.0-alpha" // check https://github.com/open-telemetry/opentelemetry-java-instrumentation/blob/main/dependencyManagement/build.gradle.kts#L49 for release version above to find a compatible version

            val otelSdk = "io.opentelemetry:opentelemetry-sdk:$otelVersion"
            val otelSemconv = "io.opentelemetry.semconv:opentelemetry-semconv:$otelSemanticConvetionsVersion"
            val otelSemconvIncubating = "io.opentelemetry.semconv:opentelemetry-semconv-incubating:$otelSemanticConvetionsVersion"
            val otelJavaAgent = "io.opentelemetry.javaagent:opentelemetry-javaagent:$otelInstrumentationVersion"
            val otelJavaAgentExtensionApi = "io.opentelemetry.javaagent:opentelemetry-javaagent-extension-api:$otelInstrumentationAlphaVersion"
            val otelJavaAgentTooling = "io.opentelemetry.javaagent:opentelemetry-javaagent-tooling:$otelInstrumentationAlphaVersion"
            val otelExtensionAutoconfigureSpi = "io.opentelemetry:opentelemetry-sdk-extension-autoconfigure-spi:$otelVersion"
            val otelExtensionAutoconfigure = "io.opentelemetry:opentelemetry-sdk-extension-autoconfigure:$otelVersion"
            val otelInstrumentationBom = "io.opentelemetry.instrumentation:opentelemetry-instrumentation-bom:$otelInstrumentationVersion"
        }
    }

    object AnnotationProcessors {
        val springBootAutoConfigure = "org.springframework.boot:spring-boot-autoconfigure-processor"
        val springBootConfiguration = "org.springframework.boot:spring-boot-configuration-processor"
    }

    object TestLibs {
        private val espressoVersion = "3.5.0"

        val androidJUnitRunner = "androidx.test.runner.AndroidJUnitRunner"
        val kotlinTestJunit = "org.jetbrains.kotlin:kotlin-test-junit:$kotlinVersion"
        val androidxCore = "androidx.test:core:1.6.1"
        val androidxRunner = "androidx.test:runner:1.6.2"
        val androidxTestCoreKtx = "androidx.test:core-ktx:1.6.1"
        val androidxTestRules = "androidx.test:rules:1.6.1"
        val espressoCore = "androidx.test.espresso:espresso-core:$espressoVersion"
        val espressoIdlingResource = "androidx.test.espresso:espresso-idling-resource:$espressoVersion"
        val androidxTestOrchestrator = "androidx.test:orchestrator:1.5.0"
        val androidxJunit = "androidx.test.ext:junit:1.1.5"
        val androidxCoreKtx = "androidx.core:core-ktx:1.7.0"
        val robolectric = "org.robolectric:robolectric:4.14"
        val mockitoKotlin = "org.mockito.kotlin:mockito-kotlin:4.1.0"
        val mockitoInline = "org.mockito:mockito-inline:4.8.0"
        val awaitility = "org.awaitility:awaitility-kotlin:4.1.1"
        val awaitility3 = "org.awaitility:awaitility-kotlin:3.1.6" // need this due to a conflict of awaitility4+ and espresso on hamcrest
        val mockWebserver = "com.squareup.okhttp3:mockwebserver:${Libs.okHttpVersion}"
        val jsonUnit = "net.javacrumbs.json-unit:json-unit:2.32.0"
        val hsqldb = "org.hsqldb:hsqldb:2.6.1"
        val javaFaker = "com.github.javafaker:javafaker:1.0.2"
        val msgpack = "org.msgpack:msgpack-core:0.9.8"
        val leakCanaryInstrumentation = "com.squareup.leakcanary:leakcanary-android-instrumentation:2.14"
<<<<<<< HEAD
        val composeUiTestJunit4 = "androidx.compose.ui:ui-test-junit4:$composeVersion"
=======
        val composeUiTestJunit4 = "androidx.compose.ui:ui-test-junit4:1.6.8"
>>>>>>> b5b9f8be
        val okio = "com.squareup.okio:okio:1.13.0"
    }

    object QualityPlugins {
        object Jacoco {
            val version = "0.8.7"

            // TODO [POTEL] add tests and restore
            val minimumCoverage = BigDecimal.valueOf(0.1)
        }
        val spotless = "com.diffplug.spotless"
        val spotlessVersion = "6.11.0"
        val errorProne = "net.ltgt.errorprone"
        val errorpronePlugin = "net.ltgt.gradle:gradle-errorprone-plugin:3.0.1"
        val gradleVersionsPlugin = "com.github.ben-manes:gradle-versions-plugin:0.42.0"
        val gradleVersions = "com.github.ben-manes.versions"
        val detekt = "io.gitlab.arturbosch.detekt"
        val detektVersion = "1.23.5"
        val detektPlugin = "io.gitlab.arturbosch.detekt"
        val binaryCompatibilityValidatorVersion = "0.13.0"
        val binaryCompatibilityValidatorPlugin = "org.jetbrains.kotlinx:binary-compatibility-validator:$binaryCompatibilityValidatorVersion"
        val binaryCompatibilityValidator = "org.jetbrains.kotlinx.binary-compatibility-validator"
        val jacocoAndroid = "com.mxalbert.gradle.jacoco-android"
        val jacocoAndroidVersion = "0.2.0"
        val kover = "org.jetbrains.kotlinx.kover"
        val koverVersion = "0.7.3"
    }

    object Sentry {
        val SENTRY_JAVA_SDK_NAME = "sentry.java"
        val SENTRY_ANDROID_SDK_NAME = "$SENTRY_JAVA_SDK_NAME.android"
        val SENTRY_TIMBER_SDK_NAME = "$SENTRY_ANDROID_SDK_NAME.timber"
        val SENTRY_LOGBACK_SDK_NAME = "$SENTRY_JAVA_SDK_NAME.logback"
        val SENTRY_JUL_SDK_NAME = "$SENTRY_JAVA_SDK_NAME.jul"
        val SENTRY_LOG4J2_SDK_NAME = "$SENTRY_JAVA_SDK_NAME.log4j2"
        val SENTRY_SPRING_SDK_NAME = "$SENTRY_JAVA_SDK_NAME.spring"
        val SENTRY_SPRING_JAKARTA_SDK_NAME = "$SENTRY_JAVA_SDK_NAME.spring.jakarta"
        val SENTRY_SPRING_BOOT_SDK_NAME = "$SENTRY_JAVA_SDK_NAME.spring-boot"
        val SENTRY_SPRING_BOOT_JAKARTA_SDK_NAME = "$SENTRY_JAVA_SDK_NAME.spring-boot.jakarta"
        val SENTRY_OPENTELEMETRY_AGENT_SDK_NAME = "$SENTRY_JAVA_SDK_NAME.opentelemetry.agent"
        val SENTRY_APOLLO3_SDK_NAME = "$SENTRY_JAVA_SDK_NAME.apollo3"
        val SENTRY_APOLLO4_SDK_NAME = "$SENTRY_JAVA_SDK_NAME.apollo4"
        val SENTRY_APOLLO_SDK_NAME = "$SENTRY_JAVA_SDK_NAME.apollo"
        val SENTRY_GRAPHQL_SDK_NAME = "$SENTRY_JAVA_SDK_NAME.graphql"
        val SENTRY_GRAPHQL22_SDK_NAME = "$SENTRY_JAVA_SDK_NAME.graphql22"
        val SENTRY_QUARTZ_SDK_NAME = "$SENTRY_JAVA_SDK_NAME.quartz"
        val SENTRY_JDBC_SDK_NAME = "$SENTRY_JAVA_SDK_NAME.jdbc"
        val SENTRY_SERVLET_SDK_NAME = "$SENTRY_JAVA_SDK_NAME.servlet"
        val SENTRY_SERVLET_JAKARTA_SDK_NAME = "$SENTRY_JAVA_SDK_NAME.servlet.jakarta"
        val SENTRY_COMPOSE_HELPER_SDK_NAME = "$SENTRY_JAVA_SDK_NAME.compose.helper"
        val SENTRY_OKHTTP_SDK_NAME = "$SENTRY_JAVA_SDK_NAME.okhttp"
        val SENTRY_REACTOR_SDK_NAME = "$SENTRY_JAVA_SDK_NAME.reactor"
        val group = "io.sentry"
        val description = "SDK for sentry.io"
        val versionNameProp = "versionName"
    }

    object CompileOnly {
        private val nopenVersion = "1.0.1"

        val jetbrainsAnnotations = "org.jetbrains:annotations:23.0.0"
        val nopen = "com.jakewharton.nopen:nopen-annotations:$nopenVersion"
        val nopenChecker = "com.jakewharton.nopen:nopen-checker:$nopenVersion"
        val errorprone = "com.google.errorprone:error_prone_core:2.11.0"
        val errorProneNullAway = "com.uber.nullaway:nullaway:0.9.5"
    }

    object BuildScript {
        val androidLibs = setOf(
            "sentry-android-core",
            "sentry-android-ndk",
            "sentry-android-fragment",
            "sentry-android-navigation",
            "sentry-android-timber",
            "sentry-compose-android",
            "sentry-android-sqlite",
            "sentry-android-replay"
        )

        val androidXLibs = listOf(
            "androidx.core:core"
        )
    }
}<|MERGE_RESOLUTION|>--- conflicted
+++ resolved
@@ -212,11 +212,7 @@
         val javaFaker = "com.github.javafaker:javafaker:1.0.2"
         val msgpack = "org.msgpack:msgpack-core:0.9.8"
         val leakCanaryInstrumentation = "com.squareup.leakcanary:leakcanary-android-instrumentation:2.14"
-<<<<<<< HEAD
-        val composeUiTestJunit4 = "androidx.compose.ui:ui-test-junit4:$composeVersion"
-=======
         val composeUiTestJunit4 = "androidx.compose.ui:ui-test-junit4:1.6.8"
->>>>>>> b5b9f8be
         val okio = "com.squareup.okio:okio:1.13.0"
     }
 
