import java.math.BigDecimal
import java.util.Locale

object Config {
    val kotlinVersion = "1.4.30"
    val kotlinStdLib = "stdlib-jdk8"

    val springBootVersion = "2.4.4"
    // Spring is currently not compatible with Kotlin 1.4
    val springKotlinCompatibleLanguageVersion = "1.3"

    object BuildPlugins {
        val androidGradle = "com.android.tools.build:gradle:4.2.1"
        val kotlinGradlePlugin = "gradle-plugin"
        val buildConfig = "com.github.gmazzo.buildconfig"
        val buildConfigVersion = "3.0.0"
        val springBoot = "org.springframework.boot"
        val springDependencyManagement = "io.spring.dependency-management"
        val springDependencyManagementVersion = "1.0.11.RELEASE"
        val gretty = "org.gretty"
        val grettyVersion = "3.0.4"
        val gradleMavenPublishPlugin = "com.vanniktech:gradle-maven-publish-plugin:0.15.1"
        val dokkaPlugin = "org.jetbrains.dokka:dokka-gradle-plugin:$kotlinVersion"

        fun shouldSignArtifacts(version: String): Boolean {
            return !(System.getenv("CI")?.toBoolean() ?: false) &&
                    !version.toUpperCase(Locale.ROOT).endsWith("SNAPSHOT")
        }
    }

    object Android {
        private val sdkVersion = 30

        val minSdkVersion = 14
        val minSdkVersionOkHttp = 21
        val minSdkVersionFragment = 21
        val minSdkVersionNdk = 16
        val targetSdkVersion = sdkVersion
        val compileSdkVersion = sdkVersion

        val abiFilters = listOf("x86", "armeabi-v7a", "x86_64", "arm64-v8a")
    }

    object Libs {
        val appCompat = "androidx.appcompat:appcompat:1.2.0"
        val timber = "com.jakewharton.timber:timber:4.7.1"
        val okhttpBom = "com.squareup.okhttp3:okhttp-bom:4.9.0"
        val okhttp = "com.squareup.okhttp3:okhttp"
        // only bump gson if https://github.com/google/gson/issues/1597 is fixed
        val gson = "com.google.code.gson:gson:2.8.5"
        val leakCanary = "com.squareup.leakcanary:leakcanary-android:2.6"

        private val lifecycleVersion = "2.2.0"
        val lifecycleProcess = "androidx.lifecycle:lifecycle-process:$lifecycleVersion"
        val lifecycleCommonJava8 = "androidx.lifecycle:lifecycle-common-java8:$lifecycleVersion"

        val slf4jApi = "org.slf4j:slf4j-api:1.7.30"
        val logbackVersion = "1.2.3"
        val logbackClassic = "ch.qos.logback:logback-classic:$logbackVersion"

        val log4j2Version = "2.13.3"
        val log4j2Api = "org.apache.logging.log4j:log4j-api:$log4j2Version"
        val log4j2Core = "org.apache.logging.log4j:log4j-core:$log4j2Version"

        val springBootStarter = "org.springframework.boot:spring-boot-starter:$springBootVersion"
        val springBootStarterTest = "org.springframework.boot:spring-boot-starter-test:$springBootVersion"
        val springBootStarterWeb = "org.springframework.boot:spring-boot-starter-web:$springBootVersion"
        val springBootStarterWebflux = "org.springframework.boot:spring-boot-starter-webflux:$springBootVersion"
        val springBootStarterAop = "org.springframework.boot:spring-boot-starter-aop:$springBootVersion"
        val springBootStarterSecurity = "org.springframework.boot:spring-boot-starter-security:$springBootVersion"

        val springWeb = "org.springframework:spring-webmvc"
        val springWebflux = "org.springframework:spring-webflux"
        val springSecurityWeb = "org.springframework.security:spring-security-web"
        val springSecurityConfig = "org.springframework.security:spring-security-config"
        val springAop = "org.springframework:spring-aop"
        val aspectj = "org.aspectj:aspectjweaver"
        val servletApi = "javax.servlet:javax.servlet-api"

        val apacheHttpClient = "org.apache.httpcomponents.client5:httpclient5:5.0.4"

        private val retrofit2Version = "2.9.0"
        private val retrofit2Group = "com.squareup.retrofit2"
        val retrofit2 = "$retrofit2Group:retrofit:$retrofit2Version"
        val retrofit2Gson = "$retrofit2Group:converter-gson:$retrofit2Version"

        val coroutinesCore = "org.jetbrains.kotlinx:kotlinx-coroutines-core:1.4.3"

<<<<<<< HEAD
        val reactorCore = "io.projectreactor:reactor-core:3.4.6"
=======
        val fragment = "androidx.fragment:fragment-ktx:1.3.4"
>>>>>>> 7cde581c
    }

    object AnnotationProcessors {
        val springBootAutoConfigure = "org.springframework.boot:spring-boot-autoconfigure-processor"
        val springBootConfiguration = "org.springframework.boot:spring-boot-configuration-processor"
    }

    object TestLibs {
        private val androidxTestVersion = "1.3.0"

        val kotlinTestJunit = "org.jetbrains.kotlin:kotlin-test-junit:$kotlinVersion"
        val androidxCore = "androidx.test:core:$androidxTestVersion"
        val androidxRunner = "androidx.test:runner:$androidxTestVersion"
        val androidxJunit = "androidx.test.ext:junit:1.1.2"
        val androidxCoreKtx = "androidx.core:core-ktx:1.3.2"
        val robolectric = "org.robolectric:robolectric:4.5.1"
        val mockitoKotlin = "com.nhaarman.mockitokotlin2:mockito-kotlin:2.2.0"
        val mockitoInline = "org.mockito:mockito-inline:3.10.0"
        val awaitility = "org.awaitility:awaitility-kotlin:4.1.0"
        val mockWebserver = "com.squareup.okhttp3:mockwebserver:4.9.0"
        // bumping to 2.26.0 breaks tests
        val jsonUnit = "net.javacrumbs.json-unit:json-unit:2.11.1"
    }

    object QualityPlugins {
        object Jacoco {
            val version = "0.8.6"
            val minimumCoverage = BigDecimal.valueOf(0.6)
        }
        val spotless = "com.diffplug.spotless"
        val spotlessVersion = "5.12.5"
        val errorProne = "net.ltgt.errorprone"
        val errorpronePlugin = "net.ltgt.gradle:gradle-errorprone-plugin:2.0.1"
        val gradleVersionsPlugin = "com.github.ben-manes:gradle-versions-plugin:0.39.0"
        val gradleVersions = "com.github.ben-manes.versions"
        val detekt = "io.gitlab.arturbosch.detekt"
        // use RC2 to drop jcenter because of kotlinx-html
        val detektVersion = "1.17.1"
        val detektPlugin = "io.gitlab.arturbosch.detekt"
        val binaryCompatibilityValidatorPlugin = "org.jetbrains.kotlinx:binary-compatibility-validator:0.5.0"
        val binaryCompatibilityValidator = "binary-compatibility-validator"
    }

    object Sentry {
        val SENTRY_JAVA_SDK_NAME = "sentry.java"
        val SENTRY_ANDROID_SDK_NAME = "$SENTRY_JAVA_SDK_NAME.android"
        val SENTRY_TIMBER_SDK_NAME = "$SENTRY_ANDROID_SDK_NAME.timber"
        val SENTRY_LOGBACK_SDK_NAME = "$SENTRY_JAVA_SDK_NAME.logback"
        val SENTRY_JUL_SDK_NAME = "$SENTRY_JAVA_SDK_NAME.jul"
        val SENTRY_LOG4J2_SDK_NAME = "$SENTRY_JAVA_SDK_NAME.log4j2"
        val SENTRY_SPRING_SDK_NAME = "$SENTRY_JAVA_SDK_NAME.spring"
        val SENTRY_SPRING_BOOT_SDK_NAME = "$SENTRY_JAVA_SDK_NAME.spring-boot"
        val group = "io.sentry"
        val description = "SDK for sentry.io"
        val versionNameProp = "versionName"
        val buildVersionCodeProp = "buildVersionCode"
    }

    object CompileOnly {
        private val nopenVersion = "1.0.1"

        val jetbrainsAnnotations = "org.jetbrains:annotations:21.0.1"
        val nopen = "com.jakewharton.nopen:nopen-annotations:$nopenVersion"
        val nopenChecker = "com.jakewharton.nopen:nopen-checker:$nopenVersion"
        val errorprone = "com.google.errorprone:error_prone_core:2.7.1"
        val errorProneJavac8 = "com.google.errorprone:javac:9+181-r4173-1"
        val errorProneNullAway = "com.uber.nullaway:nullaway:0.9.1"
    }

    object NativePlugins {
        val nativeBundlePlugin = "io.github.howardpang:androidNativeBundle:1.0.9"
        val nativeBundleExport = "com.ydq.android.gradle.native-aar.export"
    }
}<|MERGE_RESOLUTION|>--- conflicted
+++ resolved
@@ -86,11 +86,9 @@
 
         val coroutinesCore = "org.jetbrains.kotlinx:kotlinx-coroutines-core:1.4.3"
 
-<<<<<<< HEAD
+        val fragment = "androidx.fragment:fragment-ktx:1.3.4"
+
         val reactorCore = "io.projectreactor:reactor-core:3.4.6"
-=======
-        val fragment = "androidx.fragment:fragment-ktx:1.3.4"
->>>>>>> 7cde581c
     }
 
     object AnnotationProcessors {
