
import java.math.BigDecimal

object Config {
    val AGP = System.getenv("VERSION_AGP") ?: "8.6.0"
    val kotlinVersion = "1.9.24"
    val kotlinStdLib = "stdlib-jdk8"

    val springBootVersion = "2.7.5"
    val springBoot3Version = "3.4.2"
    val kotlinCompatibleLanguageVersion = "1.6"

    // see https://www.jetbrains.com/help/kotlin-multiplatform-dev/compose-compatibility-and-versioning.html#kotlin-compatibility
    // see https://developer.android.com/jetpack/androidx/releases/compose-kotlin
    val composeVersion = "1.6.11"
    val androidComposeCompilerVersion = "1.5.14"

    object BuildPlugins {
        val androidGradle = "com.android.tools.build:gradle:$AGP"
        val kotlinGradlePlugin = "gradle-plugin"
        val buildConfig = "com.github.gmazzo.buildconfig"
        val buildConfigVersion = "3.0.3"
        val springBoot = "org.springframework.boot"
        val springDependencyManagement = "io.spring.dependency-management"
        val springDependencyManagementVersion = "1.0.11.RELEASE"
        val gretty = "org.gretty"
        val grettyVersion = "4.0.0"
        val gradleMavenPublishPlugin = "com.vanniktech.maven.publish"
        val gradleMavenPublishPluginVersion = "0.30.0"
        val dokkaPlugin = "org.jetbrains.dokka:dokka-gradle-plugin:1.9.20"
        val dokkaPluginAlias = "org.jetbrains.dokka"
        val composeGradlePlugin = "org.jetbrains.compose:compose-gradle-plugin:$composeVersion"
        val commonsCompressOverride = "org.apache.commons:commons-compress:1.25.0"
    }

    object Android {
        private val sdkVersion = 34

        val minSdkVersion = 21
        val targetSdkVersion = sdkVersion
        val compileSdkVersion = sdkVersion

        val abiFilters = listOf("x86", "armeabi-v7a", "x86_64", "arm64-v8a")

        fun shouldSkipDebugVariant(name: String?): Boolean {
            return System.getenv("CI")?.toBoolean() ?: false && name == "debug"
        }
    }

    object Libs {
        val okHttpVersion = "4.9.2"
        val appCompat = "androidx.appcompat:appcompat:1.3.0"
        val timber = "com.jakewharton.timber:timber:4.7.1"
        val okhttp = "com.squareup.okhttp3:okhttp:$okHttpVersion"
        val leakCanary = "com.squareup.leakcanary:leakcanary-android:2.14"
        val constraintLayout = "androidx.constraintlayout:constraintlayout:2.1.3"

        private val lifecycleVersion = "2.2.0"
        val lifecycleProcess = "androidx.lifecycle:lifecycle-process:$lifecycleVersion"
        val lifecycleCommonJava8 = "androidx.lifecycle:lifecycle-common-java8:$lifecycleVersion"
        val androidxCore = "androidx.core:core:1.3.2"
        val androidxSqlite = "androidx.sqlite:sqlite:2.3.1"
        val androidxRecylerView = "androidx.recyclerview:recyclerview:1.2.1"
        val androidxAnnotation = "androidx.annotation:annotation:1.9.1"

        val slf4jApi = "org.slf4j:slf4j-api:1.7.30"
        val slf4jApi2 = "org.slf4j:slf4j-api:2.0.5"
        val slf4jJdk14 = "org.slf4j:slf4j-jdk14:1.7.30"
        val logbackVersion = "1.2.9"
        val logbackClassic = "ch.qos.logback:logback-classic:$logbackVersion"

        val log4j2Version = "2.20.0"
        val log4j2Api = "org.apache.logging.log4j:log4j-api:$log4j2Version"
        val log4j2Core = "org.apache.logging.log4j:log4j-core:$log4j2Version"

        val jacksonDatabind = "com.fasterxml.jackson.core:jackson-databind"

        val springBootStarter = "org.springframework.boot:spring-boot-starter:$springBootVersion"
        val springBootStarterGraphql = "org.springframework.boot:spring-boot-starter-graphql:$springBootVersion"
        val springBootStarterQuartz = "org.springframework.boot:spring-boot-starter-quartz:$springBootVersion"
        val springBootStarterTest = "org.springframework.boot:spring-boot-starter-test:$springBootVersion"
        val springBootStarterWeb = "org.springframework.boot:spring-boot-starter-web:$springBootVersion"
        val springBootStarterWebsocket = "org.springframework.boot:spring-boot-starter-websocket:$springBootVersion"
        val springBootStarterWebflux = "org.springframework.boot:spring-boot-starter-webflux:$springBootVersion"
        val springBootStarterAop = "org.springframework.boot:spring-boot-starter-aop:$springBootVersion"
        val springBootStarterSecurity = "org.springframework.boot:spring-boot-starter-security:$springBootVersion"
        val springBootStarterJdbc = "org.springframework.boot:spring-boot-starter-jdbc:$springBootVersion"
        val springBootStarterActuator = "org.springframework.boot:spring-boot-starter-actuator:$springBootVersion"

        val springBoot3Starter = "org.springframework.boot:spring-boot-starter:$springBoot3Version"
        val springBoot3StarterGraphql = "org.springframework.boot:spring-boot-starter-graphql:$springBoot3Version"
        val springBoot3StarterQuartz = "org.springframework.boot:spring-boot-starter-quartz:$springBoot3Version"
        val springBoot3StarterTest = "org.springframework.boot:spring-boot-starter-test:$springBoot3Version"
        val springBoot3StarterWeb = "org.springframework.boot:spring-boot-starter-web:$springBoot3Version"
        val springBoot3StarterWebsocket = "org.springframework.boot:spring-boot-starter-websocket:$springBoot3Version"
        val springBoot3StarterWebflux = "org.springframework.boot:spring-boot-starter-webflux:$springBoot3Version"
        val springBoot3StarterAop = "org.springframework.boot:spring-boot-starter-aop:$springBoot3Version"
        val springBoot3StarterSecurity = "org.springframework.boot:spring-boot-starter-security:$springBoot3Version"
        val springBoot3StarterJdbc = "org.springframework.boot:spring-boot-starter-jdbc:$springBoot3Version"
        val springBoot3StarterActuator = "org.springframework.boot:spring-boot-starter-actuator:$springBoot3Version"
        val springBoot3StarterOpenTelemetry = "io.opentelemetry.instrumentation:opentelemetry-spring-boot-starter:${OpenTelemetry.otelInstrumentationVersion}"

        val springWeb = "org.springframework:spring-webmvc"
        val springWebflux = "org.springframework:spring-webflux"
        val springSecurityWeb = "org.springframework.security:spring-security-web"
        val springSecurityConfig = "org.springframework.security:spring-security-config"
        val springAop = "org.springframework:spring-aop"
        val aspectj = "org.aspectj:aspectjweaver"
        val servletApi = "javax.servlet:javax.servlet-api:3.1.0"
        val servletApiJakarta = "jakarta.servlet:jakarta.servlet-api:5.0.0"

        val apacheHttpClient = "org.apache.httpcomponents.client5:httpclient5:5.0.4"

        private val retrofit2Version = "2.9.0"
        private val retrofit2Group = "com.squareup.retrofit2"
        val retrofit2 = "$retrofit2Group:retrofit:$retrofit2Version"
        val retrofit2Gson = "$retrofit2Group:converter-gson:$retrofit2Version"

        val coroutinesCore = "org.jetbrains.kotlinx:kotlinx-coroutines-core:1.6.1"

        val fragment = "androidx.fragment:fragment-ktx:1.3.5"

        val reactorCore = "io.projectreactor:reactor-core:3.5.3"
        val contextPropagation = "io.micrometer:context-propagation:1.1.0"

        private val feignVersion = "11.6"
        val feignCore = "io.github.openfeign:feign-core:$feignVersion"
        val feignGson = "io.github.openfeign:feign-gson:$feignVersion"

        private val apolloVersion = "2.5.9"
        val apolloAndroid = "com.apollographql.apollo:apollo-runtime:$apolloVersion"
        val apolloCoroutines = "com.apollographql.apollo:apollo-coroutines-support:$apolloVersion"

        val p6spy = "p6spy:p6spy:3.9.1"

        val graphQlJava = "com.graphql-java:graphql-java:17.3"
        val graphQlJava22 = "com.graphql-java:graphql-java:22.1"

        val quartz = "org.quartz-scheduler:quartz:2.3.0"

        val kotlinReflect = "org.jetbrains.kotlin:kotlin-reflect"
        val kotlinStdLib = "org.jetbrains.kotlin:kotlin-stdlib"

        private val navigationVersion = "2.4.2"
        val navigationRuntime = "androidx.navigation:navigation-runtime:$navigationVersion"

        // compose deps
        val composeNavigation = "androidx.navigation:navigation-compose:$navigationVersion"
        val composeActivity = "androidx.activity:activity-compose:1.8.2"
        val composeFoundation = "androidx.compose.foundation:foundation:1.6.3"
        val composeUi = "androidx.compose.ui:ui:1.6.3"
        val composeFoundationLayout = "androidx.compose.foundation:foundation-layout:1.6.3"
        val composeMaterial = "androidx.compose.material3:material3:1.2.1"

        val composeUiReplay = "androidx.compose.ui:ui:1.5.0" // Note: don't change without testing forwards compatibility
        val composeCoil = "io.coil-kt:coil-compose:2.6.0"

        val apolloKotlin = "com.apollographql.apollo3:apollo-runtime:3.8.2"

        val sentryNativeNdk = "io.sentry:sentry-native-ndk:0.7.20"

        object OpenTelemetry {
            val otelVersion = "1.44.1"
            val otelAlphaVersion = "$otelVersion-alpha"
            val otelInstrumentationVersion = "2.10.0"
            val otelInstrumentationAlphaVersion = "$otelInstrumentationVersion-alpha"
            val otelSemanticConvetionsVersion = "1.28.0-alpha" // check https://github.com/open-telemetry/opentelemetry-java-instrumentation/blob/main/dependencyManagement/build.gradle.kts#L49 for release version above to find a compatible version

            val otelSdk = "io.opentelemetry:opentelemetry-sdk:$otelVersion"
            val otelSemconv = "io.opentelemetry.semconv:opentelemetry-semconv:$otelSemanticConvetionsVersion"
            val otelSemconvIncubating = "io.opentelemetry.semconv:opentelemetry-semconv-incubating:$otelSemanticConvetionsVersion"
            val otelJavaAgent = "io.opentelemetry.javaagent:opentelemetry-javaagent:$otelInstrumentationVersion"
            val otelJavaAgentExtensionApi = "io.opentelemetry.javaagent:opentelemetry-javaagent-extension-api:$otelInstrumentationAlphaVersion"
            val otelJavaAgentTooling = "io.opentelemetry.javaagent:opentelemetry-javaagent-tooling:$otelInstrumentationAlphaVersion"
            val otelExtensionAutoconfigureSpi = "io.opentelemetry:opentelemetry-sdk-extension-autoconfigure-spi:$otelVersion"
            val otelExtensionAutoconfigure = "io.opentelemetry:opentelemetry-sdk-extension-autoconfigure:$otelVersion"
            val otelInstrumentationBom = "io.opentelemetry.instrumentation:opentelemetry-instrumentation-bom:$otelInstrumentationVersion"
        }
    }

    object AnnotationProcessors {
        val springBootAutoConfigure = "org.springframework.boot:spring-boot-autoconfigure-processor"
        val springBootConfiguration = "org.springframework.boot:spring-boot-configuration-processor"
    }

    object TestLibs {
        private val espressoVersion = "3.5.0"

        val androidJUnitRunner = "androidx.test.runner.AndroidJUnitRunner"
        val kotlinTestJunit = "org.jetbrains.kotlin:kotlin-test-junit:$kotlinVersion"
        val androidxCore = "androidx.test:core:1.6.1"
        val androidxRunner = "androidx.test:runner:1.6.2"
        val androidxTestCoreKtx = "androidx.test:core-ktx:1.6.1"
        val androidxTestRules = "androidx.test:rules:1.6.1"
        val espressoCore = "androidx.test.espresso:espresso-core:$espressoVersion"
        val espressoIdlingResource = "androidx.test.espresso:espresso-idling-resource:$espressoVersion"
        val androidxTestOrchestrator = "androidx.test:orchestrator:1.5.0"
        val androidxJunit = "androidx.test.ext:junit:1.1.5"
        val androidxCoreKtx = "androidx.core:core-ktx:1.7.0"
        val robolectric = "org.robolectric:robolectric:4.14"
        val mockitoKotlin = "org.mockito.kotlin:mockito-kotlin:4.1.0"
        val mockitoInline = "org.mockito:mockito-inline:4.8.0"
        val awaitility = "org.awaitility:awaitility-kotlin:4.1.1"
        val awaitility3 = "org.awaitility:awaitility-kotlin:3.1.6" // need this due to a conflict of awaitility4+ and espresso on hamcrest
        val mockWebserver = "com.squareup.okhttp3:mockwebserver:${Libs.okHttpVersion}"
        val jsonUnit = "net.javacrumbs.json-unit:json-unit:2.32.0"
        val hsqldb = "org.hsqldb:hsqldb:2.6.1"
        val javaFaker = "com.github.javafaker:javafaker:1.0.2"
        val msgpack = "org.msgpack:msgpack-core:0.9.8"
        val leakCanaryInstrumentation = "com.squareup.leakcanary:leakcanary-android-instrumentation:2.14"
<<<<<<< HEAD
        val kotlinxSerializationJson = "org.jetbrains.kotlinx:kotlinx-serialization-json:1.2.1"
        val pluginSerializationVersion = "1.5.0"
        val logbackClassic = "ch.qos.logback:logback-classic:1.4.14"
        val ktorVersion = "2.3.12"
=======
        val composeUiTestJunit4 = "androidx.compose.ui:ui-test-junit4:1.6.8"
>>>>>>> f4162ef9
    }

    object QualityPlugins {
        object Jacoco {
            val version = "0.8.7"

            // TODO [POTEL] add tests and restore
            val minimumCoverage = BigDecimal.valueOf(0.1)
        }
        val spotless = "com.diffplug.spotless"
        val spotlessVersion = "6.11.0"
        val errorProne = "net.ltgt.errorprone"
        val errorpronePlugin = "net.ltgt.gradle:gradle-errorprone-plugin:3.0.1"
        val gradleVersionsPlugin = "com.github.ben-manes:gradle-versions-plugin:0.42.0"
        val gradleVersions = "com.github.ben-manes.versions"
        val detekt = "io.gitlab.arturbosch.detekt"
        val detektVersion = "1.23.5"
        val detektPlugin = "io.gitlab.arturbosch.detekt"
        val binaryCompatibilityValidatorVersion = "0.13.0"
        val binaryCompatibilityValidatorPlugin = "org.jetbrains.kotlinx:binary-compatibility-validator:$binaryCompatibilityValidatorVersion"
        val binaryCompatibilityValidator = "org.jetbrains.kotlinx.binary-compatibility-validator"
        val jacocoAndroid = "com.mxalbert.gradle.jacoco-android"
        val jacocoAndroidVersion = "0.2.0"
        val kover = "org.jetbrains.kotlinx.kover"
        val koverVersion = "0.7.3"
    }

    object Sentry {
        val SENTRY_JAVA_SDK_NAME = "sentry.java"
        val SENTRY_ANDROID_SDK_NAME = "$SENTRY_JAVA_SDK_NAME.android"
        val SENTRY_TIMBER_SDK_NAME = "$SENTRY_ANDROID_SDK_NAME.timber"
        val SENTRY_LOGBACK_SDK_NAME = "$SENTRY_JAVA_SDK_NAME.logback"
        val SENTRY_JUL_SDK_NAME = "$SENTRY_JAVA_SDK_NAME.jul"
        val SENTRY_LOG4J2_SDK_NAME = "$SENTRY_JAVA_SDK_NAME.log4j2"
        val SENTRY_SPRING_SDK_NAME = "$SENTRY_JAVA_SDK_NAME.spring"
        val SENTRY_SPRING_JAKARTA_SDK_NAME = "$SENTRY_JAVA_SDK_NAME.spring.jakarta"
        val SENTRY_SPRING_BOOT_SDK_NAME = "$SENTRY_JAVA_SDK_NAME.spring-boot"
        val SENTRY_SPRING_BOOT_JAKARTA_SDK_NAME = "$SENTRY_JAVA_SDK_NAME.spring-boot.jakarta"
        val SENTRY_OPENTELEMETRY_AGENT_SDK_NAME = "$SENTRY_JAVA_SDK_NAME.opentelemetry.agent"
        val SENTRY_APOLLO3_SDK_NAME = "$SENTRY_JAVA_SDK_NAME.apollo3"
        val SENTRY_APOLLO_SDK_NAME = "$SENTRY_JAVA_SDK_NAME.apollo"
        val SENTRY_GRAPHQL_SDK_NAME = "$SENTRY_JAVA_SDK_NAME.graphql"
        val SENTRY_GRAPHQL22_SDK_NAME = "$SENTRY_JAVA_SDK_NAME.graphql22"
        val SENTRY_QUARTZ_SDK_NAME = "$SENTRY_JAVA_SDK_NAME.quartz"
        val SENTRY_JDBC_SDK_NAME = "$SENTRY_JAVA_SDK_NAME.jdbc"
        val SENTRY_SERVLET_SDK_NAME = "$SENTRY_JAVA_SDK_NAME.servlet"
        val SENTRY_SERVLET_JAKARTA_SDK_NAME = "$SENTRY_JAVA_SDK_NAME.servlet.jakarta"
        val SENTRY_COMPOSE_HELPER_SDK_NAME = "$SENTRY_JAVA_SDK_NAME.compose.helper"
        val SENTRY_OKHTTP_SDK_NAME = "$SENTRY_JAVA_SDK_NAME.okhttp"
        val group = "io.sentry"
        val description = "SDK for sentry.io"
        val versionNameProp = "versionName"
    }

    object CompileOnly {
        private val nopenVersion = "1.0.1"

        val jetbrainsAnnotations = "org.jetbrains:annotations:23.0.0"
        val nopen = "com.jakewharton.nopen:nopen-annotations:$nopenVersion"
        val nopenChecker = "com.jakewharton.nopen:nopen-checker:$nopenVersion"
        val errorprone = "com.google.errorprone:error_prone_core:2.11.0"
        val errorProneNullAway = "com.uber.nullaway:nullaway:0.9.5"
    }
}<|MERGE_RESOLUTION|>--- conflicted
+++ resolved
@@ -208,14 +208,11 @@
         val javaFaker = "com.github.javafaker:javafaker:1.0.2"
         val msgpack = "org.msgpack:msgpack-core:0.9.8"
         val leakCanaryInstrumentation = "com.squareup.leakcanary:leakcanary-android-instrumentation:2.14"
-<<<<<<< HEAD
         val kotlinxSerializationJson = "org.jetbrains.kotlinx:kotlinx-serialization-json:1.2.1"
         val pluginSerializationVersion = "1.5.0"
         val logbackClassic = "ch.qos.logback:logback-classic:1.4.14"
         val ktorVersion = "2.3.12"
-=======
         val composeUiTestJunit4 = "androidx.compose.ui:ui-test-junit4:1.6.8"
->>>>>>> f4162ef9
     }
 
     object QualityPlugins {
