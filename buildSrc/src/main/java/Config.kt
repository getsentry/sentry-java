--- conflicted
+++ resolved
@@ -33,15 +33,7 @@
     object Android {
         private val sdkVersion = 34
 
-<<<<<<< HEAD
-        val minSdkVersion = 19
-        val minSdkVersionOkHttp = 21
-        val minSdkVersionReplay = 19
-        val minSdkVersionNdk = 19
-        val minSdkVersionCompose = 21
-=======
         val minSdkVersion = 21
->>>>>>> 5c3a5c6d
         val targetSdkVersion = sdkVersion
         val compileSdkVersion = sdkVersion
 
@@ -157,11 +149,7 @@
         val composeUiReplay = "androidx.compose.ui:ui:1.5.0" // Note: don't change without testing forwards compatibility
         val composeFoundationLayout = "androidx.compose.foundation:foundation-layout:$composeVersion"
         val composeMaterial = "androidx.compose.material3:material3:1.0.0-alpha13"
-<<<<<<< HEAD
-        val composeCoil = "io.coil-kt:coil-compose:2.6.0"
-=======
         val composeCoil = "io.coil-kt:coil-compose:2.0.0"
->>>>>>> 5c3a5c6d
 
         val apolloKotlin = "com.apollographql.apollo3:apollo-runtime:3.8.2"
 
