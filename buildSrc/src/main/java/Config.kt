--- conflicted
+++ resolved
@@ -133,10 +133,7 @@
         val apolloKotlin = "com.apollographql.apollo3:apollo-runtime:3.3.0"
 
         val otelVersion = "1.19.0"
-<<<<<<< HEAD
         val otelAlphaVersion = "1.19.0-alpha"
-=======
->>>>>>> 6b344be0
         val otelJavaagentVersion = "1.19.2"
         val otelJavaagentAlphaVersion = "1.19.2-alpha"
     }
