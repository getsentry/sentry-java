package io.sentry

import io.sentry.SendCachedEnvelopeFireAndForgetIntegration.SendFireAndForget
import io.sentry.protocol.SdkVersion
import io.sentry.test.ImmediateExecutorService
<<<<<<< HEAD
import io.sentry.transport.RateLimiter
=======
>>>>>>> e6ffd7b0
import org.mockito.kotlin.any
import org.mockito.kotlin.eq
import org.mockito.kotlin.mock
import org.mockito.kotlin.never
<<<<<<< HEAD
import org.mockito.kotlin.times
=======
>>>>>>> e6ffd7b0
import org.mockito.kotlin.verify
import org.mockito.kotlin.whenever
import kotlin.test.Test
import kotlin.test.assertFalse
import kotlin.test.assertNotNull
import kotlin.test.assertTrue

class SendCachedEnvelopeFireAndForgetIntegrationTest {
    private class Fixture {
        var hub: IHub = mock()
        var logger: ILogger = mock()
        var options = SentryOptions()
        val sender = mock<SendFireAndForget>()
        var callback = mock<CustomFactory>().apply {
            whenever(hasValidPath(any(), any())).thenCallRealMethod()
            whenever(create(any(), any())).thenReturn(sender)
        }

        init {
            options.setDebug(true)
            options.setLogger(logger)
            options.sdkVersion = SdkVersion("test", "1.2.3")
        }

        fun getSut(useImmediateExecutor: Boolean = true): SendCachedEnvelopeFireAndForgetIntegration {
            if (useImmediateExecutor) {
                options.executorService = ImmediateExecutorService()
            }
            return SendCachedEnvelopeFireAndForgetIntegration(callback)
        }
    }

    private val fixture = Fixture()

    @Test
    fun `when cacheDirPath returns null, register logs and exit`() {
        fixture.options.cacheDirPath = null
        val sut = fixture.getSut()
        sut.register(fixture.hub, fixture.options)
        verify(fixture.logger).log(eq(SentryLevel.ERROR), eq("No cache dir path is defined in options."))
        verify(fixture.sender, never()).send()
    }

    @Test
    fun `path is invalid if it is null`() {
        fixture.getSut()
        assertFalse(fixture.callback.hasValidPath(null, fixture.logger))
    }

    @Test
    fun `path is invalid if it is empty`() {
        fixture.getSut()
        assertFalse(fixture.callback.hasValidPath("", fixture.logger))
    }

    @Test
    fun `path is valid if not null or empty`() {
        fixture.getSut()
        assertTrue(fixture.callback.hasValidPath("cache", fixture.logger))
    }

    @Test
    fun `when Factory returns null, register logs and exit`() {
        val sut = SendCachedEnvelopeFireAndForgetIntegration(CustomFactory())
        fixture.options.cacheDirPath = "abc"
        fixture.options.executorService = ImmediateExecutorService()
        sut.register(fixture.hub, fixture.options)
        verify(fixture.logger).log(eq(SentryLevel.ERROR), eq("SendFireAndForget factory is null."))
        verify(fixture.sender, never()).send()
    }

    @Test
    fun `sets SDKVersion Info`() {
        fixture.options.cacheDirPath = "cache"
        whenever(fixture.callback.create(any(), any())).thenReturn(
            mock()
        )
        val sut = fixture.getSut()
        sut.register(fixture.hub, fixture.options)
        assertNotNull(fixture.options.sdkVersion)
        assert(fixture.options.sdkVersion!!.integrationSet.contains("SendCachedEnvelopeFireAndForget"))
    }

    @Test
    fun `register does not throw on executor shut down`() {
        fixture.options.cacheDirPath = "cache"
        fixture.options.executorService.close(0)
        whenever(fixture.callback.create(any(), any())).thenReturn(mock())
        val sut = fixture.getSut(useImmediateExecutor = false)
        sut.register(fixture.hub, fixture.options)
        verify(fixture.logger).log(eq(SentryLevel.ERROR), eq("Failed to call the executor. Cached events will not be sent. Did you call Sentry.close()?"), any())
    }

    @Test
<<<<<<< HEAD
    fun `registers for network connection changes`() {
        val connectionStatusProvider = mock<IConnectionStatusProvider>()
        fixture.options.connectionStatusProvider = connectionStatusProvider
        fixture.options.cacheDirPath = "cache"

        val sut = fixture.getSut()
        sut.register(fixture.hub, fixture.options)
        verify(connectionStatusProvider).addConnectionStatusObserver(any())
    }

    @Test
    fun `when theres no network connection does nothing`() {
        val connectionStatusProvider = mock<IConnectionStatusProvider>()
        whenever(connectionStatusProvider.connectionStatus).thenReturn(
            IConnectionStatusProvider.ConnectionStatus.DISCONNECTED
        )
        fixture.options.connectionStatusProvider = connectionStatusProvider
        fixture.options.cacheDirPath = "cache"

        val sut = fixture.getSut()
        sut.register(fixture.hub, fixture.options)

        sut.register(fixture.hub, fixture.options)
        verify(fixture.sender, never()).send()
    }

    @Test
    fun `when the network is not disconnected the factory is initialized`() {
        val connectionStatusProvider = mock<IConnectionStatusProvider>()
        whenever(connectionStatusProvider.connectionStatus).thenReturn(
            IConnectionStatusProvider.ConnectionStatus.UNKNOWN
        )
        fixture.options.connectionStatusProvider = connectionStatusProvider
        fixture.options.cacheDirPath = "cache"

        val sut = fixture.getSut()
        sut.register(fixture.hub, fixture.options)

        verify(fixture.sender).send()
    }

    @Test
    fun `whenever network connection status changes, retries sending for relevant statuses`() {
        val connectionStatusProvider = mock<IConnectionStatusProvider>()
        whenever(connectionStatusProvider.connectionStatus).thenReturn(
            IConnectionStatusProvider.ConnectionStatus.DISCONNECTED
        )
        fixture.options.connectionStatusProvider = connectionStatusProvider
        fixture.options.cacheDirPath = "cache"

        val sut = fixture.getSut()
        sut.register(fixture.hub, fixture.options)

        // when there's no connection no factory create call should be done
        verify(fixture.sender, never()).send()

        // but for any other status processing should be triggered
        // CONNECTED
        whenever(connectionStatusProvider.connectionStatus).thenReturn(IConnectionStatusProvider.ConnectionStatus.CONNECTED)
        sut.onConnectionStatusChanged(IConnectionStatusProvider.ConnectionStatus.CONNECTED)
        verify(fixture.sender).send()

        // UNKNOWN
        whenever(connectionStatusProvider.connectionStatus).thenReturn(IConnectionStatusProvider.ConnectionStatus.UNKNOWN)
        sut.onConnectionStatusChanged(IConnectionStatusProvider.ConnectionStatus.UNKNOWN)
        verify(fixture.sender, times(2)).send()

        // NO_PERMISSION
        whenever(connectionStatusProvider.connectionStatus).thenReturn(IConnectionStatusProvider.ConnectionStatus.NO_PERMISSION)
        sut.onConnectionStatusChanged(IConnectionStatusProvider.ConnectionStatus.NO_PERMISSION)
        verify(fixture.sender, times(3)).send()
    }

    @Test
    fun `when rate limiter is active, does not send envelopes`() {
        val sut = fixture.getSut()
        val rateLimiter = mock<RateLimiter> {
            whenever(mock.isActiveForCategory(any())).thenReturn(true)
        }
        whenever(fixture.hub.rateLimiter).thenReturn(rateLimiter)

        sut.register(fixture.hub, fixture.options)

        // no factory call should be done if there's rate limiting active
        verify(fixture.sender, never()).send()
=======
    fun `register runs on executor service`() {
        fixture.options.executorService = ImmediateExecutorService()
        fixture.options.cacheDirPath = "cache"
        val sut = fixture.getSut()
        sut.register(fixture.hub, fixture.options)
        verify(fixture.callback).create(eq(fixture.hub), eq(fixture.options))
    }

    @Test
    fun `does not register on fake executor service`() {
        fixture.options.executorService = mock()
        fixture.options.cacheDirPath = "cache"
        val sut = fixture.getSut()
        sut.register(fixture.hub, fixture.options)
        verify(fixture.callback, never()).create(any(), any())
>>>>>>> e6ffd7b0
    }

    private class CustomFactory : SendCachedEnvelopeFireAndForgetIntegration.SendFireAndForgetFactory {
        override fun create(hub: IHub, options: SentryOptions): SendCachedEnvelopeFireAndForgetIntegration.SendFireAndForget? {
            return null
        }
    }
}<|MERGE_RESOLUTION|>--- conflicted
+++ resolved
@@ -3,18 +3,12 @@
 import io.sentry.SendCachedEnvelopeFireAndForgetIntegration.SendFireAndForget
 import io.sentry.protocol.SdkVersion
 import io.sentry.test.ImmediateExecutorService
-<<<<<<< HEAD
 import io.sentry.transport.RateLimiter
-=======
->>>>>>> e6ffd7b0
 import org.mockito.kotlin.any
 import org.mockito.kotlin.eq
 import org.mockito.kotlin.mock
 import org.mockito.kotlin.never
-<<<<<<< HEAD
 import org.mockito.kotlin.times
-=======
->>>>>>> e6ffd7b0
 import org.mockito.kotlin.verify
 import org.mockito.kotlin.whenever
 import kotlin.test.Test
@@ -109,7 +103,6 @@
     }
 
     @Test
-<<<<<<< HEAD
     fun `registers for network connection changes`() {
         val connectionStatusProvider = mock<IConnectionStatusProvider>()
         fixture.options.connectionStatusProvider = connectionStatusProvider
@@ -195,7 +188,9 @@
 
         // no factory call should be done if there's rate limiting active
         verify(fixture.sender, never()).send()
-=======
+    }
+
+    @Test
     fun `register runs on executor service`() {
         fixture.options.executorService = ImmediateExecutorService()
         fixture.options.cacheDirPath = "cache"
@@ -211,7 +206,6 @@
         val sut = fixture.getSut()
         sut.register(fixture.hub, fixture.options)
         verify(fixture.callback, never()).create(any(), any())
->>>>>>> e6ffd7b0
     }
 
     private class CustomFactory : SendCachedEnvelopeFireAndForgetIntegration.SendFireAndForgetFactory {
