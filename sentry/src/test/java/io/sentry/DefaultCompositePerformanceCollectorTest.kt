--- conflicted
+++ resolved
@@ -42,62 +42,8 @@
       object : IPerformanceSnapshotCollector {
         override fun setup() {}
 
-<<<<<<< HEAD
-    private val className = "io.sentry.DefaultCompositePerformanceCollector"
-    private val ctorTypes: Array<Class<*>> = arrayOf(SentryOptions::class.java)
-    private val fixture = Fixture()
-    private val threadChecker = ThreadChecker.getInstance()
-
-    private class Fixture {
-        lateinit var transaction1: ITransaction
-        lateinit var transaction2: ITransaction
-        val id1 = "id1"
-        val scopes: IScopes = mock()
-        val options = SentryOptions()
-        var mockTimer: Timer? = null
-        val deferredExecutorService = DeferredExecutorService()
-
-        val mockCpuCollector: IPerformanceSnapshotCollector = object :
-            IPerformanceSnapshotCollector {
-            override fun setup() {}
-            override fun collect(performanceCollectionData: PerformanceCollectionData) {
-                performanceCollectionData.cpuUsagePercentage = 1.0
-            }
-        }
-
-        init {
-            whenever(scopes.options).thenReturn(options)
-        }
-
-        fun getSut(memoryCollector: IPerformanceSnapshotCollector? = JavaMemoryCollector(), cpuCollector: IPerformanceSnapshotCollector? = mockCpuCollector, executorService: ISentryExecutorService = deferredExecutorService): CompositePerformanceCollector {
-            options.dsn = "https://key@sentry.io/proj"
-            options.executorService = executorService
-            if (cpuCollector != null) {
-                options.addPerformanceCollector(cpuCollector)
-            }
-            if (memoryCollector != null) {
-                options.addPerformanceCollector(memoryCollector)
-            }
-            transaction1 = SentryTracer(TransactionContext("", ""), scopes)
-            transaction2 = SentryTracer(TransactionContext("", ""), scopes)
-            val collector = DefaultCompositePerformanceCollector(options)
-            val timer: Timer = collector.getProperty("timer") ?: Timer(true)
-            mockTimer = spy(timer)
-            collector.injectForField("timer", mockTimer)
-            return collector
-        }
-    }
-
-    @Test
-    fun `when null param is provided, invalid argument is thrown`() {
-        val ctor = className.getCtor(ctorTypes)
-
-        assertFailsWith<IllegalArgumentException> {
-            ctor.newInstance(arrayOf<Any?>(null))
-=======
         override fun collect(performanceCollectionData: PerformanceCollectionData) {
-          performanceCollectionData.addCpuData(mock())
->>>>>>> 736a33bf
+          performanceCollectionData.cpuUsagePercentage = 1.0
         }
       }
 
@@ -228,20 +174,12 @@
     assertNotNull(data1)
     assertNotNull(data2)
     assertNotNull(data3)
-    val memoryData1 = data1.map { it.memoryData }
-    val cpuData1 = data1.map { it.cpuData }
-    val memoryData2 = data2.map { it.memoryData }
-    val cpuData2 = data2.map { it.cpuData }
-    val memoryData3 = data3.map { it.memoryData }
-    val cpuData3 = data3.map { it.cpuData }
-
-    // The data returned by the collector is not empty
-    assertFalse(memoryData1.isEmpty())
-    assertFalse(cpuData1.isEmpty())
-    assertFalse(memoryData2.isEmpty())
-    assertFalse(cpuData2.isEmpty())
-    assertFalse(memoryData3.isEmpty())
-    assertFalse(cpuData3.isEmpty())
+    assertFalse(data1.mapNotNull { it.usedHeapMemory }.isEmpty())
+    assertFalse(data1.mapNotNull { it.cpuUsagePercentage }.isEmpty())
+    assertFalse(data2.mapNotNull { it.usedHeapMemory }.isEmpty())
+    assertFalse(data2.mapNotNull { it.cpuUsagePercentage }.isEmpty())
+    assertFalse(data3.mapNotNull { it.usedHeapMemory }.isEmpty())
+    assertFalse(data3.mapNotNull { it.cpuUsagePercentage }.isEmpty())
   }
 
   @Test
@@ -289,8 +227,8 @@
     Thread.sleep(300)
     val data1 = collector.stop(fixture.transaction1)
     assertNotNull(data1)
-    val memoryData = data1.map { it.memoryData }
-    val cpuData = data1.map { it.cpuData }
+    val memoryData = data1.map { it.usedHeapMemory }
+    val cpuData = data1.map { it.cpuUsagePercentage }
 
     // The data returned by the collector is not empty
     assertFalse(memoryData.isEmpty())
@@ -455,266 +393,10 @@
       }
     }
 
-<<<<<<< HEAD
-    @Test
-    fun `stopping a not collected transaction return null`() {
-        val collector = fixture.getSut()
-        val data = collector.stop(fixture.transaction1)
-        verify(fixture.mockTimer, never())!!.scheduleAtFixedRate(any(), any<Long>(), eq(100))
-        verify(fixture.mockTimer, never())!!.cancel()
-        assertNull(data)
-    }
-
-    @Test
-    fun `stopping a not collected id return null`() {
-        val collector = fixture.getSut()
-        val data = collector.stop(fixture.id1)
-        verify(fixture.mockTimer, never())!!.scheduleAtFixedRate(any(), any<Long>(), eq(100))
-        verify(fixture.mockTimer, never())!!.cancel()
-        assertNull(data)
-    }
-
-    @Test
-    fun `collector collect memory for multiple transactions`() {
-        val collector = fixture.getSut()
-        collector.start(fixture.transaction1)
-        collector.start(fixture.transaction2)
-        collector.start(fixture.id1)
-        // Let's sleep to make the collector get values
-        Thread.sleep(300)
-
-        val data1 = collector.stop(fixture.transaction1)
-        // There is still a transaction and an id running: the timer shouldn't stop now
-        verify(fixture.mockTimer, never())!!.cancel()
-
-        val data2 = collector.stop(fixture.transaction2)
-        // There is still an id running: the timer shouldn't stop now
-        verify(fixture.mockTimer, never())!!.cancel()
-
-        val data3 = collector.stop(fixture.id1)
-        // There are no more transactions or ids running: the time should stop now
-        verify(fixture.mockTimer)!!.cancel()
-
-        assertNotNull(data1)
-        assertNotNull(data2)
-        assertNotNull(data3)
-        assertFalse(data1.mapNotNull { it.usedHeapMemory }.isEmpty())
-        assertFalse(data1.mapNotNull { it.cpuUsagePercentage }.isEmpty())
-        assertFalse(data2.mapNotNull { it.usedHeapMemory }.isEmpty())
-        assertFalse(data2.mapNotNull { it.cpuUsagePercentage }.isEmpty())
-        assertFalse(data3.mapNotNull { it.usedHeapMemory }.isEmpty())
-        assertFalse(data3.mapNotNull { it.cpuUsagePercentage }.isEmpty())
-    }
-
-    @Test
-    fun `collector times out after 30 seconds`() {
-        val collector = fixture.getSut()
-        collector.start(fixture.transaction1)
-        // Let's sleep to make the collector get values
-        Thread.sleep(300)
-        verify(fixture.mockTimer, never())!!.cancel()
-
-        // Let the timeout job stop the collector
-        fixture.deferredExecutorService.runAll()
-        verify(fixture.mockTimer)!!.cancel()
-
-        // Data is deleted after the collector times out
-        val data1 = collector.stop(fixture.transaction1)
-        assertNull(data1)
-    }
-
-    @Test
-    fun `collector has no IPerformanceCollector by default`() {
-        val collector = fixture.getSut(null, null)
-        assertNotNull(collector.getProperty<List<IPerformanceSnapshotCollector>>("snapshotCollectors"))
-        assertTrue(collector.getProperty<List<IPerformanceSnapshotCollector>>("snapshotCollectors").isEmpty())
-
-        assertNotNull(collector.getProperty<List<IPerformanceContinuousCollector>>("continuousCollectors"))
-        assertTrue(collector.getProperty<List<IPerformanceContinuousCollector>>("continuousCollectors").isEmpty())
-    }
-
-    @Test
-    fun `only one of multiple same collectors are collected`() {
-        fixture.options.addPerformanceCollector(JavaMemoryCollector())
-        val collector = fixture.getSut()
-        // We have 2 memory collectors and 1 cpu collector
-        assertEquals(3, fixture.options.performanceCollectors.size)
-
-        collector.start(fixture.transaction1)
-        // Let's sleep to make the collector get values
-        Thread.sleep(300)
-        val data1 = collector.stop(fixture.transaction1)
-        assertNotNull(data1)
-        val memoryData = data1.map { it.usedHeapMemory }
-        val cpuData = data1.map { it.cpuUsagePercentage }
-
-        // The data returned by the collector is not empty
-        assertFalse(memoryData.isEmpty())
-        assertFalse(cpuData.isEmpty())
-
-        // We have the same number of memory and cpu data, even if we have 2 memory collectors and 1 cpu collector
-        assertEquals(memoryData.size, cpuData.size)
-    }
-
-    @Test
-    fun `setup and collect happen on background thread`() {
-        val threadCheckerCollector = spy(ThreadCheckerCollector())
-        fixture.options.addPerformanceCollector(threadCheckerCollector)
-        val collector = fixture.getSut()
-        // We have the ThreadCheckerCollector in the collectors
-        assertTrue(fixture.options.performanceCollectors.any { it is ThreadCheckerCollector })
-
-        collector.start(fixture.transaction1)
-        // Let's sleep to make the collector get values
-        Thread.sleep(300)
-        collector.stop(fixture.transaction1)
-
-        verify(threadCheckerCollector).setup()
-        verify(threadCheckerCollector, atLeast(1)).collect(any())
-    }
-
-    @Test
-    fun `when close, timer is stopped and data is cleared`() {
-        val collector = fixture.getSut()
-        collector.start(fixture.transaction1)
-        collector.close()
-
-        // Timer was canceled
-        verify(fixture.mockTimer)!!.scheduleAtFixedRate(any(), any<Long>(), eq(100))
-        verify(fixture.mockTimer)!!.cancel()
-
-        // Data was cleared
-        assertNull(collector.stop(fixture.transaction1))
-    }
-
-    @Test
-    fun `start does not throw on executor shut down`() {
-        val executorService = mock<ISentryExecutorService>()
-        whenever(executorService.schedule(any(), any())).thenThrow(RejectedExecutionException())
-        val logger = mock<ILogger>()
-        fixture.options.setLogger(logger)
-        fixture.options.isDebug = true
-        val sut = fixture.getSut(executorService = executorService)
-        sut.start(fixture.transaction1)
-        verify(logger).log(eq(SentryLevel.ERROR), eq("Failed to call the executor. Performance collector will not be automatically finished. Did you call Sentry.close()?"), any())
-    }
-
-    @Test
-    fun `Continuous collectors are notified properly`() {
-        val collector = mock<IPerformanceContinuousCollector>()
-        fixture.options.performanceCollectors.add(collector)
-        val sut = fixture.getSut(memoryCollector = null, cpuCollector = null)
-
-        // when a transaction is started
-        sut.start(fixture.transaction1)
-
-        // collector should be notified
-        verify(collector).onSpanStarted(fixture.transaction1)
-
-        // when a transaction is stopped
-        sut.stop(fixture.transaction1)
-
-        // collector should be notified
-        verify(collector).onSpanFinished(fixture.transaction1)
-        // and clear should be called, as there's no more running txn
-        verify(collector).clear()
-    }
-
-    @Test
-    fun `Continuous collectors are not called when collecting using a string id`() {
-        val collector = mock<IPerformanceContinuousCollector>()
-        fixture.options.performanceCollectors.add(collector)
-        val sut = fixture.getSut(memoryCollector = null, cpuCollector = null)
-
-        // when a collection is started with an id
-        sut.start(fixture.id1)
-
-        // collector should not be notified
-        verify(collector, never()).onSpanStarted(fixture.transaction1)
-
-        // when the id collection is stopped
-        sut.stop(fixture.id1)
-
-        // collector should not be notified
-        verify(collector, never()).onSpanFinished(fixture.transaction1)
-
-        verify(collector).clear()
-    }
-
-    @Test
-    fun `Continuous collectors are notified properly even when multiple txn are running`() {
-        val collector = mock<IPerformanceContinuousCollector>()
-        fixture.options.performanceCollectors.add(collector)
-        val sut = fixture.getSut(memoryCollector = null, cpuCollector = null)
-
-        // when a transaction is started
-        sut.start(fixture.transaction1)
-
-        // collector should be notified
-        verify(collector).onSpanStarted(fixture.transaction1)
-
-        // when a second transaction is started
-        sut.start(fixture.transaction2)
-
-        // collector should be notified again
-        verify(collector).onSpanStarted(fixture.transaction2)
-
-        // when the first transaction is stopped
-        sut.stop(fixture.transaction1)
-
-        // collector should be notified
-        verify(collector).onSpanFinished(fixture.transaction1)
-
-        // but clear should not be called, as there's still txn 2 running
-        verify(collector, never()).clear()
-
-        // unless the txn finishes as well
-        sut.stop(fixture.transaction2)
-
-        verify(collector).onSpanFinished(fixture.transaction2)
-        verify(collector).clear()
-    }
-
-    @Test
-    fun `span start and finishes are propagated as well`() {
-        val collector = mock<IPerformanceContinuousCollector>()
-        fixture.options.performanceCollectors.add(collector)
-        val sut = fixture.getSut(memoryCollector = null, cpuCollector = null)
-
-        val span = mock<ISpan>()
-
-        // when a transaction is started
-        sut.start(fixture.transaction1)
-        sut.onSpanStarted(span)
-        sut.onSpanFinished(span)
-        sut.stop(fixture.transaction1)
-
-        verify(collector).onSpanStarted(fixture.transaction1)
-        verify(collector).onSpanStarted(span)
-        verify(collector).onSpanFinished(span)
-        verify(collector).onSpanFinished(fixture.transaction1)
-        verify(collector).clear()
-    }
-
-    inner class ThreadCheckerCollector :
-        IPerformanceSnapshotCollector {
-        override fun setup() {
-            if (threadChecker.isMainThread) {
-                throw AssertionError("setup() was called in the main thread")
-            }
-        }
-
-        override fun collect(performanceCollectionData: PerformanceCollectionData) {
-            if (threadChecker.isMainThread) {
-                throw AssertionError("collect() was called in the main thread")
-            }
-        }
-=======
     override fun collect(performanceCollectionData: PerformanceCollectionData) {
       if (threadChecker.isMainThread) {
         throw AssertionError("collect() was called in the main thread")
       }
->>>>>>> 736a33bf
     }
   }
 }