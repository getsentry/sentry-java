package io.sentry

import io.sentry.backpressure.IBackpressureMonitor
import io.sentry.cache.EnvelopeCache
import io.sentry.clientreport.ClientReportTestHelper.Companion.assertClientReport
import io.sentry.clientreport.DiscardReason
import io.sentry.clientreport.DiscardedEvent
import io.sentry.hints.SessionEndHint
import io.sentry.hints.SessionStartHint
import io.sentry.logger.SentryLogParameters
import io.sentry.protocol.Feedback
import io.sentry.protocol.SentryId
import io.sentry.protocol.SentryTransaction
import io.sentry.protocol.User
import io.sentry.test.DeferredExecutorService
import io.sentry.test.callMethod
import io.sentry.test.createSentryClientMock
import io.sentry.test.createTestScopes
import io.sentry.test.initForTest
import io.sentry.util.HintUtils
import io.sentry.util.StringUtils
import java.io.File
import java.nio.file.Files
import java.util.Queue
import java.util.UUID
import java.util.concurrent.atomic.AtomicReference
import junit.framework.TestCase.assertSame
import kotlin.test.AfterTest
import kotlin.test.BeforeTest
import kotlin.test.Test
import kotlin.test.assertEquals
import kotlin.test.assertFailsWith
import kotlin.test.assertFalse
import kotlin.test.assertNotEquals
import kotlin.test.assertNotNull
import kotlin.test.assertNull
import kotlin.test.assertTrue
import kotlin.test.fail
import org.mockito.kotlin.any
import org.mockito.kotlin.anyOrNull
import org.mockito.kotlin.argWhere
import org.mockito.kotlin.argumentCaptor
import org.mockito.kotlin.check
import org.mockito.kotlin.doAnswer
import org.mockito.kotlin.doThrow
import org.mockito.kotlin.eq
import org.mockito.kotlin.mock
import org.mockito.kotlin.never
import org.mockito.kotlin.reset
import org.mockito.kotlin.spy
import org.mockito.kotlin.times
import org.mockito.kotlin.verify
import org.mockito.kotlin.verifyNoMoreInteractions
import org.mockito.kotlin.whenever

class ScopesTest {

  private lateinit var file: File
  private lateinit var profilingTraceFile: File
  private val mockProfiler = spy(NoOpContinuousProfiler.getInstance())

  @BeforeTest
  fun `set up`() {
    file = Files.createTempDirectory("sentry-disk-cache-test").toAbsolutePath().toFile()
    profilingTraceFile = Files.createTempFile("trace", ".trace").toFile()
    profilingTraceFile.writeText("sampledProfile")
    SentryCrashLastRunState.getInstance().reset()
  }

  @AfterTest
  fun shutdown() {
    file.deleteRecursively()
    profilingTraceFile.delete()
    Sentry.close()
    SentryCrashLastRunState.getInstance().reset()
  }

  private fun createScopes(options: SentryOptions): Scopes {
    return createTestScopes(options).also { it.bindClient(SentryClient(options)) }
  }

  @Test
  fun `when no dsn available, ctor throws illegal arg`() {
    val ex =
      assertFailsWith<IllegalArgumentException> {
        val options = SentryOptions()
        val scopeToUse = Scope(options)
        val isolationScopeToUse = Scope(options)
        val globalScopeToUse = Scope(options)
        Scopes(scopeToUse, isolationScopeToUse, globalScopeToUse, "test")
      }
    assertEquals(
      "Scopes requires a DSN to be instantiated. Considering using the NoOpScopes if no DSN is available.",
      ex.message,
    )
  }

  @Test
  fun `when isolation scope is forked, integrations are not registered`() {
    val integrationMock = mock<Integration>()
    val options = SentryOptions()
    options.cacheDirPath = file.absolutePath
    options.dsn = "https://key@sentry.io/proj"
    options.setSerializer(mock())
    options.addIntegration(integrationMock)
    val scopes = createScopes(options)
    reset(integrationMock)
    scopes.forkedScopes("test")
    verifyNoMoreInteractions(integrationMock)
  }

  @Test
  fun `when current scope is forked, integrations are not registered`() {
    val integrationMock = mock<Integration>()
    val options = SentryOptions()
    options.cacheDirPath = file.absolutePath
    options.dsn = "https://key@sentry.io/proj"
    options.setSerializer(mock())
    options.addIntegration(integrationMock)
    val scopes = createScopes(options)
    reset(integrationMock)
    scopes.forkedCurrentScope("test")
    verifyNoMoreInteractions(integrationMock)
  }

  @Test
  fun `when isolation scope is forked, scope changes are isolated`() {
    val options = SentryOptions()
    options.cacheDirPath = file.absolutePath
    options.dsn = "https://key@sentry.io/proj"
    options.setSerializer(mock())
    val scopes = createScopes(options)
    var firstScope: IScope? = null
    scopes.configureScope {
      firstScope = it
      it.setTag("scopes", "a")
    }
    var cloneScope: IScope? = null
    val clone = scopes.forkedScopes("test")
    clone.configureScope {
      cloneScope = it
      it.setTag("scopes", "b")
    }
    assertEquals("a", firstScope!!.tags["scopes"])
    assertEquals("b", cloneScope!!.tags["scopes"])
  }

  @Test
  fun `when current scope is forked, scope changes are not isolated`() {
    val options = SentryOptions()
    options.cacheDirPath = file.absolutePath
    options.dsn = "https://key@sentry.io/proj"
    options.setSerializer(mock())
    val scopes = createScopes(options)
    var firstScope: IScope? = null
    scopes.configureScope {
      firstScope = it
      it.setTag("scopes", "a")
    }
    var cloneScope: IScope? = null
    val clone = scopes.forkedCurrentScope("test")
    clone.configureScope {
      cloneScope = it
      it.setTag("scopes", "b")
    }
    assertEquals("b", firstScope!!.tags["scopes"])
    assertEquals("b", cloneScope!!.tags["scopes"])
  }

  @Test
  fun `when scopes is initialized, breadcrumbs are capped as per options`() {
    val options = SentryOptions()
    options.cacheDirPath = file.absolutePath
    options.maxBreadcrumbs = 5
    options.dsn = "https://key@sentry.io/proj"
    options.setSerializer(mock())
    val sut = createScopes(options)
    (1..10).forEach { _ -> sut.addBreadcrumb(Breadcrumb(), null) }
    var actual = 0
    sut.configureScope { actual = it.breadcrumbs.size }
    assertEquals(options.maxBreadcrumbs, actual)
  }

  @Test
  fun `when beforeBreadcrumb returns null, crumb is dropped`() {
    val options = SentryOptions()
    options.cacheDirPath = file.absolutePath
    options.beforeBreadcrumb =
      SentryOptions.BeforeBreadcrumbCallback { _: Breadcrumb, _: Any? -> null }
    options.dsn = "https://key@sentry.io/proj"
    options.setSerializer(mock())
    val sut = createScopes(options)
    sut.addBreadcrumb(Breadcrumb(), null)
    var breadcrumbs: Queue<Breadcrumb>? = null
    sut.configureScope { breadcrumbs = it.breadcrumbs }
    assertEquals(0, breadcrumbs!!.size)
  }

  @Test
  fun `when beforeBreadcrumb modifies crumb, crumb is stored modified`() {
    val options = SentryOptions()
    options.cacheDirPath = file.absolutePath
    val expected = "expected"
    options.beforeBreadcrumb =
      SentryOptions.BeforeBreadcrumbCallback { breadcrumb: Breadcrumb, _: Any? ->
        breadcrumb.message = expected
        breadcrumb
      }
    options.dsn = "https://key@sentry.io/proj"
    options.setSerializer(mock())
    val sut = createScopes(options)
    val crumb = Breadcrumb()
    crumb.message = "original"
    sut.addBreadcrumb(crumb)
    var breadcrumbs: Queue<Breadcrumb>? = null
    sut.configureScope { breadcrumbs = it.breadcrumbs }
    assertEquals(expected, breadcrumbs!!.first().message)
  }

  @Test
  fun `when beforeBreadcrumb is null, crumb is stored`() {
    val options = SentryOptions()
    options.cacheDirPath = file.absolutePath
    options.beforeBreadcrumb = null
    options.dsn = "https://key@sentry.io/proj"
    options.setSerializer(mock())
    val sut = createScopes(options)
    val expected = Breadcrumb()
    sut.addBreadcrumb(expected)
    var breadcrumbs: Queue<Breadcrumb>? = null
    sut.configureScope { breadcrumbs = it.breadcrumbs }
    assertEquals(expected, breadcrumbs!!.single())
  }

  @Test
  fun `when beforeSend throws an exception, breadcrumb adds an entry to the data field with exception message`() {
    val exception = Exception("test")

    val options = SentryOptions()
    options.cacheDirPath = file.absolutePath
    options.beforeBreadcrumb =
      SentryOptions.BeforeBreadcrumbCallback { _: Breadcrumb, _: Any? -> throw exception }
    options.dsn = "https://key@sentry.io/proj"
    options.setSerializer(mock())
    val sut = createScopes(options)

    val actual = Breadcrumb()
    sut.addBreadcrumb(actual)

    assertEquals("test", actual.data["sentry:message"])
  }

  @Test
  fun `when initialized, lastEventId is empty`() {
    val options = SentryOptions()
    options.cacheDirPath = file.absolutePath
    options.dsn = "https://key@sentry.io/proj"
    options.setSerializer(mock())
    val sut = createScopes(options)
    assertEquals(SentryId.EMPTY_ID, sut.lastEventId)
  }

  @Test
  fun `when addBreadcrumb is called on disabled client, no-op`() {
    val options = SentryOptions()
    options.cacheDirPath = file.absolutePath
    options.dsn = "https://key@sentry.io/proj"
    options.setSerializer(mock())
    val sut = createScopes(options)
    var breadcrumbs: Queue<Breadcrumb>? = null
    sut.configureScope(ScopeType.COMBINED) { breadcrumbs = it.breadcrumbs }
    sut.close()
    sut.addBreadcrumb(Breadcrumb())
    assertTrue(breadcrumbs!!.isEmpty())
  }

  @Test
  fun `when addBreadcrumb is called with message and category, breadcrumb object has values`() {
    val options = SentryOptions()
    options.cacheDirPath = file.absolutePath
    options.dsn = "https://key@sentry.io/proj"
    options.setSerializer(mock())
    val sut = createScopes(options)
    var breadcrumbs: Queue<Breadcrumb>? = null
    sut.configureScope { breadcrumbs = it.breadcrumbs }
    sut.addBreadcrumb("message", "category")
    assertEquals("message", breadcrumbs!!.single().message)
    assertEquals("category", breadcrumbs!!.single().category)
  }

  @Test
  fun `when addBreadcrumb is called with message, breadcrumb object has value`() {
    val options = SentryOptions()
    options.cacheDirPath = file.absolutePath
    options.dsn = "https://key@sentry.io/proj"
    options.setSerializer(mock())
    val sut = createScopes(options)
    var breadcrumbs: Queue<Breadcrumb>? = null
    sut.configureScope { breadcrumbs = it.breadcrumbs }
    sut.addBreadcrumb("message", "category")
    assertEquals("message", breadcrumbs!!.single().message)
    assertEquals("category", breadcrumbs!!.single().category)
  }

  @Test
  fun `when flush is called on disabled client, no-op`() {
    val (sut, mockClient) = getEnabledScopes()
    sut.close()

    sut.flush(1000)
    verify(mockClient, never()).flush(1000)
  }

  @Test
  fun `when flush is called, client flush gets called`() {
    val (sut, mockClient) = getEnabledScopes()

    sut.flush(1000)
    verify(mockClient).flush(1000)
  }

  // region captureEvent tests
  @Test
  fun `when captureEvent is called and event is null, lastEventId is empty`() {
    val options = SentryOptions()
    options.cacheDirPath = file.absolutePath
    options.dsn = "https://key@sentry.io/proj"
    options.setSerializer(mock())
    val sut = createScopes(options)
    sut.callMethod("captureEvent", SentryEvent::class.java, null)
    assertEquals(SentryId.EMPTY_ID, sut.lastEventId)
  }

  @Test
  fun `when captureEvent is called on disabled client, do nothing`() {
    val (sut, mockClient) = getEnabledScopes()
    sut.close()

    sut.captureEvent(SentryEvent())
    verify(mockClient, never()).captureEvent(any(), any<Hint>())
  }

  @Test
  fun `when captureEvent is called with a valid argument, captureEvent on the client should be called`() {
    val (sut, mockClient) = getEnabledScopes()

    val event = SentryEvent()
    val hints = HintUtils.createWithTypeCheckHint({})
    sut.captureEvent(event, hints)
    verify(mockClient).captureEvent(eq(event), any(), eq(hints))
  }

  @Test
  fun `when captureEvent is called on disabled scopes, lastEventId does not get overwritten`() {
    val (sut, mockClient) = getEnabledScopes()
    whenever(mockClient.captureEvent(any(), any(), anyOrNull()))
      .thenReturn(SentryId(UUID.randomUUID()))
    val event = SentryEvent()
    val hints = HintUtils.createWithTypeCheckHint({})
    sut.captureEvent(event, hints)
    val lastEventId = sut.lastEventId
    sut.close()
    sut.captureEvent(event, hints)
    assertEquals(lastEventId, sut.lastEventId)
  }

  @Test
  fun `when captureEvent is called and session tracking is disabled, it should not capture a session`() {
    val (sut, mockClient) = getEnabledScopes()

    val event = SentryEvent()
    val hints = HintUtils.createWithTypeCheckHint({})
    sut.captureEvent(event, hints)
    verify(mockClient).captureEvent(eq(event), any(), eq(hints))
    verify(mockClient, never()).captureSession(any(), any())
  }

  @Test
  fun `when captureEvent is called but no session started, it should not capture a session`() {
    val (sut, mockClient) = getEnabledScopes()

    val event = SentryEvent()
    val hints = HintUtils.createWithTypeCheckHint({})
    sut.captureEvent(event, hints)
    verify(mockClient).captureEvent(eq(event), any(), eq(hints))
    verify(mockClient, never()).captureSession(any(), any())
  }

  @Test
  fun `when captureEvent is called and event has exception which has been previously attached with span context, sets span context to the event`() {
    val (sut, mockClient) = getEnabledScopes()
    val exception = RuntimeException()
    val span = mock<Span>()
    whenever(span.spanContext).thenReturn(SpanContext("op"))
    sut.setSpanContext(exception, span, "tx-name")

    val event = SentryEvent(exception)

    val hints = HintUtils.createWithTypeCheckHint({})
    sut.captureEvent(event, hints)
    assertEquals(span.spanContext, event.contexts.trace)
    verify(mockClient).captureEvent(eq(event), any(), eq(hints))
  }

  @Test
  fun `when captureEvent is called and event has exception which root cause has been previously attached with span context, sets span context to the event`() {
    val (sut, mockClient) = getEnabledScopes()
    val rootCause = RuntimeException()
    val span = mock<Span>()
    whenever(span.spanContext).thenReturn(SpanContext("op"))
    sut.setSpanContext(rootCause, span, "tx-name")

    val event = SentryEvent(RuntimeException(rootCause))

    val hints = HintUtils.createWithTypeCheckHint({})
    sut.captureEvent(event, hints)
    assertEquals(span.spanContext, event.contexts.trace)
    verify(mockClient).captureEvent(eq(event), any(), eq(hints))
  }

  @Test
  fun `when captureEvent is called and event has exception which non-root cause has been previously attached with span context, sets span context to the event`() {
    val (sut, mockClient) = getEnabledScopes()
    val rootCause = RuntimeException()
    val exceptionAssignedToSpan = RuntimeException(rootCause)
    val span = mock<Span>()
    whenever(span.spanContext).thenReturn(SpanContext("op"))
    sut.setSpanContext(exceptionAssignedToSpan, span, "tx-name")

    val event = SentryEvent(RuntimeException(exceptionAssignedToSpan))

    val hints = HintUtils.createWithTypeCheckHint({})
    sut.captureEvent(event, hints)
    assertEquals(span.spanContext, event.contexts.trace)
    verify(mockClient).captureEvent(eq(event), any(), eq(hints))
  }

  @Test
  fun `when captureEvent is called and event has exception which has been previously attached with span context and trace context already set, does not set new span context to the event`() {
    val (sut, mockClient) = getEnabledScopes()
    val exception = RuntimeException()
    val span = mock<Span>()
    whenever(span.spanContext).thenReturn(SpanContext("op"))
    sut.setSpanContext(exception, span, "tx-name")

    val event = SentryEvent(exception)
    val originalSpanContext = SpanContext("op")
    event.contexts.setTrace(originalSpanContext)

    val hints = HintUtils.createWithTypeCheckHint({})
    sut.captureEvent(event, hints)
    assertEquals(originalSpanContext, event.contexts.trace)
    verify(mockClient).captureEvent(eq(event), any(), eq(hints))
  }

  @Test
  fun `when captureEvent is called and event has exception which has not been previously attached with span context, does not set new span context to the event`() {
    val (sut, mockClient) = getEnabledScopes()

    val event = SentryEvent(RuntimeException())

    val hints = HintUtils.createWithTypeCheckHint({})
    sut.captureEvent(event, hints)
    assertNull(event.contexts.trace)
    verify(mockClient).captureEvent(eq(event), any(), eq(hints))
  }

  @Test
  fun `when captureEvent is called with a ScopeCallback then the modified scope is sent to the client`() {
    val (sut, mockClient) = getEnabledScopes()

    sut.captureEvent(SentryEvent(), null) { it.setTag("test", "testValue") }

    verify(mockClient)
      .captureEvent(any(), check { assertEquals("testValue", it.tags["test"]) }, anyOrNull())
  }

  @Test
  fun `when captureEvent is called with a ScopeCallback then subsequent calls to captureEvent send the unmodified Scope to the client`() {
    val (sut, mockClient) = getEnabledScopes()
    val argumentCaptor = argumentCaptor<IScope>()

    sut.captureEvent(SentryEvent(), null) { it.setTag("test", "testValue") }

    sut.captureEvent(SentryEvent())

    verify(mockClient, times(2)).captureEvent(any(), argumentCaptor.capture(), anyOrNull())

    assertEquals("testValue", argumentCaptor.allValues[0].tags["test"])
    assertNull(argumentCaptor.allValues[1].tags["test"])
  }

  @Test
  fun `when captureEvent is called with a ScopeCallback that crashes then the event should still be captured`() {
    val (sut, mockClient, logger) = getEnabledScopes()

    val exception = Exception("scope callback exception")
    sut.captureEvent(SentryEvent(), null) { throw exception }

    verify(mockClient).captureEvent(any(), anyOrNull(), anyOrNull())

    verify(logger).log(eq(SentryLevel.ERROR), any(), eq(exception))
  }

  // endregion

  // region captureMessage tests
  @Test
  fun `when captureMessage is called and event is null, lastEventId is empty`() {
    val options = SentryOptions()
    options.cacheDirPath = file.absolutePath
    options.dsn = "https://key@sentry.io/proj"
    options.setSerializer(mock())
    val sut = createScopes(options)
    sut.callMethod("captureMessage", String::class.java, null)
    assertEquals(SentryId.EMPTY_ID, sut.lastEventId)
  }

  @Test
  fun `when captureMessage is called on disabled client, do nothing`() {
    val (sut, mockClient) = getEnabledScopes()
    sut.close()

    sut.captureMessage("test")
    verify(mockClient, never()).captureMessage(any(), any())
  }

  @Test
  fun `when captureMessage is called with a valid message, captureMessage on the client should be called`() {
    val (sut, mockClient) = getEnabledScopes()

    sut.captureMessage("test")
    verify(mockClient).captureMessage(any(), any(), any())
  }

  @Test
  fun `when captureMessage is called, level is INFO by default`() {
    val (sut, mockClient) = getEnabledScopes()
    sut.captureMessage("test")
    verify(mockClient).captureMessage(eq("test"), eq(SentryLevel.INFO), any())
  }

  @Test
  fun `when captureMessage is called with a ScopeCallback then the modified scope is sent to the client`() {
    val (sut, mockClient) = getEnabledScopes()

    sut.captureMessage("test") { it.setTag("test", "testValue") }

    verify(mockClient)
      .captureMessage(any(), any(), check { assertEquals("testValue", it.tags["test"]) })
  }

  @Test
  fun `when captureMessage is called with a ScopeCallback then subsequent calls to captureMessage send the unmodified Scope to the client`() {
    val (sut, mockClient) = getEnabledScopes()
    val argumentCaptor = argumentCaptor<IScope>()

    sut.captureMessage("testMessage") { it.setTag("test", "testValue") }

    sut.captureMessage("test", SentryLevel.INFO)

    verify(mockClient, times(2)).captureMessage(any(), any(), argumentCaptor.capture())

    assertEquals("testValue", argumentCaptor.allValues[0].tags["test"])
    assertNull(argumentCaptor.allValues[1].tags["test"])
  }

  @Test
  fun `when captureMessage is called with a ScopeCallback that crashes then the message should still be captured`() {
    val (sut, mockClient, logger) = getEnabledScopes()

    val exception = Exception("scope callback exception")
    sut.captureMessage("Hello World") { throw exception }

    verify(mockClient).captureMessage(any(), anyOrNull(), anyOrNull())

    verify(logger).log(eq(SentryLevel.ERROR), any(), eq(exception))
  }

  // endregion

  // region captureFeedback tests
  @Test
  fun `when captureFeedback is called and message is empty, client is never called`() {
    val (sut, mockClient) = getEnabledScopes()
    sut.captureFeedback(Feedback(""))
    assertEquals(SentryId.EMPTY_ID, sut.lastEventId)
    verify(mockClient, never()).captureFeedback(any(), anyOrNull(), anyOrNull())
  }

  @Test
  fun `when captureFeedback is called, lastEventId is not updated`() {
    val (sut, mockClient) = getEnabledScopes()
    sut.captureFeedback(Feedback("message"))
    assertEquals(SentryId.EMPTY_ID, sut.lastEventId)
    verify(mockClient).captureFeedback(any(), anyOrNull(), anyOrNull())
  }

  @Test
  fun `when captureFeedback is called on disabled client, do nothing`() {
    val (sut, mockClient) = getEnabledScopes()
    sut.close()

    sut.captureFeedback(mock())
    verify(mockClient, never()).captureFeedback(any(), anyOrNull(), anyOrNull())
  }

  @Test
  fun `when captureFeedback is called with a valid message, captureFeedback on the client should be called`() {
    val (sut, mockClient) = getEnabledScopes()

    sut.captureFeedback(Feedback("test"))
    verify(mockClient).captureFeedback(any(), anyOrNull(), anyOrNull())
  }

  @Test
  fun `when captureFeedback is called with a ScopeCallback then the modified scope is sent to the client`() {
    val (sut, mockClient) = getEnabledScopes()

    sut.captureFeedback(Feedback("test"), null) { it.setTag("test", "testValue") }

    verify(mockClient)
      .captureFeedback(any(), eq(null), check { assertEquals("testValue", it.tags["test"]) })
  }

  @Test
  fun `when captureFeedback is called with a ScopeCallback then subsequent calls to captureFeedback send the unmodified Scope to the client`() {
    val (sut, mockClient) = getEnabledScopes()
    val argumentCaptor = argumentCaptor<IScope>()

    sut.captureFeedback(Feedback("testMessage"), null) { it.setTag("test", "testValue") }

    sut.captureFeedback(Feedback("test"))

    verify(mockClient, times(2)).captureFeedback(any(), anyOrNull(), argumentCaptor.capture())

    assertEquals("testValue", argumentCaptor.allValues[0].tags["test"])
    assertNull(argumentCaptor.allValues[1].tags["test"])
  }

  @Test
  fun `when captureFeedback is called with a ScopeCallback that crashes then the feedback should still be captured`() {
    val (sut, mockClient, logger) = getEnabledScopes()

    val exception = Exception("scope callback exception")
    sut.captureFeedback(Feedback("Hello World"), null) { throw exception }

    verify(mockClient).captureFeedback(any(), anyOrNull(), anyOrNull())

    verify(logger).log(eq(SentryLevel.ERROR), any(), eq(exception))
  }

  @Test
  fun `when captureFeedback is called with a Hint, it is passed to the client`() {
    val (sut, mockClient) = getEnabledScopes()
    val hint = Hint()

    sut.captureFeedback(Feedback("Hello World"), hint)

    verify(mockClient).captureFeedback(any(), eq(hint), anyOrNull())
  }

  // endregion

  // region captureException tests
  @Test
  fun `when captureException is called and exception is null, lastEventId is empty`() {
    val options = SentryOptions()
    options.cacheDirPath = file.absolutePath
    options.dsn = "https://key@sentry.io/proj"
    options.setSerializer(mock())
    val sut = createScopes(options)
    sut.callMethod("captureException", Throwable::class.java, null)
    assertEquals(SentryId.EMPTY_ID, sut.lastEventId)
  }

  @Test
  fun `when captureException is called on disabled client, do nothing`() {
    val (sut, mockClient) = getEnabledScopes()
    sut.close()

    sut.captureException(Throwable())
    verify(mockClient, never()).captureEvent(any(), any(), any())
  }

  @Test
  fun `when captureException is called with a valid argument and hint, captureEvent on the client should be called`() {
    val (sut, mockClient) = getEnabledScopes()

    val hints = HintUtils.createWithTypeCheckHint({})
    sut.captureException(Throwable(), hints)
    verify(mockClient).captureEvent(any(), any(), any())
  }

  @Test
  fun `when captureException is called with a valid argument but no hint, captureEvent on the client should be called`() {
    val (sut, mockClient) = getEnabledScopes()

    sut.captureException(Throwable())
    verify(mockClient).captureEvent(any(), any(), any())
  }

  @Test
  fun `when captureException is called with an exception which has been previously attached with span context, span context should be set on the event before capturing`() {
    val (sut, mockClient) = getEnabledScopes()
    val throwable = Throwable()
    val span = mock<Span>()
    whenever(span.spanContext).thenReturn(SpanContext("op"))
    sut.setSpanContext(throwable, span, "tx-name")

    sut.captureException(throwable)
    verify(mockClient)
      .captureEvent(
        check {
          assertEquals(span.spanContext, it.contexts.trace)
          assertEquals("tx-name", it.transaction)
        },
        any(),
        anyOrNull(),
      )
  }

  @Test
  fun `when captureException is called with an exception which has not been previously attached with span context, span context should not be set on the event before capturing`() {
    val (sut, mockClient) = getEnabledScopes()
    val span = mock<Span>()
    whenever(span.spanContext).thenReturn(SpanContext("op"))
    sut.setSpanContext(Throwable(), span, "tx-name")

    sut.captureException(Throwable())
    verify(mockClient).captureEvent(check { assertNull(it.contexts.trace) }, any(), anyOrNull())
  }

  @Test
  fun `when captureException is called with a ScopeCallback then the modified scope is sent to the client`() {
    val (sut, mockClient) = getEnabledScopes()

    sut.captureException(Throwable(), null) { it.setTag("test", "testValue") }

    verify(mockClient)
      .captureEvent(any(), check { assertEquals("testValue", it.tags["test"]) }, anyOrNull())
  }

  @Test
  fun `when captureException is called with a ScopeCallback then subsequent calls to captureException send the unmodified Scope to the client`() {
    val (sut, mockClient) = getEnabledScopes()
    val argumentCaptor = argumentCaptor<IScope>()

    sut.captureException(Throwable(), null) { it.setTag("test", "testValue") }

    sut.captureException(Throwable())

    verify(mockClient, times(2)).captureEvent(any(), argumentCaptor.capture(), anyOrNull())

    assertEquals("testValue", argumentCaptor.allValues[0].tags["test"])
    assertNull(argumentCaptor.allValues[1].tags["test"])
  }

  @Test
  fun `when captureException is called with a ScopeCallback that crashes then the exception should still be captured`() {
    val (sut, mockClient, logger) = getEnabledScopes()

    val exception = Exception("scope callback exception")
    sut.captureException(Throwable()) { throw exception }

    verify(mockClient).captureEvent(any(), anyOrNull(), anyOrNull())

    verify(logger).log(eq(SentryLevel.ERROR), any(), eq(exception))
  }

  // endregion

  // region captureUserFeedback tests

  @Test
  fun `when captureUserFeedback is called it is forwarded to the client`() {
    val (sut, mockClient) = getEnabledScopes()
    sut.captureUserFeedback(userFeedback)

    verify(mockClient)
      .captureUserFeedback(
        check {
          assertEquals(userFeedback.eventId, it.eventId)
          assertEquals(userFeedback.email, it.email)
          assertEquals(userFeedback.name, it.name)
          assertEquals(userFeedback.comments, it.comments)
        }
      )
  }

  @Test
  fun `when captureUserFeedback is called on disabled client, do nothing`() {
    val (sut, mockClient) = getEnabledScopes()
    sut.close()

    sut.captureUserFeedback(userFeedback)
    verify(mockClient, never()).captureUserFeedback(any())
  }

  @Test
  fun `when captureUserFeedback is called and client throws, don't crash`() {
    val (sut, mockClient) = getEnabledScopes()

    whenever(mockClient.captureUserFeedback(any())).doThrow(IllegalArgumentException(""))

    sut.captureUserFeedback(userFeedback)
  }

  private val userFeedback: UserFeedback
    get() {
      val eventId = SentryId("c2fb8fee2e2b49758bcb67cda0f713c7")
      return UserFeedback(eventId).apply {
        name = "John"
        email = "john@me.com"
        comments = "comment"
      }
    }

  // endregion

  // region captureCheckIn tests

  @Test
  fun `when captureCheckIn is called it is forwarded to the client`() {
    val (sut, mockClient) = getEnabledScopes()
    sut.captureCheckIn(checkIn)

    verify(mockClient)
      .captureCheckIn(
        check {
          assertEquals(checkIn.checkInId, it.checkInId)
          assertEquals(checkIn.monitorSlug, it.monitorSlug)
          assertEquals(checkIn.status, it.status)
        },
        any(),
        anyOrNull(),
      )
  }

  @Test
  fun `when captureCheckIn is called on disabled client, do nothing`() {
    val (sut, mockClient) = getEnabledScopes()
    sut.close()

    sut.captureCheckIn(checkIn)
    verify(mockClient, never()).captureCheckIn(any(), any(), anyOrNull())
  }

  @Test
  fun `when captureCheckIn is called and client throws, don't crash`() {
    val (sut, mockClient) = getEnabledScopes()

    whenever(mockClient.captureCheckIn(any(), any(), anyOrNull()))
      .doThrow(IllegalArgumentException(""))

    sut.captureCheckIn(checkIn)
  }

  private val checkIn: CheckIn = CheckIn("some_slug", CheckInStatus.OK)

  // endregion

  // region close tests
  @Test
  fun `when close is called on disabled client, do nothing`() {
    val (sut, mockClient) = getEnabledScopes()
    sut.close()

    sut.close()
    verify(mockClient).close(eq(false)) // 1 to close, but next one wont be recorded
  }

  @Test
  fun `when close is called and client is alive, close on the client should be called`() {
    val (sut, mockClient) = getEnabledScopes()

    sut.close()
    verify(mockClient).close(eq(false))
  }

  @Test
  fun `when close is called with isRestarting false and client is alive, close on the client should be called with isRestarting false`() {
    val (sut, mockClient) = getEnabledScopes()

    sut.close(false)
    verify(mockClient).close(eq(false))
  }

  @Test
  fun `when close is called with isRestarting true and client is alive, close on the client should be called with isRestarting true`() {
    val (sut, mockClient) = getEnabledScopes()

    sut.close(true)
    verify(mockClient).close(eq(true))
  }

  // endregion

  // region withScope tests
  @Test
  fun `when withScope is called on disabled client, execute on NoOpScope`() {
    val (sut) = getEnabledScopes()

    val scopeCallback = mock<ScopeCallback>()
    sut.close()

    sut.withScope(scopeCallback)
    verify(scopeCallback).run(NoOpScope.getInstance())
  }

  @Test
  fun `when withScope is called with alive client, run should be called`() {
    val (sut) = getEnabledScopes()

    val scopeCallback = mock<ScopeCallback>()

    sut.withScope(scopeCallback)
    verify(scopeCallback).run(any())
  }

  @Test
  fun `when withScope throws an exception then it should be caught`() {
    val (scopes, _, logger) = getEnabledScopes()

    val exception = Exception("scope callback exception")
    val scopeCallback = ScopeCallback { throw exception }

    scopes.withScope(scopeCallback)

    verify(logger).log(eq(SentryLevel.ERROR), any(), eq(exception))
  }

  // endregion

  // region withIsolationScope tests
  @Test
  fun `when withIsolationScope is called on disabled client, execute on NoOpScope`() {
    val (sut) = getEnabledScopes()

    val scopeCallback = mock<ScopeCallback>()
    sut.close()

    sut.withIsolationScope(scopeCallback)
    verify(scopeCallback).run(NoOpScope.getInstance())
  }

  @Test
  fun `when withIsolationScope is called with alive client, run should be called`() {
    val (sut) = getEnabledScopes()

    val scopeCallback = mock<ScopeCallback>()

    sut.withIsolationScope(scopeCallback)
    verify(scopeCallback).run(any())
  }

  @Test
  fun `when withIsolationScope throws an exception then it should be caught`() {
    val (scopes, _, logger) = getEnabledScopes()

    val exception = Exception("scope callback exception")
    val scopeCallback = ScopeCallback { throw exception }

    scopes.withIsolationScope(scopeCallback)

    verify(logger).log(eq(SentryLevel.ERROR), any(), eq(exception))
  }

  // endregion

  // region configureScope tests
  @Test
  fun `when configureScope is called on disabled client, do nothing`() {
    val (sut) = getEnabledScopes()

    val scopeCallback = mock<ScopeCallback>()
    sut.close()

    sut.configureScope(scopeCallback)
    verify(scopeCallback, never()).run(any())
  }

  @Test
  fun `when configureScope is called with alive client, run should be called`() {
    val (sut) = getEnabledScopes()

    val scopeCallback = mock<ScopeCallback>()

    sut.configureScope(scopeCallback)
    verify(scopeCallback).run(any())
  }

  @Test
  fun `when configureScope throws an exception then it should be caught`() {
    val (scopes, _, logger) = getEnabledScopes()

    val exception = Exception("scope callback exception")
    val scopeCallback = ScopeCallback { throw exception }

    scopes.configureScope(scopeCallback)

    verify(logger).log(eq(SentryLevel.ERROR), any(), eq(exception))
  }

  // endregion

  @Test
  fun `when integration is registered, scopes is enabled`() {
    val mock = mock<Integration>()

    var options: SentryOptions? = null
    // init main scopes and make it enabled
    initForTest {
      it.addIntegration(mock)
      it.dsn = "https://key@sentry.io/proj"
      it.cacheDirPath = file.absolutePath
      it.setSerializer(mock())
      options = it
    }

    doAnswer {
        val scopes = it.arguments[0] as IScopes
        assertTrue(scopes.isEnabled)
      }
      .whenever(mock)
      .register(any(), eq(options!!))

    verify(mock).register(any(), eq(options!!))
  }

  // region setLevel tests
  @Test
  fun `when setLevel is called on disabled client, do nothing`() {
    val scopes = generateScopes()
    var scope: IScope? = null
    scopes.configureScope { scope = it }
    scopes.close()

    scopes.setLevel(SentryLevel.INFO)
    assertNull(scope?.level)
  }

  @Test
  fun `when setLevel is called, level is set`() {
    val scopes = generateScopes()
    var scope: IScope? = null
    scopes.configureScope { scope = it }

    scopes.setLevel(SentryLevel.INFO)
    assertEquals(SentryLevel.INFO, scope?.level)
  }

  // endregion

  // region setTransaction tests
  @Test
  fun `when setTransaction is called on disabled client, do nothing`() {
    val scopes = generateScopes()
    var scope: IScope? = null
    scopes.configureScope { scope = it }
    scopes.close()

    scopes.setTransaction("test")
    assertNull(scope?.transactionName)
  }

  @Test
  fun `when setTransaction is called, and transaction is not set, transaction name is changed`() {
    val scopes = generateScopes()
    var scope: IScope? = null
    scopes.configureScope { scope = it }

    scopes.setTransaction("test")
    assertEquals("test", scope?.transactionName)
  }

  @Test
  fun `when setTransaction is called, and transaction is set, transaction name is changed`() {
    val scopes = generateScopes()
    var scope: IScope? = null
    scopes.configureScope { scope = it }

    val tx = scopes.startTransaction("test", "op")
    scopes.configureScope { it.setTransaction(tx) }

    assertEquals("test", scope?.transactionName)
  }

  @Test
  fun `when startTransaction is called with different instrumenter, no-op is returned`() {
    val scopes = generateScopes()

    val transactionContext =
      TransactionContext("test", "op").also { it.instrumenter = Instrumenter.OTEL }
    val transactionOptions = TransactionOptions()
    val tx = scopes.startTransaction(transactionContext, transactionOptions)

    assertTrue(tx is NoOpTransaction)
  }

  @Test
  fun `when startTransaction is called with different instrumenter, no-op is returned 2`() {
    val scopes = generateScopes() { it.instrumenter = Instrumenter.OTEL }

    val tx = scopes.startTransaction("test", "op")

    assertTrue(tx is NoOpTransaction)
  }

  @Test
  fun `when startTransaction is called with configured instrumenter, it works`() {
    val scopes = generateScopes() { it.instrumenter = Instrumenter.OTEL }

    val transactionContext =
      TransactionContext("test", "op").also { it.instrumenter = Instrumenter.OTEL }
    val transactionOptions = TransactionOptions()
    val tx = scopes.startTransaction(transactionContext, transactionOptions)

    assertFalse(tx is NoOpTransaction)
  }

  // endregion

  // region setUser tests
  @Test
  fun `when setUser is called on disabled client, do nothing`() {
    val scopes = generateScopes()
    var scope: IScope? = null
    scopes.configureScope { scope = it }
    scopes.close()

    scopes.setUser(User())
    assertNull(scope?.user)
  }

  @Test
  fun `when setUser is called, user is set`() {
    val scopes = generateScopes()
    var scope: IScope? = null
    scopes.configureScope { scope = it }

    val user = User()
    scopes.setUser(user)
    assertEquals(user, scope?.user)
  }

  // endregion

  // region setFingerprint tests
  @Test
  fun `when setFingerprint is called on disabled client, do nothing`() {
    val scopes = generateScopes()
    var scope: IScope? = null
    scopes.configureScope { scope = it }
    scopes.close()

    val fingerprint = listOf("abc")
    scopes.setFingerprint(fingerprint)
    assertEquals(0, scope?.fingerprint?.count())
  }

  @Test
  fun `when setFingerprint is called with null parameter, do nothing`() {
    val scopes = generateScopes()
    var scope: IScope? = null
    scopes.configureScope { scope = it }

    scopes.callMethod("setFingerprint", List::class.java, null)
    assertEquals(0, scope?.fingerprint?.count())
  }

  @Test
  fun `when setFingerprint is called, fingerprint is set`() {
    val scopes = generateScopes()
    var scope: IScope? = null
    scopes.configureScope { scope = it }

    val fingerprint = listOf("abc")
    scopes.setFingerprint(fingerprint)
    assertEquals(1, scope?.fingerprint?.count())
  }

  // endregion

  // region clearBreadcrumbs tests
  @Test
  fun `when clearBreadcrumbs is called on disabled client, do nothing`() {
    val scopes = generateScopes()
    var scope: IScope? = null
    scopes.configureScope { scope = it }
    scopes.addBreadcrumb(Breadcrumb())
    assertEquals(1, scope?.breadcrumbs?.count())

    scopes.close()

    assertEquals(0, scope?.breadcrumbs?.count())
  }

  @Test
  fun `when clearBreadcrumbs is called, clear breadcrumbs`() {
    val scopes = generateScopes()
    var scope: IScope? = null
    scopes.configureScope { scope = it }

    scopes.addBreadcrumb(Breadcrumb())
    assertEquals(1, scope?.breadcrumbs?.count())
    scopes.clearBreadcrumbs()
    assertEquals(0, scope?.breadcrumbs?.count())
  }

  // endregion

  // region setTag tests
  @Test
  fun `when setTag is called on disabled client, do nothing`() {
    val scopes = generateScopes()
    var scope: IScope? = null
    scopes.configureScope { scope = it }
    scopes.close()

    scopes.setTag("test", "test")
    assertEquals(0, scope?.tags?.count())
  }

  @Test
  fun `when setTag is called with null parameters, do nothing`() {
    val scopes = generateScopes()
    var scope: IScope? = null
    scopes.configureScope { scope = it }

    scopes.callMethod(
      "setTag",
      parameterTypes = arrayOf(String::class.java, String::class.java),
      null,
      null,
    )
    assertEquals(0, scope?.tags?.count())
  }

  @Test
  fun `when setTag is called, tag is set`() {
    val scopes = generateScopes()
    var scope: IScope? = null
    scopes.configureScope { scope = it }

    scopes.setTag("test", "test")
    assertEquals(1, scope?.tags?.count())
  }

  // endregion

  // region setExtra tests
  @Test
  fun `when setExtra is called on disabled client, do nothing`() {
    val scopes = generateScopes()
    var scope: IScope? = null
    scopes.configureScope { scope = it }
    scopes.close()

    scopes.setExtra("test", "test")
    assertEquals(0, scope?.extras?.count())
  }

  @Test
  fun `when setExtra is called with null parameters, do nothing`() {
    val scopes = generateScopes()
    var scope: IScope? = null
    scopes.configureScope { scope = it }

    scopes.callMethod(
      "setExtra",
      parameterTypes = arrayOf(String::class.java, String::class.java),
      null,
      null,
    )
    assertEquals(0, scope?.extras?.count())
  }

  @Test
  fun `when setExtra is called, extra is set`() {
    val scopes = generateScopes()
    var scope: IScope? = null
    scopes.configureScope { scope = it }

    scopes.setExtra("test", "test")
    assertEquals(1, scope?.extras?.count())
  }

  // endregion

  // region captureEnvelope tests
  @Test
  fun `when captureEnvelope is called and envelope is null, throws IllegalArgumentException`() {
    val options = SentryOptions()
    options.cacheDirPath = file.absolutePath
    options.dsn = "https://key@sentry.io/proj"
    options.setSerializer(mock())
    val sut = createScopes(options)
    try {
      sut.callMethod("captureEnvelope", SentryEnvelope::class.java, null)
      fail()
    } catch (e: Exception) {
      assertTrue(e.cause is java.lang.IllegalArgumentException)
    }
  }

  @Test
  fun `when captureEnvelope is called on disabled client, do nothing`() {
    val options = SentryOptions()
    options.cacheDirPath = file.absolutePath
    options.dsn = "https://key@sentry.io/proj"
    options.setSerializer(mock())
    val sut = createScopes(options)
    val mockClient = createSentryClientMock(enabled = false)
    sut.bindClient(mockClient)
    sut.close()

    sut.captureEnvelope(SentryEnvelope(SentryId(UUID.randomUUID()), null, setOf()))
    verify(mockClient, never()).captureEnvelope(any(), any())
  }

  @Test
  fun `when captureEnvelope is called with a valid envelope, captureEnvelope on the client should be called`() {
    val options = SentryOptions()
    options.cacheDirPath = file.absolutePath
    options.dsn = "https://key@sentry.io/proj"
    options.setSerializer(mock())
    val sut = createScopes(options)
    val mockClient = createSentryClientMock()
    sut.bindClient(mockClient)

    val envelope = SentryEnvelope(SentryId(UUID.randomUUID()), null, setOf())
    sut.captureEnvelope(envelope)
    verify(mockClient).captureEnvelope(any(), anyOrNull())
  }

  @Test
  fun `when captureEnvelope is called, lastEventId is not set`() {
    val options =
      SentryOptions().apply {
        dsn = "https://key@sentry.io/proj"
        setSerializer(mock())
      }
    val sut = createScopes(options)
    val mockClient = createSentryClientMock()
    sut.bindClient(mockClient)
    whenever(mockClient.captureEnvelope(any(), anyOrNull())).thenReturn(SentryId())
    val envelope = SentryEnvelope(SentryId(UUID.randomUUID()), null, setOf())
    sut.captureEnvelope(envelope)
    assertEquals(SentryId.EMPTY_ID, sut.lastEventId)
  }

  // endregion

  // region startSession tests
  @Test
  fun `when startSession is called on disabled client, do nothing`() {
    val options = SentryOptions()
    options.cacheDirPath = file.absolutePath
    options.dsn = "https://key@sentry.io/proj"
    options.release = "0.0.1"
    options.setSerializer(mock())
    val sut = createScopes(options)
    val mockClient = createSentryClientMock()
    sut.bindClient(mockClient)
    sut.close()

    sut.configureScope(ScopeType.ISOLATION) { scope -> scope.client.isEnabled }

    sut.startSession()
    verify(mockClient, never()).captureSession(any(), any())
  }

  @Test
  fun `when startSession is called, starts a session`() {
    val options = SentryOptions()
    options.cacheDirPath = file.absolutePath
    options.dsn = "https://key@sentry.io/proj"
    options.release = "0.0.1"
    options.setSerializer(mock())
    val sut = createScopes(options)
    val mockClient = createSentryClientMock()
    sut.bindClient(mockClient)

    sut.startSession()
    verify(mockClient)
      .captureSession(any(), argWhere { HintUtils.hasType(it, SessionStartHint::class.java) })
  }

  @Test
  fun `when startSession is called and there's a session, stops it and starts a new one`() {
    val options = SentryOptions()
    options.cacheDirPath = file.absolutePath
    options.dsn = "https://key@sentry.io/proj"
    options.release = "0.0.1"
    options.setSerializer(mock())
    val sut = createScopes(options)
    val mockClient = createSentryClientMock()
    sut.bindClient(mockClient)

    sut.startSession()
    sut.startSession()
    verify(mockClient)
      .captureSession(any(), argWhere { HintUtils.hasType(it, SessionEndHint::class.java) })
    verify(mockClient, times(2))
      .captureSession(any(), argWhere { HintUtils.hasType(it, SessionStartHint::class.java) })
  }

  // endregion

  // region endSession tests
  @Test
  fun `when endSession is called on disabled client, do nothing`() {
    val options = SentryOptions()
    options.cacheDirPath = file.absolutePath
    options.dsn = "https://key@sentry.io/proj"
    options.release = "0.0.1"
    options.setSerializer(mock())
    val sut = createScopes(options)
    val mockClient = createSentryClientMock(enabled = false)
    sut.bindClient(mockClient)
    sut.close()

    sut.endSession()
    verify(mockClient, never()).captureSession(any(), any())
  }

  @Test
  fun `when endSession is called and session tracking is disabled, do nothing`() {
    val options = SentryOptions()
    options.cacheDirPath = file.absolutePath
    options.dsn = "https://key@sentry.io/proj"
    options.release = "0.0.1"
    options.setSerializer(mock())
    val sut = createScopes(options)
    val mockClient = createSentryClientMock()
    sut.bindClient(mockClient)

    sut.endSession()
    verify(mockClient, never()).captureSession(any(), any())
  }

  @Test
  fun `when endSession is called, end a session`() {
    val options = SentryOptions()
    options.cacheDirPath = file.absolutePath
    options.dsn = "https://key@sentry.io/proj"
    options.release = "0.0.1"
    options.setSerializer(mock())
    val sut = createScopes(options)
    val mockClient = createSentryClientMock()
    sut.bindClient(mockClient)

    sut.startSession()
    sut.endSession()
    verify(mockClient)
      .captureSession(any(), argWhere { HintUtils.hasType(it, SessionStartHint::class.java) })
    verify(mockClient)
      .captureSession(any(), argWhere { HintUtils.hasType(it, SessionEndHint::class.java) })
  }

  @Test
  fun `when endSession is called and there's no session, do nothing`() {
    val options = SentryOptions()
    options.cacheDirPath = file.absolutePath
    options.dsn = "https://key@sentry.io/proj"
    options.release = "0.0.1"
    options.setSerializer(mock())
    val sut = createScopes(options)
    val mockClient = createSentryClientMock()
    sut.bindClient(mockClient)

    sut.endSession()
    verify(mockClient, never()).captureSession(any(), any())
  }

  // endregion

  // region captureTransaction tests
  @Test
  fun `when captureTransaction is called on disabled client, do nothing`() {
    val options = SentryOptions()
    options.cacheDirPath = file.absolutePath
    options.dsn = "https://key@sentry.io/proj"
    options.setSerializer(mock())
    val sut = createScopes(options)
    val mockClient = createSentryClientMock()
    sut.bindClient(mockClient)
    sut.close()

    val sentryTracer = SentryTracer(TransactionContext("name", "op"), sut)
    sentryTracer.finish()
    sut.captureTransaction(SentryTransaction(sentryTracer), null as TraceContext?)
    verify(mockClient, never()).captureTransaction(any(), any(), any())
    verify(mockClient, never()).captureTransaction(any(), any(), any(), anyOrNull(), anyOrNull())
  }

  @Test
  fun `when captureTransaction and transaction is sampled, captureTransaction on the client should be called`() {
    val options = SentryOptions()
    options.cacheDirPath = file.absolutePath
    options.dsn = "https://key@sentry.io/proj"
    options.setSerializer(mock())
    val sut = createScopes(options)
    val mockClient = createSentryClientMock()
    sut.bindClient(mockClient)

    val sentryTracer =
      SentryTracer(TransactionContext("name", "op", TracesSamplingDecision(true)), sut)
    sentryTracer.finish()
    val traceContext = sentryTracer.traceContext()
    verify(mockClient)
      .captureTransaction(any(), equalTraceContext(traceContext), any(), eq(null), eq(null))
  }

  @Test
  fun `when captureTransaction is called, lastEventId is not set`() {
    val options =
      SentryOptions().apply {
        dsn = "https://key@sentry.io/proj"
        setSerializer(mock())
      }
    val sut = createScopes(options)
    val mockClient = createSentryClientMock()
    sut.bindClient(mockClient)
    whenever(
        mockClient.captureTransaction(
          anyOrNull(),
          anyOrNull(),
          anyOrNull(),
          anyOrNull(),
          anyOrNull(),
        )
<<<<<<< HEAD
    }

    @Test
    fun `when captureCheckIn is called on disabled client, do nothing`() {
        val (sut, mockClient) = getEnabledScopes()
        sut.close()

        sut.captureCheckIn(checkIn)
        verify(mockClient, never()).captureCheckIn(any(), any(), anyOrNull())
    }

    @Test
    fun `when captureCheckIn is called and client throws, don't crash`() {
        val (sut, mockClient) = getEnabledScopes()

        whenever(mockClient.captureCheckIn(any(), any(), anyOrNull())).doThrow(IllegalArgumentException(""))

        sut.captureCheckIn(checkIn)
    }

    private val checkIn: CheckIn = CheckIn("some_slug", CheckInStatus.OK)

    //endregion

    //region close tests
    @Test
    fun `when close is called on disabled client, do nothing`() {
        val (sut, mockClient) = getEnabledScopes()
        sut.close()

        sut.close()
        verify(mockClient).close(eq(false)) // 1 to close, but next one wont be recorded
    }

    @Test
    fun `when close is called and client is alive, close on the client should be called`() {
        val (sut, mockClient) = getEnabledScopes()

        sut.close()
        verify(mockClient).close(eq(false))
    }

    @Test
    fun `when close is called with isRestarting false and client is alive, close on the client should be called with isRestarting false`() {
        val (sut, mockClient) = getEnabledScopes()

        sut.close(false)
        verify(mockClient).close(eq(false))
    }

    @Test
    fun `when close is called with isRestarting true and client is alive, close on the client should be called with isRestarting true`() {
        val (sut, mockClient) = getEnabledScopes()

        sut.close(true)
        verify(mockClient).close(eq(true))
    }
    //endregion

    //region withScope tests
    @Test
    fun `when withScope is called on disabled client, execute on NoOpScope`() {
        val (sut) = getEnabledScopes()

        val scopeCallback = mock<ScopeCallback>()
        sut.close()

        sut.withScope(scopeCallback)
        verify(scopeCallback).run(NoOpScope.getInstance())
    }

    @Test
    fun `when withScope is called with alive client, run should be called`() {
        val (sut) = getEnabledScopes()

        val scopeCallback = mock<ScopeCallback>()

        sut.withScope(scopeCallback)
        verify(scopeCallback).run(any())
    }

    @Test
    fun `when withScope throws an exception then it should be caught`() {
        val (scopes, _, logger) = getEnabledScopes()

        val exception = Exception("scope callback exception")
        val scopeCallback = ScopeCallback {
            throw exception
        }

        scopes.withScope(scopeCallback)

        verify(logger).log(eq(SentryLevel.ERROR), any(), eq(exception))
    }
    //endregion

    //region withIsolationScope tests
    @Test
    fun `when withIsolationScope is called on disabled client, execute on NoOpScope`() {
        val (sut) = getEnabledScopes()

        val scopeCallback = mock<ScopeCallback>()
        sut.close()

        sut.withIsolationScope(scopeCallback)
        verify(scopeCallback).run(NoOpScope.getInstance())
    }

    @Test
    fun `when withIsolationScope is called with alive client, run should be called`() {
        val (sut) = getEnabledScopes()

        val scopeCallback = mock<ScopeCallback>()

        sut.withIsolationScope(scopeCallback)
        verify(scopeCallback).run(any())
    }

    @Test
    fun `when withIsolationScope throws an exception then it should be caught`() {
        val (scopes, _, logger) = getEnabledScopes()

        val exception = Exception("scope callback exception")
        val scopeCallback = ScopeCallback {
            throw exception
        }

        scopes.withIsolationScope(scopeCallback)

        verify(logger).log(eq(SentryLevel.ERROR), any(), eq(exception))
    }
    //endregion

    //region configureScope tests
    @Test
    fun `when configureScope is called on disabled client, do nothing`() {
        val (sut) = getEnabledScopes()

        val scopeCallback = mock<ScopeCallback>()
        sut.close()

        sut.configureScope(scopeCallback)
        verify(scopeCallback, never()).run(any())
    }

    @Test
    fun `when configureScope is called with alive client, run should be called`() {
        val (sut) = getEnabledScopes()

        val scopeCallback = mock<ScopeCallback>()

        sut.configureScope(scopeCallback)
        verify(scopeCallback).run(any())
    }

    @Test
    fun `when configureScope throws an exception then it should be caught`() {
        val (scopes, _, logger) = getEnabledScopes()

        val exception = Exception("scope callback exception")
        val scopeCallback = ScopeCallback {
            throw exception
        }

        scopes.configureScope(scopeCallback)

        verify(logger).log(eq(SentryLevel.ERROR), any(), eq(exception))
    }
    //endregion

    @Test
    fun `when integration is registered, scopes is enabled`() {
        val mock = mock<Integration>()

        var options: SentryOptions? = null
        // init main scopes and make it enabled
        initForTest {
            it.addIntegration(mock)
            it.dsn = "https://key@sentry.io/proj"
            it.cacheDirPath = file.absolutePath
            it.setSerializer(mock())
            options = it
        }

        doAnswer {
            val scopes = it.arguments[0] as IScopes
            assertTrue(scopes.isEnabled)
        }.whenever(mock).register(any(), eq(options!!))

        verify(mock).register(any(), eq(options!!))
    }

    //region setLevel tests
    @Test
    fun `when setLevel is called on disabled client, do nothing`() {
        val scopes = generateScopes()
        var scope: IScope? = null
        scopes.configureScope {
            scope = it
        }
        scopes.close()

        scopes.setLevel(SentryLevel.INFO)
        assertNull(scope?.level)
    }

    @Test
    fun `when setLevel is called, level is set`() {
        val scopes = generateScopes()
        var scope: IScope? = null
        scopes.configureScope {
            scope = it
        }

        scopes.setLevel(SentryLevel.INFO)
        assertEquals(SentryLevel.INFO, scope?.level)
    }
    //endregion

    //region setTransaction tests
    @Test
    fun `when setTransaction is called on disabled client, do nothing`() {
        val scopes = generateScopes()
        var scope: IScope? = null
        scopes.configureScope {
            scope = it
        }
        scopes.close()

        scopes.setTransaction("test")
        assertNull(scope?.transactionName)
    }

    @Test
    fun `when setTransaction is called, and transaction is not set, transaction name is changed`() {
        val scopes = generateScopes()
        var scope: IScope? = null
        scopes.configureScope {
            scope = it
        }

        scopes.setTransaction("test")
        assertEquals("test", scope?.transactionName)
    }

    @Test
    fun `when setTransaction is called, and transaction is set, transaction name is changed`() {
        val scopes = generateScopes()
        var scope: IScope? = null
        scopes.configureScope {
            scope = it
        }

        val tx = scopes.startTransaction("test", "op")
        scopes.configureScope { it.setTransaction(tx) }

        assertEquals("test", scope?.transactionName)
    }

    @Test
    fun `when startTransaction is called with different instrumenter, no-op is returned`() {
        val scopes = generateScopes()

        val transactionContext = TransactionContext("test", "op").also { it.instrumenter = Instrumenter.OTEL }
        val transactionOptions = TransactionOptions()
        val tx = scopes.startTransaction(transactionContext, transactionOptions)

        assertTrue(tx is NoOpTransaction)
    }

    @Test
    fun `when startTransaction is called with different instrumenter, no-op is returned 2`() {
        val scopes = generateScopes() {
            it.instrumenter = Instrumenter.OTEL
        }

        val tx = scopes.startTransaction("test", "op")

        assertTrue(tx is NoOpTransaction)
    }

    @Test
    fun `when startTransaction is called with configured instrumenter, it works`() {
        val scopes = generateScopes() {
            it.instrumenter = Instrumenter.OTEL
        }

        val transactionContext = TransactionContext("test", "op").also { it.instrumenter = Instrumenter.OTEL }
        val transactionOptions = TransactionOptions()
        val tx = scopes.startTransaction(transactionContext, transactionOptions)

        assertFalse(tx is NoOpTransaction)
    }
    //endregion

    //region setUser tests
    @Test
    fun `when setUser is called on disabled client, do nothing`() {
        val scopes = generateScopes()
        var scope: IScope? = null
        scopes.configureScope {
            scope = it
        }
        scopes.close()

        scopes.setUser(User())
        assertNull(scope?.user)
    }

    @Test
    fun `when setUser is called, user is set`() {
        val scopes = generateScopes()
        var scope: IScope? = null
        scopes.configureScope {
            scope = it
        }

        val user = User()
        scopes.setUser(user)
        assertEquals(user, scope?.user)
    }
    //endregion

    //region setFingerprint tests
    @Test
    fun `when setFingerprint is called on disabled client, do nothing`() {
        val scopes = generateScopes()
        var scope: IScope? = null
        scopes.configureScope {
            scope = it
        }
        scopes.close()

        val fingerprint = listOf("abc")
        scopes.setFingerprint(fingerprint)
        assertEquals(0, scope?.fingerprint?.count())
    }

    @Test
    fun `when setFingerprint is called with null parameter, do nothing`() {
        val scopes = generateScopes()
        var scope: IScope? = null
        scopes.configureScope {
            scope = it
        }

        scopes.callMethod("setFingerprint", List::class.java, null)
        assertEquals(0, scope?.fingerprint?.count())
    }

    @Test
    fun `when setFingerprint is called, fingerprint is set`() {
        val scopes = generateScopes()
        var scope: IScope? = null
        scopes.configureScope {
            scope = it
        }

        val fingerprint = listOf("abc")
        scopes.setFingerprint(fingerprint)
        assertEquals(1, scope?.fingerprint?.count())
    }
    //endregion

    //region clearBreadcrumbs tests
    @Test
    fun `when clearBreadcrumbs is called on disabled client, do nothing`() {
        val scopes = generateScopes()
        var scope: IScope? = null
        scopes.configureScope {
            scope = it
        }
        scopes.addBreadcrumb(Breadcrumb())
        assertEquals(1, scope?.breadcrumbs?.count())

        scopes.close()

        assertEquals(0, scope?.breadcrumbs?.count())
    }

    @Test
    fun `when clearBreadcrumbs is called, clear breadcrumbs`() {
        val scopes = generateScopes()
        var scope: IScope? = null
        scopes.configureScope {
            scope = it
        }

        scopes.addBreadcrumb(Breadcrumb())
        assertEquals(1, scope?.breadcrumbs?.count())
        scopes.clearBreadcrumbs()
        assertEquals(0, scope?.breadcrumbs?.count())
    }
    //endregion

    //region setTag tests
    @Test
    fun `when setTag is called on disabled client, do nothing`() {
        val scopes = generateScopes()
        var scope: IScope? = null
        scopes.configureScope {
            scope = it
        }
        scopes.close()

        scopes.setTag("test", "test")
        assertEquals(0, scope?.tags?.count())
    }

    @Test
    fun `when setTag is called with null parameters, do nothing`() {
        val scopes = generateScopes()
        var scope: IScope? = null
        scopes.configureScope {
            scope = it
        }

        scopes.callMethod("setTag", parameterTypes = arrayOf(String::class.java, String::class.java), null, null)
        assertEquals(0, scope?.tags?.count())
    }

    @Test
    fun `when setTag is called, tag is set`() {
        val scopes = generateScopes()
        var scope: IScope? = null
        scopes.configureScope {
            scope = it
        }

        scopes.setTag("test", "test")
        assertEquals(1, scope?.tags?.count())
    }
    //endregion

    //region setExtra tests
    @Test
    fun `when setExtra is called on disabled client, do nothing`() {
        val scopes = generateScopes()
        var scope: IScope? = null
        scopes.configureScope {
            scope = it
        }
        scopes.close()

        scopes.setExtra("test", "test")
        assertEquals(0, scope?.extras?.count())
    }

    @Test
    fun `when setExtra is called with null parameters, do nothing`() {
        val scopes = generateScopes()
        var scope: IScope? = null
        scopes.configureScope {
            scope = it
        }

        scopes.callMethod("setExtra", parameterTypes = arrayOf(String::class.java, String::class.java), null, null)
        assertEquals(0, scope?.extras?.count())
    }

    @Test
    fun `when setExtra is called, extra is set`() {
        val scopes = generateScopes()
        var scope: IScope? = null
        scopes.configureScope {
            scope = it
        }

        scopes.setExtra("test", "test")
        assertEquals(1, scope?.extras?.count())
    }
    //endregion

    //region captureEnvelope tests
    @Test
    fun `when captureEnvelope is called and envelope is null, throws IllegalArgumentException`() {
        val options = SentryOptions()
        options.cacheDirPath = file.absolutePath
        options.dsn = "https://key@sentry.io/proj"
        options.setSerializer(mock())
        val sut = createScopes(options)
        try {
            sut.callMethod("captureEnvelope", SentryEnvelope::class.java, null)
            fail()
        } catch (e: Exception) {
            assertTrue(e.cause is java.lang.IllegalArgumentException)
        }
    }

    @Test
    fun `when captureEnvelope is called on disabled client, do nothing`() {
        val options = SentryOptions()
        options.cacheDirPath = file.absolutePath
        options.dsn = "https://key@sentry.io/proj"
        options.setSerializer(mock())
        val sut = createScopes(options)
        val mockClient = createSentryClientMock(enabled = false)
        sut.bindClient(mockClient)
        sut.close()

        sut.captureEnvelope(SentryEnvelope(SentryId(UUID.randomUUID()), null, setOf()))
        verify(mockClient, never()).captureEnvelope(any(), any())
    }

    @Test
    fun `when captureEnvelope is called with a valid envelope, captureEnvelope on the client should be called`() {
        val options = SentryOptions()
        options.cacheDirPath = file.absolutePath
        options.dsn = "https://key@sentry.io/proj"
        options.setSerializer(mock())
        val sut = createScopes(options)
        val mockClient = createSentryClientMock()
        sut.bindClient(mockClient)

        val envelope = SentryEnvelope(SentryId(UUID.randomUUID()), null, setOf())
        sut.captureEnvelope(envelope)
        verify(mockClient).captureEnvelope(any(), anyOrNull())
    }

    @Test
    fun `when captureEnvelope is called, lastEventId is not set`() {
        val options = SentryOptions().apply {
            dsn = "https://key@sentry.io/proj"
            setSerializer(mock())
        }
        val sut = createScopes(options)
        val mockClient = createSentryClientMock()
        sut.bindClient(mockClient)
        whenever(mockClient.captureEnvelope(any(), anyOrNull())).thenReturn(SentryId())
        val envelope = SentryEnvelope(SentryId(UUID.randomUUID()), null, setOf())
        sut.captureEnvelope(envelope)
        assertEquals(SentryId.EMPTY_ID, sut.lastEventId)
    }
    //endregion

    //region startSession tests
    @Test
    fun `when startSession is called on disabled client, do nothing`() {
        val options = SentryOptions()
        options.cacheDirPath = file.absolutePath
        options.dsn = "https://key@sentry.io/proj"
        options.release = "0.0.1"
        options.setSerializer(mock())
        val sut = createScopes(options)
        val mockClient = createSentryClientMock()
        sut.bindClient(mockClient)
        sut.close()

        sut.configureScope(ScopeType.ISOLATION) { scope ->
            scope.client.isEnabled
        }

        sut.startSession()
        verify(mockClient, never()).captureSession(any(), any())
    }

    @Test
    fun `when startSession is called, starts a session`() {
        val options = SentryOptions()
        options.cacheDirPath = file.absolutePath
        options.dsn = "https://key@sentry.io/proj"
        options.release = "0.0.1"
        options.setSerializer(mock())
        val sut = createScopes(options)
        val mockClient = createSentryClientMock()
        sut.bindClient(mockClient)

        sut.startSession()
        verify(mockClient).captureSession(any(), argWhere { HintUtils.hasType(it, SessionStartHint::class.java) })
    }

    @Test
    fun `when startSession is called and there's a session, stops it and starts a new one`() {
        val options = SentryOptions()
        options.cacheDirPath = file.absolutePath
        options.dsn = "https://key@sentry.io/proj"
        options.release = "0.0.1"
        options.setSerializer(mock())
        val sut = createScopes(options)
        val mockClient = createSentryClientMock()
        sut.bindClient(mockClient)

        sut.startSession()
        sut.startSession()
        verify(mockClient).captureSession(any(), argWhere { HintUtils.hasType(it, SessionEndHint::class.java) })
        verify(mockClient, times(2)).captureSession(any(), argWhere { HintUtils.hasType(it, SessionStartHint::class.java) })
    }
    //endregion

    //region endSession tests
    @Test
    fun `when endSession is called on disabled client, do nothing`() {
        val options = SentryOptions()
        options.cacheDirPath = file.absolutePath
        options.dsn = "https://key@sentry.io/proj"
        options.release = "0.0.1"
        options.setSerializer(mock())
        val sut = createScopes(options)
        val mockClient = createSentryClientMock(enabled = false)
        sut.bindClient(mockClient)
        sut.close()

        sut.endSession()
        verify(mockClient, never()).captureSession(any(), any())
    }

    @Test
    fun `when endSession is called and session tracking is disabled, do nothing`() {
        val options = SentryOptions()
        options.cacheDirPath = file.absolutePath
        options.dsn = "https://key@sentry.io/proj"
        options.release = "0.0.1"
        options.setSerializer(mock())
        val sut = createScopes(options)
        val mockClient = createSentryClientMock()
        sut.bindClient(mockClient)

        sut.endSession()
        verify(mockClient, never()).captureSession(any(), any())
    }

    @Test
    fun `when endSession is called, end a session`() {
        val options = SentryOptions()
        options.cacheDirPath = file.absolutePath
        options.dsn = "https://key@sentry.io/proj"
        options.release = "0.0.1"
        options.setSerializer(mock())
        val sut = createScopes(options)
        val mockClient = createSentryClientMock()
        sut.bindClient(mockClient)

        sut.startSession()
        sut.endSession()
        verify(mockClient).captureSession(any(), argWhere { HintUtils.hasType(it, SessionStartHint::class.java) })
        verify(mockClient).captureSession(any(), argWhere { HintUtils.hasType(it, SessionEndHint::class.java) })
    }

    @Test
    fun `when endSession is called and there's no session, do nothing`() {
        val options = SentryOptions()
        options.cacheDirPath = file.absolutePath
        options.dsn = "https://key@sentry.io/proj"
        options.release = "0.0.1"
        options.setSerializer(mock())
        val sut = createScopes(options)
        val mockClient = createSentryClientMock()
        sut.bindClient(mockClient)

        sut.endSession()
        verify(mockClient, never()).captureSession(any(), any())
    }
    //endregion

    //region captureTransaction tests
    @Test
    fun `when captureTransaction is called on disabled client, do nothing`() {
        val options = SentryOptions()
        options.cacheDirPath = file.absolutePath
        options.dsn = "https://key@sentry.io/proj"
        options.setSerializer(mock())
        val sut = createScopes(options)
        val mockClient = createSentryClientMock()
        sut.bindClient(mockClient)
        sut.close()

        val sentryTracer = SentryTracer(TransactionContext("name", "op"), sut)
        sentryTracer.finish()
        sut.captureTransaction(SentryTransaction(sentryTracer), null as TraceContext?)
        verify(mockClient, never()).captureTransaction(any(), any(), any())
        verify(mockClient, never()).captureTransaction(any(), any(), any(), anyOrNull(), anyOrNull())
    }

    @Test
    fun `when captureTransaction and transaction is sampled, captureTransaction on the client should be called`() {
        val options = SentryOptions()
        options.cacheDirPath = file.absolutePath
        options.dsn = "https://key@sentry.io/proj"
        options.setSerializer(mock())
        val sut = createScopes(options)
        val mockClient = createSentryClientMock()
        sut.bindClient(mockClient)

        val sentryTracer = SentryTracer(TransactionContext("name", "op", TracesSamplingDecision(true)), sut)
        sentryTracer.finish()
        val traceContext = sentryTracer.traceContext()
        verify(mockClient).captureTransaction(any(), equalTraceContext(traceContext), any(), eq(null), eq(null))
    }

    @Test
    fun `when captureTransaction is called, lastEventId is not set`() {
        val options = SentryOptions().apply {
            dsn = "https://key@sentry.io/proj"
            setSerializer(mock())
        }
        val sut = createScopes(options)
        val mockClient = createSentryClientMock()
        sut.bindClient(mockClient)
        whenever(mockClient.captureTransaction(anyOrNull(), anyOrNull(), anyOrNull(), anyOrNull(), anyOrNull())).thenReturn(SentryId())

        val sentryTracer = SentryTracer(TransactionContext("name", "op", TracesSamplingDecision(true)), sut)
        sentryTracer.finish()
        assertEquals(SentryId.EMPTY_ID, sut.lastEventId)
    }

    @Test
    fun `when captureTransaction and transaction is not finished, captureTransaction on the client should not be called`() {
        val options = SentryOptions()
        options.cacheDirPath = file.absolutePath
        options.dsn = "https://key@sentry.io/proj"
        options.setSerializer(mock())
        val sut = createScopes(options)
        val mockClient = createSentryClientMock()
        sut.bindClient(mockClient)

        val sentryTracer = SentryTracer(TransactionContext("name", "op", TracesSamplingDecision(true)), sut)
        sut.captureTransaction(SentryTransaction(sentryTracer), null as TraceContext?)
        verify(mockClient, never()).captureTransaction(any(), any(), any(), eq(null), anyOrNull())
    }

    @Test
    fun `when captureTransaction and transaction is not sampled, captureTransaction on the client should not be called`() {
        val options = SentryOptions()
        options.cacheDirPath = file.absolutePath
        options.dsn = "https://key@sentry.io/proj"
        options.setSerializer(mock())
        val sut = createScopes(options)
        val mockClient = createSentryClientMock()
        sut.bindClient(mockClient)

        val sentryTracer = SentryTracer(TransactionContext("name", "op", TracesSamplingDecision(false)), sut)
        sentryTracer.finish()
        val traceContext = sentryTracer.traceContext()
        verify(mockClient, never()).captureTransaction(any(), equalTraceContext(traceContext), any(), eq(null), anyOrNull())
    }

    @Test
    fun `transactions lost due to sampling are recorded as lost`() {
        val options = SentryOptions()
        options.cacheDirPath = file.absolutePath
        options.dsn = "https://key@sentry.io/proj"
        options.setSerializer(mock())
        val sut = createScopes(options)
        val mockClient = createSentryClientMock()
        sut.bindClient(mockClient)

        val sentryTracer = SentryTracer(TransactionContext("name", "op", TracesSamplingDecision(false)), sut)
        // Unsampled spans are not added to the transaction, so they are not recorded
        sentryTracer.startChild("dropped span", "span 1").finish()
        sentryTracer.finish()

        assertClientReport(
            options.clientReportRecorder,
            listOf(
                DiscardedEvent(DiscardReason.SAMPLE_RATE.reason, DataCategory.Transaction.category, 1),
                DiscardedEvent(DiscardReason.SAMPLE_RATE.reason, DataCategory.Span.category, 1)
            )
        )
    }

    @Test
    fun `transactions lost due to sampling caused by backpressure are recorded as lost`() {
        val options = SentryOptions()
        options.cacheDirPath = file.absolutePath
        options.dsn = "https://key@sentry.io/proj"
        options.setSerializer(mock())
        val sut = createScopes(options)
        val mockClient = createSentryClientMock()
        sut.bindClient(mockClient)
        val mockBackpressureMonitor = mock<IBackpressureMonitor>()
        options.backpressureMonitor = mockBackpressureMonitor
        whenever(mockBackpressureMonitor.downsampleFactor).thenReturn(1)

        val sentryTracer = SentryTracer(TransactionContext("name", "op", TracesSamplingDecision(false)), sut)
        // Unsampled spans are not added to the transaction, so they are not recorded
        sentryTracer.startChild("dropped span", "span 1").finish()
        sentryTracer.finish()

        assertClientReport(
            options.clientReportRecorder,
            listOf(
                DiscardedEvent(DiscardReason.BACKPRESSURE.reason, DataCategory.Transaction.category, 1),
                DiscardedEvent(DiscardReason.BACKPRESSURE.reason, DataCategory.Span.category, 1)
            )
        )
    }
    //endregion

    //region captureProfileChunk tests
    @Test
    fun `when captureProfileChunk is called on disabled client, do nothing`() {
        val options = SentryOptions()
        options.cacheDirPath = file.absolutePath
        options.dsn = "https://key@sentry.io/proj"
        options.setSerializer(mock())
        val sut = createScopes(options)
        val mockClient = mock<ISentryClient>()
        sut.bindClient(mockClient)
        sut.close()

        sut.captureProfileChunk(mock())
        verify(mockClient, never()).captureProfileChunk(any(), any())
        verify(mockClient, never()).captureProfileChunk(any(), any())
    }

    @Test
    fun `when captureProfileChunk, captureProfileChunk on the client should be called`() {
        val options = SentryOptions()
        options.cacheDirPath = file.absolutePath
        options.dsn = "https://key@sentry.io/proj"
        options.setSerializer(mock())
        val sut = createScopes(options)
        val mockClient = createSentryClientMock()
        sut.bindClient(mockClient)

        val profileChunk = mock<ProfileChunk>()
        sut.captureProfileChunk(profileChunk)
        verify(mockClient).captureProfileChunk(eq(profileChunk), any())
    }

    @Test
    fun `when profileChunk is called, lastEventId is not set`() {
        val options = SentryOptions().apply {
            dsn = "https://key@sentry.io/proj"
            setSerializer(mock())
        }
        val sut = createScopes(options)
        val mockClient = createSentryClientMock()
        sut.bindClient(mockClient)
        sut.captureProfileChunk(mock())
        assertEquals(SentryId.EMPTY_ID, sut.lastEventId)
    }
    //endregion

    //region profiling tests

    @Test
    fun `when startTransaction and profiling is enabled, transaction is profiled only if sampled`() {
        val mockTransactionProfiler = mock<ITransactionProfiler>()
        val mockClient = createSentryClientMock()
        whenever(mockTransactionProfiler.onTransactionFinish(any(), anyOrNull(), anyOrNull())).thenAnswer { mockClient.captureEnvelope(mock()) }
        val scopes = generateScopes {
            it.setTransactionProfiler(mockTransactionProfiler)
        }
        scopes.bindClient(mockClient)
        // Transaction is not sampled, so it should not be profiled
        val contexts = TransactionContext("name", "op", TracesSamplingDecision(false, null, true, null))
        val transaction = scopes.startTransaction(contexts)
        transaction.finish()
        verify(mockClient, never()).captureEnvelope(any())

        // Transaction is sampled, so it should be profiled
        val sampledContexts = TransactionContext("name", "op", TracesSamplingDecision(true, null, true, null))
        val sampledTransaction = scopes.startTransaction(sampledContexts)
        sampledTransaction.finish()
        verify(mockClient).captureEnvelope(any())
    }

    @Test
    fun `when startTransaction and is sampled but profiling is disabled, transaction is not profiled`() {
        val mockTransactionProfiler = mock<ITransactionProfiler>()
        val mockClient = createSentryClientMock()
        whenever(mockTransactionProfiler.onTransactionFinish(any(), anyOrNull(), anyOrNull())).thenAnswer { mockClient.captureEnvelope(mock()) }
        val scopes = generateScopes {
            it.profilesSampleRate = 0.0
            it.setTransactionProfiler(mockTransactionProfiler)
        }
        scopes.bindClient(mockClient)
        val contexts = TransactionContext("name", "op")
        val transaction = scopes.startTransaction(contexts)
        transaction.finish()
        verify(mockClient, never()).captureEnvelope(any())
    }

    @Test
    fun `when profiler is running and isAppStartTransaction is false, startTransaction does not interact with profiler`() {
        val mockTransactionProfiler = mock<ITransactionProfiler>()
        whenever(mockTransactionProfiler.isRunning).thenReturn(true)
        val scopes = generateScopes {
            it.profilesSampleRate = 1.0
            it.setTransactionProfiler(mockTransactionProfiler)
        }
        val context = TransactionContext("name", "op")
        scopes.startTransaction(context, TransactionOptions().apply { isAppStartTransaction = false })
        verify(mockTransactionProfiler, never()).start()
        verify(mockTransactionProfiler, never()).bindTransaction(any())
    }

    @Test
    fun `when profiler is running and isAppStartTransaction is true, startTransaction binds current profile`() {
        val mockTransactionProfiler = mock<ITransactionProfiler>()
        whenever(mockTransactionProfiler.isRunning).thenReturn(true)
        val scopes = generateScopes {
            it.profilesSampleRate = 1.0
            it.setTransactionProfiler(mockTransactionProfiler)
        }
        val context = TransactionContext("name", "op")
        val transaction = scopes.startTransaction(context, TransactionOptions().apply { isAppStartTransaction = true })
        verify(mockTransactionProfiler, never()).start()
        verify(mockTransactionProfiler).bindTransaction(eq(transaction))
    }

    @Test
    fun `when profiler is not running, startTransaction starts and binds current profile`() {
        val mockTransactionProfiler = mock<ITransactionProfiler>()
        whenever(mockTransactionProfiler.isRunning).thenReturn(false)
        val scopes = generateScopes {
            it.profilesSampleRate = 1.0
            it.setTransactionProfiler(mockTransactionProfiler)
        }
        val context = TransactionContext("name", "op")
        val transaction = scopes.startTransaction(context, TransactionOptions().apply { isAppStartTransaction = false })
        verify(mockTransactionProfiler).start()
        verify(mockTransactionProfiler).bindTransaction(eq(transaction))
    }
    //endregion

    //region startTransaction tests
    @Test
    fun `when startTransaction, creates transaction`() {
        val scopes = generateScopes()
        val contexts = TransactionContext("name", "op")

        val transaction = scopes.startTransaction(contexts)
        assertTrue(transaction is SentryTracer)
        assertEquals(contexts, transaction.root.spanContext)
    }

    @Test
    fun `when startTransaction with bindToScope set to false, transaction is not attached to the scope`() {
        val scopes = generateScopes()

        scopes.startTransaction("name", "op", TransactionOptions())

        scopes.configureScope {
            assertNull(it.span)
        }
    }

    @Test
    fun `when startTransaction without bindToScope set, transaction is not attached to the scope`() {
        val scopes = generateScopes()

        scopes.startTransaction("name", "op")

        scopes.configureScope {
            assertNull(it.span)
        }
    }

    @Test
    fun `when startTransaction with bindToScope set to true, transaction is attached to the scope`() {
        val scopes = generateScopes()

        val transaction = scopes.startTransaction("name", "op", TransactionOptions().also { it.isBindToScope = true })

        scopes.configureScope {
            assertEquals(transaction, it.span)
        }
    }

    @Test
    fun `when startTransaction and no tracing sampling is configured, event is not sampled`() {
        val scopes = generateScopes {
            it.tracesSampleRate = 0.0
        }

        val transaction = scopes.startTransaction("name", "op")
        assertFalse(transaction.isSampled!!)
    }

    @Test
    fun `when startTransaction and no profile sampling is configured, profile is not sampled`() {
        val scopes = generateScopes {
            it.tracesSampleRate = 1.0
            it.profilesSampleRate = 0.0
        }

        val transaction = scopes.startTransaction("name", "op")
        assertTrue(transaction.isSampled!!)
        assertFalse(transaction.isProfileSampled!!)
    }

    @Test
    fun `when startTransaction with parent sampled and no traces sampler provided, transaction inherits sampling decision`() {
        val scopes = generateScopes()
        val transactionContext = TransactionContext("name", "op")
        transactionContext.parentSampled = true
        val transaction = scopes.startTransaction(transactionContext)
        assertNotNull(transaction)
        assertNotNull(transaction.isSampled)
        assertTrue(transaction.isSampled!!)
    }

    @Test
    fun `when startTransaction with parent profile sampled and no profile sampler provided, transaction inherits profile sampling decision`() {
        val scopes = generateScopes()
        val transactionContext = TransactionContext("name", "op")
        transactionContext.setParentSampled(true, true)
        val transaction = scopes.startTransaction(transactionContext)
        assertTrue(transaction.isProfileSampled!!)
    }

    @Test
    fun `Scopes should close the sentry executor processor, profiler and performance collector on close call`() {
        val executor = mock<ISentryExecutorService>()
        val profiler = mock<ITransactionProfiler>()
        val backpressureMonitorMock = mock<IBackpressureMonitor>()
        val continuousProfiler = mock<IContinuousProfiler>()
        val performanceCollector = mock<CompositePerformanceCollector>()
        val options = SentryOptions().apply {
            dsn = "https://key@sentry.io/proj"
            cacheDirPath = file.absolutePath
            executorService = executor
            setTransactionProfiler(profiler)
            compositePerformanceCollector = performanceCollector
            setContinuousProfiler(continuousProfiler)
            profileSessionSampleRate = 1.0
            backpressureMonitor = backpressureMonitorMock
        }
        val sut = createScopes(options)
        sut.close()
        verify(backpressureMonitorMock).close()
        verify(executor).close(any())
        verify(profiler).close()
        verify(continuousProfiler).close(eq(true))
        verify(performanceCollector).close()
    }

    @Test
    fun `Scopes with isRestarting true should close the sentry executor in the background`() {
        val executor = spy(DeferredExecutorService())
        val options = SentryOptions().apply {
            dsn = "https://key@sentry.io/proj"
            executorService = executor
        }
        val sut = createScopes(options)
        sut.close(true)
        verify(executor, never()).close(any())
        executor.runAll()
        verify(executor).close(any())
    }

    @Test
    fun `Scopes with isRestarting false should close the sentry executor in the background`() {
        val executor = mock<ISentryExecutorService>()
        val options = SentryOptions().apply {
            dsn = "https://key@sentry.io/proj"
            executorService = executor
        }
        val sut = createScopes(options)
        sut.close(false)
        verify(executor).close(any())
    }

    @Test
    fun `Scopes close should clear the scope`() {
        val options = SentryOptions().apply {
            dsn = "https://key@sentry.io/proj"
        }

        val sut = createScopes(options)
        sut.addBreadcrumb("Test")
        sut.startTransaction("test", "test.op", TransactionOptions().also { it.isBindToScope = true })
        sut.close()

        // we have to clone the scope, so its isEnabled returns true, but it's still built up from
        // the old scope preserving its data
        val clone = sut.forkedScopes("test")
        clone.bindClient(createSentryClientMock(enabled = true))
        var oldScope: IScope? = null
        clone.configureScope { scope -> oldScope = scope }
        assertNull(oldScope!!.transaction)
        assertTrue(oldScope!!.breadcrumbs.isEmpty())
    }

    @Test
    fun `when tracesSampleRate and tracesSampler are not set on SentryOptions, startTransaction returns NoOp`() {
        val scopes = generateScopes {
            it.tracesSampleRate = null
            it.tracesSampler = null
        }
        val transaction = scopes.startTransaction(TransactionContext("name", "op", TracesSamplingDecision(true)))
        assertTrue(transaction is NoOpTransaction)
    }

    @Test
    fun `when startTransaction, trace profile session is started`() {
        val scopes = generateScopes {
            it.tracesSampleRate = 1.0
            it.setContinuousProfiler(mockProfiler)
            it.profileSessionSampleRate = 1.0
            it.profileLifecycle = ProfileLifecycle.TRACE
        }

        val transaction = scopes.startTransaction("name", "op")
        assertTrue(transaction.isSampled!!)
        verify(mockProfiler).startProfiler(eq(ProfileLifecycle.TRACE), any())
    }

    @Test
    fun `when startTransaction, manual profile session is not started`() {
        val scopes = generateScopes {
            it.tracesSampleRate = 1.0
            it.setContinuousProfiler(mockProfiler)
            it.profileSessionSampleRate = 1.0
            it.profileLifecycle = ProfileLifecycle.MANUAL
        }

        val transaction = scopes.startTransaction("name", "op")
        assertTrue(transaction.isSampled!!)
        verify(mockProfiler, never()).startProfiler(any(), any())
    }

    @Test
    fun `when startTransaction not sampled, trace profile session is not started`() {
        val scopes = generateScopes {
            // If transaction is not sampled, profiler should not start
            it.tracesSampleRate = 0.0
            it.setContinuousProfiler(mockProfiler)
            it.profileSessionSampleRate = 1.0
            it.profileLifecycle = ProfileLifecycle.TRACE
        }
        val transaction = scopes.startTransaction("name", "op")
        transaction.spanContext.setSampled(false, false)
        assertFalse(transaction.isSampled!!)
        verify(mockProfiler, never()).startProfiler(any(), any())
    }
    //endregion

    //region getSpan tests
    @Test
    fun `when there is no active transaction, getSpan returns null`() {
        val scopes = generateScopes()
        assertNull(scopes.span)
    }

    @Test
    fun `when there is no active transaction, getTransaction returns null`() {
        val scopes = generateScopes()
        assertNull(scopes.transaction)
    }

    @Test
    fun `when there is active transaction bound to the scope, getTransaction and getSpan return active transaction`() {
        val scopes = generateScopes()
        val tx = scopes.startTransaction("aTransaction", "op")
        scopes.configureScope { it.transaction = tx }

        assertEquals(tx, scopes.transaction)
        assertEquals(tx, scopes.span)
    }

    @Test
    fun `when there is a transaction but the scopes is closed, getTransaction returns null`() {
        val scopes = generateScopes()
        scopes.startTransaction("name", "op")
        scopes.close()

        assertNull(scopes.transaction)
    }

    @Test
    fun `when there is active span within a transaction bound to the scope, getSpan returns active span`() {
        val scopes = generateScopes()
        val tx = scopes.startTransaction("aTransaction", "op")
        scopes.configureScope { it.setTransaction(tx) }
        scopes.configureScope { it.setTransaction(tx) }
        val span = tx.startChild("op")

        assertEquals(tx, scopes.transaction)
        assertEquals(span, scopes.span)
    }
    // endregion

    //region setSpanContext
    @Test
    fun `associates span context with throwable`() {
        val (scopes, mockClient) = getEnabledScopes()
        val transaction = scopes.startTransaction("aTransaction", "op")
        val span = transaction.startChild("op")
        val exception = RuntimeException()

        scopes.setSpanContext(exception, span, "tx-name")
        scopes.captureEvent(SentryEvent(exception))

        verify(mockClient).captureEvent(
            check {
                assertEquals(span.spanContext, it.contexts.trace)
            },
            anyOrNull(),
            anyOrNull()
        )
    }
    // endregion

    @Test
    fun `isCrashedLastRun does not delete native marker if auto session is enabled`() {
        val nativeMarker = File(hashedFolder(), EnvelopeCache.NATIVE_CRASH_MARKER_FILE)
        nativeMarker.mkdirs()
        nativeMarker.createNewFile()
        val scopes = generateScopes() as Scopes

        assertTrue(scopes.isCrashedLastRun!!)
        assertTrue(nativeMarker.exists())
    }

    @Test
    fun `isCrashedLastRun deletes the native marker if auto session is disabled`() {
        val nativeMarker = File(hashedFolder(), EnvelopeCache.NATIVE_CRASH_MARKER_FILE)
        nativeMarker.mkdirs()
        nativeMarker.createNewFile()
        val scopes = generateScopes {
            it.isEnableAutoSessionTracking = false
        }

        assertTrue(scopes.isCrashedLastRun!!)
        assertFalse(nativeMarker.exists())
    }

    @Test
    fun `reportFullyDisplayed is ignored if TimeToFullDisplayTracing is disabled`() {
        var called = false
        val scopes = generateScopes {
            it.fullyDisplayedReporter.registerFullyDrawnListener {
                called = !called
            }
        }
        scopes.reportFullyDisplayed()
        assertFalse(called)
    }

    @Test
    fun `reportFullyDisplayed calls FullyDisplayedReporter if TimeToFullDisplayTracing is enabled`() {
        var called = false
        val scopes = generateScopes {
            it.isEnableTimeToFullDisplayTracing = true
            it.fullyDisplayedReporter.registerFullyDrawnListener {
                called = !called
            }
        }
        scopes.reportFullyDisplayed()
        assertTrue(called)
    }

    @Test
    fun `reportFullyDisplayed calls FullyDisplayedReporter only once`() {
        var called = false
        val scopes = generateScopes {
            it.isEnableTimeToFullDisplayTracing = true
            it.fullyDisplayedReporter.registerFullyDrawnListener {
                called = !called
            }
        }
        scopes.reportFullyDisplayed()
        assertTrue(called)
        scopes.reportFullyDisplayed()
        assertTrue(called)
    }

    @Test
    fun `continueTrace creates propagation context from headers and returns transaction context if performance enabled`() {
        val scopes = generateScopes()
        val traceId = SentryId()
        val parentSpanId = SpanId()
        val transactionContext = scopes.continueTrace("$traceId-$parentSpanId-1", listOf("sentry-public_key=502f25099c204a2fbf4cb16edc5975d1,sentry-sample_rate=1,sentry-trace_id=$traceId,sentry-transaction=HTTP%20GET"))

        scopes.configureScope { scope ->
            assertEquals(traceId, scope.propagationContext.traceId)
            assertEquals(parentSpanId, scope.propagationContext.parentSpanId)
        }

        assertEquals(traceId, transactionContext!!.traceId)
        assertEquals(parentSpanId, transactionContext!!.parentSpanId)
    }

    @Test
    fun `continueTrace creates propagation context from headers and returns transaction context if performance enabled no sampled value`() {
        val scopes = generateScopes()
        val traceId = SentryId()
        val parentSpanId = SpanId()
        val transactionContext = scopes.continueTrace("$traceId-$parentSpanId", listOf("sentry-public_key=502f25099c204a2fbf4cb16edc5975d1,sentry-sample_rate=1,sentry-trace_id=$traceId,sentry-transaction=HTTP%20GET"))

        scopes.configureScope { scope ->
            assertEquals(traceId, scope.propagationContext.traceId)
            assertEquals(parentSpanId, scope.propagationContext.parentSpanId)
        }

        assertEquals(traceId, transactionContext!!.traceId)
        assertEquals(parentSpanId, transactionContext!!.parentSpanId)
        assertEquals(null, transactionContext!!.parentSamplingDecision)
    }

    @Test
    fun `continueTrace creates new propagation context if header invalid and returns transaction context if performance enabled`() {
        val scopes = generateScopes()
        val traceId = SentryId()
        var propagationContextHolder = AtomicReference<PropagationContext>()

        scopes.configureScope { propagationContextHolder.set(it.propagationContext) }
        val propagationContextAtStart = propagationContextHolder.get()!!

        val transactionContext = scopes.continueTrace("invalid", listOf("sentry-public_key=502f25099c204a2fbf4cb16edc5975d1,sentry-sample_rate=1,sentry-trace_id=$traceId,sentry-transaction=HTTP%20GET"))

        scopes.configureScope { scope ->
            assertNotEquals(propagationContextAtStart.traceId, scope.propagationContext.traceId)
            assertNotEquals(propagationContextAtStart.parentSpanId, scope.propagationContext.parentSpanId)
            assertNotEquals(propagationContextAtStart.spanId, scope.propagationContext.spanId)

            assertEquals(scope.propagationContext.traceId, transactionContext!!.traceId)
            assertEquals(scope.propagationContext.parentSpanId, transactionContext!!.parentSpanId)
            assertEquals(scope.propagationContext.spanId, transactionContext!!.spanId)
        }
    }

    @Test
    fun `continueTrace creates propagation context from headers and returns null if performance disabled`() {
        val scopes = generateScopes { it.tracesSampleRate = null }
        val traceId = SentryId()
        val parentSpanId = SpanId()
        val transactionContext = scopes.continueTrace("$traceId-$parentSpanId-1", listOf("sentry-public_key=502f25099c204a2fbf4cb16edc5975d1,sentry-sample_rate=1,sentry-trace_id=$traceId,sentry-transaction=HTTP%20GET"))

        scopes.configureScope { scope ->
            assertEquals(traceId, scope.propagationContext.traceId)
            assertEquals(parentSpanId, scope.propagationContext.parentSpanId)
        }

        assertNull(transactionContext)
    }

    @Test
    fun `continueTrace creates new propagation context if header invalid and returns null if performance disabled`() {
        val scopes = generateScopes { it.tracesSampleRate = null }
        val traceId = SentryId()
        var propagationContextHolder = AtomicReference<PropagationContext>()

        scopes.configureScope { propagationContextHolder.set(it.propagationContext) }
        val propagationContextAtStart = propagationContextHolder.get()!!

        val transactionContext = scopes.continueTrace("invalid", listOf("sentry-public_key=502f25099c204a2fbf4cb16edc5975d1,sentry-sample_rate=1,sentry-trace_id=$traceId,sentry-transaction=HTTP%20GET"))

        scopes.configureScope { scope ->
            assertNotEquals(propagationContextAtStart.traceId, scope.propagationContext.traceId)
            assertNotEquals(propagationContextAtStart.parentSpanId, scope.propagationContext.parentSpanId)
            assertNotEquals(propagationContextAtStart.spanId, scope.propagationContext.spanId)
        }

        assertNull(transactionContext)
    }

    // region replay event tests
    @Test
    fun `when captureReplay is called on disabled client, do nothing`() {
        val (sut, mockClient) = getEnabledScopes()
        sut.close()

        sut.captureReplay(SentryReplayEvent(), Hint())
        verify(mockClient, never()).captureReplayEvent(any(), any(), any<Hint>())
    }

    @Test
    fun `when captureReplay is called with a valid argument, captureReplay on the client should be called`() {
        val (sut, mockClient) = getEnabledScopes()

        val event = SentryReplayEvent()
        val hints = HintUtils.createWithTypeCheckHint({})
        sut.captureReplay(event, hints)
        verify(mockClient).captureReplayEvent(eq(event), any(), eq(hints))
    }
    // endregion replay event tests

    @Test
    fun `is considered enabled if client is enabled()`() {
        val scopes = generateScopes() as Scopes
        val client = mock<ISentryClient>()
        whenever(client.isEnabled).thenReturn(true)
        scopes.bindClient(client)
        assertTrue(scopes.isEnabled)
    }

    @Test
    fun `is considered disabled if client is disabled()`() {
        val scopes = generateScopes() as Scopes
        val client = mock<ISentryClient>()
        whenever(client.isEnabled).thenReturn(false)
        scopes.bindClient(client)
        assertFalse(scopes.isEnabled)
    }

    @Test
    fun `creating a transaction with an ignored origin noops`() {
        val scopes = generateScopes {
            it.setIgnoredSpanOrigins(listOf("ignored.span.origin"))
        }

        val transactionContext = TransactionContext("transaction-name", "transaction-op")
        val transactionOptions = TransactionOptions().also {
            it.origin = "ignored.span.origin"
            it.isBindToScope = true
        }

        val transaction = scopes.startTransaction(transactionContext, transactionOptions)
        assertTrue(transaction.isNoOp)
        scopes.configureScope { assertNull(it.transaction) }
    }

    @Test
    fun `creating a transaction with a non ignored origin creates the transaction`() {
        val scopes = generateScopes {
            it.setIgnoredSpanOrigins(listOf("ignored.span.origin"))
        }

        val transactionContext = TransactionContext("transaction-name", "transaction-op")
        val transactionOptions = TransactionOptions().also {
            it.origin = "other.span.origin"
            it.isBindToScope = true
        }

        val transaction = scopes.startTransaction(transactionContext, transactionOptions)
        assertFalse(transaction.isNoOp)
        scopes.configureScope { assertSame(transaction, it.transaction) }
    }

    @Test
    fun `creating a transaction with origin sets the origin on the transaction context`() {
        val scopes = generateScopes()

        val transactionContext = TransactionContext("transaction-name", "transaction-op")
        val transactionOptions = TransactionOptions().also {
            it.origin = "other.span.origin"
        }

        val transaction = scopes.startTransaction(transactionContext, transactionOptions)
        assertEquals("other.span.origin", transaction.spanContext.origin)
    }

    //region profileSession

    @Test
    fun `startProfiler starts the continuous profiler`() {
        val profiler = mock<IContinuousProfiler>()
        val scopes = generateScopes {
            it.setContinuousProfiler(profiler)
            it.profileSessionSampleRate = 1.0
        }
        scopes.startProfiler()
        verify(profiler).startProfiler(eq(ProfileLifecycle.MANUAL), any())
    }

    @Test
    fun `startProfiler logs instructions if continuous profiling is disabled`() {
        val profiler = mock<IContinuousProfiler>()
        val logger = mock<ILogger>()
        val scopes = generateScopes {
            it.setContinuousProfiler(profiler)
            it.profileSessionSampleRate = 1.0
            it.profilesSampleRate = 1.0
            it.setLogger(logger)
            it.isDebug = true
        }
        scopes.startProfiler()
        verify(profiler, never()).startProfiler(eq(ProfileLifecycle.MANUAL), any())
        verify(logger).log(eq(SentryLevel.WARNING), eq("Continuous Profiling is not enabled. Set profilesSampleRate and profilesSampler to null to enable it."))
    }

    @Test
    fun `startProfiler is ignored on trace lifecycle`() {
        val profiler = mock<IContinuousProfiler>()
        val logger = mock<ILogger>()
        val scopes = generateScopes {
            it.setContinuousProfiler(profiler)
            it.profileSessionSampleRate = 1.0
            it.profileLifecycle = ProfileLifecycle.TRACE
            it.setLogger(logger)
            it.isDebug = true
        }
        scopes.startProfiler()
        verify(logger).log(eq(SentryLevel.WARNING), eq("Profiling lifecycle is %s. Profiling cannot be started manually."), eq(ProfileLifecycle.TRACE.name))
        verify(profiler, never()).startProfiler(any(), any())
    }

    @Test
    fun `stopProfiler stops the continuous profiler`() {
        val profiler = mock<IContinuousProfiler>()
        val scopes = generateScopes {
            it.setContinuousProfiler(profiler)
            it.profileSessionSampleRate = 1.0
        }
        scopes.stopProfiler()
        verify(profiler).stopProfiler(eq(ProfileLifecycle.MANUAL))
    }

    @Test
    fun `stopProfiler logs instructions if continuous profiling is disabled`() {
        val profiler = mock<IContinuousProfiler>()
        val logger = mock<ILogger>()
        val scopes = generateScopes {
            it.setContinuousProfiler(profiler)
            it.profileSessionSampleRate = 1.0
            it.profilesSampleRate = 1.0
            it.setLogger(logger)
            it.isDebug = true
        }
        scopes.stopProfiler()
        verify(profiler, never()).stopProfiler(eq(ProfileLifecycle.MANUAL))
        verify(logger).log(eq(SentryLevel.WARNING), eq("Continuous Profiling is not enabled. Set profilesSampleRate and profilesSampler to null to enable it."))
    }

    @Test
    fun `stopProfiler is ignored on trace lifecycle`() {
        val profiler = mock<IContinuousProfiler>()
        val logger = mock<ILogger>()
        val scopes = generateScopes {
            it.setContinuousProfiler(profiler)
            it.profileSessionSampleRate = 1.0
            it.profileLifecycle = ProfileLifecycle.TRACE
            it.setLogger(logger)
            it.isDebug = true
        }
        scopes.stopProfiler()
        verify(logger).log(eq(SentryLevel.WARNING), eq("Profiling lifecycle is %s. Profiling cannot be stopped manually."), eq(ProfileLifecycle.TRACE.name))
        verify(profiler, never()).stopProfiler(any())
    }

    //endregion

    //region logs

    @Test
    fun `when captureLog is called on disabled client, do nothing`() {
        val (sut, mockClient) = getEnabledScopes {
            it.logs.isEnabled = true
        }
        sut.close()

        sut.logger().warn("test message")
        verify(mockClient, never()).captureLog(any(), anyOrNull())
    }

    @Test
    fun `when logging is not enabled, do nothing`() {
        val (sut, mockClient) = getEnabledScopes()

        sut.logger().warn("test message")
        verify(mockClient, never()).captureLog(any(), anyOrNull())
    }

    @Test
    fun `capturing null log does nothing`() {
        val (sut, mockClient) = getEnabledScopes {
            it.logs.isEnabled = true
        }

        sut.logger().warn(null)
        verify(mockClient, never()).captureLog(any(), anyOrNull())
    }

    @Test
    fun `creating trace log works`() {
        val (sut, mockClient) = getEnabledScopes {
            it.logs.isEnabled = true
        }

        sut.logger().trace("trace log message")

        verify(mockClient).captureLog(
            check {
                assertEquals("trace log message", it.body)
                assertEquals(SentryLogLevel.TRACE, it.level)
                assertEquals(1, it.severityNumber)
            },
            anyOrNull()
        )
    }

    @Test
    fun `creating debug log works`() {
        val (sut, mockClient) = getEnabledScopes {
            it.logs.isEnabled = true
        }

        sut.logger().debug("debug log message")

        verify(mockClient).captureLog(
            check {
                assertEquals("debug log message", it.body)
                assertEquals(SentryLogLevel.DEBUG, it.level)
                assertEquals(5, it.severityNumber)
            },
            anyOrNull()
        )
    }

    @Test
    fun `creating a info log works`() {
        val (sut, mockClient) = getEnabledScopes {
            it.logs.isEnabled = true
        }

        sut.logger().info("info log message")

        verify(mockClient).captureLog(
            check {
                assertEquals("info log message", it.body)
                assertEquals(SentryLogLevel.INFO, it.level)
                assertEquals(9, it.severityNumber)
            },
            anyOrNull()
        )
    }

    @Test
    fun `creating warn log works`() {
        val (sut, mockClient) = getEnabledScopes {
            it.logs.isEnabled = true
        }

        sut.logger().warn("warn log message")

        verify(mockClient).captureLog(
            check {
                assertEquals("warn log message", it.body)
                assertEquals(SentryLogLevel.WARN, it.level)
                assertEquals(13, it.severityNumber)
            },
            anyOrNull()
        )
    }

    @Test
    fun `creating error log works`() {
        val (sut, mockClient) = getEnabledScopes {
            it.logs.isEnabled = true
        }

        sut.logger().error("error log message")

        verify(mockClient).captureLog(
            check {
                assertEquals("error log message", it.body)
                assertEquals(SentryLogLevel.ERROR, it.level)
                assertEquals(17, it.severityNumber)
            },
            anyOrNull()
        )
    }

    @Test
    fun `creating fatal log works`() {
        val (sut, mockClient) = getEnabledScopes {
            it.logs.isEnabled = true
        }

        sut.logger().fatal("fatal log message")

        verify(mockClient).captureLog(
            check {
                assertEquals("fatal log message", it.body)
                assertEquals(SentryLogLevel.FATAL, it.level)
                assertEquals(21, it.severityNumber)
            },
            anyOrNull()
        )
    }

    @Test
    fun `creating log works`() {
        val (sut, mockClient) = getEnabledScopes {
            it.logs.isEnabled = true
        }

        sut.logger().log(SentryLogLevel.WARN, "log message")

        verify(mockClient).captureLog(
            check {
                assertEquals("log message", it.body)
                assertEquals(SentryLogLevel.WARN, it.level)
                assertEquals(13, it.severityNumber)
            },
            anyOrNull()
        )
    }

    @Test
    fun `creating log with format string works`() {
        val (sut, mockClient) = getEnabledScopes {
            it.logs.isEnabled = true
            it.environment = "testenv"
            it.release = "1.0"
            it.serverName = "srv1"
        }

        sut.logger().log(SentryLogLevel.WARN, "log %s", "arg1")

        verify(mockClient).captureLog(
            check {
                assertEquals("log arg1", it.body)
                assertEquals(SentryLogLevel.WARN, it.level)
                assertEquals(13, it.severityNumber)

                val template = it.attributes?.get("sentry.message.template")!!
                assertEquals("log %s", template.value)
                assertEquals("string", template.type)

                val param0 = it.attributes?.get("sentry.message.parameter.0")!!
                assertEquals("arg1", param0.value)
                assertEquals("string", param0.type)

                val environment = it.attributes?.get("sentry.environment")!!
                assertEquals("testenv", environment.value)
                assertEquals("string", environment.type)

                val release = it.attributes?.get("sentry.release")!!
                assertEquals("1.0", release.value)
                assertEquals("string", release.type)

                val server = it.attributes?.get("server.address")!!
                assertEquals("srv1", server.value)
                assertEquals("string", server.type)
            },
            anyOrNull()
        )
    }

    @Test
    fun `creating log with timestamp works`() {
        val (sut, mockClient) = getEnabledScopes {
            it.logs.isEnabled = true
        }

        sut.logger().log(SentryLogLevel.WARN, SentryLongDate(123), "log message")

        verify(mockClient).captureLog(
            check {
                assertEquals("log message", it.body)
                assertEquals(0.000000123, it.timestamp)
                assertEquals(SentryLogLevel.WARN, it.level)
                assertEquals(13, it.severityNumber)
            },
            anyOrNull()
        )
    }

    @Test
    fun `creating log with attributes from map works`() {
        val (sut, mockClient) = getEnabledScopes {
            it.logs.isEnabled = true
        }

        sut.logger().log(SentryLogLevel.WARN, SentryLogParameters.create(SentryAttributes.fromMap(mapOf("attrname1" to "attrval1"))), "log message")

        verify(mockClient).captureLog(
            check {
                assertEquals("log message", it.body)
                assertEquals(SentryLogLevel.WARN, it.level)
                assertEquals(13, it.severityNumber)

                val attr1 = it.attributes?.get("attrname1")!!
                assertEquals("attrval1", attr1.value)
                assertEquals("string", attr1.type)
            },
            anyOrNull()
        )
    }

    @Test
    fun `creating log with attributes works`() {
        val (sut, mockClient) = getEnabledScopes {
            it.logs.isEnabled = true
        }

        sut.logger().log(
            SentryLogLevel.WARN,
            SentryLogParameters.create(
                SentryAttributes.of(
                    SentryAttribute.stringAttribute("strattr", "strval"),
                    SentryAttribute.booleanAttribute("boolattr", true),
                    SentryAttribute.integerAttribute("intattr", 17),
                    SentryAttribute.doubleAttribute("doubleattr", 3.8),
                    SentryAttribute.named("namedstrattr", "namedstrval"),
                    SentryAttribute.named("namedboolattr", false),
                    SentryAttribute.named("namedintattr", 18),
                    SentryAttribute.named("nameddoubleattr", 4.9)
                )
            ),
            "log message"
        )

        verify(mockClient).captureLog(
            check {
                assertEquals("log message", it.body)
                assertEquals(SentryLogLevel.WARN, it.level)
                assertEquals(13, it.severityNumber)

                val strattr = it.attributes?.get("strattr")!!
                assertEquals("strval", strattr.value)
                assertEquals("string", strattr.type)

                val boolattr = it.attributes?.get("boolattr")!!
                assertEquals(true, boolattr.value)
                assertEquals("boolean", boolattr.type)

                val intattr = it.attributes?.get("intattr")!!
                assertEquals(17, intattr.value)
                assertEquals("integer", intattr.type)

                val doubleattr = it.attributes?.get("doubleattr")!!
                assertEquals(3.8, doubleattr.value)
                assertEquals("double", doubleattr.type)

                val namedstrattr = it.attributes?.get("namedstrattr")!!
                assertEquals("namedstrval", namedstrattr.value)
                assertEquals("string", namedstrattr.type)

                val namedboolattr = it.attributes?.get("namedboolattr")!!
                assertEquals(false, namedboolattr.value)
                assertEquals("boolean", namedboolattr.type)

                val namedintattr = it.attributes?.get("namedintattr")!!
                assertEquals(18, namedintattr.value)
                assertEquals("integer", namedintattr.type)

                val nameddoubleattr = it.attributes?.get("nameddoubleattr")!!
                assertEquals(4.9, nameddoubleattr.value)
                assertEquals("double", nameddoubleattr.type)
            },
            anyOrNull()
        )
    }

    @Test
    fun `creating log with attributes and timestamp works`() {
        val (sut, mockClient) = getEnabledScopes {
            it.logs.isEnabled = true
        }

        sut.logger().log(SentryLogLevel.WARN, SentryLogParameters.create(SentryLongDate(123), SentryAttributes.of(SentryAttribute.named("attrname1", "attrval1"))), "log message")

        verify(mockClient).captureLog(
            check {
                assertEquals("log message", it.body)
                assertEquals(0.000000123, it.timestamp)
                assertEquals(SentryLogLevel.WARN, it.level)
                assertEquals(13, it.severityNumber)

                val attr1 = it.attributes?.get("attrname1")!!
                assertEquals("attrval1", attr1.value)
                assertEquals("string", attr1.type)
            },
            anyOrNull()
        )
    }

    @Test
    fun `creating log with attributes and timestamp and format string works`() {
        val (sut, mockClient) = getEnabledScopes {
            it.logs.isEnabled = true
        }

        sut.logger().log(SentryLogLevel.WARN, SentryLogParameters.create(SentryLongDate(123), SentryAttributes.of(SentryAttribute.named("attrname1", "attrval1"))), "log %s %d %b %.0f", "message", 1, true, 3.2)

        verify(mockClient).captureLog(
            check {
                assertEquals("log message 1 true 3", it.body)
                assertEquals(0.000000123, it.timestamp)
                assertEquals(SentryLogLevel.WARN, it.level)
                assertEquals(13, it.severityNumber)

                val attr1 = it.attributes?.get("attrname1")!!
                assertEquals("attrval1", attr1.value)
                assertEquals("string", attr1.type)

                val template = it.attributes?.get("sentry.message.template")!!
                assertEquals("log %s %d %b %.0f", template.value)
                assertEquals("string", template.type)

                val param0 = it.attributes?.get("sentry.message.parameter.0")!!
                assertEquals("message", param0.value)
                assertEquals("string", param0.type)

                val param1 = it.attributes?.get("sentry.message.parameter.1")!!
                assertEquals(1, param1.value)
                assertEquals("integer", param1.type)

                val param2 = it.attributes?.get("sentry.message.parameter.2")!!
                assertEquals(true, param2.value)
                assertEquals("boolean", param2.type)

                val param3 = it.attributes?.get("sentry.message.parameter.3")!!
                assertEquals(3.2, param3.value)
                assertEquals("double", param3.type)
            },
            anyOrNull()
        )
    }

    @Test
    fun `creating log with without args does not add template attribute`() {
        val (sut, mockClient) = getEnabledScopes {
            it.logs.isEnabled = true
        }

        sut.logger().log(SentryLogLevel.WARN, "log %s")

        verify(mockClient).captureLog(
            check {
                assertEquals("log %s", it.body)
                assertEquals(SentryLogLevel.WARN, it.level)
                assertEquals(13, it.severityNumber)

                val template = it.attributes?.get("sentry.message.template")
                assertNull(template)

                val param0 = it.attributes?.get("sentry.message.parameter.0")
                assertNull(param0)
            },
            anyOrNull()
        )
    }

    @Test
    fun `captures format string on format error`() {
        val (sut, mockClient) = getEnabledScopes {
            it.logs.isEnabled = true
        }

        sut.logger().log(SentryLogLevel.WARN, "log %d", "arg1")

        verify(mockClient).captureLog(
            check {
                assertEquals("log %d", it.body)
                assertEquals(SentryLogLevel.WARN, it.level)
                assertEquals(13, it.severityNumber)

                val template = it.attributes?.get("sentry.message.template")!!
                assertEquals("log %d", template.value)
                assertEquals("string", template.type)

                val param0 = it.attributes?.get("sentry.message.parameter.0")!!
                assertEquals("arg1", param0.value)
                assertEquals("string", param0.type)
            },
            anyOrNull()
        )
    }

    @Test
    fun `adds user fields to log attributes`() {
        val (sut, mockClient) = getEnabledScopes {
            it.logs.isEnabled = true
        }

        sut.configureScope { scope ->
            scope.user = User().also {
                it.id = "usrid"
                it.username = "usrname"
                it.email = "user@sentry.io"
            }
        }
        sut.logger().log(SentryLogLevel.WARN, "log message")

        verify(mockClient).captureLog(
            check {
                assertEquals("log message", it.body)

                val userId = it.attributes?.get("user.id")!!
                assertEquals("usrid", userId.value)
                assertEquals("string", userId.type)

                val userName = it.attributes?.get("user.name")!!
                assertEquals("usrname", userName.value)
                assertEquals("string", userName.type)

                val userEmail = it.attributes?.get("user.email")!!
                assertEquals("user@sentry.io", userEmail.value)
                assertEquals("string", userEmail.type)
            },
            anyOrNull()
        )
    }

    @Test
    fun `missing user does not break attributes`() {
        val (sut, mockClient) = getEnabledScopes {
            it.logs.isEnabled = true
            it.isSendDefaultPii = true
        }

        sut.logger().log(SentryLogLevel.WARN, "log message")

        verify(mockClient).captureLog(
            check {
                assertEquals("log message", it.body)

                assertNull(it.attributes?.get("user.id"))
                assertNull(it.attributes?.get("user.name"))
                assertNull(it.attributes?.get("user.email"))
            },
            anyOrNull()
        )
    }

    @Test
    fun `missing user fields do not break attributes`() {
        val (sut, mockClient) = getEnabledScopes {
            it.logs.isEnabled = true
            it.isSendDefaultPii = true
        }

        sut.configureScope { scope ->
            scope.user = User()
        }
        sut.logger().log(SentryLogLevel.WARN, "log message")

        verify(mockClient).captureLog(
            check {
                assertEquals("log message", it.body)

                assertNull(it.attributes?.get("user.id"))
                assertNull(it.attributes?.get("user.name"))
                assertNull(it.attributes?.get("user.email"))
            },
            anyOrNull()
        )
    }

    //endregion

    @Test
    fun `null tags do not cause NPE`() {
        val scopes = generateScopes()
        scopes.setTag(null, null)
        scopes.setTag("k", null)
        scopes.setTag(null, "v")
        scopes.removeTag(null)
        assertTrue(scopes.scope.tags.isEmpty())
        assertTrue(scopes.isolationScope.tags.isEmpty())
        assertTrue(scopes.globalScope.tags.isEmpty())
    }

    @Test
    fun `null extras do not cause NPE`() {
        val scopes = generateScopes()
        scopes.setExtra(null, null)
        scopes.setExtra("k", null)
        scopes.setExtra(null, "v")
        scopes.removeExtra(null)
        assertTrue(scopes.scope.extras.isEmpty())
        assertTrue(scopes.isolationScope.extras.isEmpty())
        assertTrue(scopes.globalScope.extras.isEmpty())
    }

    private val dsnTest = "https://key@sentry.io/proj"

    private fun generateScopes(optionsConfiguration: Sentry.OptionsConfiguration<SentryOptions>? = null): IScopes {
        val options = SentryOptions().apply {
            dsn = dsnTest
            cacheDirPath = file.absolutePath
            setSerializer(mock())
            tracesSampleRate = 1.0
        }
        optionsConfiguration?.configure(options)
        return createScopes(options)
    }

    private fun getEnabledScopes(optionsConfiguration: Sentry.OptionsConfiguration<SentryOptions>? = null): Triple<Scopes, ISentryClient, ILogger> {
        val logger = mock<ILogger>()

        val options = SentryOptions()
        options.cacheDirPath = file.absolutePath
        options.dsn = "https://key@sentry.io/proj"
        options.setSerializer(mock())
        options.tracesSampleRate = 1.0
        options.isDebug = true
        options.setLogger(logger)
        optionsConfiguration?.configure(options)

        val sut = createScopes(options)
        val mockClient = createSentryClientMock()
        sut.bindClient(mockClient)
        return Triple(sut, mockClient, logger)
    }

    private fun hashedFolder(): String {
        val hash = StringUtils.calculateStringHash(dsnTest, mock())
        val fileHashFolder = File(file.absolutePath, hash!!)
        return fileHashFolder.absolutePath
    }

    private fun equalTraceContext(expectedContext: TraceContext?): TraceContext? {
        expectedContext ?: return eq<TraceContext?>(null)

        return argWhere { actual ->
            expectedContext.traceId == actual.traceId &&
                expectedContext.transaction == actual.transaction &&
                expectedContext.environment == actual.environment &&
                expectedContext.release == actual.release &&
                expectedContext.publicKey == actual.publicKey &&
                expectedContext.sampleRate == actual.sampleRate &&
                expectedContext.userId == actual.userId
        }
    }
=======
      )
      .thenReturn(SentryId())

    val sentryTracer =
      SentryTracer(TransactionContext("name", "op", TracesSamplingDecision(true)), sut)
    sentryTracer.finish()
    assertEquals(SentryId.EMPTY_ID, sut.lastEventId)
  }

  @Test
  fun `when captureTransaction and transaction is not finished, captureTransaction on the client should not be called`() {
    val options = SentryOptions()
    options.cacheDirPath = file.absolutePath
    options.dsn = "https://key@sentry.io/proj"
    options.setSerializer(mock())
    val sut = createScopes(options)
    val mockClient = createSentryClientMock()
    sut.bindClient(mockClient)

    val sentryTracer =
      SentryTracer(TransactionContext("name", "op", TracesSamplingDecision(true)), sut)
    sut.captureTransaction(SentryTransaction(sentryTracer), null as TraceContext?)
    verify(mockClient, never()).captureTransaction(any(), any(), any(), eq(null), anyOrNull())
  }

  @Test
  fun `when captureTransaction and transaction is not sampled, captureTransaction on the client should not be called`() {
    val options = SentryOptions()
    options.cacheDirPath = file.absolutePath
    options.dsn = "https://key@sentry.io/proj"
    options.setSerializer(mock())
    val sut = createScopes(options)
    val mockClient = createSentryClientMock()
    sut.bindClient(mockClient)

    val sentryTracer =
      SentryTracer(TransactionContext("name", "op", TracesSamplingDecision(false)), sut)
    sentryTracer.finish()
    val traceContext = sentryTracer.traceContext()
    verify(mockClient, never())
      .captureTransaction(any(), equalTraceContext(traceContext), any(), eq(null), anyOrNull())
  }

  @Test
  fun `transactions lost due to sampling are recorded as lost`() {
    val options = SentryOptions()
    options.cacheDirPath = file.absolutePath
    options.dsn = "https://key@sentry.io/proj"
    options.setSerializer(mock())
    val sut = createScopes(options)
    val mockClient = createSentryClientMock()
    sut.bindClient(mockClient)

    val sentryTracer =
      SentryTracer(TransactionContext("name", "op", TracesSamplingDecision(false)), sut)
    // Unsampled spans are not added to the transaction, so they are not recorded
    sentryTracer.startChild("dropped span", "span 1").finish()
    sentryTracer.finish()

    assertClientReport(
      options.clientReportRecorder,
      listOf(
        DiscardedEvent(DiscardReason.SAMPLE_RATE.reason, DataCategory.Transaction.category, 1),
        DiscardedEvent(DiscardReason.SAMPLE_RATE.reason, DataCategory.Span.category, 1),
      ),
    )
  }

  @Test
  fun `transactions lost due to sampling caused by backpressure are recorded as lost`() {
    val options = SentryOptions()
    options.cacheDirPath = file.absolutePath
    options.dsn = "https://key@sentry.io/proj"
    options.setSerializer(mock())
    val sut = createScopes(options)
    val mockClient = createSentryClientMock()
    sut.bindClient(mockClient)
    val mockBackpressureMonitor = mock<IBackpressureMonitor>()
    options.backpressureMonitor = mockBackpressureMonitor
    whenever(mockBackpressureMonitor.downsampleFactor).thenReturn(1)

    val sentryTracer =
      SentryTracer(TransactionContext("name", "op", TracesSamplingDecision(false)), sut)
    // Unsampled spans are not added to the transaction, so they are not recorded
    sentryTracer.startChild("dropped span", "span 1").finish()
    sentryTracer.finish()

    assertClientReport(
      options.clientReportRecorder,
      listOf(
        DiscardedEvent(DiscardReason.BACKPRESSURE.reason, DataCategory.Transaction.category, 1),
        DiscardedEvent(DiscardReason.BACKPRESSURE.reason, DataCategory.Span.category, 1),
      ),
    )
  }

  // endregion

  // region captureProfileChunk tests
  @Test
  fun `when captureProfileChunk is called on disabled client, do nothing`() {
    val options = SentryOptions()
    options.cacheDirPath = file.absolutePath
    options.dsn = "https://key@sentry.io/proj"
    options.setSerializer(mock())
    val sut = createScopes(options)
    val mockClient = mock<ISentryClient>()
    sut.bindClient(mockClient)
    sut.close()

    sut.captureProfileChunk(mock())
    verify(mockClient, never()).captureProfileChunk(any(), any())
    verify(mockClient, never()).captureProfileChunk(any(), any())
  }

  @Test
  fun `when captureProfileChunk, captureProfileChunk on the client should be called`() {
    val options = SentryOptions()
    options.cacheDirPath = file.absolutePath
    options.dsn = "https://key@sentry.io/proj"
    options.setSerializer(mock())
    val sut = createScopes(options)
    val mockClient = createSentryClientMock()
    sut.bindClient(mockClient)

    val profileChunk = mock<ProfileChunk>()
    sut.captureProfileChunk(profileChunk)
    verify(mockClient).captureProfileChunk(eq(profileChunk), any())
  }

  @Test
  fun `when profileChunk is called, lastEventId is not set`() {
    val options =
      SentryOptions().apply {
        dsn = "https://key@sentry.io/proj"
        setSerializer(mock())
      }
    val sut = createScopes(options)
    val mockClient = createSentryClientMock()
    sut.bindClient(mockClient)
    sut.captureProfileChunk(mock())
    assertEquals(SentryId.EMPTY_ID, sut.lastEventId)
  }

  // endregion

  // region profiling tests

  @Test
  fun `when startTransaction and profiling is enabled, transaction is profiled only if sampled`() {
    val mockTransactionProfiler = mock<ITransactionProfiler>()
    val mockClient = createSentryClientMock()
    whenever(mockTransactionProfiler.onTransactionFinish(any(), anyOrNull(), anyOrNull()))
      .thenAnswer { mockClient.captureEnvelope(mock()) }
    val scopes = generateScopes { it.setTransactionProfiler(mockTransactionProfiler) }
    scopes.bindClient(mockClient)
    // Transaction is not sampled, so it should not be profiled
    val contexts = TransactionContext("name", "op", TracesSamplingDecision(false, null, true, null))
    val transaction = scopes.startTransaction(contexts)
    transaction.finish()
    verify(mockClient, never()).captureEnvelope(any())

    // Transaction is sampled, so it should be profiled
    val sampledContexts =
      TransactionContext("name", "op", TracesSamplingDecision(true, null, true, null))
    val sampledTransaction = scopes.startTransaction(sampledContexts)
    sampledTransaction.finish()
    verify(mockClient).captureEnvelope(any())
  }

  @Test
  fun `when startTransaction and is sampled but profiling is disabled, transaction is not profiled`() {
    val mockTransactionProfiler = mock<ITransactionProfiler>()
    val mockClient = createSentryClientMock()
    whenever(mockTransactionProfiler.onTransactionFinish(any(), anyOrNull(), anyOrNull()))
      .thenAnswer { mockClient.captureEnvelope(mock()) }
    val scopes = generateScopes {
      it.profilesSampleRate = 0.0
      it.setTransactionProfiler(mockTransactionProfiler)
    }
    scopes.bindClient(mockClient)
    val contexts = TransactionContext("name", "op")
    val transaction = scopes.startTransaction(contexts)
    transaction.finish()
    verify(mockClient, never()).captureEnvelope(any())
  }

  @Test
  fun `when profiler is running and isAppStartTransaction is false, startTransaction does not interact with profiler`() {
    val mockTransactionProfiler = mock<ITransactionProfiler>()
    whenever(mockTransactionProfiler.isRunning).thenReturn(true)
    val scopes = generateScopes {
      it.profilesSampleRate = 1.0
      it.setTransactionProfiler(mockTransactionProfiler)
    }
    val context = TransactionContext("name", "op")
    scopes.startTransaction(context, TransactionOptions().apply { isAppStartTransaction = false })
    verify(mockTransactionProfiler, never()).start()
    verify(mockTransactionProfiler, never()).bindTransaction(any())
  }

  @Test
  fun `when profiler is running and isAppStartTransaction is true, startTransaction binds current profile`() {
    val mockTransactionProfiler = mock<ITransactionProfiler>()
    whenever(mockTransactionProfiler.isRunning).thenReturn(true)
    val scopes = generateScopes {
      it.profilesSampleRate = 1.0
      it.setTransactionProfiler(mockTransactionProfiler)
    }
    val context = TransactionContext("name", "op")
    val transaction =
      scopes.startTransaction(context, TransactionOptions().apply { isAppStartTransaction = true })
    verify(mockTransactionProfiler, never()).start()
    verify(mockTransactionProfiler).bindTransaction(eq(transaction))
  }

  @Test
  fun `when profiler is not running, startTransaction starts and binds current profile`() {
    val mockTransactionProfiler = mock<ITransactionProfiler>()
    whenever(mockTransactionProfiler.isRunning).thenReturn(false)
    val scopes = generateScopes {
      it.profilesSampleRate = 1.0
      it.setTransactionProfiler(mockTransactionProfiler)
    }
    val context = TransactionContext("name", "op")
    val transaction =
      scopes.startTransaction(context, TransactionOptions().apply { isAppStartTransaction = false })
    verify(mockTransactionProfiler).start()
    verify(mockTransactionProfiler).bindTransaction(eq(transaction))
  }

  // endregion

  // region startTransaction tests
  @Test
  fun `when startTransaction, creates transaction`() {
    val scopes = generateScopes()
    val contexts = TransactionContext("name", "op")

    val transaction = scopes.startTransaction(contexts)
    assertTrue(transaction is SentryTracer)
    assertEquals(contexts, transaction.root.spanContext)
  }

  @Test
  fun `when startTransaction with bindToScope set to false, transaction is not attached to the scope`() {
    val scopes = generateScopes()

    scopes.startTransaction("name", "op", TransactionOptions())

    scopes.configureScope { assertNull(it.span) }
  }

  @Test
  fun `when startTransaction without bindToScope set, transaction is not attached to the scope`() {
    val scopes = generateScopes()

    scopes.startTransaction("name", "op")

    scopes.configureScope { assertNull(it.span) }
  }

  @Test
  fun `when startTransaction with bindToScope set to true, transaction is attached to the scope`() {
    val scopes = generateScopes()

    val transaction =
      scopes.startTransaction("name", "op", TransactionOptions().also { it.isBindToScope = true })

    scopes.configureScope { assertEquals(transaction, it.span) }
  }

  @Test
  fun `when startTransaction and no tracing sampling is configured, event is not sampled`() {
    val scopes = generateScopes { it.tracesSampleRate = 0.0 }

    val transaction = scopes.startTransaction("name", "op")
    assertFalse(transaction.isSampled!!)
  }

  @Test
  fun `when startTransaction and no profile sampling is configured, profile is not sampled`() {
    val scopes = generateScopes {
      it.tracesSampleRate = 1.0
      it.profilesSampleRate = 0.0
    }

    val transaction = scopes.startTransaction("name", "op")
    assertTrue(transaction.isSampled!!)
    assertFalse(transaction.isProfileSampled!!)
  }

  @Test
  fun `when startTransaction with parent sampled and no traces sampler provided, transaction inherits sampling decision`() {
    val scopes = generateScopes()
    val transactionContext = TransactionContext("name", "op")
    transactionContext.parentSampled = true
    val transaction = scopes.startTransaction(transactionContext)
    assertNotNull(transaction)
    assertNotNull(transaction.isSampled)
    assertTrue(transaction.isSampled!!)
  }

  @Test
  fun `when startTransaction with parent profile sampled and no profile sampler provided, transaction inherits profile sampling decision`() {
    val scopes = generateScopes()
    val transactionContext = TransactionContext("name", "op")
    transactionContext.setParentSampled(true, true)
    val transaction = scopes.startTransaction(transactionContext)
    assertTrue(transaction.isProfileSampled!!)
  }

  @Test
  fun `Scopes should close the sentry executor processor, profiler and performance collector on close call`() {
    val executor = mock<ISentryExecutorService>()
    val profiler = mock<ITransactionProfiler>()
    val backpressureMonitorMock = mock<IBackpressureMonitor>()
    val continuousProfiler = mock<IContinuousProfiler>()
    val performanceCollector = mock<CompositePerformanceCollector>()
    val options =
      SentryOptions().apply {
        dsn = "https://key@sentry.io/proj"
        cacheDirPath = file.absolutePath
        executorService = executor
        setTransactionProfiler(profiler)
        compositePerformanceCollector = performanceCollector
        setContinuousProfiler(continuousProfiler)
        profileSessionSampleRate = 1.0
        backpressureMonitor = backpressureMonitorMock
      }
    val sut = createScopes(options)
    sut.close()
    verify(backpressureMonitorMock).close()
    verify(executor).close(any())
    verify(profiler).close()
    verify(continuousProfiler).close(eq(true))
    verify(performanceCollector).close()
  }

  @Test
  fun `Scopes with isRestarting true should close the sentry executor in the background`() {
    val executor = spy(DeferredExecutorService())
    val options =
      SentryOptions().apply {
        dsn = "https://key@sentry.io/proj"
        executorService = executor
      }
    val sut = createScopes(options)
    sut.close(true)
    verify(executor, never()).close(any())
    executor.runAll()
    verify(executor).close(any())
  }

  @Test
  fun `Scopes with isRestarting false should close the sentry executor in the background`() {
    val executor = mock<ISentryExecutorService>()
    val options =
      SentryOptions().apply {
        dsn = "https://key@sentry.io/proj"
        executorService = executor
      }
    val sut = createScopes(options)
    sut.close(false)
    verify(executor).close(any())
  }

  @Test
  fun `Scopes close should clear the scope`() {
    val options = SentryOptions().apply { dsn = "https://key@sentry.io/proj" }

    val sut = createScopes(options)
    sut.addBreadcrumb("Test")
    sut.startTransaction("test", "test.op", TransactionOptions().also { it.isBindToScope = true })
    sut.close()

    // we have to clone the scope, so its isEnabled returns true, but it's still built up from
    // the old scope preserving its data
    val clone = sut.forkedScopes("test")
    clone.bindClient(createSentryClientMock(enabled = true))
    var oldScope: IScope? = null
    clone.configureScope { scope -> oldScope = scope }
    assertNull(oldScope!!.transaction)
    assertTrue(oldScope!!.breadcrumbs.isEmpty())
  }

  @Test
  fun `when tracesSampleRate and tracesSampler are not set on SentryOptions, startTransaction returns NoOp`() {
    val scopes = generateScopes {
      it.tracesSampleRate = null
      it.tracesSampler = null
    }
    val transaction =
      scopes.startTransaction(TransactionContext("name", "op", TracesSamplingDecision(true)))
    assertTrue(transaction is NoOpTransaction)
  }

  @Test
  fun `when startTransaction, trace profile session is started`() {
    val scopes = generateScopes {
      it.tracesSampleRate = 1.0
      it.setContinuousProfiler(mockProfiler)
      it.profileSessionSampleRate = 1.0
      it.profileLifecycle = ProfileLifecycle.TRACE
    }

    val transaction = scopes.startTransaction("name", "op")
    assertTrue(transaction.isSampled!!)
    verify(mockProfiler).startProfiler(eq(ProfileLifecycle.TRACE), any())
  }

  @Test
  fun `when startTransaction, manual profile session is not started`() {
    val scopes = generateScopes {
      it.tracesSampleRate = 1.0
      it.setContinuousProfiler(mockProfiler)
      it.profileSessionSampleRate = 1.0
      it.profileLifecycle = ProfileLifecycle.MANUAL
    }

    val transaction = scopes.startTransaction("name", "op")
    assertTrue(transaction.isSampled!!)
    verify(mockProfiler, never()).startProfiler(any(), any())
  }

  @Test
  fun `when startTransaction not sampled, trace profile session is not started`() {
    val scopes = generateScopes {
      // If transaction is not sampled, profiler should not start
      it.tracesSampleRate = 0.0
      it.setContinuousProfiler(mockProfiler)
      it.profileSessionSampleRate = 1.0
      it.profileLifecycle = ProfileLifecycle.TRACE
    }
    val transaction = scopes.startTransaction("name", "op")
    transaction.spanContext.setSampled(false, false)
    assertFalse(transaction.isSampled!!)
    verify(mockProfiler, never()).startProfiler(any(), any())
  }

  // endregion

  // region getSpan tests
  @Test
  fun `when there is no active transaction, getSpan returns null`() {
    val scopes = generateScopes()
    assertNull(scopes.span)
  }

  @Test
  fun `when there is no active transaction, getTransaction returns null`() {
    val scopes = generateScopes()
    assertNull(scopes.transaction)
  }

  @Test
  fun `when there is active transaction bound to the scope, getTransaction and getSpan return active transaction`() {
    val scopes = generateScopes()
    val tx = scopes.startTransaction("aTransaction", "op")
    scopes.configureScope { it.transaction = tx }

    assertEquals(tx, scopes.transaction)
    assertEquals(tx, scopes.span)
  }

  @Test
  fun `when there is a transaction but the scopes is closed, getTransaction returns null`() {
    val scopes = generateScopes()
    scopes.startTransaction("name", "op")
    scopes.close()

    assertNull(scopes.transaction)
  }

  @Test
  fun `when there is active span within a transaction bound to the scope, getSpan returns active span`() {
    val scopes = generateScopes()
    val tx = scopes.startTransaction("aTransaction", "op")
    scopes.configureScope { it.setTransaction(tx) }
    scopes.configureScope { it.setTransaction(tx) }
    val span = tx.startChild("op")

    assertEquals(tx, scopes.transaction)
    assertEquals(span, scopes.span)
  }

  // endregion

  // region setSpanContext
  @Test
  fun `associates span context with throwable`() {
    val (scopes, mockClient) = getEnabledScopes()
    val transaction = scopes.startTransaction("aTransaction", "op")
    val span = transaction.startChild("op")
    val exception = RuntimeException()

    scopes.setSpanContext(exception, span, "tx-name")
    scopes.captureEvent(SentryEvent(exception))

    verify(mockClient)
      .captureEvent(
        check { assertEquals(span.spanContext, it.contexts.trace) },
        anyOrNull(),
        anyOrNull(),
      )
  }

  // endregion

  @Test
  fun `isCrashedLastRun does not delete native marker if auto session is enabled`() {
    val nativeMarker = File(hashedFolder(), EnvelopeCache.NATIVE_CRASH_MARKER_FILE)
    nativeMarker.mkdirs()
    nativeMarker.createNewFile()
    val scopes = generateScopes() as Scopes

    assertTrue(scopes.isCrashedLastRun!!)
    assertTrue(nativeMarker.exists())
  }

  @Test
  fun `isCrashedLastRun deletes the native marker if auto session is disabled`() {
    val nativeMarker = File(hashedFolder(), EnvelopeCache.NATIVE_CRASH_MARKER_FILE)
    nativeMarker.mkdirs()
    nativeMarker.createNewFile()
    val scopes = generateScopes { it.isEnableAutoSessionTracking = false }

    assertTrue(scopes.isCrashedLastRun!!)
    assertFalse(nativeMarker.exists())
  }

  @Test
  fun `reportFullyDisplayed is ignored if TimeToFullDisplayTracing is disabled`() {
    var called = false
    val scopes = generateScopes {
      it.fullyDisplayedReporter.registerFullyDrawnListener { called = !called }
    }
    scopes.reportFullyDisplayed()
    assertFalse(called)
  }

  @Test
  fun `reportFullyDisplayed calls FullyDisplayedReporter if TimeToFullDisplayTracing is enabled`() {
    var called = false
    val scopes = generateScopes {
      it.isEnableTimeToFullDisplayTracing = true
      it.fullyDisplayedReporter.registerFullyDrawnListener { called = !called }
    }
    scopes.reportFullyDisplayed()
    assertTrue(called)
  }

  @Test
  fun `reportFullyDisplayed calls FullyDisplayedReporter only once`() {
    var called = false
    val scopes = generateScopes {
      it.isEnableTimeToFullDisplayTracing = true
      it.fullyDisplayedReporter.registerFullyDrawnListener { called = !called }
    }
    scopes.reportFullyDisplayed()
    assertTrue(called)
    scopes.reportFullyDisplayed()
    assertTrue(called)
  }

  @Test
  fun `continueTrace creates propagation context from headers and returns transaction context if performance enabled`() {
    val scopes = generateScopes()
    val traceId = SentryId()
    val parentSpanId = SpanId()
    val transactionContext =
      scopes.continueTrace(
        "$traceId-$parentSpanId-1",
        listOf(
          "sentry-public_key=502f25099c204a2fbf4cb16edc5975d1,sentry-sample_rate=1,sentry-trace_id=$traceId,sentry-transaction=HTTP%20GET"
        ),
      )

    scopes.configureScope { scope ->
      assertEquals(traceId, scope.propagationContext.traceId)
      assertEquals(parentSpanId, scope.propagationContext.parentSpanId)
    }

    assertEquals(traceId, transactionContext!!.traceId)
    assertEquals(parentSpanId, transactionContext!!.parentSpanId)
  }

  @Test
  fun `continueTrace creates propagation context from headers and returns transaction context if performance enabled no sampled value`() {
    val scopes = generateScopes()
    val traceId = SentryId()
    val parentSpanId = SpanId()
    val transactionContext =
      scopes.continueTrace(
        "$traceId-$parentSpanId",
        listOf(
          "sentry-public_key=502f25099c204a2fbf4cb16edc5975d1,sentry-sample_rate=1,sentry-trace_id=$traceId,sentry-transaction=HTTP%20GET"
        ),
      )

    scopes.configureScope { scope ->
      assertEquals(traceId, scope.propagationContext.traceId)
      assertEquals(parentSpanId, scope.propagationContext.parentSpanId)
    }

    assertEquals(traceId, transactionContext!!.traceId)
    assertEquals(parentSpanId, transactionContext!!.parentSpanId)
    assertEquals(null, transactionContext!!.parentSamplingDecision)
  }

  @Test
  fun `continueTrace creates new propagation context if header invalid and returns transaction context if performance enabled`() {
    val scopes = generateScopes()
    val traceId = SentryId()
    var propagationContextHolder = AtomicReference<PropagationContext>()

    scopes.configureScope { propagationContextHolder.set(it.propagationContext) }
    val propagationContextAtStart = propagationContextHolder.get()!!

    val transactionContext =
      scopes.continueTrace(
        "invalid",
        listOf(
          "sentry-public_key=502f25099c204a2fbf4cb16edc5975d1,sentry-sample_rate=1,sentry-trace_id=$traceId,sentry-transaction=HTTP%20GET"
        ),
      )

    scopes.configureScope { scope ->
      assertNotEquals(propagationContextAtStart.traceId, scope.propagationContext.traceId)
      assertNotEquals(propagationContextAtStart.parentSpanId, scope.propagationContext.parentSpanId)
      assertNotEquals(propagationContextAtStart.spanId, scope.propagationContext.spanId)

      assertEquals(scope.propagationContext.traceId, transactionContext!!.traceId)
      assertEquals(scope.propagationContext.parentSpanId, transactionContext!!.parentSpanId)
      assertEquals(scope.propagationContext.spanId, transactionContext!!.spanId)
    }
  }

  @Test
  fun `continueTrace creates propagation context from headers and returns null if performance disabled`() {
    val scopes = generateScopes { it.tracesSampleRate = null }
    val traceId = SentryId()
    val parentSpanId = SpanId()
    val transactionContext =
      scopes.continueTrace(
        "$traceId-$parentSpanId-1",
        listOf(
          "sentry-public_key=502f25099c204a2fbf4cb16edc5975d1,sentry-sample_rate=1,sentry-trace_id=$traceId,sentry-transaction=HTTP%20GET"
        ),
      )

    scopes.configureScope { scope ->
      assertEquals(traceId, scope.propagationContext.traceId)
      assertEquals(parentSpanId, scope.propagationContext.parentSpanId)
    }

    assertNull(transactionContext)
  }

  @Test
  fun `continueTrace creates new propagation context if header invalid and returns null if performance disabled`() {
    val scopes = generateScopes { it.tracesSampleRate = null }
    val traceId = SentryId()
    var propagationContextHolder = AtomicReference<PropagationContext>()

    scopes.configureScope { propagationContextHolder.set(it.propagationContext) }
    val propagationContextAtStart = propagationContextHolder.get()!!

    val transactionContext =
      scopes.continueTrace(
        "invalid",
        listOf(
          "sentry-public_key=502f25099c204a2fbf4cb16edc5975d1,sentry-sample_rate=1,sentry-trace_id=$traceId,sentry-transaction=HTTP%20GET"
        ),
      )

    scopes.configureScope { scope ->
      assertNotEquals(propagationContextAtStart.traceId, scope.propagationContext.traceId)
      assertNotEquals(propagationContextAtStart.parentSpanId, scope.propagationContext.parentSpanId)
      assertNotEquals(propagationContextAtStart.spanId, scope.propagationContext.spanId)
    }

    assertNull(transactionContext)
  }

  // region replay event tests
  @Test
  fun `when captureReplay is called on disabled client, do nothing`() {
    val (sut, mockClient) = getEnabledScopes()
    sut.close()

    sut.captureReplay(SentryReplayEvent(), Hint())
    verify(mockClient, never()).captureReplayEvent(any(), any(), any<Hint>())
  }

  @Test
  fun `when captureReplay is called with a valid argument, captureReplay on the client should be called`() {
    val (sut, mockClient) = getEnabledScopes()

    val event = SentryReplayEvent()
    val hints = HintUtils.createWithTypeCheckHint({})
    sut.captureReplay(event, hints)
    verify(mockClient).captureReplayEvent(eq(event), any(), eq(hints))
  }

  // endregion replay event tests

  @Test
  fun `is considered enabled if client is enabled()`() {
    val scopes = generateScopes() as Scopes
    val client = mock<ISentryClient>()
    whenever(client.isEnabled).thenReturn(true)
    scopes.bindClient(client)
    assertTrue(scopes.isEnabled)
  }

  @Test
  fun `is considered disabled if client is disabled()`() {
    val scopes = generateScopes() as Scopes
    val client = mock<ISentryClient>()
    whenever(client.isEnabled).thenReturn(false)
    scopes.bindClient(client)
    assertFalse(scopes.isEnabled)
  }

  @Test
  fun `creating a transaction with an ignored origin noops`() {
    val scopes = generateScopes { it.setIgnoredSpanOrigins(listOf("ignored.span.origin")) }

    val transactionContext = TransactionContext("transaction-name", "transaction-op")
    val transactionOptions =
      TransactionOptions().also {
        it.origin = "ignored.span.origin"
        it.isBindToScope = true
      }

    val transaction = scopes.startTransaction(transactionContext, transactionOptions)
    assertTrue(transaction.isNoOp)
    scopes.configureScope { assertNull(it.transaction) }
  }

  @Test
  fun `creating a transaction with a non ignored origin creates the transaction`() {
    val scopes = generateScopes { it.setIgnoredSpanOrigins(listOf("ignored.span.origin")) }

    val transactionContext = TransactionContext("transaction-name", "transaction-op")
    val transactionOptions =
      TransactionOptions().also {
        it.origin = "other.span.origin"
        it.isBindToScope = true
      }

    val transaction = scopes.startTransaction(transactionContext, transactionOptions)
    assertFalse(transaction.isNoOp)
    scopes.configureScope { assertSame(transaction, it.transaction) }
  }

  @Test
  fun `creating a transaction with origin sets the origin on the transaction context`() {
    val scopes = generateScopes()

    val transactionContext = TransactionContext("transaction-name", "transaction-op")
    val transactionOptions = TransactionOptions().also { it.origin = "other.span.origin" }

    val transaction = scopes.startTransaction(transactionContext, transactionOptions)
    assertEquals("other.span.origin", transaction.spanContext.origin)
  }

  // region profileSession

  @Test
  fun `startProfiler starts the continuous profiler`() {
    val profiler = mock<IContinuousProfiler>()
    val scopes = generateScopes {
      it.setContinuousProfiler(profiler)
      it.profileSessionSampleRate = 1.0
    }
    scopes.startProfiler()
    verify(profiler).startProfiler(eq(ProfileLifecycle.MANUAL), any())
  }

  @Test
  fun `startProfiler logs instructions if continuous profiling is disabled`() {
    val profiler = mock<IContinuousProfiler>()
    val logger = mock<ILogger>()
    val scopes = generateScopes {
      it.setContinuousProfiler(profiler)
      it.profileSessionSampleRate = 1.0
      it.profilesSampleRate = 1.0
      it.setLogger(logger)
      it.isDebug = true
    }
    scopes.startProfiler()
    verify(profiler, never()).startProfiler(eq(ProfileLifecycle.MANUAL), any())
    verify(logger)
      .log(
        eq(SentryLevel.WARNING),
        eq(
          "Continuous Profiling is not enabled. Set profilesSampleRate and profilesSampler to null to enable it."
        ),
      )
  }

  @Test
  fun `startProfiler is ignored on trace lifecycle`() {
    val profiler = mock<IContinuousProfiler>()
    val logger = mock<ILogger>()
    val scopes = generateScopes {
      it.setContinuousProfiler(profiler)
      it.profileSessionSampleRate = 1.0
      it.profileLifecycle = ProfileLifecycle.TRACE
      it.setLogger(logger)
      it.isDebug = true
    }
    scopes.startProfiler()
    verify(logger)
      .log(
        eq(SentryLevel.WARNING),
        eq("Profiling lifecycle is %s. Profiling cannot be started manually."),
        eq(ProfileLifecycle.TRACE.name),
      )
    verify(profiler, never()).startProfiler(any(), any())
  }

  @Test
  fun `stopProfiler stops the continuous profiler`() {
    val profiler = mock<IContinuousProfiler>()
    val scopes = generateScopes {
      it.setContinuousProfiler(profiler)
      it.profileSessionSampleRate = 1.0
    }
    scopes.stopProfiler()
    verify(profiler).stopProfiler(eq(ProfileLifecycle.MANUAL))
  }

  @Test
  fun `stopProfiler logs instructions if continuous profiling is disabled`() {
    val profiler = mock<IContinuousProfiler>()
    val logger = mock<ILogger>()
    val scopes = generateScopes {
      it.setContinuousProfiler(profiler)
      it.profileSessionSampleRate = 1.0
      it.profilesSampleRate = 1.0
      it.setLogger(logger)
      it.isDebug = true
    }
    scopes.stopProfiler()
    verify(profiler, never()).stopProfiler(eq(ProfileLifecycle.MANUAL))
    verify(logger)
      .log(
        eq(SentryLevel.WARNING),
        eq(
          "Continuous Profiling is not enabled. Set profilesSampleRate and profilesSampler to null to enable it."
        ),
      )
  }

  @Test
  fun `stopProfiler is ignored on trace lifecycle`() {
    val profiler = mock<IContinuousProfiler>()
    val logger = mock<ILogger>()
    val scopes = generateScopes {
      it.setContinuousProfiler(profiler)
      it.profileSessionSampleRate = 1.0
      it.profileLifecycle = ProfileLifecycle.TRACE
      it.setLogger(logger)
      it.isDebug = true
    }
    scopes.stopProfiler()
    verify(logger)
      .log(
        eq(SentryLevel.WARNING),
        eq("Profiling lifecycle is %s. Profiling cannot be stopped manually."),
        eq(ProfileLifecycle.TRACE.name),
      )
    verify(profiler, never()).stopProfiler(any())
  }

  // endregion

  // region logs

  @Test
  fun `when captureLog is called on disabled client, do nothing`() {
    val (sut, mockClient) = getEnabledScopes { it.logs.isEnabled = true }
    sut.close()

    sut.logger().warn("test message")
    verify(mockClient, never()).captureLog(any(), anyOrNull())
  }

  @Test
  fun `when logging is not enabled, do nothing`() {
    val (sut, mockClient) = getEnabledScopes()

    sut.logger().warn("test message")
    verify(mockClient, never()).captureLog(any(), anyOrNull())
  }

  @Test
  fun `capturing null log does nothing`() {
    val (sut, mockClient) = getEnabledScopes { it.logs.isEnabled = true }

    sut.logger().warn(null)
    verify(mockClient, never()).captureLog(any(), anyOrNull())
  }

  @Test
  fun `creating trace log works`() {
    val (sut, mockClient) = getEnabledScopes { it.logs.isEnabled = true }

    sut.logger().trace("trace log message")

    verify(mockClient)
      .captureLog(
        check {
          assertEquals("trace log message", it.body)
          assertEquals(SentryLogLevel.TRACE, it.level)
          assertEquals(1, it.severityNumber)
        },
        anyOrNull(),
      )
  }

  @Test
  fun `creating debug log works`() {
    val (sut, mockClient) = getEnabledScopes { it.logs.isEnabled = true }

    sut.logger().debug("debug log message")

    verify(mockClient)
      .captureLog(
        check {
          assertEquals("debug log message", it.body)
          assertEquals(SentryLogLevel.DEBUG, it.level)
          assertEquals(5, it.severityNumber)
        },
        anyOrNull(),
      )
  }

  @Test
  fun `creating a info log works`() {
    val (sut, mockClient) = getEnabledScopes { it.logs.isEnabled = true }

    sut.logger().info("info log message")

    verify(mockClient)
      .captureLog(
        check {
          assertEquals("info log message", it.body)
          assertEquals(SentryLogLevel.INFO, it.level)
          assertEquals(9, it.severityNumber)
        },
        anyOrNull(),
      )
  }

  @Test
  fun `creating warn log works`() {
    val (sut, mockClient) = getEnabledScopes { it.logs.isEnabled = true }

    sut.logger().warn("warn log message")

    verify(mockClient)
      .captureLog(
        check {
          assertEquals("warn log message", it.body)
          assertEquals(SentryLogLevel.WARN, it.level)
          assertEquals(13, it.severityNumber)
        },
        anyOrNull(),
      )
  }

  @Test
  fun `creating error log works`() {
    val (sut, mockClient) = getEnabledScopes { it.logs.isEnabled = true }

    sut.logger().error("error log message")

    verify(mockClient)
      .captureLog(
        check {
          assertEquals("error log message", it.body)
          assertEquals(SentryLogLevel.ERROR, it.level)
          assertEquals(17, it.severityNumber)
        },
        anyOrNull(),
      )
  }

  @Test
  fun `creating fatal log works`() {
    val (sut, mockClient) = getEnabledScopes { it.logs.isEnabled = true }

    sut.logger().fatal("fatal log message")

    verify(mockClient)
      .captureLog(
        check {
          assertEquals("fatal log message", it.body)
          assertEquals(SentryLogLevel.FATAL, it.level)
          assertEquals(21, it.severityNumber)
        },
        anyOrNull(),
      )
  }

  @Test
  fun `creating log works`() {
    val (sut, mockClient) = getEnabledScopes { it.logs.isEnabled = true }

    sut.logger().log(SentryLogLevel.WARN, "log message")

    verify(mockClient)
      .captureLog(
        check {
          assertEquals("log message", it.body)
          assertEquals(SentryLogLevel.WARN, it.level)
          assertEquals(13, it.severityNumber)
        },
        anyOrNull(),
      )
  }

  @Test
  fun `creating log with format string works`() {
    val (sut, mockClient) =
      getEnabledScopes {
        it.logs.isEnabled = true
        it.environment = "testenv"
        it.release = "1.0"
        it.serverName = "srv1"
      }

    sut.logger().log(SentryLogLevel.WARN, "log %s", "arg1")

    verify(mockClient)
      .captureLog(
        check {
          assertEquals("log arg1", it.body)
          assertEquals(SentryLogLevel.WARN, it.level)
          assertEquals(13, it.severityNumber)

          val template = it.attributes?.get("sentry.message.template")!!
          assertEquals("log %s", template.value)
          assertEquals("string", template.type)

          val param0 = it.attributes?.get("sentry.message.parameter.0")!!
          assertEquals("arg1", param0.value)
          assertEquals("string", param0.type)

          val environment = it.attributes?.get("sentry.environment")!!
          assertEquals("testenv", environment.value)
          assertEquals("string", environment.type)

          val release = it.attributes?.get("sentry.release")!!
          assertEquals("1.0", release.value)
          assertEquals("string", release.type)

          val server = it.attributes?.get("server.address")!!
          assertEquals("srv1", server.value)
          assertEquals("string", server.type)
        },
        anyOrNull(),
      )
  }

  @Test
  fun `creating log with timestamp works`() {
    val (sut, mockClient) = getEnabledScopes { it.logs.isEnabled = true }

    sut.logger().log(SentryLogLevel.WARN, SentryLongDate(123), "log message")

    verify(mockClient)
      .captureLog(
        check {
          assertEquals("log message", it.body)
          assertEquals(0.000000123, it.timestamp)
          assertEquals(SentryLogLevel.WARN, it.level)
          assertEquals(13, it.severityNumber)
        },
        anyOrNull(),
      )
  }

  @Test
  fun `creating log with attributes from map works`() {
    val (sut, mockClient) = getEnabledScopes { it.logs.isEnabled = true }

    sut
      .logger()
      .log(
        SentryLogLevel.WARN,
        SentryLogParameters.create(SentryAttributes.fromMap(mapOf("attrname1" to "attrval1"))),
        "log message",
      )

    verify(mockClient)
      .captureLog(
        check {
          assertEquals("log message", it.body)
          assertEquals(SentryLogLevel.WARN, it.level)
          assertEquals(13, it.severityNumber)

          val attr1 = it.attributes?.get("attrname1")!!
          assertEquals("attrval1", attr1.value)
          assertEquals("string", attr1.type)
        },
        anyOrNull(),
      )
  }

  @Test
  fun `creating log with attributes works`() {
    val (sut, mockClient) = getEnabledScopes { it.logs.isEnabled = true }

    sut
      .logger()
      .log(
        SentryLogLevel.WARN,
        SentryLogParameters.create(
          SentryAttributes.of(
            SentryAttribute.stringAttribute("strattr", "strval"),
            SentryAttribute.booleanAttribute("boolattr", true),
            SentryAttribute.integerAttribute("intattr", 17),
            SentryAttribute.doubleAttribute("doubleattr", 3.8),
            SentryAttribute.named("namedstrattr", "namedstrval"),
            SentryAttribute.named("namedboolattr", false),
            SentryAttribute.named("namedintattr", 18),
            SentryAttribute.named("nameddoubleattr", 4.9),
          )
        ),
        "log message",
      )

    verify(mockClient)
      .captureLog(
        check {
          assertEquals("log message", it.body)
          assertEquals(SentryLogLevel.WARN, it.level)
          assertEquals(13, it.severityNumber)

          val strattr = it.attributes?.get("strattr")!!
          assertEquals("strval", strattr.value)
          assertEquals("string", strattr.type)

          val boolattr = it.attributes?.get("boolattr")!!
          assertEquals(true, boolattr.value)
          assertEquals("boolean", boolattr.type)

          val intattr = it.attributes?.get("intattr")!!
          assertEquals(17, intattr.value)
          assertEquals("integer", intattr.type)

          val doubleattr = it.attributes?.get("doubleattr")!!
          assertEquals(3.8, doubleattr.value)
          assertEquals("double", doubleattr.type)

          val namedstrattr = it.attributes?.get("namedstrattr")!!
          assertEquals("namedstrval", namedstrattr.value)
          assertEquals("string", namedstrattr.type)

          val namedboolattr = it.attributes?.get("namedboolattr")!!
          assertEquals(false, namedboolattr.value)
          assertEquals("boolean", namedboolattr.type)

          val namedintattr = it.attributes?.get("namedintattr")!!
          assertEquals(18, namedintattr.value)
          assertEquals("integer", namedintattr.type)

          val nameddoubleattr = it.attributes?.get("nameddoubleattr")!!
          assertEquals(4.9, nameddoubleattr.value)
          assertEquals("double", nameddoubleattr.type)
        },
        anyOrNull(),
      )
  }

  @Test
  fun `creating log with attributes and timestamp works`() {
    val (sut, mockClient) = getEnabledScopes { it.logs.isEnabled = true }

    sut
      .logger()
      .log(
        SentryLogLevel.WARN,
        SentryLogParameters.create(
          SentryLongDate(123),
          SentryAttributes.of(SentryAttribute.named("attrname1", "attrval1")),
        ),
        "log message",
      )

    verify(mockClient)
      .captureLog(
        check {
          assertEquals("log message", it.body)
          assertEquals(0.000000123, it.timestamp)
          assertEquals(SentryLogLevel.WARN, it.level)
          assertEquals(13, it.severityNumber)

          val attr1 = it.attributes?.get("attrname1")!!
          assertEquals("attrval1", attr1.value)
          assertEquals("string", attr1.type)
        },
        anyOrNull(),
      )
  }

  @Test
  fun `creating log with attributes and timestamp and format string works`() {
    val (sut, mockClient) = getEnabledScopes { it.logs.isEnabled = true }

    sut
      .logger()
      .log(
        SentryLogLevel.WARN,
        SentryLogParameters.create(
          SentryLongDate(123),
          SentryAttributes.of(SentryAttribute.named("attrname1", "attrval1")),
        ),
        "log %s %d %b %.0f",
        "message",
        1,
        true,
        3.2,
      )

    verify(mockClient)
      .captureLog(
        check {
          assertEquals("log message 1 true 3", it.body)
          assertEquals(0.000000123, it.timestamp)
          assertEquals(SentryLogLevel.WARN, it.level)
          assertEquals(13, it.severityNumber)

          val attr1 = it.attributes?.get("attrname1")!!
          assertEquals("attrval1", attr1.value)
          assertEquals("string", attr1.type)

          val template = it.attributes?.get("sentry.message.template")!!
          assertEquals("log %s %d %b %.0f", template.value)
          assertEquals("string", template.type)

          val param0 = it.attributes?.get("sentry.message.parameter.0")!!
          assertEquals("message", param0.value)
          assertEquals("string", param0.type)

          val param1 = it.attributes?.get("sentry.message.parameter.1")!!
          assertEquals(1, param1.value)
          assertEquals("integer", param1.type)

          val param2 = it.attributes?.get("sentry.message.parameter.2")!!
          assertEquals(true, param2.value)
          assertEquals("boolean", param2.type)

          val param3 = it.attributes?.get("sentry.message.parameter.3")!!
          assertEquals(3.2, param3.value)
          assertEquals("double", param3.type)
        },
        anyOrNull(),
      )
  }

  @Test
  fun `creating log with without args does not add template attribute`() {
    val (sut, mockClient) = getEnabledScopes { it.logs.isEnabled = true }

    sut.logger().log(SentryLogLevel.WARN, "log %s")

    verify(mockClient)
      .captureLog(
        check {
          assertEquals("log %s", it.body)
          assertEquals(SentryLogLevel.WARN, it.level)
          assertEquals(13, it.severityNumber)

          val template = it.attributes?.get("sentry.message.template")
          assertNull(template)

          val param0 = it.attributes?.get("sentry.message.parameter.0")
          assertNull(param0)
        },
        anyOrNull(),
      )
  }

  @Test
  fun `captures format string on format error`() {
    val (sut, mockClient) = getEnabledScopes { it.logs.isEnabled = true }

    sut.logger().log(SentryLogLevel.WARN, "log %d", "arg1")

    verify(mockClient)
      .captureLog(
        check {
          assertEquals("log %d", it.body)
          assertEquals(SentryLogLevel.WARN, it.level)
          assertEquals(13, it.severityNumber)

          val template = it.attributes?.get("sentry.message.template")!!
          assertEquals("log %d", template.value)
          assertEquals("string", template.type)

          val param0 = it.attributes?.get("sentry.message.parameter.0")!!
          assertEquals("arg1", param0.value)
          assertEquals("string", param0.type)
        },
        anyOrNull(),
      )
  }

  @Test
  fun `adds user fields to log attributes`() {
    val (sut, mockClient) = getEnabledScopes { it.logs.isEnabled = true }

    sut.configureScope { scope ->
      scope.user =
        User().also {
          it.id = "usrid"
          it.username = "usrname"
          it.email = "user@sentry.io"
        }
    }
    sut.logger().log(SentryLogLevel.WARN, "log message")

    verify(mockClient)
      .captureLog(
        check {
          assertEquals("log message", it.body)

          val userId = it.attributes?.get("user.id")!!
          assertEquals("usrid", userId.value)
          assertEquals("string", userId.type)

          val userName = it.attributes?.get("user.name")!!
          assertEquals("usrname", userName.value)
          assertEquals("string", userName.type)

          val userEmail = it.attributes?.get("user.email")!!
          assertEquals("user@sentry.io", userEmail.value)
          assertEquals("string", userEmail.type)
        },
        anyOrNull(),
      )
  }

  @Test
  fun `missing user does not break attributes`() {
    val (sut, mockClient) =
      getEnabledScopes {
        it.logs.isEnabled = true
        it.isSendDefaultPii = true
      }

    sut.logger().log(SentryLogLevel.WARN, "log message")

    verify(mockClient)
      .captureLog(
        check {
          assertEquals("log message", it.body)

          assertNull(it.attributes?.get("user.id"))
          assertNull(it.attributes?.get("user.name"))
          assertNull(it.attributes?.get("user.email"))
        },
        anyOrNull(),
      )
  }

  @Test
  fun `missing user fields do not break attributes`() {
    val (sut, mockClient) =
      getEnabledScopes {
        it.logs.isEnabled = true
        it.isSendDefaultPii = true
      }

    sut.configureScope { scope -> scope.user = User() }
    sut.logger().log(SentryLogLevel.WARN, "log message")

    verify(mockClient)
      .captureLog(
        check {
          assertEquals("log message", it.body)

          assertNull(it.attributes?.get("user.id"))
          assertNull(it.attributes?.get("user.name"))
          assertNull(it.attributes?.get("user.email"))
        },
        anyOrNull(),
      )
  }

  // endregion

  @Test
  fun `null tags do not cause NPE`() {
    val scopes = generateScopes()
    scopes.setTag(null, null)
    scopes.setTag("k", null)
    scopes.setTag(null, "v")
    scopes.removeTag(null)
    assertTrue(scopes.scope.tags.isEmpty())
    assertTrue(scopes.isolationScope.tags.isEmpty())
    assertTrue(scopes.globalScope.tags.isEmpty())
  }

  @Test
  fun `null extras do not cause NPE`() {
    val scopes = generateScopes()
    scopes.setExtra(null, null)
    scopes.setExtra("k", null)
    scopes.setExtra(null, "v")
    scopes.removeExtra(null)
    assertTrue(scopes.scope.extras.isEmpty())
    assertTrue(scopes.isolationScope.extras.isEmpty())
    assertTrue(scopes.globalScope.extras.isEmpty())
  }

  private val dsnTest = "https://key@sentry.io/proj"

  private fun generateScopes(
    optionsConfiguration: Sentry.OptionsConfiguration<SentryOptions>? = null
  ): IScopes {
    val options =
      SentryOptions().apply {
        dsn = dsnTest
        cacheDirPath = file.absolutePath
        setSerializer(mock())
        tracesSampleRate = 1.0
      }
    optionsConfiguration?.configure(options)
    return createScopes(options)
  }

  private fun getEnabledScopes(
    optionsConfiguration: Sentry.OptionsConfiguration<SentryOptions>? = null
  ): Triple<Scopes, ISentryClient, ILogger> {
    val logger = mock<ILogger>()

    val options = SentryOptions()
    options.cacheDirPath = file.absolutePath
    options.dsn = "https://key@sentry.io/proj"
    options.setSerializer(mock())
    options.tracesSampleRate = 1.0
    options.isDebug = true
    options.setLogger(logger)
    optionsConfiguration?.configure(options)

    val sut = createScopes(options)
    val mockClient = createSentryClientMock()
    sut.bindClient(mockClient)
    return Triple(sut, mockClient, logger)
  }

  private fun hashedFolder(): String {
    val hash = StringUtils.calculateStringHash(dsnTest, mock())
    val fileHashFolder = File(file.absolutePath, hash!!)
    return fileHashFolder.absolutePath
  }

  private fun equalTraceContext(expectedContext: TraceContext?): TraceContext? {
    expectedContext ?: return eq<TraceContext?>(null)

    return argWhere { actual ->
      expectedContext.traceId == actual.traceId &&
        expectedContext.transaction == actual.transaction &&
        expectedContext.environment == actual.environment &&
        expectedContext.release == actual.release &&
        expectedContext.publicKey == actual.publicKey &&
        expectedContext.sampleRate == actual.sampleRate &&
        expectedContext.userId == actual.userId
    }
  }
>>>>>>> 84896423
}<|MERGE_RESOLUTION|>--- conflicted
+++ resolved
@@ -1531,2110 +1531,6 @@
           anyOrNull(),
           anyOrNull(),
         )
-<<<<<<< HEAD
-    }
-
-    @Test
-    fun `when captureCheckIn is called on disabled client, do nothing`() {
-        val (sut, mockClient) = getEnabledScopes()
-        sut.close()
-
-        sut.captureCheckIn(checkIn)
-        verify(mockClient, never()).captureCheckIn(any(), any(), anyOrNull())
-    }
-
-    @Test
-    fun `when captureCheckIn is called and client throws, don't crash`() {
-        val (sut, mockClient) = getEnabledScopes()
-
-        whenever(mockClient.captureCheckIn(any(), any(), anyOrNull())).doThrow(IllegalArgumentException(""))
-
-        sut.captureCheckIn(checkIn)
-    }
-
-    private val checkIn: CheckIn = CheckIn("some_slug", CheckInStatus.OK)
-
-    //endregion
-
-    //region close tests
-    @Test
-    fun `when close is called on disabled client, do nothing`() {
-        val (sut, mockClient) = getEnabledScopes()
-        sut.close()
-
-        sut.close()
-        verify(mockClient).close(eq(false)) // 1 to close, but next one wont be recorded
-    }
-
-    @Test
-    fun `when close is called and client is alive, close on the client should be called`() {
-        val (sut, mockClient) = getEnabledScopes()
-
-        sut.close()
-        verify(mockClient).close(eq(false))
-    }
-
-    @Test
-    fun `when close is called with isRestarting false and client is alive, close on the client should be called with isRestarting false`() {
-        val (sut, mockClient) = getEnabledScopes()
-
-        sut.close(false)
-        verify(mockClient).close(eq(false))
-    }
-
-    @Test
-    fun `when close is called with isRestarting true and client is alive, close on the client should be called with isRestarting true`() {
-        val (sut, mockClient) = getEnabledScopes()
-
-        sut.close(true)
-        verify(mockClient).close(eq(true))
-    }
-    //endregion
-
-    //region withScope tests
-    @Test
-    fun `when withScope is called on disabled client, execute on NoOpScope`() {
-        val (sut) = getEnabledScopes()
-
-        val scopeCallback = mock<ScopeCallback>()
-        sut.close()
-
-        sut.withScope(scopeCallback)
-        verify(scopeCallback).run(NoOpScope.getInstance())
-    }
-
-    @Test
-    fun `when withScope is called with alive client, run should be called`() {
-        val (sut) = getEnabledScopes()
-
-        val scopeCallback = mock<ScopeCallback>()
-
-        sut.withScope(scopeCallback)
-        verify(scopeCallback).run(any())
-    }
-
-    @Test
-    fun `when withScope throws an exception then it should be caught`() {
-        val (scopes, _, logger) = getEnabledScopes()
-
-        val exception = Exception("scope callback exception")
-        val scopeCallback = ScopeCallback {
-            throw exception
-        }
-
-        scopes.withScope(scopeCallback)
-
-        verify(logger).log(eq(SentryLevel.ERROR), any(), eq(exception))
-    }
-    //endregion
-
-    //region withIsolationScope tests
-    @Test
-    fun `when withIsolationScope is called on disabled client, execute on NoOpScope`() {
-        val (sut) = getEnabledScopes()
-
-        val scopeCallback = mock<ScopeCallback>()
-        sut.close()
-
-        sut.withIsolationScope(scopeCallback)
-        verify(scopeCallback).run(NoOpScope.getInstance())
-    }
-
-    @Test
-    fun `when withIsolationScope is called with alive client, run should be called`() {
-        val (sut) = getEnabledScopes()
-
-        val scopeCallback = mock<ScopeCallback>()
-
-        sut.withIsolationScope(scopeCallback)
-        verify(scopeCallback).run(any())
-    }
-
-    @Test
-    fun `when withIsolationScope throws an exception then it should be caught`() {
-        val (scopes, _, logger) = getEnabledScopes()
-
-        val exception = Exception("scope callback exception")
-        val scopeCallback = ScopeCallback {
-            throw exception
-        }
-
-        scopes.withIsolationScope(scopeCallback)
-
-        verify(logger).log(eq(SentryLevel.ERROR), any(), eq(exception))
-    }
-    //endregion
-
-    //region configureScope tests
-    @Test
-    fun `when configureScope is called on disabled client, do nothing`() {
-        val (sut) = getEnabledScopes()
-
-        val scopeCallback = mock<ScopeCallback>()
-        sut.close()
-
-        sut.configureScope(scopeCallback)
-        verify(scopeCallback, never()).run(any())
-    }
-
-    @Test
-    fun `when configureScope is called with alive client, run should be called`() {
-        val (sut) = getEnabledScopes()
-
-        val scopeCallback = mock<ScopeCallback>()
-
-        sut.configureScope(scopeCallback)
-        verify(scopeCallback).run(any())
-    }
-
-    @Test
-    fun `when configureScope throws an exception then it should be caught`() {
-        val (scopes, _, logger) = getEnabledScopes()
-
-        val exception = Exception("scope callback exception")
-        val scopeCallback = ScopeCallback {
-            throw exception
-        }
-
-        scopes.configureScope(scopeCallback)
-
-        verify(logger).log(eq(SentryLevel.ERROR), any(), eq(exception))
-    }
-    //endregion
-
-    @Test
-    fun `when integration is registered, scopes is enabled`() {
-        val mock = mock<Integration>()
-
-        var options: SentryOptions? = null
-        // init main scopes and make it enabled
-        initForTest {
-            it.addIntegration(mock)
-            it.dsn = "https://key@sentry.io/proj"
-            it.cacheDirPath = file.absolutePath
-            it.setSerializer(mock())
-            options = it
-        }
-
-        doAnswer {
-            val scopes = it.arguments[0] as IScopes
-            assertTrue(scopes.isEnabled)
-        }.whenever(mock).register(any(), eq(options!!))
-
-        verify(mock).register(any(), eq(options!!))
-    }
-
-    //region setLevel tests
-    @Test
-    fun `when setLevel is called on disabled client, do nothing`() {
-        val scopes = generateScopes()
-        var scope: IScope? = null
-        scopes.configureScope {
-            scope = it
-        }
-        scopes.close()
-
-        scopes.setLevel(SentryLevel.INFO)
-        assertNull(scope?.level)
-    }
-
-    @Test
-    fun `when setLevel is called, level is set`() {
-        val scopes = generateScopes()
-        var scope: IScope? = null
-        scopes.configureScope {
-            scope = it
-        }
-
-        scopes.setLevel(SentryLevel.INFO)
-        assertEquals(SentryLevel.INFO, scope?.level)
-    }
-    //endregion
-
-    //region setTransaction tests
-    @Test
-    fun `when setTransaction is called on disabled client, do nothing`() {
-        val scopes = generateScopes()
-        var scope: IScope? = null
-        scopes.configureScope {
-            scope = it
-        }
-        scopes.close()
-
-        scopes.setTransaction("test")
-        assertNull(scope?.transactionName)
-    }
-
-    @Test
-    fun `when setTransaction is called, and transaction is not set, transaction name is changed`() {
-        val scopes = generateScopes()
-        var scope: IScope? = null
-        scopes.configureScope {
-            scope = it
-        }
-
-        scopes.setTransaction("test")
-        assertEquals("test", scope?.transactionName)
-    }
-
-    @Test
-    fun `when setTransaction is called, and transaction is set, transaction name is changed`() {
-        val scopes = generateScopes()
-        var scope: IScope? = null
-        scopes.configureScope {
-            scope = it
-        }
-
-        val tx = scopes.startTransaction("test", "op")
-        scopes.configureScope { it.setTransaction(tx) }
-
-        assertEquals("test", scope?.transactionName)
-    }
-
-    @Test
-    fun `when startTransaction is called with different instrumenter, no-op is returned`() {
-        val scopes = generateScopes()
-
-        val transactionContext = TransactionContext("test", "op").also { it.instrumenter = Instrumenter.OTEL }
-        val transactionOptions = TransactionOptions()
-        val tx = scopes.startTransaction(transactionContext, transactionOptions)
-
-        assertTrue(tx is NoOpTransaction)
-    }
-
-    @Test
-    fun `when startTransaction is called with different instrumenter, no-op is returned 2`() {
-        val scopes = generateScopes() {
-            it.instrumenter = Instrumenter.OTEL
-        }
-
-        val tx = scopes.startTransaction("test", "op")
-
-        assertTrue(tx is NoOpTransaction)
-    }
-
-    @Test
-    fun `when startTransaction is called with configured instrumenter, it works`() {
-        val scopes = generateScopes() {
-            it.instrumenter = Instrumenter.OTEL
-        }
-
-        val transactionContext = TransactionContext("test", "op").also { it.instrumenter = Instrumenter.OTEL }
-        val transactionOptions = TransactionOptions()
-        val tx = scopes.startTransaction(transactionContext, transactionOptions)
-
-        assertFalse(tx is NoOpTransaction)
-    }
-    //endregion
-
-    //region setUser tests
-    @Test
-    fun `when setUser is called on disabled client, do nothing`() {
-        val scopes = generateScopes()
-        var scope: IScope? = null
-        scopes.configureScope {
-            scope = it
-        }
-        scopes.close()
-
-        scopes.setUser(User())
-        assertNull(scope?.user)
-    }
-
-    @Test
-    fun `when setUser is called, user is set`() {
-        val scopes = generateScopes()
-        var scope: IScope? = null
-        scopes.configureScope {
-            scope = it
-        }
-
-        val user = User()
-        scopes.setUser(user)
-        assertEquals(user, scope?.user)
-    }
-    //endregion
-
-    //region setFingerprint tests
-    @Test
-    fun `when setFingerprint is called on disabled client, do nothing`() {
-        val scopes = generateScopes()
-        var scope: IScope? = null
-        scopes.configureScope {
-            scope = it
-        }
-        scopes.close()
-
-        val fingerprint = listOf("abc")
-        scopes.setFingerprint(fingerprint)
-        assertEquals(0, scope?.fingerprint?.count())
-    }
-
-    @Test
-    fun `when setFingerprint is called with null parameter, do nothing`() {
-        val scopes = generateScopes()
-        var scope: IScope? = null
-        scopes.configureScope {
-            scope = it
-        }
-
-        scopes.callMethod("setFingerprint", List::class.java, null)
-        assertEquals(0, scope?.fingerprint?.count())
-    }
-
-    @Test
-    fun `when setFingerprint is called, fingerprint is set`() {
-        val scopes = generateScopes()
-        var scope: IScope? = null
-        scopes.configureScope {
-            scope = it
-        }
-
-        val fingerprint = listOf("abc")
-        scopes.setFingerprint(fingerprint)
-        assertEquals(1, scope?.fingerprint?.count())
-    }
-    //endregion
-
-    //region clearBreadcrumbs tests
-    @Test
-    fun `when clearBreadcrumbs is called on disabled client, do nothing`() {
-        val scopes = generateScopes()
-        var scope: IScope? = null
-        scopes.configureScope {
-            scope = it
-        }
-        scopes.addBreadcrumb(Breadcrumb())
-        assertEquals(1, scope?.breadcrumbs?.count())
-
-        scopes.close()
-
-        assertEquals(0, scope?.breadcrumbs?.count())
-    }
-
-    @Test
-    fun `when clearBreadcrumbs is called, clear breadcrumbs`() {
-        val scopes = generateScopes()
-        var scope: IScope? = null
-        scopes.configureScope {
-            scope = it
-        }
-
-        scopes.addBreadcrumb(Breadcrumb())
-        assertEquals(1, scope?.breadcrumbs?.count())
-        scopes.clearBreadcrumbs()
-        assertEquals(0, scope?.breadcrumbs?.count())
-    }
-    //endregion
-
-    //region setTag tests
-    @Test
-    fun `when setTag is called on disabled client, do nothing`() {
-        val scopes = generateScopes()
-        var scope: IScope? = null
-        scopes.configureScope {
-            scope = it
-        }
-        scopes.close()
-
-        scopes.setTag("test", "test")
-        assertEquals(0, scope?.tags?.count())
-    }
-
-    @Test
-    fun `when setTag is called with null parameters, do nothing`() {
-        val scopes = generateScopes()
-        var scope: IScope? = null
-        scopes.configureScope {
-            scope = it
-        }
-
-        scopes.callMethod("setTag", parameterTypes = arrayOf(String::class.java, String::class.java), null, null)
-        assertEquals(0, scope?.tags?.count())
-    }
-
-    @Test
-    fun `when setTag is called, tag is set`() {
-        val scopes = generateScopes()
-        var scope: IScope? = null
-        scopes.configureScope {
-            scope = it
-        }
-
-        scopes.setTag("test", "test")
-        assertEquals(1, scope?.tags?.count())
-    }
-    //endregion
-
-    //region setExtra tests
-    @Test
-    fun `when setExtra is called on disabled client, do nothing`() {
-        val scopes = generateScopes()
-        var scope: IScope? = null
-        scopes.configureScope {
-            scope = it
-        }
-        scopes.close()
-
-        scopes.setExtra("test", "test")
-        assertEquals(0, scope?.extras?.count())
-    }
-
-    @Test
-    fun `when setExtra is called with null parameters, do nothing`() {
-        val scopes = generateScopes()
-        var scope: IScope? = null
-        scopes.configureScope {
-            scope = it
-        }
-
-        scopes.callMethod("setExtra", parameterTypes = arrayOf(String::class.java, String::class.java), null, null)
-        assertEquals(0, scope?.extras?.count())
-    }
-
-    @Test
-    fun `when setExtra is called, extra is set`() {
-        val scopes = generateScopes()
-        var scope: IScope? = null
-        scopes.configureScope {
-            scope = it
-        }
-
-        scopes.setExtra("test", "test")
-        assertEquals(1, scope?.extras?.count())
-    }
-    //endregion
-
-    //region captureEnvelope tests
-    @Test
-    fun `when captureEnvelope is called and envelope is null, throws IllegalArgumentException`() {
-        val options = SentryOptions()
-        options.cacheDirPath = file.absolutePath
-        options.dsn = "https://key@sentry.io/proj"
-        options.setSerializer(mock())
-        val sut = createScopes(options)
-        try {
-            sut.callMethod("captureEnvelope", SentryEnvelope::class.java, null)
-            fail()
-        } catch (e: Exception) {
-            assertTrue(e.cause is java.lang.IllegalArgumentException)
-        }
-    }
-
-    @Test
-    fun `when captureEnvelope is called on disabled client, do nothing`() {
-        val options = SentryOptions()
-        options.cacheDirPath = file.absolutePath
-        options.dsn = "https://key@sentry.io/proj"
-        options.setSerializer(mock())
-        val sut = createScopes(options)
-        val mockClient = createSentryClientMock(enabled = false)
-        sut.bindClient(mockClient)
-        sut.close()
-
-        sut.captureEnvelope(SentryEnvelope(SentryId(UUID.randomUUID()), null, setOf()))
-        verify(mockClient, never()).captureEnvelope(any(), any())
-    }
-
-    @Test
-    fun `when captureEnvelope is called with a valid envelope, captureEnvelope on the client should be called`() {
-        val options = SentryOptions()
-        options.cacheDirPath = file.absolutePath
-        options.dsn = "https://key@sentry.io/proj"
-        options.setSerializer(mock())
-        val sut = createScopes(options)
-        val mockClient = createSentryClientMock()
-        sut.bindClient(mockClient)
-
-        val envelope = SentryEnvelope(SentryId(UUID.randomUUID()), null, setOf())
-        sut.captureEnvelope(envelope)
-        verify(mockClient).captureEnvelope(any(), anyOrNull())
-    }
-
-    @Test
-    fun `when captureEnvelope is called, lastEventId is not set`() {
-        val options = SentryOptions().apply {
-            dsn = "https://key@sentry.io/proj"
-            setSerializer(mock())
-        }
-        val sut = createScopes(options)
-        val mockClient = createSentryClientMock()
-        sut.bindClient(mockClient)
-        whenever(mockClient.captureEnvelope(any(), anyOrNull())).thenReturn(SentryId())
-        val envelope = SentryEnvelope(SentryId(UUID.randomUUID()), null, setOf())
-        sut.captureEnvelope(envelope)
-        assertEquals(SentryId.EMPTY_ID, sut.lastEventId)
-    }
-    //endregion
-
-    //region startSession tests
-    @Test
-    fun `when startSession is called on disabled client, do nothing`() {
-        val options = SentryOptions()
-        options.cacheDirPath = file.absolutePath
-        options.dsn = "https://key@sentry.io/proj"
-        options.release = "0.0.1"
-        options.setSerializer(mock())
-        val sut = createScopes(options)
-        val mockClient = createSentryClientMock()
-        sut.bindClient(mockClient)
-        sut.close()
-
-        sut.configureScope(ScopeType.ISOLATION) { scope ->
-            scope.client.isEnabled
-        }
-
-        sut.startSession()
-        verify(mockClient, never()).captureSession(any(), any())
-    }
-
-    @Test
-    fun `when startSession is called, starts a session`() {
-        val options = SentryOptions()
-        options.cacheDirPath = file.absolutePath
-        options.dsn = "https://key@sentry.io/proj"
-        options.release = "0.0.1"
-        options.setSerializer(mock())
-        val sut = createScopes(options)
-        val mockClient = createSentryClientMock()
-        sut.bindClient(mockClient)
-
-        sut.startSession()
-        verify(mockClient).captureSession(any(), argWhere { HintUtils.hasType(it, SessionStartHint::class.java) })
-    }
-
-    @Test
-    fun `when startSession is called and there's a session, stops it and starts a new one`() {
-        val options = SentryOptions()
-        options.cacheDirPath = file.absolutePath
-        options.dsn = "https://key@sentry.io/proj"
-        options.release = "0.0.1"
-        options.setSerializer(mock())
-        val sut = createScopes(options)
-        val mockClient = createSentryClientMock()
-        sut.bindClient(mockClient)
-
-        sut.startSession()
-        sut.startSession()
-        verify(mockClient).captureSession(any(), argWhere { HintUtils.hasType(it, SessionEndHint::class.java) })
-        verify(mockClient, times(2)).captureSession(any(), argWhere { HintUtils.hasType(it, SessionStartHint::class.java) })
-    }
-    //endregion
-
-    //region endSession tests
-    @Test
-    fun `when endSession is called on disabled client, do nothing`() {
-        val options = SentryOptions()
-        options.cacheDirPath = file.absolutePath
-        options.dsn = "https://key@sentry.io/proj"
-        options.release = "0.0.1"
-        options.setSerializer(mock())
-        val sut = createScopes(options)
-        val mockClient = createSentryClientMock(enabled = false)
-        sut.bindClient(mockClient)
-        sut.close()
-
-        sut.endSession()
-        verify(mockClient, never()).captureSession(any(), any())
-    }
-
-    @Test
-    fun `when endSession is called and session tracking is disabled, do nothing`() {
-        val options = SentryOptions()
-        options.cacheDirPath = file.absolutePath
-        options.dsn = "https://key@sentry.io/proj"
-        options.release = "0.0.1"
-        options.setSerializer(mock())
-        val sut = createScopes(options)
-        val mockClient = createSentryClientMock()
-        sut.bindClient(mockClient)
-
-        sut.endSession()
-        verify(mockClient, never()).captureSession(any(), any())
-    }
-
-    @Test
-    fun `when endSession is called, end a session`() {
-        val options = SentryOptions()
-        options.cacheDirPath = file.absolutePath
-        options.dsn = "https://key@sentry.io/proj"
-        options.release = "0.0.1"
-        options.setSerializer(mock())
-        val sut = createScopes(options)
-        val mockClient = createSentryClientMock()
-        sut.bindClient(mockClient)
-
-        sut.startSession()
-        sut.endSession()
-        verify(mockClient).captureSession(any(), argWhere { HintUtils.hasType(it, SessionStartHint::class.java) })
-        verify(mockClient).captureSession(any(), argWhere { HintUtils.hasType(it, SessionEndHint::class.java) })
-    }
-
-    @Test
-    fun `when endSession is called and there's no session, do nothing`() {
-        val options = SentryOptions()
-        options.cacheDirPath = file.absolutePath
-        options.dsn = "https://key@sentry.io/proj"
-        options.release = "0.0.1"
-        options.setSerializer(mock())
-        val sut = createScopes(options)
-        val mockClient = createSentryClientMock()
-        sut.bindClient(mockClient)
-
-        sut.endSession()
-        verify(mockClient, never()).captureSession(any(), any())
-    }
-    //endregion
-
-    //region captureTransaction tests
-    @Test
-    fun `when captureTransaction is called on disabled client, do nothing`() {
-        val options = SentryOptions()
-        options.cacheDirPath = file.absolutePath
-        options.dsn = "https://key@sentry.io/proj"
-        options.setSerializer(mock())
-        val sut = createScopes(options)
-        val mockClient = createSentryClientMock()
-        sut.bindClient(mockClient)
-        sut.close()
-
-        val sentryTracer = SentryTracer(TransactionContext("name", "op"), sut)
-        sentryTracer.finish()
-        sut.captureTransaction(SentryTransaction(sentryTracer), null as TraceContext?)
-        verify(mockClient, never()).captureTransaction(any(), any(), any())
-        verify(mockClient, never()).captureTransaction(any(), any(), any(), anyOrNull(), anyOrNull())
-    }
-
-    @Test
-    fun `when captureTransaction and transaction is sampled, captureTransaction on the client should be called`() {
-        val options = SentryOptions()
-        options.cacheDirPath = file.absolutePath
-        options.dsn = "https://key@sentry.io/proj"
-        options.setSerializer(mock())
-        val sut = createScopes(options)
-        val mockClient = createSentryClientMock()
-        sut.bindClient(mockClient)
-
-        val sentryTracer = SentryTracer(TransactionContext("name", "op", TracesSamplingDecision(true)), sut)
-        sentryTracer.finish()
-        val traceContext = sentryTracer.traceContext()
-        verify(mockClient).captureTransaction(any(), equalTraceContext(traceContext), any(), eq(null), eq(null))
-    }
-
-    @Test
-    fun `when captureTransaction is called, lastEventId is not set`() {
-        val options = SentryOptions().apply {
-            dsn = "https://key@sentry.io/proj"
-            setSerializer(mock())
-        }
-        val sut = createScopes(options)
-        val mockClient = createSentryClientMock()
-        sut.bindClient(mockClient)
-        whenever(mockClient.captureTransaction(anyOrNull(), anyOrNull(), anyOrNull(), anyOrNull(), anyOrNull())).thenReturn(SentryId())
-
-        val sentryTracer = SentryTracer(TransactionContext("name", "op", TracesSamplingDecision(true)), sut)
-        sentryTracer.finish()
-        assertEquals(SentryId.EMPTY_ID, sut.lastEventId)
-    }
-
-    @Test
-    fun `when captureTransaction and transaction is not finished, captureTransaction on the client should not be called`() {
-        val options = SentryOptions()
-        options.cacheDirPath = file.absolutePath
-        options.dsn = "https://key@sentry.io/proj"
-        options.setSerializer(mock())
-        val sut = createScopes(options)
-        val mockClient = createSentryClientMock()
-        sut.bindClient(mockClient)
-
-        val sentryTracer = SentryTracer(TransactionContext("name", "op", TracesSamplingDecision(true)), sut)
-        sut.captureTransaction(SentryTransaction(sentryTracer), null as TraceContext?)
-        verify(mockClient, never()).captureTransaction(any(), any(), any(), eq(null), anyOrNull())
-    }
-
-    @Test
-    fun `when captureTransaction and transaction is not sampled, captureTransaction on the client should not be called`() {
-        val options = SentryOptions()
-        options.cacheDirPath = file.absolutePath
-        options.dsn = "https://key@sentry.io/proj"
-        options.setSerializer(mock())
-        val sut = createScopes(options)
-        val mockClient = createSentryClientMock()
-        sut.bindClient(mockClient)
-
-        val sentryTracer = SentryTracer(TransactionContext("name", "op", TracesSamplingDecision(false)), sut)
-        sentryTracer.finish()
-        val traceContext = sentryTracer.traceContext()
-        verify(mockClient, never()).captureTransaction(any(), equalTraceContext(traceContext), any(), eq(null), anyOrNull())
-    }
-
-    @Test
-    fun `transactions lost due to sampling are recorded as lost`() {
-        val options = SentryOptions()
-        options.cacheDirPath = file.absolutePath
-        options.dsn = "https://key@sentry.io/proj"
-        options.setSerializer(mock())
-        val sut = createScopes(options)
-        val mockClient = createSentryClientMock()
-        sut.bindClient(mockClient)
-
-        val sentryTracer = SentryTracer(TransactionContext("name", "op", TracesSamplingDecision(false)), sut)
-        // Unsampled spans are not added to the transaction, so they are not recorded
-        sentryTracer.startChild("dropped span", "span 1").finish()
-        sentryTracer.finish()
-
-        assertClientReport(
-            options.clientReportRecorder,
-            listOf(
-                DiscardedEvent(DiscardReason.SAMPLE_RATE.reason, DataCategory.Transaction.category, 1),
-                DiscardedEvent(DiscardReason.SAMPLE_RATE.reason, DataCategory.Span.category, 1)
-            )
-        )
-    }
-
-    @Test
-    fun `transactions lost due to sampling caused by backpressure are recorded as lost`() {
-        val options = SentryOptions()
-        options.cacheDirPath = file.absolutePath
-        options.dsn = "https://key@sentry.io/proj"
-        options.setSerializer(mock())
-        val sut = createScopes(options)
-        val mockClient = createSentryClientMock()
-        sut.bindClient(mockClient)
-        val mockBackpressureMonitor = mock<IBackpressureMonitor>()
-        options.backpressureMonitor = mockBackpressureMonitor
-        whenever(mockBackpressureMonitor.downsampleFactor).thenReturn(1)
-
-        val sentryTracer = SentryTracer(TransactionContext("name", "op", TracesSamplingDecision(false)), sut)
-        // Unsampled spans are not added to the transaction, so they are not recorded
-        sentryTracer.startChild("dropped span", "span 1").finish()
-        sentryTracer.finish()
-
-        assertClientReport(
-            options.clientReportRecorder,
-            listOf(
-                DiscardedEvent(DiscardReason.BACKPRESSURE.reason, DataCategory.Transaction.category, 1),
-                DiscardedEvent(DiscardReason.BACKPRESSURE.reason, DataCategory.Span.category, 1)
-            )
-        )
-    }
-    //endregion
-
-    //region captureProfileChunk tests
-    @Test
-    fun `when captureProfileChunk is called on disabled client, do nothing`() {
-        val options = SentryOptions()
-        options.cacheDirPath = file.absolutePath
-        options.dsn = "https://key@sentry.io/proj"
-        options.setSerializer(mock())
-        val sut = createScopes(options)
-        val mockClient = mock<ISentryClient>()
-        sut.bindClient(mockClient)
-        sut.close()
-
-        sut.captureProfileChunk(mock())
-        verify(mockClient, never()).captureProfileChunk(any(), any())
-        verify(mockClient, never()).captureProfileChunk(any(), any())
-    }
-
-    @Test
-    fun `when captureProfileChunk, captureProfileChunk on the client should be called`() {
-        val options = SentryOptions()
-        options.cacheDirPath = file.absolutePath
-        options.dsn = "https://key@sentry.io/proj"
-        options.setSerializer(mock())
-        val sut = createScopes(options)
-        val mockClient = createSentryClientMock()
-        sut.bindClient(mockClient)
-
-        val profileChunk = mock<ProfileChunk>()
-        sut.captureProfileChunk(profileChunk)
-        verify(mockClient).captureProfileChunk(eq(profileChunk), any())
-    }
-
-    @Test
-    fun `when profileChunk is called, lastEventId is not set`() {
-        val options = SentryOptions().apply {
-            dsn = "https://key@sentry.io/proj"
-            setSerializer(mock())
-        }
-        val sut = createScopes(options)
-        val mockClient = createSentryClientMock()
-        sut.bindClient(mockClient)
-        sut.captureProfileChunk(mock())
-        assertEquals(SentryId.EMPTY_ID, sut.lastEventId)
-    }
-    //endregion
-
-    //region profiling tests
-
-    @Test
-    fun `when startTransaction and profiling is enabled, transaction is profiled only if sampled`() {
-        val mockTransactionProfiler = mock<ITransactionProfiler>()
-        val mockClient = createSentryClientMock()
-        whenever(mockTransactionProfiler.onTransactionFinish(any(), anyOrNull(), anyOrNull())).thenAnswer { mockClient.captureEnvelope(mock()) }
-        val scopes = generateScopes {
-            it.setTransactionProfiler(mockTransactionProfiler)
-        }
-        scopes.bindClient(mockClient)
-        // Transaction is not sampled, so it should not be profiled
-        val contexts = TransactionContext("name", "op", TracesSamplingDecision(false, null, true, null))
-        val transaction = scopes.startTransaction(contexts)
-        transaction.finish()
-        verify(mockClient, never()).captureEnvelope(any())
-
-        // Transaction is sampled, so it should be profiled
-        val sampledContexts = TransactionContext("name", "op", TracesSamplingDecision(true, null, true, null))
-        val sampledTransaction = scopes.startTransaction(sampledContexts)
-        sampledTransaction.finish()
-        verify(mockClient).captureEnvelope(any())
-    }
-
-    @Test
-    fun `when startTransaction and is sampled but profiling is disabled, transaction is not profiled`() {
-        val mockTransactionProfiler = mock<ITransactionProfiler>()
-        val mockClient = createSentryClientMock()
-        whenever(mockTransactionProfiler.onTransactionFinish(any(), anyOrNull(), anyOrNull())).thenAnswer { mockClient.captureEnvelope(mock()) }
-        val scopes = generateScopes {
-            it.profilesSampleRate = 0.0
-            it.setTransactionProfiler(mockTransactionProfiler)
-        }
-        scopes.bindClient(mockClient)
-        val contexts = TransactionContext("name", "op")
-        val transaction = scopes.startTransaction(contexts)
-        transaction.finish()
-        verify(mockClient, never()).captureEnvelope(any())
-    }
-
-    @Test
-    fun `when profiler is running and isAppStartTransaction is false, startTransaction does not interact with profiler`() {
-        val mockTransactionProfiler = mock<ITransactionProfiler>()
-        whenever(mockTransactionProfiler.isRunning).thenReturn(true)
-        val scopes = generateScopes {
-            it.profilesSampleRate = 1.0
-            it.setTransactionProfiler(mockTransactionProfiler)
-        }
-        val context = TransactionContext("name", "op")
-        scopes.startTransaction(context, TransactionOptions().apply { isAppStartTransaction = false })
-        verify(mockTransactionProfiler, never()).start()
-        verify(mockTransactionProfiler, never()).bindTransaction(any())
-    }
-
-    @Test
-    fun `when profiler is running and isAppStartTransaction is true, startTransaction binds current profile`() {
-        val mockTransactionProfiler = mock<ITransactionProfiler>()
-        whenever(mockTransactionProfiler.isRunning).thenReturn(true)
-        val scopes = generateScopes {
-            it.profilesSampleRate = 1.0
-            it.setTransactionProfiler(mockTransactionProfiler)
-        }
-        val context = TransactionContext("name", "op")
-        val transaction = scopes.startTransaction(context, TransactionOptions().apply { isAppStartTransaction = true })
-        verify(mockTransactionProfiler, never()).start()
-        verify(mockTransactionProfiler).bindTransaction(eq(transaction))
-    }
-
-    @Test
-    fun `when profiler is not running, startTransaction starts and binds current profile`() {
-        val mockTransactionProfiler = mock<ITransactionProfiler>()
-        whenever(mockTransactionProfiler.isRunning).thenReturn(false)
-        val scopes = generateScopes {
-            it.profilesSampleRate = 1.0
-            it.setTransactionProfiler(mockTransactionProfiler)
-        }
-        val context = TransactionContext("name", "op")
-        val transaction = scopes.startTransaction(context, TransactionOptions().apply { isAppStartTransaction = false })
-        verify(mockTransactionProfiler).start()
-        verify(mockTransactionProfiler).bindTransaction(eq(transaction))
-    }
-    //endregion
-
-    //region startTransaction tests
-    @Test
-    fun `when startTransaction, creates transaction`() {
-        val scopes = generateScopes()
-        val contexts = TransactionContext("name", "op")
-
-        val transaction = scopes.startTransaction(contexts)
-        assertTrue(transaction is SentryTracer)
-        assertEquals(contexts, transaction.root.spanContext)
-    }
-
-    @Test
-    fun `when startTransaction with bindToScope set to false, transaction is not attached to the scope`() {
-        val scopes = generateScopes()
-
-        scopes.startTransaction("name", "op", TransactionOptions())
-
-        scopes.configureScope {
-            assertNull(it.span)
-        }
-    }
-
-    @Test
-    fun `when startTransaction without bindToScope set, transaction is not attached to the scope`() {
-        val scopes = generateScopes()
-
-        scopes.startTransaction("name", "op")
-
-        scopes.configureScope {
-            assertNull(it.span)
-        }
-    }
-
-    @Test
-    fun `when startTransaction with bindToScope set to true, transaction is attached to the scope`() {
-        val scopes = generateScopes()
-
-        val transaction = scopes.startTransaction("name", "op", TransactionOptions().also { it.isBindToScope = true })
-
-        scopes.configureScope {
-            assertEquals(transaction, it.span)
-        }
-    }
-
-    @Test
-    fun `when startTransaction and no tracing sampling is configured, event is not sampled`() {
-        val scopes = generateScopes {
-            it.tracesSampleRate = 0.0
-        }
-
-        val transaction = scopes.startTransaction("name", "op")
-        assertFalse(transaction.isSampled!!)
-    }
-
-    @Test
-    fun `when startTransaction and no profile sampling is configured, profile is not sampled`() {
-        val scopes = generateScopes {
-            it.tracesSampleRate = 1.0
-            it.profilesSampleRate = 0.0
-        }
-
-        val transaction = scopes.startTransaction("name", "op")
-        assertTrue(transaction.isSampled!!)
-        assertFalse(transaction.isProfileSampled!!)
-    }
-
-    @Test
-    fun `when startTransaction with parent sampled and no traces sampler provided, transaction inherits sampling decision`() {
-        val scopes = generateScopes()
-        val transactionContext = TransactionContext("name", "op")
-        transactionContext.parentSampled = true
-        val transaction = scopes.startTransaction(transactionContext)
-        assertNotNull(transaction)
-        assertNotNull(transaction.isSampled)
-        assertTrue(transaction.isSampled!!)
-    }
-
-    @Test
-    fun `when startTransaction with parent profile sampled and no profile sampler provided, transaction inherits profile sampling decision`() {
-        val scopes = generateScopes()
-        val transactionContext = TransactionContext("name", "op")
-        transactionContext.setParentSampled(true, true)
-        val transaction = scopes.startTransaction(transactionContext)
-        assertTrue(transaction.isProfileSampled!!)
-    }
-
-    @Test
-    fun `Scopes should close the sentry executor processor, profiler and performance collector on close call`() {
-        val executor = mock<ISentryExecutorService>()
-        val profiler = mock<ITransactionProfiler>()
-        val backpressureMonitorMock = mock<IBackpressureMonitor>()
-        val continuousProfiler = mock<IContinuousProfiler>()
-        val performanceCollector = mock<CompositePerformanceCollector>()
-        val options = SentryOptions().apply {
-            dsn = "https://key@sentry.io/proj"
-            cacheDirPath = file.absolutePath
-            executorService = executor
-            setTransactionProfiler(profiler)
-            compositePerformanceCollector = performanceCollector
-            setContinuousProfiler(continuousProfiler)
-            profileSessionSampleRate = 1.0
-            backpressureMonitor = backpressureMonitorMock
-        }
-        val sut = createScopes(options)
-        sut.close()
-        verify(backpressureMonitorMock).close()
-        verify(executor).close(any())
-        verify(profiler).close()
-        verify(continuousProfiler).close(eq(true))
-        verify(performanceCollector).close()
-    }
-
-    @Test
-    fun `Scopes with isRestarting true should close the sentry executor in the background`() {
-        val executor = spy(DeferredExecutorService())
-        val options = SentryOptions().apply {
-            dsn = "https://key@sentry.io/proj"
-            executorService = executor
-        }
-        val sut = createScopes(options)
-        sut.close(true)
-        verify(executor, never()).close(any())
-        executor.runAll()
-        verify(executor).close(any())
-    }
-
-    @Test
-    fun `Scopes with isRestarting false should close the sentry executor in the background`() {
-        val executor = mock<ISentryExecutorService>()
-        val options = SentryOptions().apply {
-            dsn = "https://key@sentry.io/proj"
-            executorService = executor
-        }
-        val sut = createScopes(options)
-        sut.close(false)
-        verify(executor).close(any())
-    }
-
-    @Test
-    fun `Scopes close should clear the scope`() {
-        val options = SentryOptions().apply {
-            dsn = "https://key@sentry.io/proj"
-        }
-
-        val sut = createScopes(options)
-        sut.addBreadcrumb("Test")
-        sut.startTransaction("test", "test.op", TransactionOptions().also { it.isBindToScope = true })
-        sut.close()
-
-        // we have to clone the scope, so its isEnabled returns true, but it's still built up from
-        // the old scope preserving its data
-        val clone = sut.forkedScopes("test")
-        clone.bindClient(createSentryClientMock(enabled = true))
-        var oldScope: IScope? = null
-        clone.configureScope { scope -> oldScope = scope }
-        assertNull(oldScope!!.transaction)
-        assertTrue(oldScope!!.breadcrumbs.isEmpty())
-    }
-
-    @Test
-    fun `when tracesSampleRate and tracesSampler are not set on SentryOptions, startTransaction returns NoOp`() {
-        val scopes = generateScopes {
-            it.tracesSampleRate = null
-            it.tracesSampler = null
-        }
-        val transaction = scopes.startTransaction(TransactionContext("name", "op", TracesSamplingDecision(true)))
-        assertTrue(transaction is NoOpTransaction)
-    }
-
-    @Test
-    fun `when startTransaction, trace profile session is started`() {
-        val scopes = generateScopes {
-            it.tracesSampleRate = 1.0
-            it.setContinuousProfiler(mockProfiler)
-            it.profileSessionSampleRate = 1.0
-            it.profileLifecycle = ProfileLifecycle.TRACE
-        }
-
-        val transaction = scopes.startTransaction("name", "op")
-        assertTrue(transaction.isSampled!!)
-        verify(mockProfiler).startProfiler(eq(ProfileLifecycle.TRACE), any())
-    }
-
-    @Test
-    fun `when startTransaction, manual profile session is not started`() {
-        val scopes = generateScopes {
-            it.tracesSampleRate = 1.0
-            it.setContinuousProfiler(mockProfiler)
-            it.profileSessionSampleRate = 1.0
-            it.profileLifecycle = ProfileLifecycle.MANUAL
-        }
-
-        val transaction = scopes.startTransaction("name", "op")
-        assertTrue(transaction.isSampled!!)
-        verify(mockProfiler, never()).startProfiler(any(), any())
-    }
-
-    @Test
-    fun `when startTransaction not sampled, trace profile session is not started`() {
-        val scopes = generateScopes {
-            // If transaction is not sampled, profiler should not start
-            it.tracesSampleRate = 0.0
-            it.setContinuousProfiler(mockProfiler)
-            it.profileSessionSampleRate = 1.0
-            it.profileLifecycle = ProfileLifecycle.TRACE
-        }
-        val transaction = scopes.startTransaction("name", "op")
-        transaction.spanContext.setSampled(false, false)
-        assertFalse(transaction.isSampled!!)
-        verify(mockProfiler, never()).startProfiler(any(), any())
-    }
-    //endregion
-
-    //region getSpan tests
-    @Test
-    fun `when there is no active transaction, getSpan returns null`() {
-        val scopes = generateScopes()
-        assertNull(scopes.span)
-    }
-
-    @Test
-    fun `when there is no active transaction, getTransaction returns null`() {
-        val scopes = generateScopes()
-        assertNull(scopes.transaction)
-    }
-
-    @Test
-    fun `when there is active transaction bound to the scope, getTransaction and getSpan return active transaction`() {
-        val scopes = generateScopes()
-        val tx = scopes.startTransaction("aTransaction", "op")
-        scopes.configureScope { it.transaction = tx }
-
-        assertEquals(tx, scopes.transaction)
-        assertEquals(tx, scopes.span)
-    }
-
-    @Test
-    fun `when there is a transaction but the scopes is closed, getTransaction returns null`() {
-        val scopes = generateScopes()
-        scopes.startTransaction("name", "op")
-        scopes.close()
-
-        assertNull(scopes.transaction)
-    }
-
-    @Test
-    fun `when there is active span within a transaction bound to the scope, getSpan returns active span`() {
-        val scopes = generateScopes()
-        val tx = scopes.startTransaction("aTransaction", "op")
-        scopes.configureScope { it.setTransaction(tx) }
-        scopes.configureScope { it.setTransaction(tx) }
-        val span = tx.startChild("op")
-
-        assertEquals(tx, scopes.transaction)
-        assertEquals(span, scopes.span)
-    }
-    // endregion
-
-    //region setSpanContext
-    @Test
-    fun `associates span context with throwable`() {
-        val (scopes, mockClient) = getEnabledScopes()
-        val transaction = scopes.startTransaction("aTransaction", "op")
-        val span = transaction.startChild("op")
-        val exception = RuntimeException()
-
-        scopes.setSpanContext(exception, span, "tx-name")
-        scopes.captureEvent(SentryEvent(exception))
-
-        verify(mockClient).captureEvent(
-            check {
-                assertEquals(span.spanContext, it.contexts.trace)
-            },
-            anyOrNull(),
-            anyOrNull()
-        )
-    }
-    // endregion
-
-    @Test
-    fun `isCrashedLastRun does not delete native marker if auto session is enabled`() {
-        val nativeMarker = File(hashedFolder(), EnvelopeCache.NATIVE_CRASH_MARKER_FILE)
-        nativeMarker.mkdirs()
-        nativeMarker.createNewFile()
-        val scopes = generateScopes() as Scopes
-
-        assertTrue(scopes.isCrashedLastRun!!)
-        assertTrue(nativeMarker.exists())
-    }
-
-    @Test
-    fun `isCrashedLastRun deletes the native marker if auto session is disabled`() {
-        val nativeMarker = File(hashedFolder(), EnvelopeCache.NATIVE_CRASH_MARKER_FILE)
-        nativeMarker.mkdirs()
-        nativeMarker.createNewFile()
-        val scopes = generateScopes {
-            it.isEnableAutoSessionTracking = false
-        }
-
-        assertTrue(scopes.isCrashedLastRun!!)
-        assertFalse(nativeMarker.exists())
-    }
-
-    @Test
-    fun `reportFullyDisplayed is ignored if TimeToFullDisplayTracing is disabled`() {
-        var called = false
-        val scopes = generateScopes {
-            it.fullyDisplayedReporter.registerFullyDrawnListener {
-                called = !called
-            }
-        }
-        scopes.reportFullyDisplayed()
-        assertFalse(called)
-    }
-
-    @Test
-    fun `reportFullyDisplayed calls FullyDisplayedReporter if TimeToFullDisplayTracing is enabled`() {
-        var called = false
-        val scopes = generateScopes {
-            it.isEnableTimeToFullDisplayTracing = true
-            it.fullyDisplayedReporter.registerFullyDrawnListener {
-                called = !called
-            }
-        }
-        scopes.reportFullyDisplayed()
-        assertTrue(called)
-    }
-
-    @Test
-    fun `reportFullyDisplayed calls FullyDisplayedReporter only once`() {
-        var called = false
-        val scopes = generateScopes {
-            it.isEnableTimeToFullDisplayTracing = true
-            it.fullyDisplayedReporter.registerFullyDrawnListener {
-                called = !called
-            }
-        }
-        scopes.reportFullyDisplayed()
-        assertTrue(called)
-        scopes.reportFullyDisplayed()
-        assertTrue(called)
-    }
-
-    @Test
-    fun `continueTrace creates propagation context from headers and returns transaction context if performance enabled`() {
-        val scopes = generateScopes()
-        val traceId = SentryId()
-        val parentSpanId = SpanId()
-        val transactionContext = scopes.continueTrace("$traceId-$parentSpanId-1", listOf("sentry-public_key=502f25099c204a2fbf4cb16edc5975d1,sentry-sample_rate=1,sentry-trace_id=$traceId,sentry-transaction=HTTP%20GET"))
-
-        scopes.configureScope { scope ->
-            assertEquals(traceId, scope.propagationContext.traceId)
-            assertEquals(parentSpanId, scope.propagationContext.parentSpanId)
-        }
-
-        assertEquals(traceId, transactionContext!!.traceId)
-        assertEquals(parentSpanId, transactionContext!!.parentSpanId)
-    }
-
-    @Test
-    fun `continueTrace creates propagation context from headers and returns transaction context if performance enabled no sampled value`() {
-        val scopes = generateScopes()
-        val traceId = SentryId()
-        val parentSpanId = SpanId()
-        val transactionContext = scopes.continueTrace("$traceId-$parentSpanId", listOf("sentry-public_key=502f25099c204a2fbf4cb16edc5975d1,sentry-sample_rate=1,sentry-trace_id=$traceId,sentry-transaction=HTTP%20GET"))
-
-        scopes.configureScope { scope ->
-            assertEquals(traceId, scope.propagationContext.traceId)
-            assertEquals(parentSpanId, scope.propagationContext.parentSpanId)
-        }
-
-        assertEquals(traceId, transactionContext!!.traceId)
-        assertEquals(parentSpanId, transactionContext!!.parentSpanId)
-        assertEquals(null, transactionContext!!.parentSamplingDecision)
-    }
-
-    @Test
-    fun `continueTrace creates new propagation context if header invalid and returns transaction context if performance enabled`() {
-        val scopes = generateScopes()
-        val traceId = SentryId()
-        var propagationContextHolder = AtomicReference<PropagationContext>()
-
-        scopes.configureScope { propagationContextHolder.set(it.propagationContext) }
-        val propagationContextAtStart = propagationContextHolder.get()!!
-
-        val transactionContext = scopes.continueTrace("invalid", listOf("sentry-public_key=502f25099c204a2fbf4cb16edc5975d1,sentry-sample_rate=1,sentry-trace_id=$traceId,sentry-transaction=HTTP%20GET"))
-
-        scopes.configureScope { scope ->
-            assertNotEquals(propagationContextAtStart.traceId, scope.propagationContext.traceId)
-            assertNotEquals(propagationContextAtStart.parentSpanId, scope.propagationContext.parentSpanId)
-            assertNotEquals(propagationContextAtStart.spanId, scope.propagationContext.spanId)
-
-            assertEquals(scope.propagationContext.traceId, transactionContext!!.traceId)
-            assertEquals(scope.propagationContext.parentSpanId, transactionContext!!.parentSpanId)
-            assertEquals(scope.propagationContext.spanId, transactionContext!!.spanId)
-        }
-    }
-
-    @Test
-    fun `continueTrace creates propagation context from headers and returns null if performance disabled`() {
-        val scopes = generateScopes { it.tracesSampleRate = null }
-        val traceId = SentryId()
-        val parentSpanId = SpanId()
-        val transactionContext = scopes.continueTrace("$traceId-$parentSpanId-1", listOf("sentry-public_key=502f25099c204a2fbf4cb16edc5975d1,sentry-sample_rate=1,sentry-trace_id=$traceId,sentry-transaction=HTTP%20GET"))
-
-        scopes.configureScope { scope ->
-            assertEquals(traceId, scope.propagationContext.traceId)
-            assertEquals(parentSpanId, scope.propagationContext.parentSpanId)
-        }
-
-        assertNull(transactionContext)
-    }
-
-    @Test
-    fun `continueTrace creates new propagation context if header invalid and returns null if performance disabled`() {
-        val scopes = generateScopes { it.tracesSampleRate = null }
-        val traceId = SentryId()
-        var propagationContextHolder = AtomicReference<PropagationContext>()
-
-        scopes.configureScope { propagationContextHolder.set(it.propagationContext) }
-        val propagationContextAtStart = propagationContextHolder.get()!!
-
-        val transactionContext = scopes.continueTrace("invalid", listOf("sentry-public_key=502f25099c204a2fbf4cb16edc5975d1,sentry-sample_rate=1,sentry-trace_id=$traceId,sentry-transaction=HTTP%20GET"))
-
-        scopes.configureScope { scope ->
-            assertNotEquals(propagationContextAtStart.traceId, scope.propagationContext.traceId)
-            assertNotEquals(propagationContextAtStart.parentSpanId, scope.propagationContext.parentSpanId)
-            assertNotEquals(propagationContextAtStart.spanId, scope.propagationContext.spanId)
-        }
-
-        assertNull(transactionContext)
-    }
-
-    // region replay event tests
-    @Test
-    fun `when captureReplay is called on disabled client, do nothing`() {
-        val (sut, mockClient) = getEnabledScopes()
-        sut.close()
-
-        sut.captureReplay(SentryReplayEvent(), Hint())
-        verify(mockClient, never()).captureReplayEvent(any(), any(), any<Hint>())
-    }
-
-    @Test
-    fun `when captureReplay is called with a valid argument, captureReplay on the client should be called`() {
-        val (sut, mockClient) = getEnabledScopes()
-
-        val event = SentryReplayEvent()
-        val hints = HintUtils.createWithTypeCheckHint({})
-        sut.captureReplay(event, hints)
-        verify(mockClient).captureReplayEvent(eq(event), any(), eq(hints))
-    }
-    // endregion replay event tests
-
-    @Test
-    fun `is considered enabled if client is enabled()`() {
-        val scopes = generateScopes() as Scopes
-        val client = mock<ISentryClient>()
-        whenever(client.isEnabled).thenReturn(true)
-        scopes.bindClient(client)
-        assertTrue(scopes.isEnabled)
-    }
-
-    @Test
-    fun `is considered disabled if client is disabled()`() {
-        val scopes = generateScopes() as Scopes
-        val client = mock<ISentryClient>()
-        whenever(client.isEnabled).thenReturn(false)
-        scopes.bindClient(client)
-        assertFalse(scopes.isEnabled)
-    }
-
-    @Test
-    fun `creating a transaction with an ignored origin noops`() {
-        val scopes = generateScopes {
-            it.setIgnoredSpanOrigins(listOf("ignored.span.origin"))
-        }
-
-        val transactionContext = TransactionContext("transaction-name", "transaction-op")
-        val transactionOptions = TransactionOptions().also {
-            it.origin = "ignored.span.origin"
-            it.isBindToScope = true
-        }
-
-        val transaction = scopes.startTransaction(transactionContext, transactionOptions)
-        assertTrue(transaction.isNoOp)
-        scopes.configureScope { assertNull(it.transaction) }
-    }
-
-    @Test
-    fun `creating a transaction with a non ignored origin creates the transaction`() {
-        val scopes = generateScopes {
-            it.setIgnoredSpanOrigins(listOf("ignored.span.origin"))
-        }
-
-        val transactionContext = TransactionContext("transaction-name", "transaction-op")
-        val transactionOptions = TransactionOptions().also {
-            it.origin = "other.span.origin"
-            it.isBindToScope = true
-        }
-
-        val transaction = scopes.startTransaction(transactionContext, transactionOptions)
-        assertFalse(transaction.isNoOp)
-        scopes.configureScope { assertSame(transaction, it.transaction) }
-    }
-
-    @Test
-    fun `creating a transaction with origin sets the origin on the transaction context`() {
-        val scopes = generateScopes()
-
-        val transactionContext = TransactionContext("transaction-name", "transaction-op")
-        val transactionOptions = TransactionOptions().also {
-            it.origin = "other.span.origin"
-        }
-
-        val transaction = scopes.startTransaction(transactionContext, transactionOptions)
-        assertEquals("other.span.origin", transaction.spanContext.origin)
-    }
-
-    //region profileSession
-
-    @Test
-    fun `startProfiler starts the continuous profiler`() {
-        val profiler = mock<IContinuousProfiler>()
-        val scopes = generateScopes {
-            it.setContinuousProfiler(profiler)
-            it.profileSessionSampleRate = 1.0
-        }
-        scopes.startProfiler()
-        verify(profiler).startProfiler(eq(ProfileLifecycle.MANUAL), any())
-    }
-
-    @Test
-    fun `startProfiler logs instructions if continuous profiling is disabled`() {
-        val profiler = mock<IContinuousProfiler>()
-        val logger = mock<ILogger>()
-        val scopes = generateScopes {
-            it.setContinuousProfiler(profiler)
-            it.profileSessionSampleRate = 1.0
-            it.profilesSampleRate = 1.0
-            it.setLogger(logger)
-            it.isDebug = true
-        }
-        scopes.startProfiler()
-        verify(profiler, never()).startProfiler(eq(ProfileLifecycle.MANUAL), any())
-        verify(logger).log(eq(SentryLevel.WARNING), eq("Continuous Profiling is not enabled. Set profilesSampleRate and profilesSampler to null to enable it."))
-    }
-
-    @Test
-    fun `startProfiler is ignored on trace lifecycle`() {
-        val profiler = mock<IContinuousProfiler>()
-        val logger = mock<ILogger>()
-        val scopes = generateScopes {
-            it.setContinuousProfiler(profiler)
-            it.profileSessionSampleRate = 1.0
-            it.profileLifecycle = ProfileLifecycle.TRACE
-            it.setLogger(logger)
-            it.isDebug = true
-        }
-        scopes.startProfiler()
-        verify(logger).log(eq(SentryLevel.WARNING), eq("Profiling lifecycle is %s. Profiling cannot be started manually."), eq(ProfileLifecycle.TRACE.name))
-        verify(profiler, never()).startProfiler(any(), any())
-    }
-
-    @Test
-    fun `stopProfiler stops the continuous profiler`() {
-        val profiler = mock<IContinuousProfiler>()
-        val scopes = generateScopes {
-            it.setContinuousProfiler(profiler)
-            it.profileSessionSampleRate = 1.0
-        }
-        scopes.stopProfiler()
-        verify(profiler).stopProfiler(eq(ProfileLifecycle.MANUAL))
-    }
-
-    @Test
-    fun `stopProfiler logs instructions if continuous profiling is disabled`() {
-        val profiler = mock<IContinuousProfiler>()
-        val logger = mock<ILogger>()
-        val scopes = generateScopes {
-            it.setContinuousProfiler(profiler)
-            it.profileSessionSampleRate = 1.0
-            it.profilesSampleRate = 1.0
-            it.setLogger(logger)
-            it.isDebug = true
-        }
-        scopes.stopProfiler()
-        verify(profiler, never()).stopProfiler(eq(ProfileLifecycle.MANUAL))
-        verify(logger).log(eq(SentryLevel.WARNING), eq("Continuous Profiling is not enabled. Set profilesSampleRate and profilesSampler to null to enable it."))
-    }
-
-    @Test
-    fun `stopProfiler is ignored on trace lifecycle`() {
-        val profiler = mock<IContinuousProfiler>()
-        val logger = mock<ILogger>()
-        val scopes = generateScopes {
-            it.setContinuousProfiler(profiler)
-            it.profileSessionSampleRate = 1.0
-            it.profileLifecycle = ProfileLifecycle.TRACE
-            it.setLogger(logger)
-            it.isDebug = true
-        }
-        scopes.stopProfiler()
-        verify(logger).log(eq(SentryLevel.WARNING), eq("Profiling lifecycle is %s. Profiling cannot be stopped manually."), eq(ProfileLifecycle.TRACE.name))
-        verify(profiler, never()).stopProfiler(any())
-    }
-
-    //endregion
-
-    //region logs
-
-    @Test
-    fun `when captureLog is called on disabled client, do nothing`() {
-        val (sut, mockClient) = getEnabledScopes {
-            it.logs.isEnabled = true
-        }
-        sut.close()
-
-        sut.logger().warn("test message")
-        verify(mockClient, never()).captureLog(any(), anyOrNull())
-    }
-
-    @Test
-    fun `when logging is not enabled, do nothing`() {
-        val (sut, mockClient) = getEnabledScopes()
-
-        sut.logger().warn("test message")
-        verify(mockClient, never()).captureLog(any(), anyOrNull())
-    }
-
-    @Test
-    fun `capturing null log does nothing`() {
-        val (sut, mockClient) = getEnabledScopes {
-            it.logs.isEnabled = true
-        }
-
-        sut.logger().warn(null)
-        verify(mockClient, never()).captureLog(any(), anyOrNull())
-    }
-
-    @Test
-    fun `creating trace log works`() {
-        val (sut, mockClient) = getEnabledScopes {
-            it.logs.isEnabled = true
-        }
-
-        sut.logger().trace("trace log message")
-
-        verify(mockClient).captureLog(
-            check {
-                assertEquals("trace log message", it.body)
-                assertEquals(SentryLogLevel.TRACE, it.level)
-                assertEquals(1, it.severityNumber)
-            },
-            anyOrNull()
-        )
-    }
-
-    @Test
-    fun `creating debug log works`() {
-        val (sut, mockClient) = getEnabledScopes {
-            it.logs.isEnabled = true
-        }
-
-        sut.logger().debug("debug log message")
-
-        verify(mockClient).captureLog(
-            check {
-                assertEquals("debug log message", it.body)
-                assertEquals(SentryLogLevel.DEBUG, it.level)
-                assertEquals(5, it.severityNumber)
-            },
-            anyOrNull()
-        )
-    }
-
-    @Test
-    fun `creating a info log works`() {
-        val (sut, mockClient) = getEnabledScopes {
-            it.logs.isEnabled = true
-        }
-
-        sut.logger().info("info log message")
-
-        verify(mockClient).captureLog(
-            check {
-                assertEquals("info log message", it.body)
-                assertEquals(SentryLogLevel.INFO, it.level)
-                assertEquals(9, it.severityNumber)
-            },
-            anyOrNull()
-        )
-    }
-
-    @Test
-    fun `creating warn log works`() {
-        val (sut, mockClient) = getEnabledScopes {
-            it.logs.isEnabled = true
-        }
-
-        sut.logger().warn("warn log message")
-
-        verify(mockClient).captureLog(
-            check {
-                assertEquals("warn log message", it.body)
-                assertEquals(SentryLogLevel.WARN, it.level)
-                assertEquals(13, it.severityNumber)
-            },
-            anyOrNull()
-        )
-    }
-
-    @Test
-    fun `creating error log works`() {
-        val (sut, mockClient) = getEnabledScopes {
-            it.logs.isEnabled = true
-        }
-
-        sut.logger().error("error log message")
-
-        verify(mockClient).captureLog(
-            check {
-                assertEquals("error log message", it.body)
-                assertEquals(SentryLogLevel.ERROR, it.level)
-                assertEquals(17, it.severityNumber)
-            },
-            anyOrNull()
-        )
-    }
-
-    @Test
-    fun `creating fatal log works`() {
-        val (sut, mockClient) = getEnabledScopes {
-            it.logs.isEnabled = true
-        }
-
-        sut.logger().fatal("fatal log message")
-
-        verify(mockClient).captureLog(
-            check {
-                assertEquals("fatal log message", it.body)
-                assertEquals(SentryLogLevel.FATAL, it.level)
-                assertEquals(21, it.severityNumber)
-            },
-            anyOrNull()
-        )
-    }
-
-    @Test
-    fun `creating log works`() {
-        val (sut, mockClient) = getEnabledScopes {
-            it.logs.isEnabled = true
-        }
-
-        sut.logger().log(SentryLogLevel.WARN, "log message")
-
-        verify(mockClient).captureLog(
-            check {
-                assertEquals("log message", it.body)
-                assertEquals(SentryLogLevel.WARN, it.level)
-                assertEquals(13, it.severityNumber)
-            },
-            anyOrNull()
-        )
-    }
-
-    @Test
-    fun `creating log with format string works`() {
-        val (sut, mockClient) = getEnabledScopes {
-            it.logs.isEnabled = true
-            it.environment = "testenv"
-            it.release = "1.0"
-            it.serverName = "srv1"
-        }
-
-        sut.logger().log(SentryLogLevel.WARN, "log %s", "arg1")
-
-        verify(mockClient).captureLog(
-            check {
-                assertEquals("log arg1", it.body)
-                assertEquals(SentryLogLevel.WARN, it.level)
-                assertEquals(13, it.severityNumber)
-
-                val template = it.attributes?.get("sentry.message.template")!!
-                assertEquals("log %s", template.value)
-                assertEquals("string", template.type)
-
-                val param0 = it.attributes?.get("sentry.message.parameter.0")!!
-                assertEquals("arg1", param0.value)
-                assertEquals("string", param0.type)
-
-                val environment = it.attributes?.get("sentry.environment")!!
-                assertEquals("testenv", environment.value)
-                assertEquals("string", environment.type)
-
-                val release = it.attributes?.get("sentry.release")!!
-                assertEquals("1.0", release.value)
-                assertEquals("string", release.type)
-
-                val server = it.attributes?.get("server.address")!!
-                assertEquals("srv1", server.value)
-                assertEquals("string", server.type)
-            },
-            anyOrNull()
-        )
-    }
-
-    @Test
-    fun `creating log with timestamp works`() {
-        val (sut, mockClient) = getEnabledScopes {
-            it.logs.isEnabled = true
-        }
-
-        sut.logger().log(SentryLogLevel.WARN, SentryLongDate(123), "log message")
-
-        verify(mockClient).captureLog(
-            check {
-                assertEquals("log message", it.body)
-                assertEquals(0.000000123, it.timestamp)
-                assertEquals(SentryLogLevel.WARN, it.level)
-                assertEquals(13, it.severityNumber)
-            },
-            anyOrNull()
-        )
-    }
-
-    @Test
-    fun `creating log with attributes from map works`() {
-        val (sut, mockClient) = getEnabledScopes {
-            it.logs.isEnabled = true
-        }
-
-        sut.logger().log(SentryLogLevel.WARN, SentryLogParameters.create(SentryAttributes.fromMap(mapOf("attrname1" to "attrval1"))), "log message")
-
-        verify(mockClient).captureLog(
-            check {
-                assertEquals("log message", it.body)
-                assertEquals(SentryLogLevel.WARN, it.level)
-                assertEquals(13, it.severityNumber)
-
-                val attr1 = it.attributes?.get("attrname1")!!
-                assertEquals("attrval1", attr1.value)
-                assertEquals("string", attr1.type)
-            },
-            anyOrNull()
-        )
-    }
-
-    @Test
-    fun `creating log with attributes works`() {
-        val (sut, mockClient) = getEnabledScopes {
-            it.logs.isEnabled = true
-        }
-
-        sut.logger().log(
-            SentryLogLevel.WARN,
-            SentryLogParameters.create(
-                SentryAttributes.of(
-                    SentryAttribute.stringAttribute("strattr", "strval"),
-                    SentryAttribute.booleanAttribute("boolattr", true),
-                    SentryAttribute.integerAttribute("intattr", 17),
-                    SentryAttribute.doubleAttribute("doubleattr", 3.8),
-                    SentryAttribute.named("namedstrattr", "namedstrval"),
-                    SentryAttribute.named("namedboolattr", false),
-                    SentryAttribute.named("namedintattr", 18),
-                    SentryAttribute.named("nameddoubleattr", 4.9)
-                )
-            ),
-            "log message"
-        )
-
-        verify(mockClient).captureLog(
-            check {
-                assertEquals("log message", it.body)
-                assertEquals(SentryLogLevel.WARN, it.level)
-                assertEquals(13, it.severityNumber)
-
-                val strattr = it.attributes?.get("strattr")!!
-                assertEquals("strval", strattr.value)
-                assertEquals("string", strattr.type)
-
-                val boolattr = it.attributes?.get("boolattr")!!
-                assertEquals(true, boolattr.value)
-                assertEquals("boolean", boolattr.type)
-
-                val intattr = it.attributes?.get("intattr")!!
-                assertEquals(17, intattr.value)
-                assertEquals("integer", intattr.type)
-
-                val doubleattr = it.attributes?.get("doubleattr")!!
-                assertEquals(3.8, doubleattr.value)
-                assertEquals("double", doubleattr.type)
-
-                val namedstrattr = it.attributes?.get("namedstrattr")!!
-                assertEquals("namedstrval", namedstrattr.value)
-                assertEquals("string", namedstrattr.type)
-
-                val namedboolattr = it.attributes?.get("namedboolattr")!!
-                assertEquals(false, namedboolattr.value)
-                assertEquals("boolean", namedboolattr.type)
-
-                val namedintattr = it.attributes?.get("namedintattr")!!
-                assertEquals(18, namedintattr.value)
-                assertEquals("integer", namedintattr.type)
-
-                val nameddoubleattr = it.attributes?.get("nameddoubleattr")!!
-                assertEquals(4.9, nameddoubleattr.value)
-                assertEquals("double", nameddoubleattr.type)
-            },
-            anyOrNull()
-        )
-    }
-
-    @Test
-    fun `creating log with attributes and timestamp works`() {
-        val (sut, mockClient) = getEnabledScopes {
-            it.logs.isEnabled = true
-        }
-
-        sut.logger().log(SentryLogLevel.WARN, SentryLogParameters.create(SentryLongDate(123), SentryAttributes.of(SentryAttribute.named("attrname1", "attrval1"))), "log message")
-
-        verify(mockClient).captureLog(
-            check {
-                assertEquals("log message", it.body)
-                assertEquals(0.000000123, it.timestamp)
-                assertEquals(SentryLogLevel.WARN, it.level)
-                assertEquals(13, it.severityNumber)
-
-                val attr1 = it.attributes?.get("attrname1")!!
-                assertEquals("attrval1", attr1.value)
-                assertEquals("string", attr1.type)
-            },
-            anyOrNull()
-        )
-    }
-
-    @Test
-    fun `creating log with attributes and timestamp and format string works`() {
-        val (sut, mockClient) = getEnabledScopes {
-            it.logs.isEnabled = true
-        }
-
-        sut.logger().log(SentryLogLevel.WARN, SentryLogParameters.create(SentryLongDate(123), SentryAttributes.of(SentryAttribute.named("attrname1", "attrval1"))), "log %s %d %b %.0f", "message", 1, true, 3.2)
-
-        verify(mockClient).captureLog(
-            check {
-                assertEquals("log message 1 true 3", it.body)
-                assertEquals(0.000000123, it.timestamp)
-                assertEquals(SentryLogLevel.WARN, it.level)
-                assertEquals(13, it.severityNumber)
-
-                val attr1 = it.attributes?.get("attrname1")!!
-                assertEquals("attrval1", attr1.value)
-                assertEquals("string", attr1.type)
-
-                val template = it.attributes?.get("sentry.message.template")!!
-                assertEquals("log %s %d %b %.0f", template.value)
-                assertEquals("string", template.type)
-
-                val param0 = it.attributes?.get("sentry.message.parameter.0")!!
-                assertEquals("message", param0.value)
-                assertEquals("string", param0.type)
-
-                val param1 = it.attributes?.get("sentry.message.parameter.1")!!
-                assertEquals(1, param1.value)
-                assertEquals("integer", param1.type)
-
-                val param2 = it.attributes?.get("sentry.message.parameter.2")!!
-                assertEquals(true, param2.value)
-                assertEquals("boolean", param2.type)
-
-                val param3 = it.attributes?.get("sentry.message.parameter.3")!!
-                assertEquals(3.2, param3.value)
-                assertEquals("double", param3.type)
-            },
-            anyOrNull()
-        )
-    }
-
-    @Test
-    fun `creating log with without args does not add template attribute`() {
-        val (sut, mockClient) = getEnabledScopes {
-            it.logs.isEnabled = true
-        }
-
-        sut.logger().log(SentryLogLevel.WARN, "log %s")
-
-        verify(mockClient).captureLog(
-            check {
-                assertEquals("log %s", it.body)
-                assertEquals(SentryLogLevel.WARN, it.level)
-                assertEquals(13, it.severityNumber)
-
-                val template = it.attributes?.get("sentry.message.template")
-                assertNull(template)
-
-                val param0 = it.attributes?.get("sentry.message.parameter.0")
-                assertNull(param0)
-            },
-            anyOrNull()
-        )
-    }
-
-    @Test
-    fun `captures format string on format error`() {
-        val (sut, mockClient) = getEnabledScopes {
-            it.logs.isEnabled = true
-        }
-
-        sut.logger().log(SentryLogLevel.WARN, "log %d", "arg1")
-
-        verify(mockClient).captureLog(
-            check {
-                assertEquals("log %d", it.body)
-                assertEquals(SentryLogLevel.WARN, it.level)
-                assertEquals(13, it.severityNumber)
-
-                val template = it.attributes?.get("sentry.message.template")!!
-                assertEquals("log %d", template.value)
-                assertEquals("string", template.type)
-
-                val param0 = it.attributes?.get("sentry.message.parameter.0")!!
-                assertEquals("arg1", param0.value)
-                assertEquals("string", param0.type)
-            },
-            anyOrNull()
-        )
-    }
-
-    @Test
-    fun `adds user fields to log attributes`() {
-        val (sut, mockClient) = getEnabledScopes {
-            it.logs.isEnabled = true
-        }
-
-        sut.configureScope { scope ->
-            scope.user = User().also {
-                it.id = "usrid"
-                it.username = "usrname"
-                it.email = "user@sentry.io"
-            }
-        }
-        sut.logger().log(SentryLogLevel.WARN, "log message")
-
-        verify(mockClient).captureLog(
-            check {
-                assertEquals("log message", it.body)
-
-                val userId = it.attributes?.get("user.id")!!
-                assertEquals("usrid", userId.value)
-                assertEquals("string", userId.type)
-
-                val userName = it.attributes?.get("user.name")!!
-                assertEquals("usrname", userName.value)
-                assertEquals("string", userName.type)
-
-                val userEmail = it.attributes?.get("user.email")!!
-                assertEquals("user@sentry.io", userEmail.value)
-                assertEquals("string", userEmail.type)
-            },
-            anyOrNull()
-        )
-    }
-
-    @Test
-    fun `missing user does not break attributes`() {
-        val (sut, mockClient) = getEnabledScopes {
-            it.logs.isEnabled = true
-            it.isSendDefaultPii = true
-        }
-
-        sut.logger().log(SentryLogLevel.WARN, "log message")
-
-        verify(mockClient).captureLog(
-            check {
-                assertEquals("log message", it.body)
-
-                assertNull(it.attributes?.get("user.id"))
-                assertNull(it.attributes?.get("user.name"))
-                assertNull(it.attributes?.get("user.email"))
-            },
-            anyOrNull()
-        )
-    }
-
-    @Test
-    fun `missing user fields do not break attributes`() {
-        val (sut, mockClient) = getEnabledScopes {
-            it.logs.isEnabled = true
-            it.isSendDefaultPii = true
-        }
-
-        sut.configureScope { scope ->
-            scope.user = User()
-        }
-        sut.logger().log(SentryLogLevel.WARN, "log message")
-
-        verify(mockClient).captureLog(
-            check {
-                assertEquals("log message", it.body)
-
-                assertNull(it.attributes?.get("user.id"))
-                assertNull(it.attributes?.get("user.name"))
-                assertNull(it.attributes?.get("user.email"))
-            },
-            anyOrNull()
-        )
-    }
-
-    //endregion
-
-    @Test
-    fun `null tags do not cause NPE`() {
-        val scopes = generateScopes()
-        scopes.setTag(null, null)
-        scopes.setTag("k", null)
-        scopes.setTag(null, "v")
-        scopes.removeTag(null)
-        assertTrue(scopes.scope.tags.isEmpty())
-        assertTrue(scopes.isolationScope.tags.isEmpty())
-        assertTrue(scopes.globalScope.tags.isEmpty())
-    }
-
-    @Test
-    fun `null extras do not cause NPE`() {
-        val scopes = generateScopes()
-        scopes.setExtra(null, null)
-        scopes.setExtra("k", null)
-        scopes.setExtra(null, "v")
-        scopes.removeExtra(null)
-        assertTrue(scopes.scope.extras.isEmpty())
-        assertTrue(scopes.isolationScope.extras.isEmpty())
-        assertTrue(scopes.globalScope.extras.isEmpty())
-    }
-
-    private val dsnTest = "https://key@sentry.io/proj"
-
-    private fun generateScopes(optionsConfiguration: Sentry.OptionsConfiguration<SentryOptions>? = null): IScopes {
-        val options = SentryOptions().apply {
-            dsn = dsnTest
-            cacheDirPath = file.absolutePath
-            setSerializer(mock())
-            tracesSampleRate = 1.0
-        }
-        optionsConfiguration?.configure(options)
-        return createScopes(options)
-    }
-
-    private fun getEnabledScopes(optionsConfiguration: Sentry.OptionsConfiguration<SentryOptions>? = null): Triple<Scopes, ISentryClient, ILogger> {
-        val logger = mock<ILogger>()
-
-        val options = SentryOptions()
-        options.cacheDirPath = file.absolutePath
-        options.dsn = "https://key@sentry.io/proj"
-        options.setSerializer(mock())
-        options.tracesSampleRate = 1.0
-        options.isDebug = true
-        options.setLogger(logger)
-        optionsConfiguration?.configure(options)
-
-        val sut = createScopes(options)
-        val mockClient = createSentryClientMock()
-        sut.bindClient(mockClient)
-        return Triple(sut, mockClient, logger)
-    }
-
-    private fun hashedFolder(): String {
-        val hash = StringUtils.calculateStringHash(dsnTest, mock())
-        val fileHashFolder = File(file.absolutePath, hash!!)
-        return fileHashFolder.absolutePath
-    }
-
-    private fun equalTraceContext(expectedContext: TraceContext?): TraceContext? {
-        expectedContext ?: return eq<TraceContext?>(null)
-
-        return argWhere { actual ->
-            expectedContext.traceId == actual.traceId &&
-                expectedContext.transaction == actual.transaction &&
-                expectedContext.environment == actual.environment &&
-                expectedContext.release == actual.release &&
-                expectedContext.publicKey == actual.publicKey &&
-                expectedContext.sampleRate == actual.sampleRate &&
-                expectedContext.userId == actual.userId
-        }
-    }
-=======
       )
       .thenReturn(SentryId())
 
@@ -5112,5 +3008,4 @@
         expectedContext.userId == actual.userId
     }
   }
->>>>>>> 84896423
 }