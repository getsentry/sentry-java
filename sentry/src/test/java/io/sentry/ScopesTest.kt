package io.sentry

import io.sentry.backpressure.IBackpressureMonitor
import io.sentry.cache.EnvelopeCache
import io.sentry.clientreport.ClientReportTestHelper.Companion.assertClientReport
import io.sentry.clientreport.DiscardReason
import io.sentry.clientreport.DiscardedEvent
import io.sentry.hints.SessionEndHint
import io.sentry.hints.SessionStartHint
import io.sentry.logger.SentryLogParameters
import io.sentry.protocol.Feedback
import io.sentry.protocol.SentryId
import io.sentry.protocol.SentryTransaction
import io.sentry.protocol.User
import io.sentry.test.DeferredExecutorService
import io.sentry.test.callMethod
import io.sentry.test.createSentryClientMock
import io.sentry.test.createTestScopes
import io.sentry.test.initForTest
import io.sentry.util.HintUtils
import io.sentry.util.StringUtils
import junit.framework.TestCase.assertSame
import org.mockito.kotlin.any
import org.mockito.kotlin.anyOrNull
import org.mockito.kotlin.argWhere
import org.mockito.kotlin.argumentCaptor
import org.mockito.kotlin.check
import org.mockito.kotlin.doAnswer
import org.mockito.kotlin.doThrow
import org.mockito.kotlin.eq
import org.mockito.kotlin.mock
import org.mockito.kotlin.never
import org.mockito.kotlin.reset
import org.mockito.kotlin.spy
import org.mockito.kotlin.times
import org.mockito.kotlin.verify
import org.mockito.kotlin.verifyNoMoreInteractions
import org.mockito.kotlin.whenever
import java.io.File
import java.nio.file.Files
import java.util.Queue
import java.util.UUID
import java.util.concurrent.atomic.AtomicReference
import kotlin.test.AfterTest
import kotlin.test.BeforeTest
import kotlin.test.Test
import kotlin.test.assertEquals
import kotlin.test.assertFailsWith
import kotlin.test.assertFalse
import kotlin.test.assertNotEquals
import kotlin.test.assertNotNull
import kotlin.test.assertNull
import kotlin.test.assertTrue
import kotlin.test.fail

class ScopesTest {

    private lateinit var file: File
    private lateinit var profilingTraceFile: File
    private val mockProfiler = spy(NoOpContinuousProfiler.getInstance())

    @BeforeTest
    fun `set up`() {
        file = Files.createTempDirectory("sentry-disk-cache-test").toAbsolutePath().toFile()
        profilingTraceFile = Files.createTempFile("trace", ".trace").toFile()
        profilingTraceFile.writeText("sampledProfile")
        SentryCrashLastRunState.getInstance().reset()
    }

    @AfterTest
    fun shutdown() {
        file.deleteRecursively()
        profilingTraceFile.delete()
        Sentry.close()
        SentryCrashLastRunState.getInstance().reset()
    }

    private fun createScopes(options: SentryOptions): Scopes {
        return createTestScopes(options).also {
            it.bindClient(SentryClient(options))
        }
    }

    @Test
    fun `when no dsn available, ctor throws illegal arg`() {
        val ex = assertFailsWith<IllegalArgumentException> {
            val options = SentryOptions()
            val scopeToUse = Scope(options)
            val isolationScopeToUse = Scope(options)
            val globalScopeToUse = Scope(options)
            Scopes(scopeToUse, isolationScopeToUse, globalScopeToUse, "test")
        }
        assertEquals("Scopes requires a DSN to be instantiated. Considering using the NoOpScopes if no DSN is available.", ex.message)
    }

    @Test
    fun `when isolation scope is forked, integrations are not registered`() {
        val integrationMock = mock<Integration>()
        val options = SentryOptions()
        options.cacheDirPath = file.absolutePath
        options.dsn = "https://key@sentry.io/proj"
        options.setSerializer(mock())
        options.addIntegration(integrationMock)
        val scopes = createScopes(options)
        reset(integrationMock)
        scopes.forkedScopes("test")
        verifyNoMoreInteractions(integrationMock)
    }

    @Test
    fun `when current scope is forked, integrations are not registered`() {
        val integrationMock = mock<Integration>()
        val options = SentryOptions()
        options.cacheDirPath = file.absolutePath
        options.dsn = "https://key@sentry.io/proj"
        options.setSerializer(mock())
        options.addIntegration(integrationMock)
        val scopes = createScopes(options)
        reset(integrationMock)
        scopes.forkedCurrentScope("test")
        verifyNoMoreInteractions(integrationMock)
    }

    @Test
    fun `when isolation scope is forked, scope changes are isolated`() {
        val options = SentryOptions()
        options.cacheDirPath = file.absolutePath
        options.dsn = "https://key@sentry.io/proj"
        options.setSerializer(mock())
        val scopes = createScopes(options)
        var firstScope: IScope? = null
        scopes.configureScope {
            firstScope = it
            it.setTag("scopes", "a")
        }
        var cloneScope: IScope? = null
        val clone = scopes.forkedScopes("test")
        clone.configureScope {
            cloneScope = it
            it.setTag("scopes", "b")
        }
        assertEquals("a", firstScope!!.tags["scopes"])
        assertEquals("b", cloneScope!!.tags["scopes"])
    }

    @Test
    fun `when current scope is forked, scope changes are not isolated`() {
        val options = SentryOptions()
        options.cacheDirPath = file.absolutePath
        options.dsn = "https://key@sentry.io/proj"
        options.setSerializer(mock())
        val scopes = createScopes(options)
        var firstScope: IScope? = null
        scopes.configureScope {
            firstScope = it
            it.setTag("scopes", "a")
        }
        var cloneScope: IScope? = null
        val clone = scopes.forkedCurrentScope("test")
        clone.configureScope {
            cloneScope = it
            it.setTag("scopes", "b")
        }
        assertEquals("b", firstScope!!.tags["scopes"])
        assertEquals("b", cloneScope!!.tags["scopes"])
    }

    @Test
    fun `when scopes is initialized, breadcrumbs are capped as per options`() {
        val options = SentryOptions()
        options.cacheDirPath = file.absolutePath
        options.maxBreadcrumbs = 5
        options.dsn = "https://key@sentry.io/proj"
        options.setSerializer(mock())
        val sut = createScopes(options)
        (1..10).forEach { _ -> sut.addBreadcrumb(Breadcrumb(), null) }
        var actual = 0
        sut.configureScope {
            actual = it.breadcrumbs.size
        }
        assertEquals(options.maxBreadcrumbs, actual)
    }

    @Test
    fun `when beforeBreadcrumb returns null, crumb is dropped`() {
        val options = SentryOptions()
        options.cacheDirPath = file.absolutePath
        options.beforeBreadcrumb = SentryOptions.BeforeBreadcrumbCallback { _: Breadcrumb, _: Any? -> null }
        options.dsn = "https://key@sentry.io/proj"
        options.setSerializer(mock())
        val sut = createScopes(options)
        sut.addBreadcrumb(Breadcrumb(), null)
        var breadcrumbs: Queue<Breadcrumb>? = null
        sut.configureScope { breadcrumbs = it.breadcrumbs }
        assertEquals(0, breadcrumbs!!.size)
    }

    @Test
    fun `when beforeBreadcrumb modifies crumb, crumb is stored modified`() {
        val options = SentryOptions()
        options.cacheDirPath = file.absolutePath
        val expected = "expected"
        options.beforeBreadcrumb = SentryOptions.BeforeBreadcrumbCallback { breadcrumb: Breadcrumb, _: Any? -> breadcrumb.message = expected; breadcrumb; }
        options.dsn = "https://key@sentry.io/proj"
        options.setSerializer(mock())
        val sut = createScopes(options)
        val crumb = Breadcrumb()
        crumb.message = "original"
        sut.addBreadcrumb(crumb)
        var breadcrumbs: Queue<Breadcrumb>? = null
        sut.configureScope { breadcrumbs = it.breadcrumbs }
        assertEquals(expected, breadcrumbs!!.first().message)
    }

    @Test
    fun `when beforeBreadcrumb is null, crumb is stored`() {
        val options = SentryOptions()
        options.cacheDirPath = file.absolutePath
        options.beforeBreadcrumb = null
        options.dsn = "https://key@sentry.io/proj"
        options.setSerializer(mock())
        val sut = createScopes(options)
        val expected = Breadcrumb()
        sut.addBreadcrumb(expected)
        var breadcrumbs: Queue<Breadcrumb>? = null
        sut.configureScope { breadcrumbs = it.breadcrumbs }
        assertEquals(expected, breadcrumbs!!.single())
    }

    @Test
    fun `when beforeSend throws an exception, breadcrumb adds an entry to the data field with exception message`() {
        val exception = Exception("test")

        val options = SentryOptions()
        options.cacheDirPath = file.absolutePath
        options.beforeBreadcrumb = SentryOptions.BeforeBreadcrumbCallback { _: Breadcrumb, _: Any? -> throw exception }
        options.dsn = "https://key@sentry.io/proj"
        options.setSerializer(mock())
        val sut = createScopes(options)

        val actual = Breadcrumb()
        sut.addBreadcrumb(actual)

        assertEquals("test", actual.data["sentry:message"])
    }

    @Test
    fun `when initialized, lastEventId is empty`() {
        val options = SentryOptions()
        options.cacheDirPath = file.absolutePath
        options.dsn = "https://key@sentry.io/proj"
        options.setSerializer(mock())
        val sut = createScopes(options)
        assertEquals(SentryId.EMPTY_ID, sut.lastEventId)
    }

    @Test
    fun `when addBreadcrumb is called on disabled client, no-op`() {
        val options = SentryOptions()
        options.cacheDirPath = file.absolutePath
        options.dsn = "https://key@sentry.io/proj"
        options.setSerializer(mock())
        val sut = createScopes(options)
        var breadcrumbs: Queue<Breadcrumb>? = null
        sut.configureScope(ScopeType.COMBINED) { breadcrumbs = it.breadcrumbs }
        sut.close()
        sut.addBreadcrumb(Breadcrumb())
        assertTrue(breadcrumbs!!.isEmpty())
    }

    @Test
    fun `when addBreadcrumb is called with message and category, breadcrumb object has values`() {
        val options = SentryOptions()
        options.cacheDirPath = file.absolutePath
        options.dsn = "https://key@sentry.io/proj"
        options.setSerializer(mock())
        val sut = createScopes(options)
        var breadcrumbs: Queue<Breadcrumb>? = null
        sut.configureScope { breadcrumbs = it.breadcrumbs }
        sut.addBreadcrumb("message", "category")
        assertEquals("message", breadcrumbs!!.single().message)
        assertEquals("category", breadcrumbs!!.single().category)
    }

    @Test
    fun `when addBreadcrumb is called with message, breadcrumb object has value`() {
        val options = SentryOptions()
        options.cacheDirPath = file.absolutePath
        options.dsn = "https://key@sentry.io/proj"
        options.setSerializer(mock())
        val sut = createScopes(options)
        var breadcrumbs: Queue<Breadcrumb>? = null
        sut.configureScope { breadcrumbs = it.breadcrumbs }
        sut.addBreadcrumb("message", "category")
        assertEquals("message", breadcrumbs!!.single().message)
        assertEquals("category", breadcrumbs!!.single().category)
    }

    @Test
    fun `when flush is called on disabled client, no-op`() {
        val (sut, mockClient) = getEnabledScopes()
        sut.close()

        sut.flush(1000)
        verify(mockClient, never()).flush(1000)
    }

    @Test
    fun `when flush is called, client flush gets called`() {
        val (sut, mockClient) = getEnabledScopes()

        sut.flush(1000)
        verify(mockClient).flush(1000)
    }

    //region captureEvent tests
    @Test
    fun `when captureEvent is called and event is null, lastEventId is empty`() {
        val options = SentryOptions()
        options.cacheDirPath = file.absolutePath
        options.dsn = "https://key@sentry.io/proj"
        options.setSerializer(mock())
        val sut = createScopes(options)
        sut.callMethod("captureEvent", SentryEvent::class.java, null)
        assertEquals(SentryId.EMPTY_ID, sut.lastEventId)
    }

    @Test
    fun `when captureEvent is called on disabled client, do nothing`() {
        val (sut, mockClient) = getEnabledScopes()
        sut.close()

        sut.captureEvent(SentryEvent())
        verify(mockClient, never()).captureEvent(any(), any<Hint>())
    }

    @Test
    fun `when captureEvent is called with a valid argument, captureEvent on the client should be called`() {
        val (sut, mockClient) = getEnabledScopes()

        val event = SentryEvent()
        val hints = HintUtils.createWithTypeCheckHint({})
        sut.captureEvent(event, hints)
        verify(mockClient).captureEvent(eq(event), any(), eq(hints))
    }

    @Test
    fun `when captureEvent is called on disabled scopes, lastEventId does not get overwritten`() {
        val (sut, mockClient) = getEnabledScopes()
        whenever(mockClient.captureEvent(any(), any(), anyOrNull())).thenReturn(SentryId(UUID.randomUUID()))
        val event = SentryEvent()
        val hints = HintUtils.createWithTypeCheckHint({})
        sut.captureEvent(event, hints)
        val lastEventId = sut.lastEventId
        sut.close()
        sut.captureEvent(event, hints)
        assertEquals(lastEventId, sut.lastEventId)
    }

    @Test
    fun `when captureEvent is called and session tracking is disabled, it should not capture a session`() {
        val (sut, mockClient) = getEnabledScopes()

        val event = SentryEvent()
        val hints = HintUtils.createWithTypeCheckHint({})
        sut.captureEvent(event, hints)
        verify(mockClient).captureEvent(eq(event), any(), eq(hints))
        verify(mockClient, never()).captureSession(any(), any())
    }

    @Test
    fun `when captureEvent is called but no session started, it should not capture a session`() {
        val (sut, mockClient) = getEnabledScopes()

        val event = SentryEvent()
        val hints = HintUtils.createWithTypeCheckHint({})
        sut.captureEvent(event, hints)
        verify(mockClient).captureEvent(eq(event), any(), eq(hints))
        verify(mockClient, never()).captureSession(any(), any())
    }

    @Test
    fun `when captureEvent is called and event has exception which has been previously attached with span context, sets span context to the event`() {
        val (sut, mockClient) = getEnabledScopes()
        val exception = RuntimeException()
        val span = mock<Span>()
        whenever(span.spanContext).thenReturn(SpanContext("op"))
        sut.setSpanContext(exception, span, "tx-name")

        val event = SentryEvent(exception)

        val hints = HintUtils.createWithTypeCheckHint({})
        sut.captureEvent(event, hints)
        assertEquals(span.spanContext, event.contexts.trace)
        verify(mockClient).captureEvent(eq(event), any(), eq(hints))
    }

    @Test
    fun `when captureEvent is called and event has exception which root cause has been previously attached with span context, sets span context to the event`() {
        val (sut, mockClient) = getEnabledScopes()
        val rootCause = RuntimeException()
        val span = mock<Span>()
        whenever(span.spanContext).thenReturn(SpanContext("op"))
        sut.setSpanContext(rootCause, span, "tx-name")

        val event = SentryEvent(RuntimeException(rootCause))

        val hints = HintUtils.createWithTypeCheckHint({})
        sut.captureEvent(event, hints)
        assertEquals(span.spanContext, event.contexts.trace)
        verify(mockClient).captureEvent(eq(event), any(), eq(hints))
    }

    @Test
    fun `when captureEvent is called and event has exception which non-root cause has been previously attached with span context, sets span context to the event`() {
        val (sut, mockClient) = getEnabledScopes()
        val rootCause = RuntimeException()
        val exceptionAssignedToSpan = RuntimeException(rootCause)
        val span = mock<Span>()
        whenever(span.spanContext).thenReturn(SpanContext("op"))
        sut.setSpanContext(exceptionAssignedToSpan, span, "tx-name")

        val event = SentryEvent(RuntimeException(exceptionAssignedToSpan))

        val hints = HintUtils.createWithTypeCheckHint({})
        sut.captureEvent(event, hints)
        assertEquals(span.spanContext, event.contexts.trace)
        verify(mockClient).captureEvent(eq(event), any(), eq(hints))
    }

    @Test
    fun `when captureEvent is called and event has exception which has been previously attached with span context and trace context already set, does not set new span context to the event`() {
        val (sut, mockClient) = getEnabledScopes()
        val exception = RuntimeException()
        val span = mock<Span>()
        whenever(span.spanContext).thenReturn(SpanContext("op"))
        sut.setSpanContext(exception, span, "tx-name")

        val event = SentryEvent(exception)
        val originalSpanContext = SpanContext("op")
        event.contexts.setTrace(originalSpanContext)

        val hints = HintUtils.createWithTypeCheckHint({})
        sut.captureEvent(event, hints)
        assertEquals(originalSpanContext, event.contexts.trace)
        verify(mockClient).captureEvent(eq(event), any(), eq(hints))
    }

    @Test
    fun `when captureEvent is called and event has exception which has not been previously attached with span context, does not set new span context to the event`() {
        val (sut, mockClient) = getEnabledScopes()

        val event = SentryEvent(RuntimeException())

        val hints = HintUtils.createWithTypeCheckHint({})
        sut.captureEvent(event, hints)
        assertNull(event.contexts.trace)
        verify(mockClient).captureEvent(eq(event), any(), eq(hints))
    }

    @Test
    fun `when captureEvent is called with a ScopeCallback then the modified scope is sent to the client`() {
        val (sut, mockClient) = getEnabledScopes()

        sut.captureEvent(SentryEvent(), null) {
            it.setTag("test", "testValue")
        }

        verify(mockClient).captureEvent(
            any(),
            check {
                assertEquals("testValue", it.tags["test"])
            },
            anyOrNull()
        )
    }

    @Test
    fun `when captureEvent is called with a ScopeCallback then subsequent calls to captureEvent send the unmodified Scope to the client`() {
        val (sut, mockClient) = getEnabledScopes()
        val argumentCaptor = argumentCaptor<IScope>()

        sut.captureEvent(SentryEvent(), null) {
            it.setTag("test", "testValue")
        }

        sut.captureEvent(SentryEvent())

        verify(mockClient, times(2)).captureEvent(
            any(),
            argumentCaptor.capture(),
            anyOrNull()
        )

        assertEquals("testValue", argumentCaptor.allValues[0].tags["test"])
        assertNull(argumentCaptor.allValues[1].tags["test"])
    }

    @Test
    fun `when captureEvent is called with a ScopeCallback that crashes then the event should still be captured`() {
        val (sut, mockClient, logger) = getEnabledScopes()

        val exception = Exception("scope callback exception")
        sut.captureEvent(SentryEvent(), null) {
            throw exception
        }

        verify(mockClient).captureEvent(
            any(),
            anyOrNull(),
            anyOrNull()
        )

        verify(logger).log(eq(SentryLevel.ERROR), any(), eq(exception))
    }
    //endregion

    //region captureMessage tests
    @Test
    fun `when captureMessage is called and event is null, lastEventId is empty`() {
        val options = SentryOptions()
        options.cacheDirPath = file.absolutePath
        options.dsn = "https://key@sentry.io/proj"
        options.setSerializer(mock())
        val sut = createScopes(options)
        sut.callMethod("captureMessage", String::class.java, null)
        assertEquals(SentryId.EMPTY_ID, sut.lastEventId)
    }

    @Test
    fun `when captureMessage is called on disabled client, do nothing`() {
        val (sut, mockClient) = getEnabledScopes()
        sut.close()

        sut.captureMessage("test")
        verify(mockClient, never()).captureMessage(any(), any())
    }

    @Test
    fun `when captureMessage is called with a valid message, captureMessage on the client should be called`() {
        val (sut, mockClient) = getEnabledScopes()

        sut.captureMessage("test")
        verify(mockClient).captureMessage(any(), any(), any())
    }

    @Test
    fun `when captureMessage is called, level is INFO by default`() {
        val (sut, mockClient) = getEnabledScopes()
        sut.captureMessage("test")
        verify(mockClient).captureMessage(eq("test"), eq(SentryLevel.INFO), any())
    }

    @Test
    fun `when captureMessage is called with a ScopeCallback then the modified scope is sent to the client`() {
        val (sut, mockClient) = getEnabledScopes()

        sut.captureMessage("test") {
            it.setTag("test", "testValue")
        }

        verify(mockClient).captureMessage(
            any(),
            any(),
            check {
                assertEquals("testValue", it.tags["test"])
            }
        )
    }

    @Test
    fun `when captureMessage is called with a ScopeCallback then subsequent calls to captureMessage send the unmodified Scope to the client`() {
        val (sut, mockClient) = getEnabledScopes()
        val argumentCaptor = argumentCaptor<IScope>()

        sut.captureMessage("testMessage") {
            it.setTag("test", "testValue")
        }

        sut.captureMessage("test", SentryLevel.INFO)

        verify(mockClient, times(2)).captureMessage(
            any(),
            any(),
            argumentCaptor.capture()
        )

        assertEquals("testValue", argumentCaptor.allValues[0].tags["test"])
        assertNull(argumentCaptor.allValues[1].tags["test"])
    }

    @Test
    fun `when captureMessage is called with a ScopeCallback that crashes then the message should still be captured`() {
        val (sut, mockClient, logger) = getEnabledScopes()

        val exception = Exception("scope callback exception")
        sut.captureMessage("Hello World") {
            throw exception
        }

        verify(mockClient).captureMessage(
            any(),
            anyOrNull(),
            anyOrNull()
        )

        verify(logger).log(eq(SentryLevel.ERROR), any(), eq(exception))
    }

    //endregion

    //region captureFeedback tests
    @Test
    fun `when captureFeedback is called and message is empty, client is never called`() {
        val (sut, mockClient) = getEnabledScopes()
        sut.captureFeedback(Feedback(""))
        assertEquals(SentryId.EMPTY_ID, sut.lastEventId)
        verify(mockClient, never()).captureFeedback(any(), anyOrNull(), anyOrNull())
    }

    @Test
    fun `when captureFeedback is called, lastEventId is not updated`() {
        val (sut, mockClient) = getEnabledScopes()
        sut.captureFeedback(Feedback("message"))
        assertEquals(SentryId.EMPTY_ID, sut.lastEventId)
        verify(mockClient).captureFeedback(any(), anyOrNull(), anyOrNull())
    }

    @Test
    fun `when captureFeedback is called on disabled client, do nothing`() {
        val (sut, mockClient) = getEnabledScopes()
        sut.close()

        sut.captureFeedback(mock())
        verify(mockClient, never()).captureFeedback(any(), anyOrNull(), anyOrNull())
    }

    @Test
    fun `when captureFeedback is called with a valid message, captureFeedback on the client should be called`() {
        val (sut, mockClient) = getEnabledScopes()

        sut.captureFeedback(Feedback("test"))
        verify(mockClient).captureFeedback(any(), anyOrNull(), anyOrNull())
    }

    @Test
    fun `when captureFeedback is called with a ScopeCallback then the modified scope is sent to the client`() {
        val (sut, mockClient) = getEnabledScopes()

        sut.captureFeedback(Feedback("test"), null) {
            it.setTag("test", "testValue")
        }

        verify(mockClient).captureFeedback(
            any(),
            eq(null),
            check {
                assertEquals("testValue", it.tags["test"])
            }
        )
    }

    @Test
    fun `when captureFeedback is called with a ScopeCallback then subsequent calls to captureFeedback send the unmodified Scope to the client`() {
        val (sut, mockClient) = getEnabledScopes()
        val argumentCaptor = argumentCaptor<IScope>()

        sut.captureFeedback(Feedback("testMessage"), null) {
            it.setTag("test", "testValue")
        }

        sut.captureFeedback(Feedback("test"))

        verify(mockClient, times(2)).captureFeedback(
            any(),
            anyOrNull(),
            argumentCaptor.capture()
        )

        assertEquals("testValue", argumentCaptor.allValues[0].tags["test"])
        assertNull(argumentCaptor.allValues[1].tags["test"])
    }

    @Test
    fun `when captureFeedback is called with a ScopeCallback that crashes then the feedback should still be captured`() {
        val (sut, mockClient, logger) = getEnabledScopes()

        val exception = Exception("scope callback exception")
        sut.captureFeedback(Feedback("Hello World"), null) {
            throw exception
        }

        verify(mockClient).captureFeedback(
            any(),
            anyOrNull(),
            anyOrNull()
        )

        verify(logger).log(eq(SentryLevel.ERROR), any(), eq(exception))
    }

    @Test
    fun `when captureFeedback is called with a Hint, it is passed to the client`() {
        val (sut, mockClient) = getEnabledScopes()
        val hint = Hint()

        sut.captureFeedback(Feedback("Hello World"), hint)

        verify(mockClient).captureFeedback(any(), eq(hint), anyOrNull())
    }

    //endregion

    //region captureException tests
    @Test
    fun `when captureException is called and exception is null, lastEventId is empty`() {
        val options = SentryOptions()
        options.cacheDirPath = file.absolutePath
        options.dsn = "https://key@sentry.io/proj"
        options.setSerializer(mock())
        val sut = createScopes(options)
        sut.callMethod("captureException", Throwable::class.java, null)
        assertEquals(SentryId.EMPTY_ID, sut.lastEventId)
    }

    @Test
    fun `when captureException is called on disabled client, do nothing`() {
        val (sut, mockClient) = getEnabledScopes()
        sut.close()

        sut.captureException(Throwable())
        verify(mockClient, never()).captureEvent(any(), any(), any())
    }

    @Test
    fun `when captureException is called with a valid argument and hint, captureEvent on the client should be called`() {
        val (sut, mockClient) = getEnabledScopes()

        val hints = HintUtils.createWithTypeCheckHint({})
        sut.captureException(Throwable(), hints)
        verify(mockClient).captureEvent(any(), any(), any())
    }

    @Test
    fun `when captureException is called with a valid argument but no hint, captureEvent on the client should be called`() {
        val (sut, mockClient) = getEnabledScopes()

        sut.captureException(Throwable())
        verify(mockClient).captureEvent(any(), any(), any())
    }

    @Test
    fun `when captureException is called with an exception which has been previously attached with span context, span context should be set on the event before capturing`() {
        val (sut, mockClient) = getEnabledScopes()
        val throwable = Throwable()
        val span = mock<Span>()
        whenever(span.spanContext).thenReturn(SpanContext("op"))
        sut.setSpanContext(throwable, span, "tx-name")

        sut.captureException(throwable)
        verify(mockClient).captureEvent(
            check {
                assertEquals(span.spanContext, it.contexts.trace)
                assertEquals("tx-name", it.transaction)
            },
            any(),
            anyOrNull()
        )
    }

    @Test
    fun `when captureException is called with an exception which has not been previously attached with span context, span context should not be set on the event before capturing`() {
        val (sut, mockClient) = getEnabledScopes()
        val span = mock<Span>()
        whenever(span.spanContext).thenReturn(SpanContext("op"))
        sut.setSpanContext(Throwable(), span, "tx-name")

        sut.captureException(Throwable())
        verify(mockClient).captureEvent(
            check {
                assertNull(it.contexts.trace)
            },
            any(),
            anyOrNull()
        )
    }

    @Test
    fun `when captureException is called with a ScopeCallback then the modified scope is sent to the client`() {
        val (sut, mockClient) = getEnabledScopes()

        sut.captureException(Throwable(), null) {
            it.setTag("test", "testValue")
        }

        verify(mockClient).captureEvent(
            any(),
            check {
                assertEquals("testValue", it.tags["test"])
            },
            anyOrNull()
        )
    }

    @Test
    fun `when captureException is called with a ScopeCallback then subsequent calls to captureException send the unmodified Scope to the client`() {
        val (sut, mockClient) = getEnabledScopes()
        val argumentCaptor = argumentCaptor<IScope>()

        sut.captureException(Throwable(), null) {
            it.setTag("test", "testValue")
        }

        sut.captureException(Throwable())

        verify(mockClient, times(2)).captureEvent(
            any(),
            argumentCaptor.capture(),
            anyOrNull()
        )

        assertEquals("testValue", argumentCaptor.allValues[0].tags["test"])
        assertNull(argumentCaptor.allValues[1].tags["test"])
    }

    @Test
    fun `when captureException is called with a ScopeCallback that crashes then the exception should still be captured`() {
        val (sut, mockClient, logger) = getEnabledScopes()

        val exception = Exception("scope callback exception")
        sut.captureException(Throwable()) {
            throw exception
        }

        verify(mockClient).captureEvent(
            any(),
            anyOrNull(),
            anyOrNull()
        )

        verify(logger).log(eq(SentryLevel.ERROR), any(), eq(exception))
    }

    //endregion

    //region captureUserFeedback tests

    @Test
    fun `when captureUserFeedback is called it is forwarded to the client`() {
        val (sut, mockClient) = getEnabledScopes()
        sut.captureUserFeedback(userFeedback)

        verify(mockClient).captureUserFeedback(
            check {
                assertEquals(userFeedback.eventId, it.eventId)
                assertEquals(userFeedback.email, it.email)
                assertEquals(userFeedback.name, it.name)
                assertEquals(userFeedback.comments, it.comments)
            }
        )
    }

    @Test
    fun `when captureUserFeedback is called on disabled client, do nothing`() {
        val (sut, mockClient) = getEnabledScopes()
        sut.close()

        sut.captureUserFeedback(userFeedback)
        verify(mockClient, never()).captureUserFeedback(any())
    }

    @Test
    fun `when captureUserFeedback is called and client throws, don't crash`() {
        val (sut, mockClient) = getEnabledScopes()

        whenever(mockClient.captureUserFeedback(any())).doThrow(IllegalArgumentException(""))

        sut.captureUserFeedback(userFeedback)
    }

    private val userFeedback: UserFeedback get() {
        val eventId = SentryId("c2fb8fee2e2b49758bcb67cda0f713c7")
        return UserFeedback(eventId).apply {
            name = "John"
            email = "john@me.com"
            comments = "comment"
        }
    }

    //endregion

    //region captureCheckIn tests

    @Test
    fun `when captureCheckIn is called it is forwarded to the client`() {
        val (sut, mockClient) = getEnabledScopes()
        sut.captureCheckIn(checkIn)

        verify(mockClient).captureCheckIn(
            check {
                assertEquals(checkIn.checkInId, it.checkInId)
                assertEquals(checkIn.monitorSlug, it.monitorSlug)
                assertEquals(checkIn.status, it.status)
            },
            any(),
            anyOrNull()
        )
    }

    @Test
    fun `when captureCheckIn is called on disabled client, do nothing`() {
        val (sut, mockClient) = getEnabledScopes()
        sut.close()

        sut.captureCheckIn(checkIn)
        verify(mockClient, never()).captureCheckIn(any(), any(), anyOrNull())
    }

    @Test
    fun `when captureCheckIn is called and client throws, don't crash`() {
        val (sut, mockClient) = getEnabledScopes()

        whenever(mockClient.captureCheckIn(any(), any(), anyOrNull())).doThrow(IllegalArgumentException(""))

        sut.captureCheckIn(checkIn)
    }

    private val checkIn: CheckIn = CheckIn("some_slug", CheckInStatus.OK)

    //endregion

    //region close tests
    @Test
    fun `when close is called on disabled client, do nothing`() {
        val (sut, mockClient) = getEnabledScopes()
        sut.close()

        sut.close()
        verify(mockClient).close(eq(false)) // 1 to close, but next one wont be recorded
    }

    @Test
    fun `when close is called and client is alive, close on the client should be called`() {
        val (sut, mockClient) = getEnabledScopes()

        sut.close()
        verify(mockClient).close(eq(false))
    }

    @Test
    fun `when close is called with isRestarting false and client is alive, close on the client should be called with isRestarting false`() {
        val (sut, mockClient) = getEnabledScopes()

        sut.close(false)
        verify(mockClient).close(eq(false))
    }

    @Test
    fun `when close is called with isRestarting true and client is alive, close on the client should be called with isRestarting true`() {
        val (sut, mockClient) = getEnabledScopes()

        sut.close(true)
        verify(mockClient).close(eq(true))
    }
    //endregion

    //region withScope tests
    @Test
    fun `when withScope is called on disabled client, execute on NoOpScope`() {
        val (sut) = getEnabledScopes()

        val scopeCallback = mock<ScopeCallback>()
        sut.close()

        sut.withScope(scopeCallback)
        verify(scopeCallback).run(NoOpScope.getInstance())
    }

    @Test
    fun `when withScope is called with alive client, run should be called`() {
        val (sut) = getEnabledScopes()

        val scopeCallback = mock<ScopeCallback>()

        sut.withScope(scopeCallback)
        verify(scopeCallback).run(any())
    }

    @Test
    fun `when withScope throws an exception then it should be caught`() {
        val (scopes, _, logger) = getEnabledScopes()

        val exception = Exception("scope callback exception")
        val scopeCallback = ScopeCallback {
            throw exception
        }

        scopes.withScope(scopeCallback)

        verify(logger).log(eq(SentryLevel.ERROR), any(), eq(exception))
    }
    //endregion

    //region withIsolationScope tests
    @Test
    fun `when withIsolationScope is called on disabled client, execute on NoOpScope`() {
        val (sut) = getEnabledScopes()

        val scopeCallback = mock<ScopeCallback>()
        sut.close()

        sut.withIsolationScope(scopeCallback)
        verify(scopeCallback).run(NoOpScope.getInstance())
    }

    @Test
    fun `when withIsolationScope is called with alive client, run should be called`() {
        val (sut) = getEnabledScopes()

        val scopeCallback = mock<ScopeCallback>()

        sut.withIsolationScope(scopeCallback)
        verify(scopeCallback).run(any())
    }

    @Test
    fun `when withIsolationScope throws an exception then it should be caught`() {
        val (scopes, _, logger) = getEnabledScopes()

        val exception = Exception("scope callback exception")
        val scopeCallback = ScopeCallback {
            throw exception
        }

        scopes.withIsolationScope(scopeCallback)

        verify(logger).log(eq(SentryLevel.ERROR), any(), eq(exception))
    }
    //endregion

    //region configureScope tests
    @Test
    fun `when configureScope is called on disabled client, do nothing`() {
        val (sut) = getEnabledScopes()

        val scopeCallback = mock<ScopeCallback>()
        sut.close()

        sut.configureScope(scopeCallback)
        verify(scopeCallback, never()).run(any())
    }

    @Test
    fun `when configureScope is called with alive client, run should be called`() {
        val (sut) = getEnabledScopes()

        val scopeCallback = mock<ScopeCallback>()

        sut.configureScope(scopeCallback)
        verify(scopeCallback).run(any())
    }

    @Test
    fun `when configureScope throws an exception then it should be caught`() {
        val (scopes, _, logger) = getEnabledScopes()

        val exception = Exception("scope callback exception")
        val scopeCallback = ScopeCallback {
            throw exception
        }

        scopes.configureScope(scopeCallback)

        verify(logger).log(eq(SentryLevel.ERROR), any(), eq(exception))
    }
    //endregion

    @Test
    fun `when integration is registered, scopes is enabled`() {
        val mock = mock<Integration>()

        var options: SentryOptions? = null
        // init main scopes and make it enabled
        initForTest {
            it.addIntegration(mock)
            it.dsn = "https://key@sentry.io/proj"
            it.cacheDirPath = file.absolutePath
            it.setSerializer(mock())
            options = it
        }

        doAnswer {
            val scopes = it.arguments[0] as IScopes
            assertTrue(scopes.isEnabled)
        }.whenever(mock).register(any(), eq(options!!))

        verify(mock).register(any(), eq(options!!))
    }

    //region setLevel tests
    @Test
    fun `when setLevel is called on disabled client, do nothing`() {
        val scopes = generateScopes()
        var scope: IScope? = null
        scopes.configureScope {
            scope = it
        }
        scopes.close()

        scopes.setLevel(SentryLevel.INFO)
        assertNull(scope?.level)
    }

    @Test
    fun `when setLevel is called, level is set`() {
        val scopes = generateScopes()
        var scope: IScope? = null
        scopes.configureScope {
            scope = it
        }

        scopes.setLevel(SentryLevel.INFO)
        assertEquals(SentryLevel.INFO, scope?.level)
    }
    //endregion

    //region setTransaction tests
    @Test
    fun `when setTransaction is called on disabled client, do nothing`() {
        val scopes = generateScopes()
        var scope: IScope? = null
        scopes.configureScope {
            scope = it
        }
        scopes.close()

        scopes.setTransaction("test")
        assertNull(scope?.transactionName)
    }

    @Test
    fun `when setTransaction is called, and transaction is not set, transaction name is changed`() {
        val scopes = generateScopes()
        var scope: IScope? = null
        scopes.configureScope {
            scope = it
        }

        scopes.setTransaction("test")
        assertEquals("test", scope?.transactionName)
    }

    @Test
    fun `when setTransaction is called, and transaction is set, transaction name is changed`() {
        val scopes = generateScopes()
        var scope: IScope? = null
        scopes.configureScope {
            scope = it
        }

        val tx = scopes.startTransaction("test", "op")
        scopes.configureScope { it.setTransaction(tx) }

        assertEquals("test", scope?.transactionName)
    }

    @Test
    fun `when startTransaction is called with different instrumenter, no-op is returned`() {
        val scopes = generateScopes()

        val transactionContext = TransactionContext("test", "op").also { it.instrumenter = Instrumenter.OTEL }
        val transactionOptions = TransactionOptions()
        val tx = scopes.startTransaction(transactionContext, transactionOptions)

        assertTrue(tx is NoOpTransaction)
    }

    @Test
    fun `when startTransaction is called with different instrumenter, no-op is returned 2`() {
        val scopes = generateScopes() {
            it.instrumenter = Instrumenter.OTEL
        }

        val tx = scopes.startTransaction("test", "op")

        assertTrue(tx is NoOpTransaction)
    }

    @Test
    fun `when startTransaction is called with configured instrumenter, it works`() {
        val scopes = generateScopes() {
            it.instrumenter = Instrumenter.OTEL
        }

        val transactionContext = TransactionContext("test", "op").also { it.instrumenter = Instrumenter.OTEL }
        val transactionOptions = TransactionOptions()
        val tx = scopes.startTransaction(transactionContext, transactionOptions)

        assertFalse(tx is NoOpTransaction)
    }
    //endregion

    //region setUser tests
    @Test
    fun `when setUser is called on disabled client, do nothing`() {
        val scopes = generateScopes()
        var scope: IScope? = null
        scopes.configureScope {
            scope = it
        }
        scopes.close()

        scopes.setUser(User())
        assertNull(scope?.user)
    }

    @Test
    fun `when setUser is called, user is set`() {
        val scopes = generateScopes()
        var scope: IScope? = null
        scopes.configureScope {
            scope = it
        }

        val user = User()
        scopes.setUser(user)
        assertEquals(user, scope?.user)
    }
    //endregion

    //region setFingerprint tests
    @Test
    fun `when setFingerprint is called on disabled client, do nothing`() {
        val scopes = generateScopes()
        var scope: IScope? = null
        scopes.configureScope {
            scope = it
        }
        scopes.close()

        val fingerprint = listOf("abc")
        scopes.setFingerprint(fingerprint)
        assertEquals(0, scope?.fingerprint?.count())
    }

    @Test
    fun `when setFingerprint is called with null parameter, do nothing`() {
        val scopes = generateScopes()
        var scope: IScope? = null
        scopes.configureScope {
            scope = it
        }

        scopes.callMethod("setFingerprint", List::class.java, null)
        assertEquals(0, scope?.fingerprint?.count())
    }

    @Test
    fun `when setFingerprint is called, fingerprint is set`() {
        val scopes = generateScopes()
        var scope: IScope? = null
        scopes.configureScope {
            scope = it
        }

        val fingerprint = listOf("abc")
        scopes.setFingerprint(fingerprint)
        assertEquals(1, scope?.fingerprint?.count())
    }
    //endregion

    //region clearBreadcrumbs tests
    @Test
    fun `when clearBreadcrumbs is called on disabled client, do nothing`() {
        val scopes = generateScopes()
        var scope: IScope? = null
        scopes.configureScope {
            scope = it
        }
        scopes.addBreadcrumb(Breadcrumb())
        assertEquals(1, scope?.breadcrumbs?.count())

        scopes.close()

        assertEquals(0, scope?.breadcrumbs?.count())
    }

    @Test
    fun `when clearBreadcrumbs is called, clear breadcrumbs`() {
        val scopes = generateScopes()
        var scope: IScope? = null
        scopes.configureScope {
            scope = it
        }

        scopes.addBreadcrumb(Breadcrumb())
        assertEquals(1, scope?.breadcrumbs?.count())
        scopes.clearBreadcrumbs()
        assertEquals(0, scope?.breadcrumbs?.count())
    }
    //endregion

    //region setTag tests
    @Test
    fun `when setTag is called on disabled client, do nothing`() {
        val scopes = generateScopes()
        var scope: IScope? = null
        scopes.configureScope {
            scope = it
        }
        scopes.close()

        scopes.setTag("test", "test")
        assertEquals(0, scope?.tags?.count())
    }

    @Test
    fun `when setTag is called with null parameters, do nothing`() {
        val scopes = generateScopes()
        var scope: IScope? = null
        scopes.configureScope {
            scope = it
        }

        scopes.callMethod("setTag", parameterTypes = arrayOf(String::class.java, String::class.java), null, null)
        assertEquals(0, scope?.tags?.count())
    }

    @Test
    fun `when setTag is called, tag is set`() {
        val scopes = generateScopes()
        var scope: IScope? = null
        scopes.configureScope {
            scope = it
        }

        scopes.setTag("test", "test")
        assertEquals(1, scope?.tags?.count())
    }
    //endregion

    //region setExtra tests
    @Test
    fun `when setExtra is called on disabled client, do nothing`() {
        val scopes = generateScopes()
        var scope: IScope? = null
        scopes.configureScope {
            scope = it
        }
        scopes.close()

        scopes.setExtra("test", "test")
        assertEquals(0, scope?.extras?.count())
    }

    @Test
    fun `when setExtra is called with null parameters, do nothing`() {
        val scopes = generateScopes()
        var scope: IScope? = null
        scopes.configureScope {
            scope = it
        }

        scopes.callMethod("setExtra", parameterTypes = arrayOf(String::class.java, String::class.java), null, null)
        assertEquals(0, scope?.extras?.count())
    }

    @Test
    fun `when setExtra is called, extra is set`() {
        val scopes = generateScopes()
        var scope: IScope? = null
        scopes.configureScope {
            scope = it
        }

        scopes.setExtra("test", "test")
        assertEquals(1, scope?.extras?.count())
    }
    //endregion

    //region captureEnvelope tests
    @Test
    fun `when captureEnvelope is called and envelope is null, throws IllegalArgumentException`() {
        val options = SentryOptions()
        options.cacheDirPath = file.absolutePath
        options.dsn = "https://key@sentry.io/proj"
        options.setSerializer(mock())
        val sut = createScopes(options)
        try {
            sut.callMethod("captureEnvelope", SentryEnvelope::class.java, null)
            fail()
        } catch (e: Exception) {
            assertTrue(e.cause is java.lang.IllegalArgumentException)
        }
    }

    @Test
    fun `when captureEnvelope is called on disabled client, do nothing`() {
        val options = SentryOptions()
        options.cacheDirPath = file.absolutePath
        options.dsn = "https://key@sentry.io/proj"
        options.setSerializer(mock())
        val sut = createScopes(options)
        val mockClient = createSentryClientMock(enabled = false)
        sut.bindClient(mockClient)
        sut.close()

        sut.captureEnvelope(SentryEnvelope(SentryId(UUID.randomUUID()), null, setOf()))
        verify(mockClient, never()).captureEnvelope(any(), any())
    }

    @Test
    fun `when captureEnvelope is called with a valid envelope, captureEnvelope on the client should be called`() {
        val options = SentryOptions()
        options.cacheDirPath = file.absolutePath
        options.dsn = "https://key@sentry.io/proj"
        options.setSerializer(mock())
        val sut = createScopes(options)
        val mockClient = createSentryClientMock()
        sut.bindClient(mockClient)

        val envelope = SentryEnvelope(SentryId(UUID.randomUUID()), null, setOf())
        sut.captureEnvelope(envelope)
        verify(mockClient).captureEnvelope(any(), anyOrNull())
    }

    @Test
    fun `when captureEnvelope is called, lastEventId is not set`() {
        val options = SentryOptions().apply {
            dsn = "https://key@sentry.io/proj"
            setSerializer(mock())
        }
        val sut = createScopes(options)
        val mockClient = createSentryClientMock()
        sut.bindClient(mockClient)
        whenever(mockClient.captureEnvelope(any(), anyOrNull())).thenReturn(SentryId())
        val envelope = SentryEnvelope(SentryId(UUID.randomUUID()), null, setOf())
        sut.captureEnvelope(envelope)
        assertEquals(SentryId.EMPTY_ID, sut.lastEventId)
    }
    //endregion

    //region startSession tests
    @Test
    fun `when startSession is called on disabled client, do nothing`() {
        val options = SentryOptions()
        options.cacheDirPath = file.absolutePath
        options.dsn = "https://key@sentry.io/proj"
        options.release = "0.0.1"
        options.setSerializer(mock())
        val sut = createScopes(options)
        val mockClient = createSentryClientMock()
        sut.bindClient(mockClient)
        sut.close()

        sut.configureScope(ScopeType.ISOLATION) { scope ->
            scope.client.isEnabled
        }

        sut.startSession()
        verify(mockClient, never()).captureSession(any(), any())
    }

    @Test
    fun `when startSession is called, starts a session`() {
        val options = SentryOptions()
        options.cacheDirPath = file.absolutePath
        options.dsn = "https://key@sentry.io/proj"
        options.release = "0.0.1"
        options.setSerializer(mock())
        val sut = createScopes(options)
        val mockClient = createSentryClientMock()
        sut.bindClient(mockClient)

        sut.startSession()
        verify(mockClient).captureSession(any(), argWhere { HintUtils.hasType(it, SessionStartHint::class.java) })
    }

    @Test
    fun `when startSession is called and there's a session, stops it and starts a new one`() {
        val options = SentryOptions()
        options.cacheDirPath = file.absolutePath
        options.dsn = "https://key@sentry.io/proj"
        options.release = "0.0.1"
        options.setSerializer(mock())
        val sut = createScopes(options)
        val mockClient = createSentryClientMock()
        sut.bindClient(mockClient)

        sut.startSession()
        sut.startSession()
        verify(mockClient).captureSession(any(), argWhere { HintUtils.hasType(it, SessionEndHint::class.java) })
        verify(mockClient, times(2)).captureSession(any(), argWhere { HintUtils.hasType(it, SessionStartHint::class.java) })
    }
    //endregion

    //region endSession tests
    @Test
    fun `when endSession is called on disabled client, do nothing`() {
        val options = SentryOptions()
        options.cacheDirPath = file.absolutePath
        options.dsn = "https://key@sentry.io/proj"
        options.release = "0.0.1"
        options.setSerializer(mock())
        val sut = createScopes(options)
        val mockClient = createSentryClientMock(enabled = false)
        sut.bindClient(mockClient)
        sut.close()

        sut.endSession()
        verify(mockClient, never()).captureSession(any(), any())
    }

    @Test
    fun `when endSession is called and session tracking is disabled, do nothing`() {
        val options = SentryOptions()
        options.cacheDirPath = file.absolutePath
        options.dsn = "https://key@sentry.io/proj"
        options.release = "0.0.1"
        options.setSerializer(mock())
        val sut = createScopes(options)
        val mockClient = createSentryClientMock()
        sut.bindClient(mockClient)

        sut.endSession()
        verify(mockClient, never()).captureSession(any(), any())
    }

    @Test
    fun `when endSession is called, end a session`() {
        val options = SentryOptions()
        options.cacheDirPath = file.absolutePath
        options.dsn = "https://key@sentry.io/proj"
        options.release = "0.0.1"
        options.setSerializer(mock())
        val sut = createScopes(options)
        val mockClient = createSentryClientMock()
        sut.bindClient(mockClient)

        sut.startSession()
        sut.endSession()
        verify(mockClient).captureSession(any(), argWhere { HintUtils.hasType(it, SessionStartHint::class.java) })
        verify(mockClient).captureSession(any(), argWhere { HintUtils.hasType(it, SessionEndHint::class.java) })
    }

    @Test
    fun `when endSession is called and there's no session, do nothing`() {
        val options = SentryOptions()
        options.cacheDirPath = file.absolutePath
        options.dsn = "https://key@sentry.io/proj"
        options.release = "0.0.1"
        options.setSerializer(mock())
        val sut = createScopes(options)
        val mockClient = createSentryClientMock()
        sut.bindClient(mockClient)

        sut.endSession()
        verify(mockClient, never()).captureSession(any(), any())
    }
    //endregion

    //region captureTransaction tests
    @Test
    fun `when captureTransaction is called on disabled client, do nothing`() {
        val options = SentryOptions()
        options.cacheDirPath = file.absolutePath
        options.dsn = "https://key@sentry.io/proj"
        options.setSerializer(mock())
        val sut = createScopes(options)
        val mockClient = createSentryClientMock()
        sut.bindClient(mockClient)
        sut.close()

        val sentryTracer = SentryTracer(TransactionContext("name", "op"), sut)
        sentryTracer.finish()
        sut.captureTransaction(SentryTransaction(sentryTracer), null as TraceContext?)
        verify(mockClient, never()).captureTransaction(any(), any(), any())
        verify(mockClient, never()).captureTransaction(any(), any(), any(), anyOrNull(), anyOrNull())
    }

    @Test
    fun `when captureTransaction and transaction is sampled, captureTransaction on the client should be called`() {
        val options = SentryOptions()
        options.cacheDirPath = file.absolutePath
        options.dsn = "https://key@sentry.io/proj"
        options.setSerializer(mock())
        val sut = createScopes(options)
        val mockClient = createSentryClientMock()
        sut.bindClient(mockClient)

        val sentryTracer = SentryTracer(TransactionContext("name", "op", TracesSamplingDecision(true)), sut)
        sentryTracer.finish()
        val traceContext = sentryTracer.traceContext()
        verify(mockClient).captureTransaction(any(), equalTraceContext(traceContext), any(), eq(null), eq(null))
    }

    @Test
    fun `when captureTransaction is called, lastEventId is not set`() {
        val options = SentryOptions().apply {
            dsn = "https://key@sentry.io/proj"
            setSerializer(mock())
        }
        val sut = createScopes(options)
        val mockClient = createSentryClientMock()
        sut.bindClient(mockClient)
        whenever(mockClient.captureTransaction(anyOrNull(), anyOrNull(), anyOrNull(), anyOrNull(), anyOrNull())).thenReturn(SentryId())

        val sentryTracer = SentryTracer(TransactionContext("name", "op", TracesSamplingDecision(true)), sut)
        sentryTracer.finish()
        assertEquals(SentryId.EMPTY_ID, sut.lastEventId)
    }

    @Test
    fun `when captureTransaction and transaction is not finished, captureTransaction on the client should not be called`() {
        val options = SentryOptions()
        options.cacheDirPath = file.absolutePath
        options.dsn = "https://key@sentry.io/proj"
        options.setSerializer(mock())
        val sut = createScopes(options)
        val mockClient = createSentryClientMock()
        sut.bindClient(mockClient)

        val sentryTracer = SentryTracer(TransactionContext("name", "op", TracesSamplingDecision(true)), sut)
        sut.captureTransaction(SentryTransaction(sentryTracer), null as TraceContext?)
        verify(mockClient, never()).captureTransaction(any(), any(), any(), eq(null), anyOrNull())
    }

    @Test
    fun `when captureTransaction and transaction is not sampled, captureTransaction on the client should not be called`() {
        val options = SentryOptions()
        options.cacheDirPath = file.absolutePath
        options.dsn = "https://key@sentry.io/proj"
        options.setSerializer(mock())
        val sut = createScopes(options)
        val mockClient = createSentryClientMock()
        sut.bindClient(mockClient)

        val sentryTracer = SentryTracer(TransactionContext("name", "op", TracesSamplingDecision(false)), sut)
        sentryTracer.finish()
        val traceContext = sentryTracer.traceContext()
        verify(mockClient, never()).captureTransaction(any(), equalTraceContext(traceContext), any(), eq(null), anyOrNull())
    }

    @Test
    fun `transactions lost due to sampling are recorded as lost`() {
        val options = SentryOptions()
        options.cacheDirPath = file.absolutePath
        options.dsn = "https://key@sentry.io/proj"
        options.setSerializer(mock())
        val sut = createScopes(options)
        val mockClient = createSentryClientMock()
        sut.bindClient(mockClient)

        val sentryTracer = SentryTracer(TransactionContext("name", "op", TracesSamplingDecision(false)), sut)
        // Unsampled spans are not added to the transaction, so they are not recorded
        sentryTracer.startChild("dropped span", "span 1").finish()
        sentryTracer.finish()

        assertClientReport(
            options.clientReportRecorder,
            listOf(
                DiscardedEvent(DiscardReason.SAMPLE_RATE.reason, DataCategory.Transaction.category, 1),
                DiscardedEvent(DiscardReason.SAMPLE_RATE.reason, DataCategory.Span.category, 1)
            )
        )
    }

    @Test
    fun `transactions lost due to sampling caused by backpressure are recorded as lost`() {
        val options = SentryOptions()
        options.cacheDirPath = file.absolutePath
        options.dsn = "https://key@sentry.io/proj"
        options.setSerializer(mock())
        val sut = createScopes(options)
        val mockClient = createSentryClientMock()
        sut.bindClient(mockClient)
        val mockBackpressureMonitor = mock<IBackpressureMonitor>()
        options.backpressureMonitor = mockBackpressureMonitor
        whenever(mockBackpressureMonitor.downsampleFactor).thenReturn(1)

        val sentryTracer = SentryTracer(TransactionContext("name", "op", TracesSamplingDecision(false)), sut)
        // Unsampled spans are not added to the transaction, so they are not recorded
        sentryTracer.startChild("dropped span", "span 1").finish()
        sentryTracer.finish()

        assertClientReport(
            options.clientReportRecorder,
            listOf(
                DiscardedEvent(DiscardReason.BACKPRESSURE.reason, DataCategory.Transaction.category, 1),
                DiscardedEvent(DiscardReason.BACKPRESSURE.reason, DataCategory.Span.category, 1)
            )
        )
    }
    //endregion

    //region captureProfileChunk tests
    @Test
    fun `when captureProfileChunk is called on disabled client, do nothing`() {
        val options = SentryOptions()
        options.cacheDirPath = file.absolutePath
        options.dsn = "https://key@sentry.io/proj"
        options.setSerializer(mock())
        val sut = createScopes(options)
        val mockClient = mock<ISentryClient>()
        sut.bindClient(mockClient)
        sut.close()

        sut.captureProfileChunk(mock())
        verify(mockClient, never()).captureProfileChunk(any(), any())
        verify(mockClient, never()).captureProfileChunk(any(), any())
    }

    @Test
    fun `when captureProfileChunk, captureProfileChunk on the client should be called`() {
        val options = SentryOptions()
        options.cacheDirPath = file.absolutePath
        options.dsn = "https://key@sentry.io/proj"
        options.setSerializer(mock())
        val sut = createScopes(options)
        val mockClient = createSentryClientMock()
        sut.bindClient(mockClient)

        val profileChunk = mock<ProfileChunk>()
        sut.captureProfileChunk(profileChunk)
        verify(mockClient).captureProfileChunk(eq(profileChunk), any())
    }

    @Test
    fun `when profileChunk is called, lastEventId is not set`() {
        val options = SentryOptions().apply {
            dsn = "https://key@sentry.io/proj"
            setSerializer(mock())
        }
        val sut = createScopes(options)
        val mockClient = createSentryClientMock()
        sut.bindClient(mockClient)
        sut.captureProfileChunk(mock())
        assertEquals(SentryId.EMPTY_ID, sut.lastEventId)
    }
    //endregion

    //region profiling tests

    @Test
    fun `when startTransaction and profiling is enabled, transaction is profiled only if sampled`() {
        val mockTransactionProfiler = mock<ITransactionProfiler>()
        val mockClient = createSentryClientMock()
        whenever(mockTransactionProfiler.onTransactionFinish(any(), anyOrNull(), anyOrNull())).thenAnswer { mockClient.captureEnvelope(mock()) }
        val scopes = generateScopes {
            it.setTransactionProfiler(mockTransactionProfiler)
        }
        scopes.bindClient(mockClient)
        // Transaction is not sampled, so it should not be profiled
        val contexts = TransactionContext("name", "op", TracesSamplingDecision(false, null, true, null))
        val transaction = scopes.startTransaction(contexts)
        transaction.finish()
        verify(mockClient, never()).captureEnvelope(any())

        // Transaction is sampled, so it should be profiled
        val sampledContexts = TransactionContext("name", "op", TracesSamplingDecision(true, null, true, null))
        val sampledTransaction = scopes.startTransaction(sampledContexts)
        sampledTransaction.finish()
        verify(mockClient).captureEnvelope(any())
    }

    @Test
    fun `when startTransaction and is sampled but profiling is disabled, transaction is not profiled`() {
        val mockTransactionProfiler = mock<ITransactionProfiler>()
        val mockClient = createSentryClientMock()
        whenever(mockTransactionProfiler.onTransactionFinish(any(), anyOrNull(), anyOrNull())).thenAnswer { mockClient.captureEnvelope(mock()) }
        val scopes = generateScopes {
            it.profilesSampleRate = 0.0
            it.setTransactionProfiler(mockTransactionProfiler)
        }
        scopes.bindClient(mockClient)
        val contexts = TransactionContext("name", "op")
        val transaction = scopes.startTransaction(contexts)
        transaction.finish()
        verify(mockClient, never()).captureEnvelope(any())
    }

    @Test
    fun `when profiler is running and isAppStartTransaction is false, startTransaction does not interact with profiler`() {
        val mockTransactionProfiler = mock<ITransactionProfiler>()
        whenever(mockTransactionProfiler.isRunning).thenReturn(true)
        val scopes = generateScopes {
            it.profilesSampleRate = 1.0
            it.setTransactionProfiler(mockTransactionProfiler)
        }
        val context = TransactionContext("name", "op")
        scopes.startTransaction(context, TransactionOptions().apply { isAppStartTransaction = false })
        verify(mockTransactionProfiler, never()).start()
        verify(mockTransactionProfiler, never()).bindTransaction(any())
    }

    @Test
    fun `when profiler is running and isAppStartTransaction is true, startTransaction binds current profile`() {
        val mockTransactionProfiler = mock<ITransactionProfiler>()
        whenever(mockTransactionProfiler.isRunning).thenReturn(true)
        val scopes = generateScopes {
            it.profilesSampleRate = 1.0
            it.setTransactionProfiler(mockTransactionProfiler)
        }
        val context = TransactionContext("name", "op")
        val transaction = scopes.startTransaction(context, TransactionOptions().apply { isAppStartTransaction = true })
        verify(mockTransactionProfiler, never()).start()
        verify(mockTransactionProfiler).bindTransaction(eq(transaction))
    }

    @Test
    fun `when profiler is not running, startTransaction starts and binds current profile`() {
        val mockTransactionProfiler = mock<ITransactionProfiler>()
        whenever(mockTransactionProfiler.isRunning).thenReturn(false)
        val scopes = generateScopes {
            it.profilesSampleRate = 1.0
            it.setTransactionProfiler(mockTransactionProfiler)
        }
        val context = TransactionContext("name", "op")
        val transaction = scopes.startTransaction(context, TransactionOptions().apply { isAppStartTransaction = false })
        verify(mockTransactionProfiler).start()
        verify(mockTransactionProfiler).bindTransaction(eq(transaction))
    }
    //endregion

    //region startTransaction tests
    @Test
    fun `when startTransaction, creates transaction`() {
        val scopes = generateScopes()
        val contexts = TransactionContext("name", "op")

        val transaction = scopes.startTransaction(contexts)
        assertTrue(transaction is SentryTracer)
        assertEquals(contexts, transaction.root.spanContext)
    }

    @Test
    fun `when startTransaction with bindToScope set to false, transaction is not attached to the scope`() {
        val scopes = generateScopes()

        scopes.startTransaction("name", "op", TransactionOptions())

        scopes.configureScope {
            assertNull(it.span)
        }
    }

    @Test
    fun `when startTransaction without bindToScope set, transaction is not attached to the scope`() {
        val scopes = generateScopes()

        scopes.startTransaction("name", "op")

        scopes.configureScope {
            assertNull(it.span)
        }
    }

    @Test
    fun `when startTransaction with bindToScope set to true, transaction is attached to the scope`() {
        val scopes = generateScopes()

        val transaction = scopes.startTransaction("name", "op", TransactionOptions().also { it.isBindToScope = true })

        scopes.configureScope {
            assertEquals(transaction, it.span)
        }
    }

    @Test
    fun `when startTransaction and no tracing sampling is configured, event is not sampled`() {
        val scopes = generateScopes {
            it.tracesSampleRate = 0.0
        }

        val transaction = scopes.startTransaction("name", "op")
        assertFalse(transaction.isSampled!!)
    }

    @Test
    fun `when startTransaction and no profile sampling is configured, profile is not sampled`() {
        val scopes = generateScopes {
            it.tracesSampleRate = 1.0
            it.profilesSampleRate = 0.0
        }

        val transaction = scopes.startTransaction("name", "op")
        assertTrue(transaction.isSampled!!)
        assertFalse(transaction.isProfileSampled!!)
    }

    @Test
    fun `when startTransaction with parent sampled and no traces sampler provided, transaction inherits sampling decision`() {
        val scopes = generateScopes()
        val transactionContext = TransactionContext("name", "op")
        transactionContext.parentSampled = true
        val transaction = scopes.startTransaction(transactionContext)
        assertNotNull(transaction)
        assertNotNull(transaction.isSampled)
        assertTrue(transaction.isSampled!!)
    }

    @Test
    fun `when startTransaction with parent profile sampled and no profile sampler provided, transaction inherits profile sampling decision`() {
        val scopes = generateScopes()
        val transactionContext = TransactionContext("name", "op")
        transactionContext.setParentSampled(true, true)
        val transaction = scopes.startTransaction(transactionContext)
        assertTrue(transaction.isProfileSampled!!)
    }

    @Test
    fun `Scopes should close the sentry executor processor, profiler and performance collector on close call`() {
        val executor = mock<ISentryExecutorService>()
        val profiler = mock<ITransactionProfiler>()
        val backpressureMonitorMock = mock<IBackpressureMonitor>()
        val continuousProfiler = mock<IContinuousProfiler>()
        val performanceCollector = mock<CompositePerformanceCollector>()
        val options = SentryOptions().apply {
            dsn = "https://key@sentry.io/proj"
            cacheDirPath = file.absolutePath
            executorService = executor
            setTransactionProfiler(profiler)
            compositePerformanceCollector = performanceCollector
            setContinuousProfiler(continuousProfiler)
            profileSessionSampleRate = 1.0
            backpressureMonitor = backpressureMonitorMock
        }
        val sut = createScopes(options)
        sut.close()
        verify(backpressureMonitorMock).close()
        verify(executor).close(any())
        verify(profiler).close()
        verify(continuousProfiler).close(eq(true))
        verify(performanceCollector).close()
    }

    @Test
    fun `Scopes with isRestarting true should close the sentry executor in the background`() {
        val executor = spy(DeferredExecutorService())
        val options = SentryOptions().apply {
            dsn = "https://key@sentry.io/proj"
            executorService = executor
        }
        val sut = createScopes(options)
        sut.close(true)
        verify(executor, never()).close(any())
        executor.runAll()
        verify(executor).close(any())
    }

    @Test
    fun `Scopes with isRestarting false should close the sentry executor in the background`() {
        val executor = mock<ISentryExecutorService>()
        val options = SentryOptions().apply {
            dsn = "https://key@sentry.io/proj"
            executorService = executor
        }
        val sut = createScopes(options)
        sut.close(false)
        verify(executor).close(any())
    }

    @Test
    fun `Scopes close should clear the scope`() {
        val options = SentryOptions().apply {
            dsn = "https://key@sentry.io/proj"
        }

        val sut = createScopes(options)
        sut.addBreadcrumb("Test")
        sut.startTransaction("test", "test.op", TransactionOptions().also { it.isBindToScope = true })
        sut.close()

        // we have to clone the scope, so its isEnabled returns true, but it's still built up from
        // the old scope preserving its data
        val clone = sut.forkedScopes("test")
        clone.bindClient(createSentryClientMock(enabled = true))
        var oldScope: IScope? = null
        clone.configureScope { scope -> oldScope = scope }
        assertNull(oldScope!!.transaction)
        assertTrue(oldScope!!.breadcrumbs.isEmpty())
    }

    @Test
    fun `when tracesSampleRate and tracesSampler are not set on SentryOptions, startTransaction returns NoOp`() {
        val scopes = generateScopes {
            it.tracesSampleRate = null
            it.tracesSampler = null
        }
        val transaction = scopes.startTransaction(TransactionContext("name", "op", TracesSamplingDecision(true)))
        assertTrue(transaction is NoOpTransaction)
    }

    @Test
    fun `when startTransaction, trace profile session is started`() {
        val scopes = generateScopes {
            it.tracesSampleRate = 1.0
            it.setContinuousProfiler(mockProfiler)
            it.profileSessionSampleRate = 1.0
            it.profileLifecycle = ProfileLifecycle.TRACE
        }

        val transaction = scopes.startTransaction("name", "op")
        assertTrue(transaction.isSampled!!)
        verify(mockProfiler).startProfiler(eq(ProfileLifecycle.TRACE), any())
    }

    @Test
    fun `when startTransaction, manual profile session is not started`() {
        val scopes = generateScopes {
            it.tracesSampleRate = 1.0
            it.setContinuousProfiler(mockProfiler)
            it.profileSessionSampleRate = 1.0
            it.profileLifecycle = ProfileLifecycle.MANUAL
        }

        val transaction = scopes.startTransaction("name", "op")
        assertTrue(transaction.isSampled!!)
        verify(mockProfiler, never()).startProfiler(any(), any())
    }

    @Test
    fun `when startTransaction not sampled, trace profile session is not started`() {
        val scopes = generateScopes {
            // If transaction is not sampled, profiler should not start
            it.tracesSampleRate = 0.0
            it.setContinuousProfiler(mockProfiler)
            it.profileSessionSampleRate = 1.0
            it.profileLifecycle = ProfileLifecycle.TRACE
        }
        val transaction = scopes.startTransaction("name", "op")
        transaction.spanContext.setSampled(false, false)
        assertFalse(transaction.isSampled!!)
        verify(mockProfiler, never()).startProfiler(any(), any())
    }
    //endregion

    //region getSpan tests
    @Test
    fun `when there is no active transaction, getSpan returns null`() {
        val scopes = generateScopes()
        assertNull(scopes.span)
    }

    @Test
    fun `when there is no active transaction, getTransaction returns null`() {
        val scopes = generateScopes()
        assertNull(scopes.transaction)
    }

    @Test
    fun `when there is active transaction bound to the scope, getTransaction and getSpan return active transaction`() {
        val scopes = generateScopes()
        val tx = scopes.startTransaction("aTransaction", "op")
        scopes.configureScope { it.transaction = tx }

        assertEquals(tx, scopes.transaction)
        assertEquals(tx, scopes.span)
    }

    @Test
    fun `when there is a transaction but the scopes is closed, getTransaction returns null`() {
        val scopes = generateScopes()
        scopes.startTransaction("name", "op")
        scopes.close()

        assertNull(scopes.transaction)
    }

    @Test
    fun `when there is active span within a transaction bound to the scope, getSpan returns active span`() {
        val scopes = generateScopes()
        val tx = scopes.startTransaction("aTransaction", "op")
        scopes.configureScope { it.setTransaction(tx) }
        scopes.configureScope { it.setTransaction(tx) }
        val span = tx.startChild("op")

        assertEquals(tx, scopes.transaction)
        assertEquals(span, scopes.span)
    }
    // endregion

    //region setSpanContext
    @Test
    fun `associates span context with throwable`() {
        val (scopes, mockClient) = getEnabledScopes()
        val transaction = scopes.startTransaction("aTransaction", "op")
        val span = transaction.startChild("op")
        val exception = RuntimeException()

        scopes.setSpanContext(exception, span, "tx-name")
        scopes.captureEvent(SentryEvent(exception))

        verify(mockClient).captureEvent(
            check {
                assertEquals(span.spanContext, it.contexts.trace)
            },
            anyOrNull(),
            anyOrNull()
        )
    }
    // endregion

    @Test
    fun `isCrashedLastRun does not delete native marker if auto session is enabled`() {
        val nativeMarker = File(hashedFolder(), EnvelopeCache.NATIVE_CRASH_MARKER_FILE)
        nativeMarker.mkdirs()
        nativeMarker.createNewFile()
        val scopes = generateScopes() as Scopes

        assertTrue(scopes.isCrashedLastRun!!)
        assertTrue(nativeMarker.exists())
    }

    @Test
    fun `isCrashedLastRun deletes the native marker if auto session is disabled`() {
        val nativeMarker = File(hashedFolder(), EnvelopeCache.NATIVE_CRASH_MARKER_FILE)
        nativeMarker.mkdirs()
        nativeMarker.createNewFile()
        val scopes = generateScopes {
            it.isEnableAutoSessionTracking = false
        }

        assertTrue(scopes.isCrashedLastRun!!)
        assertFalse(nativeMarker.exists())
    }

    @Test
    fun `reportFullyDisplayed is ignored if TimeToFullDisplayTracing is disabled`() {
        var called = false
        val scopes = generateScopes {
            it.fullyDisplayedReporter.registerFullyDrawnListener {
                called = !called
            }
        }
        scopes.reportFullyDisplayed()
        assertFalse(called)
    }

    @Test
    fun `reportFullyDisplayed calls FullyDisplayedReporter if TimeToFullDisplayTracing is enabled`() {
        var called = false
        val scopes = generateScopes {
            it.isEnableTimeToFullDisplayTracing = true
            it.fullyDisplayedReporter.registerFullyDrawnListener {
                called = !called
            }
        }
        scopes.reportFullyDisplayed()
        assertTrue(called)
    }

    @Test
    fun `reportFullyDisplayed calls FullyDisplayedReporter only once`() {
        var called = false
        val scopes = generateScopes {
            it.isEnableTimeToFullDisplayTracing = true
            it.fullyDisplayedReporter.registerFullyDrawnListener {
                called = !called
            }
        }
        scopes.reportFullyDisplayed()
        assertTrue(called)
        scopes.reportFullyDisplayed()
        assertTrue(called)
    }

    @Test
    fun `continueTrace creates propagation context from headers and returns transaction context if performance enabled`() {
        val scopes = generateScopes()
        val traceId = SentryId()
        val parentSpanId = SpanId()
        val transactionContext = scopes.continueTrace("$traceId-$parentSpanId-1", listOf("sentry-public_key=502f25099c204a2fbf4cb16edc5975d1,sentry-sample_rate=1,sentry-trace_id=$traceId,sentry-transaction=HTTP%20GET"))

        scopes.configureScope { scope ->
            assertEquals(traceId, scope.propagationContext.traceId)
            assertEquals(parentSpanId, scope.propagationContext.parentSpanId)
        }

        assertEquals(traceId, transactionContext!!.traceId)
        assertEquals(parentSpanId, transactionContext!!.parentSpanId)
    }

    @Test
    fun `continueTrace creates propagation context from headers and returns transaction context if performance enabled no sampled value`() {
        val scopes = generateScopes()
        val traceId = SentryId()
        val parentSpanId = SpanId()
        val transactionContext = scopes.continueTrace("$traceId-$parentSpanId", listOf("sentry-public_key=502f25099c204a2fbf4cb16edc5975d1,sentry-sample_rate=1,sentry-trace_id=$traceId,sentry-transaction=HTTP%20GET"))

        scopes.configureScope { scope ->
            assertEquals(traceId, scope.propagationContext.traceId)
            assertEquals(parentSpanId, scope.propagationContext.parentSpanId)
        }

        assertEquals(traceId, transactionContext!!.traceId)
        assertEquals(parentSpanId, transactionContext!!.parentSpanId)
        assertEquals(null, transactionContext!!.parentSamplingDecision)
    }

    @Test
    fun `continueTrace creates new propagation context if header invalid and returns transaction context if performance enabled`() {
        val scopes = generateScopes()
        val traceId = SentryId()
        var propagationContextHolder = AtomicReference<PropagationContext>()

        scopes.configureScope { propagationContextHolder.set(it.propagationContext) }
        val propagationContextAtStart = propagationContextHolder.get()!!

        val transactionContext = scopes.continueTrace("invalid", listOf("sentry-public_key=502f25099c204a2fbf4cb16edc5975d1,sentry-sample_rate=1,sentry-trace_id=$traceId,sentry-transaction=HTTP%20GET"))

        scopes.configureScope { scope ->
            assertNotEquals(propagationContextAtStart.traceId, scope.propagationContext.traceId)
            assertNotEquals(propagationContextAtStart.parentSpanId, scope.propagationContext.parentSpanId)
            assertNotEquals(propagationContextAtStart.spanId, scope.propagationContext.spanId)

            assertEquals(scope.propagationContext.traceId, transactionContext!!.traceId)
            assertEquals(scope.propagationContext.parentSpanId, transactionContext!!.parentSpanId)
            assertEquals(scope.propagationContext.spanId, transactionContext!!.spanId)
        }
    }

    @Test
    fun `continueTrace creates propagation context from headers and returns null if performance disabled`() {
        val scopes = generateScopes { it.tracesSampleRate = null }
        val traceId = SentryId()
        val parentSpanId = SpanId()
        val transactionContext = scopes.continueTrace("$traceId-$parentSpanId-1", listOf("sentry-public_key=502f25099c204a2fbf4cb16edc5975d1,sentry-sample_rate=1,sentry-trace_id=$traceId,sentry-transaction=HTTP%20GET"))

        scopes.configureScope { scope ->
            assertEquals(traceId, scope.propagationContext.traceId)
            assertEquals(parentSpanId, scope.propagationContext.parentSpanId)
        }

        assertNull(transactionContext)
    }

    @Test
    fun `continueTrace creates new propagation context if header invalid and returns null if performance disabled`() {
        val scopes = generateScopes { it.tracesSampleRate = null }
        val traceId = SentryId()
        var propagationContextHolder = AtomicReference<PropagationContext>()

        scopes.configureScope { propagationContextHolder.set(it.propagationContext) }
        val propagationContextAtStart = propagationContextHolder.get()!!

        val transactionContext = scopes.continueTrace("invalid", listOf("sentry-public_key=502f25099c204a2fbf4cb16edc5975d1,sentry-sample_rate=1,sentry-trace_id=$traceId,sentry-transaction=HTTP%20GET"))

        scopes.configureScope { scope ->
            assertNotEquals(propagationContextAtStart.traceId, scope.propagationContext.traceId)
            assertNotEquals(propagationContextAtStart.parentSpanId, scope.propagationContext.parentSpanId)
            assertNotEquals(propagationContextAtStart.spanId, scope.propagationContext.spanId)
        }

        assertNull(transactionContext)
    }

    // region replay event tests
    @Test
    fun `when captureReplay is called on disabled client, do nothing`() {
        val (sut, mockClient) = getEnabledScopes()
        sut.close()

        sut.captureReplay(SentryReplayEvent(), Hint())
        verify(mockClient, never()).captureReplayEvent(any(), any(), any<Hint>())
    }

    @Test
    fun `when captureReplay is called with a valid argument, captureReplay on the client should be called`() {
        val (sut, mockClient) = getEnabledScopes()

        val event = SentryReplayEvent()
        val hints = HintUtils.createWithTypeCheckHint({})
        sut.captureReplay(event, hints)
        verify(mockClient).captureReplayEvent(eq(event), any(), eq(hints))
    }
    // endregion replay event tests

    @Test
    fun `is considered enabled if client is enabled()`() {
        val scopes = generateScopes() as Scopes
        val client = mock<ISentryClient>()
        whenever(client.isEnabled).thenReturn(true)
        scopes.bindClient(client)
        assertTrue(scopes.isEnabled)
    }

    @Test
    fun `is considered disabled if client is disabled()`() {
        val scopes = generateScopes() as Scopes
        val client = mock<ISentryClient>()
        whenever(client.isEnabled).thenReturn(false)
        scopes.bindClient(client)
        assertFalse(scopes.isEnabled)
    }

    @Test
    fun `creating a transaction with an ignored origin noops`() {
        val scopes = generateScopes {
            it.setIgnoredSpanOrigins(listOf("ignored.span.origin"))
        }

        val transactionContext = TransactionContext("transaction-name", "transaction-op")
        val transactionOptions = TransactionOptions().also {
            it.origin = "ignored.span.origin"
            it.isBindToScope = true
        }

        val transaction = scopes.startTransaction(transactionContext, transactionOptions)
        assertTrue(transaction.isNoOp)
        scopes.configureScope { assertNull(it.transaction) }
    }

    @Test
    fun `creating a transaction with a non ignored origin creates the transaction`() {
        val scopes = generateScopes {
            it.setIgnoredSpanOrigins(listOf("ignored.span.origin"))
        }

        val transactionContext = TransactionContext("transaction-name", "transaction-op")
        val transactionOptions = TransactionOptions().also {
            it.origin = "other.span.origin"
            it.isBindToScope = true
        }

        val transaction = scopes.startTransaction(transactionContext, transactionOptions)
        assertFalse(transaction.isNoOp)
        scopes.configureScope { assertSame(transaction, it.transaction) }
    }

    @Test
    fun `creating a transaction with origin sets the origin on the transaction context`() {
        val scopes = generateScopes()

        val transactionContext = TransactionContext("transaction-name", "transaction-op")
        val transactionOptions = TransactionOptions().also {
            it.origin = "other.span.origin"
        }

        val transaction = scopes.startTransaction(transactionContext, transactionOptions)
        assertEquals("other.span.origin", transaction.spanContext.origin)
    }

    //region profileSession

    @Test
    fun `startProfiler starts the continuous profiler`() {
        val profiler = mock<IContinuousProfiler>()
        val scopes = generateScopes {
            it.setContinuousProfiler(profiler)
            it.profileSessionSampleRate = 1.0
        }
        scopes.startProfiler()
        verify(profiler).startProfiler(eq(ProfileLifecycle.MANUAL), any())
    }

    @Test
    fun `startProfiler logs instructions if continuous profiling is disabled`() {
        val profiler = mock<IContinuousProfiler>()
        val logger = mock<ILogger>()
        val scopes = generateScopes {
            it.setContinuousProfiler(profiler)
            it.profileSessionSampleRate = 1.0
            it.profilesSampleRate = 1.0
            it.setLogger(logger)
            it.isDebug = true
        }
        scopes.startProfiler()
        verify(profiler, never()).startProfiler(eq(ProfileLifecycle.MANUAL), any())
        verify(logger).log(eq(SentryLevel.WARNING), eq("Continuous Profiling is not enabled. Set profilesSampleRate and profilesSampler to null to enable it."))
    }

    @Test
    fun `startProfiler is ignored on trace lifecycle`() {
        val profiler = mock<IContinuousProfiler>()
        val logger = mock<ILogger>()
        val scopes = generateScopes {
            it.setContinuousProfiler(profiler)
            it.profileSessionSampleRate = 1.0
            it.profileLifecycle = ProfileLifecycle.TRACE
            it.setLogger(logger)
            it.isDebug = true
        }
        scopes.startProfiler()
        verify(logger).log(eq(SentryLevel.WARNING), eq("Profiling lifecycle is %s. Profiling cannot be started manually."), eq(ProfileLifecycle.TRACE.name))
        verify(profiler, never()).startProfiler(any(), any())
    }

    @Test
    fun `stopProfiler stops the continuous profiler`() {
        val profiler = mock<IContinuousProfiler>()
        val scopes = generateScopes {
            it.setContinuousProfiler(profiler)
            it.profileSessionSampleRate = 1.0
        }
        scopes.stopProfiler()
        verify(profiler).stopProfiler(eq(ProfileLifecycle.MANUAL))
    }

    @Test
    fun `stopProfiler logs instructions if continuous profiling is disabled`() {
        val profiler = mock<IContinuousProfiler>()
        val logger = mock<ILogger>()
        val scopes = generateScopes {
            it.setContinuousProfiler(profiler)
            it.profileSessionSampleRate = 1.0
            it.profilesSampleRate = 1.0
            it.setLogger(logger)
            it.isDebug = true
        }
        scopes.stopProfiler()
        verify(profiler, never()).stopProfiler(eq(ProfileLifecycle.MANUAL))
        verify(logger).log(eq(SentryLevel.WARNING), eq("Continuous Profiling is not enabled. Set profilesSampleRate and profilesSampler to null to enable it."))
    }

    @Test
    fun `stopProfiler is ignored on trace lifecycle`() {
        val profiler = mock<IContinuousProfiler>()
        val logger = mock<ILogger>()
        val scopes = generateScopes {
            it.setContinuousProfiler(profiler)
            it.profileSessionSampleRate = 1.0
            it.profileLifecycle = ProfileLifecycle.TRACE
            it.setLogger(logger)
            it.isDebug = true
        }
        scopes.stopProfiler()
        verify(logger).log(eq(SentryLevel.WARNING), eq("Profiling lifecycle is %s. Profiling cannot be stopped manually."), eq(ProfileLifecycle.TRACE.name))
        verify(profiler, never()).stopProfiler(any())
    }

    //endregion

    //region logs

    @Test
    fun `when captureLog is called on disabled client, do nothing`() {
        val (sut, mockClient) = getEnabledScopes {
            it.logs.isEnabled = true
        }
        sut.close()

        sut.logger().warn("test message")
        verify(mockClient, never()).captureLog(any(), anyOrNull())
    }

    @Test
    fun `when logging is not enabled, do nothing`() {
        val (sut, mockClient) = getEnabledScopes()

        sut.logger().warn("test message")
        verify(mockClient, never()).captureLog(any(), anyOrNull())
    }

    @Test
    fun `capturing null log does nothing`() {
        val (sut, mockClient) = getEnabledScopes {
            it.logs.isEnabled = true
        }

        sut.logger().warn(null)
        verify(mockClient, never()).captureLog(any(), anyOrNull())
    }

    @Test
    fun `creating trace log works`() {
        val (sut, mockClient) = getEnabledScopes {
            it.logs.isEnabled = true
        }

        sut.logger().trace("trace log message")

        verify(mockClient).captureLog(
            check {
                assertEquals("trace log message", it.body)
                assertEquals(SentryLogLevel.TRACE, it.level)
                assertEquals(1, it.severityNumber)
            },
            anyOrNull()
        )
    }

    @Test
    fun `creating debug log works`() {
        val (sut, mockClient) = getEnabledScopes {
            it.logs.isEnabled = true
        }

        sut.logger().debug("debug log message")

        verify(mockClient).captureLog(
            check {
                assertEquals("debug log message", it.body)
                assertEquals(SentryLogLevel.DEBUG, it.level)
                assertEquals(5, it.severityNumber)
            },
            anyOrNull()
        )
    }

    @Test
    fun `creating a info log works`() {
        val (sut, mockClient) = getEnabledScopes {
            it.logs.isEnabled = true
        }

        sut.logger().info("info log message")

        verify(mockClient).captureLog(
            check {
                assertEquals("info log message", it.body)
                assertEquals(SentryLogLevel.INFO, it.level)
                assertEquals(9, it.severityNumber)
            },
            anyOrNull()
        )
    }

    @Test
    fun `creating warn log works`() {
        val (sut, mockClient) = getEnabledScopes {
            it.logs.isEnabled = true
        }

        sut.logger().warn("warn log message")

        verify(mockClient).captureLog(
            check {
                assertEquals("warn log message", it.body)
                assertEquals(SentryLogLevel.WARN, it.level)
                assertEquals(13, it.severityNumber)
            },
            anyOrNull()
        )
    }

    @Test
    fun `creating error log works`() {
        val (sut, mockClient) = getEnabledScopes {
            it.logs.isEnabled = true
        }

        sut.logger().error("error log message")

        verify(mockClient).captureLog(
            check {
                assertEquals("error log message", it.body)
                assertEquals(SentryLogLevel.ERROR, it.level)
                assertEquals(17, it.severityNumber)
            },
            anyOrNull()
        )
    }

    @Test
    fun `creating fatal log works`() {
        val (sut, mockClient) = getEnabledScopes {
            it.logs.isEnabled = true
        }

        sut.logger().fatal("fatal log message")

        verify(mockClient).captureLog(
            check {
                assertEquals("fatal log message", it.body)
                assertEquals(SentryLogLevel.FATAL, it.level)
                assertEquals(21, it.severityNumber)
            },
            anyOrNull()
        )
    }

    @Test
    fun `creating log works`() {
        val (sut, mockClient) = getEnabledScopes {
            it.logs.isEnabled = true
        }

        sut.logger().log(SentryLogLevel.WARN, "log message")

        verify(mockClient).captureLog(
            check {
                assertEquals("log message", it.body)
                assertEquals(SentryLogLevel.WARN, it.level)
                assertEquals(13, it.severityNumber)
            },
            anyOrNull()
        )
    }

    @Test
    fun `creating log with format string works`() {
        val (sut, mockClient) = getEnabledScopes {
            it.logs.isEnabled = true
            it.environment = "testenv"
            it.release = "1.0"
            it.serverName = "srv1"
        }

        sut.logger().log(SentryLogLevel.WARN, "log %s", "arg1")

        verify(mockClient).captureLog(
            check {
                assertEquals("log arg1", it.body)
                assertEquals(SentryLogLevel.WARN, it.level)
                assertEquals(13, it.severityNumber)

                val template = it.attributes?.get("sentry.message.template")!!
                assertEquals("log %s", template.value)
                assertEquals("string", template.type)

                val param0 = it.attributes?.get("sentry.message.parameter.0")!!
                assertEquals("arg1", param0.value)
                assertEquals("string", param0.type)

                val environment = it.attributes?.get("sentry.environment")!!
                assertEquals("testenv", environment.value)
                assertEquals("string", environment.type)

                val release = it.attributes?.get("sentry.release")!!
                assertEquals("1.0", release.value)
                assertEquals("string", release.type)

                val server = it.attributes?.get("server.address")!!
                assertEquals("srv1", server.value)
                assertEquals("string", server.type)
            },
            anyOrNull()
        )
    }

    @Test
    fun `creating log with timestamp works`() {
        val (sut, mockClient) = getEnabledScopes {
            it.logs.isEnabled = true
        }

        sut.logger().log(SentryLogLevel.WARN, SentryLongDate(123), "log message")

        verify(mockClient).captureLog(
            check {
                assertEquals("log message", it.body)
                assertEquals(0.000000123, it.timestamp)
                assertEquals(SentryLogLevel.WARN, it.level)
                assertEquals(13, it.severityNumber)
            },
            anyOrNull()
        )
    }

    @Test
    fun `creating log with attributes from map works`() {
        val (sut, mockClient) = getEnabledScopes {
            it.logs.isEnabled = true
        }

        sut.logger().log(SentryLogLevel.WARN, SentryLogParameters.create(SentryAttributes.fromMap(mapOf("attrname1" to "attrval1"))), "log message")

        verify(mockClient).captureLog(
            check {
                assertEquals("log message", it.body)
                assertEquals(SentryLogLevel.WARN, it.level)
                assertEquals(13, it.severityNumber)

                val attr1 = it.attributes?.get("attrname1")!!
                assertEquals("attrval1", attr1.value)
                assertEquals("string", attr1.type)
            },
            anyOrNull()
        )
    }

    @Test
    fun `creating log with attributes works`() {
        val (sut, mockClient) = getEnabledScopes {
            it.logs.isEnabled = true
        }

        sut.logger().log(
            SentryLogLevel.WARN,
            SentryLogParameters.create(
                SentryAttributes.of(
                    SentryAttribute.stringAttribute("strattr", "strval"),
                    SentryAttribute.booleanAttribute("boolattr", true),
                    SentryAttribute.integerAttribute("intattr", 17),
                    SentryAttribute.doubleAttribute("doubleattr", 3.8),
                    SentryAttribute.named("namedstrattr", "namedstrval"),
                    SentryAttribute.named("namedboolattr", false),
                    SentryAttribute.named("namedintattr", 18),
                    SentryAttribute.named("nameddoubleattr", 4.9)
                )
            ),
            "log message"
        )

        verify(mockClient).captureLog(
            check {
                assertEquals("log message", it.body)
                assertEquals(SentryLogLevel.WARN, it.level)
                assertEquals(13, it.severityNumber)

                val strattr = it.attributes?.get("strattr")!!
                assertEquals("strval", strattr.value)
                assertEquals("string", strattr.type)

                val boolattr = it.attributes?.get("boolattr")!!
                assertEquals(true, boolattr.value)
                assertEquals("boolean", boolattr.type)

                val intattr = it.attributes?.get("intattr")!!
                assertEquals(17, intattr.value)
                assertEquals("integer", intattr.type)

                val doubleattr = it.attributes?.get("doubleattr")!!
                assertEquals(3.8, doubleattr.value)
                assertEquals("double", doubleattr.type)

                val namedstrattr = it.attributes?.get("namedstrattr")!!
                assertEquals("namedstrval", namedstrattr.value)
                assertEquals("string", namedstrattr.type)

                val namedboolattr = it.attributes?.get("namedboolattr")!!
                assertEquals(false, namedboolattr.value)
                assertEquals("boolean", namedboolattr.type)

                val namedintattr = it.attributes?.get("namedintattr")!!
                assertEquals(18, namedintattr.value)
                assertEquals("integer", namedintattr.type)

                val nameddoubleattr = it.attributes?.get("nameddoubleattr")!!
                assertEquals(4.9, nameddoubleattr.value)
                assertEquals("double", nameddoubleattr.type)
            },
            anyOrNull()
        )
    }

    @Test
    fun `creating log with attributes and timestamp works`() {
        val (sut, mockClient) = getEnabledScopes {
            it.logs.isEnabled = true
        }

        sut.logger().log(SentryLogLevel.WARN, SentryLogParameters.create(SentryLongDate(123), SentryAttributes.of(SentryAttribute.named("attrname1", "attrval1"))), "log message")

        verify(mockClient).captureLog(
            check {
                assertEquals("log message", it.body)
                assertEquals(0.000000123, it.timestamp)
                assertEquals(SentryLogLevel.WARN, it.level)
                assertEquals(13, it.severityNumber)

                val attr1 = it.attributes?.get("attrname1")!!
                assertEquals("attrval1", attr1.value)
                assertEquals("string", attr1.type)
            },
            anyOrNull()
        )
    }

    @Test
    fun `creating log with attributes and timestamp and format string works`() {
        val (sut, mockClient) = getEnabledScopes {
            it.logs.isEnabled = true
        }

        sut.logger().log(SentryLogLevel.WARN, SentryLogParameters.create(SentryLongDate(123), SentryAttributes.of(SentryAttribute.named("attrname1", "attrval1"))), "log %s %d %b %.0f", "message", 1, true, 3.2)

        verify(mockClient).captureLog(
            check {
                assertEquals("log message 1 true 3", it.body)
                assertEquals(0.000000123, it.timestamp)
                assertEquals(SentryLogLevel.WARN, it.level)
                assertEquals(13, it.severityNumber)

                val attr1 = it.attributes?.get("attrname1")!!
                assertEquals("attrval1", attr1.value)
                assertEquals("string", attr1.type)

                val template = it.attributes?.get("sentry.message.template")!!
                assertEquals("log %s %d %b %.0f", template.value)
                assertEquals("string", template.type)

                val param0 = it.attributes?.get("sentry.message.parameter.0")!!
                assertEquals("message", param0.value)
                assertEquals("string", param0.type)

                val param1 = it.attributes?.get("sentry.message.parameter.1")!!
                assertEquals(1, param1.value)
                assertEquals("integer", param1.type)

                val param2 = it.attributes?.get("sentry.message.parameter.2")!!
                assertEquals(true, param2.value)
                assertEquals("boolean", param2.type)

                val param3 = it.attributes?.get("sentry.message.parameter.3")!!
                assertEquals(3.2, param3.value)
                assertEquals("double", param3.type)
            },
            anyOrNull()
        )
    }

    @Test
    fun `creating log with without args does not add template attribute`() {
        val (sut, mockClient) = getEnabledScopes {
            it.logs.isEnabled = true
        }

        sut.logger().log(SentryLogLevel.WARN, "log %s")

        verify(mockClient).captureLog(
            check {
                assertEquals("log %s", it.body)
                assertEquals(SentryLogLevel.WARN, it.level)
                assertEquals(13, it.severityNumber)

                val template = it.attributes?.get("sentry.message.template")
                assertNull(template)

                val param0 = it.attributes?.get("sentry.message.parameter.0")
                assertNull(param0)
            },
            anyOrNull()
        )
    }

    @Test
    fun `captures format string on format error`() {
        val (sut, mockClient) = getEnabledScopes {
            it.logs.isEnabled = true
        }

        sut.logger().log(SentryLogLevel.WARN, "log %d", "arg1")

        verify(mockClient).captureLog(
            check {
                assertEquals("log %d", it.body)
                assertEquals(SentryLogLevel.WARN, it.level)
                assertEquals(13, it.severityNumber)

                val template = it.attributes?.get("sentry.message.template")!!
                assertEquals("log %d", template.value)
                assertEquals("string", template.type)

                val param0 = it.attributes?.get("sentry.message.parameter.0")!!
                assertEquals("arg1", param0.value)
                assertEquals("string", param0.type)
            },
            anyOrNull()
        )
    }

    @Test
<<<<<<< HEAD
    fun `adds user fields to log attributes if sendDefaultPii is true`() {
        val (sut, mockClient) = getEnabledScopes {
            it.logs.isEnabled = true
            it.isSendDefaultPii = true
=======
    fun `adds user fields to log attributes`() {
        val (sut, mockClient) = getEnabledScopes {
            it.logs.isEnabled = true
>>>>>>> 078e7fcf
        }

        sut.configureScope { scope ->
            scope.user = User().also {
                it.id = "usrid"
                it.username = "usrname"
                it.email = "user@sentry.io"
            }
        }
        sut.logger().log(SentryLogLevel.WARN, "log message")

        verify(mockClient).captureLog(
            check {
                assertEquals("log message", it.body)

                val userId = it.attributes?.get("user.id")!!
                assertEquals("usrid", userId.value)
                assertEquals("string", userId.type)

                val userName = it.attributes?.get("user.name")!!
                assertEquals("usrname", userName.value)
                assertEquals("string", userName.type)

                val userEmail = it.attributes?.get("user.email")!!
                assertEquals("user@sentry.io", userEmail.value)
                assertEquals("string", userEmail.type)
            },
            anyOrNull()
        )
    }

<<<<<<< HEAD
    @Test
    fun `missing user does not break attributes`() {
        val (sut, mockClient) = getEnabledScopes {
            it.logs.isEnabled = true
            it.isSendDefaultPii = true
        }

        sut.logger().log(SentryLogLevel.WARN, "log message")

        verify(mockClient).captureLog(
            check {
                assertEquals("log message", it.body)

                assertNull(it.attributes?.get("user.id"))
                assertNull(it.attributes?.get("user.name"))
                assertNull(it.attributes?.get("user.email"))
            },
            anyOrNull()
        )
    }

    @Test
    fun `missing user fields do not break attributes`() {
        val (sut, mockClient) = getEnabledScopes {
            it.logs.isEnabled = true
            it.isSendDefaultPii = true
        }

        sut.configureScope { scope ->
            scope.user = User()
        }
        sut.logger().log(SentryLogLevel.WARN, "log message")

        verify(mockClient).captureLog(
            check {
                assertEquals("log message", it.body)

                assertNull(it.attributes?.get("user.id"))
                assertNull(it.attributes?.get("user.name"))
                assertNull(it.attributes?.get("user.email"))
            },
            anyOrNull()
        )
    }

    @Test
    fun `does not add user fields to log attributes by default`() {
        val (sut, mockClient) = getEnabledScopes {
            it.logs.isEnabled = true
        }

        sut.configureScope { scope ->
            scope.user = User().also {
                it.id = "usrid"
                it.username = "usrname"
                it.email = "user@sentry.io"
            }
        }
        sut.logger().log(SentryLogLevel.WARN, "log message")

        verify(mockClient).captureLog(
            check {
                assertEquals("log message", it.body)

                assertNull(it.attributes?.get("user.id"))
                assertNull(it.attributes?.get("user.name"))
                assertNull(it.attributes?.get("user.email"))
            },
            anyOrNull()
        )
    }

=======
>>>>>>> 078e7fcf
    //endregion

    @Test
    fun `null tags do not cause NPE`() {
        val scopes = generateScopes()
        scopes.setTag(null, null)
        scopes.setTag("k", null)
        scopes.setTag(null, "v")
        scopes.removeTag(null)
        assertTrue(scopes.scope.tags.isEmpty())
        assertTrue(scopes.isolationScope.tags.isEmpty())
        assertTrue(scopes.globalScope.tags.isEmpty())
    }

    @Test
    fun `null extras do not cause NPE`() {
        val scopes = generateScopes()
        scopes.setExtra(null, null)
        scopes.setExtra("k", null)
        scopes.setExtra(null, "v")
        scopes.removeExtra(null)
        assertTrue(scopes.scope.extras.isEmpty())
        assertTrue(scopes.isolationScope.extras.isEmpty())
        assertTrue(scopes.globalScope.extras.isEmpty())
    }

    private val dsnTest = "https://key@sentry.io/proj"

    private fun generateScopes(optionsConfiguration: Sentry.OptionsConfiguration<SentryOptions>? = null): IScopes {
        val options = SentryOptions().apply {
            dsn = dsnTest
            cacheDirPath = file.absolutePath
            setSerializer(mock())
            tracesSampleRate = 1.0
        }
        optionsConfiguration?.configure(options)
        return createScopes(options)
    }

    private fun getEnabledScopes(optionsConfiguration: Sentry.OptionsConfiguration<SentryOptions>? = null): Triple<Scopes, ISentryClient, ILogger> {
        val logger = mock<ILogger>()

        val options = SentryOptions()
        options.cacheDirPath = file.absolutePath
        options.dsn = "https://key@sentry.io/proj"
        options.setSerializer(mock())
        options.tracesSampleRate = 1.0
        options.isDebug = true
        options.setLogger(logger)
        optionsConfiguration?.configure(options)

        val sut = createScopes(options)
        val mockClient = createSentryClientMock()
        sut.bindClient(mockClient)
        return Triple(sut, mockClient, logger)
    }

    private fun hashedFolder(): String {
        val hash = StringUtils.calculateStringHash(dsnTest, mock())
        val fileHashFolder = File(file.absolutePath, hash!!)
        return fileHashFolder.absolutePath
    }

    private fun equalTraceContext(expectedContext: TraceContext?): TraceContext? {
        expectedContext ?: return eq<TraceContext?>(null)

        return argWhere { actual ->
            expectedContext.traceId == actual.traceId &&
                expectedContext.transaction == actual.transaction &&
                expectedContext.environment == actual.environment &&
                expectedContext.release == actual.release &&
                expectedContext.publicKey == actual.publicKey &&
                expectedContext.sampleRate == actual.sampleRate &&
                expectedContext.userId == actual.userId
        }
    }
}<|MERGE_RESOLUTION|>--- conflicted
+++ resolved
@@ -2852,16 +2852,9 @@
     }
 
     @Test
-<<<<<<< HEAD
-    fun `adds user fields to log attributes if sendDefaultPii is true`() {
-        val (sut, mockClient) = getEnabledScopes {
-            it.logs.isEnabled = true
-            it.isSendDefaultPii = true
-=======
     fun `adds user fields to log attributes`() {
         val (sut, mockClient) = getEnabledScopes {
             it.logs.isEnabled = true
->>>>>>> 078e7fcf
         }
 
         sut.configureScope { scope ->
@@ -2893,7 +2886,6 @@
         )
     }
 
-<<<<<<< HEAD
     @Test
     fun `missing user does not break attributes`() {
         val (sut, mockClient) = getEnabledScopes {
@@ -2939,35 +2931,6 @@
         )
     }
 
-    @Test
-    fun `does not add user fields to log attributes by default`() {
-        val (sut, mockClient) = getEnabledScopes {
-            it.logs.isEnabled = true
-        }
-
-        sut.configureScope { scope ->
-            scope.user = User().also {
-                it.id = "usrid"
-                it.username = "usrname"
-                it.email = "user@sentry.io"
-            }
-        }
-        sut.logger().log(SentryLogLevel.WARN, "log message")
-
-        verify(mockClient).captureLog(
-            check {
-                assertEquals("log message", it.body)
-
-                assertNull(it.attributes?.get("user.id"))
-                assertNull(it.attributes?.get("user.name"))
-                assertNull(it.attributes?.get("user.email"))
-            },
-            anyOrNull()
-        )
-    }
-
-=======
->>>>>>> 078e7fcf
     //endregion
 
     @Test
