package io.sentry.transport

import com.nhaarman.mockitokotlin2.any
import com.nhaarman.mockitokotlin2.anyOrNull
import com.nhaarman.mockitokotlin2.check
import com.nhaarman.mockitokotlin2.eq
import com.nhaarman.mockitokotlin2.inOrder
import com.nhaarman.mockitokotlin2.mock
import com.nhaarman.mockitokotlin2.never
import com.nhaarman.mockitokotlin2.verify
import com.nhaarman.mockitokotlin2.whenever
import io.sentry.CachedEvent
import io.sentry.SentryEnvelope
import io.sentry.SentryEnvelopeHeader
import io.sentry.SentryEnvelopeItem
import io.sentry.SentryEvent
import io.sentry.SentryOptions
import io.sentry.SentryOptionsManipulator
import io.sentry.Session
<<<<<<< HEAD
import io.sentry.TypeCheckHint.SENTRY_TYPE_CHECK_HINT
=======
>>>>>>> 77fd2f21
import io.sentry.clientreport.NoOpClientReportRecorder
import io.sentry.dsnString
import io.sentry.protocol.User
import io.sentry.util.HintUtils
import java.io.IOException
import kotlin.test.Test
import kotlin.test.assertEquals

class AsyncHttpTransportTest {

    private class Fixture {
        var connection = mock<HttpConnection>()
        var transportGate = mock<ITransportGate>()
        var executor = mock<QueuedThreadPoolExecutor>()
        var rateLimiter = mock<RateLimiter>()
        var sentryOptions: SentryOptions = SentryOptions().apply {
            dsn = dsnString
            setSerializer(mock())
            setEnvelopeDiskCache(mock())
        }
        var clientReportRecorder = NoOpClientReportRecorder()

        init {
            // this is an executor service running immediately in the current thread. Of course this defeats the
            // purpose of the AsyncConnection but enables us to easily test the behavior of the send jobs that
            // AsyncConnection creates and submits to the executor.
            whenever(executor.submit(any())).thenAnswer { (it.arguments[0] as Runnable).run(); null }
        }

        fun getSUT(): AsyncHttpTransport {
            SentryOptionsManipulator.setClientReportRecorder(sentryOptions, clientReportRecorder)
            return AsyncHttpTransport(executor, sentryOptions, rateLimiter, transportGate, connection)
        }
    }

    private val fixture = Fixture()

    @Test
    fun `successful send discards the envelope from cache`() {
        // given
        val envelope = SentryEnvelope.from(fixture.sentryOptions.serializer, createSession(), null)
        whenever(fixture.transportGate.isConnected).thenReturn(true)
        whenever(fixture.rateLimiter.filter(any(), anyOrNull())).thenAnswer { it.arguments[0] }
        whenever(fixture.connection.send(any())).thenReturn(TransportResult.success())

        // when
        fixture.getSUT().send(envelope)

        // then
        val order = inOrder(fixture.connection, fixture.sentryOptions.envelopeDiskCache)

        // because storeBeforeSend is enabled by default
        order.verify(fixture.sentryOptions.envelopeDiskCache).store(eq(envelope), anyOrNull())

        order.verify(fixture.connection).send(eq(envelope))
        order.verify(fixture.sentryOptions.envelopeDiskCache).discard(eq(envelope))
    }

    @Test
    fun `stores envelope in cache if sending is not allowed`() {
        // given
        val envelope = SentryEnvelope.from(fixture.sentryOptions.serializer, createSession(), null)
        whenever(fixture.transportGate.isConnected).thenReturn(false)
        whenever(fixture.rateLimiter.filter(eq(envelope), anyOrNull())).thenReturn(envelope)

        // when
        fixture.getSUT().send(envelope)

        // then
        verify(fixture.sentryOptions.envelopeDiskCache).store(eq(envelope), anyOrNull())
        verify(fixture.rateLimiter).filter(eq(envelope), anyOrNull())
    }

    @Test
    fun `stores envelope after unsuccessful send`() {
        // given
        val envelope = SentryEnvelope.from(fixture.sentryOptions.serializer, createSession(), null)
        whenever(fixture.transportGate.isConnected).thenReturn(true)
        whenever(fixture.rateLimiter.filter(eq(envelope), anyOrNull())).thenReturn(envelope)
        whenever(fixture.connection.send(any())).thenReturn(TransportResult.error(500))

        // when
        try {
            fixture.getSUT().send(envelope)
        } catch (e: IllegalStateException) {
            // expected - this is how the AsyncConnection signals failure to the executor for it to retry
        }

        // then
        val order = inOrder(fixture.connection, fixture.sentryOptions.envelopeDiskCache)

        // because storeBeforeSend is enabled by default
        order.verify(fixture.sentryOptions.envelopeDiskCache).store(eq(envelope), anyOrNull())

        order.verify(fixture.connection).send(eq(envelope))
        verify(fixture.sentryOptions.envelopeDiskCache, never()).discard(any())
    }

    @Test
    fun `stores envelope after send failure`() {
        // given
        val envelope = SentryEnvelope.from(fixture.sentryOptions.serializer, createSession(), null)
        whenever(fixture.transportGate.isConnected).thenReturn(true)
        whenever(fixture.rateLimiter.filter(eq(envelope), anyOrNull())).thenReturn(envelope)
        whenever(fixture.connection.send(any())).thenThrow(IOException())

        // when
        try {
            fixture.getSUT().send(envelope)
        } catch (e: IllegalStateException) {
            // expected - this is how the AsyncConnection signals failure to the executor for it to retry
        }

        // then
        val order = inOrder(fixture.connection, fixture.sentryOptions.envelopeDiskCache)
        order.verify(fixture.connection).send(eq(envelope))
        verify(fixture.sentryOptions.envelopeDiskCache, never()).discard(any())
    }

    @Test
    fun `when event is filtered out, do not submit runnable`() {
        // given
        val ev = SentryEvent()
        whenever(fixture.rateLimiter.filter(any(), anyOrNull())).thenReturn(null)
        val envelope = SentryEnvelope.from(fixture.sentryOptions.serializer, ev, null)

        // when
        fixture.getSUT().send(envelope)

        // then
        verify(fixture.executor, never()).submit(any())
    }

    @Test
    fun `when event is not filtered out, submit runnable`() {
        // given
        val ev = SentryEvent()
        whenever(fixture.rateLimiter.filter(any(), anyOrNull())).thenAnswer { it.arguments[0] }
        val envelope = SentryEnvelope.from(fixture.sentryOptions.serializer, ev, null)

        // when
        fixture.getSUT().send(envelope)

        // then
        verify(fixture.executor).submit(any())
    }

    @Test
    fun `when session is filtered out, do not submit runnable`() {
        // given
        val envelope = SentryEnvelope.from(fixture.sentryOptions.serializer, createSession(), null)
        whenever(fixture.rateLimiter.filter(any(), anyOrNull())).thenReturn(null)

        // when
        fixture.getSUT().send(envelope)

        // then
        verify(fixture.executor, never()).submit(any())
    }

    @Test
    fun `when session is filtered out, discard session`() {
        // given
        val envelope = SentryEnvelope.from(fixture.sentryOptions.serializer, createSession(), null)
        whenever(fixture.rateLimiter.filter(any(), anyOrNull())).thenReturn(null)

        // when
<<<<<<< HEAD
        val hintsMap = mutableMapOf<String, Any>(SENTRY_TYPE_CHECK_HINT to CachedEvent())
        fixture.getSUT().send(envelope, hintsMap)
=======
        val hints = HintUtils.createWithTypeCheckHint(CachedEvent())
        fixture.getSUT().send(envelope, hints)
>>>>>>> 77fd2f21

        // then
        verify(fixture.sentryOptions.envelopeDiskCache).discard(any())
    }

    @Test
    fun `when session is filtered out, do nothing`() {
        // given
        val envelope = SentryEnvelope.from(fixture.sentryOptions.serializer, createSession(), null)
        whenever(fixture.rateLimiter.filter(any(), anyOrNull())).thenReturn(null)

        // when
        fixture.getSUT().send(envelope)

        // then
        verify(fixture.sentryOptions.envelopeDiskCache, never()).discard(any())
    }

    @Test
    fun `when session is not filtered out, submit runnable`() {
        // given
        val envelope = SentryEnvelope.from(fixture.sentryOptions.serializer, createSession(), null)
        whenever(fixture.rateLimiter.filter(any(), anyOrNull())).thenAnswer { it.arguments[0] }

        // when
        fixture.getSUT().send(envelope)

        // then
        verify(fixture.executor).submit(any())
    }

    @Test
    fun `When envelopes have retry after items, ignore them and send others`() {
        val sessionItem = SentryEnvelopeItem.fromSession(fixture.sentryOptions.serializer, createSession())
        val eventItem = SentryEnvelopeItem.fromEvent(fixture.sentryOptions.serializer, SentryEvent())
        val envelope = SentryEnvelope(SentryEnvelopeHeader(), arrayListOf(sessionItem, eventItem))

        whenever(fixture.rateLimiter.filter(any(), anyOrNull())).thenAnswer { SentryEnvelope(SentryEnvelopeHeader(), arrayListOf(eventItem)) }
        whenever(fixture.transportGate.isConnected).thenReturn(true)
        whenever(fixture.connection.send(any<SentryEnvelope>())).thenReturn(TransportResult.success())
        fixture.getSUT().send(envelope)
        verify(fixture.connection).send(
            check<SentryEnvelope> {
                assertEquals(1, it.items.count())
            }
        )
    }

    @Test
    fun `when event is filtered out and cached, discard session`() {
        // given
        val ev = SentryEvent()
        whenever(fixture.rateLimiter.filter(any(), anyOrNull())).thenReturn(null)
        val envelope = SentryEnvelope.from(fixture.sentryOptions.serializer, ev, null)

        // when
<<<<<<< HEAD
        val hintsMap = mutableMapOf<String, Any>(SENTRY_TYPE_CHECK_HINT to CachedEvent())
        fixture.getSUT().send(envelope, hintsMap)
=======
        val hints = HintUtils.createWithTypeCheckHint(CachedEvent())
        fixture.getSUT().send(envelope, hints)
>>>>>>> 77fd2f21

        // then
        verify(fixture.sentryOptions.envelopeDiskCache).discard(any())
    }

    @Test
    fun `when event is filtered out but not cached, do nothing`() {
        // given
        val ev = SentryEvent()
        whenever(fixture.rateLimiter.filter(any(), anyOrNull())).thenReturn(null)
        val envelope = SentryEnvelope.from(fixture.sentryOptions.serializer, ev, null)

        // when
        fixture.getSUT().send(envelope)

        // then
        verify(fixture.sentryOptions.envelopeDiskCache, never()).discard(any())
    }

    @Test
    fun `flush waits for executor to finish tasks`() {
        val sut = fixture.getSUT()
        sut.flush(500)
        verify(fixture.executor).waitTillIdle(500)
    }

    private fun createSession(): Session {
        return Session("123", User(), "env", "release")
    }
}<|MERGE_RESOLUTION|>--- conflicted
+++ resolved
@@ -17,10 +17,6 @@
 import io.sentry.SentryOptions
 import io.sentry.SentryOptionsManipulator
 import io.sentry.Session
-<<<<<<< HEAD
-import io.sentry.TypeCheckHint.SENTRY_TYPE_CHECK_HINT
-=======
->>>>>>> 77fd2f21
 import io.sentry.clientreport.NoOpClientReportRecorder
 import io.sentry.dsnString
 import io.sentry.protocol.User
@@ -188,13 +184,8 @@
         whenever(fixture.rateLimiter.filter(any(), anyOrNull())).thenReturn(null)
 
         // when
-<<<<<<< HEAD
-        val hintsMap = mutableMapOf<String, Any>(SENTRY_TYPE_CHECK_HINT to CachedEvent())
-        fixture.getSUT().send(envelope, hintsMap)
-=======
         val hints = HintUtils.createWithTypeCheckHint(CachedEvent())
         fixture.getSUT().send(envelope, hints)
->>>>>>> 77fd2f21
 
         // then
         verify(fixture.sentryOptions.envelopeDiskCache).discard(any())
@@ -251,13 +242,8 @@
         val envelope = SentryEnvelope.from(fixture.sentryOptions.serializer, ev, null)
 
         // when
-<<<<<<< HEAD
-        val hintsMap = mutableMapOf<String, Any>(SENTRY_TYPE_CHECK_HINT to CachedEvent())
-        fixture.getSUT().send(envelope, hintsMap)
-=======
         val hints = HintUtils.createWithTypeCheckHint(CachedEvent())
         fixture.getSUT().send(envelope, hints)
->>>>>>> 77fd2f21
 
         // then
         verify(fixture.sentryOptions.envelopeDiskCache).discard(any())
