--- conflicted
+++ resolved
@@ -8,10 +8,7 @@
 import com.nhaarman.mockitokotlin2.verifyNoMoreInteractions
 import com.nhaarman.mockitokotlin2.whenever
 import io.sentry.Attachment
-<<<<<<< HEAD
-=======
 import io.sentry.Hint
->>>>>>> 77fd2f21
 import io.sentry.ISerializer
 import io.sentry.NoOpLogger
 import io.sentry.SentryEnvelope
@@ -229,66 +226,4 @@
         verify(fixture.clientReportRecorder, times(1)).recordLostEnvelopeItem(eq(DiscardReason.RATELIMIT_BACKOFF), same(eventItem))
         verifyNoMoreInteractions(fixture.clientReportRecorder)
     }
-
-    @Test
-    fun `records dropped items as lost`() {
-        val rateLimiter = fixture.getSUT()
-
-        val eventItem = SentryEnvelopeItem.fromEvent(fixture.serializer, SentryEvent())
-        val userFeedbackItem = SentryEnvelopeItem.fromUserFeedback(
-            fixture.serializer,
-            UserFeedback(
-                SentryId(UUID.randomUUID())
-            ).also {
-                it.comments = "It broke on Android. I don't know why, but this happens."
-                it.email = "john@me.com"
-                it.setName("John Me")
-            }
-        )
-        val sessionItem = SentryEnvelopeItem.fromSession(fixture.serializer, Session("123", User(), "env", "release"))
-        val attachmentItem = SentryEnvelopeItem.fromAttachment(Attachment("{ \"number\": 10 }".toByteArray(), "log.json"), 1000)
-
-        val envelope = SentryEnvelope(SentryEnvelopeHeader(), arrayListOf(eventItem, userFeedbackItem, sessionItem, attachmentItem))
-
-        rateLimiter.updateRetryAfterLimits(null, null, 429)
-        val result = rateLimiter.filter(envelope, null)
-
-        assertNull(result)
-
-        verify(fixture.clientReportRecorder, times(1)).recordLostEnvelopeItem(eq(DiscardReason.RATELIMIT_BACKOFF), same(eventItem))
-        verify(fixture.clientReportRecorder, times(1)).recordLostEnvelopeItem(eq(DiscardReason.RATELIMIT_BACKOFF), same(sessionItem))
-        verify(fixture.clientReportRecorder, times(1)).recordLostEnvelopeItem(eq(DiscardReason.RATELIMIT_BACKOFF), same(userFeedbackItem))
-        verify(fixture.clientReportRecorder, times(1)).recordLostEnvelopeItem(eq(DiscardReason.RATELIMIT_BACKOFF), same(attachmentItem))
-        verifyNoMoreInteractions(fixture.clientReportRecorder)
-    }
-
-    @Test
-    fun `records only dropped items as lost`() {
-        val rateLimiter = fixture.getSUT()
-
-        val eventItem = SentryEnvelopeItem.fromEvent(fixture.serializer, SentryEvent())
-        val userFeedbackItem = SentryEnvelopeItem.fromUserFeedback(
-            fixture.serializer,
-            UserFeedback(
-                SentryId(UUID.randomUUID())
-            ).also {
-                it.comments = "It broke on Android. I don't know why, but this happens."
-                it.email = "john@me.com"
-                it.setName("John Me")
-            }
-        )
-        val sessionItem = SentryEnvelopeItem.fromSession(fixture.serializer, Session("123", User(), "env", "release"))
-        val attachmentItem = SentryEnvelopeItem.fromAttachment(Attachment("{ \"number\": 10 }".toByteArray(), "log.json"), 1000)
-
-        val envelope = SentryEnvelope(SentryEnvelopeHeader(), arrayListOf(eventItem, userFeedbackItem, sessionItem, attachmentItem))
-
-        rateLimiter.updateRetryAfterLimits("60:error:key, 1:error:organization", null, 1)
-        val result = rateLimiter.filter(envelope, null)
-
-        assertNotNull(result)
-        assertEquals(3, result.items.toList().size)
-
-        verify(fixture.clientReportRecorder, times(1)).recordLostEnvelopeItem(eq(DiscardReason.RATELIMIT_BACKOFF), same(eventItem))
-        verifyNoMoreInteractions(fixture.clientReportRecorder)
-    }
 }