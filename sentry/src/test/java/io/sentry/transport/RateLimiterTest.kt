package io.sentry.transport

import io.sentry.Attachment
import io.sentry.CheckIn
import io.sentry.CheckInStatus
import io.sentry.DataCategory.Replay
import io.sentry.Hint
import io.sentry.ILogger
import io.sentry.IScopes
import io.sentry.ISerializer
import io.sentry.NoOpLogger
import io.sentry.ProfileChunk
import io.sentry.ProfilingTraceData
import io.sentry.ReplayRecording
import io.sentry.SentryEnvelope
import io.sentry.SentryEnvelopeHeader
import io.sentry.SentryEnvelopeItem
import io.sentry.SentryEvent
<<<<<<< HEAD
import io.sentry.SentryLevel
=======
>>>>>>> c6086029
import io.sentry.SentryLogEvent
import io.sentry.SentryLogEvents
import io.sentry.SentryLongDate
import io.sentry.SentryOptions
import io.sentry.SentryOptionsManipulator
import io.sentry.SentryReplayEvent
import io.sentry.SentryTracer
import io.sentry.Session
import io.sentry.TransactionContext
import io.sentry.UserFeedback
import io.sentry.clientreport.DiscardReason
import io.sentry.clientreport.IClientReportRecorder
import io.sentry.hints.DiskFlushNotification
import io.sentry.protocol.Feedback
import io.sentry.protocol.SentryId
import io.sentry.protocol.SentryTransaction
import io.sentry.protocol.User
import io.sentry.test.getProperty
import io.sentry.test.injectForField
import io.sentry.util.HintUtils
import org.awaitility.kotlin.await
import org.mockito.kotlin.eq
import org.mockito.kotlin.mock
import org.mockito.kotlin.same
import org.mockito.kotlin.times
import org.mockito.kotlin.verify
import org.mockito.kotlin.verifyNoMoreInteractions
import org.mockito.kotlin.whenever
import java.io.File
import java.util.Timer
import java.util.UUID
import java.util.concurrent.atomic.AtomicBoolean
import kotlin.test.Test
import kotlin.test.assertEquals
import kotlin.test.assertFalse
import kotlin.test.assertNotNull
import kotlin.test.assertNull
import kotlin.test.assertTrue

class RateLimiterTest {

    private class Fixture {
        val currentDateProvider = mock<ICurrentDateProvider>()
        val clientReportRecorder = mock<IClientReportRecorder>()
        val serializer = mock<ISerializer>()

        fun getSUT(): RateLimiter {
            val options = SentryOptions().apply {
                setLogger(NoOpLogger.getInstance())
            }

            SentryOptionsManipulator.setClientReportRecorder(options, clientReportRecorder)

            return RateLimiter(
                currentDateProvider,
                options
            )
        }
    }

    private val fixture = Fixture()

    @Test
    fun `uses X-Sentry-Rate-Limit and allows sending if time has passed`() {
        val rateLimiter = fixture.getSUT()
        whenever(fixture.currentDateProvider.currentTimeMillis).thenReturn(0, 0, 1001)
        val eventItem = SentryEnvelopeItem.fromEvent(fixture.serializer, SentryEvent())
        val envelope = SentryEnvelope(SentryEnvelopeHeader(), arrayListOf(eventItem))

        rateLimiter.updateRetryAfterLimits("50:transaction:key, 1:default;error;security:organization", null, 1)

        val result = rateLimiter.filter(envelope, Hint())
        assertNotNull(result)
        assertEquals(1, result.items.count())
    }

    @Test
    fun `parse X-Sentry-Rate-Limit and set its values and retry after should be true`() {
        val rateLimiter = fixture.getSUT()
        whenever(fixture.currentDateProvider.currentTimeMillis).thenReturn(0)
        val scopes: IScopes = mock()
        whenever(scopes.options).thenReturn(SentryOptions())
        val eventItem = SentryEnvelopeItem.fromEvent(fixture.serializer, SentryEvent())
        val transaction = SentryTransaction(SentryTracer(TransactionContext("name", "op"), scopes))
        val transactionItem = SentryEnvelopeItem.fromEvent(fixture.serializer, transaction)
        val envelope = SentryEnvelope(SentryEnvelopeHeader(), arrayListOf(eventItem, transactionItem))

        rateLimiter.updateRetryAfterLimits("50:transaction:key, 2700:default;error;security:organization", null, 1)

        val result = rateLimiter.filter(envelope, Hint())
        assertNull(result)
    }

    @Test
    fun `parse X-Sentry-Rate-Limit and set its values and retry after should be false`() {
        val rateLimiter = fixture.getSUT()
        whenever(fixture.currentDateProvider.currentTimeMillis).thenReturn(0, 0, 1001)
        val scopes: IScopes = mock()
        whenever(scopes.options).thenReturn(SentryOptions())
        val eventItem = SentryEnvelopeItem.fromEvent(fixture.serializer, SentryEvent())
        val transaction = SentryTransaction(SentryTracer(TransactionContext("name", "op"), scopes))
        val transactionItem = SentryEnvelopeItem.fromEvent(fixture.serializer, transaction)
        val envelope = SentryEnvelope(SentryEnvelopeHeader(), arrayListOf(eventItem, transactionItem))

        rateLimiter.updateRetryAfterLimits("1:transaction:key, 1:default;error;metric_bucket;security:organization", null, 1)

        val result = rateLimiter.filter(envelope, Hint())
        assertNotNull(result)
        assertEquals(2, result.items.count())
    }

    @Test
    fun `When X-Sentry-Rate-Limit categories are empty, applies to all the categories`() {
        val rateLimiter = fixture.getSUT()
        whenever(fixture.currentDateProvider.currentTimeMillis).thenReturn(0)
        val eventItem = SentryEnvelopeItem.fromEvent(fixture.serializer, SentryEvent())
        val envelope = SentryEnvelope(SentryEnvelopeHeader(), arrayListOf(eventItem))

        rateLimiter.updateRetryAfterLimits("50::key", null, 1)

        val result = rateLimiter.filter(envelope, Hint())
        assertNull(result)
    }

    @Test
    fun `When all categories is set but expired, applies only for specific category`() {
        val rateLimiter = fixture.getSUT()
        whenever(fixture.currentDateProvider.currentTimeMillis).thenReturn(0, 0, 1001)
        val eventItem = SentryEnvelopeItem.fromEvent(fixture.serializer, SentryEvent())
        val envelope = SentryEnvelope(SentryEnvelopeHeader(), arrayListOf(eventItem))

        rateLimiter.updateRetryAfterLimits("1::key, 60:default;error;security:organization", null, 1)

        val result = rateLimiter.filter(envelope, Hint())
        assertNull(result)
    }

    @Test
    fun `When category has shorter rate limiting, do not apply new timestamp`() {
        val rateLimiter = fixture.getSUT()
        whenever(fixture.currentDateProvider.currentTimeMillis).thenReturn(0, 0, 1001)
        val eventItem = SentryEnvelopeItem.fromEvent(fixture.serializer, SentryEvent())
        val envelope = SentryEnvelope(SentryEnvelopeHeader(), arrayListOf(eventItem))

        rateLimiter.updateRetryAfterLimits("60:error:key, 1:error:organization", null, 1)

        val result = rateLimiter.filter(envelope, Hint())
        assertNull(result)
    }

    @Test
    fun `When category has longer rate limiting, apply new timestamp`() {
        val rateLimiter = fixture.getSUT()
        whenever(fixture.currentDateProvider.currentTimeMillis).thenReturn(0, 0, 1001)
        val eventItem = SentryEnvelopeItem.fromEvent(fixture.serializer, SentryEvent())
        val envelope = SentryEnvelope(SentryEnvelopeHeader(), arrayListOf(eventItem))

        rateLimiter.updateRetryAfterLimits("1:error:key, 5:error:organization", null, 1)

        val result = rateLimiter.filter(envelope, Hint())
        assertNull(result)
    }

    @Test
    fun `When both retry headers are not present, default delay is set`() {
        val rateLimiter = fixture.getSUT()
        whenever(fixture.currentDateProvider.currentTimeMillis).thenReturn(0, 0, 1001)
        val eventItem = SentryEnvelopeItem.fromEvent(fixture.serializer, SentryEvent())
        val envelope = SentryEnvelope(SentryEnvelopeHeader(), arrayListOf(eventItem))

        rateLimiter.updateRetryAfterLimits(null, null, 429)

        val result = rateLimiter.filter(envelope, Hint())
        assertNull(result)
    }

    @Test
    fun `records dropped items as lost`() {
        val rateLimiter = fixture.getSUT()

        val eventItem = SentryEnvelopeItem.fromEvent(fixture.serializer, SentryEvent())
        val userFeedbackItem = SentryEnvelopeItem.fromUserFeedback(
            fixture.serializer,
            UserFeedback(
                SentryId(UUID.randomUUID())
            ).also {
                it.comments = "It broke on Android. I don't know why, but this happens."
                it.email = "john@me.com"
                it.setName("John Me")
            }
        )
        val scopes = mock<IScopes>()
        whenever(scopes.options).thenReturn(SentryOptions())
        val transaction = SentryTracer(TransactionContext("name", "op"), scopes)
        val feedbackEvent = SentryEvent().apply { contexts.setFeedback(Feedback("message")) }

        val sessionItem = SentryEnvelopeItem.fromSession(fixture.serializer, Session("123", User(), "env", "release"))
        val attachmentItem = SentryEnvelopeItem.fromAttachment(fixture.serializer, NoOpLogger.getInstance(), Attachment("{ \"number\": 10 }".toByteArray(), "log.json"), 1000)
        val profileItem = SentryEnvelopeItem.fromProfilingTrace(ProfilingTraceData(File(""), transaction), 1000, fixture.serializer)
        val checkInItem = SentryEnvelopeItem.fromCheckIn(fixture.serializer, CheckIn("monitor-slug-1", CheckInStatus.ERROR))
        val profileChunkItem = SentryEnvelopeItem.fromProfileChunk(ProfileChunk(), fixture.serializer)
        val feedbackEventItem = SentryEnvelopeItem.fromEvent(fixture.serializer, feedbackEvent)

        val envelope = SentryEnvelope(SentryEnvelopeHeader(), arrayListOf(eventItem, userFeedbackItem, sessionItem, attachmentItem, profileItem, checkInItem, profileChunkItem, feedbackEventItem))

        rateLimiter.updateRetryAfterLimits(null, null, 429)
        val result = rateLimiter.filter(envelope, Hint())

        assertNull(result)

        verify(fixture.clientReportRecorder, times(1)).recordLostEnvelopeItem(eq(DiscardReason.RATELIMIT_BACKOFF), same(eventItem))
        verify(fixture.clientReportRecorder, times(1)).recordLostEnvelopeItem(eq(DiscardReason.RATELIMIT_BACKOFF), same(sessionItem))
        verify(fixture.clientReportRecorder, times(1)).recordLostEnvelopeItem(eq(DiscardReason.RATELIMIT_BACKOFF), same(userFeedbackItem))
        verify(fixture.clientReportRecorder, times(1)).recordLostEnvelopeItem(eq(DiscardReason.RATELIMIT_BACKOFF), same(attachmentItem))
        verify(fixture.clientReportRecorder, times(1)).recordLostEnvelopeItem(eq(DiscardReason.RATELIMIT_BACKOFF), same(profileItem))
        verify(fixture.clientReportRecorder, times(1)).recordLostEnvelopeItem(eq(DiscardReason.RATELIMIT_BACKOFF), same(checkInItem))
        verify(fixture.clientReportRecorder, times(1)).recordLostEnvelopeItem(eq(DiscardReason.RATELIMIT_BACKOFF), same(profileChunkItem))
        verify(fixture.clientReportRecorder, times(1)).recordLostEnvelopeItem(eq(DiscardReason.RATELIMIT_BACKOFF), same(feedbackEventItem))
        verifyNoMoreInteractions(fixture.clientReportRecorder)
    }

    @Test
    fun `records only dropped items as lost`() {
        val rateLimiter = fixture.getSUT()
        val scopes = mock<IScopes>()
        whenever(scopes.options).thenReturn(SentryOptions())

        val eventItem = SentryEnvelopeItem.fromEvent(fixture.serializer, SentryEvent())
        val userFeedbackItem = SentryEnvelopeItem.fromUserFeedback(
            fixture.serializer,
            UserFeedback(
                SentryId(UUID.randomUUID())
            ).also {
                it.comments = "It broke on Android. I don't know why, but this happens."
                it.email = "john@me.com"
                it.setName("John Me")
            }
        )
        val transaction = SentryTracer(TransactionContext("name", "op"), scopes)
        val profileItem = SentryEnvelopeItem.fromProfilingTrace(ProfilingTraceData(File(""), transaction), 1000, fixture.serializer)
        val sessionItem = SentryEnvelopeItem.fromSession(fixture.serializer, Session("123", User(), "env", "release"))
        val attachmentItem = SentryEnvelopeItem.fromAttachment(fixture.serializer, NoOpLogger.getInstance(), Attachment("{ \"number\": 10 }".toByteArray(), "log.json"), 1000)

        val envelope = SentryEnvelope(SentryEnvelopeHeader(), arrayListOf(eventItem, userFeedbackItem, sessionItem, attachmentItem, profileItem))

        rateLimiter.updateRetryAfterLimits("60:error:key, 1:error:organization", null, 1)
        val result = rateLimiter.filter(envelope, Hint())

        assertNotNull(result)
        assertEquals(4, result.items.toList().size)

        verify(fixture.clientReportRecorder, times(1)).recordLostEnvelopeItem(eq(DiscardReason.RATELIMIT_BACKOFF), same(eventItem))
        verifyNoMoreInteractions(fixture.clientReportRecorder)
    }

    @Test
    fun `drop profile items as lost`() {
        val rateLimiter = fixture.getSUT()
        val scopes = mock<IScopes>()
        whenever(scopes.options).thenReturn(SentryOptions())

        val eventItem = SentryEnvelopeItem.fromEvent(fixture.serializer, SentryEvent())
        val f = File.createTempFile("test", "trace")
        val transaction = SentryTracer(TransactionContext("name", "op"), scopes)
        val profileItem = SentryEnvelopeItem.fromProfilingTrace(ProfilingTraceData(f, transaction), 1000, fixture.serializer)
        val envelope = SentryEnvelope(SentryEnvelopeHeader(), arrayListOf(eventItem, profileItem))

        rateLimiter.updateRetryAfterLimits("60:profile:key, 1:profile:organization", null, 1)
        val result = rateLimiter.filter(envelope, Hint())

        assertNotNull(result)
        assertEquals(1, result.items.toList().size)

        verify(fixture.clientReportRecorder, times(1)).recordLostEnvelopeItem(eq(DiscardReason.RATELIMIT_BACKOFF), same(profileItem))
        verifyNoMoreInteractions(fixture.clientReportRecorder)
    }

    @Test
    fun `any limit can be checked`() {
        val rateLimiter = fixture.getSUT()
        whenever(fixture.currentDateProvider.currentTimeMillis).thenReturn(0)
        val eventItem = SentryEnvelopeItem.fromEvent(fixture.serializer, SentryEvent())
        val envelope = SentryEnvelope(SentryEnvelopeHeader(), arrayListOf(eventItem))

        assertFalse(rateLimiter.isAnyRateLimitActive)

        rateLimiter.updateRetryAfterLimits("50:transaction:key, 1:default;error;security:organization", null, 1)

        assertTrue(rateLimiter.isAnyRateLimitActive)
    }

    @Test
    fun `on rate limit DiskFlushNotification is marked as flushed`() {
        val rateLimiter = fixture.getSUT()
        whenever(fixture.currentDateProvider.currentTimeMillis).thenReturn(0)
        val sentryEvent = SentryEvent()
        val eventItem = SentryEnvelopeItem.fromEvent(fixture.serializer, sentryEvent)
        val envelope = SentryEnvelope(SentryEnvelopeHeader(sentryEvent.eventId), arrayListOf(eventItem))

        rateLimiter.updateRetryAfterLimits("50:transaction:key, 1:default;error;security:organization", null, 1)

        val hint = mock<DiskFlushNotification>()
        rateLimiter.filter(envelope, HintUtils.createWithTypeCheckHint(hint))

        verify(hint).markFlushed()
    }

    @Test
    fun `drop replay items as lost`() {
        val rateLimiter = fixture.getSUT()
        val scopes = mock<IScopes>()
        whenever(scopes.options).thenReturn(SentryOptions())

        val replayItem = SentryEnvelopeItem.fromReplay(fixture.serializer, mock<ILogger>(), SentryReplayEvent(), ReplayRecording(), false)
        val attachmentItem = SentryEnvelopeItem.fromAttachment(fixture.serializer, NoOpLogger.getInstance(), Attachment("{ \"number\": 10 }".toByteArray(), "log.json"), 1000)
        val envelope = SentryEnvelope(SentryEnvelopeHeader(), arrayListOf(replayItem, attachmentItem))

        rateLimiter.updateRetryAfterLimits("60:replay:key", null, 1)
        val result = rateLimiter.filter(envelope, Hint())

        assertNotNull(result)
        assertEquals(1, result.items.toList().size)

        verify(fixture.clientReportRecorder, times(1)).recordLostEnvelopeItem(eq(DiscardReason.RATELIMIT_BACKOFF), same(replayItem))
        verifyNoMoreInteractions(fixture.clientReportRecorder)
    }

    @Test
    fun `drop log items as lost`() {
        val rateLimiter = fixture.getSUT()
        val scopes = mock<IScopes>()
        whenever(scopes.options).thenReturn(SentryOptions())

        val logEventItem = SentryEnvelopeItem.fromLogs(
            fixture.serializer,
            SentryLogEvents(
                listOf(
<<<<<<< HEAD
                    SentryLogEvent(SentryId(), SentryLongDate(0), "hello", SentryLevel.INFO)
=======
                    SentryLogEvent(SentryId(), SentryLongDate(0), "hello")
>>>>>>> c6086029
                )
            )
        )
        val envelope = SentryEnvelope(SentryEnvelopeHeader(null), arrayListOf(logEventItem))

        rateLimiter.updateRetryAfterLimits("60:log_item:key", null, 1)
        val result = rateLimiter.filter(envelope, Hint())

        assertNull(result)

        verify(fixture.clientReportRecorder, times(1)).recordLostEnvelopeItem(eq(DiscardReason.RATELIMIT_BACKOFF), same(logEventItem))
        verifyNoMoreInteractions(fixture.clientReportRecorder)
    }

    @Test
    fun `drop profileChunk items as lost`() {
        val rateLimiter = fixture.getSUT()

        val profileChunkItem = SentryEnvelopeItem.fromProfileChunk(ProfileChunk(), fixture.serializer)
        val attachmentItem = SentryEnvelopeItem.fromAttachment(fixture.serializer, NoOpLogger.getInstance(), Attachment("{ \"number\": 10 }".toByteArray(), "log.json"), 1000)
        val envelope = SentryEnvelope(SentryEnvelopeHeader(), arrayListOf(profileChunkItem, attachmentItem))

        rateLimiter.updateRetryAfterLimits("60:profile_chunk_ui:key", null, 1)
        val result = rateLimiter.filter(envelope, Hint())

        assertNotNull(result)
        assertEquals(1, result.items.toList().size)

        verify(fixture.clientReportRecorder, times(1)).recordLostEnvelopeItem(eq(DiscardReason.RATELIMIT_BACKOFF), same(profileChunkItem))
        verifyNoMoreInteractions(fixture.clientReportRecorder)
    }

    @Test
    fun `drop feedback items as lost`() {
        val rateLimiter = fixture.getSUT()

        val feedbackEvent = SentryEvent().apply { contexts.setFeedback(Feedback("message")) }
        val feedbackEventItem = SentryEnvelopeItem.fromEvent(fixture.serializer, feedbackEvent)
        val attachmentItem = SentryEnvelopeItem.fromAttachment(fixture.serializer, NoOpLogger.getInstance(), Attachment("{ \"number\": 10 }".toByteArray(), "log.json"), 1000)
        val envelope = SentryEnvelope(SentryEnvelopeHeader(), arrayListOf(feedbackEventItem, attachmentItem))

        rateLimiter.updateRetryAfterLimits("60:feedback:key", null, 1)
        val result = rateLimiter.filter(envelope, Hint())

        assertNotNull(result)
        assertEquals(1, result.items.toList().size)

        verify(fixture.clientReportRecorder, times(1)).recordLostEnvelopeItem(eq(DiscardReason.RATELIMIT_BACKOFF), same(feedbackEventItem))
        verifyNoMoreInteractions(fixture.clientReportRecorder)
    }

    @Test
    fun `apply rate limits notifies observers`() {
        val rateLimiter = fixture.getSUT()

        var applied = false
        rateLimiter.addRateLimitObserver {
            applied = rateLimiter.isActiveForCategory(Replay)
        }
        rateLimiter.updateRetryAfterLimits("60:replay:key", null, 1)

        assertTrue(applied)
    }

    @Test
    fun `apply rate limits schedules a timer to notify observers of lifted limits`() {
        val rateLimiter = fixture.getSUT()
        whenever(fixture.currentDateProvider.currentTimeMillis).thenReturn(0, 1, 2001)

        val applied = AtomicBoolean(true)
        rateLimiter.addRateLimitObserver {
            applied.set(rateLimiter.isActiveForCategory(Replay))
        }
        rateLimiter.updateRetryAfterLimits("1:replay:key", null, 1)

        await.untilFalse(applied)
        assertFalse(applied.get())
    }

    @Test
    fun `close cancels the timer`() {
        val rateLimiter = fixture.getSUT()
        val timer = mock<Timer>()
        rateLimiter.injectForField("timer", timer)

        // When the rate limiter is closed
        rateLimiter.close()

        // Then the timer is cancelled
        verify(timer).cancel()

        // And is removed by the rateLimiter
        assertNull(rateLimiter.getProperty("timer"))
    }
}<|MERGE_RESOLUTION|>--- conflicted
+++ resolved
@@ -16,10 +16,7 @@
 import io.sentry.SentryEnvelopeHeader
 import io.sentry.SentryEnvelopeItem
 import io.sentry.SentryEvent
-<<<<<<< HEAD
 import io.sentry.SentryLevel
-=======
->>>>>>> c6086029
 import io.sentry.SentryLogEvent
 import io.sentry.SentryLogEvents
 import io.sentry.SentryLongDate
@@ -357,11 +354,7 @@
             fixture.serializer,
             SentryLogEvents(
                 listOf(
-<<<<<<< HEAD
                     SentryLogEvent(SentryId(), SentryLongDate(0), "hello", SentryLevel.INFO)
-=======
-                    SentryLogEvent(SentryId(), SentryLongDate(0), "hello")
->>>>>>> c6086029
                 )
             )
         )
