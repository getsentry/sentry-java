package io.sentry.transport

import io.sentry.Attachment
import io.sentry.CheckIn
import io.sentry.CheckInStatus
import io.sentry.DataCategory.Replay
import io.sentry.Hint
import io.sentry.IHub
import io.sentry.ILogger
import io.sentry.ISerializer
import io.sentry.NoOpLogger
import io.sentry.ProfilingTraceData
import io.sentry.ReplayRecording
import io.sentry.SentryEnvelope
import io.sentry.SentryEnvelopeHeader
import io.sentry.SentryEnvelopeItem
import io.sentry.SentryEvent
import io.sentry.SentryOptions
import io.sentry.SentryOptionsManipulator
import io.sentry.SentryReplayEvent
import io.sentry.SentryTracer
import io.sentry.Session
import io.sentry.TransactionContext
import io.sentry.UserFeedback
import io.sentry.clientreport.DiscardReason
import io.sentry.clientreport.IClientReportRecorder
import io.sentry.metrics.EncodedMetrics
import io.sentry.protocol.SentryId
import io.sentry.protocol.SentryTransaction
import io.sentry.protocol.User
import org.awaitility.kotlin.await
import org.mockito.kotlin.eq
import org.mockito.kotlin.mock
import org.mockito.kotlin.same
import org.mockito.kotlin.times
import org.mockito.kotlin.verify
import org.mockito.kotlin.verifyNoMoreInteractions
import org.mockito.kotlin.whenever
import java.io.File
import java.util.UUID
import java.util.concurrent.atomic.AtomicBoolean
import kotlin.test.Test
import kotlin.test.assertEquals
import kotlin.test.assertFalse
import kotlin.test.assertNotNull
import kotlin.test.assertNull
import kotlin.test.assertTrue

class RateLimiterTest {

    private class Fixture {
        val currentDateProvider = mock<ICurrentDateProvider>()
        val clientReportRecorder = mock<IClientReportRecorder>()
        val serializer = mock<ISerializer>()

        fun getSUT(): RateLimiter {
            val options = SentryOptions().apply {
                setLogger(NoOpLogger.getInstance())
            }

            SentryOptionsManipulator.setClientReportRecorder(options, clientReportRecorder)

            return RateLimiter(
                currentDateProvider,
                options
            )
        }
    }

    private val fixture = Fixture()

    @Test
    fun `uses X-Sentry-Rate-Limit and allows sending if time has passed`() {
        val rateLimiter = fixture.getSUT()
        whenever(fixture.currentDateProvider.currentTimeMillis).thenReturn(0, 0, 1001)
        val eventItem = SentryEnvelopeItem.fromEvent(fixture.serializer, SentryEvent())
        val envelope = SentryEnvelope(SentryEnvelopeHeader(), arrayListOf(eventItem))

        rateLimiter.updateRetryAfterLimits("50:transaction:key, 1:default;error;security:organization", null, 1)

        val result = rateLimiter.filter(envelope, Hint())
        assertNotNull(result)
        assertEquals(1, result.items.count())
    }

    @Test
    fun `parse X-Sentry-Rate-Limit and set its values and retry after should be true`() {
        val rateLimiter = fixture.getSUT()
        whenever(fixture.currentDateProvider.currentTimeMillis).thenReturn(0)
        val hub: IHub = mock()
        whenever(hub.options).thenReturn(SentryOptions())
        val eventItem = SentryEnvelopeItem.fromEvent(fixture.serializer, SentryEvent())
        val transaction = SentryTransaction(SentryTracer(TransactionContext("name", "op"), hub))
        val transactionItem = SentryEnvelopeItem.fromEvent(fixture.serializer, transaction)
        val envelope = SentryEnvelope(SentryEnvelopeHeader(), arrayListOf(eventItem, transactionItem))

        rateLimiter.updateRetryAfterLimits("50:transaction:key, 2700:default;error;security:organization", null, 1)

        val result = rateLimiter.filter(envelope, Hint())
        assertNull(result)
    }

    @Test
    fun `parse X-Sentry-Rate-Limit and set its values and retry after should be false`() {
        val rateLimiter = fixture.getSUT()
        whenever(fixture.currentDateProvider.currentTimeMillis).thenReturn(0, 0, 1001)
        val hub: IHub = mock()
        whenever(hub.options).thenReturn(SentryOptions())
        val eventItem = SentryEnvelopeItem.fromEvent(fixture.serializer, SentryEvent())
        val transaction = SentryTransaction(SentryTracer(TransactionContext("name", "op"), hub))
        val transactionItem = SentryEnvelopeItem.fromEvent(fixture.serializer, transaction)
        val statsdItem = SentryEnvelopeItem.fromMetrics(EncodedMetrics(emptyMap()))
        val envelope = SentryEnvelope(SentryEnvelopeHeader(), arrayListOf(eventItem, transactionItem, statsdItem))

        rateLimiter.updateRetryAfterLimits("1:transaction:key, 1:default;error;metric_bucket;security:organization", null, 1)

        val result = rateLimiter.filter(envelope, Hint())
        assertNotNull(result)
        assertEquals(3, result.items.count())
    }

    @Test
    fun `When X-Sentry-Rate-Limit categories are empty, applies to all the categories`() {
        val rateLimiter = fixture.getSUT()
        whenever(fixture.currentDateProvider.currentTimeMillis).thenReturn(0)
        val eventItem = SentryEnvelopeItem.fromEvent(fixture.serializer, SentryEvent())
        val envelope = SentryEnvelope(SentryEnvelopeHeader(), arrayListOf(eventItem))

        rateLimiter.updateRetryAfterLimits("50::key", null, 1)

        val result = rateLimiter.filter(envelope, Hint())
        assertNull(result)
    }

    @Test
    fun `When all categories is set but expired, applies only for specific category`() {
        val rateLimiter = fixture.getSUT()
        whenever(fixture.currentDateProvider.currentTimeMillis).thenReturn(0, 0, 1001)
        val eventItem = SentryEnvelopeItem.fromEvent(fixture.serializer, SentryEvent())
        val envelope = SentryEnvelope(SentryEnvelopeHeader(), arrayListOf(eventItem))

        rateLimiter.updateRetryAfterLimits("1::key, 60:default;error;security:organization", null, 1)

        val result = rateLimiter.filter(envelope, Hint())
        assertNull(result)
    }

    @Test
    fun `When category has shorter rate limiting, do not apply new timestamp`() {
        val rateLimiter = fixture.getSUT()
        whenever(fixture.currentDateProvider.currentTimeMillis).thenReturn(0, 0, 1001)
        val eventItem = SentryEnvelopeItem.fromEvent(fixture.serializer, SentryEvent())
        val envelope = SentryEnvelope(SentryEnvelopeHeader(), arrayListOf(eventItem))

        rateLimiter.updateRetryAfterLimits("60:error:key, 1:error:organization", null, 1)

        val result = rateLimiter.filter(envelope, Hint())
        assertNull(result)
    }

    @Test
    fun `When category has longer rate limiting, apply new timestamp`() {
        val rateLimiter = fixture.getSUT()
        whenever(fixture.currentDateProvider.currentTimeMillis).thenReturn(0, 0, 1001)
        val eventItem = SentryEnvelopeItem.fromEvent(fixture.serializer, SentryEvent())
        val envelope = SentryEnvelope(SentryEnvelopeHeader(), arrayListOf(eventItem))

        rateLimiter.updateRetryAfterLimits("1:error:key, 5:error:organization", null, 1)

        val result = rateLimiter.filter(envelope, Hint())
        assertNull(result)
    }

    @Test
    fun `When both retry headers are not present, default delay is set`() {
        val rateLimiter = fixture.getSUT()
        whenever(fixture.currentDateProvider.currentTimeMillis).thenReturn(0, 0, 1001)
        val eventItem = SentryEnvelopeItem.fromEvent(fixture.serializer, SentryEvent())
        val envelope = SentryEnvelope(SentryEnvelopeHeader(), arrayListOf(eventItem))

        rateLimiter.updateRetryAfterLimits(null, null, 429)

        val result = rateLimiter.filter(envelope, Hint())
        assertNull(result)
    }

    @Test
    fun `records dropped items as lost`() {
        val rateLimiter = fixture.getSUT()

        val eventItem = SentryEnvelopeItem.fromEvent(fixture.serializer, SentryEvent())
        val userFeedbackItem = SentryEnvelopeItem.fromUserFeedback(
            fixture.serializer,
            UserFeedback(
                SentryId(UUID.randomUUID())
            ).also {
                it.comments = "It broke on Android. I don't know why, but this happens."
                it.email = "john@me.com"
                it.setName("John Me")
            }
        )
        val hub = mock<IHub>()
        whenever(hub.options).thenReturn(SentryOptions())
        val transaction = SentryTracer(TransactionContext("name", "op"), hub)

        val sessionItem = SentryEnvelopeItem.fromSession(fixture.serializer, Session("123", User(), "env", "release"))
        val attachmentItem = SentryEnvelopeItem.fromAttachment(fixture.serializer, NoOpLogger.getInstance(), Attachment("{ \"number\": 10 }".toByteArray(), "log.json"), 1000)
        val profileItem = SentryEnvelopeItem.fromProfilingTrace(ProfilingTraceData(File(""), transaction), 1000, fixture.serializer)
        val checkInItem = SentryEnvelopeItem.fromCheckIn(fixture.serializer, CheckIn("monitor-slug-1", CheckInStatus.ERROR))
        val statsdItem = SentryEnvelopeItem.fromMetrics(EncodedMetrics(emptyMap()))

        val envelope = SentryEnvelope(SentryEnvelopeHeader(), arrayListOf(eventItem, userFeedbackItem, sessionItem, attachmentItem, profileItem, checkInItem, statsdItem))

        rateLimiter.updateRetryAfterLimits(null, null, 429)
        val result = rateLimiter.filter(envelope, Hint())

        assertNull(result)

        verify(fixture.clientReportRecorder, times(1)).recordLostEnvelopeItem(eq(DiscardReason.RATELIMIT_BACKOFF), same(eventItem))
        verify(fixture.clientReportRecorder, times(1)).recordLostEnvelopeItem(eq(DiscardReason.RATELIMIT_BACKOFF), same(sessionItem))
        verify(fixture.clientReportRecorder, times(1)).recordLostEnvelopeItem(eq(DiscardReason.RATELIMIT_BACKOFF), same(userFeedbackItem))
        verify(fixture.clientReportRecorder, times(1)).recordLostEnvelopeItem(eq(DiscardReason.RATELIMIT_BACKOFF), same(attachmentItem))
        verify(fixture.clientReportRecorder, times(1)).recordLostEnvelopeItem(eq(DiscardReason.RATELIMIT_BACKOFF), same(profileItem))
        verify(fixture.clientReportRecorder, times(1)).recordLostEnvelopeItem(eq(DiscardReason.RATELIMIT_BACKOFF), same(checkInItem))
        verify(fixture.clientReportRecorder, times(1)).recordLostEnvelopeItem(eq(DiscardReason.RATELIMIT_BACKOFF), same(statsdItem))
        verifyNoMoreInteractions(fixture.clientReportRecorder)
    }

    @Test
    fun `records only dropped items as lost`() {
        val rateLimiter = fixture.getSUT()
        val hub = mock<IHub>()
        whenever(hub.options).thenReturn(SentryOptions())

        val eventItem = SentryEnvelopeItem.fromEvent(fixture.serializer, SentryEvent())
        val userFeedbackItem = SentryEnvelopeItem.fromUserFeedback(
            fixture.serializer,
            UserFeedback(
                SentryId(UUID.randomUUID())
            ).also {
                it.comments = "It broke on Android. I don't know why, but this happens."
                it.email = "john@me.com"
                it.setName("John Me")
            }
        )
        val transaction = SentryTracer(TransactionContext("name", "op"), hub)
        val profileItem = SentryEnvelopeItem.fromProfilingTrace(ProfilingTraceData(File(""), transaction), 1000, fixture.serializer)
        val sessionItem = SentryEnvelopeItem.fromSession(fixture.serializer, Session("123", User(), "env", "release"))
        val attachmentItem = SentryEnvelopeItem.fromAttachment(fixture.serializer, NoOpLogger.getInstance(), Attachment("{ \"number\": 10 }".toByteArray(), "log.json"), 1000)

        val envelope = SentryEnvelope(SentryEnvelopeHeader(), arrayListOf(eventItem, userFeedbackItem, sessionItem, attachmentItem, profileItem))

        rateLimiter.updateRetryAfterLimits("60:error:key, 1:error:organization", null, 1)
        val result = rateLimiter.filter(envelope, Hint())

        assertNotNull(result)
        assertEquals(4, result.items.toList().size)

        verify(fixture.clientReportRecorder, times(1)).recordLostEnvelopeItem(eq(DiscardReason.RATELIMIT_BACKOFF), same(eventItem))
        verifyNoMoreInteractions(fixture.clientReportRecorder)
    }

    @Test
    fun `drop profile items as lost`() {
        val rateLimiter = fixture.getSUT()
        val hub = mock<IHub>()
        whenever(hub.options).thenReturn(SentryOptions())

        val eventItem = SentryEnvelopeItem.fromEvent(fixture.serializer, SentryEvent())
        val f = File.createTempFile("test", "trace")
        val transaction = SentryTracer(TransactionContext("name", "op"), hub)
        val profileItem = SentryEnvelopeItem.fromProfilingTrace(ProfilingTraceData(f, transaction), 1000, fixture.serializer)
        val envelope = SentryEnvelope(SentryEnvelopeHeader(), arrayListOf(eventItem, profileItem))

        rateLimiter.updateRetryAfterLimits("60:profile:key, 1:profile:organization", null, 1)
        val result = rateLimiter.filter(envelope, Hint())

        assertNotNull(result)
        assertEquals(1, result.items.toList().size)

        verify(fixture.clientReportRecorder, times(1)).recordLostEnvelopeItem(eq(DiscardReason.RATELIMIT_BACKOFF), same(profileItem))
        verifyNoMoreInteractions(fixture.clientReportRecorder)
    }

    @Test
    fun `drop metrics items as lost`() {
        val rateLimiter = fixture.getSUT()
        val hub = mock<IHub>()
        whenever(hub.options).thenReturn(SentryOptions())

        val eventItem = SentryEnvelopeItem.fromEvent(fixture.serializer, SentryEvent())
        val f = File.createTempFile("test", "trace")
        val transaction = SentryTracer(TransactionContext("name", "op"), hub)
        val profileItem = SentryEnvelopeItem.fromProfilingTrace(ProfilingTraceData(f, transaction), 1000, fixture.serializer)
        val statsdItem = SentryEnvelopeItem.fromMetrics(EncodedMetrics(emptyMap()))
        val envelope = SentryEnvelope(SentryEnvelopeHeader(), arrayListOf(eventItem, profileItem, statsdItem))

        rateLimiter.updateRetryAfterLimits("60:metric_bucket:key", null, 1)
        val result = rateLimiter.filter(envelope, Hint())

        assertNotNull(result)
        assertEquals(2, result.items.toList().size)

        verify(fixture.clientReportRecorder, times(1)).recordLostEnvelopeItem(eq(DiscardReason.RATELIMIT_BACKOFF), same(statsdItem))
        verifyNoMoreInteractions(fixture.clientReportRecorder)
    }

    @Test
    fun `drop metrics items if namespace is custom`() {
        val rateLimiter = fixture.getSUT()
        val statsdItem = SentryEnvelopeItem.fromMetrics(EncodedMetrics(emptyMap()))
        val envelope = SentryEnvelope(SentryEnvelopeHeader(), arrayListOf(statsdItem))

        rateLimiter.updateRetryAfterLimits("60:metric_bucket:key:quota_exceeded:custom", null, 1)
        val result = rateLimiter.filter(envelope, Hint())
        assertNull(result)

        verify(fixture.clientReportRecorder, times(1)).recordLostEnvelopeItem(eq(DiscardReason.RATELIMIT_BACKOFF), same(statsdItem))
        verifyNoMoreInteractions(fixture.clientReportRecorder)
    }

    @Test
    fun `drop metrics items if namespaces is empty`() {
        val rateLimiter = fixture.getSUT()
        val statsdItem = SentryEnvelopeItem.fromMetrics(EncodedMetrics(emptyMap()))
        val envelope = SentryEnvelope(SentryEnvelopeHeader(), arrayListOf(statsdItem))

        rateLimiter.updateRetryAfterLimits("60:metric_bucket:key:quota_exceeded::", null, 1)
        val result = rateLimiter.filter(envelope, Hint())
        assertNull(result)

        verify(fixture.clientReportRecorder, times(1)).recordLostEnvelopeItem(eq(DiscardReason.RATELIMIT_BACKOFF), same(statsdItem))
        verifyNoMoreInteractions(fixture.clientReportRecorder)
    }

    @Test
    fun `drop metrics items if namespaces is not present`() {
        val rateLimiter = fixture.getSUT()
        val statsdItem = SentryEnvelopeItem.fromMetrics(EncodedMetrics(emptyMap()))
        val envelope = SentryEnvelope(SentryEnvelopeHeader(), arrayListOf(statsdItem))

        rateLimiter.updateRetryAfterLimits("60:metric_bucket:key:quota_exceeded", null, 1)
        val result = rateLimiter.filter(envelope, Hint())
        assertNull(result)

        verify(fixture.clientReportRecorder, times(1)).recordLostEnvelopeItem(eq(DiscardReason.RATELIMIT_BACKOFF), same(statsdItem))
        verifyNoMoreInteractions(fixture.clientReportRecorder)
    }

    @Test
    fun `any limit can be checked`() {
        val rateLimiter = fixture.getSUT()
        whenever(fixture.currentDateProvider.currentTimeMillis).thenReturn(0)
        val eventItem = SentryEnvelopeItem.fromEvent(fixture.serializer, SentryEvent())
        val envelope = SentryEnvelope(SentryEnvelopeHeader(), arrayListOf(eventItem))

        assertFalse(rateLimiter.isAnyRateLimitActive)

        rateLimiter.updateRetryAfterLimits("50:transaction:key, 1:default;error;security:organization", null, 1)

        assertTrue(rateLimiter.isAnyRateLimitActive)
    }

    @Test
    fun `drop replay items as lost`() {
        val rateLimiter = fixture.getSUT()
        val hub = mock<IHub>()
        whenever(hub.options).thenReturn(SentryOptions())

        val replayItem = SentryEnvelopeItem.fromReplay(fixture.serializer, mock<ILogger>(), SentryReplayEvent(), ReplayRecording(), false)
        val attachmentItem = SentryEnvelopeItem.fromAttachment(fixture.serializer, NoOpLogger.getInstance(), Attachment("{ \"number\": 10 }".toByteArray(), "log.json"), 1000)
        val envelope = SentryEnvelope(SentryEnvelopeHeader(), arrayListOf(replayItem, attachmentItem))

        rateLimiter.updateRetryAfterLimits("60:replay:key", null, 1)
        val result = rateLimiter.filter(envelope, Hint())

        assertNotNull(result)
        assertEquals(1, result.items.toList().size)

        verify(fixture.clientReportRecorder, times(1)).recordLostEnvelopeItem(eq(DiscardReason.RATELIMIT_BACKOFF), same(replayItem))
        verifyNoMoreInteractions(fixture.clientReportRecorder)
    }
<<<<<<< HEAD
=======

    @Test
    fun `apply rate limits notifies observers`() {
        val rateLimiter = fixture.getSUT()

        var applied = false
        rateLimiter.addRateLimitObserver {
            applied = rateLimiter.isActiveForCategory(Replay)
        }
        rateLimiter.updateRetryAfterLimits("60:replay:key", null, 1)

        assertTrue(applied)
    }

    @Test
    fun `apply rate limits schedules a timer to notify observers of lifted limits`() {
        val rateLimiter = fixture.getSUT()
        whenever(fixture.currentDateProvider.currentTimeMillis).thenReturn(0, 1, 2001)

        val applied = AtomicBoolean(true)
        rateLimiter.addRateLimitObserver {
            applied.set(rateLimiter.isActiveForCategory(Replay))
        }
        rateLimiter.updateRetryAfterLimits("1:replay:key", null, 1)

        await.untilFalse(applied)
        assertFalse(applied.get())
    }

    @Test
    fun `close cancels the timer`() {
        val rateLimiter = fixture.getSUT()
        whenever(fixture.currentDateProvider.currentTimeMillis).thenReturn(0, 1, 2001)

        val applied = AtomicBoolean(true)
        rateLimiter.addRateLimitObserver {
            applied.set(rateLimiter.isActiveForCategory(Replay))
        }

        rateLimiter.updateRetryAfterLimits("1:replay:key", null, 1)
        rateLimiter.close()

        // wait for 1.5s to ensure the timer has run after 1s
        await.untilTrue(applied)
        assertTrue(applied.get())
    }
>>>>>>> adbc51d9
}<|MERGE_RESOLUTION|>--- conflicted
+++ resolved
@@ -380,8 +380,6 @@
         verify(fixture.clientReportRecorder, times(1)).recordLostEnvelopeItem(eq(DiscardReason.RATELIMIT_BACKOFF), same(replayItem))
         verifyNoMoreInteractions(fixture.clientReportRecorder)
     }
-<<<<<<< HEAD
-=======
 
     @Test
     fun `apply rate limits notifies observers`() {
@@ -428,5 +426,4 @@
         await.untilTrue(applied)
         assertTrue(applied.get())
     }
->>>>>>> adbc51d9
 }