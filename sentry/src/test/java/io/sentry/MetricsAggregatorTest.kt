--- conflicted
+++ resolved
@@ -329,7 +329,6 @@
     }
 
     @Test
-<<<<<<< HEAD
     fun `metric emits get forwarded to local aggregator`() {
         val aggregator = fixture.getSut()
 
@@ -338,7 +337,7 @@
         // when a metric gets emitted
         val type = MetricType.Counter
         val key = "name0"
-        val value = 1.0
+        val value = 4.0
         val unit = MeasurementUnit.Custom("unit0")
         val tags = mapOf("key0" to "value0")
         val timestamp = 20_001L
@@ -370,7 +369,7 @@
 
         val localAggregator = mock<LocalMetricsAggregator>()
 
-        // when a metric gets emitted
+        // when a new set metric gets emitted
         val type = MetricType.Set
         val key = "name0"
         val value = 1235
@@ -388,6 +387,7 @@
             localAggregator
         )
 
+        // then the local aggregator receives a value of 1
         verify(localAggregator).add(
             MetricsHelper.getMetricBucketKey(type, key, unit, tags),
             type,
@@ -397,7 +397,30 @@
             tags,
             timestamp
         )
-=======
+
+        // if the same set metric is emitted again
+        aggregator.set(
+            key,
+            value,
+            unit,
+            tags,
+            timestamp,
+            1,
+            localAggregator
+        )
+
+        // then the local aggregator receives a value of 0
+        verify(localAggregator).add(
+            MetricsHelper.getMetricBucketKey(type, key, unit, tags),
+            type,
+            key,
+            0.0,
+            unit,
+            tags,
+            timestamp
+        )
+    }
+
     fun `weight is considered for force flushing`() {
         // weight is determined by number of buckets + weight of metrics
         val aggregator = fixture.getSut(5)
@@ -410,7 +433,8 @@
                 null,
                 null,
                 fixture.currentTimeMillis,
-                1
+                1,
+                null
             )
         }
         // no metrics are captured by the client
@@ -424,7 +448,8 @@
             null,
             null,
             fixture.currentTimeMillis,
-            1
+            1,
+            null
         )
         // then flush without force still captures all metrics
         fixture.executorService.runAll()
@@ -445,7 +470,8 @@
             null,
             null,
             fixture.currentTimeMillis,
-            1
+            1,
+            null
         )
 
         // flush is immediately scheduled
@@ -464,11 +490,11 @@
             null,
             null,
             fixture.currentTimeMillis,
-            1
+            1,
+            null
         )
 
         // flush is scheduled for later
         verify(fixture.executorService).schedule(any(), eq(MetricsHelper.FLUSHER_SLEEP_TIME_MS))
->>>>>>> 9b1f4aaf
     }
 }