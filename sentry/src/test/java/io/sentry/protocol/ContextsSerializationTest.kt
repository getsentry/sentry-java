package io.sentry.protocol

<<<<<<< HEAD
import io.sentry.FileFromResources
=======
import com.nhaarman.mockitokotlin2.any
import com.nhaarman.mockitokotlin2.mock
import com.nhaarman.mockitokotlin2.verify
import com.nhaarman.mockitokotlin2.whenever
>>>>>>> b516cf3d
import io.sentry.ILogger
import io.sentry.JsonObjectWriter
import org.junit.Test
<<<<<<< HEAD
import org.mockito.kotlin.any
import org.mockito.kotlin.mock
import org.mockito.kotlin.verify
import org.mockito.kotlin.whenever
import java.io.StringReader
import java.io.StringWriter
=======
>>>>>>> b516cf3d
import kotlin.test.assertEquals

class ContextsSerializationTest {

    class Fixture {
        val logger = mock<ILogger>()

        fun getSut() = Contexts().apply {
            setApp(AppSerializationTest.Fixture().getSut())
            setBrowser(BrowserSerializationTest.Fixture().getSut())
            setDevice(DeviceSerializationTest.Fixture().getSut())
            setOperatingSystem(OperatingSystemSerializationTest.Fixture().getSut())
            setRuntime(SentryRuntimeSerializationTest.Fixture().getSut())
            setGpu(GpuSerializationTest.Fixture().getSut())
            setResponse(ResponseSerializationTest.Fixture().getSut())
            trace = SpanContextSerializationTest.Fixture().getSut()
        }
    }
    private val fixture = Fixture()

    @Test
    fun serialize() {
        val expected = SerializationUtils.sanitizedFile("json/contexts.json")
        val actual = SerializationUtils.serializeToString(fixture.getSut(), fixture.logger)

        assertEquals(expected, actual)
    }

    @Test
    fun serializeUnknownEntry() {
        val sut = fixture.getSut()
        sut["fixture-key"] = "fixture-value"

        val writer = mock<JsonObjectWriter>().apply {
            whenever(name(any())).thenReturn(this)
        }
        sut.serialize(writer, fixture.logger)

        verify(writer).name("fixture-key")
        verify(writer).value(fixture.logger, "fixture-value")
    }

    @Test
    fun deserialize() {
        val expectedJson = SerializationUtils.sanitizedFile("json/contexts.json")
        val actual = SerializationUtils.deserializeJson(
            expectedJson, Contexts.Deserializer(), fixture.logger
        )
        val actualJson = SerializationUtils.serializeToString(actual, fixture.logger)

        assertEquals(expectedJson, actualJson)
    }

    @Test
    fun deserializeUnknownEntry() {
        val sut = fixture.getSut()
        sut["fixture-key"] = "fixture-value"
        val serialized = SerializationUtils.serializeToString(sut, fixture.logger)
        val deserialized = SerializationUtils.deserializeJson(
            serialized, Contexts.Deserializer(), fixture.logger
        )

        assertEquals("fixture-value", deserialized["fixture-key"])
    }
}<|MERGE_RESOLUTION|>--- conflicted
+++ resolved
@@ -1,25 +1,12 @@
 package io.sentry.protocol
 
-<<<<<<< HEAD
-import io.sentry.FileFromResources
-=======
-import com.nhaarman.mockitokotlin2.any
-import com.nhaarman.mockitokotlin2.mock
-import com.nhaarman.mockitokotlin2.verify
-import com.nhaarman.mockitokotlin2.whenever
->>>>>>> b516cf3d
 import io.sentry.ILogger
 import io.sentry.JsonObjectWriter
 import org.junit.Test
-<<<<<<< HEAD
 import org.mockito.kotlin.any
 import org.mockito.kotlin.mock
 import org.mockito.kotlin.verify
 import org.mockito.kotlin.whenever
-import java.io.StringReader
-import java.io.StringWriter
-=======
->>>>>>> b516cf3d
 import kotlin.test.assertEquals
 
 class ContextsSerializationTest {
@@ -66,7 +53,9 @@
     fun deserialize() {
         val expectedJson = SerializationUtils.sanitizedFile("json/contexts.json")
         val actual = SerializationUtils.deserializeJson(
-            expectedJson, Contexts.Deserializer(), fixture.logger
+            expectedJson,
+            Contexts.Deserializer(),
+            fixture.logger
         )
         val actualJson = SerializationUtils.serializeToString(actual, fixture.logger)
 
@@ -79,7 +68,9 @@
         sut["fixture-key"] = "fixture-value"
         val serialized = SerializationUtils.serializeToString(sut, fixture.logger)
         val deserialized = SerializationUtils.deserializeJson(
-            serialized, Contexts.Deserializer(), fixture.logger
+            serialized,
+            Contexts.Deserializer(),
+            fixture.logger
         )
 
         assertEquals("fixture-value", deserialized["fixture-key"])
