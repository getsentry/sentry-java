--- conflicted
+++ resolved
@@ -36,12 +36,9 @@
             setTag("2a5fa3f5-7b87-487f-aaa5-84567aa73642", "4781d51a-c5af-47f2-a4ed-f030c9b3e194")
             setTag("29106d7d-7fa4-444f-9d34-b9d7510c69ab", "218c23ea-694a-497e-bf6d-e5f26f1ad7bd")
             setTag("ba9ce913-269f-4c03-882d-8ca5e6991b14", "35a74e90-8db8-4610-a411-872cbc1030ac")
-<<<<<<< HEAD
             data[SpanDataConvention.THREAD_NAME] = "test"
             data[SpanDataConvention.THREAD_ID] = 10
-=======
             setData("spanContextDataKey", "spanContextDataValue")
->>>>>>> 3c9a35a1
         }
     }
     private val fixture = Fixture()
