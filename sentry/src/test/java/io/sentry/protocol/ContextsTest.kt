--- conflicted
+++ resolved
@@ -19,12 +19,8 @@
         contexts.setRuntime(SentryRuntime())
         contexts.setGpu(Gpu())
         contexts.setResponse(Response())
-<<<<<<< HEAD
-        contexts.trace = SpanContext("op")
+        contexts.setTrace(SpanContext("op"))
         contexts.profile = ProfileContext(SentryId())
-=======
-        contexts.setTrace(SpanContext("op"))
->>>>>>> da77271e
 
         val clone = Contexts(contexts)
 
