package io.sentry

import com.nhaarman.mockitokotlin2.any
import com.nhaarman.mockitokotlin2.anyOrNull
import com.nhaarman.mockitokotlin2.check
import com.nhaarman.mockitokotlin2.mock
import com.nhaarman.mockitokotlin2.never
import com.nhaarman.mockitokotlin2.spy
import com.nhaarman.mockitokotlin2.times
import com.nhaarman.mockitokotlin2.verify
import io.sentry.protocol.User
import org.awaitility.kotlin.await
import java.util.Date
import kotlin.test.Test
import kotlin.test.assertEquals
import kotlin.test.assertFalse
import kotlin.test.assertNotNull
import kotlin.test.assertNull
import kotlin.test.assertSame
import kotlin.test.assertTrue

class SentryTracerTest {

    private class Fixture {
        val options = SentryOptions()
        val hub: Hub

        init {
            options.dsn = "https://key@sentry.io/proj"
            options.environment = "environment"
            options.release = "release@3.0.0"
            hub = spy(Hub.create(options))
            hub.bindClient(mock())
        }

        fun getSut(
            optionsConfiguration: Sentry.OptionsConfiguration<SentryOptions> = Sentry.OptionsConfiguration {},
            startTimestamp: Date? = null,
            waitForChildren: Boolean = false,
            idleTimeout: Long? = null,
            trimEnd: Boolean = false,
            transactionFinishedCallback: TransactionFinishedCallback? = null,
            sampled: Boolean? = null
        ): SentryTracer {
            optionsConfiguration.configure(options)
            return SentryTracer(TransactionContext("name", "op", sampled), hub, startTimestamp, waitForChildren, idleTimeout, trimEnd, transactionFinishedCallback)
        }
    }

    private val fixture = Fixture()

    @Test
    fun `does not add more spans than configured in options`() {
        val tracer = fixture.getSut({
            it.maxSpans = 2
            it.setDebug(true)
            it.setLogger(SystemOutLogger())
        })
        tracer.startChild("child1")
        tracer.startChild("child2")
        tracer.startChild("child3")
        assertEquals(2, tracer.children.size)
    }

    @Test
    fun `when span limit is reached, startChild returns NoOpSpan`() {
        val tracer = fixture.getSut({
            it.maxSpans = 2
            it.setDebug(true)
            it.setLogger(SystemOutLogger())
        })
        tracer.startChild("child1")
        tracer.startChild("child2")
        assertTrue(tracer.startChild("child3") is NoOpSpan)
    }

    @Test
    fun `when transaction is created, startTimestamp is set`() {
        val tracer = fixture.getSut()
        assertNotNull(tracer.startTimestamp)
    }

    @Test
    fun `when transaction is created, timestamp is not set`() {
        val tracer = fixture.getSut()
        assertNull(tracer.timestamp)
    }

    @Test
    fun `when transaction is created, context is set`() {
        val tracer = fixture.getSut()
        assertNotNull(tracer.spanContext)
    }

    @Test
    fun `when transaction is created, by default is not sampled`() {
        val tracer = fixture.getSut()
        assertNull(tracer.isSampled)
    }

    @Test
    fun `when transaction is finished, timestamp is set`() {
        val tracer = fixture.getSut()
        tracer.finish()
        assertNotNull(tracer.timestamp)
    }

    @Test
    fun `when transaction is finished with status, timestamp and status are set`() {
        val tracer = fixture.getSut()
        tracer.finish(SpanStatus.ABORTED)
        assertNotNull(tracer.timestamp)
        assertEquals(SpanStatus.ABORTED, tracer.status)
    }

    @Test
    fun `when transaction is finished, transaction is captured`() {
        val tracer = fixture.getSut()
        tracer.finish()
        verify(fixture.hub).captureTransaction(
            check {
                assertEquals(it.transaction, tracer.name)
            },
            anyOrNull<TraceState>(),
            anyOrNull(),
            anyOrNull()
        )
    }

    @Test
    fun `when transaction is finished and profiling is disabled, transactionProfiler is not called`() {
        val transactionProfiler = mock<ITransactionProfiler>()
        val tracer = fixture.getSut(optionsConfiguration = {
            it.isProfilingEnabled = false
            it.setTransactionProfiler(transactionProfiler)
        })
        tracer.finish()
        verify(transactionProfiler, never()).onTransactionFinish(any())
    }

    @Test
    fun `when transaction is finished and sampled and profiling is enabled, transactionProfiler is called`() {
        val transactionProfiler = mock<ITransactionProfiler>()
        val tracer = fixture.getSut(optionsConfiguration = {
            it.isProfilingEnabled = true
            it.setTransactionProfiler(transactionProfiler)
        }, sampled = true)
        tracer.finish()
        verify(transactionProfiler).onTransactionFinish(any())
    }

    @Test
    fun `when transaction is finished, transaction is cleared from the scope`() {
        val tracer = fixture.getSut()
        fixture.hub.configureScope { it.transaction = tracer }
        assertNotNull(fixture.hub.span)
        tracer.finish()
        assertNull(fixture.hub.span)
    }

    @Test
    fun `when transaction with throwable set is finished, span context is associated with throwable`() {
        val tracer = fixture.getSut()
        val ex = RuntimeException()
        tracer.throwable = ex
        tracer.finish()
        verify(fixture.hub).setSpanContext(ex, tracer.root, "name")
    }

    @Test
    fun `when transaction with tags set is finished, tags are set on the transaction but not on the trace context`() {
        val tracer = fixture.getSut()
        tracer.setTag("tag1", "val1")
        tracer.setTag("tag2", "val2")
        tracer.finish()
        verify(fixture.hub).captureTransaction(
            check {
                assertEquals(mapOf("tag1" to "val1", "tag2" to "val2"), it.tags)
                assertNotNull(it.contexts.trace) {
                    assertEquals(emptyMap(), it.tags)
                }
            },
            anyOrNull<TraceState>(),
            anyOrNull(),
            anyOrNull()
        )
    }

    @Test
    fun `not sampled spans are filtered out`() {
        val tracer = fixture.getSut(sampled = true)
        tracer.startChild("op1")
        val span = tracer.startChild("op2")
        span.spanContext.sampled = false
        tracer.finish()
        verify(fixture.hub).captureTransaction(
            check {
                assertEquals(1, it.spans.size)
                assertEquals("op1", it.spans.first().op)
            },
            anyOrNull<TraceState>(),
            anyOrNull(),
            anyOrNull()
        )
    }

    @Test
    fun `returns sentry-trace header`() {
        val tracer = fixture.getSut()

        assertNotNull(tracer.toSentryTrace())
    }

    @Test
    fun `starting child creates a new span`() {
        val tracer = fixture.getSut()
        val span = tracer.startChild("op") as Span
        assertNotNull(span)
        assertNotNull(span.spanId)
        assertNotNull(span.startTimestamp)
    }

    @Test
    fun `starting child adds a span to transaction`() {
        val tracer = fixture.getSut()
        val span = tracer.startChild("op")
        assertEquals(1, tracer.children.size)
        assertEquals(span, tracer.children.first())
    }

    @Test
    fun `span created with startChild has parent span id the same as transaction span id`() {
        val tracer = fixture.getSut()
        val span = tracer.startChild("op") as Span
        assertEquals(tracer.root.spanId, span.parentSpanId)
    }

    @Test
    fun `span created with startChild has the same trace id as transaction`() {
        val tracer = fixture.getSut()
        val span = tracer.startChild("op") as Span
        assertEquals(tracer.root.traceId, span.traceId)
    }

    @Test
    fun `starting child with operation and description creates a new span`() {
        val tracer = fixture.getSut()
        val span = tracer.startChild("op", "description") as Span
        assertNotNull(span)
        assertNotNull(span.spanId)
        assertNotNull(span.startTimestamp)
        assertEquals("op", span.operation)
        assertEquals("description", span.description)
    }

    @Test
    fun `starting child with operation and description adds a span to transaction`() {
        val tracer = fixture.getSut()
        val span = tracer.startChild("op", "description")
        assertEquals(1, tracer.children.size)
        assertEquals(span, tracer.children.first())
    }

    @Test
    fun `span created with startChild with operation and description has parent span id the same as transaction span id`() {
        val tracer = fixture.getSut()
        val span = tracer.startChild("op", "description") as Span
        assertEquals(tracer.root.spanId, span.parentSpanId)
    }

    @Test
    fun `span created with startChild with operation and description has the same trace id as transaction`() {
        val tracer = fixture.getSut()
        val span = tracer.startChild("op", "description") as Span
        assertEquals(tracer.root.traceId, span.traceId)
    }

    @Test
    fun `setting op sets op on TraceContext`() {
        val tracer = fixture.getSut()
        tracer.operation = "op"
        tracer.finish()
        assertEquals("op", tracer.spanContext.operation)
    }

    @Test
    fun `setting description sets description on TraceContext`() {
        val tracer = fixture.getSut()
        tracer.description = "desc"
        tracer.finish()
        assertEquals("desc", tracer.spanContext.description)
    }

    @Test
    fun `setting status sets status on TraceContext`() {
        val tracer = fixture.getSut()
        tracer.status = SpanStatus.ALREADY_EXISTS
        tracer.finish()
        assertEquals(SpanStatus.ALREADY_EXISTS, tracer.spanContext.status)
    }

    @Test
    fun `when transaction is not finished, status is null`() {
        val tracer = fixture.getSut()
        assertNull(tracer.status)
    }

    @Test
    fun `when transaction is not finished, status can be read`() {
        val tracer = fixture.getSut()
        tracer.status = SpanStatus.ABORTED
        assertEquals(SpanStatus.ABORTED, tracer.status)
    }

    @Test
    fun `when finish is called twice, do nothing`() {
        val transaction = fixture.getSut()
        val ex = RuntimeException()
        transaction.throwable = ex

        transaction.finish(SpanStatus.OK)
        val timestamp = transaction.timestamp

        transaction.finish(SpanStatus.UNKNOWN_ERROR)

        // call only once
        verify(fixture.hub).setSpanContext(ex, transaction.root, "name")
        verify(fixture.hub).captureTransaction(
            check {
                assertNotNull(it.contexts.trace) {
                    assertEquals(SpanStatus.OK, it.status)
                }
            },
            anyOrNull<TraceState>(),
            anyOrNull(),
            anyOrNull()
        )

        assertEquals(SpanStatus.OK, transaction.status)
        assertEquals(timestamp, transaction.timestamp)
    }

    @Test
    fun `when transaction was not finished, isFinished returns false`() {
        val transaction = fixture.getSut()

        assertFalse(transaction.isFinished)
    }

    @Test
    fun `when span was finished, isFinished returns true`() {
        val transaction = fixture.getSut()
        transaction.finish()

        assertTrue(transaction.isFinished)
    }

    @Test
    fun `when span is finished, do nothing`() {
        val transaction = fixture.getSut()
        transaction.description = "desc"
        transaction.setTag("myTag", "myValue")
        transaction.setData("myData", "myValue")
        val ex = RuntimeException()
        transaction.throwable = ex

        transaction.finish(SpanStatus.OK)
        assertTrue(transaction.isFinished)

        assertEquals(NoOpSpan.getInstance(), transaction.startChild("op", "desc"))

        transaction.finish(SpanStatus.UNKNOWN_ERROR)
        transaction.operation = "newOp"
        transaction.description = "newDesc"
        transaction.status = SpanStatus.ABORTED
        transaction.setTag("myTag", "myNewValue")
        transaction.throwable = RuntimeException()
        transaction.setData("myData", "myNewValue")
        transaction.name = "newName"

        assertEquals(SpanStatus.OK, transaction.status)
        assertEquals("op", transaction.operation)
        assertEquals("desc", transaction.description)
        assertEquals("myValue", transaction.getTag("myTag"))
        assertEquals("myValue", transaction.getData("myData"))
        assertEquals("name", transaction.name)
        assertEquals(ex, transaction.throwable)
    }

    @Test
    fun `when startTimestamp is given, use it as startTimestamp`() {
        val date = Date(0)
        val transaction = fixture.getSut(startTimestamp = date)

        assertSame(date, transaction.startTimestamp)
    }

    @Test
    fun `when startTimestamp is nullable, set it automatically`() {
        val transaction = fixture.getSut(startTimestamp = null)

        assertNotNull(transaction.startTimestamp)
    }

    @Test
    fun `when waiting for children, finishing transaction does not call hub if all children are not finished`() {
        val transaction = fixture.getSut(waitForChildren = true)
        transaction.startChild("op")
        transaction.finish()
        verify(fixture.hub, never()).captureTransaction(any(), any<TraceState>(), anyOrNull(), anyOrNull())
    }

    @Test
    fun `when waiting for children, finishing transaction calls hub if all children are finished`() {
        val transaction = fixture.getSut(waitForChildren = true)
        val child = transaction.startChild("op")
        child.finish()
        transaction.finish()
        verify(fixture.hub).captureTransaction(any(), anyOrNull<TraceState>(), anyOrNull(), anyOrNull())
    }

    @Test
    fun `when waiting for children, finishing transaction calls transactionListener`() {
        var transactionListenerCalled = false
        val transaction = fixture.getSut(waitForChildren = true, transactionFinishedCallback = {
            transactionListenerCalled = true
        })
        val child = transaction.startChild("op")
        child.finish()
        transaction.finish()

        assertTrue(transactionListenerCalled)
    }

    @Test
    fun `when waiting for children, hub is not called until transaction is finished`() {
        val transaction = fixture.getSut(waitForChildren = true)
        val child = transaction.startChild("op")
        child.finish()
        verify(fixture.hub, never()).captureTransaction(any(), any<TraceState>(), anyOrNull(), anyOrNull())
    }

    @Test
    fun `when waiting for children, finishing last child calls hub if transaction is already finished`() {
        val transaction = fixture.getSut(waitForChildren = true)
        val child = transaction.startChild("op")
        transaction.finish(SpanStatus.INVALID_ARGUMENT)
        verify(fixture.hub, never()).captureTransaction(any(), any<TraceState>(), anyOrNull(), anyOrNull())
        child.finish()
        verify(fixture.hub, times(1)).captureTransaction(
            check {
                assertEquals(SpanStatus.INVALID_ARGUMENT, it.status)
            },
            anyOrNull<TraceState>(),
            anyOrNull(),
            anyOrNull()
        )
    }

    @Test
    fun `finishing unfinished spans with the transaction timestamp`() {
        val transaction = fixture.getSut(sampled = true)
        val span = transaction.startChild("op") as Span
        transaction.startChild("op2")
        transaction.finish(SpanStatus.INVALID_ARGUMENT)

        verify(fixture.hub, times(1)).captureTransaction(
            check {
                assertEquals(2, it.spans.size)
                assertEquals(transaction.root.endNanos, span.endNanos)
                assertEquals(SpanStatus.DEADLINE_EXCEEDED, it.spans[0].status)
                assertEquals(SpanStatus.DEADLINE_EXCEEDED, it.spans[1].status)
            },
            anyOrNull<TraceState>(),
            anyOrNull(),
            anyOrNull()
        )
    }

    @Test
    fun `returns trace state`() {
        val transaction = fixture.getSut({
            it.isTraceSampling = true
        })
        fixture.hub.setUser(
            User().apply {
                id = "user-id"
                others = mapOf("segment" to "pro")
            }
        )
        val trace = transaction.traceState()
        assertNotNull(trace) {
            assertEquals(transaction.spanContext.traceId, it.traceId)
            assertEquals("key", it.publicKey)
            assertEquals("environment", it.environment)
            assertEquals("release@3.0.0", it.release)
            assertEquals(transaction.name, it.transaction)
            assertNotNull(it.user) {
                assertEquals("user-id", it.id)
                assertEquals("pro", it.segment)
            }
        }
    }

    @Test
    fun `trace state does not change once computed`() {
        val transaction = fixture.getSut({
            it.isTraceSampling = true
        })
        val traceBeforeUserSet = transaction.traceState()
        fixture.hub.setUser(
            User().apply {
                id = "user-id"
            }
        )
        val traceAfterUserSet = transaction.traceState()
        assertNotNull(traceAfterUserSet) {
            assertEquals(it, traceBeforeUserSet)
            assertNull(it.user)
        }
    }

    @Test
    fun `returns trace state header`() {
        val transaction = fixture.getSut({
            it.isTraceSampling = true
        })
        val header = transaction.toTraceStateHeader()
        assertNotNull(header) {
            assertEquals("tracestate", it.name)
            assertNotNull(it.value)
        }
    }

    @Test
    fun `sets ITransaction data as extra in SentryTransaction`() {
        val transaction = fixture.getSut(sampled = true)
        transaction.setData("key", "val")
        transaction.finish()
        verify(fixture.hub).captureTransaction(
            check {
                assertEquals("val", it.getExtra("key"))
            },
            anyOrNull<TraceState>(),
            anyOrNull(),
            anyOrNull()
        )
    }

    @Test
    fun `sets Span data as data in SentrySpan`() {
        val transaction = fixture.getSut(sampled = true)
        val span = transaction.startChild("op")
        span.setData("key", "val")
        span.finish()
        transaction.finish()
        verify(fixture.hub).captureTransaction(
            check {
                assertNotNull(it.spans.first().data) {
                    assertEquals("val", it["key"])
                }
            },
            anyOrNull<TraceState>(),
            anyOrNull(),
<<<<<<< HEAD
=======
            anyOrNull()
        )
    }

    @Test
    fun `when initialized without idleTimeout, does not schedule finish timer`() {
        val transaction = fixture.getSut()

        assertNull(transaction.timerTask)
    }

    @Test
    fun `when initialized with idleTimeout, schedules finish timer`() {
        val transaction = fixture.getSut(idleTimeout = 50)

        assertNotNull(transaction.timerTask)
    }

    @Test
    fun `when no children and the transaction is idle, drops the transaction`() {
        val transaction = fixture.getSut(idleTimeout = 10)

        await.untilFalse(transaction.isFinishTimerRunning)

        verify(fixture.hub, never()).captureTransaction(
            anyOrNull(),
            anyOrNull(),
            anyOrNull(),
            anyOrNull(),
        )
    }

    @Test
    fun `when idle transaction with children, finishes the transaction after the idle timeout`() {
        val transaction = fixture.getSut(waitForChildren = true, idleTimeout = 10)

        val span = transaction.startChild("op")
        span.finish()

        await.untilFalse(transaction.isFinishTimerRunning)

        verify(fixture.hub).captureTransaction(
            anyOrNull(),
            anyOrNull(),
            anyOrNull(),
            anyOrNull(),
        )
    }

    @Test
    fun `when a new child is added to the idle transaction, cancels the timer`() {
        val transaction = fixture.getSut(waitForChildren = true, idleTimeout = 3000)

        transaction.startChild("op")

        assertNull(transaction.timerTask)
    }

    @Test
    fun `when a child is finished and the transaction is idle, resets the timer`() {
        val transaction = fixture.getSut(waitForChildren = true, idleTimeout = 3000)

        val initialTime = transaction.timerTask!!.scheduledExecutionTime()

        val span = transaction.startChild("op")
        Thread.sleep(1)
        span.finish()

        val timerAfterFinishingChild = transaction.timerTask!!.scheduledExecutionTime()

        assertTrue { timerAfterFinishingChild > initialTime }
    }

    @Test
    fun `when idle transaction has still unfinished children, does not reset the timer`() {
        val transaction = fixture.getSut(waitForChildren = true, idleTimeout = 3000)

        val span = transaction.startChild("op")
        val span2 = transaction.startChild("op2")
        Thread.sleep(1)
        span.finish()

        assertNull(transaction.timerTask)
    }

    @Test
    fun `when trimEnd, trims idle transaction time to the latest child timestamp`() {
        val transaction = fixture.getSut(waitForChildren = true, idleTimeout = 50, trimEnd = true, sampled = true)

        val span = transaction.startChild("op")
        span.finish()

        // just a small sleep to make sure the 2nd span finishes later than the 1st one
        Thread.sleep(1)

        val span2 = transaction.startChild("op2") as Span
        span2.finish()

        await.untilFalse(transaction.isFinishTimerRunning)

        verify(fixture.hub).captureTransaction(
            check {
                assertEquals(2, it.spans.size)
                assertEquals(transaction.root.endNanos, span2.endNanos)
            },
            anyOrNull(),
            anyOrNull(),
>>>>>>> 77fd2f21
            anyOrNull()
        )
    }
}<|MERGE_RESOLUTION|>--- conflicted
+++ resolved
@@ -562,8 +562,6 @@
             },
             anyOrNull<TraceState>(),
             anyOrNull(),
-<<<<<<< HEAD
-=======
             anyOrNull()
         )
     }
@@ -671,7 +669,6 @@
             },
             anyOrNull(),
             anyOrNull(),
->>>>>>> 77fd2f21
             anyOrNull()
         )
     }
