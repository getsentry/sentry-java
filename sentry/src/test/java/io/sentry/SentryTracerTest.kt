package io.sentry

import io.sentry.protocol.SentryId
import io.sentry.protocol.TransactionNameSource
import io.sentry.protocol.User
import io.sentry.test.createTestScopes
import io.sentry.util.thread.IThreadChecker
import org.awaitility.kotlin.await
import org.mockito.kotlin.any
import org.mockito.kotlin.anyOrNull
import org.mockito.kotlin.check
import org.mockito.kotlin.mock
import org.mockito.kotlin.never
import org.mockito.kotlin.spy
import org.mockito.kotlin.times
import org.mockito.kotlin.verify
import org.mockito.kotlin.whenever
import java.time.LocalDateTime
import java.time.ZoneOffset
import java.util.Date
import kotlin.test.Test
import kotlin.test.assertEquals
import kotlin.test.assertFalse
import kotlin.test.assertNotEquals
import kotlin.test.assertNotNull
import kotlin.test.assertNull
import kotlin.test.assertSame
import kotlin.test.assertTrue

class SentryTracerTest {

    private class Fixture {
        val options = SentryOptions()
        val scopes: Scopes
        val transactionPerformanceCollector: TransactionPerformanceCollector

        init {
            options.dsn = "https://key@sentry.io/proj"
            options.environment = "environment"
            options.release = "release@3.0.0"
            scopes = spy(createTestScopes(options))
            transactionPerformanceCollector = spy(DefaultTransactionPerformanceCollector(options))
        }

        fun getSut(
            optionsConfiguration: Sentry.OptionsConfiguration<SentryOptions> = Sentry.OptionsConfiguration {},
            startTimestamp: SentryDate? = null,
            waitForChildren: Boolean = false,
            idleTimeout: Long? = null,
            deadlineTimeout: Long? = null,
            trimEnd: Boolean = false,
            transactionFinishedCallback: TransactionFinishedCallback? = null,
            samplingDecision: TracesSamplingDecision? = null,
            performanceCollector: TransactionPerformanceCollector? = transactionPerformanceCollector
        ): SentryTracer {
            optionsConfiguration.configure(options)

            val transactionOptions = TransactionOptions()
            transactionOptions.startTimestamp = startTimestamp
            transactionOptions.isWaitForChildren = waitForChildren
            transactionOptions.idleTimeout = idleTimeout
            transactionOptions.deadlineTimeout = deadlineTimeout
            transactionOptions.isTrimEnd = trimEnd
            transactionOptions.transactionFinishedCallback = transactionFinishedCallback
            return SentryTracer(TransactionContext("name", "op", samplingDecision), scopes, transactionOptions, performanceCollector)
        }
    }

    private val fixture = Fixture()

    @Test
    fun `transfer origin from transaction options to transaction context`() {
        fixture.getSut()
        val transactionOptions = TransactionOptions().also {
            it.origin = "new-origin"
        }
        val transactionContext = TransactionContext("name", "op", null).also {
            it.origin = "old-origin"
        }

        val transaction = SentryTracer(transactionContext, fixture.scopes, transactionOptions, null)
        assertEquals("new-origin", transaction.spanContext.origin)
    }

    @Test
    fun `does not create child span if origin is ignored`() {
        val tracer = fixture.getSut({
            it.setDebug(true)
            it.setLogger(SystemOutLogger())
            it.ignoredSpanOrigins = listOf("ignored")
        })
        tracer.startChild("child1", null, SpanOptions().also { it.origin = "ignored" })
        tracer.startChild("child2")
        assertEquals(1, tracer.children.size)
    }

    @Test
    fun `does not add more spans than configured in options`() {
        val tracer = fixture.getSut({
            it.maxSpans = 2
            it.setDebug(true)
            it.setLogger(SystemOutLogger())
        })
        tracer.startChild("child1")
        tracer.startChild("child2")
        tracer.startChild("child3")
        assertEquals(2, tracer.children.size)
    }

    @Test
    fun `when span limit is reached, startChild returns NoOpSpan`() {
        val tracer = fixture.getSut({
            it.maxSpans = 2
            it.setDebug(true)
            it.setLogger(SystemOutLogger())
        })
        tracer.startChild("child1")
        tracer.startChild("child2")
        assertTrue(tracer.startChild("child3") is NoOpSpan)
    }

    @Test
    fun `when transaction is created, startTimestamp is set`() {
        val tracer = fixture.getSut()
        assertNotNull(tracer.startDate)
    }

    @Test
    fun `when transaction is created, timestamp is not set`() {
        val tracer = fixture.getSut()
        assertNull(tracer.finishDate)
    }

    @Test
    fun `when transaction is created, context is set`() {
        val tracer = fixture.getSut()
        assertNotNull(tracer.spanContext)
    }

    @Test
    fun `when transaction is created, by default is not sampled`() {
        val tracer = fixture.getSut()
        assertNull(tracer.isSampled)
    }

    @Test
    fun `when transaction is created, by default its profile is not sampled`() {
        val tracer = fixture.getSut()
        assertNull(tracer.isProfileSampled)
    }

    @Test
    fun `when transaction is finished, timestamp is set`() {
        val tracer = fixture.getSut()
        tracer.finish()
        assertNotNull(tracer.finishDate)
    }

    @Test
    fun `when transaction is finished with status, timestamp and status are set`() {
        val tracer = fixture.getSut()
        tracer.finish(SpanStatus.ABORTED)
        assertNotNull(tracer.finishDate)
        assertEquals(SpanStatus.ABORTED, tracer.status)
    }

    @Test
    fun `when transaction is finished with status and timestamp, timestamp and status are set`() {
        val tracer = fixture.getSut()
        val date = SentryNanotimeDate(Date.from(LocalDateTime.of(2022, 12, 24, 23, 59, 58, 0).toInstant(ZoneOffset.UTC)), 0)
        tracer.finish(SpanStatus.ABORTED, date)
        assertEquals(tracer.finishDate!!.nanoTimestamp(), date.nanoTimestamp())
        assertEquals(SpanStatus.ABORTED, tracer.status)
    }

    @Test
    fun `when transaction is finished, transaction is captured`() {
        val tracer = fixture.getSut()
        tracer.finish()
        verify(fixture.scopes).captureTransaction(
            check {
                assertEquals(it.transaction, tracer.name)
            },
            anyOrNull<TraceContext>(),
            anyOrNull(),
            anyOrNull()
        )
    }

    @Test
    fun `when transaction is finished and profiling is disabled, transactionProfiler is not called`() {
        val transactionProfiler = mock<ITransactionProfiler>()
        val tracer = fixture.getSut(optionsConfiguration = {
            it.profilesSampleRate = 0.0
            it.setTransactionProfiler(transactionProfiler)
        })
        tracer.finish()
        verify(transactionProfiler, never()).onTransactionFinish(any(), anyOrNull(), anyOrNull())
    }

    @Test
    fun `when transaction is finished and sampled and profiling is enabled, transactionProfiler is called`() {
        val transactionProfiler = mock<ITransactionProfiler>()
        val tracer = fixture.getSut(optionsConfiguration = {
            it.profilesSampleRate = 1.0
            it.setTransactionProfiler(transactionProfiler)
        }, samplingDecision = TracesSamplingDecision(true, null, true, null))
        tracer.finish()
        verify(transactionProfiler).onTransactionFinish(any(), anyOrNull(), anyOrNull())
    }

    @Test
    fun `when transaction is finished, transaction is cleared from the scope`() {
        val tracer = fixture.getSut()
        fixture.scopes.configureScope { it.transaction = tracer }
        assertNotNull(fixture.scopes.span)
        tracer.finish()
        assertNull(fixture.scopes.span)
    }

    @Test
    fun `when transaction with throwable set is finished, span context is associated with throwable`() {
        val tracer = fixture.getSut()
        val ex = RuntimeException()
        tracer.throwable = ex
        tracer.finish()
        verify(fixture.scopes).setSpanContext(ex, tracer.root, "name")
    }

    @Test
    fun `when transaction with tags set is finished, tags are set on the transaction but not on the trace context`() {
        val tracer = fixture.getSut()
        tracer.setTag("tag1", "val1")
        tracer.setTag("tag2", "val2")
        tracer.finish()
        verify(fixture.scopes).captureTransaction(
            check {
                assertEquals(mapOf("tag1" to "val1", "tag2" to "val2"), it.tags)
                assertNotNull(it.contexts.trace) {
                    assertEquals(emptyMap(), it.tags)
                }
            },
            anyOrNull<TraceContext>(),
            anyOrNull(),
            anyOrNull()
        )
    }

    @Test
    fun `not sampled spans are filtered out`() {
        val tracer = fixture.getSut(samplingDecision = TracesSamplingDecision(true))
        tracer.startChild("op1")
        val span = tracer.startChild("op2")
        span.spanContext.sampled = false
        tracer.finish()
        verify(fixture.scopes).captureTransaction(
            check {
                assertEquals(1, it.spans.size)
                assertEquals("op1", it.spans.first().op)
            },
            anyOrNull<TraceContext>(),
            anyOrNull(),
            anyOrNull()
        )
    }

    @Test
    fun `when transaction is finished, context is set`() {
        val tracer = fixture.getSut()
        val otelContext = mapOf(
            "attributes" to mapOf(
                "db.connection_string" to "hsqldb:mem:",
                "db.statement" to "CREATE TABLE person ( id INTEGER IDENTITY PRIMARY KEY, firstName VARCHAR(?) NOT NULL, lastName VARCHAR(?) NOT NULL )"
            ),
            "resource" to mapOf(
                "process.runtime.version" to "17.0.4.1+1",
                "telemetry.auto.version" to "sentry-6.7.0-otel-1.19.2"
            )
        )
        tracer.setContext("otel", otelContext)
        tracer.finish()

        verify(fixture.scopes).captureTransaction(
            check {
                assertEquals(otelContext, it.contexts["otel"])
            },
            anyOrNull<TraceContext>(),
            anyOrNull(),
            anyOrNull()
        )
    }

    @Test
    fun `returns sentry-trace header`() {
        val tracer = fixture.getSut()

        assertNotNull(tracer.toSentryTrace())
    }

    @Test
    fun `starting child creates a new span`() {
        val tracer = fixture.getSut()
        val span = tracer.startChild("op") as Span
        assertNotNull(span)
        assertNotNull(span.spanId)
        assertNotNull(span.startDate)
    }

    @Test
    fun `starting child adds a span to transaction`() {
        val tracer = fixture.getSut()
        val span = tracer.startChild("op")
        assertEquals(1, tracer.children.size)
        assertEquals(span, tracer.children.first())
    }

    @Test
    fun `span created with startChild has parent span id the same as transaction span id`() {
        val tracer = fixture.getSut()
        val span = tracer.startChild("op") as Span
        assertEquals(tracer.root.spanId, span.parentSpanId)
    }

    @Test
    fun `span created with startChild has the same trace id as transaction`() {
        val tracer = fixture.getSut()
        val span = tracer.startChild("op") as Span
        assertEquals(tracer.root.traceId, span.traceId)
    }

    @Test
    fun `starting child with operation and description creates a new span`() {
        val tracer = fixture.getSut()
        val span = tracer.startChild("op", "description") as Span
        assertNotNull(span)
        assertNotNull(span.spanId)
        assertNotNull(span.startDate)
        assertEquals("op", span.operation)
        assertEquals("description", span.description)
    }

    @Test
    fun `starting child with operation and description adds a span to transaction`() {
        val tracer = fixture.getSut()
        val span = tracer.startChild("op", "description")
        assertEquals(1, tracer.children.size)
        assertEquals(span, tracer.children.first())
    }

    @Test
    fun `span created with startChild with operation and description has parent span id the same as transaction span id`() {
        val tracer = fixture.getSut()
        val span = tracer.startChild("op", "description") as Span
        assertEquals(tracer.root.spanId, span.parentSpanId)
    }

    @Test
    fun `span created with startChild with operation and description has the same trace id as transaction`() {
        val tracer = fixture.getSut()
        val span = tracer.startChild("op", "description") as Span
        assertEquals(tracer.root.traceId, span.traceId)
    }

    @Test
    fun `starting child with operation, description and timestamp creates a new span`() {
        val tracer = fixture.getSut()
        val sentryDate = SentryNanotimeDate()
        val span = tracer.startChild("op", "description", sentryDate) as Span
        assertNotNull(span)
        assertNotNull(span.spanId)
        assertNotNull(span.startDate)
        assertEquals("op", span.operation)
        assertEquals("description", span.description)
        assertEquals(sentryDate, span.startDate)
    }

    @Test
    fun `sstarting child with operation, description and timestamp adds a span to transaction`() {
        val tracer = fixture.getSut()
        val span = tracer.startChild("op", "description", SentryNanotimeDate())
        assertEquals(1, tracer.children.size)
        assertEquals(span, tracer.children.first())
    }

    @Test
    fun `setting op sets op on TraceContext`() {
        val tracer = fixture.getSut()
        tracer.operation = "op"
        tracer.finish()
        assertEquals("op", tracer.spanContext.operation)
    }

    @Test
    fun `setting description sets description on TraceContext`() {
        val tracer = fixture.getSut()
        tracer.description = "desc"
        tracer.finish()
        assertEquals("desc", tracer.spanContext.description)
    }

    @Test
    fun `setting status sets status on TraceContext`() {
        val tracer = fixture.getSut()
        tracer.status = SpanStatus.ALREADY_EXISTS
        tracer.finish()
        assertEquals(SpanStatus.ALREADY_EXISTS, tracer.spanContext.status)
    }

    @Test
    fun `when transaction is not finished, status is null`() {
        val tracer = fixture.getSut()
        assertNull(tracer.status)
    }

    @Test
    fun `when transaction is not finished, status can be read`() {
        val tracer = fixture.getSut()
        tracer.status = SpanStatus.ABORTED
        assertEquals(SpanStatus.ABORTED, tracer.status)
    }

    @Test
    fun `when finish is called twice, do nothing`() {
        val transaction = fixture.getSut()
        val ex = RuntimeException()
        transaction.throwable = ex

        transaction.finish(SpanStatus.OK)
        val timestamp = transaction.finishDate

        transaction.finish(SpanStatus.UNKNOWN_ERROR)

        // call only once
        verify(fixture.scopes).setSpanContext(ex, transaction.root, "name")
        verify(fixture.scopes).captureTransaction(
            check {
                assertNotNull(it.contexts.trace) {
                    assertEquals(SpanStatus.OK, it.status)
                }
            },
            anyOrNull<TraceContext>(),
            anyOrNull(),
            anyOrNull()
        )

        assertEquals(SpanStatus.OK, transaction.status)
        assertEquals(timestamp, transaction.finishDate)
    }

    @Test
    fun `when transaction was not finished, isFinished returns false`() {
        val transaction = fixture.getSut()

        assertFalse(transaction.isFinished)
    }

    @Test
    fun `when span was finished, isFinished returns true`() {
        val transaction = fixture.getSut()
        transaction.finish()

        assertTrue(transaction.isFinished)
    }

    @Test
    fun `when span is finished, do nothing`() {
        val transaction = fixture.getSut()
        transaction.description = "desc"
        transaction.setTag("myTag", "myValue")
        transaction.setData("myData", "myValue")
        transaction.setMeasurement("myMetric", 1.0f)
        val ex = RuntimeException()
        transaction.throwable = ex

        transaction.finish(SpanStatus.OK)
        assertTrue(transaction.isFinished)

        assertEquals(NoOpSpan.getInstance(), transaction.startChild("op", "desc"))

        transaction.finish(SpanStatus.UNKNOWN_ERROR)
        transaction.operation = "newOp"
        transaction.description = "newDesc"
        transaction.status = SpanStatus.ABORTED
        transaction.setTag("myTag", "myNewValue")
        transaction.throwable = RuntimeException()
        transaction.setData("myData", "myNewValue")
        transaction.name = "newName"
        transaction.setMeasurement("myMetric", 2.0f)

        assertEquals(SpanStatus.OK, transaction.status)
        assertEquals("op", transaction.operation)
        assertEquals("desc", transaction.description)
        assertEquals("myValue", transaction.getTag("myTag"))
        assertEquals("myValue", transaction.getData("myData"))
        assertEquals(1.0f, transaction.root.measurements["myMetric"]!!.value)
        assertEquals("name", transaction.name)
        assertEquals(ex, transaction.throwable)
    }

    @Test
    fun `when startTimestamp is given, use it as startTimestamp`() {
        val date = SentryNanotimeDate(Date(0), 0)
        val transaction = fixture.getSut(startTimestamp = date)

        assertSame(date, transaction.startDate)
    }

    @Test
    fun `when startTimestamp is nullable, set it automatically`() {
        val transaction = fixture.getSut(startTimestamp = null)

        assertNotNull(transaction.startDate)
    }

    @Test
    fun `when waiting for children, finishing transaction does not call scopes if all children are not finished`() {
        val transaction = fixture.getSut(waitForChildren = true)
        transaction.startChild("op")
        transaction.finish()
        verify(fixture.scopes, never()).captureTransaction(any(), any<TraceContext>(), anyOrNull(), anyOrNull())
    }

    @Test
    fun `when waiting for children, finishing transaction calls scopes if all children are finished`() {
        val transaction = fixture.getSut(waitForChildren = true)
        val child = transaction.startChild("op")
        child.finish()
        transaction.finish()
        verify(fixture.scopes).captureTransaction(any(), anyOrNull<TraceContext>(), anyOrNull(), anyOrNull())
    }

    @Test
    fun `when waiting for children, finishing transaction calls transactionListener`() {
        var transactionListenerCalled = false
        val transaction = fixture.getSut(waitForChildren = true, transactionFinishedCallback = {
            transactionListenerCalled = true
        })
        val child = transaction.startChild("op")
        child.finish()
        transaction.finish()

        assertTrue(transactionListenerCalled)
    }

    @Test
    fun `when waiting for children, scopes is not called until transaction is finished`() {
        val transaction = fixture.getSut(waitForChildren = true)
        val child = transaction.startChild("op")
        child.finish()
        verify(fixture.scopes, never()).captureTransaction(any(), any<TraceContext>(), anyOrNull(), anyOrNull())
    }

    @Test
    fun `when waiting for children, finishing last child calls scopes if transaction is already finished`() {
        val transaction = fixture.getSut(waitForChildren = true)
        val child = transaction.startChild("op")
        transaction.finish(SpanStatus.INVALID_ARGUMENT)
        verify(fixture.scopes, never()).captureTransaction(any(), any<TraceContext>(), anyOrNull(), anyOrNull())
        child.finish()
        verify(fixture.scopes, times(1)).captureTransaction(
            check {
                assertEquals(SpanStatus.INVALID_ARGUMENT, it.status)
            },
            anyOrNull<TraceContext>(),
            anyOrNull(),
            anyOrNull()
        )
    }

    @Test
    fun `when finishing, unfinished spans won't have any automatic end-date or status`() {
        val transaction = fixture.getSut(samplingDecision = TracesSamplingDecision(true))
        // span with no status set
        val span = transaction.startChild("op") as Span
        span.finish(SpanStatus.INVALID_ARGUMENT)

        // span with a status
        val span1 = transaction.startChild("op2")

        transaction.finish(SpanStatus.INVALID_ARGUMENT)

        verify(fixture.scopes, times(1)).captureTransaction(
            check {
                assertEquals(2, it.spans.size)
                // span status/timestamp is retained
                assertNotNull(it.spans[0].status)
                assertNotNull(it.spans[0].timestamp)

                // span status/timestamp remains untouched
                assertNull(it.spans[1].status)
                assertNull(it.spans[1].timestamp)
            },
            anyOrNull<TraceContext>(),
            anyOrNull(),
            anyOrNull()
        )
    }

    @Test
    fun `returns trace state`() {
        val transaction = fixture.getSut({
            it.isTraceSampling = true
            it.isSendDefaultPii = true
        })
        fixture.scopes.setUser(
            User().apply {
                id = "user-id"
            }
        )
        val replayId = SentryId()
<<<<<<< HEAD
        fixture.hub.configureScope { it.replayId = replayId }
=======
        fixture.scopes.configureScope { it.replayId = replayId }
>>>>>>> 5c3a5c6d
        val trace = transaction.traceContext()
        assertNotNull(trace) {
            assertEquals(transaction.spanContext.traceId, it.traceId)
            assertEquals("key", it.publicKey)
            assertEquals("environment", it.environment)
            assertEquals("release@3.0.0", it.release)
            assertEquals(transaction.name, it.transaction)
            assertEquals(replayId, it.replayId)
        }
    }

    @Test
    fun `returns trace state without userId if not send pii`() {
        val transaction = fixture.getSut({
            it.isTraceSampling = true
        })
        fixture.scopes.setUser(
            User().apply {
                id = "user-id"
            }
        )
        val trace = transaction.traceContext()
        assertNotNull(trace) {
            assertEquals(transaction.spanContext.traceId, it.traceId)
            assertEquals("key", it.publicKey)
            assertEquals("environment", it.environment)
            assertEquals("release@3.0.0", it.release)
            assertEquals(transaction.name, it.transaction)
            assertNull(it.userId)
        }
    }

    @Test
    fun `trace state does not change once computed`() {
        val transaction = fixture.getSut({
            it.isTraceSampling = true
        })
        val traceBeforeUserSet = transaction.traceContext()
        fixture.scopes.setUser(
            User().apply {
                id = "user-id"
            }
        )
        val traceAfterUserSet = transaction.traceContext()
        assertNotNull(traceAfterUserSet) {
            assertEquals(it.traceId, traceBeforeUserSet?.traceId)
            assertEquals(it.transaction, traceBeforeUserSet?.transaction)
            assertEquals(it.environment, traceBeforeUserSet?.environment)
            assertEquals(it.release, traceBeforeUserSet?.release)
            assertEquals(it.publicKey, traceBeforeUserSet?.publicKey)
            assertEquals(it.sampleRate, traceBeforeUserSet?.sampleRate)
            assertEquals(it.userId, traceBeforeUserSet?.userId)

            assertNull(it.userId)
        }
    }

    @Test
    fun `returns baggage header`() {
        val transaction = fixture.getSut({
            it.isTraceSampling = true
            it.environment = "production"
            it.release = "1.0.99-rc.7"
            it.isSendDefaultPii = true
        })

        fixture.scopes.setUser(
            User().apply {
                id = "userId12345"
            }
        )
        val replayId = SentryId()
<<<<<<< HEAD
        fixture.hub.configureScope { it.replayId = replayId }
=======
        fixture.scopes.configureScope { it.replayId = replayId }
>>>>>>> 5c3a5c6d

        val header = transaction.toBaggageHeader(null)
        assertNotNull(header) {
            assertEquals("baggage", it.name)
            assertNotNull(it.value)
            println(it.value)
            assertTrue(it.value.contains("sentry-trace_id=[^,]+".toRegex()))
            assertTrue(it.value.contains("sentry-public_key=key,"))
            assertTrue(it.value.contains("sentry-release=1.0.99-rc.7,"))
            assertTrue(it.value.contains("sentry-environment=production,"))
            assertTrue(it.value.contains("sentry-transaction=name"))
            // assertTrue(it.value.contains("sentry-user_id=userId12345,"))
<<<<<<< HEAD
            assertTrue(it.value.contains("sentry-user_segment=pro$".toRegex()))
=======
>>>>>>> 5c3a5c6d
            assertTrue(it.value.contains("sentry-replay_id=$replayId"))
        }
    }

    @Test
    fun `returns baggage header without userId if not send pii`() {
        val transaction = fixture.getSut({
            it.isTraceSampling = true
            it.environment = "production"
            it.release = "1.0.99-rc.7"
        })

        fixture.scopes.setUser(
            User().apply {
                id = "userId12345"
            }
        )

        val header = transaction.toBaggageHeader(null)
        assertNotNull(header) {
            assertEquals("baggage", it.name)
            assertNotNull(it.value)
            println(it.value)
            assertTrue(it.value.contains("sentry-trace_id=[^,]+".toRegex()))
            assertTrue(it.value.contains("sentry-public_key=key,"))
            assertTrue(it.value.contains("sentry-release=1.0.99-rc.7,"))
            assertTrue(it.value.contains("sentry-environment=production,"))
            assertTrue(it.value.contains("sentry-transaction=name"))
            assertFalse(it.value.contains("sentry-user_id"))
        }
    }

    @Test
    fun `returns baggage header without userId if send pii and null user`() {
        val transaction = fixture.getSut({
            it.isTraceSampling = true
            it.environment = "production"
            it.release = "1.0.99-rc.7"
            it.isSendDefaultPii = true
        })

        fixture.scopes.setUser(null)

        val header = transaction.toBaggageHeader(null)
        assertNotNull(header) {
            assertEquals("baggage", it.name)
            assertNotNull(it.value)
            println(it.value)
            assertTrue(it.value.contains("sentry-trace_id=[^,]+".toRegex()))
            assertTrue(it.value.contains("sentry-public_key=key,"))
            assertTrue(it.value.contains("sentry-release=1.0.99-rc.7,"))
            assertTrue(it.value.contains("sentry-environment=production,"))
            assertTrue(it.value.contains("sentry-transaction=name"))
            assertFalse(it.value.contains("sentry-user_id"))
        }
    }

    @Test
    fun `sets ITransaction data as tracecontext data in SentryTransaction`() {
        val transaction = fixture.getSut(samplingDecision = TracesSamplingDecision(true))
        transaction.setData("key", "val")
        transaction.finish()
        verify(fixture.scopes).captureTransaction(
            check {
                assertEquals("val", it.contexts.trace?.data?.get("key"))
            },
            anyOrNull<TraceContext>(),
            anyOrNull(),
            anyOrNull()
        )
    }

    @Test
    fun `sets Span data as data in SentrySpan`() {
        val transaction = fixture.getSut(samplingDecision = TracesSamplingDecision(true))
        val span = transaction.startChild("op")
        span.setData("key", "val")
        span.finish()
        transaction.finish()
        verify(fixture.scopes).captureTransaction(
            check {
                assertNotNull(it.spans.first().data) {
                    assertEquals("val", it["key"])
                }
            },
            anyOrNull<TraceContext>(),
            anyOrNull(),
            anyOrNull()
        )
    }

    @Test
    fun `when initialized without deadlineTimeout, does not schedule finish timer`() {
        val transaction = fixture.getSut()
        assertNull(transaction.deadlineTimeoutTask)
    }

    @Test
    fun `when initialized with deadlineTimeout, schedules finish timer`() {
        val transaction = fixture.getSut(deadlineTimeout = 50)

        assertTrue(transaction.isDeadlineTimerRunning.get())
        assertNotNull(transaction.deadlineTimeoutTask)
    }

    @Test
    fun `when deadline is reached transaction is finished`() {
        // when a transaction with a deadline timeout is created
        // and the tx and child keep on running
        val transaction = fixture.getSut(deadlineTimeout = 20)
        val span = transaction.startChild("op")

        // and the deadline is exceed
        await.untilFalse(transaction.isDeadlineTimerRunning)

        // then both tx + span should be force finished
        assertEquals(transaction.isFinished, true)
        assertEquals(SpanStatus.DEADLINE_EXCEEDED, transaction.status)
        assertEquals(SpanStatus.DEADLINE_EXCEEDED, span.status)
    }

    @Test
    fun `when transaction is finished before deadline is reached, deadline should not be running anymore`() {
        val transaction = fixture.getSut(deadlineTimeout = 1000)
        val span = transaction.startChild("op")

        span.finish(SpanStatus.OK)
        transaction.finish(SpanStatus.OK)

        assertEquals(transaction.isDeadlineTimerRunning.get(), false)
        assertNull(transaction.deadlineTimeoutTask)
        assertEquals(transaction.isFinished, true)
        assertEquals(SpanStatus.OK, transaction.status)
        assertEquals(SpanStatus.OK, span.status)
    }

    @Test
    fun `when initialized with idleTimeout it has no influence on deadline timeout`() {
        val transaction = fixture.getSut(idleTimeout = 3000, deadlineTimeout = 20)
        val deadlineTimeoutTask = transaction.deadlineTimeoutTask

        val span = transaction.startChild("op")
        // when the span finishes, it re-schedules the idle task
        span.finish()

        // but the deadline timeout task should not be re-scheduled
        assertEquals(deadlineTimeoutTask, transaction.deadlineTimeoutTask)
    }

    @Test
    fun `when initialized without idleTimeout, does not schedule finish timer`() {
        val transaction = fixture.getSut()
        assertNull(transaction.idleTimeoutTask)
    }

    @Test
    fun `when initialized with idleTimeout, schedules finish timer`() {
        val transaction = fixture.getSut(idleTimeout = 50)
        assertNotNull(transaction.idleTimeoutTask)
    }

    @Test
    fun `when no children and the transaction is idle, drops the transaction`() {
        val transaction = fixture.getSut(idleTimeout = 10)

        await.untilFalse(transaction.isFinishTimerRunning)

        verify(fixture.scopes, never()).captureTransaction(
            anyOrNull(),
            anyOrNull(),
            anyOrNull(),
            anyOrNull()
        )
    }

    @Test
    fun `when idle transaction with children, finishes the transaction after the idle timeout`() {
        val transaction = fixture.getSut(waitForChildren = true, idleTimeout = 1000)

        val span = transaction.startChild("op")
        span.finish()

        await.untilFalse(transaction.isFinishTimerRunning)

        verify(fixture.scopes).captureTransaction(
            anyOrNull(),
            anyOrNull(),
            anyOrNull(),
            anyOrNull()
        )
    }

    @Test
    fun `when a new child is added to the idle transaction, cancels the timer`() {
        val transaction = fixture.getSut(waitForChildren = true, idleTimeout = 3000)

        transaction.startChild("op")

        assertNull(transaction.idleTimeoutTask)
    }

    @Test
    fun `when a child is finished and the transaction is idle, resets the timer`() {
        val transaction = fixture.getSut(waitForChildren = true, idleTimeout = 3000)

        val initialTime = transaction.idleTimeoutTask!!.scheduledExecutionTime()

        val span = transaction.startChild("op")
        Thread.sleep(1)
        span.finish()

        val timerAfterFinishingChild = transaction.idleTimeoutTask!!.scheduledExecutionTime()

        assertTrue { timerAfterFinishingChild > initialTime }
    }

    @Test
    fun `when idle transaction has still unfinished children, does not reset the timer`() {
        val transaction = fixture.getSut(waitForChildren = true, idleTimeout = 3000)

        val span = transaction.startChild("op")
        val span2 = transaction.startChild("op2")
        Thread.sleep(1)
        span.finish()

        assertNull(transaction.idleTimeoutTask)
    }

    @Test
    fun `when trimEnd, trims idle transaction time to the latest child timestamp`() {
        val transaction = fixture.getSut(waitForChildren = true, idleTimeout = 50, trimEnd = true, samplingDecision = TracesSamplingDecision(true))

        val span = transaction.startChild("op")
        span.finish()

        // just a small sleep to make sure the 2nd span finishes later than the 1st one
        Thread.sleep(1)

        val span2 = transaction.startChild("op2") as Span
        span2.finish()

        await.untilFalse(transaction.isFinishTimerRunning)

        verify(fixture.scopes).captureTransaction(
            check {
                assertEquals(2, it.spans.size)
                assertEquals(transaction.root.finishDate, span2.finishDate)
            },
            anyOrNull(),
            anyOrNull(),
            anyOrNull()
        )
    }

    @Test
    fun `timer is created if idle timeout is set`() {
        val transaction = fixture.getSut(waitForChildren = true, idleTimeout = 50, trimEnd = true, samplingDecision = TracesSamplingDecision(true))
        assertNotNull(transaction.timer)
    }

    @Test
    fun `timer is not created if idle timeout is not set`() {
        val transaction = fixture.getSut(waitForChildren = true, idleTimeout = null, trimEnd = true, samplingDecision = TracesSamplingDecision(true))
        assertNull(transaction.timer)
    }

    @Test
    fun `timer is cancelled on finish`() {
        val transaction = fixture.getSut(waitForChildren = true, idleTimeout = 50, trimEnd = true, samplingDecision = TracesSamplingDecision(true))
        assertNotNull(transaction.timer)
        transaction.finish(SpanStatus.OK)
        assertNull(transaction.timer)
    }

    @Test
    fun `when tracer is finished, puts custom measurements into underlying transaction`() {
        val transaction = fixture.getSut()
        transaction.setMeasurement("metric1", 1.0f)
        transaction.setMeasurement("days", 2, MeasurementUnit.Duration.DAY)
        transaction.finish()

        verify(fixture.scopes).captureTransaction(
            check {
                assertEquals(1.0f, it.measurements["metric1"]!!.value)
                assertEquals(null, it.measurements["metric1"]!!.unit)

                assertEquals(2, it.measurements["days"]!!.value)
                assertEquals("day", it.measurements["days"]!!.unit)
            },
            anyOrNull(),
            anyOrNull(),
            anyOrNull()
        )
    }

    @Test
    fun `setting the same measurement multiple times only keeps latest value`() {
        val transaction = fixture.getSut()
        transaction.setMeasurement("metric1", 1.0f)
        transaction.setMeasurement("metric1", 2, MeasurementUnit.Duration.DAY)
        transaction.finish()

        verify(fixture.scopes).captureTransaction(
            check {
                assertEquals(2, it.measurements["metric1"]!!.value)
                assertEquals("day", it.measurements["metric1"]!!.unit)
            },
            anyOrNull(),
            anyOrNull(),
            anyOrNull()
        )
    }

    @Test
    fun `setting the same measurement multiple times from a child only keeps first value`() {
        val transaction = fixture.getSut()
        transaction.setMeasurementFromChild("metric1", 1.0f)
        transaction.setMeasurementFromChild("metric1", 2, MeasurementUnit.Duration.DAY)
        transaction.finish()

        verify(fixture.scopes).captureTransaction(
            check {
                assertEquals(1.0f, it.measurements["metric1"]!!.value)
                assertNull(it.measurements["metric1"]!!.unit)
            },
            anyOrNull(),
            anyOrNull(),
            anyOrNull()
        )
    }

    @Test
    fun `when transaction is created, but not profiled, transactionPerformanceCollector is started anyway`() {
        val transaction = fixture.getSut()
        verify(fixture.transactionPerformanceCollector).start(anyOrNull())
    }

    @Test
    fun `when transaction is created and profiled transactionPerformanceCollector is started`() {
        val transaction = fixture.getSut(optionsConfiguration = {
            it.profilesSampleRate = 1.0
        }, samplingDecision = TracesSamplingDecision(true, null, true, null))
        verify(fixture.transactionPerformanceCollector).start(check { assertEquals(transaction, it) })
    }

    @Test
    fun `when transaction is finished, transactionPerformanceCollector is stopped`() {
        val transaction = fixture.getSut()
        transaction.finish()
        verify(fixture.transactionPerformanceCollector).stop(check { assertEquals(transaction, it) })
    }

    @Test
    fun `when a span is started and finished the transactionPerformanceCollector gets notified`() {
        val transaction = fixture.getSut()

        val span = transaction.startChild("op.span")
        span.finish()

        verify(fixture.transactionPerformanceCollector).onSpanStarted(check { assertEquals(span, it) })
        verify(fixture.transactionPerformanceCollector).onSpanFinished(check { assertEquals(span, it) })
    }

    @Test
    fun `changing transaction name without source sets source to custom`() {
        val transaction = fixture.getSut()
        transaction.setName("new-name-1", TransactionNameSource.TASK)
        transaction.setName("new-name-2")

        assertEquals("new-name-2", transaction.name)
        assertEquals(TransactionNameSource.CUSTOM, transaction.transactionNameSource)
    }

    @Test
    fun `when spans have auto-finish enabled, finish them on transaction finish`() {
        val transaction = fixture.getSut(waitForChildren = true, idleTimeout = 50, trimEnd = true, samplingDecision = TracesSamplingDecision(true))

        // when a span is created with auto-finish
        val spanOptions = SpanOptions().apply {
            isIdle = true
        }
        val span = transaction.startChild("composition", null, spanOptions) as Span

        // and the transaction is finished
        transaction.finish()

        // then the span should be finished as well
        assertTrue(span.isFinished)

        // and the transaction should be captured
        verify(fixture.scopes).captureTransaction(
            check {
                assertEquals(1, it.spans.size)
                assertEquals(transaction.root.finishDate!!.nanoTimestamp(), span.finishDate!!.nanoTimestamp())
            },
            anyOrNull(),
            anyOrNull(),
            anyOrNull()
        )
    }

    @Test
    fun `when spans have auto-finish enabled, finish them on transaction finish using the transaction finish date`() {
        val transaction = fixture.getSut(waitForChildren = true, idleTimeout = 50, trimEnd = true, samplingDecision = TracesSamplingDecision(true))

        // when a span is created with auto-finish
        val spanOptions = SpanOptions().apply {
            isIdle = true
        }
        val span = transaction.startChild("composition", null, spanOptions) as Span

        // and the transaction is finished
        Thread.sleep(1)
        val transactionFinishDate = SentryAutoDateProvider().now()
        transaction.finish(SpanStatus.OK, transactionFinishDate)

        // then the span should be finished as well
        assertTrue(span.isFinished)

        // and the transaction should be captured
        verify(fixture.scopes).captureTransaction(
            check {
                assertEquals(1, it.spans.size)
                assertEquals(transactionFinishDate, span.finishDate)
            },
            anyOrNull(),
            anyOrNull(),
            anyOrNull()
        )
    }

    @Test
    fun `when spans have trim-start enabled, trim them on transaction finish`() {
        val transaction = fixture.getSut(waitForChildren = true, idleTimeout = 50, trimEnd = true, samplingDecision = TracesSamplingDecision(true))

        // when a parent span is created
        val spanOptions = SpanOptions().apply {
            isTrimStart = true
        }
        val parentSpan = transaction.startChild("composition", null, spanOptions) as Span

        // with a child which starts later
        Thread.sleep(5)
        val child1 = parentSpan.startChild("child1") as Span
        child1.finish()

        val child2 = parentSpan.startChild("child2") as Span
        Thread.sleep(5)
        child2.finish()

        parentSpan.finish()

        val expectedParentStartDate = child1.startDate
        val expectedParentEndDate = parentSpan.finishDate

        transaction.finish()

        assertTrue(parentSpan.isFinished)
        assertEquals(expectedParentStartDate, parentSpan.startDate)
        assertEquals(expectedParentEndDate, parentSpan.finishDate)

        verify(fixture.scopes).captureTransaction(
            check {
                assertEquals(3, it.spans.size)
            },
            anyOrNull(),
            anyOrNull(),
            anyOrNull()
        )
    }

    @Test
    fun `when spans have trim-end enabled, trim them on transaction finish`() {
        val transaction = fixture.getSut(waitForChildren = true, idleTimeout = 50, trimEnd = true, samplingDecision = TracesSamplingDecision(true))

        // when a parent span is created
        val spanOptions = SpanOptions().apply {
            isTrimEnd = true
        }
        val parentSpan = transaction.startChild("composition", null, spanOptions) as Span

        // with a child which starts later
        Thread.sleep(5)
        val child1 = parentSpan.startChild("child1") as Span
        child1.finish()

        val child2 = parentSpan.startChild("child2") as Span
        Thread.sleep(5)
        child2.finish()

        parentSpan.finish()

        val expectedParentStartDate = parentSpan.startDate
        val expectedParentEndDate = child2.finishDate

        transaction.finish()

        assertTrue(parentSpan.isFinished)
        assertEquals(expectedParentStartDate, parentSpan.startDate)
        assertEquals(expectedParentEndDate, parentSpan.finishDate)

        verify(fixture.scopes).captureTransaction(
            check {
                assertEquals(3, it.spans.size)
            },
            anyOrNull(),
            anyOrNull(),
            anyOrNull()
        )
    }

    @Test
    fun `when transaction is finished, collected performance data is cleared`() {
        val data = mutableListOf<PerformanceCollectionData>(mock(), mock())
        val mockPerformanceCollector = object : TransactionPerformanceCollector {
            override fun start(transaction: ITransaction) {}
            override fun onSpanStarted(span: ISpan) {}
            override fun onSpanFinished(span: ISpan) {}
            override fun stop(transaction: ITransaction): MutableList<PerformanceCollectionData> = data
            override fun close() {}
        }
        val transaction = fixture.getSut(optionsConfiguration = {
            it.profilesSampleRate = 1.0
        }, performanceCollector = mockPerformanceCollector)
        transaction.finish()
        assertTrue(data.isEmpty())
    }

    @Test
    fun `updateEndDate is ignored and returns false if span is not finished`() {
        val transaction = fixture.getSut()
        assertFalse(transaction.isFinished)
        assertNull(transaction.finishDate)
        assertFalse(transaction.updateEndDate(mock()))
        assertNull(transaction.finishDate)
    }

    @Test
    fun `updateEndDate updates finishDate and returns true if span is finished`() {
        val transaction = fixture.getSut()
        val endDate: SentryDate = mock()
        transaction.finish()
        assertTrue(transaction.isFinished)
        assertNotNull(transaction.finishDate)
        assertTrue(transaction.updateEndDate(endDate))
        assertEquals(endDate, transaction.finishDate)
    }

    @Test
    fun `when a finished transaction is force-finished it's a no-op`() {
        // when a transaction is created
        val transaction = fixture.getSut()

        // and it's finished
        transaction.finish(SpanStatus.OK)
        // but forceFinish is called as well
        transaction.forceFinish(SpanStatus.ABORTED, false, null)

        // then it should keep it's original status
        assertEquals(SpanStatus.OK, transaction.status)
    }

    @Test
    fun `when a transaction is force-finished all spans get finished as well`() {
        val transaction = fixture.getSut(
            waitForChildren = true,
            idleTimeout = 50,
            samplingDecision = TracesSamplingDecision(true)
        )

        // when two spans are created
        val spanOptions = SpanOptions()
        val span0 = transaction.startChild("load", null, spanOptions) as Span
        val span1 = transaction.startChild("load", null, spanOptions) as Span

        // and one span is finished but not the other, and the transaction is force-finished
        span0.finish(SpanStatus.OK)
        val span0FinishDate = span0.finishDate

        transaction.forceFinish(SpanStatus.ABORTED, false, null)

        // then the first span should keep it's status
        assertTrue(span0.isFinished)
        assertEquals(SpanStatus.OK, span0.status)
        assertEquals(span0FinishDate, span0.finishDate)

        // and the second span should have the same status as the transaction
        assertTrue(span1.isFinished)
        assertEquals(SpanStatus.ABORTED, span1.status)
        assertEquals(transaction.finishDate, span1.finishDate)

        // and the transaction should be captured with both spans
        verify(fixture.scopes).captureTransaction(
            check {
                assertEquals(2, it.spans.size)
            },
            anyOrNull(),
            anyOrNull(),
            anyOrNull()
        )
    }

    @Test
    fun `when a transaction with no childs is force-finished with dropIfNoChild set to false it should still be captured`() {
        // when a transaction is created
        val transaction = fixture.getSut(
            waitForChildren = true,
            idleTimeout = 50,
            samplingDecision = TracesSamplingDecision(true)
        )

        // and force-finished but dropping is disabled
        transaction.forceFinish(SpanStatus.ABORTED, false, null)

        // then a transaction should be captured with 0 spans
        verify(fixture.scopes).captureTransaction(
            check {
                assertEquals(0, it.spans.size)
            },
            anyOrNull(),
            anyOrNull(),
            anyOrNull()
        )
    }

    @Test
    fun `when a transaction with no childs is force-finished but dropIfNoChildren is true, it should be dropped`() {
        // when a transaction is created
        val transaction = fixture.getSut(
            waitForChildren = true,
            idleTimeout = 50,
            samplingDecision = TracesSamplingDecision(true)
        )

        // and force-finish with dropping enabled
        transaction.forceFinish(SpanStatus.ABORTED, true, null)

        // then the transaction should be captured with 0 spans
        verify(fixture.scopes, never()).captureTransaction(
            anyOrNull(),
            anyOrNull(),
            anyOrNull(),
            anyOrNull()
        )
    }

    @Test
    fun `when timer is cancelled, schedule finish does not crash`() {
        val tracer = fixture.getSut(idleTimeout = 50, deadlineTimeout = 100)
        tracer.timer!!.cancel()
        tracer.scheduleFinish()
    }

    @Test
    fun `when timer is cancelled, schedule finish finishes the transaction immediately`() {
        val tracer = fixture.getSut(idleTimeout = 50)
        tracer.startChild("load").finish()

        tracer.timer!!.cancel()
        tracer.scheduleFinish()

        assertTrue(tracer.isFinished)
        verify(fixture.scopes).captureTransaction(any(), anyOrNull(), anyOrNull(), anyOrNull())
    }

    @Test
    fun `when a span is launched on the main thread, the thread info should be set correctly`() {
        val threadChecker = mock<IThreadChecker>()
        whenever(threadChecker.isMainThread).thenReturn(true)

        val tracer = fixture.getSut(optionsConfiguration = { options ->
            options.threadChecker = threadChecker
        })
        val span = tracer.startChild("span.op")
        assertNotNull(span.getData(SpanDataConvention.THREAD_ID))
        assertEquals("main", span.getData(SpanDataConvention.THREAD_NAME))
    }

    @Test
    fun `when a span is launched on the background thread, the thread info should be set correctly`() {
        val threadChecker = mock<IThreadChecker>()
        whenever(threadChecker.isMainThread).thenReturn(false)

        val tracer = fixture.getSut(optionsConfiguration = { options ->
            options.threadChecker = threadChecker
        })
        val span = tracer.startChild("span.op")
        assertNotNull(span.getData(SpanDataConvention.THREAD_ID))
        assertNotEquals("main", span.getData(SpanDataConvention.THREAD_NAME))
    }

    @Test
    fun `maxSpans is respected by nested child spans`() {
        val tracer = fixture.getSut(optionsConfiguration = { it.maxSpans = 5 })

        val nested = tracer.startChild("task", "parent span")
        repeat(10) {
            val child = nested.startChild("task", "span number $it")
            child.finish()
        }
        nested.finish()
        tracer.finish()

        assertEquals(5, tracer.children.size)
    }

    @Test
    fun `tracer is not finished when finishCallback is called`() {
        val transaction = fixture.getSut(transactionFinishedCallback = {
            assertFalse(it.isFinished)
            assertNotNull(it.finishDate)
        })
        assertFalse(transaction.isFinished)
        assertNull(transaction.finishDate)
        transaction.finish()
    }
}<|MERGE_RESOLUTION|>--- conflicted
+++ resolved
@@ -608,11 +608,7 @@
             }
         )
         val replayId = SentryId()
-<<<<<<< HEAD
-        fixture.hub.configureScope { it.replayId = replayId }
-=======
         fixture.scopes.configureScope { it.replayId = replayId }
->>>>>>> 5c3a5c6d
         val trace = transaction.traceContext()
         assertNotNull(trace) {
             assertEquals(transaction.spanContext.traceId, it.traceId)
@@ -685,11 +681,7 @@
             }
         )
         val replayId = SentryId()
-<<<<<<< HEAD
-        fixture.hub.configureScope { it.replayId = replayId }
-=======
         fixture.scopes.configureScope { it.replayId = replayId }
->>>>>>> 5c3a5c6d
 
         val header = transaction.toBaggageHeader(null)
         assertNotNull(header) {
@@ -702,10 +694,6 @@
             assertTrue(it.value.contains("sentry-environment=production,"))
             assertTrue(it.value.contains("sentry-transaction=name"))
             // assertTrue(it.value.contains("sentry-user_id=userId12345,"))
-<<<<<<< HEAD
-            assertTrue(it.value.contains("sentry-user_segment=pro$".toRegex()))
-=======
->>>>>>> 5c3a5c6d
             assertTrue(it.value.contains("sentry-replay_id=$replayId"))
         }
     }
