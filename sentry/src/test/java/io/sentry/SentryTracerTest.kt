package io.sentry

import io.sentry.protocol.TransactionNameSource
import io.sentry.protocol.User
import org.awaitility.kotlin.await
import org.mockito.kotlin.any
import org.mockito.kotlin.anyOrNull
import org.mockito.kotlin.check
import org.mockito.kotlin.mock
import org.mockito.kotlin.never
import org.mockito.kotlin.spy
import org.mockito.kotlin.times
import org.mockito.kotlin.verify
import java.time.LocalDateTime
import java.time.ZoneOffset
import java.util.Date
import kotlin.test.Test
import kotlin.test.assertEquals
import kotlin.test.assertFalse
import kotlin.test.assertNotNull
import kotlin.test.assertNull
import kotlin.test.assertSame
import kotlin.test.assertTrue

class SentryTracerTest {

    private class Fixture {
        val options = SentryOptions()
        val hub: Hub
        val transactionPerformanceCollector: TransactionPerformanceCollector

        init {
            options.dsn = "https://key@sentry.io/proj"
            options.environment = "environment"
            options.release = "release@3.0.0"
            hub = spy(Hub(options))
            transactionPerformanceCollector = spy(DefaultTransactionPerformanceCollector(options))
            hub.bindClient(mock())
        }

        fun getSut(
            optionsConfiguration: Sentry.OptionsConfiguration<SentryOptions> = Sentry.OptionsConfiguration {},
            startTimestamp: SentryDate? = null,
            waitForChildren: Boolean = false,
            idleTimeout: Long? = null,
            trimEnd: Boolean = false,
            transactionFinishedCallback: TransactionFinishedCallback? = null,
            samplingDecision: TracesSamplingDecision? = null,
            performanceCollector: TransactionPerformanceCollector? = transactionPerformanceCollector
        ): SentryTracer {
            optionsConfiguration.configure(options)
            return SentryTracer(TransactionContext("name", "op", samplingDecision), hub, startTimestamp, waitForChildren, idleTimeout, trimEnd, transactionFinishedCallback, performanceCollector)
        }
    }

    private val fixture = Fixture()

    @Test
    fun `does not add more spans than configured in options`() {
        val tracer = fixture.getSut({
            it.maxSpans = 2
            it.setDebug(true)
            it.setLogger(SystemOutLogger())
        })
        tracer.startChild("child1")
        tracer.startChild("child2")
        tracer.startChild("child3")
        assertEquals(2, tracer.children.size)
    }

    @Test
    fun `when span limit is reached, startChild returns NoOpSpan`() {
        val tracer = fixture.getSut({
            it.maxSpans = 2
            it.setDebug(true)
            it.setLogger(SystemOutLogger())
        })
        tracer.startChild("child1")
        tracer.startChild("child2")
        assertTrue(tracer.startChild("child3") is NoOpSpan)
    }

    @Test
    fun `when transaction is created, startTimestamp is set`() {
        val tracer = fixture.getSut()
        assertNotNull(tracer.startDate)
    }

    @Test
    fun `when transaction is created, timestamp is not set`() {
        val tracer = fixture.getSut()
        assertNull(tracer.finishDate)
    }

    @Test
    fun `when transaction is created, context is set`() {
        val tracer = fixture.getSut()
        assertNotNull(tracer.spanContext)
    }

    @Test
    fun `when transaction is created, by default is not sampled`() {
        val tracer = fixture.getSut()
        assertNull(tracer.isSampled)
    }

    @Test
    fun `when transaction is created, by default its profile is not sampled`() {
        val tracer = fixture.getSut()
        assertNull(tracer.isProfileSampled)
    }

    @Test
    fun `when transaction is finished, timestamp is set`() {
        val tracer = fixture.getSut()
        tracer.finish()
        assertNotNull(tracer.finishDate)
    }

    @Test
    fun `when transaction is finished with status, timestamp and status are set`() {
        val tracer = fixture.getSut()
        tracer.finish(SpanStatus.ABORTED)
        assertNotNull(tracer.finishDate)
        assertEquals(SpanStatus.ABORTED, tracer.status)
    }

    @Test
    fun `when transaction is finished with status and timestamp, timestamp and status are set`() {
        val tracer = fixture.getSut()
        val date = SentryNanotimeDate(Date.from(LocalDateTime.of(2022, 12, 24, 23, 59, 58, 0).toInstant(ZoneOffset.UTC)), 0)
        tracer.finish(SpanStatus.ABORTED, date)
        assertEquals(tracer.finishDate!!.nanoTimestamp(), date.nanoTimestamp())
        assertEquals(SpanStatus.ABORTED, tracer.status)
    }

    @Test
    fun `when transaction is finished, transaction is captured`() {
        val tracer = fixture.getSut()
        tracer.finish()
        verify(fixture.hub).captureTransaction(
            check {
                assertEquals(it.transaction, tracer.name)
            },
            anyOrNull<TraceContext>(),
            anyOrNull(),
            anyOrNull()
        )
    }

    @Test
    fun `when transaction is finished and profiling is disabled, transactionProfiler is not called`() {
        val transactionProfiler = mock<ITransactionProfiler>()
        val tracer = fixture.getSut(optionsConfiguration = {
            it.profilesSampleRate = 0.0
            it.setTransactionProfiler(transactionProfiler)
        })
        tracer.finish()
        verify(transactionProfiler, never()).onTransactionFinish(any(), anyOrNull())
    }

    @Test
    fun `when transaction is finished and sampled and profiling is enabled, transactionProfiler is called`() {
        val transactionProfiler = mock<ITransactionProfiler>()
        val tracer = fixture.getSut(optionsConfiguration = {
            it.profilesSampleRate = 1.0
            it.setTransactionProfiler(transactionProfiler)
        }, samplingDecision = TracesSamplingDecision(true, null, true, null))
        tracer.finish()
        verify(transactionProfiler).onTransactionFinish(any(), anyOrNull())
    }

    @Test
    fun `when transaction is finished, transaction is cleared from the scope`() {
        val tracer = fixture.getSut()
        fixture.hub.configureScope { it.transaction = tracer }
        assertNotNull(fixture.hub.span)
        tracer.finish()
        assertNull(fixture.hub.span)
    }

    @Test
    fun `when transaction with throwable set is finished, span context is associated with throwable`() {
        val tracer = fixture.getSut()
        val ex = RuntimeException()
        tracer.throwable = ex
        tracer.finish()
        verify(fixture.hub).setSpanContext(ex, tracer.root, "name")
    }

    @Test
    fun `when transaction with tags set is finished, tags are set on the transaction but not on the trace context`() {
        val tracer = fixture.getSut()
        tracer.setTag("tag1", "val1")
        tracer.setTag("tag2", "val2")
        tracer.finish()
        verify(fixture.hub).captureTransaction(
            check {
                assertEquals(mapOf("tag1" to "val1", "tag2" to "val2"), it.tags)
                assertNotNull(it.contexts.trace) {
                    assertEquals(emptyMap(), it.tags)
                }
            },
            anyOrNull<TraceContext>(),
            anyOrNull(),
            anyOrNull()
        )
    }

    @Test
    fun `not sampled spans are filtered out`() {
        val tracer = fixture.getSut(samplingDecision = TracesSamplingDecision(true))
        tracer.startChild("op1")
        val span = tracer.startChild("op2")
        span.spanContext.sampled = false
        tracer.finish()
        verify(fixture.hub).captureTransaction(
            check {
                assertEquals(1, it.spans.size)
                assertEquals("op1", it.spans.first().op)
            },
            anyOrNull<TraceContext>(),
            anyOrNull(),
            anyOrNull()
        )
    }

    @Test
    fun `when transaction is finished, context is set`() {
        val tracer = fixture.getSut()
        val otelContext = mapOf(
            "attributes" to mapOf(
                "db.connection_string" to "hsqldb:mem:",
                "db.statement" to "CREATE TABLE person ( id INTEGER IDENTITY PRIMARY KEY, firstName VARCHAR(?) NOT NULL, lastName VARCHAR(?) NOT NULL )"
            ),
            "resource" to mapOf(
                "process.runtime.version" to "17.0.4.1+1",
                "telemetry.auto.version" to "sentry-6.7.0-otel-1.19.2"
            )
        )
        tracer.setContext("otel", otelContext)
        tracer.finish()

        verify(fixture.hub).captureTransaction(
            check {
                assertEquals(otelContext, it.contexts["otel"])
            },
            anyOrNull<TraceContext>(),
            anyOrNull(),
            anyOrNull()
        )
    }

    @Test
    fun `returns sentry-trace header`() {
        val tracer = fixture.getSut()

        assertNotNull(tracer.toSentryTrace())
    }

    @Test
    fun `starting child creates a new span`() {
        val tracer = fixture.getSut()
        val span = tracer.startChild("op") as Span
        assertNotNull(span)
        assertNotNull(span.spanId)
        assertNotNull(span.startDate)
    }

    @Test
    fun `starting child adds a span to transaction`() {
        val tracer = fixture.getSut()
        val span = tracer.startChild("op")
        assertEquals(1, tracer.children.size)
        assertEquals(span, tracer.children.first())
    }

    @Test
    fun `span created with startChild has parent span id the same as transaction span id`() {
        val tracer = fixture.getSut()
        val span = tracer.startChild("op") as Span
        assertEquals(tracer.root.spanId, span.parentSpanId)
    }

    @Test
    fun `span created with startChild has the same trace id as transaction`() {
        val tracer = fixture.getSut()
        val span = tracer.startChild("op") as Span
        assertEquals(tracer.root.traceId, span.traceId)
    }

    @Test
    fun `starting child with operation and description creates a new span`() {
        val tracer = fixture.getSut()
        val span = tracer.startChild("op", "description") as Span
        assertNotNull(span)
        assertNotNull(span.spanId)
        assertNotNull(span.startDate)
        assertEquals("op", span.operation)
        assertEquals("description", span.description)
    }

    @Test
    fun `starting child with operation and description adds a span to transaction`() {
        val tracer = fixture.getSut()
        val span = tracer.startChild("op", "description")
        assertEquals(1, tracer.children.size)
        assertEquals(span, tracer.children.first())
    }

    @Test
    fun `span created with startChild with operation and description has parent span id the same as transaction span id`() {
        val tracer = fixture.getSut()
        val span = tracer.startChild("op", "description") as Span
        assertEquals(tracer.root.spanId, span.parentSpanId)
    }

    @Test
    fun `span created with startChild with operation and description has the same trace id as transaction`() {
        val tracer = fixture.getSut()
        val span = tracer.startChild("op", "description") as Span
        assertEquals(tracer.root.traceId, span.traceId)
    }

    @Test
    fun `setting op sets op on TraceContext`() {
        val tracer = fixture.getSut()
        tracer.operation = "op"
        tracer.finish()
        assertEquals("op", tracer.spanContext.operation)
    }

    @Test
    fun `setting description sets description on TraceContext`() {
        val tracer = fixture.getSut()
        tracer.description = "desc"
        tracer.finish()
        assertEquals("desc", tracer.spanContext.description)
    }

    @Test
    fun `setting status sets status on TraceContext`() {
        val tracer = fixture.getSut()
        tracer.status = SpanStatus.ALREADY_EXISTS
        tracer.finish()
        assertEquals(SpanStatus.ALREADY_EXISTS, tracer.spanContext.status)
    }

    @Test
    fun `when transaction is not finished, status is null`() {
        val tracer = fixture.getSut()
        assertNull(tracer.status)
    }

    @Test
    fun `when transaction is not finished, status can be read`() {
        val tracer = fixture.getSut()
        tracer.status = SpanStatus.ABORTED
        assertEquals(SpanStatus.ABORTED, tracer.status)
    }

    @Test
    fun `when finish is called twice, do nothing`() {
        val transaction = fixture.getSut()
        val ex = RuntimeException()
        transaction.throwable = ex

        transaction.finish(SpanStatus.OK)
        val timestamp = transaction.finishDate

        transaction.finish(SpanStatus.UNKNOWN_ERROR)

        // call only once
        verify(fixture.hub).setSpanContext(ex, transaction.root, "name")
        verify(fixture.hub).captureTransaction(
            check {
                assertNotNull(it.contexts.trace) {
                    assertEquals(SpanStatus.OK, it.status)
                }
            },
            anyOrNull<TraceContext>(),
            anyOrNull(),
            anyOrNull()
        )

        assertEquals(SpanStatus.OK, transaction.status)
        assertEquals(timestamp, transaction.finishDate)
    }

    @Test
    fun `when transaction was not finished, isFinished returns false`() {
        val transaction = fixture.getSut()

        assertFalse(transaction.isFinished)
    }

    @Test
    fun `when span was finished, isFinished returns true`() {
        val transaction = fixture.getSut()
        transaction.finish()

        assertTrue(transaction.isFinished)
    }

    @Test
    fun `when span is finished, do nothing`() {
        val transaction = fixture.getSut()
        transaction.description = "desc"
        transaction.setTag("myTag", "myValue")
        transaction.setData("myData", "myValue")
        transaction.setMeasurement("myMetric", 1.0f)
        val ex = RuntimeException()
        transaction.throwable = ex

        transaction.finish(SpanStatus.OK)
        assertTrue(transaction.isFinished)

        assertEquals(NoOpSpan.getInstance(), transaction.startChild("op", "desc"))

        transaction.finish(SpanStatus.UNKNOWN_ERROR)
        transaction.operation = "newOp"
        transaction.description = "newDesc"
        transaction.status = SpanStatus.ABORTED
        transaction.setTag("myTag", "myNewValue")
        transaction.throwable = RuntimeException()
        transaction.setData("myData", "myNewValue")
        transaction.name = "newName"
        transaction.setMeasurement("myMetric", 2.0f)

        assertEquals(SpanStatus.OK, transaction.status)
        assertEquals("op", transaction.operation)
        assertEquals("desc", transaction.description)
        assertEquals("myValue", transaction.getTag("myTag"))
        assertEquals("myValue", transaction.getData("myData"))
        assertEquals(1.0f, transaction.measurements["myMetric"]!!.value)
        assertEquals("name", transaction.name)
        assertEquals(ex, transaction.throwable)
    }

    @Test
    fun `when startTimestamp is given, use it as startTimestamp`() {
        val date = SentryNanotimeDate(Date(0), 0)
        val transaction = fixture.getSut(startTimestamp = date)

        assertSame(date, transaction.startDate)
    }

    @Test
    fun `when startTimestamp is nullable, set it automatically`() {
        val transaction = fixture.getSut(startTimestamp = null)

        assertNotNull(transaction.startDate)
    }

    @Test
    fun `when waiting for children, finishing transaction does not call hub if all children are not finished`() {
        val transaction = fixture.getSut(waitForChildren = true)
        transaction.startChild("op")
        transaction.finish()
        verify(fixture.hub, never()).captureTransaction(any(), any<TraceContext>(), anyOrNull(), anyOrNull())
    }

    @Test
    fun `when waiting for children, finishing transaction calls hub if all children are finished`() {
        val transaction = fixture.getSut(waitForChildren = true)
        val child = transaction.startChild("op")
        child.finish()
        transaction.finish()
        verify(fixture.hub).captureTransaction(any(), anyOrNull<TraceContext>(), anyOrNull(), anyOrNull())
    }

    @Test
    fun `when waiting for children, finishing transaction calls transactionListener`() {
        var transactionListenerCalled = false
        val transaction = fixture.getSut(waitForChildren = true, transactionFinishedCallback = {
            transactionListenerCalled = true
        })
        val child = transaction.startChild("op")
        child.finish()
        transaction.finish()

        assertTrue(transactionListenerCalled)
    }

    @Test
    fun `when waiting for children, hub is not called until transaction is finished`() {
        val transaction = fixture.getSut(waitForChildren = true)
        val child = transaction.startChild("op")
        child.finish()
        verify(fixture.hub, never()).captureTransaction(any(), any<TraceContext>(), anyOrNull(), anyOrNull())
    }

    @Test
    fun `when waiting for children, finishing last child calls hub if transaction is already finished`() {
        val transaction = fixture.getSut(waitForChildren = true)
        val child = transaction.startChild("op")
        transaction.finish(SpanStatus.INVALID_ARGUMENT)
        verify(fixture.hub, never()).captureTransaction(any(), any<TraceContext>(), anyOrNull(), anyOrNull())
        child.finish()
        verify(fixture.hub, times(1)).captureTransaction(
            check {
                assertEquals(SpanStatus.INVALID_ARGUMENT, it.status)
            },
            anyOrNull<TraceContext>(),
            anyOrNull(),
            anyOrNull()
        )
    }

    @Test
    fun `finishing unfinished spans with the transaction timestamp`() {
        val transaction = fixture.getSut(samplingDecision = TracesSamplingDecision(true))
        val span = transaction.startChild("op") as Span
        transaction.startChild("op2")
        transaction.finish(SpanStatus.INVALID_ARGUMENT)

        verify(fixture.hub, times(1)).captureTransaction(
            check {
                assertEquals(2, it.spans.size)
                assertEquals(transaction.root.finishDate, span.finishDate)
                assertEquals(SpanStatus.DEADLINE_EXCEEDED, it.spans[0].status)
                assertEquals(SpanStatus.DEADLINE_EXCEEDED, it.spans[1].status)
            },
            anyOrNull<TraceContext>(),
            anyOrNull(),
            anyOrNull()
        )
    }

    @Test
    fun `returns trace state`() {
        val transaction = fixture.getSut({
            it.isTraceSampling = true
            it.isSendDefaultPii = true
        })
        fixture.hub.setUser(
            User().apply {
                id = "user-id"
                others = mapOf("segment" to "pro")
            }
        )
        val trace = transaction.traceContext()
        assertNotNull(trace) {
            assertEquals(transaction.spanContext.traceId, it.traceId)
            assertEquals("key", it.publicKey)
            assertEquals("environment", it.environment)
            assertEquals("release@3.0.0", it.release)
            assertEquals(transaction.name, it.transaction)
            // assertEquals("user-id", it.userId)
            assertEquals("pro", it.userSegment)
        }
    }

    @Test
    fun `returns trace state without userId if not send pii`() {
        val transaction = fixture.getSut({
            it.isTraceSampling = true
        })
        fixture.hub.setUser(
            User().apply {
                id = "user-id"
                others = mapOf("segment" to "pro")
            }
        )
        val trace = transaction.traceContext()
        assertNotNull(trace) {
            assertEquals(transaction.spanContext.traceId, it.traceId)
            assertEquals("key", it.publicKey)
            assertEquals("environment", it.environment)
            assertEquals("release@3.0.0", it.release)
            assertEquals(transaction.name, it.transaction)
            assertNull(it.userId)
            assertEquals("pro", it.userSegment)
        }
    }

    @Test
    fun `trace state does not change once computed`() {
        val transaction = fixture.getSut({
            it.isTraceSampling = true
        })
        val traceBeforeUserSet = transaction.traceContext()
        fixture.hub.setUser(
            User().apply {
                id = "user-id"
            }
        )
        val traceAfterUserSet = transaction.traceContext()
        assertNotNull(traceAfterUserSet) {
            assertEquals(it.traceId, traceBeforeUserSet?.traceId)
            assertEquals(it.transaction, traceBeforeUserSet?.transaction)
            assertEquals(it.environment, traceBeforeUserSet?.environment)
            assertEquals(it.release, traceBeforeUserSet?.release)
            assertEquals(it.publicKey, traceBeforeUserSet?.publicKey)
            assertEquals(it.sampleRate, traceBeforeUserSet?.sampleRate)
            assertEquals(it.userId, traceBeforeUserSet?.userId)
            assertEquals(it.userSegment, traceBeforeUserSet?.userSegment)

            assertNull(it.userId)
            assertNull(it.userSegment)
        }
    }

    @Test
    fun `returns baggage header`() {
        val transaction = fixture.getSut({
            it.isTraceSampling = true
            it.environment = "production"
            it.release = "1.0.99-rc.7"
            it.isSendDefaultPii = true
        })

        fixture.hub.setUser(
            User().apply {
                id = "userId12345"
                others = mapOf("segment" to "pro")
            }
        )

        val header = transaction.toBaggageHeader(null)
        assertNotNull(header) {
            assertEquals("baggage", it.name)
            assertNotNull(it.value)
            println(it.value)
            assertTrue(it.value.contains("sentry-trace_id=[^,]+".toRegex()))
            assertTrue(it.value.contains("sentry-public_key=key,"))
            assertTrue(it.value.contains("sentry-release=1.0.99-rc.7,"))
            assertTrue(it.value.contains("sentry-environment=production,"))
            assertTrue(it.value.contains("sentry-transaction=name,"))
            // assertTrue(it.value.contains("sentry-user_id=userId12345,"))
            assertTrue(it.value.contains("sentry-user_segment=pro$".toRegex()))
        }
    }

    @Test
    fun `returns baggage header without userId if not send pii`() {
        val transaction = fixture.getSut({
            it.isTraceSampling = true
            it.environment = "production"
            it.release = "1.0.99-rc.7"
        })

        fixture.hub.setUser(
            User().apply {
                id = "userId12345"
                others = mapOf("segment" to "pro")
            }
        )

        val header = transaction.toBaggageHeader(null)
        assertNotNull(header) {
            assertEquals("baggage", it.name)
            assertNotNull(it.value)
            println(it.value)
            assertTrue(it.value.contains("sentry-trace_id=[^,]+".toRegex()))
            assertTrue(it.value.contains("sentry-public_key=key,"))
            assertTrue(it.value.contains("sentry-release=1.0.99-rc.7,"))
            assertTrue(it.value.contains("sentry-environment=production,"))
            assertTrue(it.value.contains("sentry-transaction=name,"))
            assertFalse(it.value.contains("sentry-user_id"))
            assertTrue(it.value.contains("sentry-user_segment=pro$".toRegex()))
        }
    }

    @Test
    fun `returns baggage header without userId if send pii and null user`() {
        val transaction = fixture.getSut({
            it.isTraceSampling = true
            it.environment = "production"
            it.release = "1.0.99-rc.7"
            it.isSendDefaultPii = true
        })

        fixture.hub.setUser(null)

        val header = transaction.toBaggageHeader(null)
        assertNotNull(header) {
            assertEquals("baggage", it.name)
            assertNotNull(it.value)
            println(it.value)
            assertTrue(it.value.contains("sentry-trace_id=[^,]+".toRegex()))
            assertTrue(it.value.contains("sentry-public_key=key,"))
            assertTrue(it.value.contains("sentry-release=1.0.99-rc.7,"))
            assertTrue(it.value.contains("sentry-environment=production,"))
            assertTrue(it.value.contains("sentry-transaction=name"))
            assertFalse(it.value.contains("sentry-user_id"))
            assertFalse(it.value.contains("sentry-user_segment"))
        }
    }

    @Test
    fun `sets ITransaction data as extra in SentryTransaction`() {
        val transaction = fixture.getSut(samplingDecision = TracesSamplingDecision(true))
        transaction.setData("key", "val")
        transaction.finish()
        verify(fixture.hub).captureTransaction(
            check {
                assertEquals("val", it.getExtra("key"))
            },
            anyOrNull<TraceContext>(),
            anyOrNull(),
            anyOrNull()
        )
    }

    @Test
    fun `sets Span data as data in SentrySpan`() {
        val transaction = fixture.getSut(samplingDecision = TracesSamplingDecision(true))
        val span = transaction.startChild("op")
        span.setData("key", "val")
        span.finish()
        transaction.finish()
        verify(fixture.hub).captureTransaction(
            check {
                assertNotNull(it.spans.first().data) {
                    assertEquals("val", it["key"])
                }
            },
            anyOrNull<TraceContext>(),
            anyOrNull(),
            anyOrNull()
        )
    }

    @Test
    fun `when initialized without idleTimeout, does not schedule finish timer`() {
        val transaction = fixture.getSut()

        assertNull(transaction.timerTask)
    }

    @Test
    fun `when initialized with idleTimeout, schedules finish timer`() {
        val transaction = fixture.getSut(idleTimeout = 50)

        assertNotNull(transaction.timerTask)
    }

    @Test
    fun `when no children and the transaction is idle, drops the transaction`() {
        val transaction = fixture.getSut(idleTimeout = 10)

        await.untilFalse(transaction.isFinishTimerRunning)

        verify(fixture.hub, never()).captureTransaction(
            anyOrNull(),
            anyOrNull(),
            anyOrNull(),
            anyOrNull()
        )
    }

    @Test
    fun `when idle transaction with children, finishes the transaction after the idle timeout`() {
        val transaction = fixture.getSut(waitForChildren = true, idleTimeout = 1000)

        val span = transaction.startChild("op")
        span.finish()

        await.untilFalse(transaction.isFinishTimerRunning)

        verify(fixture.hub).captureTransaction(
            anyOrNull(),
            anyOrNull(),
            anyOrNull(),
            anyOrNull()
        )
    }

    @Test
    fun `when a new child is added to the idle transaction, cancels the timer`() {
        val transaction = fixture.getSut(waitForChildren = true, idleTimeout = 3000)

        transaction.startChild("op")

        assertNull(transaction.timerTask)
    }

    @Test
    fun `when a child is finished and the transaction is idle, resets the timer`() {
        val transaction = fixture.getSut(waitForChildren = true, idleTimeout = 3000)

        val initialTime = transaction.timerTask!!.scheduledExecutionTime()

        val span = transaction.startChild("op")
        Thread.sleep(1)
        span.finish()

        val timerAfterFinishingChild = transaction.timerTask!!.scheduledExecutionTime()

        assertTrue { timerAfterFinishingChild > initialTime }
    }

    @Test
    fun `when idle transaction has still unfinished children, does not reset the timer`() {
        val transaction = fixture.getSut(waitForChildren = true, idleTimeout = 3000)

        val span = transaction.startChild("op")
        val span2 = transaction.startChild("op2")
        Thread.sleep(1)
        span.finish()

        assertNull(transaction.timerTask)
    }

    @Test
    fun `when trimEnd, trims idle transaction time to the latest child timestamp`() {
        val transaction = fixture.getSut(waitForChildren = true, idleTimeout = 50, trimEnd = true, samplingDecision = TracesSamplingDecision(true))

        val span = transaction.startChild("op")
        span.finish()

        // just a small sleep to make sure the 2nd span finishes later than the 1st one
        Thread.sleep(1)

        val span2 = transaction.startChild("op2") as Span
        span2.finish()

        await.untilFalse(transaction.isFinishTimerRunning)

        verify(fixture.hub).captureTransaction(
            check {
                assertEquals(2, it.spans.size)
                assertEquals(transaction.root.finishDate, span2.finishDate)
            },
            anyOrNull(),
            anyOrNull(),
            anyOrNull()
        )
    }

    @Test
    fun `timer is created if idle timeout is set`() {
        val transaction = fixture.getSut(waitForChildren = true, idleTimeout = 50, trimEnd = true, samplingDecision = TracesSamplingDecision(true))
        assertNotNull(transaction.timer)
    }

    @Test
    fun `timer is not created if idle timeout is not set`() {
        val transaction = fixture.getSut(waitForChildren = true, idleTimeout = null, trimEnd = true, samplingDecision = TracesSamplingDecision(true))
        assertNull(transaction.timer)
    }

    @Test
    fun `timer is cancelled on finish`() {
        val transaction = fixture.getSut(waitForChildren = true, idleTimeout = 50, trimEnd = true, samplingDecision = TracesSamplingDecision(true))
        assertNotNull(transaction.timer)
        transaction.finish(SpanStatus.OK)
        assertNull(transaction.timer)
    }

    @Test
    fun `when tracer is finished, puts custom measurements into underlying transaction`() {
        val transaction = fixture.getSut()
        transaction.setMeasurement("metric1", 1.0f)
        transaction.setMeasurement("days", 2, MeasurementUnit.Duration.DAY)
        transaction.finish()

        verify(fixture.hub).captureTransaction(
            check {
                assertEquals(1.0f, it.measurements["metric1"]!!.value)
                assertEquals(null, it.measurements["metric1"]!!.unit)

                assertEquals(2, it.measurements["days"]!!.value)
                assertEquals("day", it.measurements["days"]!!.unit)
            },
            anyOrNull(),
            anyOrNull(),
            anyOrNull()
        )
    }

    @Test
    fun `setting the same measurement multiple times only keeps latest value`() {
        val transaction = fixture.getSut()
        transaction.setMeasurement("metric1", 1.0f)
        transaction.setMeasurement("metric1", 2, MeasurementUnit.Duration.DAY)
        transaction.finish()

        verify(fixture.hub).captureTransaction(
            check {
                assertEquals(2, it.measurements["metric1"]!!.value)
                assertEquals("day", it.measurements["metric1"]!!.unit)
            },
            anyOrNull(),
            anyOrNull(),
            anyOrNull()
        )
    }

    @Test
    fun `when transaction is created, but not profiled, transactionPerformanceCollector is not started`() {
        val transaction = fixture.getSut()
        verify(fixture.transactionPerformanceCollector, never()).start(anyOrNull())
    }

    @Test
    fun `when transaction is created and profiled transactionPerformanceCollector is started`() {
        val transaction = fixture.getSut(optionsConfiguration = {
            it.profilesSampleRate = 1.0
        }, samplingDecision = TracesSamplingDecision(true, null, true, null))
        verify(fixture.transactionPerformanceCollector).start(check { assertEquals(transaction, it) })
    }

    @Test
    fun `when transaction is created, transactionPerformanceCollector is stopped`() {
        val transaction = fixture.getSut()
        transaction.finish()
        verify(fixture.transactionPerformanceCollector).stop(check { assertEquals(transaction, it) })
    }

    @Test
    fun `changing transaction name without source sets source to custom`() {
        val transaction = fixture.getSut()
        transaction.setName("new-name-1", TransactionNameSource.TASK)
        transaction.setName("new-name-2")

        assertEquals("new-name-2", transaction.name)
        assertEquals(TransactionNameSource.CUSTOM, transaction.transactionNameSource)
    }

    @Test
<<<<<<< HEAD
    fun `when spans have auto-finish enabled, finish them on transaction finish`() {
        val transaction = fixture.getSut(waitForChildren = true, idleTimeout = 50, trimEnd = true, samplingDecision = TracesSamplingDecision(true))

        // when a span is created with auto-finish
        val span = transaction.startChild("composition", null, SpanOptions(false, false, true)) as Span

        // and the transaction is finished
        transaction.finish()

        // then the span should be finished as well
        assertTrue(span.isFinished)

        // and the transaction should be captured
        verify(fixture.hub).captureTransaction(
            check {
                assertEquals(1, it.spans.size)
                assertEquals(transaction.root.finishDate, span.finishDate)
            },
            anyOrNull(),
            anyOrNull(),
            anyOrNull()
        )
    }

    @Test
    fun `when spans have auto-finish enabled, finish them on transaction finish using the transaction finish date`() {
        val transaction = fixture.getSut(waitForChildren = true, idleTimeout = 50, trimEnd = true, samplingDecision = TracesSamplingDecision(true))

        // when a span is created with auto-finish
        val span = transaction.startChild("composition", null, SpanOptions(false, false, true)) as Span

        // and the transaction is finished
        Thread.sleep(1)
        val transactionFinishDate = SentryAutoDateProvider().now()
        transaction.finish(SpanStatus.OK, transactionFinishDate)

        // then the span should be finished as well
        assertTrue(span.isFinished)

        // and the transaction should be captured
        verify(fixture.hub).captureTransaction(
            check {
                assertEquals(1, it.spans.size)
                assertEquals(transactionFinishDate, span.finishDate)
            },
            anyOrNull(),
            anyOrNull(),
            anyOrNull()
        )
    }

    @Test
    fun `when spans have trim-start enabled, trim them on transaction finish`() {
        val transaction = fixture.getSut(waitForChildren = true, idleTimeout = 50, trimEnd = true, samplingDecision = TracesSamplingDecision(true))

        // when a parent span is created
        val parentSpan = transaction.startChild("composition", null, SpanOptions(true, false, true)) as Span

        // with a child which starts later
        Thread.sleep(5)
        val child1 = parentSpan.startChild("child1") as Span
        child1.finish()

        val child2 = parentSpan.startChild("child2") as Span
        Thread.sleep(5)
        child2.finish()

        parentSpan.finish()

        val expectedParentStartDate = child1.startDate
        val expectedParentEndDate = parentSpan.finishDate

        transaction.finish()

        assertTrue(parentSpan.isFinished)
        assertEquals(expectedParentStartDate, parentSpan.startDate)
        assertEquals(expectedParentEndDate, parentSpan.finishDate)

        verify(fixture.hub).captureTransaction(
            check {
                assertEquals(3, it.spans.size)
            },
            anyOrNull(),
            anyOrNull(),
            anyOrNull()
        )
    }

    @Test
    fun `when spans have trim-end enabled, trim them on transaction finish`() {
        val transaction = fixture.getSut(waitForChildren = true, idleTimeout = 50, trimEnd = true, samplingDecision = TracesSamplingDecision(true))

        // when a parent span is created
        val parentSpan = transaction.startChild("composition", null, SpanOptions(false, true, true)) as Span

        // with a child which starts later
        Thread.sleep(5)
        val child1 = parentSpan.startChild("child1") as Span
        child1.finish()

        val child2 = parentSpan.startChild("child2") as Span
        Thread.sleep(5)
        child2.finish()

        parentSpan.finish()

        val expectedParentStartDate = parentSpan.startDate
        val expectedParentEndDate = child2.finishDate

        transaction.finish()

        assertTrue(parentSpan.isFinished)
        assertEquals(expectedParentStartDate, parentSpan.startDate)
        assertEquals(expectedParentEndDate, parentSpan.finishDate)

        verify(fixture.hub).captureTransaction(
            check {
                assertEquals(3, it.spans.size)
            },
            anyOrNull(),
            anyOrNull(),
            anyOrNull()
        )
=======
    fun `when transaction is finished, collected performance data is cleared`() {
        val data = mutableListOf<PerformanceCollectionData>(mock(), mock())
        val mockPerformanceCollector = object : TransactionPerformanceCollector {
            override fun start(transaction: ITransaction) {}
            override fun stop(transaction: ITransaction): MutableList<PerformanceCollectionData> = data
        }
        val transaction = fixture.getSut(optionsConfiguration = {
            it.profilesSampleRate = 1.0
        }, performanceCollector = mockPerformanceCollector)
        transaction.finish()
        assertTrue(data.isEmpty())
>>>>>>> fe306066
    }
}<|MERGE_RESOLUTION|>--- conflicted
+++ resolved
@@ -920,7 +920,6 @@
     }
 
     @Test
-<<<<<<< HEAD
     fun `when spans have auto-finish enabled, finish them on transaction finish`() {
         val transaction = fixture.getSut(waitForChildren = true, idleTimeout = 50, trimEnd = true, samplingDecision = TracesSamplingDecision(true))
 
@@ -1044,7 +1043,9 @@
             anyOrNull(),
             anyOrNull()
         )
-=======
+    }
+
+    @Test
     fun `when transaction is finished, collected performance data is cleared`() {
         val data = mutableListOf<PerformanceCollectionData>(mock(), mock())
         val mockPerformanceCollector = object : TransactionPerformanceCollector {
@@ -1056,6 +1057,5 @@
         }, performanceCollector = mockPerformanceCollector)
         transaction.finish()
         assertTrue(data.isEmpty())
->>>>>>> fe306066
     }
 }