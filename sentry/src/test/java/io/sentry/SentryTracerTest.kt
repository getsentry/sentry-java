--- conflicted
+++ resolved
@@ -888,7 +888,19 @@
     }
 
     @Test
-<<<<<<< HEAD
+    fun `when transaction is created, transactionPerformanceCollector is started`() {
+        val transaction = fixture.getSut()
+        verify(fixture.transactionPerformanceCollector).start(check { assertEquals(transaction, it) })
+    }
+
+    @Test
+    fun `when transaction is created, transactionPerformanceCollector is stopped`() {
+        val transaction = fixture.getSut()
+        transaction.finish()
+        verify(fixture.transactionPerformanceCollector).stop(check { assertEquals(transaction, it) })
+    }
+
+    @Test
     fun `changing transaction name without source sets source to custom`() {
         val transaction = fixture.getSut()
         transaction.setName("new-name-1", TransactionNameSource.TASK)
@@ -896,17 +908,5 @@
 
         assertEquals("new-name-2", transaction.name)
         assertEquals(TransactionNameSource.CUSTOM, transaction.transactionNameSource)
-=======
-    fun `when transaction is created, transactionPerformanceCollector is started`() {
-        val transaction = fixture.getSut()
-        verify(fixture.transactionPerformanceCollector).start(check { assertEquals(transaction, it) })
-    }
-
-    @Test
-    fun `when transaction is created, transactionPerformanceCollector is stopped`() {
-        val transaction = fixture.getSut()
-        transaction.finish()
-        verify(fixture.transactionPerformanceCollector).stop(check { assertEquals(transaction, it) })
->>>>>>> a3f51491
     }
 }