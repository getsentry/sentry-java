package io.sentry

import io.sentry.protocol.User
import org.awaitility.kotlin.await
import org.mockito.kotlin.any
import org.mockito.kotlin.anyOrNull
import org.mockito.kotlin.check
import org.mockito.kotlin.mock
import org.mockito.kotlin.never
import org.mockito.kotlin.spy
import org.mockito.kotlin.times
import org.mockito.kotlin.verify
import java.util.Date
import kotlin.test.Test
import kotlin.test.assertEquals
import kotlin.test.assertFalse
import kotlin.test.assertNotNull
import kotlin.test.assertNull
import kotlin.test.assertSame
import kotlin.test.assertTrue

class SentryTracerTest {

    private class Fixture {
        val options = SentryOptions()
        val hub: Hub

        init {
            options.dsn = "https://key@sentry.io/proj"
            options.environment = "environment"
            options.release = "release@3.0.0"
            hub = spy(Hub(options))
            hub.bindClient(mock())
        }

        fun getSut(
            optionsConfiguration: Sentry.OptionsConfiguration<SentryOptions> = Sentry.OptionsConfiguration {},
            startTimestamp: Date? = null,
            waitForChildren: Boolean = false,
            idleTimeout: Long? = null,
            trimEnd: Boolean = false,
            transactionFinishedCallback: TransactionFinishedCallback? = null,
            samplingDecision: TracesSamplingDecision? = null
        ): SentryTracer {
            optionsConfiguration.configure(options)
            return SentryTracer(TransactionContext("name", "op", samplingDecision), hub, startTimestamp, waitForChildren, idleTimeout, trimEnd, transactionFinishedCallback)
        }
    }

    private val fixture = Fixture()

    @Test
    fun `does not add more spans than configured in options`() {
        val tracer = fixture.getSut({
            it.maxSpans = 2
            it.setDebug(true)
            it.setLogger(SystemOutLogger())
        })
        tracer.startChild("child1")
        tracer.startChild("child2")
        tracer.startChild("child3")
        assertEquals(2, tracer.children.size)
    }

    @Test
    fun `when span limit is reached, startChild returns NoOpSpan`() {
        val tracer = fixture.getSut({
            it.maxSpans = 2
            it.setDebug(true)
            it.setLogger(SystemOutLogger())
        })
        tracer.startChild("child1")
        tracer.startChild("child2")
        assertTrue(tracer.startChild("child3") is NoOpSpan)
    }

    @Test
    fun `when transaction is created, startTimestamp is set`() {
        val tracer = fixture.getSut()
        assertNotNull(tracer.startTimestamp)
    }

    @Test
    fun `when transaction is created, timestamp is not set`() {
        val tracer = fixture.getSut()
        assertNull(tracer.timestamp)
    }

    @Test
    fun `when transaction is created, context is set`() {
        val tracer = fixture.getSut()
        assertNotNull(tracer.spanContext)
    }

    @Test
    fun `when transaction is created, by default is not sampled`() {
        val tracer = fixture.getSut()
        assertNull(tracer.isSampled)
    }

    @Test
    fun `when transaction is created, by default its profile is not sampled`() {
        val tracer = fixture.getSut()
        assertNull(tracer.isProfileSampled)
    }

    @Test
    fun `when transaction is finished, timestamp is set`() {
        val tracer = fixture.getSut()
        tracer.finish()
        assertNotNull(tracer.timestamp)
    }

    @Test
    fun `when transaction is finished with status, timestamp and status are set`() {
        val tracer = fixture.getSut()
        tracer.finish(SpanStatus.ABORTED)
        assertNotNull(tracer.timestamp)
        assertEquals(SpanStatus.ABORTED, tracer.status)
    }

    @Test
    fun `when transaction is finished, transaction is captured`() {
        val tracer = fixture.getSut()
        tracer.finish()
        verify(fixture.hub).captureTransaction(
            check {
                assertEquals(it.transaction, tracer.name)
            },
            anyOrNull<TraceContext>(),
            anyOrNull()
        )
    }

    @Test
    fun `when transaction is finished and profiling is disabled, transactionProfiler is not called`() {
        val transactionProfiler = mock<ITransactionProfiler>()
        val tracer = fixture.getSut(optionsConfiguration = {
            it.profilesSampleRate = 0.0
            it.setTransactionProfiler(transactionProfiler)
        })
        tracer.finish()
        verify(transactionProfiler, never()).onTransactionFinish(any())
    }

    @Test
    fun `when transaction is finished and sampled and profiling is enabled, transactionProfiler is called`() {
        val transactionProfiler = mock<ITransactionProfiler>()
        val tracer = fixture.getSut(optionsConfiguration = {
            it.profilesSampleRate = 1.0
            it.setTransactionProfiler(transactionProfiler)
        }, samplingDecision = TracesSamplingDecision(true, null, true, null))
        tracer.finish()
        verify(transactionProfiler).onTransactionFinish(any())
    }

    @Test
    fun `when transaction is finished, transaction is cleared from the scope`() {
        val tracer = fixture.getSut()
        fixture.hub.configureScope { it.transaction = tracer }
        assertNotNull(fixture.hub.span)
        tracer.finish()
        assertNull(fixture.hub.span)
    }

    @Test
    fun `when transaction with throwable set is finished, span context is associated with throwable`() {
        val tracer = fixture.getSut()
        val ex = RuntimeException()
        tracer.throwable = ex
        tracer.finish()
        verify(fixture.hub).setSpanContext(ex, tracer.root, "name")
    }

    @Test
    fun `when transaction with tags set is finished, tags are set on the transaction but not on the trace context`() {
        val tracer = fixture.getSut()
        tracer.setTag("tag1", "val1")
        tracer.setTag("tag2", "val2")
        tracer.finish()
        verify(fixture.hub).captureTransaction(
            check {
                assertEquals(mapOf("tag1" to "val1", "tag2" to "val2"), it.tags)
                assertNotNull(it.contexts.trace) {
                    assertEquals(emptyMap(), it.tags)
                }
            },
            anyOrNull<TraceContext>(),
            anyOrNull()
        )
    }

    @Test
    fun `not sampled spans are filtered out`() {
        val tracer = fixture.getSut(samplingDecision = TracesSamplingDecision(true))
        tracer.startChild("op1")
        val span = tracer.startChild("op2")
        span.spanContext.sampled = false
        tracer.finish()
        verify(fixture.hub).captureTransaction(
            check {
                assertEquals(1, it.spans.size)
                assertEquals("op1", it.spans.first().op)
            },
            anyOrNull<TraceContext>(),
            anyOrNull()
        )
    }

    @Test
    fun `returns sentry-trace header`() {
        val tracer = fixture.getSut()

        assertNotNull(tracer.toSentryTrace())
    }

    @Test
    fun `starting child creates a new span`() {
        val tracer = fixture.getSut()
        val span = tracer.startChild("op") as Span
        assertNotNull(span)
        assertNotNull(span.spanId)
        assertNotNull(span.startTimestamp)
    }

    @Test
    fun `starting child adds a span to transaction`() {
        val tracer = fixture.getSut()
        val span = tracer.startChild("op")
        assertEquals(1, tracer.children.size)
        assertEquals(span, tracer.children.first())
    }

    @Test
    fun `span created with startChild has parent span id the same as transaction span id`() {
        val tracer = fixture.getSut()
        val span = tracer.startChild("op") as Span
        assertEquals(tracer.root.spanId, span.parentSpanId)
    }

    @Test
    fun `span created with startChild has the same trace id as transaction`() {
        val tracer = fixture.getSut()
        val span = tracer.startChild("op") as Span
        assertEquals(tracer.root.traceId, span.traceId)
    }

    @Test
    fun `starting child with operation and description creates a new span`() {
        val tracer = fixture.getSut()
        val span = tracer.startChild("op", "description") as Span
        assertNotNull(span)
        assertNotNull(span.spanId)
        assertNotNull(span.startTimestamp)
        assertEquals("op", span.operation)
        assertEquals("description", span.description)
    }

    @Test
    fun `starting child with operation and description adds a span to transaction`() {
        val tracer = fixture.getSut()
        val span = tracer.startChild("op", "description")
        assertEquals(1, tracer.children.size)
        assertEquals(span, tracer.children.first())
    }

    @Test
    fun `span created with startChild with operation and description has parent span id the same as transaction span id`() {
        val tracer = fixture.getSut()
        val span = tracer.startChild("op", "description") as Span
        assertEquals(tracer.root.spanId, span.parentSpanId)
    }

    @Test
    fun `span created with startChild with operation and description has the same trace id as transaction`() {
        val tracer = fixture.getSut()
        val span = tracer.startChild("op", "description") as Span
        assertEquals(tracer.root.traceId, span.traceId)
    }

    @Test
    fun `setting op sets op on TraceContext`() {
        val tracer = fixture.getSut()
        tracer.operation = "op"
        tracer.finish()
        assertEquals("op", tracer.spanContext.operation)
    }

    @Test
    fun `setting description sets description on TraceContext`() {
        val tracer = fixture.getSut()
        tracer.description = "desc"
        tracer.finish()
        assertEquals("desc", tracer.spanContext.description)
    }

    @Test
    fun `setting status sets status on TraceContext`() {
        val tracer = fixture.getSut()
        tracer.status = SpanStatus.ALREADY_EXISTS
        tracer.finish()
        assertEquals(SpanStatus.ALREADY_EXISTS, tracer.spanContext.status)
    }

    @Test
    fun `when transaction is not finished, status is null`() {
        val tracer = fixture.getSut()
        assertNull(tracer.status)
    }

    @Test
    fun `when transaction is not finished, status can be read`() {
        val tracer = fixture.getSut()
        tracer.status = SpanStatus.ABORTED
        assertEquals(SpanStatus.ABORTED, tracer.status)
    }

    @Test
    fun `when finish is called twice, do nothing`() {
        val transaction = fixture.getSut()
        val ex = RuntimeException()
        transaction.throwable = ex

        transaction.finish(SpanStatus.OK)
        val timestamp = transaction.timestamp

        transaction.finish(SpanStatus.UNKNOWN_ERROR)

        // call only once
        verify(fixture.hub).setSpanContext(ex, transaction.root, "name")
        verify(fixture.hub).captureTransaction(
            check {
                assertNotNull(it.contexts.trace) {
                    assertEquals(SpanStatus.OK, it.status)
                }
            },
            anyOrNull<TraceContext>(),
            anyOrNull()
        )

        assertEquals(SpanStatus.OK, transaction.status)
        assertEquals(timestamp, transaction.timestamp)
    }

    @Test
    fun `when transaction was not finished, isFinished returns false`() {
        val transaction = fixture.getSut()

        assertFalse(transaction.isFinished)
    }

    @Test
    fun `when span was finished, isFinished returns true`() {
        val transaction = fixture.getSut()
        transaction.finish()

        assertTrue(transaction.isFinished)
    }

    @Test
    fun `when span is finished, do nothing`() {
        val transaction = fixture.getSut()
        transaction.description = "desc"
        transaction.setTag("myTag", "myValue")
        transaction.setData("myData", "myValue")
        transaction.setMeasurement("myMetric", 1.0f)
        val ex = RuntimeException()
        transaction.throwable = ex

        transaction.finish(SpanStatus.OK)
        assertTrue(transaction.isFinished)

        assertEquals(NoOpSpan.getInstance(), transaction.startChild("op", "desc"))

        transaction.finish(SpanStatus.UNKNOWN_ERROR)
        transaction.operation = "newOp"
        transaction.description = "newDesc"
        transaction.status = SpanStatus.ABORTED
        transaction.setTag("myTag", "myNewValue")
        transaction.throwable = RuntimeException()
        transaction.setData("myData", "myNewValue")
        transaction.name = "newName"
        transaction.setMeasurement("myMetric", 2.0f)

        assertEquals(SpanStatus.OK, transaction.status)
        assertEquals("op", transaction.operation)
        assertEquals("desc", transaction.description)
        assertEquals("myValue", transaction.getTag("myTag"))
        assertEquals("myValue", transaction.getData("myData"))
        assertEquals(1.0f, transaction.measurements["myMetric"]!!.value)
        assertEquals("name", transaction.name)
        assertEquals(ex, transaction.throwable)
    }

    @Test
    fun `when startTimestamp is given, use it as startTimestamp`() {
        val date = Date(0)
        val transaction = fixture.getSut(startTimestamp = date)

        assertSame(date, transaction.startTimestamp)
    }

    @Test
    fun `when startTimestamp is nullable, set it automatically`() {
        val transaction = fixture.getSut(startTimestamp = null)

        assertNotNull(transaction.startTimestamp)
    }

    @Test
    fun `when waiting for children, finishing transaction does not call hub if all children are not finished`() {
        val transaction = fixture.getSut(waitForChildren = true)
        transaction.startChild("op")
        transaction.finish()
        verify(fixture.hub, never()).captureTransaction(any(), any<TraceContext>(), anyOrNull())
    }

    @Test
    fun `when waiting for children, finishing transaction calls hub if all children are finished`() {
        val transaction = fixture.getSut(waitForChildren = true)
        val child = transaction.startChild("op")
        child.finish()
        transaction.finish()
        verify(fixture.hub).captureTransaction(any(), anyOrNull<TraceContext>(), anyOrNull())
    }

    @Test
    fun `when waiting for children, finishing transaction calls transactionListener`() {
        var transactionListenerCalled = false
        val transaction = fixture.getSut(waitForChildren = true, transactionFinishedCallback = {
            transactionListenerCalled = true
        })
        val child = transaction.startChild("op")
        child.finish()
        transaction.finish()

        assertTrue(transactionListenerCalled)
    }

    @Test
    fun `when waiting for children, hub is not called until transaction is finished`() {
        val transaction = fixture.getSut(waitForChildren = true)
        val child = transaction.startChild("op")
        child.finish()
        verify(fixture.hub, never()).captureTransaction(any(), any<TraceContext>(), anyOrNull())
    }

    @Test
    fun `when waiting for children, finishing last child calls hub if transaction is already finished`() {
        val transaction = fixture.getSut(waitForChildren = true)
        val child = transaction.startChild("op")
        transaction.finish(SpanStatus.INVALID_ARGUMENT)
        verify(fixture.hub, never()).captureTransaction(any(), any<TraceContext>(), anyOrNull())
        child.finish()
        verify(fixture.hub, times(1)).captureTransaction(
            check {
                assertEquals(SpanStatus.INVALID_ARGUMENT, it.status)
            },
            anyOrNull<TraceContext>(),
            anyOrNull()
        )
    }

    @Test
    fun `finishing unfinished spans with the transaction timestamp`() {
        val transaction = fixture.getSut(samplingDecision = TracesSamplingDecision(true))
        val span = transaction.startChild("op") as Span
        transaction.startChild("op2")
        transaction.finish(SpanStatus.INVALID_ARGUMENT)

        verify(fixture.hub, times(1)).captureTransaction(
            check {
                assertEquals(2, it.spans.size)
                assertEquals(transaction.root.endNanos, span.endNanos)
                assertEquals(SpanStatus.DEADLINE_EXCEEDED, it.spans[0].status)
                assertEquals(SpanStatus.DEADLINE_EXCEEDED, it.spans[1].status)
            },
            anyOrNull<TraceContext>(),
            anyOrNull()
        )
    }

    @Test
    fun `returns trace state`() {
        val transaction = fixture.getSut({
            it.isTraceSampling = true
            it.isSendDefaultPii = true
        })
        fixture.hub.setUser(
            User().apply {
                id = "user-id"
                others = mapOf("segment" to "pro")
            }
        )
        val trace = transaction.traceContext()
        assertNotNull(trace) {
            assertEquals(transaction.spanContext.traceId, it.traceId)
            assertEquals("key", it.publicKey)
            assertEquals("environment", it.environment)
            assertEquals("release@3.0.0", it.release)
            assertEquals(transaction.name, it.transaction)
            // assertEquals("user-id", it.userId)
            assertEquals("pro", it.userSegment)
        }
    }

    @Test
    fun `returns trace state without userId if not send pii`() {
        val transaction = fixture.getSut({
            it.isTraceSampling = true
        })
        fixture.hub.setUser(
            User().apply {
                id = "user-id"
                others = mapOf("segment" to "pro")
            }
        )
        val trace = transaction.traceContext()
        assertNotNull(trace) {
            assertEquals(transaction.spanContext.traceId, it.traceId)
            assertEquals("key", it.publicKey)
            assertEquals("environment", it.environment)
            assertEquals("release@3.0.0", it.release)
            assertEquals(transaction.name, it.transaction)
            assertNull(it.userId)
            assertEquals("pro", it.userSegment)
        }
    }

    @Test
    fun `trace state does not change once computed`() {
        val transaction = fixture.getSut({
            it.isTraceSampling = true
        })
        val traceBeforeUserSet = transaction.traceContext()
        fixture.hub.setUser(
            User().apply {
                id = "user-id"
            }
        )
        val traceAfterUserSet = transaction.traceContext()
        assertNotNull(traceAfterUserSet) {
            assertEquals(it.traceId, traceBeforeUserSet?.traceId)
            assertEquals(it.transaction, traceBeforeUserSet?.transaction)
            assertEquals(it.environment, traceBeforeUserSet?.environment)
            assertEquals(it.release, traceBeforeUserSet?.release)
            assertEquals(it.publicKey, traceBeforeUserSet?.publicKey)
            assertEquals(it.sampleRate, traceBeforeUserSet?.sampleRate)
            assertEquals(it.userId, traceBeforeUserSet?.userId)
            assertEquals(it.userSegment, traceBeforeUserSet?.userSegment)

            assertNull(it.userId)
            assertNull(it.userSegment)
        }
    }

    @Test
    fun `returns baggage header`() {
        val transaction = fixture.getSut({
            it.isTraceSampling = true
            it.environment = "production"
            it.release = "1.0.99-rc.7"
            it.isSendDefaultPii = true
        })

        fixture.hub.setUser(
            User().apply {
                id = "userId12345"
                others = mapOf("segment" to "pro")
            }
        )

        val header = transaction.toBaggageHeader(null)
        assertNotNull(header) {
            assertEquals("baggage", it.name)
            assertNotNull(it.value)
            println(it.value)
            assertTrue(it.value.contains("sentry-trace_id=[^,]+".toRegex()))
            assertTrue(it.value.contains("sentry-public_key=key,"))
            assertTrue(it.value.contains("sentry-release=1.0.99-rc.7,"))
            assertTrue(it.value.contains("sentry-environment=production,"))
            assertTrue(it.value.contains("sentry-transaction=name,"))
            // assertTrue(it.value.contains("sentry-user_id=userId12345,"))
            assertTrue(it.value.contains("sentry-user_segment=pro$".toRegex()))
        }
    }

    @Test
    fun `returns baggage header without userId if not send pii`() {
        val transaction = fixture.getSut({
            it.isTraceSampling = true
            it.environment = "production"
            it.release = "1.0.99-rc.7"
        })

        fixture.hub.setUser(
            User().apply {
                id = "userId12345"
                others = mapOf("segment" to "pro")
            }
        )

        val header = transaction.toBaggageHeader(null)
        assertNotNull(header) {
            assertEquals("baggage", it.name)
            assertNotNull(it.value)
            println(it.value)
            assertTrue(it.value.contains("sentry-trace_id=[^,]+".toRegex()))
            assertTrue(it.value.contains("sentry-public_key=key,"))
            assertTrue(it.value.contains("sentry-release=1.0.99-rc.7,"))
            assertTrue(it.value.contains("sentry-environment=production,"))
            assertTrue(it.value.contains("sentry-transaction=name,"))
            assertFalse(it.value.contains("sentry-user_id"))
            assertTrue(it.value.contains("sentry-user_segment=pro$".toRegex()))
        }
    }

    @Test
    fun `returns baggage header without userId if send pii and null user`() {
        val transaction = fixture.getSut({
            it.isTraceSampling = true
            it.environment = "production"
            it.release = "1.0.99-rc.7"
            it.isSendDefaultPii = true
        })

        fixture.hub.setUser(null)

        val header = transaction.toBaggageHeader(null)
        assertNotNull(header) {
            assertEquals("baggage", it.name)
            assertNotNull(it.value)
            println(it.value)
            assertTrue(it.value.contains("sentry-trace_id=[^,]+".toRegex()))
            assertTrue(it.value.contains("sentry-public_key=key,"))
            assertTrue(it.value.contains("sentry-release=1.0.99-rc.7,"))
            assertTrue(it.value.contains("sentry-environment=production,"))
            assertTrue(it.value.contains("sentry-transaction=name"))
            assertFalse(it.value.contains("sentry-user_id"))
            assertFalse(it.value.contains("sentry-user_segment"))
        }
    }

    @Test
    fun `sets ITransaction data as extra in SentryTransaction`() {
        val transaction = fixture.getSut(samplingDecision = TracesSamplingDecision(true))
        transaction.setData("key", "val")
        transaction.finish()
        verify(fixture.hub).captureTransaction(
            check {
                assertEquals("val", it.getExtra("key"))
            },
            anyOrNull<TraceContext>(),
            anyOrNull()
        )
    }

    @Test
    fun `sets Span data as data in SentrySpan`() {
        val transaction = fixture.getSut(samplingDecision = TracesSamplingDecision(true))
        val span = transaction.startChild("op")
        span.setData("key", "val")
        span.finish()
        transaction.finish()
        verify(fixture.hub).captureTransaction(
            check {
                assertNotNull(it.spans.first().data) {
                    assertEquals("val", it["key"])
                }
            },
            anyOrNull<TraceContext>(),
            anyOrNull()
        )
    }

    @Test
    fun `when initialized without idleTimeout, does not schedule finish timer`() {
        val transaction = fixture.getSut()

        assertNull(transaction.timerTask)
    }

    @Test
    fun `when initialized with idleTimeout, schedules finish timer`() {
        val transaction = fixture.getSut(idleTimeout = 50)

        assertNotNull(transaction.timerTask)
    }

    @Test
    fun `when no children and the transaction is idle, drops the transaction`() {
        val transaction = fixture.getSut(idleTimeout = 10)

        await.untilFalse(transaction.isFinishTimerRunning)

        verify(fixture.hub, never()).captureTransaction(
            anyOrNull(),
            anyOrNull(),
<<<<<<< HEAD
            anyOrNull(),
=======
>>>>>>> 4e0ea93b
            anyOrNull()
        )
    }

    @Test
    fun `when idle transaction with children, finishes the transaction after the idle timeout`() {
        val transaction = fixture.getSut(waitForChildren = true, idleTimeout = 1000)

        val span = transaction.startChild("op")
        span.finish()

        await.untilFalse(transaction.isFinishTimerRunning)

        verify(fixture.hub).captureTransaction(
            anyOrNull(),
            anyOrNull(),
<<<<<<< HEAD
            anyOrNull(),
=======
>>>>>>> 4e0ea93b
            anyOrNull()
        )
    }

    @Test
    fun `when a new child is added to the idle transaction, cancels the timer`() {
        val transaction = fixture.getSut(waitForChildren = true, idleTimeout = 3000)

        transaction.startChild("op")

        assertNull(transaction.timerTask)
    }

    @Test
    fun `when a child is finished and the transaction is idle, resets the timer`() {
        val transaction = fixture.getSut(waitForChildren = true, idleTimeout = 3000)

        val initialTime = transaction.timerTask!!.scheduledExecutionTime()

        val span = transaction.startChild("op")
        Thread.sleep(1)
        span.finish()

        val timerAfterFinishingChild = transaction.timerTask!!.scheduledExecutionTime()

        assertTrue { timerAfterFinishingChild > initialTime }
    }

    @Test
    fun `when idle transaction has still unfinished children, does not reset the timer`() {
        val transaction = fixture.getSut(waitForChildren = true, idleTimeout = 3000)

        val span = transaction.startChild("op")
        val span2 = transaction.startChild("op2")
        Thread.sleep(1)
        span.finish()

        assertNull(transaction.timerTask)
    }

    @Test
    fun `when trimEnd, trims idle transaction time to the latest child timestamp`() {
        val transaction = fixture.getSut(waitForChildren = true, idleTimeout = 50, trimEnd = true, samplingDecision = TracesSamplingDecision(true))

        val span = transaction.startChild("op")
        span.finish()

        // just a small sleep to make sure the 2nd span finishes later than the 1st one
        Thread.sleep(1)

        val span2 = transaction.startChild("op2") as Span
        span2.finish()

        await.untilFalse(transaction.isFinishTimerRunning)

        verify(fixture.hub).captureTransaction(
            check {
                assertEquals(2, it.spans.size)
                assertEquals(transaction.root.endNanos, span2.endNanos)
            },
            anyOrNull(),
            anyOrNull()
        )
    }

    @Test
    fun `timer is created if idle timeout is set`() {
        val transaction = fixture.getSut(waitForChildren = true, idleTimeout = 50, trimEnd = true, samplingDecision = TracesSamplingDecision(true))
        assertNotNull(transaction.timer)
    }

    @Test
    fun `timer is not created if idle timeout is not set`() {
        val transaction = fixture.getSut(waitForChildren = true, idleTimeout = null, trimEnd = true, samplingDecision = TracesSamplingDecision(true))
        assertNull(transaction.timer)
    }

    @Test
    fun `timer is cancelled on finish`() {
        val transaction = fixture.getSut(waitForChildren = true, idleTimeout = 50, trimEnd = true, samplingDecision = TracesSamplingDecision(true))
        assertNotNull(transaction.timer)
        transaction.finish(SpanStatus.OK)
        assertNull(transaction.timer)
    }

    @Test
    fun `when tracer is finished, puts custom measurements into underlying transaction`() {
        val transaction = fixture.getSut()
        transaction.setMeasurement("metric1", 1.0f)
        transaction.setMeasurement("days", 2, MeasurementUnit.Duration.DAY)
        transaction.finish()

        verify(fixture.hub).captureTransaction(
            check {
                assertEquals(1.0f, it.measurements["metric1"]!!.value)
                assertEquals(null, it.measurements["metric1"]!!.unit)

                assertEquals(2, it.measurements["days"]!!.value)
                assertEquals("day", it.measurements["days"]!!.unit)
            },
            anyOrNull(),
<<<<<<< HEAD
            anyOrNull(),
=======
>>>>>>> 4e0ea93b
            anyOrNull()
        )
    }

    @Test
    fun `setting the same measurement multiple times only keeps latest value`() {
        val transaction = fixture.getSut()
        transaction.setMeasurement("metric1", 1.0f)
        transaction.setMeasurement("metric1", 2, MeasurementUnit.Duration.DAY)
        transaction.finish()

        verify(fixture.hub).captureTransaction(
            check {
                assertEquals(2, it.measurements["metric1"]!!.value)
                assertEquals("day", it.measurements["metric1"]!!.unit)
            },
            anyOrNull(),
<<<<<<< HEAD
            anyOrNull(),
=======
>>>>>>> 4e0ea93b
            anyOrNull()
        )
    }
}<|MERGE_RESOLUTION|>--- conflicted
+++ resolved
@@ -696,10 +696,6 @@
         verify(fixture.hub, never()).captureTransaction(
             anyOrNull(),
             anyOrNull(),
-<<<<<<< HEAD
-            anyOrNull(),
-=======
->>>>>>> 4e0ea93b
             anyOrNull()
         )
     }
@@ -716,10 +712,6 @@
         verify(fixture.hub).captureTransaction(
             anyOrNull(),
             anyOrNull(),
-<<<<<<< HEAD
-            anyOrNull(),
-=======
->>>>>>> 4e0ea93b
             anyOrNull()
         )
     }
@@ -821,10 +813,6 @@
                 assertEquals("day", it.measurements["days"]!!.unit)
             },
             anyOrNull(),
-<<<<<<< HEAD
-            anyOrNull(),
-=======
->>>>>>> 4e0ea93b
             anyOrNull()
         )
     }
@@ -842,10 +830,6 @@
                 assertEquals("day", it.measurements["metric1"]!!.unit)
             },
             anyOrNull(),
-<<<<<<< HEAD
-            anyOrNull(),
-=======
->>>>>>> 4e0ea93b
             anyOrNull()
         )
     }
