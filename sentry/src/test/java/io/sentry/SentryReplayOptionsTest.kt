package io.sentry

import kotlin.test.Test
import kotlin.test.assertEquals

class SentryReplayOptionsTest {
  @Test
  fun `uses medium quality as default`() {
    val replayOptions = SentryReplayOptions(true, null)

    assertEquals(SentryReplayOptions.SentryReplayQuality.MEDIUM, replayOptions.quality)
    assertEquals(75_000, replayOptions.quality.bitRate)
    assertEquals(1.0f, replayOptions.quality.sizeScale)
  }

  @Test
  fun `low quality`() {
    val replayOptions =
      SentryReplayOptions(true, null).apply {
        quality = SentryReplayOptions.SentryReplayQuality.LOW
      }

    assertEquals(50_000, replayOptions.quality.bitRate)
    assertEquals(0.8f, replayOptions.quality.sizeScale)
  }

  @Test
  fun `high quality`() {
    val replayOptions =
      SentryReplayOptions(true, null).apply {
        quality = SentryReplayOptions.SentryReplayQuality.HIGH
      }

    assertEquals(100_000, replayOptions.quality.bitRate)
    assertEquals(1.0f, replayOptions.quality.sizeScale)
  }

  @Test
<<<<<<< HEAD
  fun `default screenshot strategy is pixel copy`() {
    val options = SentryReplayOptions(false, null)
    assertEquals(ScreenshotStrategyType.PIXEL_COPY, options.screenshotStrategy)
  }

  @Test
  fun `can set screenshot strategy to canvas`() {
    val options = SentryReplayOptions(false, null)
    options.screenshotStrategy = ScreenshotStrategyType.CANVAS
    assertEquals(ScreenshotStrategyType.CANVAS, options.screenshotStrategy)
  }

  @Test
  fun `can set screenshot strategy to pixel copy`() {
    val options = SentryReplayOptions(false, null)
    options.screenshotStrategy = ScreenshotStrategyType.PIXEL_COPY
    assertEquals(ScreenshotStrategyType.PIXEL_COPY, options.screenshotStrategy)
=======
  fun testDefaultScreenshotStrategy() {
    val options = SentryReplayOptions(false, null)
    assertEquals(ScreenshotStrategyType.PIXEL_COPY, options.getScreenshotStrategy())
  }

  @Test
  fun testSetScreenshotStrategyToCanvas() {
    val options = SentryReplayOptions(false, null)
    options.screenshotStrategy = ScreenshotStrategyType.CANVAS
    assertEquals(ScreenshotStrategyType.CANVAS, options.getScreenshotStrategy())
  }

  @Test
  fun testSetScreenshotStrategyToPixelCopy() {
    val options = SentryReplayOptions(false, null)
    options.screenshotStrategy = ScreenshotStrategyType.PIXEL_COPY
    assertEquals(ScreenshotStrategyType.PIXEL_COPY, options.getScreenshotStrategy())
>>>>>>> b77456b9
  }
}<|MERGE_RESOLUTION|>--- conflicted
+++ resolved
@@ -36,25 +36,6 @@
   }
 
   @Test
-<<<<<<< HEAD
-  fun `default screenshot strategy is pixel copy`() {
-    val options = SentryReplayOptions(false, null)
-    assertEquals(ScreenshotStrategyType.PIXEL_COPY, options.screenshotStrategy)
-  }
-
-  @Test
-  fun `can set screenshot strategy to canvas`() {
-    val options = SentryReplayOptions(false, null)
-    options.screenshotStrategy = ScreenshotStrategyType.CANVAS
-    assertEquals(ScreenshotStrategyType.CANVAS, options.screenshotStrategy)
-  }
-
-  @Test
-  fun `can set screenshot strategy to pixel copy`() {
-    val options = SentryReplayOptions(false, null)
-    options.screenshotStrategy = ScreenshotStrategyType.PIXEL_COPY
-    assertEquals(ScreenshotStrategyType.PIXEL_COPY, options.screenshotStrategy)
-=======
   fun testDefaultScreenshotStrategy() {
     val options = SentryReplayOptions(false, null)
     assertEquals(ScreenshotStrategyType.PIXEL_COPY, options.getScreenshotStrategy())
@@ -72,6 +53,5 @@
     val options = SentryReplayOptions(false, null)
     options.screenshotStrategy = ScreenshotStrategyType.PIXEL_COPY
     assertEquals(ScreenshotStrategyType.PIXEL_COPY, options.getScreenshotStrategy())
->>>>>>> b77456b9
   }
 }