--- conflicted
+++ resolved
@@ -15,402 +15,6 @@
 import org.mockito.kotlin.verify
 
 class ExternalOptionsTest {
-<<<<<<< HEAD
-
-    @Test
-    fun `creates options with proxy using external properties`() {
-        withPropertiesFile(listOf("proxy.host=proxy.example.com", "proxy.port=9090", "proxy.user=some-user", "proxy.pass=some-pass")) {
-            assertNotNull(it.proxy) { proxy ->
-                assertEquals("proxy.example.com", proxy.host)
-                assertEquals("9090", proxy.port)
-                assertEquals("some-user", proxy.user)
-                assertEquals("some-pass", proxy.pass)
-            }
-        }
-    }
-
-    @Test
-    fun `when proxy port is not set default proxy port is used`() {
-        withPropertiesFile("proxy.host=proxy.example.com") {
-            assertNotNull(it.proxy)
-            assertEquals("proxy.example.com", it.proxy!!.host)
-            assertEquals("80", it.proxy!!.port)
-        }
-    }
-
-    @Test
-    fun `creates options with tags using external properties`() {
-        withPropertiesFile(listOf("tags.tag1=value1", "tags.tag2=value2")) {
-            assertEquals(mapOf("tag1" to "value1", "tag2" to "value2"), it.tags)
-        }
-    }
-
-    @Test
-    fun `creates options with uncaught handler set to true enabled using external properties`() {
-        withPropertiesFile("uncaught.handler.enabled=true") { options ->
-            assertNotNull(options.enableUncaughtExceptionHandler) {
-                assertTrue(it)
-            }
-        }
-    }
-
-    @Test
-    fun `creates options with uncaught handler set to false enabled using external properties`() {
-        withPropertiesFile("uncaught.handler.enabled=false") { options ->
-            assertNotNull(options.enableUncaughtExceptionHandler) {
-                assertFalse(it)
-            }
-        }
-    }
-
-    @Test
-    fun `creates options with uncaught handler set to null enabled using external properties`() {
-        withPropertiesFile {
-            assertNull(it.enableUncaughtExceptionHandler)
-        }
-    }
-
-    @Test
-    fun `creates options with debug set to true enabled using external properties`() {
-        withPropertiesFile("debug=true") {
-            assertNotNull(it.debug) {
-                assertTrue(it)
-            }
-        }
-    }
-
-    @Test
-    fun `creates options with debug set to false enabled using external properties`() {
-        withPropertiesFile("debug=false") {
-            assertNotNull(it.debug) {
-                assertFalse(it)
-            }
-        }
-    }
-
-    @Test
-    fun `creates options with debug set to null enabled using external properties`() {
-        withPropertiesFile() {
-            val mergeResult = SentryOptions().apply {
-                setDebug(true)
-            }
-            mergeResult.merge(it)
-            assertTrue(mergeResult.isDebug)
-        }
-    }
-
-    @Test
-    fun `creates options with inAppInclude and inAppExclude using external properties`() {
-        withPropertiesFile(listOf("in-app-includes=org.springframework,com.myapp", "in-app-excludes=org.jboss,com.microsoft")) {
-            assertEquals(listOf("org.springframework", "com.myapp"), it.inAppIncludes)
-            assertEquals(listOf("org.jboss", "com.microsoft"), it.inAppExcludes)
-        }
-    }
-
-    @Test
-    fun `creates options with tracesSampleRate using external properties`() {
-        withPropertiesFile("traces-sample-rate=0.2") {
-            assertEquals(0.2, it.tracesSampleRate)
-        }
-    }
-
-    @Test
-    fun `creates options with profilesSampleRate using external properties`() {
-        withPropertiesFile("profiles-sample-rate=0.2") {
-            assertEquals(0.2, it.profilesSampleRate)
-        }
-    }
-
-    @Test
-    fun `creates options with enableDeduplication using external properties`() {
-        withPropertiesFile("enable-deduplication=true") {
-            assertNotNull(it.enableDeduplication) {
-                assertTrue(it)
-            }
-        }
-    }
-
-    @Test
-    fun `creates options with sendClientReports using external properties`() {
-        withPropertiesFile("send-client-reports=false") {
-            assertNotNull(it.sendClientReports) {
-                assertFalse(it)
-            }
-        }
-    }
-
-    @Test
-    fun `creates options with maxRequestBodySize using external properties`() {
-        withPropertiesFile("max-request-body-size=small") {
-            assertEquals(SentryOptions.RequestSize.SMALL, it.maxRequestBodySize)
-        }
-    }
-
-    @Test
-    fun `creates options with trace propagation targets using external properties`() {
-        withPropertiesFile("""trace-propagation-targets=localhost,^(http|https)://api\\..*$""") {
-            assertEquals(listOf("localhost", """^(http|https)://api\..*$"""), it.tracePropagationTargets)
-        }
-    }
-
-    @Test
-    fun `creates options without trace propagation targets results in default tracePropagationTargets being null`() {
-        withPropertiesFile("""""") {
-            assertEquals(null, it.tracePropagationTargets)
-        }
-    }
-
-    @Test
-    fun `creates options with empty trace propagation targets, results in empty list`() {
-        withPropertiesFile("""trace-propagation-targets=""") {
-            assertTrue(it.tracePropagationTargets?.isEmpty() == true)
-        }
-    }
-
-    @Test
-    fun `creates options with tracingOrigins using external properties`() {
-        withPropertiesFile("""tracing-origins=localhost,^(http|https)://api\\..*$""") {
-            assertEquals(listOf("localhost", """^(http|https)://api\..*$"""), it.tracePropagationTargets)
-        }
-    }
-
-    @Test
-    fun `creates options with context tags using external properties`() {
-        withPropertiesFile("context-tags=userId,xxx") {
-            assertEquals(listOf("userId", "xxx"), it.contextTags)
-        }
-    }
-
-    @Test
-    fun `creates options with proguardUuid using external properties`() {
-        withPropertiesFile("proguard-uuid=id") {
-            assertEquals("id", it.proguardUuid)
-        }
-    }
-
-    @Test
-    fun `creates options with idleTimeout using external properties`() {
-        withPropertiesFile("idle-timeout=2000") {
-            assertEquals(2000L, it.idleTimeout)
-        }
-    }
-
-    @Test
-    fun `creates options with ignored exception types using external properties`() {
-        val logger = mock<ILogger>()
-        // Setting few types of classes:
-        // - RuntimeException and IllegalStateException - valid exception classes
-        // - NonExistingClass - class that does not exist - should not trigger a failure to create options
-        // - io.sentry.Sentry - class that does not extend Throwable - should not trigger a failure
-        withPropertiesFile("ignored-exceptions-for-type=java.lang.RuntimeException,java.lang.IllegalStateException,com.xx.NonExistingClass,io.sentry.Sentry", logger) { options ->
-            assertTrue(options.ignoredExceptionsForType.contains(RuntimeException::class.java))
-            assertTrue(options.ignoredExceptionsForType.contains(IllegalStateException::class.java))
-            verify(logger).log(eq(SentryLevel.WARNING), any<String>(), eq("com.xx.NonExistingClass"), eq("com.xx.NonExistingClass"))
-            verify(logger).log(eq(SentryLevel.WARNING), any<String>(), eq("io.sentry.Sentry"), eq("io.sentry.Sentry"))
-        }
-    }
-
-    @Test
-    fun `creates options with ignored error patterns using external properties`() {
-        val logger = mock<ILogger>()
-        withPropertiesFile("ignored-errors=Some error,Another .*", logger) { options ->
-            assertTrue(options.ignoredErrors!!.contains("Some error"))
-            assertTrue(options.ignoredErrors!!.contains("Another .*"))
-        }
-    }
-
-    @Test
-    fun `creates options with null ignored errors if missing`() {
-        val logger = mock<ILogger>()
-        withPropertiesFile("Another .*", logger) { options ->
-            assertNull(options.ignoredErrors)
-        }
-    }
-
-    @Test
-    fun `creates options with single bundle ID using external properties`() {
-        withPropertiesFile("bundle-ids=12ea7a02-46ac-44c0-a5bb-6d1fd9586411") { options ->
-            assertTrue(options.bundleIds.containsAll(listOf("12ea7a02-46ac-44c0-a5bb-6d1fd9586411")))
-        }
-    }
-
-    @Test
-    fun `creates options with multiple bundle IDs using external properties`() {
-        withPropertiesFile("bundle-ids=12ea7a02-46ac-44c0-a5bb-6d1fd9586411,faa3ab42-b1bd-4659-af8e-1682324aa744") { options ->
-            assertTrue(options.bundleIds.containsAll(listOf("12ea7a02-46ac-44c0-a5bb-6d1fd9586411", "faa3ab42-b1bd-4659-af8e-1682324aa744")))
-        }
-    }
-
-    @Test
-    fun `creates options with empty bundle IDs using external properties`() {
-        withPropertiesFile("bundle-ids=") { options ->
-            assertTrue(options.bundleIds.size == 1)
-            // trimming is tested in SentryOptionsTest so even though there's an empty string here
-            // it will be filtered when being merged with SentryOptions
-            assertTrue(options.bundleIds.containsAll(listOf("")))
-        }
-    }
-
-    @Test
-    fun `creates options with missing bundle IDs using external properties`() {
-        withPropertiesFile("") { options ->
-            assertTrue(options.bundleIds.isEmpty())
-        }
-    }
-
-    @Test
-    fun `creates options with enabled set to true`() {
-        withPropertiesFile("enabled=true") { options ->
-            assertTrue(options.isEnabled() == true)
-        }
-    }
-
-    @Test
-    fun `creates options with sendModules set to false`() {
-        withPropertiesFile("send-modules=false") { options ->
-            assertTrue(options.isSendModules == false)
-        }
-    }
-
-    @Test
-    fun `creates options with ignoredCheckIns`() {
-        withPropertiesFile("ignored-checkins=slugA,slug2") { options ->
-            assertTrue(options.ignoredCheckIns!!.containsAll(listOf("slugA", "slug2")))
-        }
-    }
-
-    @Test
-    fun `creates options with null ignoredCheckIns if missing`() {
-        val logger = mock<ILogger>()
-        withPropertiesFile("Another .*", logger) { options ->
-            assertNull(options.ignoredCheckIns)
-        }
-    }
-
-    @Test
-    fun `creates options with ignoredTransactions`() {
-        withPropertiesFile("ignored-transactions=transactionName1,transactionName2") { options ->
-            assertTrue(options.ignoredTransactions!!.containsAll(listOf("transactionName1", "transactionName2")))
-        }
-    }
-
-    @Test
-    fun `creates options with null ignoredTransactions if missing`() {
-        val logger = mock<ILogger>()
-        withPropertiesFile("Another .*", logger) { options ->
-            assertNull(options.ignoredTransactions)
-        }
-    }
-
-    @Test
-    fun `creates options with enableBackpressureHandling set to false`() {
-        withPropertiesFile("enable-backpressure-handling=false") { options ->
-            assertTrue(options.isEnableBackpressureHandling == false)
-        }
-    }
-
-    @Test
-    fun `creates options with cron defaults`() {
-        withPropertiesFile(listOf("cron.default-checkin-margin=1", "cron.default-max-runtime=30", "cron.default-timezone=America/New_York", "cron.default-failure-issue-threshold=40", "cron.default-recovery-threshold=50")) { options ->
-            assertEquals(1L, options.cron?.defaultCheckinMargin)
-            assertEquals(30L, options.cron?.defaultMaxRuntime)
-            assertEquals("America/New_York", options.cron?.defaultTimezone)
-            assertEquals(40L, options.cron?.defaultFailureIssueThreshold)
-            assertEquals(50L, options.cron?.defaultRecoveryThreshold)
-        }
-    }
-
-    @Test
-    fun `creates options with sendDefaultPii set to true`() {
-        withPropertiesFile("send-default-pii=true") { options ->
-            assertTrue(options.isSendDefaultPii == true)
-        }
-    }
-
-    @Test
-    fun `creates options with forceInit set to true`() {
-        withPropertiesFile("force-init=true") { options ->
-            assertTrue(options.isForceInit == true)
-        }
-    }
-
-    @Test
-    fun `creates options with enableSpotlight set to true`() {
-        withPropertiesFile("enable-spotlight=true") { options ->
-            assertTrue(options.isEnableSpotlight == true)
-        }
-    }
-
-    @Test
-    fun `creates options with spotlightConnectionUrl set`() {
-        withPropertiesFile("spotlight-connection-url=http://local.sentry.io:1234") { options ->
-            assertEquals("http://local.sentry.io:1234", options.spotlightConnectionUrl)
-        }
-    }
-
-    @Test
-    fun `creates options with globalHubMode set to true`() {
-        withPropertiesFile("global-hub-mode=true") { options ->
-            assertTrue(options.isGlobalHubMode == true)
-        }
-    }
-
-    @Test
-    fun `creates options with globalHubMode set to false`() {
-        withPropertiesFile("global-hub-mode=false") { options ->
-            assertTrue(options.isGlobalHubMode == false)
-        }
-    }
-
-    @Test
-    fun `creates options with captureOpenTelemetryEvents set to false`() {
-        withPropertiesFile("capture-open-telemetry-events=false") { options ->
-            assertTrue(options.isCaptureOpenTelemetryEvents == false)
-        }
-    }
-
-    @Test
-    fun `creates options with captureOpenTelemetryEvents set to true`() {
-        withPropertiesFile("capture-open-telemetry-events=true") { options ->
-            assertTrue(options.isCaptureOpenTelemetryEvents == true)
-        }
-    }
-
-    @Test
-    fun `creates options with enableLogs set to true`() {
-        withPropertiesFile("logs.enabled=true") { options ->
-            assertTrue(options.isEnableLogs == true)
-        }
-    }
-
-    @Test
-    fun `creates options with profileSessionSampleRate set to 0_8`() {
-        withPropertiesFile("profile-session-sample-rate=0.8") { options ->
-            assertTrue(options.profileSessionSampleRate == 0.8)
-        }
-    }
-
-    private fun withPropertiesFile(textLines: List<String> = emptyList(), logger: ILogger = mock(), fn: (ExternalOptions) -> Unit) {
-        // create a sentry.properties file in temporary folder
-        val temporaryFolder = TemporaryFolder()
-        temporaryFolder.create()
-        val file = temporaryFolder.newFile("sentry.properties")
-        textLines.forEach { file.appendText("$it\n") }
-        // set location of the sentry.properties file
-        System.setProperty("sentry.properties.file", file.absolutePath)
-
-        try {
-            val options = ExternalOptions.from(PropertiesProviderFactory.create(), logger)
-            fn.invoke(options)
-        } finally {
-            temporaryFolder.delete()
-        }
-    }
-
-    private fun withPropertiesFile(text: String, logger: ILogger = mock(), fn: (ExternalOptions) -> Unit) {
-        withPropertiesFile(listOf(text), logger, fn)
-    }
-=======
   @Test
   fun `creates options with proxy using external properties`() {
     withPropertiesFile(
@@ -772,6 +376,13 @@
     withPropertiesFile("logs.enabled=true") { options -> assertTrue(options.isEnableLogs == true) }
   }
 
+  @Test
+  fun `creates options with profileSessionSampleRate set to 0_8`() {
+    withPropertiesFile("profile-session-sample-rate=0.8") { options ->
+      assertTrue(options.profileSessionSampleRate == 0.8)
+    }
+  }
+
   private fun withPropertiesFile(
     textLines: List<String> = emptyList(),
     logger: ILogger = mock(),
@@ -800,5 +411,4 @@
   ) {
     withPropertiesFile(listOf(text), logger, fn)
   }
->>>>>>> f43539fe
 }