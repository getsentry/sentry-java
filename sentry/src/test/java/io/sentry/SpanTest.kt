--- conflicted
+++ resolved
@@ -12,100 +12,12 @@
 
 class SpanTest {
 
-<<<<<<< HEAD
-//    @Test
-//    fun `finishing span sets the timestamp`() {
-//        val span = Span(SentryId(), SpanId(), SentryTransaction("name", "op"), "op", mock())
-//        span.finish()
-//        assertNotNull(span.timestamp)
-//    }
-//
-//    @Test
-//    fun `finishing span with status sets the timestamp and status`() {
-//        val span = Span(SentryId(), SpanId(), SentryTransaction("name", "op"), "op", mock())
-//        span.finish(SpanStatus.CANCELLED)
-//        assertNotNull(span.timestamp)
-//        assertEquals(SpanStatus.CANCELLED, span.status)
-//    }
-//
-//    @Test
-//    fun `starting a child sets parent span id`() {
-//        val span = Span(SentryId(), SpanId(), SentryTransaction("name", "op"), "op", mock())
-//        val child = span.startChild("op") as Span
-//        assertEquals(span.spanId, child.parentSpanId)
-//    }
-//
-//    @Test
-//    fun `starting a child adds span to transaction`() {
-//        val transaction = SentryTransaction("name", "op")
-//        val span = transaction.startChild("op")
-//        span.startChild("op")
-//        assertEquals(2, transaction.spans.size)
-//    }
-//
-//    @Test
-//    fun `starting a child creates a new span`() {
-//        val span = Span(SentryId(), SpanId(), SentryTransaction("name", "op"), "span-op", mock())
-//        val child = span.startChild("child-op", "description") as Span
-//        assertEquals(span.spanId, child.parentSpanId)
-//        assertEquals("child-op", child.operation)
-//        assertEquals("description", child.description)
-//    }
-//
-//    @Test
-//    fun `converts to Sentry trace header`() {
-//        val traceId = SentryId()
-//        val parentSpanId = SpanId()
-//        val hub = mock<IHub>()
-//        val span = Span(traceId, parentSpanId, SentryTransaction(TransactionContext("name", "op", true), hub), "op", hub)
-//        val sentryTrace = span.toSentryTrace()
-//        assertEquals(traceId, sentryTrace.traceId)
-//        assertEquals(span.spanId, sentryTrace.spanId)
-//        assertNotNull(sentryTrace.isSampled) {
-//            assertTrue(it)
-//        }
-//    }
-//
-//    @Test
-//    fun `starting a child with details adds span to transaction`() {
-//        val transaction = SentryTransaction("name", "op")
-//        val span = transaction.startChild("operation", "description")
-//        span.startChild("op")
-//        assertEquals(2, transaction.spans.size)
-//    }
-//
-//    @Test
-//    fun `when span has no timestamp set, it is considered unfinished`() {
-//        val transaction = SentryTransaction("name", "op")
-//        val span = transaction.startChild("op") as Span
-//        assertFalse(span.isFinished)
-//    }
-//
-//    @Test
-//    fun `when span has timestamp set, it is considered finished`() {
-//        val transaction = SentryTransaction("name", "op")
-//        val span = transaction.startChild("op") as Span
-//        span.finish()
-//        assertTrue(span.isFinished)
-//    }
-//
-//    @Test
-//    fun `when span has throwable set set, it assigns itself to throwable on the Hub`() {
-//        val hub = mock<IHub>()
-//        val transaction = SentryTransaction(TransactionContext("name", "op"), hub)
-//        val span = transaction.startChild("op")
-//        val ex = RuntimeException()
-//        span.throwable = ex
-//        span.finish()
-//        verify(hub).setSpanContext(ex, span)
-//    }
-=======
     private class Fixture {
         val hub = mock<IHub>()
 
         fun getSut(): Span {
             return Span(SentryId(), SpanId(),
-                    SentryTransaction("name", "op"), "op", hub)
+                SentryTracer(TransactionContext("name", "op"), hub), "op", hub)
         }
     }
 
@@ -161,9 +73,9 @@
         val traceId = SentryId()
         val parentSpanId = SpanId()
         val span = Span(traceId, parentSpanId,
-                SentryTransaction(
-                        TransactionContext("name", "op", true), fixture.hub),
-                "op", fixture.hub)
+            SentryTracer(
+                TransactionContext("name", "op", true), fixture.hub),
+            "op", fixture.hub)
         val sentryTrace = span.toSentryTrace()
 
         assertEquals(traceId, sentryTrace.traceId)
@@ -199,8 +111,8 @@
 
     @Test
     fun `when span has throwable set set, it assigns itself to throwable on the Hub`() {
-        val transaction = SentryTransaction(
-                TransactionContext("name", "op"), fixture.hub)
+        val transaction = SentryTracer(
+            TransactionContext("name", "op"), fixture.hub)
         val span = transaction.startChild("op")
         val ex = RuntimeException()
         span.throwable = ex
@@ -226,13 +138,12 @@
         assertEquals(timestamp, span.timestamp)
     }
 
-    private fun getTransaction(): SentryTransaction {
-        return SentryTransaction("name", "op")
+    private fun getTransaction(): SentryTracer {
+        return SentryTracer(TransactionContext("name", "op"), fixture.hub)
     }
 
     private fun startChildFromSpan(): Span {
         val transaction = getTransaction()
         return transaction.startChild("op") as Span
     }
->>>>>>> 2bfdba86
 }