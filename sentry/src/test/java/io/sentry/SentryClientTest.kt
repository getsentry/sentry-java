package io.sentry

import com.nhaarman.mockitokotlin2.any
import com.nhaarman.mockitokotlin2.anyOrNull
import com.nhaarman.mockitokotlin2.check
import com.nhaarman.mockitokotlin2.eq
import com.nhaarman.mockitokotlin2.isNull
import com.nhaarman.mockitokotlin2.mock
import com.nhaarman.mockitokotlin2.mockingDetails
import com.nhaarman.mockitokotlin2.never
import com.nhaarman.mockitokotlin2.verify
import com.nhaarman.mockitokotlin2.verifyNoMoreInteractions
import com.nhaarman.mockitokotlin2.verifyZeroInteractions
import com.nhaarman.mockitokotlin2.whenever
import io.sentry.exception.SentryEnvelopeException
import io.sentry.hints.ApplyScopeData
import io.sentry.hints.Cached
import io.sentry.hints.DiskFlushNotification
import io.sentry.protocol.Mechanism
import io.sentry.protocol.Request
import io.sentry.protocol.SdkVersion
import io.sentry.protocol.SentryException
import io.sentry.protocol.SentryId
import io.sentry.protocol.SentryTransaction
import io.sentry.protocol.User
import io.sentry.test.callMethod
import io.sentry.transport.ITransport
import io.sentry.transport.ITransportGate
import java.io.ByteArrayInputStream
import java.io.ByteArrayOutputStream
import java.io.IOException
import java.io.InputStreamReader
import java.lang.IllegalArgumentException
import java.lang.IllegalStateException
import java.lang.RuntimeException
import java.nio.charset.Charset
import java.util.Arrays
import java.util.UUID
import kotlin.test.Ignore
import kotlin.test.Test
import kotlin.test.assertEquals
import kotlin.test.assertFailsWith
import kotlin.test.assertFalse
import kotlin.test.assertNotEquals
import kotlin.test.assertNotNull
import kotlin.test.assertSame
import kotlin.test.assertTrue
import org.junit.Assert.assertArrayEquals

class SentryClientTest {

    private class Fixture {
        var transport = mock<ITransport>()
        var factory = mock<ITransportFactory>()
        val maxAttachmentSize: Long = 5 * 1024 * 1024
<<<<<<< HEAD
        val sentryTracer = SentryTracer(TransactionContext("a-transaction", "op"), mock())
        val sessionUpdater = mock<SessionUpdater>()
=======
        val hub = mock<IHub>()
        val sentryTracer = SentryTracer(TransactionContext("a-transaction", "op"), hub)
>>>>>>> b8854feb

        var sentryOptions: SentryOptions = SentryOptions().apply {
            dsn = dsnString
            sdkVersion = SdkVersion("test", "1.2.3")
            setDebug(true)
            setDiagnosticLevel(SentryLevel.DEBUG)
            setSerializer(GsonSerializer(this))
            setLogger(mock())
            maxAttachmentSize = this@Fixture.maxAttachmentSize
            setTransportFactory(factory)
            release = "0.0.1"
            isTraceSampling = true
        }

        init {
            whenever(factory.create(any(), any())).thenReturn(transport)
            whenever(hub.options).thenReturn(sentryOptions)
        }

        var attachment = Attachment("hello".toByteArray(), "hello.txt", "text/plain", true)

        fun getSut() = SentryClient(sentryOptions, sessionUpdater)
    }

    private val fixture = Fixture()

    @Test
    fun `when fixture is unchanged, client is enabled`() {
        val sut = fixture.getSut()
        assertTrue(sut.isEnabled)
    }

    @Test
    @Ignore("Not implemented")
    fun `when dsn is an invalid string, client is disabled`() {
        fixture.sentryOptions.dsn = "invalid-dsn"
        val sut = fixture.getSut()
        assertFalse(sut.isEnabled)
    }

    @Test
    fun `when dsn is an invalid string, client throws`() {
        fixture.sentryOptions.setTransportFactory(NoOpTransportFactory.getInstance())
        fixture.sentryOptions.dsn = "invalid-dsn"
        assertFailsWith<IllegalArgumentException> { fixture.getSut() }
    }

    @Test
    @Ignore("Not implemented")
    fun `when dsn is null, client is disabled`() {
        fixture.sentryOptions.dsn = null
        val sut = fixture.getSut()
        assertFalse(sut.isEnabled)
    }

    @Test
    fun `when dsn without private key is valid, client is enabled`() {
        fixture.sentryOptions.dsn = dsnString
        val sut = fixture.getSut()
        assertTrue(sut.isEnabled)
    }

    @Test
    fun `when dsn with secret is valid, client is enabled`() {
        fixture.sentryOptions.dsn = dsnStringLegacy
        val sut = fixture.getSut()
        assertTrue(sut.isEnabled)
    }

    @Test
    fun `when client is closed, client gets disabled`() {
        val sut = fixture.getSut()
        assertTrue(sut.isEnabled)
        sut.close()
        assertFalse(sut.isEnabled)
    }

    @Test
    fun `when beforeSend is set, callback is invoked`() {
        var invoked = false
        fixture.sentryOptions.setBeforeSend { e, _ -> invoked = true; e }
        val sut = fixture.getSut()
        sut.captureEvent(SentryEvent())
        assertTrue(invoked)
    }

    @Test
    fun `when beforeSend is returns null, event is dropped`() {
        fixture.sentryOptions.setBeforeSend { _: SentryEvent, _: Any? -> null }
        val sut = fixture.getSut()
        val event = SentryEvent()
        sut.captureEvent(event)
        verify(fixture.transport, never()).send(any())
    }

    @Test
    fun `when beforeSend is returns new instance, new instance is sent`() {
        val expected = SentryEvent().apply {
            setTag("test", "test")
        }
        fixture.sentryOptions.setBeforeSend { _, _ -> expected }
        val sut = fixture.getSut()
        val actual = SentryEvent()
        sut.captureEvent(actual)
        verify(fixture.transport).send(check {
            val event = getEventFromData(it.items.first().data)
            assertEquals("test", event.tags!!["test"])
        }, anyOrNull())
        verifyNoMoreInteractions(fixture.transport)
    }

    @Test
    fun `when beforeSend throws an exception, breadcrumb is added and event is sent`() {
        val exception = Exception("test")

        exception.stackTrace.toString()
        fixture.sentryOptions.setBeforeSend { _, _ -> throw exception }
        val sut = fixture.getSut()
        val actual = SentryEvent()
        sut.captureEvent(actual)

        assertNotNull(actual.breadcrumbs) {
            assertEquals("test", it.first().data["sentry:message"])
            assertEquals("SentryClient", it.first().category)
            assertEquals(SentryLevel.ERROR, it.first().level)
            assertEquals("BeforeSend callback failed.", it.first().message)
        }
    }

    @Test
    fun `when event captured with hint, hint passed to connection`() {
        val event = SentryEvent()
        fixture.sentryOptions.environment = "not to be applied"
        val sut = fixture.getSut()
        val expectedHint = Object()
        sut.captureEvent(event, expectedHint)
        verify(fixture.transport).send(any(), eq(expectedHint))
    }

    @Test
    fun `when captureMessage is called, sentry event contains formatted message`() {
        var sentEvent: SentryEvent? = null
        fixture.sentryOptions.setBeforeSend { e, _ -> sentEvent = e; e }
        val sut = fixture.getSut()
        val actual = "actual message"
        sut.callMethod(
            "captureMessage",
            parameterTypes = arrayOf(
                String::class.java,
                SentryLevel::class.java,
                Scope::class.java
            ),
            actual,
            null,
            null
        )
        assertEquals(actual, sentEvent!!.message!!.formatted)
    }

    @Test
    fun `when captureMessage is called, sentry event contains level`() {
        var sentEvent: SentryEvent? = null
        fixture.sentryOptions.setBeforeSend { e, _ -> sentEvent = e; e }
        val sut = fixture.getSut()
        sut.callMethod(
            "captureMessage",
            parameterTypes = arrayOf(String::class.java, SentryLevel::class.java),
            null,
            SentryLevel.DEBUG
        )
        assertEquals(SentryLevel.DEBUG, sentEvent!!.level)
    }

    @Test
    fun `when event has release, value from options not applied`() {
        val event = SentryEvent()
        val expected = "original"
        fixture.sentryOptions.environment = "not to be applied"
        event.release = expected
        val sut = fixture.getSut()
        sut.captureEvent(event)
        assertEquals(expected, event.release)
    }

    @Test
    fun `when event doesn't have release, value from options applied`() {
        val event = SentryEvent()
        val expected = "original"
        fixture.sentryOptions.release = expected
        val sut = fixture.getSut()
        sut.captureEvent(event)
        assertEquals(expected, event.release)
    }

    @Test
    fun `when event has environment, value from options not applied`() {
        val event = SentryEvent()
        val expected = "original"
        fixture.sentryOptions.environment = "not to be applied"
        event.environment = expected
        val sut = fixture.getSut()
        sut.captureEvent(event)
        assertEquals(expected, event.environment)
    }

    @Test
    fun `when event doesn't have environment, value from options applied`() {
        val event = SentryEvent()
        val expected = "original"
        fixture.sentryOptions.environment = expected
        val sut = fixture.getSut()
        sut.captureEvent(event)
        assertEquals(expected, event.environment)
    }

    @Test
    fun `when captureEvent with scope, event should have its data if not set`() {
        val event = SentryEvent()
        val scope = createScope()

        val sut = fixture.getSut()

        sut.captureEvent(event, scope)
        assertEquals("message", event.breadcrumbs!![0].message)
        assertNotNull(event.extras) {
            assertEquals("extra", it["extra"])
        }
        assertEquals("tags", event.tags!!["tags"])
        assertNotNull(event.fingerprints) {
            assertEquals("fp", it[0])
        }
        assertNotNull(event.user) {
            assertEquals("id", it.id)
        }
        assertEquals(SentryLevel.FATAL, event.level)
        assertNotNull(event.request) {
            assertEquals("post", it.method)
        }
    }

    @Test
    fun `when breadcrumbs are not empty, sort them out by date`() {
        val b1 = Breadcrumb(DateUtils.getDateTime("2020-03-27T08:52:58.001Z"))
        val b2 = Breadcrumb(DateUtils.getDateTime("2020-03-27T08:52:58.002Z"))
        val scope = Scope(SentryOptions()).apply {
            addBreadcrumb(b2)
            addBreadcrumb(b1)
        }

        val sut = fixture.getSut()

        val b3 = Breadcrumb(DateUtils.getDateTime("2020-03-27T08:52:58.003Z"))
        val event = SentryEvent().apply {
            breadcrumbs = mutableListOf(b3)
        }

        sut.captureEvent(event, scope)

        assertNotNull(event.breadcrumbs) {
            assertSame(b1, it[0])
            assertSame(b2, it[1])
            assertSame(b3, it[2])
        }
    }

    @Test
    fun `when captureEvent with scope, event data has priority over scope but level and it should append extras, tags and breadcrumbs`() {
        val event = createEvent()

        val scope = createScope()

        val sut = fixture.getSut()

        sut.captureEvent(event, scope)

        // breadcrumbs are appending
        assertNotNull(event.breadcrumbs) {
            assertEquals("eventMessage", it[0].message)
            assertEquals("message", it[1].message)
        }

        // extras are appending
        assertNotNull(event.extras) {
            assertEquals("eventExtra", it["eventExtra"])
            assertEquals("extra", it["extra"])
        }

        // tags are appending
        assertNotNull(event.tags) {
            assertEquals("eventTag", it["eventTag"])
            assertEquals("tags", it["tags"])
        }

        // fingerprint is replaced
        assertNotNull(event.fingerprints) {
            assertEquals("eventFp", it[0])
            assertEquals(1, it.size)
        }

        assertEquals("eventTransaction", event.transaction)

        assertNotNull(event.user) {
            assertEquals("eventId", it.id)
        }

        assertEquals(SentryLevel.FATAL, event.level)
    }

    @Test
    fun `when captureEvent with scope, event extras and tags are only append if key is absent`() {
        val event = createEvent()

        val scope = createScope()
        scope.setExtra("eventExtra", "extra")
        scope.setTag("eventTag", "tags")

        val sut = fixture.getSut()

        sut.captureEvent(event, scope)

        // extras are appending
        assertNotNull(event.extras) {
            assertEquals("eventExtra", it["eventExtra"])
        }

        // tags are appending
        assertNotNull(event.tags) {
            assertEquals("eventTag", it["eventTag"])
        }
    }

    @Test
    fun `when captureEvent with scope, event should have its level if set`() {
        val event = SentryEvent()
        event.level = SentryLevel.DEBUG
        val scope = createScope()

        val sut = fixture.getSut()

        sut.captureEvent(event, scope)
        assertEquals(SentryLevel.FATAL, event.level)
    }

    @Test
    fun `when captureEvent with sampling, some events not captured`() {
        fixture.sentryOptions.sampleRate = 0.000000001
        val sut = fixture.getSut()

        val allEvents = 10
        (0..allEvents).forEach { _ -> sut.captureEvent(SentryEvent()) }
        assertTrue(allEvents > mockingDetails(fixture.transport).invocations.size)
    }

    @Test
    fun `when captureEvent without sampling, all events are captured`() {
        fixture.sentryOptions.sampleRate = null
        val sut = fixture.getSut()

        val allEvents = 10
        (0..allEvents).forEach { _ -> sut.captureEvent(SentryEvent()) }
        assertEquals(
            allEvents,
            mockingDetails(fixture.transport).invocations.size - 1
        ) // 1 extra invocation outside .send()
    }

    @Test
    fun `when captureEvent with attachments`() {
        val event = createEvent()

        fixture.getSut().captureEvent(event, createScopeWithAttachments())

        verifyAttachmentsInEnvelope(event.eventId)
    }

    @Test
    fun `when captureUserFeedback with empty id, envelope is not sent`() {
        val sut = fixture.getSut()

        sut.captureUserFeedback(UserFeedback(SentryId.EMPTY_ID))

        verify(fixture.transport, never()).send(any())
    }

    @Test
    fun `when captureUserFeedback, envelope is sent`() {
        val sut = fixture.getSut()

        sut.captureUserFeedback(userFeedback)

        verify(fixture.transport).send(check { actual ->
            assertEquals(userFeedback.eventId, actual.header.eventId)
            assertEquals(fixture.sentryOptions.sdkVersion, actual.header.sdkVersion)

            assertEquals(1, actual.items.count())
            val item = actual.items.first()
            assertEquals(SentryItemType.UserFeedback, item.header.type)
            assertEquals("application/json", item.header.contentType)

            assertEnvelopeItemDataForUserFeedback(item)
        })
    }

    private fun assertEnvelopeItemDataForUserFeedback(item: SentryEnvelopeItem) {
        val stream = ByteArrayOutputStream()
        val writer = stream.bufferedWriter(Charset.forName("UTF-8"))
        fixture.sentryOptions.serializer.serialize(userFeedback, writer)
        val expectedData = stream.toByteArray()
        assertTrue(Arrays.equals(expectedData, item.data))
    }

    @Test
    fun `when captureUserFeedback and connection throws, log exception`() {
        val sut = fixture.getSut()

        val exception = IOException("No connection")
        whenever(fixture.transport.send(any())).thenThrow(exception)

        val logger = mock<ILogger>()
        fixture.sentryOptions.setLogger(logger)

        sut.captureUserFeedback(userFeedback)

        verify(logger)
            .log(
                SentryLevel.WARNING, exception,
                "Capturing user feedback %s failed.", userFeedback.eventId
            )
    }

    @Test
    fun `when hint is Cached, scope is not applied`() {
        val sut = fixture.getSut()

        val event = SentryEvent()
        val scope = Scope(SentryOptions())
        scope.level = SentryLevel.FATAL
        sut.captureEvent(event, scope, mock<Cached>())

        assertNotEquals(scope.level, event.level)
    }

    @Test
    fun `when hint is not Cached, scope is applied`() {
        val sut = fixture.getSut()

        val event = SentryEvent()
        val scope = Scope(SentryOptions())
        scope.level = SentryLevel.FATAL
        sut.captureEvent(event, scope, Object())

        assertEquals(scope.level, event.level)
    }

    @Test
    fun `when hint is ApplyScopeData, scope is applied`() {
        val sut = fixture.getSut()

        val event = SentryEvent()
        val scope = Scope(SentryOptions())
        scope.level = SentryLevel.FATAL
        sut.captureEvent(event, scope, mock<ApplyScopeData>())

        assertEquals(scope.level, event.level)
    }

    @Test
    fun `when hint is Cached but also ApplyScopeData, scope is applied`() {
        val sut = fixture.getSut()

        val event = SentryEvent()
        val scope = Scope(SentryOptions())
        scope.level = SentryLevel.FATAL
        sut.captureEvent(event, scope, mock<CustomCachedApplyScopeDataHint>())

        assertEquals(scope.level, event.level)
    }

    @Test
    fun `when transport factory is NoOp, it should initialize it`() {
        fixture.sentryOptions.setTransportFactory(NoOpTransportFactory.getInstance())
        fixture.getSut()
        assertTrue(fixture.sentryOptions.transportFactory is AsyncHttpTransportFactory)
    }

    @Test
    fun `when transport factory is set on options, it should use the custom transport factory`() {
        val sentryOptions: SentryOptions = SentryOptions().apply {
            dsn = dsnString
        }
        val transportFactory = mock<ITransportFactory>()
        sentryOptions.setTransportFactory(transportFactory)

        SentryClient(sentryOptions, mock())

        assertEquals(transportFactory, sentryOptions.transportFactory)
    }

    @Test
    fun `when transport gate is set on options, it should use the custom transport gate`() {
        val sentryOptions: SentryOptions = SentryOptions().apply {
            dsn = dsnString
        }
        val transportGate = CustomTransportGate()
        sentryOptions.setTransportGate(transportGate)

        SentryClient(sentryOptions, mock())

        assertEquals(transportGate, sentryOptions.transportGate)
    }

    @Test
    fun `when transport gate is null, it should init an always on transport gate`() {
        val sentryOptions: SentryOptions = SentryOptions().apply {
            dsn = dsnString
        }

        SentryClient(sentryOptions, mock())

        assertNotNull(sentryOptions.transportGate)
        assertTrue(sentryOptions.transportGate.isConnected)
    }

    @Test
    fun `when scope has event processors, they should be applied`() {
        val event = SentryEvent()
        val scope = createScope()
        val processor = mock<EventProcessor>()
        whenever(processor.process(any<SentryEvent>(), anyOrNull())).thenReturn(event)
        scope.addEventProcessor(processor)

        val sut = fixture.getSut()

        sut.captureEvent(event, scope)
        verify(processor).process(eq(event), anyOrNull())
    }

    @Test
    fun `when scope has event processors, apply for transactions`() {
        val transaction = SentryTransaction(fixture.sentryTracer)
        val scope = createScope()
        val processor = mock<EventProcessor>()
        whenever(processor.process(any<SentryTransaction>(), anyOrNull())).thenReturn(transaction)
        scope.addEventProcessor(processor)

        val sut = fixture.getSut()

        sut.captureTransaction(transaction, scope, null)
        verify(processor).process(eq(transaction), anyOrNull())
    }

    @Test
    fun `when options have event processors, they should be applied`() {
        val processor = mock<EventProcessor>()
        fixture.sentryOptions.addEventProcessor(processor)

        val event = SentryEvent()

        fixture.getSut().captureEvent(event)
        verify(processor).process(eq(event), anyOrNull())
    }

    @Test
    fun `when options have event processors, apply for transactions`() {
        val processor = mock<EventProcessor>()
        fixture.sentryOptions.addEventProcessor(processor)

        val transaction = SentryTransaction(fixture.sentryTracer)

        fixture.getSut().captureTransaction(transaction, fixture.sentryTracer.traceState())
        verify(processor).process(eq(transaction), anyOrNull())
    }

    @Test
    fun `when captureSession and no release is set, do nothing`() {
        fixture.getSut().captureSession(createSession(""))
        verify(fixture.transport, never()).send(any<SentryEnvelope>())
    }

    @Test
    fun `when captureSession and release is set, send an envelope`() {
        fixture.getSut().captureSession(createSession())
        verify(fixture.transport).send(any<SentryEnvelope>(), anyOrNull())
    }

    @Test
    fun `when captureSession, sdkInfo should be in the envelope header`() {
        fixture.getSut().captureSession(createSession())
        verify(fixture.transport).send(check<SentryEnvelope> {
            assertNotNull(it.header.sdkVersion)
        }, anyOrNull())
    }

    @Test
    fun `when captureEnvelope and thres an exception, returns empty sentryId`() {
        whenever(fixture.transport.send(any(), anyOrNull())).thenThrow(IOException())

        val envelope = SentryEnvelope(SentryId(UUID.randomUUID()), null, setOf())
        val sentryId = fixture.getSut().captureEnvelope(envelope)
        assertEquals(SentryId.EMPTY_ID, sentryId)
    }

    @Test
    fun `when captureEnvelope and theres no exception, returns envelope header id`() {
        val expectedSentryId = SentryId(UUID.randomUUID())
        val envelope = SentryEnvelope(expectedSentryId, null, setOf())
        val sentryId = fixture.getSut().captureEnvelope(envelope)
        assertEquals(expectedSentryId, sentryId)
    }

    @Test
    fun `when captureEvent with sampling, session is still updated`() {
        fixture.sentryOptions.sampleRate = 1.0
        val sut = fixture.getSut()

        val event = SentryEvent().apply {
            exceptions = createNonHandledException()
        }
        val scope = Scope(fixture.sentryOptions)
        val sessionPair = scope.startSession()
        assertNotNull(sessionPair) {
            sut.captureEvent(event, scope, null)
            verify(fixture.sessionUpdater).updateSessionData(event, null, scope)
        }
    }

    @Test
    fun `when context property is missing on the event, property from scope contexts is applied`() {
        val sut = fixture.getSut()

        val scope = Scope(fixture.sentryOptions)
        scope.setContexts("key", "abc")
        val sessionPair = scope.startSession()
        assertNotNull(sessionPair) {
            sut.captureEvent(SentryEvent(), scope, null)
            verify(fixture.transport).send(check {
                val event = getEventFromData(it.items.first().data)
                val map = event.contexts["key"] as Map<*, *>
                assertEquals("abc", map["value"])
            }, anyOrNull())
        }
    }

    @Test
    fun `when contexts property is set on the event, property from scope contexts is not applied`() {
        val sut = fixture.getSut()

        val event = SentryEvent()
        event.contexts["key"] = "event value"
        val scope = Scope(fixture.sentryOptions)
        scope.setContexts("key", "scope value")
        val sessionPair = scope.startSession()
        assertNotNull(sessionPair) {
            sut.captureEvent(event, scope, null)
            verify(fixture.transport).send(check {
                val eventFromData = getEventFromData(it.items.first().data)
                assertEquals("event value", eventFromData.contexts["key"])
            }, anyOrNull())
        }
    }

    @Test
    fun `when contexts are not objects, wrap it up within a value object`() {
        val sut = fixture.getSut()

        val event = SentryEvent()
        val scope = Scope(fixture.sentryOptions)
        scope.setContexts("boolean", true)
        scope.setContexts("string", "test")
        scope.setContexts("number", 1.0)
        scope.setContexts("collection", listOf("a", "b"))
        scope.setContexts("array", arrayOf("a", "b"))
        scope.setContexts("char", 'a')

        sut.captureEvent(event, scope, null)
        verify(fixture.transport).send(check {
            val contexts = getEventFromData(it.items.first().data).contexts

            val bolKey = contexts["boolean"] as Map<*, *>
            assertTrue(bolKey["value"] as Boolean)

            val strKey = contexts["string"] as Map<*, *>
            assertEquals("test", strKey["value"])

            val numKey = contexts["number"] as Map<*, *>
            assertEquals(1.0, numKey["value"])

            val listKey = contexts["collection"] as Map<*, *>
            assertEquals("a", (listKey["value"] as List<*>)[0])
            assertEquals("b", (listKey["value"] as List<*>)[1])

            val arrKey = contexts["array"] as Map<*, *>
            assertEquals("a", (arrKey["value"] as List<*>)[0])
            assertEquals("b", (arrKey["value"] as List<*>)[1])

            val charKey = contexts["char"] as Map<*, *>
            assertEquals("a", charKey["value"])
        }, anyOrNull())
    }

    @Test
    fun `exception thrown by an event processor is handled gracefully`() {
        fixture.sentryOptions.addEventProcessor(eventProcessorThrows())
        val sut = fixture.getSut()
        sut.captureEvent(SentryEvent())
    }

    @Test
    fun `transactions are sent using connection`() {
        val sut = fixture.getSut()
        sut.captureTransaction(
            SentryTransaction(fixture.sentryTracer),
            Scope(fixture.sentryOptions),
            null
        )
        verify(fixture.transport).send(check {
            val transaction = it.items.first().getTransaction(fixture.sentryOptions.serializer)
            assertNotNull(transaction)
            assertEquals("a-transaction", transaction.transaction)
        }, eq(null))
    }

    @Test
    fun `when captureTransaction with attachments`() {
        val transaction = SentryTransaction(fixture.sentryTracer)
        fixture.getSut().captureTransaction(transaction, createScopeWithAttachments(), null)

        verifyAttachmentsInEnvelope(transaction.eventId)
    }

    @Test
    fun `when captureTransaction with attachments not added to transaction`() {
        val transaction = SentryTransaction(fixture.sentryTracer)
        val scope = createScopeWithAttachments()
        scope.addAttachment(Attachment("hello".toByteArray(), "application/octet-stream"))
        fixture.getSut().captureTransaction(transaction, scope, null)

        verifyAttachmentsInEnvelope(transaction.eventId)
    }

    @Test
    fun `when captureTransaction scope is applied to transaction`() {
        val sut = fixture.getSut()
        val scope = Scope(fixture.sentryOptions)
        scope.setTag("tag1", "value1")
        scope.setContexts("context-key", "context-value")
        scope.request = Request().apply {
            url = "/url"
        }
        scope.addBreadcrumb(Breadcrumb("message"))
        scope.setExtra("a", "b")

        sut.captureTransaction(SentryTransaction(fixture.sentryTracer), scope, null)
        verify(fixture.transport).send(check { envelope ->
            val transaction =
                envelope.items.first().getTransaction(fixture.sentryOptions.serializer)
            assertNotNull(transaction) {
                assertEquals("value1", it.getTag("tag1"))
                assertEquals(mapOf("value" to "context-value"), it.contexts["context-key"])
                assertNotNull(it.request) { request ->
                    assertEquals("/url", request.url)
                }
                assertNotNull(it.breadcrumbs) { breadcrumbs ->
                    assertEquals("message", breadcrumbs.first().message)
                }
                assertEquals("b", it.getExtra("a"))
            }
        }, eq(null))
    }

    @Test
    fun `when captureTransaction with scope, transaction should use user data`() {
        val transaction = SentryTransaction(SentryTracer(TransactionContext("tx", "op"), mock()))
        val scope = createScope()

        val sut = fixture.getSut()

        sut.captureTransaction(transaction, scope, null)
        assertNotNull(transaction.user) {
            assertEquals("id", it.id)
        }
    }

    @Test
    fun `when scope's active span is a transaction, transaction context is applied to an event`() {
        val event = SentryEvent()
        val sut = fixture.getSut()
        val scope = createScope()
        val transaction = fixture.sentryTracer
        scope.setTransaction(transaction)
        transaction.finish()
        sut.captureEvent(event, scope)
        assertNotNull(event.contexts.trace)
        assertEquals(transaction.root.spanContext, event.contexts.trace)
    }

    @Test
    fun `when scope's active span is a span, span is applied to an event`() {
        val event = SentryEvent()
        val sut = fixture.getSut()
        val scope = createScope()
        val transaction = SentryTracer(TransactionContext("a-transaction", "op"), fixture.hub)
        scope.setTransaction(transaction)
        val span = transaction.startChild("op")
        sut.captureEvent(event, scope)
        assertNotNull(event.contexts.trace)
        assertEquals(span.spanContext, event.contexts.trace)
    }

    @Test
    fun `when scope has an active transaction, trace state is set on the envelope`() {
        val event = SentryEvent()
        val sut = fixture.getSut()
        val scope = createScope()
        val transaction = fixture.sentryTracer
        scope.setTransaction(transaction)
        transaction.finish()
        sut.captureEvent(event, scope)
        verify(fixture.transport).send(check {
            assertNotNull(it.header.trace) {
                assertEquals(transaction.spanContext.traceId, it.traceId)
            }
        }, anyOrNull())
    }

    @Test
    fun `when scope does not have an active transaction, trace state is not set on the envelope`() {
        val sut = fixture.getSut()
        sut.captureEvent(SentryEvent(), createScope())
        verify(fixture.transport).send(check {
            assertNull(it.header.trace)
        }, anyOrNull())
    }

    @Test
    fun `when transaction is captured, trace state is set on the envelope`() {
        val sut = fixture.getSut()
        val transaction = SentryTransaction(fixture.sentryTracer)
        val traceState = fixture.sentryTracer.traceState()
        sut.captureTransaction(transaction, traceState)
        verify(fixture.transport).send(check {
            assertEquals(traceState, it.header.trace)
        }, anyOrNull())
    }

    @Test
    fun `when transaction does not have environment and release set, and the environment is set on options, options values are applied to transactions`() {
        fixture.sentryOptions.release = "optionsRelease"
        fixture.sentryOptions.environment = "optionsEnvironment"
        val sut = fixture.getSut()
        val transaction = SentryTransaction(fixture.sentryTracer)
        sut.captureTransaction(transaction, fixture.sentryTracer.traceState())
        assertEquals("optionsRelease", transaction.release)
        assertEquals("optionsEnvironment", transaction.environment)
    }

    @Test
    fun `when transaction has environment and release set, and the environment is set on options, options values are not applied to transactions`() {
        fixture.sentryOptions.release = "optionsRelease"
        fixture.sentryOptions.environment = "optionsEnvironment"
        val sut = fixture.getSut()
        val sentryTracer = SentryTracer(TransactionContext("name", "op"), fixture.hub)
        val transaction = SentryTransaction(sentryTracer)
        transaction.release = "transactionRelease"
        transaction.environment = "transactionEnvironment"
        sut.captureTransaction(transaction, sentryTracer.traceState())
        assertEquals("transactionRelease", transaction.release)
        assertEquals("transactionEnvironment", transaction.environment)
    }

    @Test
    fun `when transaction does not have SDK version set, and the SDK version is set on options, options values are applied to transactions`() {
        fixture.sentryOptions.sdkVersion = SdkVersion("sdk.name", "version")
        val sut = fixture.getSut()
        val sentryTracer = SentryTracer(TransactionContext("name", "op"), fixture.hub)
        val transaction = SentryTransaction(sentryTracer)
        sut.captureTransaction(transaction, sentryTracer.traceState())
        assertEquals(fixture.sentryOptions.sdkVersion, transaction.sdk)
    }

    @Test
    fun `when transaction has SDK version set, and the SDK version is set on options, options values are not applied to transactions`() {
        fixture.sentryOptions.sdkVersion = SdkVersion("sdk.name", "version")
        val sut = fixture.getSut()
        val sentryTracer = SentryTracer(TransactionContext("name", "op"), fixture.hub)
        val transaction = SentryTransaction(sentryTracer)
        val sdkVersion = SdkVersion("transaction.sdk.name", "version")
        transaction.sdk = sdkVersion
        sut.captureTransaction(transaction, sentryTracer.traceState())
        assertEquals(sdkVersion, transaction.sdk)
    }

    @Test
    fun `when transaction does not have tags, and tags are set on options, options values are applied to transactions`() {
        fixture.sentryOptions.setTag("tag1", "value1")
        val sut = fixture.getSut()
        val sentryTracer = SentryTracer(TransactionContext("name", "op"), fixture.hub)
        val transaction = SentryTransaction(sentryTracer)
        sut.captureTransaction(transaction, sentryTracer.traceState())
        assertEquals(mapOf("tag1" to "value1"), transaction.tags)
    }

    @Test
    fun `when transaction has tags, and tags are set on options, options tags are added to transactions`() {
        fixture.sentryOptions.setTag("tag1", "value1")
        fixture.sentryOptions.setTag("tag2", "value2")
        val sut = fixture.getSut()
        val sentryTracer = SentryTracer(TransactionContext("name", "op"), fixture.hub)
        val transaction = SentryTransaction(sentryTracer)
        transaction.setTag("tag3", "value3")
        transaction.setTag("tag2", "transaction-tag")
        sut.captureTransaction(transaction, sentryTracer.traceState())
        assertEquals(
            mapOf("tag1" to "value1", "tag2" to "transaction-tag", "tag3" to "value3"),
            transaction.tags
        )
    }

    @Test
    fun `captured transactions without a platform, have the default platform set`() {
        val sut = fixture.getSut()
        val sentryTracer = SentryTracer(TransactionContext("name", "op"), fixture.hub)
        val transaction = SentryTransaction(sentryTracer)
        sut.captureTransaction(transaction, sentryTracer.traceState())
        assertEquals("java", transaction.platform)
    }

    @Test
    fun `captured transactions with a platform, do not get the platform overwritten`() {
        val sut = fixture.getSut()
        val sentryTracer = SentryTracer(TransactionContext("name", "op"), fixture.hub)
        val transaction = SentryTransaction(sentryTracer)
        transaction.platform = "abc"
        sut.captureTransaction(transaction, sentryTracer.traceState())
        assertEquals("abc", transaction.platform)
    }

    @Test
    fun `when exception type is ignored, capturing event does not send it`() {
        fixture.sentryOptions.addIgnoredExceptionForType(IllegalStateException::class.java)
        val sut = fixture.getSut()
        sut.captureException(IllegalStateException())
        verifyZeroInteractions(fixture.transport)
    }

    @Test
    fun `when captureSessions, sdkInfo should be in the envelope header`() {
        fixture.getSut().captureSessions(mock())
        verify(fixture.transport).send(check {
            assertNotNull(it.header.sdkVersion)
        })
    }

    private fun createScope(): Scope {
        return Scope(SentryOptions()).apply {
            addBreadcrumb(Breadcrumb().apply {
                message = "message"
            })
            setExtra("extra", "extra")
            setTag("tags", "tags")
            fingerprint.add("fp")
            level = SentryLevel.FATAL
            user = User().apply {
                id = "id"
            }
            request = Request().apply {
                method = "post"
            }
        }
    }

    private fun createScopeWithAttachments(): Scope {
        return createScope().apply {
            addAttachment(fixture.attachment)
            addAttachment(fixture.attachment)

            val bytesTooBig = ByteArray((fixture.maxAttachmentSize + 1).toInt()) { 0 }
            addAttachment(
                Attachment(
                    bytesTooBig,
                    "will_get_dropped.txt",
                    "application/octet-stream",
                    true
                )
            )
        }
    }

    private fun createEvent(): SentryEvent {
        return SentryEvent().apply {
            addBreadcrumb(Breadcrumb().apply {
                message = "eventMessage"
            })
            setExtra("eventExtra", "eventExtra")
            setTag("eventTag", "eventTag")
            fingerprints = listOf("eventFp")
            transaction = "eventTransaction"
            level = SentryLevel.DEBUG
            user = User().apply {
                id = "eventId"
            }
        }
    }

    private fun createSession(release: String = "rel"): Session {
        return Session("dis", User(), "env", release)
    }

    private val userFeedback: UserFeedback
        get() {
            val eventId = SentryId("c2fb8fee2e2b49758bcb67cda0f713c7")
            val userFeedback = UserFeedback(eventId)
            userFeedback.apply {
                name = "John"
                email = "john@me.com"
                comments = "comment"
            }

            return userFeedback
        }

    internal class CustomTransportGate : ITransportGate {
        override fun isConnected(): Boolean = false
    }

    private fun createNonHandledException(): List<SentryException> {
        val exception = SentryException().apply {
            mechanism = Mechanism().apply {
                isHandled = false
            }
        }
        return listOf(exception)
    }

    private fun getEventFromData(data: ByteArray): SentryEvent {
        val inputStream = InputStreamReader(ByteArrayInputStream(data))
        return fixture.sentryOptions.serializer.deserialize(inputStream, SentryEvent::class.java)!!
    }

    private fun getTransactionFromData(data: ByteArray): SentryTransaction {
        val inputStream = InputStreamReader(ByteArrayInputStream(data))
        return fixture.sentryOptions.serializer.deserialize(
            inputStream,
            SentryTransaction::class.java
        )!!
    }

    private fun verifyAttachmentsInEnvelope(eventId: SentryId?) {
        verify(fixture.transport).send(check { actual ->
            assertEquals(eventId, actual.header.eventId)

            assertEquals(fixture.sentryOptions.sdkVersion, actual.header.sdkVersion)

            assertEquals(4, actual.items.count())
            val attachmentItems = actual.items
                .filter { item -> item.header.type == SentryItemType.Attachment }
                .toList()

            assertEquals(3, attachmentItems.size)

            val attachmentItem = attachmentItems.first()
            assertEquals(fixture.attachment.contentType, attachmentItem.header.contentType)
            assertEquals(fixture.attachment.filename, attachmentItem.header.fileName)
            assertEquals(fixture.attachment.bytes?.size, attachmentItem.header.length)

            val expectedBytes = fixture.attachment.bytes!!
            assertArrayEquals(expectedBytes, attachmentItem.data)

            val attachmentItemTooBig = attachmentItems.last()
            assertFailsWith<SentryEnvelopeException>(
                "Getting data from attachment should" +
                        "throw an exception, because the attachment is too big."
            ) {
                attachmentItemTooBig.data
            }
        }, isNull())
    }

    internal class CustomCachedApplyScopeDataHint : Cached, ApplyScopeData

    internal class DiskFlushNotificationHint : DiskFlushNotification {
        override fun markFlushed() {}
    }

    private fun eventProcessorThrows(): EventProcessor {
        return object : EventProcessor {
            override fun process(event: SentryEvent, hint: Any?): SentryEvent? {
                throw RuntimeException()
            }
        }
    }
}<|MERGE_RESOLUTION|>--- conflicted
+++ resolved
@@ -43,6 +43,7 @@
 import kotlin.test.assertFalse
 import kotlin.test.assertNotEquals
 import kotlin.test.assertNotNull
+import kotlin.test.assertNull
 import kotlin.test.assertSame
 import kotlin.test.assertTrue
 import org.junit.Assert.assertArrayEquals
@@ -53,13 +54,9 @@
         var transport = mock<ITransport>()
         var factory = mock<ITransportFactory>()
         val maxAttachmentSize: Long = 5 * 1024 * 1024
-<<<<<<< HEAD
-        val sentryTracer = SentryTracer(TransactionContext("a-transaction", "op"), mock())
-        val sessionUpdater = mock<SessionUpdater>()
-=======
         val hub = mock<IHub>()
         val sentryTracer = SentryTracer(TransactionContext("a-transaction", "op"), hub)
->>>>>>> b8854feb
+        val sessionUpdater = mock<SessionUpdater>()
 
         var sentryOptions: SentryOptions = SentryOptions().apply {
             dsn = dsnString
