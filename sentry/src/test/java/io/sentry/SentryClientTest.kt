package io.sentry

import com.nhaarman.mockitokotlin2.any
import com.nhaarman.mockitokotlin2.anyOrNull
import com.nhaarman.mockitokotlin2.check
import com.nhaarman.mockitokotlin2.eq
import com.nhaarman.mockitokotlin2.isNull
import com.nhaarman.mockitokotlin2.mock
import com.nhaarman.mockitokotlin2.mockingDetails
import com.nhaarman.mockitokotlin2.never
import com.nhaarman.mockitokotlin2.verify
import com.nhaarman.mockitokotlin2.verifyNoMoreInteractions
import com.nhaarman.mockitokotlin2.verifyZeroInteractions
import com.nhaarman.mockitokotlin2.whenever
import io.sentry.exception.SentryEnvelopeException
import io.sentry.hints.ApplyScopeData
import io.sentry.hints.Cached
import io.sentry.hints.DiskFlushNotification
import io.sentry.protocol.Mechanism
import io.sentry.protocol.Request
import io.sentry.protocol.SdkVersion
import io.sentry.protocol.SentryException
import io.sentry.protocol.SentryId
import io.sentry.protocol.SentryTransaction
import io.sentry.protocol.User
import io.sentry.test.callMethod
import io.sentry.transport.ITransport
import io.sentry.transport.ITransportGate
import java.io.ByteArrayInputStream
import java.io.ByteArrayOutputStream
import java.io.IOException
import java.io.InputStreamReader
import java.lang.IllegalArgumentException
import java.lang.IllegalStateException
import java.lang.RuntimeException
import java.nio.charset.Charset
import java.util.Arrays
import java.util.UUID
import kotlin.test.Ignore
import kotlin.test.Test
import kotlin.test.assertEquals
import kotlin.test.assertFailsWith
import kotlin.test.assertFalse
import kotlin.test.assertNotEquals
import kotlin.test.assertNotNull
import kotlin.test.assertNull
import kotlin.test.assertSame
import kotlin.test.assertTrue
import org.junit.Assert.assertArrayEquals

class SentryClientTest {

    class Fixture {
        var transport = mock<ITransport>()
        var factory = mock<ITransportFactory>()
        val maxAttachmentSize: Long = 5 * 1024 * 1024
        val hub = mock<IHub>()
        val sentryTracer = SentryTracer(TransactionContext("a-transaction", "op"), hub)

        var sentryOptions: SentryOptions = SentryOptions().apply {
            dsn = dsnString
            sdkVersion = SdkVersion("test", "1.2.3")
            setDebug(true)
            setDiagnosticLevel(SentryLevel.DEBUG)
            setSerializer(GsonSerializer(this))
            setLogger(mock())
            maxAttachmentSize = this@Fixture.maxAttachmentSize
            setTransportFactory(factory)
            release = "0.0.1"
        }

        init {
            whenever(factory.create(any(), any())).thenReturn(transport)
            whenever(hub.options).thenReturn(sentryOptions)
        }

        var attachment = Attachment("hello".toByteArray(), "hello.txt", "text/plain", true)

        fun getSut() = SentryClient(sentryOptions)
    }

    private val fixture = Fixture()

    @Test
    fun `when fixture is unchanged, client is enabled`() {
        val sut = fixture.getSut()
        assertTrue(sut.isEnabled)
    }

    @Test
    @Ignore("Not implemented")
    fun `when dsn is an invalid string, client is disabled`() {
        fixture.sentryOptions.dsn = "invalid-dsn"
        val sut = fixture.getSut()
        assertFalse(sut.isEnabled)
    }

    @Test
    fun `when dsn is an invalid string, client throws`() {
        fixture.sentryOptions.setTransportFactory(NoOpTransportFactory.getInstance())
        fixture.sentryOptions.dsn = "invalid-dsn"
        assertFailsWith<IllegalArgumentException> { fixture.getSut() }
    }

    @Test
    @Ignore("Not implemented")
    fun `when dsn is null, client is disabled`() {
        fixture.sentryOptions.dsn = null
        val sut = fixture.getSut()
        assertFalse(sut.isEnabled)
    }

    @Test
    fun `when dsn without private key is valid, client is enabled`() {
        fixture.sentryOptions.dsn = dsnString
        val sut = fixture.getSut()
        assertTrue(sut.isEnabled)
    }

    @Test
    fun `when dsn with secret is valid, client is enabled`() {
        fixture.sentryOptions.dsn = dsnStringLegacy
        val sut = fixture.getSut()
        assertTrue(sut.isEnabled)
    }

    @Test
    fun `when client is closed, client gets disabled`() {
        val sut = fixture.getSut()
        assertTrue(sut.isEnabled)
        sut.close()
        assertFalse(sut.isEnabled)
    }

    @Test
    fun `when beforeSend is set, callback is invoked`() {
        var invoked = false
        fixture.sentryOptions.setBeforeSend { e, _ -> invoked = true; e }
        val sut = fixture.getSut()
        sut.captureEvent(SentryEvent())
        assertTrue(invoked)
    }

    @Test
    fun `when beforeSend is returns null, event is dropped`() {
        fixture.sentryOptions.setBeforeSend { _: SentryEvent, _: Any? -> null }
        val sut = fixture.getSut()
        val event = SentryEvent()
        sut.captureEvent(event)
        verify(fixture.transport, never()).send(any())
    }

    @Test
    fun `when beforeSend is returns new instance, new instance is sent`() {
        val expected = SentryEvent().apply {
            setTag("test", "test")
        }
        fixture.sentryOptions.setBeforeSend { _, _ -> expected }
        val sut = fixture.getSut()
        val actual = SentryEvent()
        sut.captureEvent(actual)
        verify(fixture.transport).send(check {
            val event = getEventFromData(it.items.first().data)
            assertEquals("test", event.tags!!["test"])
        }, anyOrNull())
        verifyNoMoreInteractions(fixture.transport)
    }

    @Test
    fun `when beforeSend throws an exception, breadcrumb is added and event is sent`() {
        val exception = Exception("test")

        exception.stackTrace.toString()
        fixture.sentryOptions.setBeforeSend { _, _ -> throw exception }
        val sut = fixture.getSut()
        val actual = SentryEvent()
        sut.captureEvent(actual)

        assertNotNull(actual.breadcrumbs) {
            assertEquals("test", it.first().data["sentry:message"])
            assertEquals("SentryClient", it.first().category)
            assertEquals(SentryLevel.ERROR, it.first().level)
            assertEquals("BeforeSend callback failed.", it.first().message)
        }
    }

    @Test
    fun `when event captured with hint, hint passed to connection`() {
        val event = SentryEvent()
        fixture.sentryOptions.environment = "not to be applied"
        val sut = fixture.getSut()
        val expectedHint = Object()
        sut.captureEvent(event, expectedHint)
        verify(fixture.transport).send(any(), eq(expectedHint))
    }

    @Test
    fun `when captureMessage is called, sentry event contains formatted message`() {
        var sentEvent: SentryEvent? = null
        fixture.sentryOptions.setBeforeSend { e, _ -> sentEvent = e; e }
        val sut = fixture.getSut()
        val actual = "actual message"
        sut.callMethod(
            "captureMessage",
            parameterTypes = arrayOf(
                String::class.java,
                SentryLevel::class.java,
                Scope::class.java
            ),
            actual,
            null,
            null
        )
        assertEquals(actual, sentEvent!!.message!!.formatted)
    }

    @Test
    fun `when captureMessage is called, sentry event contains level`() {
        var sentEvent: SentryEvent? = null
        fixture.sentryOptions.setBeforeSend { e, _ -> sentEvent = e; e }
        val sut = fixture.getSut()
        sut.callMethod(
            "captureMessage",
            parameterTypes = arrayOf(String::class.java, SentryLevel::class.java),
            null,
            SentryLevel.DEBUG
        )
        assertEquals(SentryLevel.DEBUG, sentEvent!!.level)
    }

    @Test
    fun `when event has release, value from options not applied`() {
        val event = SentryEvent()
        val expected = "original"
        fixture.sentryOptions.environment = "not to be applied"
        event.release = expected
        val sut = fixture.getSut()
        sut.captureEvent(event)
        assertEquals(expected, event.release)
    }

    @Test
    fun `when event doesn't have release, value from options applied`() {
        val event = SentryEvent()
        val expected = "original"
        fixture.sentryOptions.release = expected
        val sut = fixture.getSut()
        sut.captureEvent(event)
        assertEquals(expected, event.release)
    }

    @Test
    fun `when event has environment, value from options not applied`() {
        val event = SentryEvent()
        val expected = "original"
        fixture.sentryOptions.environment = "not to be applied"
        event.environment = expected
        val sut = fixture.getSut()
        sut.captureEvent(event)
        assertEquals(expected, event.environment)
    }

    @Test
    fun `when event doesn't have environment, value from options applied`() {
        val event = SentryEvent()
        val expected = "original"
        fixture.sentryOptions.environment = expected
        val sut = fixture.getSut()
        sut.captureEvent(event)
        assertEquals(expected, event.environment)
    }

    @Test
    fun `when captureEvent with scope, event should have its data if not set`() {
        val event = SentryEvent()
        val scope = createScope()

        val sut = fixture.getSut()

        sut.captureEvent(event, scope)
        assertEquals("message", event.breadcrumbs!![0].message)
        assertNotNull(event.extras) {
            assertEquals("extra", it["extra"])
        }
        assertEquals("tags", event.tags!!["tags"])
        assertNotNull(event.fingerprints) {
            assertEquals("fp", it[0])
        }
        assertNotNull(event.user) {
            assertEquals("id", it.id)
        }
        assertEquals(SentryLevel.FATAL, event.level)
        assertNotNull(event.request) {
            assertEquals("post", it.method)
        }
    }

    @Test
    fun `when breadcrumbs are not empty, sort them out by date`() {
        val b1 = Breadcrumb(DateUtils.getDateTime("2020-03-27T08:52:58.001Z"))
        val b2 = Breadcrumb(DateUtils.getDateTime("2020-03-27T08:52:58.002Z"))
        val scope = Scope(SentryOptions()).apply {
            addBreadcrumb(b2)
            addBreadcrumb(b1)
        }

        val sut = fixture.getSut()

        val b3 = Breadcrumb(DateUtils.getDateTime("2020-03-27T08:52:58.003Z"))
        val event = SentryEvent().apply {
            breadcrumbs = mutableListOf(b3)
        }

        sut.captureEvent(event, scope)

        assertNotNull(event.breadcrumbs) {
            assertSame(b1, it[0])
            assertSame(b2, it[1])
            assertSame(b3, it[2])
        }
    }

    @Test
    fun `when captureEvent with scope, event data has priority over scope but level and it should append extras, tags and breadcrumbs`() {
        val event = createEvent()

        val scope = createScope()

        val sut = fixture.getSut()

        sut.captureEvent(event, scope)

        // breadcrumbs are appending
        assertNotNull(event.breadcrumbs) {
            assertEquals("eventMessage", it[0].message)
            assertEquals("message", it[1].message)
        }

        // extras are appending
        assertNotNull(event.extras) {
            assertEquals("eventExtra", it["eventExtra"])
            assertEquals("extra", it["extra"])
        }

        // tags are appending
        assertNotNull(event.tags) {
            assertEquals("eventTag", it["eventTag"])
            assertEquals("tags", it["tags"])
        }

        // fingerprint is replaced
        assertNotNull(event.fingerprints) {
            assertEquals("eventFp", it[0])
            assertEquals(1, it.size)
        }

        assertEquals("eventTransaction", event.transaction)

        assertNotNull(event.user) {
            assertEquals("eventId", it.id)
        }

        assertEquals(SentryLevel.FATAL, event.level)
    }

    @Test
    fun `when captureEvent with scope, event extras and tags are only append if key is absent`() {
        val event = createEvent()

        val scope = createScope()
        scope.setExtra("eventExtra", "extra")
        scope.setTag("eventTag", "tags")

        val sut = fixture.getSut()

        sut.captureEvent(event, scope)

        // extras are appending
        assertNotNull(event.extras) {
            assertEquals("eventExtra", it["eventExtra"])
        }

        // tags are appending
        assertNotNull(event.tags) {
            assertEquals("eventTag", it["eventTag"])
        }
    }

    @Test
    fun `when captureEvent with scope, event should have its level if set`() {
        val event = SentryEvent()
        event.level = SentryLevel.DEBUG
        val scope = createScope()

        val sut = fixture.getSut()

        sut.captureEvent(event, scope)
        assertEquals(SentryLevel.FATAL, event.level)
    }

    @Test
    fun `when captureEvent with sampling, some events not captured`() {
        fixture.sentryOptions.sampleRate = 0.000000001
        val sut = fixture.getSut()

        val allEvents = 10
        (0..allEvents).forEach { _ -> sut.captureEvent(SentryEvent()) }
        assertTrue(allEvents > mockingDetails(fixture.transport).invocations.size)
    }

    @Test
    fun `when captureEvent without sampling, all events are captured`() {
        fixture.sentryOptions.sampleRate = null
        val sut = fixture.getSut()

        val allEvents = 10
        (0..allEvents).forEach { _ -> sut.captureEvent(SentryEvent()) }
        assertEquals(
            allEvents,
            mockingDetails(fixture.transport).invocations.size - 1
        ) // 1 extra invocation outside .send()
    }

    @Test
    fun `when captureEvent with attachments`() {
        val event = createEvent()

        fixture.getSut().captureEvent(event, createScopeWithAttachments())

        verifyAttachmentsInEnvelope(event.eventId)
    }

    @Test
    fun `when captureUserFeedback with empty id, envelope is not sent`() {
        val sut = fixture.getSut()

        sut.captureUserFeedback(UserFeedback(SentryId.EMPTY_ID))

        verify(fixture.transport, never()).send(any())
    }

    @Test
    fun `when captureUserFeedback, envelope is sent`() {
        val sut = fixture.getSut()

        sut.captureUserFeedback(userFeedback)

        verify(fixture.transport).send(check { actual ->
            assertEquals(userFeedback.eventId, actual.header.eventId)
            assertEquals(fixture.sentryOptions.sdkVersion, actual.header.sdkVersion)

            assertEquals(1, actual.items.count())
            val item = actual.items.first()
            assertEquals(SentryItemType.UserFeedback, item.header.type)
            assertEquals("application/json", item.header.contentType)

            assertEnvelopeItemDataForUserFeedback(item)
        })
    }

    private fun assertEnvelopeItemDataForUserFeedback(item: SentryEnvelopeItem) {
        val stream = ByteArrayOutputStream()
        val writer = stream.bufferedWriter(Charset.forName("UTF-8"))
        fixture.sentryOptions.serializer.serialize(userFeedback, writer)
        val expectedData = stream.toByteArray()
        assertTrue(Arrays.equals(expectedData, item.data))
    }

    @Test
    fun `when captureUserFeedback and connection throws, log exception`() {
        val sut = fixture.getSut()

        val exception = IOException("No connection")
        whenever(fixture.transport.send(any())).thenThrow(exception)

        val logger = mock<ILogger>()
        fixture.sentryOptions.setLogger(logger)

        sut.captureUserFeedback(userFeedback)

        verify(logger)
            .log(
                SentryLevel.WARNING, exception,
                "Capturing user feedback %s failed.", userFeedback.eventId
            )
    }

    @Test
    fun `when hint is Cached, scope is not applied`() {
        val sut = fixture.getSut()

        val event = SentryEvent()
        val scope = Scope(SentryOptions())
        scope.level = SentryLevel.FATAL
        sut.captureEvent(event, scope, mock<Cached>())

        assertNotEquals(scope.level, event.level)
    }

    @Test
    fun `when hint is not Cached, scope is applied`() {
        val sut = fixture.getSut()

        val event = SentryEvent()
        val scope = Scope(SentryOptions())
        scope.level = SentryLevel.FATAL
        sut.captureEvent(event, scope, Object())

        assertEquals(scope.level, event.level)
    }

    @Test
    fun `when hint is ApplyScopeData, scope is applied`() {
        val sut = fixture.getSut()

        val event = SentryEvent()
        val scope = Scope(SentryOptions())
        scope.level = SentryLevel.FATAL
        sut.captureEvent(event, scope, mock<ApplyScopeData>())

        assertEquals(scope.level, event.level)
    }

    @Test
    fun `when hint is Cached but also ApplyScopeData, scope is applied`() {
        val sut = fixture.getSut()

        val event = SentryEvent()
        val scope = Scope(SentryOptions())
        scope.level = SentryLevel.FATAL
        sut.captureEvent(event, scope, mock<CustomCachedApplyScopeDataHint>())

        assertEquals(scope.level, event.level)
    }

    @Test
    fun `when transport factory is NoOp, it should initialize it`() {
        fixture.sentryOptions.setTransportFactory(NoOpTransportFactory.getInstance())
        fixture.getSut()
        assertTrue(fixture.sentryOptions.transportFactory is AsyncHttpTransportFactory)
    }

    @Test
    fun `when transport factory is set on options, it should use the custom transport factory`() {
        val sentryOptions: SentryOptions = SentryOptions().apply {
            dsn = dsnString
        }
        val transportFactory = mock<ITransportFactory>()
        sentryOptions.setTransportFactory(transportFactory)

        SentryClient(sentryOptions)

        assertEquals(transportFactory, sentryOptions.transportFactory)
    }

    @Test
    fun `when transport gate is set on options, it should use the custom transport gate`() {
        val sentryOptions: SentryOptions = SentryOptions().apply {
            dsn = dsnString
        }
        val transportGate = CustomTransportGate()
        sentryOptions.setTransportGate(transportGate)

        SentryClient(sentryOptions)

        assertEquals(transportGate, sentryOptions.transportGate)
    }

    @Test
    fun `when transport gate is null, it should init an always on transport gate`() {
        val sentryOptions: SentryOptions = SentryOptions().apply {
            dsn = dsnString
        }

        SentryClient(sentryOptions)

        assertNotNull(sentryOptions.transportGate)
        assertTrue(sentryOptions.transportGate.isConnected)
    }

    @Test
    fun `when scope has event processors, they should be applied`() {
        val event = SentryEvent()
        val scope = createScope()
        val processor = mock<EventProcessor>()
        whenever(processor.process(any<SentryEvent>(), anyOrNull())).thenReturn(event)
        scope.addEventProcessor(processor)

        val sut = fixture.getSut()

        sut.captureEvent(event, scope)
        verify(processor).process(eq(event), anyOrNull())
    }

    @Test
    fun `when scope has event processors, apply for transactions`() {
        val transaction = SentryTransaction(fixture.sentryTracer)
        val scope = createScope()
        val processor = mock<EventProcessor>()
        whenever(processor.process(any<SentryTransaction>(), anyOrNull())).thenReturn(transaction)
        scope.addEventProcessor(processor)

        val sut = fixture.getSut()

        sut.captureTransaction(transaction, scope, null)
        verify(processor).process(eq(transaction), anyOrNull())
    }

    @Test
    fun `when options have event processors, they should be applied`() {
        val processor = mock<EventProcessor>()
        fixture.sentryOptions.addEventProcessor(processor)

        val event = SentryEvent()

        fixture.getSut().captureEvent(event)
        verify(processor).process(eq(event), anyOrNull())
    }

    @Test
    fun `when options have event processors, apply for transactions`() {
        val processor = mock<EventProcessor>()
        fixture.sentryOptions.addEventProcessor(processor)

        val transaction = SentryTransaction(fixture.sentryTracer)

        fixture.getSut().captureTransaction(transaction, fixture.sentryTracer.traceState())
        verify(processor).process(eq(transaction), anyOrNull())
    }

    @Test
    fun `when captureSession and no release is set, do nothing`() {
        fixture.getSut().captureSession(createSession(""))
        verify(fixture.transport, never()).send(any<SentryEnvelope>())
    }

    @Test
    fun `when captureSession and release is set, send an envelope`() {
        fixture.getSut().captureSession(createSession())
        verify(fixture.transport).send(any<SentryEnvelope>(), anyOrNull())
    }

    @Test
    fun `when captureSession, sdkInfo should be in the envelope header`() {
        fixture.getSut().captureSession(createSession())
        verify(fixture.transport).send(check<SentryEnvelope> {
            assertNotNull(it.header.sdkVersion)
        }, anyOrNull())
    }

    @Test
    fun `when captureEnvelope and thres an exception, returns empty sentryId`() {
        whenever(fixture.transport.send(any(), anyOrNull())).thenThrow(IOException())

        val envelope = SentryEnvelope(SentryId(UUID.randomUUID()), null, setOf())
        val sentryId = fixture.getSut().captureEnvelope(envelope)
        assertEquals(SentryId.EMPTY_ID, sentryId)
    }

    @Test
    fun `when captureEnvelope and theres no exception, returns envelope header id`() {
        val expectedSentryId = SentryId(UUID.randomUUID())
        val envelope = SentryEnvelope(expectedSentryId, null, setOf())
        val sentryId = fixture.getSut().captureEnvelope(envelope)
        assertEquals(expectedSentryId, sentryId)
    }

    @Test
    fun `When event is non handled, mark session as Crashed`() {
        val scope = Scope(fixture.sentryOptions)
        scope.startSession()

        val event = SentryEvent().apply {
            exceptions = createNonHandledException()
        }
        fixture.getSut().updateSessionData(event, null, scope)
        scope.withSession {
            assertEquals(Session.State.Crashed, it!!.status)
        }
    }

    @Test
    fun `When event is handled, keep level as it is`() {
        val scope = Scope(fixture.sentryOptions)
        val sessionPair = scope.startSession()
        assertNotNull(sessionPair) {
            val session = it.current
            val level = session.status
            val event = SentryEvent()
            fixture.getSut().updateSessionData(event, null, scope)
            assertEquals(level, session.status)
        }
    }

    @Test
    fun `When event is non handled, increase errorCount`() {
        val scope = Scope(fixture.sentryOptions)
        scope.startSession()
        val event = SentryEvent().apply {
            exceptions = createNonHandledException()
        }
        fixture.getSut().updateSessionData(event, null, scope)
        scope.withSession {
            assertEquals(1, it!!.errorCount())
        }
    }

    @Test
    fun `When event is Errored, increase errorCount`() {
        val scope = Scope(fixture.sentryOptions)
        scope.startSession()
        val exceptions = mutableListOf<SentryException>()
        exceptions.add(SentryException())
        val event = SentryEvent().apply {
            setExceptions(exceptions)
        }
        fixture.getSut().updateSessionData(event, null, scope)
        scope.withSession {
            assertEquals(1, it!!.errorCount())
        }
    }

    @Test
    fun `When event is handled and not errored, do not increase errorsCount`() {
        val scope = Scope(fixture.sentryOptions)
        val sessionPair = scope.startSession()
        assertNotNull(sessionPair) {
            val session = it.current
            val errorCount = session.errorCount()
            val event = SentryEvent()
            fixture.getSut().updateSessionData(event, null, scope)
            assertEquals(errorCount, session.errorCount())
        }
    }

    @Test
    fun `When event has userAgent, set it into session`() {
        val scope = Scope(fixture.sentryOptions)
        val sessionPair = scope.startSession()
        assertNotNull(sessionPair) {
            val event = SentryEvent().apply {
                request = Request().apply {
                    headers = mutableMapOf("user-agent" to "jamesBond")
                }
            }
            fixture.getSut().updateSessionData(event, null, scope)
            scope.withSession {
                assertEquals("jamesBond", it!!.userAgent)
            }
        }
    }

    @Test
    fun `When event has no userAgent, keep as it is`() {
        val scope = Scope(fixture.sentryOptions)
        val sessionPair = scope.startSession()
        assertNotNull(sessionPair) {
            val session = it.current
            val userAgent = session.userAgent
            val event = SentryEvent().apply {
                request = Request().apply {
                    headers = mutableMapOf()
                }
            }
            fixture.getSut().updateSessionData(event, null, scope)
            assertEquals(userAgent, session.userAgent)
        }
    }

    @Test
    fun `When capture an event and there's no session, do nothing`() {
        val scope = Scope(fixture.sentryOptions)
        val event = SentryEvent()
        fixture.getSut().updateSessionData(event, null, scope)
        scope.withSession {
            assertNull(it)
        }
    }

    @Test
    fun `when captureEvent with sampling, session is still updated`() {
        fixture.sentryOptions.sampleRate = 1.0
        val sut = fixture.getSut()

        val event = SentryEvent().apply {
            exceptions = createNonHandledException()
        }
        val scope = Scope(fixture.sentryOptions)
        val sessionPair = scope.startSession()
        assertNotNull(sessionPair) {
            sut.captureEvent(event, scope, null)
            scope.withSession {
                assertEquals(Session.State.Crashed, it!!.status)
                assertEquals(1, it.errorCount())
            }
        }
    }

    @Test
    fun `when context property is missing on the event, property from scope contexts is applied`() {
        val sut = fixture.getSut()

        val scope = Scope(fixture.sentryOptions)
        scope.setContexts("key", "abc")
        val sessionPair = scope.startSession()
        assertNotNull(sessionPair) {
            sut.captureEvent(SentryEvent(), scope, null)
            verify(fixture.transport).send(check {
                val event = getEventFromData(it.items.first().data)
                val map = event.contexts["key"] as Map<*, *>
                assertEquals("abc", map["value"])
            }, anyOrNull())
        }
    }

    @Test
    fun `when contexts property is set on the event, property from scope contexts is not applied`() {
        val sut = fixture.getSut()

        val event = SentryEvent()
        event.contexts["key"] = "event value"
        val scope = Scope(fixture.sentryOptions)
        scope.setContexts("key", "scope value")
        val sessionPair = scope.startSession()
        assertNotNull(sessionPair) {
            sut.captureEvent(event, scope, null)
            verify(fixture.transport).send(check {
                val eventFromData = getEventFromData(it.items.first().data)
                assertEquals("event value", eventFromData.contexts["key"])
            }, anyOrNull())
        }
    }

    @Test
    fun `when contexts are not objects, wrap it up within a value object`() {
        val sut = fixture.getSut()

        val event = SentryEvent()
        val scope = Scope(fixture.sentryOptions)
        scope.setContexts("boolean", true)
        scope.setContexts("string", "test")
        scope.setContexts("number", 1.0)
        scope.setContexts("collection", listOf("a", "b"))
        scope.setContexts("array", arrayOf("a", "b"))
        scope.setContexts("char", 'a')

        sut.captureEvent(event, scope, null)
        verify(fixture.transport).send(check {
            val contexts = getEventFromData(it.items.first().data).contexts

            val bolKey = contexts["boolean"] as Map<*, *>
            assertTrue(bolKey["value"] as Boolean)

            val strKey = contexts["string"] as Map<*, *>
            assertEquals("test", strKey["value"])

            val numKey = contexts["number"] as Map<*, *>
            assertEquals(1.0, numKey["value"])

            val listKey = contexts["collection"] as Map<*, *>
            assertEquals("a", (listKey["value"] as List<*>)[0])
            assertEquals("b", (listKey["value"] as List<*>)[1])

            val arrKey = contexts["array"] as Map<*, *>
            assertEquals("a", (arrKey["value"] as List<*>)[0])
            assertEquals("b", (arrKey["value"] as List<*>)[1])

            val charKey = contexts["char"] as Map<*, *>
            assertEquals("a", charKey["value"])
        }, anyOrNull())
    }

    @Test
    fun `exception thrown by an event processor is handled gracefully`() {
        fixture.sentryOptions.addEventProcessor(eventProcessorThrows())
        val sut = fixture.getSut()
        sut.captureEvent(SentryEvent())
    }

    @Test
    fun `transactions are sent using connection`() {
        val sut = fixture.getSut()
        sut.captureTransaction(
            SentryTransaction(fixture.sentryTracer),
            Scope(fixture.sentryOptions),
            null
        )
        verify(fixture.transport).send(check {
            val transaction = it.items.first().getTransaction(fixture.sentryOptions.serializer)
            assertNotNull(transaction)
            assertEquals("a-transaction", transaction.transaction)
        }, eq(null))
    }

    @Test
    fun `when captureTransactions unfinished spans are removed`() {
        val sut = fixture.getSut()
        val transaction = SentryTracer(TransactionContext("a-transaction", "op"), fixture.hub)
        val span1 = transaction.startChild("span1")
        span1.finish()
        val span2 = transaction.startChild("span2")

        sut.captureTransaction(SentryTransaction(transaction), Scope(fixture.sentryOptions), null)
        verify(fixture.transport).send(check {
            val sentTransaction = it.items.first().getTransaction(fixture.sentryOptions.serializer)
            assertNotNull(sentTransaction) { tx ->
                val sentSpanIds = tx.spans.map { span -> span.spanId }
                assertTrue(sentSpanIds.contains(span1.spanContext.spanId))
                assertFalse(sentSpanIds.contains(span2.spanContext.spanId))
            }
        }, eq(null))
    }

    @Test
    fun `when captureTransaction with attachments`() {
        val transaction = SentryTransaction(fixture.sentryTracer)
        fixture.getSut().captureTransaction(transaction, createScopeWithAttachments(), null)

        verifyAttachmentsInEnvelope(transaction.eventId)
    }

    @Test
    fun `when captureTransaction with attachments not added to transaction`() {
        val transaction = SentryTransaction(fixture.sentryTracer)
        val scope = createScopeWithAttachments()
        scope.addAttachment(Attachment("hello".toByteArray(), "application/octet-stream"))
        fixture.getSut().captureTransaction(transaction, scope, null)

        verifyAttachmentsInEnvelope(transaction.eventId)
    }

    @Test
    fun `when captureTransaction scope is applied to transaction`() {
        val sut = fixture.getSut()
        val scope = Scope(fixture.sentryOptions)
        scope.setTag("tag1", "value1")
        scope.setContexts("context-key", "context-value")
        scope.request = Request().apply {
            url = "/url"
        }
        scope.addBreadcrumb(Breadcrumb("message"))
        scope.setExtra("a", "b")

        sut.captureTransaction(SentryTransaction(fixture.sentryTracer), scope, null)
        verify(fixture.transport).send(check { envelope ->
            val transaction =
                envelope.items.first().getTransaction(fixture.sentryOptions.serializer)
            assertNotNull(transaction) {
                assertEquals("value1", it.getTag("tag1"))
                assertEquals(mapOf("value" to "context-value"), it.contexts["context-key"])
                assertNotNull(it.request) { request ->
                    assertEquals("/url", request.url)
                }
                assertNotNull(it.breadcrumbs) { breadcrumbs ->
                    assertEquals("message", breadcrumbs.first().message)
                }
                assertEquals("b", it.getExtra("a"))
            }
        }, eq(null))
    }

    @Test
    fun `when captureTransaction with scope, transaction should use user data`() {
        val transaction = SentryTransaction(SentryTracer(TransactionContext("tx", "op"), mock()))
        val scope = createScope()

        val sut = fixture.getSut()

        sut.captureTransaction(transaction, scope, null)
        assertNotNull(transaction.user) {
            assertEquals("id", it.id)
        }
    }

    @Test
    fun `when scope's active span is a transaction, transaction context is applied to an event`() {
        val event = SentryEvent()
        val sut = fixture.getSut()
        val scope = createScope()
        val transaction = fixture.sentryTracer
        scope.setTransaction(transaction)
        transaction.finish()
        sut.captureEvent(event, scope)
        assertNotNull(event.contexts.trace)
        assertEquals(transaction.root.spanContext, event.contexts.trace)
    }

    @Test
    fun `when scope's active span is a span, span is applied to an event`() {
        val event = SentryEvent()
        val sut = fixture.getSut()
        val scope = createScope()
        val transaction = SentryTracer(TransactionContext("a-transaction", "op"), fixture.hub)
        scope.setTransaction(transaction)
        val span = transaction.startChild("op")
        sut.captureEvent(event, scope)
        assertNotNull(event.contexts.trace)
        assertEquals(span.spanContext, event.contexts.trace)
    }

    @Test
    fun `when scope has an active transaction, trace state is set on the envelope`() {
        val event = SentryEvent()
        val sut = fixture.getSut()
        val scope = createScope()
        val transaction = fixture.sentryTracer
        scope.setTransaction(transaction)
        transaction.finish()
        sut.captureEvent(event, scope)
        verify(fixture.transport).send(check {
            assertNotNull(it.header.trace) {
                assertEquals(transaction.spanContext.traceId, it.traceId)
            }
        }, anyOrNull())
    }

    @Test
    fun `when scope does not have an active transaction, trace state is not set on the envelope`() {
        val sut = fixture.getSut()
        sut.captureEvent(SentryEvent(), createScope())
        verify(fixture.transport).send(check {
            assertNull(it.header.trace)
        }, anyOrNull())
    }

    @Test
    fun `when transaction is captured, trace state is set on the envelope`() {
        val sut = fixture.getSut()
        val transaction = SentryTransaction(fixture.sentryTracer)
        val traceState = fixture.sentryTracer.traceState()
        sut.captureTransaction(transaction, traceState)
        verify(fixture.transport).send(check {
            assertEquals(traceState, it.header.trace)
        }, anyOrNull())
    }

    @Test
    fun `when transaction does not have environment and release set, and the environment is set on options, options values are applied to transactions`() {
        fixture.sentryOptions.release = "optionsRelease"
        fixture.sentryOptions.environment = "optionsEnvironment"
        val sut = fixture.getSut()
        val transaction = SentryTransaction(fixture.sentryTracer)
        sut.captureTransaction(transaction, fixture.sentryTracer.traceState())
        assertEquals("optionsRelease", transaction.release)
        assertEquals("optionsEnvironment", transaction.environment)
    }

    @Test
    fun `when transaction has environment and release set, and the environment is set on options, options values are not applied to transactions`() {
        fixture.sentryOptions.release = "optionsRelease"
        fixture.sentryOptions.environment = "optionsEnvironment"
        val sut = fixture.getSut()
        val sentryTracer = SentryTracer(TransactionContext("name", "op"), fixture.hub)
        val transaction = SentryTransaction(sentryTracer)
        transaction.release = "transactionRelease"
        transaction.environment = "transactionEnvironment"
        sut.captureTransaction(transaction, sentryTracer.traceState())
        assertEquals("transactionRelease", transaction.release)
        assertEquals("transactionEnvironment", transaction.environment)
    }

    @Test
    fun `when transaction does not have SDK version set, and the SDK version is set on options, options values are applied to transactions`() {
        fixture.sentryOptions.sdkVersion = SdkVersion("sdk.name", "version")
        val sut = fixture.getSut()
        val sentryTracer = SentryTracer(TransactionContext("name", "op"), fixture.hub)
        val transaction = SentryTransaction(sentryTracer)
        sut.captureTransaction(transaction, sentryTracer.traceState())
        assertEquals(fixture.sentryOptions.sdkVersion, transaction.sdk)
    }

    @Test
    fun `when transaction has SDK version set, and the SDK version is set on options, options values are not applied to transactions`() {
        fixture.sentryOptions.sdkVersion = SdkVersion("sdk.name", "version")
        val sut = fixture.getSut()
        val sentryTracer = SentryTracer(TransactionContext("name", "op"), fixture.hub)
        val transaction = SentryTransaction(sentryTracer)
        val sdkVersion = SdkVersion("transaction.sdk.name", "version")
        transaction.sdk = sdkVersion
        sut.captureTransaction(transaction, sentryTracer.traceState())
        assertEquals(sdkVersion, transaction.sdk)
    }

    @Test
    fun `when transaction does not have tags, and tags are set on options, options values are applied to transactions`() {
        fixture.sentryOptions.setTag("tag1", "value1")
        val sut = fixture.getSut()
        val sentryTracer = SentryTracer(TransactionContext("name", "op"), fixture.hub)
        val transaction = SentryTransaction(sentryTracer)
        sut.captureTransaction(transaction, sentryTracer.traceState())
        assertEquals(mapOf("tag1" to "value1"), transaction.tags)
    }

    @Test
    fun `when transaction has tags, and tags are set on options, options tags are added to transactions`() {
        fixture.sentryOptions.setTag("tag1", "value1")
        fixture.sentryOptions.setTag("tag2", "value2")
        val sut = fixture.getSut()
        val sentryTracer = SentryTracer(TransactionContext("name", "op"), fixture.hub)
        val transaction = SentryTransaction(sentryTracer)
        transaction.setTag("tag3", "value3")
        transaction.setTag("tag2", "transaction-tag")
<<<<<<< HEAD
        sut.captureTransaction(transaction, sentryTracer.traceState())
        assertEquals(mapOf("tag1" to "value1", "tag2" to "transaction-tag", "tag3" to "value3"), transaction.tags)
=======
        sut.captureTransaction(transaction)
        assertEquals(
            mapOf("tag1" to "value1", "tag2" to "transaction-tag", "tag3" to "value3"),
            transaction.tags
        )
>>>>>>> eb30c909
    }

    @Test
    fun `captured transactions without a platform, have the default platform set`() {
        val sut = fixture.getSut()
        val sentryTracer = SentryTracer(TransactionContext("name", "op"), fixture.hub)
        val transaction = SentryTransaction(sentryTracer)
        sut.captureTransaction(transaction, sentryTracer.traceState())
        assertEquals("java", transaction.platform)
    }

    @Test
    fun `captured transactions with a platform, do not get the platform overwritten`() {
        val sut = fixture.getSut()
        val sentryTracer = SentryTracer(TransactionContext("name", "op"), fixture.hub)
        val transaction = SentryTransaction(sentryTracer)
        transaction.platform = "abc"
        sut.captureTransaction(transaction, sentryTracer.traceState())
        assertEquals("abc", transaction.platform)
    }

    @Test
    fun `when exception type is ignored, capturing event does not send it`() {
        fixture.sentryOptions.addIgnoredExceptionForType(IllegalStateException::class.java)
        val sut = fixture.getSut()
        sut.captureException(IllegalStateException())
        verifyZeroInteractions(fixture.transport)
    }

    private fun createScope(): Scope {
        return Scope(SentryOptions()).apply {
            addBreadcrumb(Breadcrumb().apply {
                message = "message"
            })
            setExtra("extra", "extra")
            setTag("tags", "tags")
            fingerprint.add("fp")
            level = SentryLevel.FATAL
            user = User().apply {
                id = "id"
            }
            request = Request().apply {
                method = "post"
            }
        }
    }

    private fun createScopeWithAttachments(): Scope {
        return createScope().apply {
            addAttachment(fixture.attachment)
            addAttachment(fixture.attachment)

            val bytesTooBig = ByteArray((fixture.maxAttachmentSize + 1).toInt()) { 0 }
            addAttachment(
                Attachment(
                    bytesTooBig,
                    "will_get_dropped.txt",
                    "application/octet-stream",
                    true
                )
            )
        }
    }

    private fun createEvent(): SentryEvent {
        return SentryEvent().apply {
            addBreadcrumb(Breadcrumb().apply {
                message = "eventMessage"
            })
            setExtra("eventExtra", "eventExtra")
            setTag("eventTag", "eventTag")
            fingerprints = listOf("eventFp")
            transaction = "eventTransaction"
            level = SentryLevel.DEBUG
            user = User().apply {
                id = "eventId"
            }
        }
    }

    private fun createSession(release: String = "rel"): Session {
        return Session("dis", User(), "env", release)
    }

    private val userFeedback: UserFeedback
        get() {
            val eventId = SentryId("c2fb8fee2e2b49758bcb67cda0f713c7")
            val userFeedback = UserFeedback(eventId)
            userFeedback.apply {
                name = "John"
                email = "john@me.com"
                comments = "comment"
            }

            return userFeedback
        }

    internal class CustomTransportGate : ITransportGate {
        override fun isConnected(): Boolean = false
    }

    private fun createNonHandledException(): List<SentryException> {
        val exception = SentryException().apply {
            mechanism = Mechanism().apply {
                isHandled = false
            }
        }
        return listOf(exception)
    }

    private fun getEventFromData(data: ByteArray): SentryEvent {
        val inputStream = InputStreamReader(ByteArrayInputStream(data))
        return fixture.sentryOptions.serializer.deserialize(inputStream, SentryEvent::class.java)!!
    }

    private fun getTransactionFromData(data: ByteArray): SentryTransaction {
        val inputStream = InputStreamReader(ByteArrayInputStream(data))
        return fixture.sentryOptions.serializer.deserialize(
            inputStream,
            SentryTransaction::class.java
        )!!
    }

    private fun verifyAttachmentsInEnvelope(eventId: SentryId?) {
        verify(fixture.transport).send(check { actual ->
            assertEquals(eventId, actual.header.eventId)

            assertEquals(fixture.sentryOptions.sdkVersion, actual.header.sdkVersion)

            assertEquals(4, actual.items.count())
            val attachmentItems = actual.items
                .filter { item -> item.header.type == SentryItemType.Attachment }
                .toList()

            assertEquals(3, attachmentItems.size)

            val attachmentItem = attachmentItems.first()
            assertEquals(fixture.attachment.contentType, attachmentItem.header.contentType)
            assertEquals(fixture.attachment.filename, attachmentItem.header.fileName)
            assertEquals(fixture.attachment.bytes?.size, attachmentItem.header.length)

            val expectedBytes = fixture.attachment.bytes!!
            assertArrayEquals(expectedBytes, attachmentItem.data)

            val attachmentItemTooBig = attachmentItems.last()
            assertFailsWith<SentryEnvelopeException>(
                "Getting data from attachment should" +
                        "throw an exception, because the attachment is too big."
            ) {
                attachmentItemTooBig.data
            }
        }, isNull())
    }

    internal class CustomCachedApplyScopeDataHint : Cached, ApplyScopeData

    internal class DiskFlushNotificationHint : DiskFlushNotification {
        override fun markFlushed() {}
    }

    private fun eventProcessorThrows(): EventProcessor {
        return object : EventProcessor {
            override fun process(event: SentryEvent, hint: Any?): SentryEvent? {
                throw RuntimeException()
            }
        }
    }
}<|MERGE_RESOLUTION|>--- conflicted
+++ resolved
@@ -1100,16 +1100,11 @@
         val transaction = SentryTransaction(sentryTracer)
         transaction.setTag("tag3", "value3")
         transaction.setTag("tag2", "transaction-tag")
-<<<<<<< HEAD
         sut.captureTransaction(transaction, sentryTracer.traceState())
-        assertEquals(mapOf("tag1" to "value1", "tag2" to "transaction-tag", "tag3" to "value3"), transaction.tags)
-=======
-        sut.captureTransaction(transaction)
         assertEquals(
             mapOf("tag1" to "value1", "tag2" to "transaction-tag", "tag3" to "value3"),
             transaction.tags
         )
->>>>>>> eb30c909
     }
 
     @Test
