--- conflicted
+++ resolved
@@ -72,540 +72,6 @@
 
 class SentryClientTest {
 
-<<<<<<< HEAD
-    @get:Rule
-    val tmpDir = TemporaryFolder()
-
-    class Fixture {
-        var transport = mock<ITransport>()
-        var factory = mock<ITransportFactory>()
-        val maxAttachmentSize: Long = (5 * 1024 * 1024).toLong()
-        val scopes = mock<IScopes>()
-        val sentryTracer: SentryTracer
-        val profileChunk: ProfileChunk
-        val profilingTraceFile = Files.createTempFile("trace", ".trace").toFile()
-
-        var sentryOptions: SentryOptions = SentryOptions().apply {
-            dsn = dsnString
-            sdkVersion = SdkVersion("test", "1.2.3")
-            isDebug = true
-            setDiagnosticLevel(SentryLevel.DEBUG)
-            setSerializer(JsonSerializer(this))
-            setLogger(mock())
-            maxAttachmentSize = this@Fixture.maxAttachmentSize
-            setTransportFactory(factory)
-            release = "0.0.1"
-            isTraceSampling = true
-        }
-
-        init {
-            whenever(factory.create(any(), any())).thenReturn(transport)
-            whenever(scopes.options).thenReturn(sentryOptions)
-            sentryTracer = SentryTracer(TransactionContext("a-transaction", "op", TracesSamplingDecision(true)), scopes)
-            sentryTracer.startChild("a-span", "span 1").finish()
-            profileChunk = ProfileChunk(SentryId(), SentryId(), profilingTraceFile, emptyMap(), 1.0, "android", sentryOptions)
-        }
-
-        var attachment = Attachment("hello".toByteArray(), "hello.txt", "text/plain", true)
-        var attachment2 = Attachment("hello2".toByteArray(), "hello2.txt", "text/plain", true)
-        var attachment3 = Attachment("hello3".toByteArray(), "hello3.txt", "text/plain", true)
-        var profilingTraceData = ProfilingTraceData(profilingTraceFile, sentryTracer)
-        var profilingNonExistingTraceData = ProfilingTraceData(File("non_existent.trace"), sentryTracer)
-
-        fun getSut(optionsCallback: ((SentryOptions) -> Unit)? = null): SentryClient {
-            optionsCallback?.invoke(sentryOptions)
-            profilingTraceFile.writeText("sampledProfile")
-            return SentryClient(sentryOptions)
-        }
-    }
-
-    private val fixture = Fixture()
-
-    @Test
-    fun `when fixture is unchanged, client is enabled`() {
-        val sut = fixture.getSut()
-        assertTrue(sut.isEnabled)
-    }
-
-    @Test
-    fun `when dsn is an invalid string, client throws`() {
-        fixture.sentryOptions.dsn = "invalid-dsn"
-        assertFailsWith<IllegalArgumentException> { fixture.getSut() }
-    }
-
-    @Test
-    fun `when dsn is null, client throws`() {
-        fixture.sentryOptions.dsn = null
-        assertFailsWith<IllegalArgumentException> { fixture.getSut() }
-    }
-
-    @Test
-    fun `when dsn without private key is valid, client is enabled`() {
-        fixture.sentryOptions.dsn = dsnString
-        val sut = fixture.getSut()
-        assertTrue(sut.isEnabled)
-    }
-
-    @Test
-    fun `when dsn with secret is valid, client is enabled`() {
-        fixture.sentryOptions.dsn = dsnStringLegacy
-        val sut = fixture.getSut()
-        assertTrue(sut.isEnabled)
-    }
-
-    @Test
-    fun `when client is closed with isRestarting false, transport waits`() {
-        val sut = fixture.getSut()
-        assertTrue(sut.isEnabled)
-        sut.close(false)
-        assertNotEquals(0, fixture.sentryOptions.shutdownTimeoutMillis)
-        verify(fixture.transport).flush(eq(fixture.sentryOptions.shutdownTimeoutMillis))
-        verify(fixture.transport).close(eq(false))
-    }
-
-    @Test
-    fun `when client is closed with isRestarting true, transport does not wait`() {
-        val sut = fixture.getSut()
-        assertTrue(sut.isEnabled)
-        sut.close(true)
-        verify(fixture.transport).flush(eq(0))
-        verify(fixture.transport).close(eq(true))
-    }
-
-    @Test
-    fun `when client is closed, client gets disabled`() {
-        val sut = fixture.getSut()
-        assertTrue(sut.isEnabled)
-        sut.close()
-        assertFalse(sut.isEnabled)
-    }
-
-    @Test
-    fun `when client is closed, hostname cache is closed`() {
-        val sut = fixture.getSut()
-        assertTrue(sut.isEnabled)
-        sut.close()
-        val mainEventProcessor = fixture.sentryOptions.eventProcessors
-            .filterIsInstance<MainEventProcessor>()
-            .first()
-        assertTrue(mainEventProcessor.isClosed)
-    }
-
-    @Test
-    fun `when beforeSend is set, callback is invoked`() {
-        var invoked = false
-        fixture.sentryOptions.setBeforeSend { e, _ -> invoked = true; e }
-        val sut = fixture.getSut()
-        sut.captureEvent(SentryEvent())
-        assertTrue(invoked)
-    }
-
-    @Test
-    fun `when beforeSend is returns null, event is dropped`() {
-        fixture.sentryOptions.setBeforeSend { _: SentryEvent, _: Any? -> null }
-        val sut = fixture.getSut()
-        val event = SentryEvent()
-        sut.captureEvent(event)
-        verify(fixture.transport, never()).send(any(), anyOrNull())
-
-        assertClientReport(
-            fixture.sentryOptions.clientReportRecorder,
-            listOf(DiscardedEvent(DiscardReason.BEFORE_SEND.reason, DataCategory.Error.category, 1))
-        )
-    }
-
-    @Test
-    fun `when beforeSend is returns new instance, new instance is sent`() {
-        val expected = SentryEvent().apply {
-            setTag("test", "test")
-        }
-        fixture.sentryOptions.setBeforeSend { _, _ -> expected }
-        val sut = fixture.getSut()
-        val actual = SentryEvent()
-        sut.captureEvent(actual)
-        verify(fixture.transport).send(
-            check {
-                val event = getEventFromData(it.items.first().data)
-                assertEquals("test", event.tags!!["test"])
-            },
-            anyOrNull()
-        )
-        verifyNoMoreInteractions(fixture.transport)
-    }
-
-    @Test
-    fun `when beforeSend throws an exception, event is dropped`() {
-        val exception = Exception("test")
-
-        exception.stackTrace.toString()
-        fixture.sentryOptions.setBeforeSend { _, _ -> throw exception }
-        val sut = fixture.getSut()
-        val actual = SentryEvent()
-        val id = sut.captureEvent(actual)
-
-        assertEquals(SentryId.EMPTY_ID, id)
-
-        assertClientReport(
-            fixture.sentryOptions.clientReportRecorder,
-            listOf(DiscardedEvent(DiscardReason.BEFORE_SEND.reason, DataCategory.Error.category, 1))
-        )
-    }
-
-    @Test
-    fun `when beforeSendLog is set, callback is invoked`() {
-        val scope = createScope()
-        var invoked = false
-        fixture.sentryOptions.logs.setBeforeSend { l -> invoked = true; l }
-        val sut = fixture.getSut()
-        sut.captureLog(SentryLogEvent(SentryId(), SentryNanotimeDate(), "message", SentryLogLevel.WARN), scope)
-        assertTrue(invoked)
-    }
-
-    @Test
-    fun `when beforeSendLog returns null, log is dropped`() {
-        val scope = createScope()
-        fixture.sentryOptions.logs.setBeforeSend { _: SentryLogEvent -> null }
-        val sut = fixture.getSut()
-        sut.captureLog(SentryLogEvent(SentryId(), SentryNanotimeDate(), "message", SentryLogLevel.WARN), scope)
-        verify(fixture.transport, never()).send(any(), anyOrNull())
-
-        assertClientReport(
-            fixture.sentryOptions.clientReportRecorder,
-            listOf(DiscardedEvent(DiscardReason.BEFORE_SEND.reason, DataCategory.LogItem.category, 1))
-        )
-    }
-
-    @Test
-    fun `when beforeSendLog throws an exception, log is dropped`() {
-        val scope = createScope()
-        val exception = Exception("test")
-
-        exception.stackTrace.toString()
-        fixture.sentryOptions.logs.setBeforeSend { _ -> throw exception }
-        val sut = fixture.getSut()
-        sut.captureLog(SentryLogEvent(SentryId(), SentryNanotimeDate(), "message", SentryLogLevel.WARN), scope)
-
-        assertClientReport(
-            fixture.sentryOptions.clientReportRecorder,
-            listOf(DiscardedEvent(DiscardReason.BEFORE_SEND.reason, DataCategory.LogItem.category, 1))
-        )
-    }
-
-    @Test
-    fun `when beforeSendLog is returns new instance, new instance is sent`() {
-        val scope = createScope()
-        val expected = SentryLogEvent(SentryId(), SentryNanotimeDate(), "expected message", SentryLogLevel.WARN)
-        fixture.sentryOptions.logs.setBeforeSend { _ -> expected }
-        val sut = fixture.getSut()
-        val batchProcessor = mock<ILoggerBatchProcessor>()
-        sut.injectForField("loggerBatchProcessor", batchProcessor)
-        val actual = SentryLogEvent(SentryId(), SentryNanotimeDate(), "actual message", SentryLogLevel.WARN)
-        sut.captureLog(actual, scope)
-        verify(batchProcessor).add(
-            check {
-                assertEquals("expected message", it.body)
-            }
-        )
-        verifyNoMoreInteractions(batchProcessor)
-    }
-
-    @Test
-    fun `when event captured with hint, hint passed to connection`() {
-        val event = SentryEvent()
-        fixture.sentryOptions.environment = "not to be applied"
-        val sut = fixture.getSut()
-
-        val hints = HintUtils.createWithTypeCheckHint(Object())
-        sut.captureEvent(event, hints)
-        verify(fixture.transport).send(any(), eq(hints))
-    }
-
-    @Test
-    fun `when captureMessage is called, sentry event contains formatted message`() {
-        var sentEvent: SentryEvent? = null
-        fixture.sentryOptions.setBeforeSend { e, _ -> sentEvent = e; e }
-        val sut = fixture.getSut()
-        val actual = "actual message"
-        sut.callMethod(
-            "captureMessage",
-            parameterTypes = arrayOf(
-                String::class.java,
-                SentryLevel::class.java,
-                IScope::class.java
-            ),
-            actual,
-            null,
-            null
-        )
-        assertEquals(actual, sentEvent!!.message!!.formatted)
-    }
-
-    @Test
-    fun `when captureMessage is called, sentry event contains level`() {
-        var sentEvent: SentryEvent? = null
-        fixture.sentryOptions.setBeforeSend { e, _ -> sentEvent = e; e }
-        val sut = fixture.getSut()
-        sut.callMethod(
-            "captureMessage",
-            parameterTypes = arrayOf(String::class.java, SentryLevel::class.java),
-            null,
-            SentryLevel.DEBUG
-        )
-        assertEquals(SentryLevel.DEBUG, sentEvent!!.level)
-    }
-
-    @Test
-    fun `when event has release, value from options not applied`() {
-        val event = SentryEvent()
-        val expected = "original"
-        fixture.sentryOptions.environment = "not to be applied"
-        event.release = expected
-        val sut = fixture.getSut()
-        sut.captureEvent(event)
-        assertEquals(expected, event.release)
-    }
-
-    @Test
-    fun `when event doesn't have release, value from options applied`() {
-        val event = SentryEvent()
-        val expected = "original"
-        fixture.sentryOptions.release = expected
-        val sut = fixture.getSut()
-        sut.captureEvent(event)
-        assertEquals(expected, event.release)
-    }
-
-    @Test
-    fun `when event has environment, value from options not applied`() {
-        val event = SentryEvent()
-        val expected = "original"
-        fixture.sentryOptions.environment = "not to be applied"
-        event.environment = expected
-        val sut = fixture.getSut()
-        sut.captureEvent(event)
-        assertEquals(expected, event.environment)
-    }
-
-    @Test
-    fun `when event doesn't have environment, value from options applied`() {
-        val event = SentryEvent()
-        val expected = "original"
-        fixture.sentryOptions.environment = expected
-        val sut = fixture.getSut()
-        sut.captureEvent(event)
-        assertEquals(expected, event.environment)
-    }
-
-    @Test
-    fun `when captureEvent with scope, event should have its data if not set`() {
-        val event = SentryEvent()
-        val scope = createScope()
-
-        val sut = fixture.getSut()
-
-        sut.captureEvent(event, scope)
-        assertEquals("message", event.breadcrumbs!![0].message)
-        assertNotNull(event.extras) {
-            assertEquals("extra", it["extra"])
-        }
-        assertEquals("tags", event.tags!!["tags"])
-        assertNotNull(event.fingerprints) {
-            assertEquals("fp", it[0])
-        }
-        assertNotNull(event.user) {
-            assertEquals("id", it.id)
-        }
-        assertEquals(SentryLevel.FATAL, event.level)
-        assertNotNull(event.request) {
-            assertEquals("post", it.method)
-        }
-    }
-
-    @Test
-    fun `when breadcrumbs are not empty, sort them out by date`() {
-        val b1 = Breadcrumb(DateUtils.getDateTime("2020-03-27T08:52:58.001Z"))
-        val b2 = Breadcrumb(DateUtils.getDateTime("2020-03-27T08:52:58.002Z"))
-        val scope = Scope(SentryOptions()).apply {
-            addBreadcrumb(b2)
-            addBreadcrumb(b1)
-        }
-
-        val sut = fixture.getSut()
-
-        val b3 = Breadcrumb(DateUtils.getDateTime("2020-03-27T08:52:58.003Z"))
-        val event = SentryEvent().apply {
-            breadcrumbs = mutableListOf(b3)
-        }
-
-        sut.captureEvent(event, scope)
-
-        assertNotNull(event.breadcrumbs) {
-            assertSame(b1, it[0])
-            assertSame(b2, it[1])
-            assertSame(b3, it[2])
-        }
-    }
-
-    @Test
-    fun `when captureEvent with scope, event data has priority over scope but level and it should append extras, tags and breadcrumbs`() {
-        val event = createEvent()
-
-        val scope = createScope()
-
-        val sut = fixture.getSut()
-
-        sut.captureEvent(event, scope)
-
-        // breadcrumbs are appending
-        assertNotNull(event.breadcrumbs) {
-            assertEquals("eventMessage", it[0].message)
-            assertEquals("message", it[1].message)
-        }
-
-        // extras are appending
-        assertNotNull(event.extras) {
-            assertEquals("eventExtra", it["eventExtra"])
-            assertEquals("extra", it["extra"])
-        }
-
-        // tags are appending
-        assertNotNull(event.tags) {
-            assertEquals("eventTag", it["eventTag"])
-            assertEquals("tags", it["tags"])
-        }
-
-        // fingerprint is replaced
-        assertNotNull(event.fingerprints) {
-            assertEquals("eventFp", it[0])
-            assertEquals(1, it.size)
-        }
-
-        assertEquals("eventTransaction", event.transaction)
-
-        assertNotNull(event.user) {
-            assertEquals("eventId", it.id)
-        }
-
-        assertEquals(SentryLevel.FATAL, event.level)
-    }
-
-    @Test
-    fun `when captureEvent with scope, event extras and tags are only append if key is absent`() {
-        val event = createEvent()
-
-        val scope = createScope()
-        scope.setExtra("eventExtra", "extra")
-        scope.setTag("eventTag", "tags")
-
-        val sut = fixture.getSut()
-
-        sut.captureEvent(event, scope)
-
-        // extras are appending
-        assertNotNull(event.extras) {
-            assertEquals("eventExtra", it["eventExtra"])
-        }
-
-        // tags are appending
-        assertNotNull(event.tags) {
-            assertEquals("eventTag", it["eventTag"])
-        }
-    }
-
-    @Test
-    fun `when captureEvent with scope, event should have its level if set`() {
-        val event = SentryEvent()
-        event.level = SentryLevel.DEBUG
-        val scope = createScope()
-
-        val sut = fixture.getSut()
-
-        sut.captureEvent(event, scope)
-        assertEquals(SentryLevel.FATAL, event.level)
-    }
-
-    @Test
-    fun `when captureEvent with sampling, some events not captured`() {
-        fixture.sentryOptions.sampleRate = 0.000000001
-        val sut = fixture.getSut()
-
-        val allEvents = 10
-        (0..allEvents).forEach { _ -> sut.captureEvent(SentryEvent()) }
-        assertTrue(allEvents > mockingDetails(fixture.transport).invocations.size)
-    }
-
-    @Test
-    fun `events dropped by sampling are recorded as lost`() {
-        fixture.sentryOptions.sampleRate = 0.000000001
-        val sut = fixture.getSut()
-
-        sut.captureEvent(SentryEvent())
-
-        assertClientReport(
-            fixture.sentryOptions.clientReportRecorder,
-            listOf(DiscardedEvent(DiscardReason.SAMPLE_RATE.reason, DataCategory.Error.category, 1))
-        )
-    }
-
-    @Test
-    fun `when captureEvent without sampling, all events are captured`() {
-        fixture.sentryOptions.sampleRate = null
-        val sut = fixture.getSut()
-
-        val allEvents = 10
-        (0..allEvents).forEach { _ -> sut.captureEvent(SentryEvent()) }
-        assertEquals(
-            allEvents,
-            mockingDetails(fixture.transport).invocations.size - 1
-        ) // 1 extra invocation outside .send()
-    }
-
-    @Test
-    fun `when captureEvent with attachments`() {
-        val event = createEvent()
-
-        fixture.getSut().captureEvent(event, createScopeWithAttachments())
-
-        verifyAttachmentsInEnvelope(event.eventId)
-    }
-
-    @Test
-    fun `when captureUserFeedback with empty id, envelope is not sent`() {
-        val sut = fixture.getSut()
-
-        sut.captureUserFeedback(UserFeedback(SentryId.EMPTY_ID))
-
-        verify(fixture.transport, never()).send(any(), anyOrNull())
-    }
-
-    @Test
-    fun `when captureUserFeedback, envelope is sent`() {
-        val sut = fixture.getSut()
-
-        sut.captureUserFeedback(userFeedback)
-
-        verify(fixture.transport).send(
-            check { actual ->
-                assertEquals(userFeedback.eventId, actual.header.eventId)
-                assertEquals(fixture.sentryOptions.sdkVersion, actual.header.sdkVersion)
-
-                assertEquals(1, actual.items.count())
-                val item = actual.items.first()
-                assertEquals(SentryItemType.UserFeedback, item.header.type)
-                assertEquals("application/json", item.header.contentType)
-
-                assertEnvelopeItemDataForUserFeedback(item)
-            }
-        )
-    }
-
-    private fun assertEnvelopeItemDataForUserFeedback(item: SentryEnvelopeItem) {
-        val stream = ByteArrayOutputStream()
-        val writer = stream.bufferedWriter(Charset.forName("UTF-8"))
-        fixture.sentryOptions.serializer.serialize(userFeedback, writer)
-        val expectedData = stream.toByteArray()
-        assertTrue(Arrays.equals(expectedData, item.data))
-=======
   @get:Rule val tmpDir = TemporaryFolder()
 
   class Fixture {
@@ -641,7 +107,15 @@
         )
       sentryTracer.startChild("a-span", "span 1").finish()
       profileChunk =
-        ProfileChunk(SentryId(), SentryId(), profilingTraceFile, emptyMap(), 1.0, sentryOptions)
+        ProfileChunk(
+          SentryId(),
+          SentryId(),
+          profilingTraceFile,
+          emptyMap(),
+          1.0,
+          "android",
+          sentryOptions,
+        )
     }
 
     var attachment = Attachment("hello".toByteArray(), "hello.txt", "text/plain", true)
@@ -1014,7 +488,6 @@
     assertNotNull(event.tags) {
       assertEquals("eventTag", it["eventTag"])
       assertEquals("tags", it["tags"])
->>>>>>> f43539fe
     }
 
     // fingerprint is replaced
