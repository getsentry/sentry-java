--- conflicted
+++ resolved
@@ -880,13 +880,8 @@
                 val strKey = contexts["string"] as Map<*, *>
                 assertEquals("test", strKey["value"])
 
-<<<<<<< HEAD
-            val numKey = contexts["number"] as Map<*, *>
-            assertEquals(1, numKey["value"])
-=======
                 val numKey = contexts["number"] as Map<*, *>
                 assertEquals(1.0, numKey["value"])
->>>>>>> c2a4506e
 
                 val listKey = contexts["collection"] as Map<*, *>
                 assertEquals("a", (listKey["value"] as List<*>)[0])
