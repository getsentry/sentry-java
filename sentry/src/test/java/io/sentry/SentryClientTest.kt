package io.sentry

import io.sentry.Scope.IWithPropagationContext
import io.sentry.SentryLevel.WARNING
import io.sentry.Session.State.Crashed
import io.sentry.clientreport.ClientReportTestHelper.Companion.assertClientReport
import io.sentry.clientreport.DiscardReason
import io.sentry.clientreport.DiscardedEvent
import io.sentry.exception.SentryEnvelopeException
import io.sentry.hints.AbnormalExit
import io.sentry.hints.ApplyScopeData
import io.sentry.hints.Backfillable
import io.sentry.hints.Cached
import io.sentry.hints.DiskFlushNotification
import io.sentry.hints.TransactionEnd
import io.sentry.protocol.Contexts
import io.sentry.protocol.Mechanism
import io.sentry.protocol.Request
import io.sentry.protocol.SdkVersion
import io.sentry.protocol.SentryException
import io.sentry.protocol.SentryId
import io.sentry.protocol.SentryTransaction
import io.sentry.protocol.User
import io.sentry.protocol.ViewHierarchy
import io.sentry.test.callMethod
import io.sentry.transport.ITransport
import io.sentry.transport.ITransportGate
import io.sentry.util.HintUtils
import org.junit.Assert.assertArrayEquals
import org.junit.Rule
import org.junit.rules.TemporaryFolder
import org.mockito.kotlin.any
import org.mockito.kotlin.anyOrNull
import org.mockito.kotlin.argumentCaptor
import org.mockito.kotlin.check
import org.mockito.kotlin.doAnswer
import org.mockito.kotlin.eq
import org.mockito.kotlin.inOrder
import org.mockito.kotlin.mock
import org.mockito.kotlin.mockingDetails
import org.mockito.kotlin.never
import org.mockito.kotlin.times
import org.mockito.kotlin.verify
import org.mockito.kotlin.verifyNoMoreInteractions
import org.mockito.kotlin.whenever
import org.msgpack.core.MessagePack
import java.io.ByteArrayInputStream
import java.io.ByteArrayOutputStream
import java.io.File
import java.io.IOException
import java.io.InputStreamReader
import java.nio.charset.Charset
import java.nio.file.Files
import java.util.Arrays
import java.util.LinkedList
import java.util.UUID
import kotlin.test.Test
import kotlin.test.assertEquals
import kotlin.test.assertFails
import kotlin.test.assertFailsWith
import kotlin.test.assertFalse
import kotlin.test.assertNotEquals
import kotlin.test.assertNotNull
import kotlin.test.assertNull
import kotlin.test.assertSame
import kotlin.test.assertTrue

class SentryClientTest {

    @get:Rule
    val tmpDir = TemporaryFolder()

    class Fixture {
        var transport = mock<ITransport>()
        var factory = mock<ITransportFactory>()
        val maxAttachmentSize: Long = (5 * 1024 * 1024).toLong()
        val scopes = mock<IScopes>()
        val sentryTracer: SentryTracer

        var sentryOptions: SentryOptions = SentryOptions().apply {
            dsn = dsnString
            sdkVersion = SdkVersion("test", "1.2.3")
            isDebug = true
            setDiagnosticLevel(SentryLevel.DEBUG)
            setSerializer(JsonSerializer(this))
            setLogger(mock())
            maxAttachmentSize = this@Fixture.maxAttachmentSize
            setTransportFactory(factory)
            release = "0.0.1"
            isTraceSampling = true
        }

        init {
            whenever(factory.create(any(), any())).thenReturn(transport)
            whenever(scopes.options).thenReturn(sentryOptions)
            sentryTracer = SentryTracer(TransactionContext("a-transaction", "op", TracesSamplingDecision(true)), scopes)
            sentryTracer.startChild("a-span", "span 1").finish()
        }

        var attachment = Attachment("hello".toByteArray(), "hello.txt", "text/plain", true)
        var attachment2 = Attachment("hello2".toByteArray(), "hello2.txt", "text/plain", true)
        var attachment3 = Attachment("hello3".toByteArray(), "hello3.txt", "text/plain", true)
        val profilingTraceFile = Files.createTempFile("trace", ".trace").toFile()
        var profilingTraceData = ProfilingTraceData(profilingTraceFile, sentryTracer)
        var profilingNonExistingTraceData = ProfilingTraceData(File("non_existent.trace"), sentryTracer)

        fun getSut(optionsCallback: ((SentryOptions) -> Unit)? = null): SentryClient {
            optionsCallback?.invoke(sentryOptions)
            profilingTraceFile.writeText("sampledProfile")
            return SentryClient(sentryOptions)
        }
    }

    private val fixture = Fixture()

    @Test
    fun `when fixture is unchanged, client is enabled`() {
        val sut = fixture.getSut()
        assertTrue(sut.isEnabled)
    }

    @Test
    fun `when dsn is an invalid string, client throws`() {
        fixture.sentryOptions.dsn = "invalid-dsn"
        assertFailsWith<IllegalArgumentException> { fixture.getSut() }
    }

    @Test
    fun `when dsn is null, client throws`() {
        fixture.sentryOptions.dsn = null
        assertFailsWith<IllegalArgumentException> { fixture.getSut() }
    }

    @Test
    fun `when dsn without private key is valid, client is enabled`() {
        fixture.sentryOptions.dsn = dsnString
        val sut = fixture.getSut()
        assertTrue(sut.isEnabled)
    }

    @Test
    fun `when dsn with secret is valid, client is enabled`() {
        fixture.sentryOptions.dsn = dsnStringLegacy
        val sut = fixture.getSut()
        assertTrue(sut.isEnabled)
    }

    @Test
    fun `when client is closed with isRestarting false, transport waits`() {
        val sut = fixture.getSut()
        assertTrue(sut.isEnabled)
        sut.close(false)
        assertNotEquals(0, fixture.sentryOptions.shutdownTimeoutMillis)
        verify(fixture.transport).flush(eq(fixture.sentryOptions.shutdownTimeoutMillis))
        verify(fixture.transport).close(eq(false))
    }

    @Test
    fun `when client is closed with isRestarting true, transport does not wait`() {
        val sut = fixture.getSut()
        assertTrue(sut.isEnabled)
        sut.close(true)
        verify(fixture.transport).flush(eq(0))
        verify(fixture.transport).close(eq(true))
    }

    @Test
    fun `when client is closed, client gets disabled`() {
        val sut = fixture.getSut()
        assertTrue(sut.isEnabled)
        sut.close()
        assertFalse(sut.isEnabled)
    }

    @Test
    fun `when client is closed, hostname cache is closed`() {
        val sut = fixture.getSut()
        assertTrue(sut.isEnabled)
        sut.close()
        val mainEventProcessor = fixture.sentryOptions.eventProcessors
            .filterIsInstance<MainEventProcessor>()
            .first()
        assertTrue(mainEventProcessor.isClosed)
    }

    @Test
    fun `when beforeSend is set, callback is invoked`() {
        var invoked = false
        fixture.sentryOptions.setBeforeSend { e, _ -> invoked = true; e }
        val sut = fixture.getSut()
        sut.captureEvent(SentryEvent())
        assertTrue(invoked)
    }

    @Test
    fun `when beforeSend is returns null, event is dropped`() {
        fixture.sentryOptions.setBeforeSend { _: SentryEvent, _: Any? -> null }
        val sut = fixture.getSut()
        val event = SentryEvent()
        sut.captureEvent(event)
        verify(fixture.transport, never()).send(any(), anyOrNull())

        assertClientReport(
            fixture.sentryOptions.clientReportRecorder,
            listOf(DiscardedEvent(DiscardReason.BEFORE_SEND.reason, DataCategory.Error.category, 1))
        )
    }

    @Test
    fun `when beforeSend is returns new instance, new instance is sent`() {
        val expected = SentryEvent().apply {
            setTag("test", "test")
        }
        fixture.sentryOptions.setBeforeSend { _, _ -> expected }
        val sut = fixture.getSut()
        val actual = SentryEvent()
        sut.captureEvent(actual)
        verify(fixture.transport).send(
            check {
                val event = getEventFromData(it.items.first().data)
                assertEquals("test", event.tags!!["test"])
            },
            anyOrNull()
        )
        verifyNoMoreInteractions(fixture.transport)
    }

    @Test
    fun `when beforeSend throws an exception, event is dropped`() {
        val exception = Exception("test")

        exception.stackTrace.toString()
        fixture.sentryOptions.setBeforeSend { _, _ -> throw exception }
        val sut = fixture.getSut()
        val actual = SentryEvent()
        val id = sut.captureEvent(actual)

        assertEquals(SentryId.EMPTY_ID, id)

        assertClientReport(
            fixture.sentryOptions.clientReportRecorder,
            listOf(DiscardedEvent(DiscardReason.BEFORE_SEND.reason, DataCategory.Error.category, 1))
        )
    }

    @Test
    fun `when event captured with hint, hint passed to connection`() {
        val event = SentryEvent()
        fixture.sentryOptions.environment = "not to be applied"
        val sut = fixture.getSut()

        val hints = HintUtils.createWithTypeCheckHint(Object())
        sut.captureEvent(event, hints)
        verify(fixture.transport).send(any(), eq(hints))
    }

    @Test
    fun `when captureMessage is called, sentry event contains formatted message`() {
        var sentEvent: SentryEvent? = null
        fixture.sentryOptions.setBeforeSend { e, _ -> sentEvent = e; e }
        val sut = fixture.getSut()
        val actual = "actual message"
        sut.callMethod(
            "captureMessage",
            parameterTypes = arrayOf(
                String::class.java,
                SentryLevel::class.java,
                IScope::class.java
            ),
            actual,
            null,
            null
        )
        assertEquals(actual, sentEvent!!.message!!.formatted)
    }

    @Test
    fun `when captureMessage is called, sentry event contains level`() {
        var sentEvent: SentryEvent? = null
        fixture.sentryOptions.setBeforeSend { e, _ -> sentEvent = e; e }
        val sut = fixture.getSut()
        sut.callMethod(
            "captureMessage",
            parameterTypes = arrayOf(String::class.java, SentryLevel::class.java),
            null,
            SentryLevel.DEBUG
        )
        assertEquals(SentryLevel.DEBUG, sentEvent!!.level)
    }

    @Test
    fun `when event has release, value from options not applied`() {
        val event = SentryEvent()
        val expected = "original"
        fixture.sentryOptions.environment = "not to be applied"
        event.release = expected
        val sut = fixture.getSut()
        sut.captureEvent(event)
        assertEquals(expected, event.release)
    }

    @Test
    fun `when event doesn't have release, value from options applied`() {
        val event = SentryEvent()
        val expected = "original"
        fixture.sentryOptions.release = expected
        val sut = fixture.getSut()
        sut.captureEvent(event)
        assertEquals(expected, event.release)
    }

    @Test
    fun `when event has environment, value from options not applied`() {
        val event = SentryEvent()
        val expected = "original"
        fixture.sentryOptions.environment = "not to be applied"
        event.environment = expected
        val sut = fixture.getSut()
        sut.captureEvent(event)
        assertEquals(expected, event.environment)
    }

    @Test
    fun `when event doesn't have environment, value from options applied`() {
        val event = SentryEvent()
        val expected = "original"
        fixture.sentryOptions.environment = expected
        val sut = fixture.getSut()
        sut.captureEvent(event)
        assertEquals(expected, event.environment)
    }

    @Test
    fun `when captureEvent with scope, event should have its data if not set`() {
        val event = SentryEvent()
        val scope = createScope()

        val sut = fixture.getSut()

        sut.captureEvent(event, scope)
        assertEquals("message", event.breadcrumbs!![0].message)
        assertNotNull(event.extras) {
            assertEquals("extra", it["extra"])
        }
        assertEquals("tags", event.tags!!["tags"])
        assertNotNull(event.fingerprints) {
            assertEquals("fp", it[0])
        }
        assertNotNull(event.user) {
            assertEquals("id", it.id)
        }
        assertEquals(SentryLevel.FATAL, event.level)
        assertNotNull(event.request) {
            assertEquals("post", it.method)
        }
    }

    @Test
    fun `when breadcrumbs are not empty, sort them out by date`() {
        val b1 = Breadcrumb(DateUtils.getDateTime("2020-03-27T08:52:58.001Z"))
        val b2 = Breadcrumb(DateUtils.getDateTime("2020-03-27T08:52:58.002Z"))
        val scope = Scope(SentryOptions()).apply {
            addBreadcrumb(b2)
            addBreadcrumb(b1)
        }

        val sut = fixture.getSut()

        val b3 = Breadcrumb(DateUtils.getDateTime("2020-03-27T08:52:58.003Z"))
        val event = SentryEvent().apply {
            breadcrumbs = mutableListOf(b3)
        }

        sut.captureEvent(event, scope)

        assertNotNull(event.breadcrumbs) {
            assertSame(b1, it[0])
            assertSame(b2, it[1])
            assertSame(b3, it[2])
        }
    }

    @Test
    fun `when captureEvent with scope, event data has priority over scope but level and it should append extras, tags and breadcrumbs`() {
        val event = createEvent()

        val scope = createScope()

        val sut = fixture.getSut()

        sut.captureEvent(event, scope)

        // breadcrumbs are appending
        assertNotNull(event.breadcrumbs) {
            assertEquals("eventMessage", it[0].message)
            assertEquals("message", it[1].message)
        }

        // extras are appending
        assertNotNull(event.extras) {
            assertEquals("eventExtra", it["eventExtra"])
            assertEquals("extra", it["extra"])
        }

        // tags are appending
        assertNotNull(event.tags) {
            assertEquals("eventTag", it["eventTag"])
            assertEquals("tags", it["tags"])
        }

        // fingerprint is replaced
        assertNotNull(event.fingerprints) {
            assertEquals("eventFp", it[0])
            assertEquals(1, it.size)
        }

        assertEquals("eventTransaction", event.transaction)

        assertNotNull(event.user) {
            assertEquals("eventId", it.id)
        }

        assertEquals(SentryLevel.FATAL, event.level)
    }

    @Test
    fun `when captureEvent with scope, event extras and tags are only append if key is absent`() {
        val event = createEvent()

        val scope = createScope()
        scope.setExtra("eventExtra", "extra")
        scope.setTag("eventTag", "tags")

        val sut = fixture.getSut()

        sut.captureEvent(event, scope)

        // extras are appending
        assertNotNull(event.extras) {
            assertEquals("eventExtra", it["eventExtra"])
        }

        // tags are appending
        assertNotNull(event.tags) {
            assertEquals("eventTag", it["eventTag"])
        }
    }

    @Test
    fun `when captureEvent with scope, event should have its level if set`() {
        val event = SentryEvent()
        event.level = SentryLevel.DEBUG
        val scope = createScope()

        val sut = fixture.getSut()

        sut.captureEvent(event, scope)
        assertEquals(SentryLevel.FATAL, event.level)
    }

    @Test
    fun `when captureEvent with sampling, some events not captured`() {
        fixture.sentryOptions.sampleRate = 0.000000001
        val sut = fixture.getSut()

        val allEvents = 10
        (0..allEvents).forEach { _ -> sut.captureEvent(SentryEvent()) }
        assertTrue(allEvents > mockingDetails(fixture.transport).invocations.size)
    }

    @Test
    fun `events dropped by sampling are recorded as lost`() {
        fixture.sentryOptions.sampleRate = 0.000000001
        val sut = fixture.getSut()

        sut.captureEvent(SentryEvent())

        assertClientReport(
            fixture.sentryOptions.clientReportRecorder,
            listOf(DiscardedEvent(DiscardReason.SAMPLE_RATE.reason, DataCategory.Error.category, 1))
        )
    }

    @Test
    fun `when captureEvent without sampling, all events are captured`() {
        fixture.sentryOptions.sampleRate = null
        val sut = fixture.getSut()

        val allEvents = 10
        (0..allEvents).forEach { _ -> sut.captureEvent(SentryEvent()) }
        assertEquals(
            allEvents,
            mockingDetails(fixture.transport).invocations.size - 1
        ) // 1 extra invocation outside .send()
    }

    @Test
    fun `when captureEvent with attachments`() {
        val event = createEvent()

        fixture.getSut().captureEvent(event, createScopeWithAttachments())

        verifyAttachmentsInEnvelope(event.eventId)
    }

    @Test
    fun `when captureUserFeedback with empty id, envelope is not sent`() {
        val sut = fixture.getSut()

        sut.captureUserFeedback(UserFeedback(SentryId.EMPTY_ID))

        verify(fixture.transport, never()).send(any(), anyOrNull())
    }

    @Test
    fun `when captureUserFeedback, envelope is sent`() {
        val sut = fixture.getSut()

        sut.captureUserFeedback(userFeedback)

        verify(fixture.transport).send(
            check { actual ->
                assertEquals(userFeedback.eventId, actual.header.eventId)
                assertEquals(fixture.sentryOptions.sdkVersion, actual.header.sdkVersion)

                assertEquals(1, actual.items.count())
                val item = actual.items.first()
                assertEquals(SentryItemType.UserFeedback, item.header.type)
                assertEquals("application/json", item.header.contentType)

                assertEnvelopeItemDataForUserFeedback(item)
            }
        )
    }

    private fun assertEnvelopeItemDataForUserFeedback(item: SentryEnvelopeItem) {
        val stream = ByteArrayOutputStream()
        val writer = stream.bufferedWriter(Charset.forName("UTF-8"))
        fixture.sentryOptions.serializer.serialize(userFeedback, writer)
        val expectedData = stream.toByteArray()
        assertTrue(Arrays.equals(expectedData, item.data))
    }

    @Test
    fun `when captureUserFeedback and connection throws, log exception`() {
        val sut = fixture.getSut()

        val exception = IOException("No connection")
        whenever(fixture.transport.send(any())).thenThrow(exception)

        val logger = mock<ILogger>()
        fixture.sentryOptions.setLogger(logger)

        sut.captureUserFeedback(userFeedback)

        verify(logger)
            .log(
                SentryLevel.WARNING,
                exception,
                "Capturing user feedback %s failed.",
                userFeedback.eventId
            )
    }

    @Test
    fun `when captureCheckIn, envelope is sent`() {
        val sut = fixture.getSut()

        sut.captureCheckIn(checkIn, null, null)

        verify(fixture.transport).send(
            check { actual ->
                assertEquals(checkIn.checkInId, actual.header.eventId)
                assertEquals(fixture.sentryOptions.sdkVersion, actual.header.sdkVersion)

                assertEquals(1, actual.items.count())
                val item = actual.items.first()
                assertEquals(SentryItemType.CheckIn, item.header.type)
                assertEquals("application/json", item.header.contentType)

                assertEnvelopeItemDataForCheckIn(item)
            },
            any<Hint>()
        )
    }

    @Test
    fun `when captureCheckIn, envelope is sent if ignored slug does not match`() {
        val sut = fixture.getSut { options ->
            options.ignoredCheckIns = listOf("non_matching_slug")
        }

        sut.captureCheckIn(checkIn, null, null)

        verify(fixture.transport).send(
            check { actual ->
                assertEquals(checkIn.checkInId, actual.header.eventId)
                assertEquals(fixture.sentryOptions.sdkVersion, actual.header.sdkVersion)

                assertEquals(1, actual.items.count())
                val item = actual.items.first()
                assertEquals(SentryItemType.CheckIn, item.header.type)
                assertEquals("application/json", item.header.contentType)

                assertEnvelopeItemDataForCheckIn(item)
            },
            any<Hint>()
        )
    }

    @Test
    fun `when captureCheckIn, envelope is not sent if slug is ignored`() {
        val sut = fixture.getSut { options ->
            options.ignoredCheckIns = listOf("some_slug")
        }

        sut.captureCheckIn(checkIn, null, null)

        verify(fixture.transport, never()).send(
            any(),
            any<Hint>()
        )
    }

    private fun assertEnvelopeItemDataForCheckIn(item: SentryEnvelopeItem) {
        val stream = ByteArrayOutputStream()
        val writer = stream.bufferedWriter(Charset.forName("UTF-8"))
        fixture.sentryOptions.serializer.serialize(checkIn, writer)
        val expectedData = stream.toByteArray()
        assertTrue(Arrays.equals(expectedData, item.data))
    }

    @Test
    fun `when captureCheckIn and connection throws, log exception`() {
        val sut = fixture.getSut()

        val exception = IOException("No connection")
        whenever(fixture.transport.send(any(), any())).thenThrow(exception)

        val logger = mock<ILogger>()
        fixture.sentryOptions.setLogger(logger)

        sut.captureCheckIn(checkIn, null, null)

        verify(logger)
            .log(
                SentryLevel.WARNING,
                exception,
                "Capturing check-in %s failed.",
                checkIn.checkInId
            )
    }

    @Test
    fun `when hint is Cached, scope is not applied`() {
        val sut = fixture.getSut()

        val event = SentryEvent()
        val scope = Scope(SentryOptions())
        scope.level = SentryLevel.FATAL

        val hints = HintUtils.createWithTypeCheckHint(mock<Cached>())
        sut.captureEvent(event, scope, hints)

        assertNotEquals(scope.level, event.level)
    }

    @Test
    fun `when hint is not Cached, scope is applied`() {
        val sut = fixture.getSut()

        val event = SentryEvent()
        val scope = Scope(SentryOptions())
        scope.level = SentryLevel.FATAL

        val hints = HintUtils.createWithTypeCheckHint(Object())
        sut.captureEvent(event, scope, hints)

        assertEquals(scope.level, event.level)
    }

    @Test
    fun `when hint is ApplyScopeData, scope is applied`() {
        val sut = fixture.getSut()

        val event = SentryEvent()
        val scope = Scope(SentryOptions())
        scope.level = SentryLevel.FATAL

        val hints = HintUtils.createWithTypeCheckHint(mock<ApplyScopeData>())
        sut.captureEvent(event, scope, hints)

        assertEquals(scope.level, event.level)
    }

    @Test
    fun `when hint is Cached but also ApplyScopeData, scope is applied`() {
        val sut = fixture.getSut()

        val event = SentryEvent()
        val scope = Scope(SentryOptions())
        scope.level = SentryLevel.FATAL

        val hints = HintUtils.createWithTypeCheckHint(CustomCachedApplyScopeDataHint())
        sut.captureEvent(event, scope, hints)

        assertEquals(scope.level, event.level)
    }

    @Test
    fun `when transport factory is NoOp, it should initialize it`() {
        fixture.sentryOptions.setTransportFactory(NoOpTransportFactory.getInstance())
        fixture.getSut()
        assertTrue(fixture.sentryOptions.transportFactory is AsyncHttpTransportFactory)
    }

    @Test
    fun `when transport factory is set on options, it should use the custom transport factory`() {
        val sentryOptions: SentryOptions = SentryOptions().apply {
            dsn = dsnString
        }
        val transportFactory = mock<ITransportFactory>()
        sentryOptions.setTransportFactory(transportFactory)

        SentryClient(sentryOptions)

        assertEquals(transportFactory, sentryOptions.transportFactory)
    }

    @Test
    fun `when transport gate is set on options, it should use the custom transport gate`() {
        val sentryOptions: SentryOptions = SentryOptions().apply {
            dsn = dsnString
        }
        val transportGate = CustomTransportGate()
        sentryOptions.setTransportGate(transportGate)

        SentryClient(sentryOptions)

        assertEquals(transportGate, sentryOptions.transportGate)
    }

    @Test
    fun `when transport gate is null, it should init an always on transport gate`() {
        val sentryOptions: SentryOptions = SentryOptions().apply {
            dsn = dsnString
        }

        SentryClient(sentryOptions)

        assertNotNull(sentryOptions.transportGate)
        assertTrue(sentryOptions.transportGate.isConnected)
    }

    @Test
    fun `when scope has event processors, they should be applied`() {
        val event = SentryEvent()
        val scope = createScope()
        val processor = mock<EventProcessor>()
        whenever(processor.process(any<SentryEvent>(), anyOrNull())).thenReturn(event)
        scope.addEventProcessor(processor)

        val sut = fixture.getSut()

        sut.captureEvent(event, scope)
        verify(processor).process(eq(event), anyOrNull())
    }

    @Test
    fun `when scope has event processors, apply for transactions`() {
        val transaction = SentryTransaction(fixture.sentryTracer)
        val scope = createScope()
        val processor = mock<EventProcessor>()
        whenever(processor.process(any<SentryTransaction>(), anyOrNull())).thenReturn(transaction)
        scope.addEventProcessor(processor)

        val sut = fixture.getSut()

        sut.captureTransaction(transaction, scope, null)
        verify(processor).process(eq(transaction), anyOrNull())
    }

    @Test
    fun `when options have event processors, they should be applied`() {
        val processor = mock<EventProcessor>()
        fixture.sentryOptions.addEventProcessor(processor)

        val event = SentryEvent()

        fixture.getSut().captureEvent(event)
        verify(processor).process(eq(event), anyOrNull())
    }

    @Test
    fun `when options have event processors, apply for transactions`() {
        val processor = mock<EventProcessor>()
        fixture.sentryOptions.addEventProcessor(processor)

        val transaction = SentryTransaction(fixture.sentryTracer)

        fixture.getSut().captureTransaction(transaction, fixture.sentryTracer.traceContext())
        verify(processor).process(eq(transaction), anyOrNull())
    }

    @Test
    fun `transaction dropped by global event processor is recorded`() {
        fixture.sentryOptions.addEventProcessor(DropEverythingEventProcessor())

        val transaction = SentryTransaction(fixture.sentryTracer)

        fixture.getSut().captureTransaction(transaction, fixture.sentryTracer.traceContext())

        assertClientReport(
            fixture.sentryOptions.clientReportRecorder,
            listOf(
                DiscardedEvent(DiscardReason.EVENT_PROCESSOR.reason, DataCategory.Transaction.category, 1),
                DiscardedEvent(DiscardReason.EVENT_PROCESSOR.reason, DataCategory.Span.category, 2)
            )
        )
    }

    @Test
    fun `transaction dropped by ignoredTransactions is recorded`() {
        fixture.sentryOptions.ignoredTransactions = listOf("a-transaction")

        val transaction = SentryTransaction(fixture.sentryTracer)

        val eventId =
            fixture.getSut().captureTransaction(transaction, fixture.sentryTracer.traceContext())

        verify(fixture.transport, never()).send(any(), anyOrNull())

        assertClientReport(
            fixture.sentryOptions.clientReportRecorder,
            listOf(
                DiscardedEvent(DiscardReason.EVENT_PROCESSOR.reason, DataCategory.Transaction.category, 1),
                DiscardedEvent(DiscardReason.EVENT_PROCESSOR.reason, DataCategory.Span.category, 2)
            )
        )

        assertEquals(SentryId.EMPTY_ID, eventId)
    }

    @Test
    fun `transaction dropped by ignoredTransactions with regex is recorded`() {
        fixture.sentryOptions.ignoredTransactions = listOf("a.*action")

        val transaction = SentryTransaction(fixture.sentryTracer)

        val eventId =
            fixture.getSut().captureTransaction(transaction, fixture.sentryTracer.traceContext())

        verify(fixture.transport, never()).send(any(), anyOrNull())

        assertClientReport(
            fixture.sentryOptions.clientReportRecorder,
            listOf(
                DiscardedEvent(DiscardReason.EVENT_PROCESSOR.reason, DataCategory.Transaction.category, 1),
                DiscardedEvent(DiscardReason.EVENT_PROCESSOR.reason, DataCategory.Span.category, 2)
            )
        )

        assertEquals(SentryId.EMPTY_ID, eventId)
    }

    @Test
    fun `backfillable events are only wired through backfilling processors`() {
        val backfillingProcessor = mock<BackfillingEventProcessor>()
        val nonBackfillingProcessor = mock<EventProcessor>()
        fixture.sentryOptions.addEventProcessor(backfillingProcessor)
        fixture.sentryOptions.addEventProcessor(nonBackfillingProcessor)

        val event = SentryEvent()
        val hint = HintUtils.createWithTypeCheckHint(BackfillableHint())

        fixture.getSut().captureEvent(event, hint)

        verify(backfillingProcessor).process(eq(event), eq(hint))
        verify(nonBackfillingProcessor, never()).process(any<SentryEvent>(), anyOrNull())
    }

    @Test
    fun `scope is not applied to backfillable events`() {
        val event = SentryEvent()
        val hint = HintUtils.createWithTypeCheckHint(BackfillableHint())
        val scope = createScope()

        fixture.getSut().captureEvent(event, scope, hint)

        assertNull(event.user)
        assertNull(event.level)
        assertNull(event.breadcrumbs)
        assertNull(event.request)
    }

    @Test
    fun `tracingContext values are derived from backfillable events`() {
        val traceId = SentryId(UUID.randomUUID())
        val event = SentryEvent().apply {
            environment = "release"
            release = "io.sentry.samples@22.1.1"
            contexts[Contexts.REPLAY_ID] = "64cf554cc8d74c6eafa3e08b7c984f6d"
<<<<<<< HEAD
            contexts.trace = SpanContext(traceId, SpanId(), "ui.load", null, null)
=======
            contexts.setTrace(SpanContext(traceId, SpanId(), "ui.load", null, null))
>>>>>>> 5c3a5c6d
            transaction = "MainActivity"
        }
        val hint = HintUtils.createWithTypeCheckHint(BackfillableHint())
        val scope = createScope()

        fixture.getSut().captureEvent(event, scope, hint)

        verify(fixture.transport).send(
            check {
                assertEquals("release", it.header.traceContext!!.environment)
                assertEquals("io.sentry.samples@22.1.1", it.header.traceContext!!.release)
                assertEquals(traceId, it.header.traceContext!!.traceId)
                assertEquals("MainActivity", it.header.traceContext!!.transaction)
                assertEquals(SentryId("64cf554cc8d74c6eafa3e08b7c984f6d"), it.header.traceContext!!.replayId)
            },
            anyOrNull()
        )
    }

    @Test
    fun `non-backfillable events are only wired through regular processors`() {
        val backfillingProcessor = mock<BackfillingEventProcessor>()
        val nonBackfillingProcessor = mock<EventProcessor>()
        fixture.sentryOptions.addEventProcessor(backfillingProcessor)
        fixture.sentryOptions.addEventProcessor(nonBackfillingProcessor)

        val event = SentryEvent()

        fixture.getSut().captureEvent(event)

        verify(backfillingProcessor, never()).process(any<SentryEvent>(), anyOrNull())
        verify(nonBackfillingProcessor).process(eq(event), anyOrNull())
    }

    @Test
    fun `transaction dropped by beforeSendTransaction is recorded`() {
        fixture.sentryOptions.setBeforeSendTransaction { transaction, hint ->
            null
        }

        val transaction = SentryTransaction(fixture.sentryTracer)

        fixture.getSut().captureTransaction(transaction, fixture.sentryTracer.traceContext())

        assertClientReport(
            fixture.sentryOptions.clientReportRecorder,
            listOf(
                DiscardedEvent(DiscardReason.BEFORE_SEND.reason, DataCategory.Transaction.category, 1),
                DiscardedEvent(DiscardReason.BEFORE_SEND.reason, DataCategory.Span.category, 2)
            )
        )
    }

    @Test
    fun `transaction dropped by scope event processor is recorded`() {
        val transaction = SentryTransaction(fixture.sentryTracer)
        val scope = createScope()
        scope.addEventProcessor(DropEverythingEventProcessor())

        val sut = fixture.getSut()

        sut.captureTransaction(transaction, scope, null)

        assertClientReport(
            fixture.sentryOptions.clientReportRecorder,
            listOf(
                DiscardedEvent(DiscardReason.EVENT_PROCESSOR.reason, DataCategory.Transaction.category, 1),
                DiscardedEvent(DiscardReason.EVENT_PROCESSOR.reason, DataCategory.Span.category, 2)
            )
        )
    }

    @Test
    fun `span dropped by event processor is recorded`() {
        fixture.sentryTracer.startChild("dropped span", "span1").finish()
        fixture.sentryTracer.startChild("dropped span", "span2").finish()
        val transaction = SentryTransaction(fixture.sentryTracer)
        val scope = createScope()
        scope.addEventProcessor(object : EventProcessor {
            override fun process(transaction: SentryTransaction, hint: Hint): SentryTransaction? {
                // we are removing span1 and a-span from the fixture
                transaction.spans.removeIf { it.description != "span2" }
                return transaction
            }
        })

        fixture.getSut().captureTransaction(transaction, scope, null)

        verify(fixture.transport).send(any(), anyOrNull())

        assertClientReport(
            fixture.sentryOptions.clientReportRecorder,
            listOf(
                DiscardedEvent(DiscardReason.EVENT_PROCESSOR.reason, DataCategory.Span.category, 2)
            )
        )
    }

    @Test
    fun `event dropped by global event processor is recorded`() {
        fixture.sentryOptions.addEventProcessor(DropEverythingEventProcessor())

        val event = SentryEvent()

        fixture.getSut().captureEvent(event)

        assertClientReport(
            fixture.sentryOptions.clientReportRecorder,
            listOf(DiscardedEvent(DiscardReason.EVENT_PROCESSOR.reason, DataCategory.Error.category, 1))
        )
    }

    @Test
    fun `event dropped by scope event processor is recorded`() {
        assertClientReport(
            fixture.sentryOptions.clientReportRecorder,
            listOf(DiscardedEvent(DiscardReason.EVENT_PROCESSOR.reason, DataCategory.Error.category, 0))
        )
        val event = SentryEvent()
        val scope = createScope()
        scope.addEventProcessor(DropEverythingEventProcessor())

        val sut = fixture.getSut()

        sut.captureEvent(event, scope)

        assertClientReport(
            fixture.sentryOptions.clientReportRecorder,
            listOf(DiscardedEvent(DiscardReason.EVENT_PROCESSOR.reason, DataCategory.Error.category, 1))
        )
    }

    @Test
    fun `when beforeSendTransaction is set, callback is invoked`() {
        var invoked = false
        fixture.sentryOptions.setBeforeSendTransaction { t, _ -> invoked = true; t }

        val transaction = SentryTransaction(fixture.sentryTracer)
        fixture.getSut().captureTransaction(transaction, fixture.sentryTracer.traceContext())

        assertTrue(invoked)
    }

    @Test
    fun `when beforeSendTransaction is returns null, event is dropped`() {
        fixture.sentryOptions.setBeforeSendTransaction { _: SentryTransaction, _: Any? -> null }

        val transaction = SentryTransaction(fixture.sentryTracer)
        fixture.getSut().captureTransaction(transaction, fixture.sentryTracer.traceContext())

        verify(fixture.transport, never()).send(any(), anyOrNull())

        assertClientReport(
            fixture.sentryOptions.clientReportRecorder,
            listOf(
                DiscardedEvent(DiscardReason.BEFORE_SEND.reason, DataCategory.Transaction.category, 1),
                DiscardedEvent(DiscardReason.BEFORE_SEND.reason, DataCategory.Span.category, 2)
            )
        )
    }

    @Test
    fun `when beforeSendTransaction returns new instance, new instance is sent`() {
        val expected = SentryTransaction(fixture.sentryTracer).apply {
            setTag("test", "test")
        }
        fixture.sentryOptions.setBeforeSendTransaction { _, _ -> expected }

        val transaction = SentryTransaction(fixture.sentryTracer)
        fixture.getSut().captureTransaction(transaction, fixture.sentryTracer.traceContext())

        verify(fixture.transport).send(
            check {
                val tx = getTransactionFromData(it.items.first().data)
                assertEquals("test", tx.tags!!["test"])
            },
            anyOrNull()
        )
        verifyNoMoreInteractions(fixture.transport)
    }

    @Test
    fun `when beforeSendTransaction throws an exception, transaction is dropped`() {
        val exception = Exception("test")

        exception.stackTrace.toString()
        fixture.sentryOptions.setBeforeSendTransaction { _, _ -> throw exception }

        val transaction = SentryTransaction(fixture.sentryTracer)
        val id = fixture.getSut().captureTransaction(transaction, fixture.sentryTracer.traceContext())

        assertEquals(SentryId.EMPTY_ID, id)

        assertClientReport(
            fixture.sentryOptions.clientReportRecorder,
            listOf(
                DiscardedEvent(DiscardReason.BEFORE_SEND.reason, DataCategory.Transaction.category, 1),
                DiscardedEvent(DiscardReason.BEFORE_SEND.reason, DataCategory.Span.category, 2)
            )
        )
    }

    @Test
    fun `when beforeSendTransaction drops a span, dropped span is recorded`() {
        fixture.sentryTracer.startChild("dropped span", "span1").finish()
        fixture.sentryTracer.startChild("dropped span", "span2").finish()
        fixture.sentryOptions.setBeforeSendTransaction { t: SentryTransaction, _: Any? ->
            t.apply {
                // we are removing span1 and a-span from the fixture
                spans.removeIf { it.description != "span2" }
            }
        }

        val transaction = SentryTransaction(fixture.sentryTracer)
        fixture.getSut().captureTransaction(transaction, fixture.sentryTracer.traceContext())

        verify(fixture.transport).send(any(), anyOrNull())

        assertClientReport(
            fixture.sentryOptions.clientReportRecorder,
            listOf(
                DiscardedEvent(DiscardReason.BEFORE_SEND.reason, DataCategory.Span.category, 2)
            )
        )
    }

    @Test
    fun `when captureSession and no release is set, do nothing`() {
        fixture.getSut().captureSession(createSession(""))
        verify(fixture.transport, never()).send(any(), anyOrNull())
    }

    @Test
    fun `when captureSession and release is set, send an envelope`() {
        fixture.getSut().captureSession(createSession())
        verify(fixture.transport).send(any(), anyOrNull())
    }

    @Test
    fun `when captureSession, sdkInfo should be in the envelope header`() {
        fixture.getSut().captureSession(createSession())
        verify(fixture.transport).send(
            check {
                assertNotNull(it.header.sdkVersion)
            },
            anyOrNull()
        )
    }

    @Test
    fun `when captureEnvelope and thres an exception, returns empty sentryId`() {
        whenever(fixture.transport.send(any(), anyOrNull())).thenThrow(IOException())

        val envelope = SentryEnvelope(SentryId(UUID.randomUUID()), null, setOf())
        val sentryId = fixture.getSut().captureEnvelope(envelope)
        assertEquals(SentryId.EMPTY_ID, sentryId)
    }

    @Test
    fun `when captureEnvelope and theres no exception, returns envelope header id`() {
        val expectedSentryId = SentryId(UUID.randomUUID())
        val envelope = SentryEnvelope(expectedSentryId, null, setOf())
        val sentryId = fixture.getSut().captureEnvelope(envelope)
        assertEquals(expectedSentryId, sentryId)
    }

    @Test
    fun `When event is non handled, mark session as Crashed`() {
        val scope = Scope(fixture.sentryOptions)
        scope.startSession()

        val event = SentryEvent().apply {
            exceptions = createNonHandledException()
        }
        fixture.getSut().updateSessionData(event, Hint(), scope)
        scope.withSession {
            assertEquals(Session.State.Crashed, it!!.status)
        }
    }

    @Test
    fun `When event is non handled, end the session`() {
        val scope = Scope(fixture.sentryOptions)
        scope.startSession()

        val event = SentryEvent().apply {
            exceptions = createNonHandledException()
        }
        fixture.getSut().updateSessionData(event, Hint(), scope)
        scope.withSession {
            assertEquals(Session.State.Crashed, it!!.status)
            assertNotNull(it.duration)
        }
    }

    @Test
    fun `When event is handled, keep level as it is`() {
        val scope = Scope(fixture.sentryOptions)
        val sessionPair = scope.startSession()
        assertNotNull(sessionPair) {
            val session = it.current
            val level = session.status
            val event = SentryEvent()
            fixture.getSut().updateSessionData(
                event,
                Hint(),
                scope
            )
            assertEquals(level, session.status)
        }
    }

    @Test
    fun `When event is non handled, increase errorCount`() {
        val scope = Scope(fixture.sentryOptions)
        scope.startSession()
        val event = SentryEvent().apply {
            exceptions = createNonHandledException()
        }
        fixture.getSut().updateSessionData(event, Hint(), scope)
        scope.withSession {
            assertEquals(1, it!!.errorCount())
        }
    }

    @Test
    fun `When event is Errored, increase errorCount`() {
        val scope = Scope(fixture.sentryOptions)
        scope.startSession()
        val exceptions = mutableListOf<SentryException>()
        exceptions.add(SentryException())
        val event = SentryEvent().apply {
            setExceptions(exceptions)
        }
        fixture.getSut().updateSessionData(event, Hint(), scope)
        scope.withSession {
            assertEquals(1, it!!.errorCount())
        }
    }

    @Test
    fun `When event is handled and not errored, do not increase errorsCount`() {
        val scope = Scope(fixture.sentryOptions)
        val sessionPair = scope.startSession()
        assertNotNull(sessionPair) {
            val session = it.current
            val errorCount = session.errorCount()
            val event = SentryEvent()
            fixture.getSut().updateSessionData(
                event,
                Hint(),
                scope
            )
            assertEquals(errorCount, session.errorCount())
        }
    }

    @Test
    fun `when event has abnormal hint, sets abnormalMechanism and changes status to abnormal`() {
        val scope = givenScopeWithStartedSession()
        val event = SentryEvent().apply {
            exceptions = listOf(SentryException())
        }
        val hint = HintUtils.createWithTypeCheckHint(AbnormalHint("anr_foreground"))

        fixture.getSut().updateSessionData(event, hint, scope)

        scope.withSession {
            assertEquals(Session.State.Abnormal, it!!.status)
            assertEquals("anr_foreground", it.abnormalMechanism)
        }
    }

    @Test
    fun `when event has abnormal hint, increases errorCrount`() {
        val scope = givenScopeWithStartedSession()
        val event = SentryEvent().apply {
            exceptions = listOf(SentryException())
        }
        val hint = HintUtils.createWithTypeCheckHint(AbnormalHint("anr_foreground"))

        fixture.getSut().updateSessionData(event, hint, scope)

        scope.withSession {
            assertEquals(1, it!!.errorCount())
        }
    }

    @Test
    fun `When event has userAgent, set it into session`() {
        val scope = Scope(fixture.sentryOptions)
        val sessionPair = scope.startSession()
        assertNotNull(sessionPair) {
            val event = SentryEvent().apply {
                request = Request().apply {
                    headers = mutableMapOf("user-agent" to "jamesBond")
                }
            }
            fixture.getSut().updateSessionData(
                event,
                Hint(),
                scope
            )
            scope.withSession {
                assertEquals("jamesBond", it!!.userAgent)
            }
        }
    }

    @Test
    fun `When event has no userAgent, keep as it is`() {
        val scope = Scope(fixture.sentryOptions)
        val sessionPair = scope.startSession()
        assertNotNull(sessionPair) {
            val session = it.current
            val userAgent = session.userAgent
            val event = SentryEvent().apply {
                request = Request().apply {
                    headers = mutableMapOf()
                }
            }
            fixture.getSut().updateSessionData(
                event,
                Hint(),
                scope
            )
            assertEquals(userAgent, session.userAgent)
        }
    }

    @Test
    fun `When capture an event and there's no session, do nothing`() {
        val scope = Scope(fixture.sentryOptions)
        val event = SentryEvent()
        fixture.getSut().updateSessionData(event, Hint(), scope)
        scope.withSession {
            assertNull(it)
        }
    }

    @Test
    fun `when captureEvent with sampling, session is still updated`() {
        fixture.sentryOptions.sampleRate = 1.0
        val sut = fixture.getSut()

        val event = SentryEvent().apply {
            exceptions = createNonHandledException()
        }
        val scope = Scope(fixture.sentryOptions)
        val sessionPair = scope.startSession()
        assertNotNull(sessionPair) {
            sut.captureEvent(event, scope, null)
            scope.withSession {
                assertEquals(Session.State.Crashed, it!!.status)
                assertEquals(1, it.errorCount())
            }
        }
    }

    @Test
    fun `when context property is missing on the event, property from scope contexts is applied`() {
        val sut = fixture.getSut()

        val scope = Scope(fixture.sentryOptions)
        scope.setContexts("key", "abc")
        val sessionPair = scope.startSession()
        assertNotNull(sessionPair) {
            sut.captureEvent(SentryEvent(), scope, null)
            verify(fixture.transport).send(
                check {
                    val event = getEventFromData(it.items.first().data)
                    val map = event.contexts["key"] as Map<*, *>
                    assertEquals("abc", map["value"])
                },
                anyOrNull()
            )
        }
    }

    @Test
    fun `when session is in terminal state, does not send session update`() {
        val sut = fixture.getSut()

        val event = SentryEvent().apply {
            exceptions = createNonHandledException()
        }
        val scope = Scope(fixture.sentryOptions)
        val sessionPair = scope.startSession()
        scope.withSession { it!!.update(Crashed, null, false) }

        assertNotNull(sessionPair) {
            sut.captureEvent(event, scope, null)
            verify(fixture.transport).send(
                check {
                    assertNull(it.items.find { item -> item.header.type == SentryItemType.Session })
                },
                anyOrNull()
            )
        }
    }

    @Test
    fun `when contexts property is set on the event, property from scope contexts is not applied`() {
        val sut = fixture.getSut()

        val event = SentryEvent()
        event.contexts["key"] = "event value"
        val scope = Scope(fixture.sentryOptions)
        scope.setContexts("key", "scope value")
        val sessionPair = scope.startSession()
        assertNotNull(sessionPair) {
            sut.captureEvent(event, scope, null)
            verify(fixture.transport).send(
                check {
                    val eventFromData = getEventFromData(it.items.first().data)
                    assertEquals("event value", eventFromData.contexts["key"])
                },
                anyOrNull()
            )
        }
    }

    @Test
    fun `when contexts are not objects, wrap it up within a value object`() {
        val sut = fixture.getSut()

        val event = SentryEvent()
        val scope = Scope(fixture.sentryOptions)
        scope.setContexts("boolean", true)
        scope.setContexts("string", "test")
        scope.setContexts("number", 1)
        scope.setContexts("collection", listOf("a", "b"))
        scope.setContexts("array", arrayOf("a", "b"))
        scope.setContexts("char", 'a')

        sut.captureEvent(event, scope, null)
        verify(fixture.transport).send(
            check {
                val contexts = getEventFromData(it.items.first().data).contexts

                val bolKey = contexts["boolean"] as Map<*, *>
                assertTrue(bolKey["value"] as Boolean)

                val strKey = contexts["string"] as Map<*, *>
                assertEquals("test", strKey["value"])

                val numKey = contexts["number"] as Map<*, *>
                assertEquals(1, numKey["value"])

                val listKey = contexts["collection"] as Map<*, *>
                assertEquals("a", (listKey["value"] as List<*>)[0])
                assertEquals("b", (listKey["value"] as List<*>)[1])

                val arrKey = contexts["array"] as Map<*, *>
                assertEquals("a", (arrKey["value"] as List<*>)[0])
                assertEquals("b", (arrKey["value"] as List<*>)[1])

                val charKey = contexts["char"] as Map<*, *>
                assertEquals("a", charKey["value"])
            },
            anyOrNull()
        )
    }

    @Test
    fun `exception thrown by an event processor is handled gracefully`() {
        fixture.sentryOptions.addEventProcessor(eventProcessorThrows())
        val sut = fixture.getSut()
        sut.captureEvent(SentryEvent())
    }

    @Test
    fun `transactions are sent using connection`() {
        val sut = fixture.getSut()
        sut.captureTransaction(
            SentryTransaction(fixture.sentryTracer),
            Scope(fixture.sentryOptions),
            null
        )
        verify(fixture.transport).send(
            check {
                val transaction = it.items.first().getTransaction(fixture.sentryOptions.serializer)
                assertNotNull(transaction)
                assertEquals("a-transaction", transaction.transaction)
            },
            anyOrNull()
        )
    }

    @Test
    fun `when captureTransaction with attachments`() {
        val transaction = SentryTransaction(fixture.sentryTracer)
        fixture.getSut().captureTransaction(transaction, createScopeWithAttachments(), null)

        verifyAttachmentsInEnvelope(transaction.eventId)
        assertFails { verifyProfilingTraceInEnvelope(SentryId(fixture.profilingTraceData.profileId)) }
    }

    @Test
    fun `when captureEnvelope with ProfilingTraceData`() {
        val client = fixture.getSut()
        val options = fixture.sentryOptions
        val envelope = SentryEnvelope.from(options.serializer, fixture.profilingTraceData, options.maxTraceFileSize, options.sdkVersion)
        client.captureEnvelope(envelope)
        verifyProfilingTraceInEnvelope(SentryId(fixture.profilingTraceData.profileId))
    }

    @Test
    fun `when capture profile with empty trace file, profile is not sent`() {
        val client = fixture.getSut()
        val options = fixture.sentryOptions
        val envelope = SentryEnvelope.from(options.serializer, fixture.profilingTraceData, options.maxTraceFileSize, options.sdkVersion)
        client.captureEnvelope(envelope)
        fixture.profilingTraceFile.writeText("")
        assertFails { verifyProfilingTraceInEnvelope(SentryId(fixture.profilingTraceData.profileId)) }
    }

    @Test
    fun `when capture profile with non existing profiling trace file, profile is not sent`() {
        val client = fixture.getSut()
        val options = fixture.sentryOptions
        val envelope = SentryEnvelope.from(options.serializer, fixture.profilingNonExistingTraceData, options.maxTraceFileSize, options.sdkVersion)
        client.captureEnvelope(envelope)
        assertFails { verifyProfilingTraceInEnvelope(SentryId(fixture.profilingNonExistingTraceData.profileId)) }
    }

    @Test
    fun `when captureTransaction with attachments not added to transaction`() {
        val transaction = SentryTransaction(fixture.sentryTracer)
        val scope = createScopeWithAttachments()
        scope.addAttachment(Attachment("hello".toByteArray(), "application/octet-stream"))
        fixture.getSut().captureTransaction(transaction, scope, null)

        verifyAttachmentsInEnvelope(transaction.eventId)
    }

    @Test
    fun `when captureTransaction scope is applied to transaction`() {
        val sut = fixture.getSut()
        val scope = Scope(fixture.sentryOptions)
        scope.setTag("tag1", "value1")
        scope.setContexts("context-key", "context-value")
        scope.request = Request().apply {
            url = "/url"
        }
        scope.addBreadcrumb(Breadcrumb("message"))
        scope.setExtra("a", "b")

        sut.captureTransaction(SentryTransaction(fixture.sentryTracer), scope, null)
        verify(fixture.transport).send(
            check { envelope ->
                val transaction =
                    envelope.items.first().getTransaction(fixture.sentryOptions.serializer)
                assertNotNull(transaction) {
                    assertEquals("value1", it.getTag("tag1"))
                    assertEquals(mapOf("value" to "context-value"), it.contexts["context-key"])
                    assertNotNull(it.request) { request ->
                        assertEquals("/url", request.url)
                    }
                    assertNotNull(it.breadcrumbs) { breadcrumbs ->
                        assertEquals("message", breadcrumbs.first().message)
                    }
                    assertEquals("b", it.getExtra("a"))
                }
            },
            anyOrNull()
        )
    }

    @Test
    fun `when captureTransaction with scope, transaction should use user data`() {
        val scopes: IScopes = mock()
        whenever(scopes.options).thenReturn(SentryOptions())
        val transaction = SentryTransaction(SentryTracer(TransactionContext("tx", "op"), scopes))
        val scope = createScope()

        val sut = fixture.getSut()

        sut.captureTransaction(transaction, scope, null)
        assertNotNull(transaction.user) {
            assertEquals("id", it.id)
        }
    }

    @Test
    fun `when scope's active span is a transaction, transaction context is applied to an event`() {
        val event = SentryEvent()
        val sut = fixture.getSut()
        val scope = createScope()
        val transaction = fixture.sentryTracer
        scope.setTransaction(transaction)
        transaction.finish()
        sut.captureEvent(event, scope)
        assertNotNull(event.contexts.trace)
        assertEquals(transaction.root.spanContext, event.contexts.trace)
    }

    @Test
    fun `when scope's active span is a span, span is applied to an event`() {
        val event = SentryEvent()
        val sut = fixture.getSut()
        val scope = createScope()
        val transaction = SentryTracer(TransactionContext("a-transaction", "op"), fixture.scopes)
        scope.setTransaction(transaction)
        val span = transaction.startChild("op")
        sut.captureEvent(event, scope)
        assertNotNull(event.contexts.trace)
        assertEquals(span.spanContext, event.contexts.trace)
    }

    @Test
    fun `when scope has an active transaction, trace state is set on the envelope`() {
        val event = SentryEvent()
        val sut = fixture.getSut()
        val scope = createScope()
        val transaction = fixture.sentryTracer
        scope.setTransaction(transaction)
        transaction.finish()
        sut.captureEvent(event, scope)
        verify(fixture.transport).send(
            check {
                assertNotNull(it.header.traceContext) {
                    assertEquals(transaction.spanContext.traceId, it.traceId)
                }
            },
            anyOrNull()
        )
    }

    @Test
    fun `when scope does not have an active transaction, trace state is set on the envelope from scope`() {
        val sut = fixture.getSut()
        val scope = createScope()
        sut.captureEvent(SentryEvent(), scope)
        verify(fixture.transport).send(
            check {
                assertNotNull(it.header.traceContext)
                assertEquals(scope.propagationContext.traceId, it.header.traceContext?.traceId)
            },
            anyOrNull()
        )
    }

    @Test
    fun `when transaction is captured, trace state is set on the envelope`() {
        val sut = fixture.getSut()
        val transaction = SentryTransaction(fixture.sentryTracer)
        val traceContext = fixture.sentryTracer.traceContext()
        sut.captureTransaction(transaction, traceContext)
        verify(fixture.transport).send(
            check {
                assertEquals(traceContext, it.header.traceContext)
            },
            anyOrNull()
        )
    }

    @Test
    fun `when transaction does not have environment and release set, and the environment is set on options, options values are applied to transactions`() {
        fixture.sentryOptions.release = "optionsRelease"
        fixture.sentryOptions.environment = "optionsEnvironment"
        val sut = fixture.getSut()
        val transaction = SentryTransaction(fixture.sentryTracer)
        sut.captureTransaction(transaction, fixture.sentryTracer.traceContext())
        assertEquals("optionsRelease", transaction.release)
        assertEquals("optionsEnvironment", transaction.environment)
    }

    @Test
    fun `when transaction has environment and release set, and the environment is set on options, options values are not applied to transactions`() {
        fixture.sentryOptions.release = "optionsRelease"
        fixture.sentryOptions.environment = "optionsEnvironment"
        val sut = fixture.getSut()
        val sentryTracer = SentryTracer(TransactionContext("name", "op"), fixture.scopes)
        val transaction = SentryTransaction(sentryTracer)
        transaction.release = "transactionRelease"
        transaction.environment = "transactionEnvironment"
        sut.captureTransaction(transaction, sentryTracer.traceContext())
        assertEquals("transactionRelease", transaction.release)
        assertEquals("transactionEnvironment", transaction.environment)
    }

    @Test
    fun `when transaction does not have SDK version set, and the SDK version is set on options, options values are applied to transactions`() {
        fixture.sentryOptions.sdkVersion = SdkVersion("sdk.name", "version")
        val sut = fixture.getSut()
        val sentryTracer = SentryTracer(TransactionContext("name", "op"), fixture.scopes)
        val transaction = SentryTransaction(sentryTracer)
        sut.captureTransaction(transaction, sentryTracer.traceContext())
        assertEquals(fixture.sentryOptions.sdkVersion, transaction.sdk)
    }

    @Test
    fun `when transaction has SDK version set, and the SDK version is set on options, options values are not applied to transactions`() {
        fixture.sentryOptions.sdkVersion = SdkVersion("sdk.name", "version")
        val sut = fixture.getSut()
        val sentryTracer = SentryTracer(TransactionContext("name", "op"), fixture.scopes)
        val transaction = SentryTransaction(sentryTracer)
        val sdkVersion = SdkVersion("transaction.sdk.name", "version")
        transaction.sdk = sdkVersion
        sut.captureTransaction(transaction, sentryTracer.traceContext())
        assertEquals(sdkVersion, transaction.sdk)
    }

    @Test
    fun `when transaction does not have tags, and tags are set on options, options values are applied to transactions`() {
        fixture.sentryOptions.setTag("tag1", "value1")
        val sut = fixture.getSut()
        val sentryTracer = SentryTracer(TransactionContext("name", "op"), fixture.scopes)
        val transaction = SentryTransaction(sentryTracer)
        sut.captureTransaction(transaction, sentryTracer.traceContext())
        assertEquals(mapOf("tag1" to "value1"), transaction.tags)
    }

    @Test
    fun `when transaction has tags, and tags are set on options, options tags are added to transactions`() {
        fixture.sentryOptions.setTag("tag1", "value1")
        fixture.sentryOptions.setTag("tag2", "value2")
        val sut = fixture.getSut()
        val sentryTracer = SentryTracer(TransactionContext("name", "op"), fixture.scopes)
        val transaction = SentryTransaction(sentryTracer)
        transaction.setTag("tag3", "value3")
        transaction.setTag("tag2", "transaction-tag")
        sut.captureTransaction(transaction, sentryTracer.traceContext())
        assertEquals(
            mapOf("tag1" to "value1", "tag2" to "transaction-tag", "tag3" to "value3"),
            transaction.tags
        )
    }

    @Test
    fun `captured transactions without a platform, have the default platform set`() {
        val sut = fixture.getSut()
        val sentryTracer = SentryTracer(TransactionContext("name", "op"), fixture.scopes)
        val transaction = SentryTransaction(sentryTracer)
        sut.captureTransaction(transaction, sentryTracer.traceContext())
        assertEquals("java", transaction.platform)
    }

    @Test
    fun `captured transactions with a platform, do not get the platform overwritten`() {
        val sut = fixture.getSut()
        val sentryTracer = SentryTracer(TransactionContext("name", "op"), fixture.scopes)
        val transaction = SentryTransaction(sentryTracer)
        transaction.platform = "abc"
        sut.captureTransaction(transaction, sentryTracer.traceContext())
        assertEquals("abc", transaction.platform)
    }

    @Test
    fun `when exception type is ignored, capturing event does not send it`() {
        fixture.sentryOptions.addIgnoredExceptionForType(IllegalStateException::class.java)
        val sut = fixture.getSut()
        sut.captureException(IllegalStateException())
        verify(fixture.transport, never()).send(any(), anyOrNull())
    }

    @Test
    fun `screenshot is added to the envelope from the hint`() {
        val sut = fixture.getSut()
        val attachment = Attachment.fromScreenshot(byteArrayOf())
        val hint = Hint().also { it.screenshot = attachment }

        sut.captureEvent(SentryEvent(), hint)

        verify(fixture.transport).send(
            check { envelope ->
                val screenshot = envelope.items.last()
                assertNotNull(screenshot) {
                    assertEquals(attachment.filename, screenshot.header.fileName)
                }
            },
            anyOrNull()
        )
    }

    @Test
    fun `screenshot is dropped from hint via before send`() {
        fixture.sentryOptions.beforeSend = CustomBeforeSendCallback()
        val sut = fixture.getSut()
        val attachment = Attachment.fromScreenshot(byteArrayOf())
        val hint = Hint().also { it.screenshot = attachment }

        sut.captureEvent(SentryEvent(), hint)

        verify(fixture.transport).send(
            check { envelope ->
                assertEquals(1, envelope.items.count())
            },
            anyOrNull()
        )
    }

    @Test
    fun `view hierarchy is added to the envelope from the hint`() {
        val sut = fixture.getSut()
        val attachment = Attachment.fromViewHierarchy(ViewHierarchy("android_view_system", emptyList()))
        val hint = Hint().also { it.viewHierarchy = attachment }

        sut.captureEvent(SentryEvent(), hint)

        verify(fixture.transport).send(
            check { envelope ->
                val viewHierarchy = envelope.items.last()
                assertNotNull(viewHierarchy) {
                    assertEquals(attachment.filename, viewHierarchy.header.fileName)
                }
            },
            anyOrNull()
        )
    }

    @Test
    fun `view hierarchy is dropped from hint via before send`() {
        fixture.sentryOptions.beforeSend = CustomBeforeSendCallback()
        val sut = fixture.getSut()
        val attachment = Attachment.fromViewHierarchy(ViewHierarchy("android_view_system", emptyList()))
        val hint = Hint().also { it.viewHierarchy = attachment }

        sut.captureEvent(SentryEvent(), hint)

        verify(fixture.transport).send(
            check { envelope ->
                assertEquals(1, envelope.items.count())
            },
            anyOrNull()
        )
    }

    @Test
    fun `thread dump is added to the envelope from the hint`() {
        val sut = fixture.getSut()
        val attachment = Attachment.fromThreadDump(byteArrayOf())
        val hint = Hint().also { it.threadDump = attachment }

        sut.captureEvent(SentryEvent(), hint)

        verify(fixture.transport).send(
            check { envelope ->
                val threadDump = envelope.items.last()
                assertNotNull(threadDump) {
                    assertEquals(attachment.filename, threadDump.header.fileName)
                }
            },
            anyOrNull()
        )
    }

    @Test
    fun `thread dump is dropped from hint via before send`() {
        fixture.sentryOptions.beforeSend = CustomBeforeSendCallback()
        val sut = fixture.getSut()
        val attachment = Attachment.fromThreadDump(byteArrayOf())
        val hint = Hint().also { it.threadDump = attachment }

        sut.captureEvent(SentryEvent(), hint)

        verify(fixture.transport).send(
            check { envelope ->
                assertEquals(1, envelope.items.count())
            },
            anyOrNull()
        )
    }

    @Test
    fun `capturing an error updates session and sends event + session`() {
        val sut = fixture.getSut()
        val scope = givenScopeWithStartedSession()

        sut.captureEvent(SentryEvent().apply { exceptions = createHandledException() }, scope)

        thenSessionIsErrored(scope)
        thenEnvelopeIsSentWith(eventCount = 1, sessionCount = 1)
    }

    @Test
    fun `dropping a captured error from beforeSend has no effect on session and does not send anything`() {
        val sut = fixture.getSut { options ->
            options.beforeSend = SentryOptions.BeforeSendCallback { _, _ -> null }
        }
        val scope = givenScopeWithStartedSession()

        sut.captureEvent(SentryEvent().apply { exceptions = createHandledException() }, scope)

        thenSessionIsStillOK(scope)
        thenNothingIsSent()
    }

    @Test
    fun `dropping a captured error from eventProcessor has no effect on session and does not send anything`() {
        val sut = fixture.getSut { options ->
            options.addEventProcessor(DropEverythingEventProcessor())
        }
        val scope = givenScopeWithStartedSession()

        sut.captureEvent(SentryEvent().apply { exceptions = createHandledException() }, scope)

        thenSessionIsStillOK(scope)
        thenNothingIsSent()
    }

    @Test
    fun `dropping a captured error via sampling updates the session and only sends the session for a new session`() {
        val sut = fixture.getSut { options ->
            options.sampleRate = 0.000000000001
        }
        val scope = givenScopeWithStartedSession()

        sut.captureEvent(SentryEvent().apply { exceptions = createHandledException() }, scope)

        thenSessionIsErrored(scope)
        thenEnvelopeIsSentWith(eventCount = 0, sessionCount = 1)
    }

    @Test
    fun `dropping a captured error via sampling updates the session and does not send anything for an errored session`() {
        val sut = fixture.getSut { options ->
            options.sampleRate = 0.000000000001
        }
        val scope = givenScopeWithStartedSession(errored = true)

        sut.captureEvent(SentryEvent().apply { exceptions = createHandledException() }, scope)

        thenSessionIsErrored(scope)
        thenNothingIsSent()
    }

    @Test
    fun `dropping a captured error via sampling updates the session and does not send anything for a crashed session`() {
        val sut = fixture.getSut { options ->
            options.sampleRate = 0.000000000001
        }
        val scope = givenScopeWithStartedSession(crashed = true)

        sut.captureEvent(SentryEvent().apply { exceptions = createHandledException() }, scope)

        thenSessionIsCrashed(scope)
        thenNothingIsSent()
    }

    @Test
    fun `dropping a captured crash via sampling updates the session and only sends the session for a new session`() {
        val sut = fixture.getSut { options ->
            options.sampleRate = 0.000000000001
        }
        val scope = givenScopeWithStartedSession()

        sut.captureEvent(SentryEvent().apply { exceptions = createNonHandledException() }, scope)

        thenSessionIsCrashed(scope)
        thenEnvelopeIsSentWith(eventCount = 0, sessionCount = 1)
    }

    @Test
    fun `dropping a captured crash via sampling updates the session and sends the session for an errored session`() {
        val sut = fixture.getSut { options ->
            options.sampleRate = 0.000000000001
        }
        val scope = givenScopeWithStartedSession(errored = true)

        sut.captureEvent(SentryEvent().apply { exceptions = createNonHandledException() }, scope)

        thenSessionIsCrashed(scope)
        thenEnvelopeIsSentWith(eventCount = 0, sessionCount = 1)
    }

    @Test
    fun `dropping a captured crash via sampling updates the session and does not send anything for a crashed session`() {
        val sut = fixture.getSut { options ->
            options.sampleRate = 0.000000000001
        }
        val scope = givenScopeWithStartedSession(crashed = true)

        sut.captureEvent(SentryEvent().apply { exceptions = createNonHandledException() }, scope)

        thenSessionIsCrashed(scope)
        thenNothingIsSent()
    }

    @Test
    fun `ignored exceptions are checked before other filter mechanisms`() {
        val beforeSendMock = mock<SentryOptions.BeforeSendCallback>()
        val scopedEventProcessorMock = mock<EventProcessor>()
        val globalEventProcessorMock = mock<EventProcessor>()

        whenever(scopedEventProcessorMock.process(any<SentryEvent>(), anyOrNull())).thenReturn(null)
        whenever(globalEventProcessorMock.process(any<SentryEvent>(), anyOrNull())).thenReturn(null)
        whenever(beforeSendMock.execute(any(), anyOrNull())).thenReturn(null)

        val sut = fixture.getSut { options ->
            options.sampleRate = 0.000000000001
            options.addIgnoredExceptionForType(NegativeArraySizeException::class.java)
            options.beforeSend = beforeSendMock
            options.addEventProcessor(globalEventProcessorMock)
        }
        val scope = givenScopeWithStartedSession()
        scope.addEventProcessor(scopedEventProcessorMock)

        sut.captureException(NegativeArraySizeException(), scope)

        verify(scopedEventProcessorMock, never()).process(any<SentryEvent>(), anyOrNull())
        verify(globalEventProcessorMock, never()).process(any<SentryEvent>(), anyOrNull())
        verify(beforeSendMock, never()).execute(any(), anyOrNull())

        assertClientReport(
            fixture.sentryOptions.clientReportRecorder,
            listOf(DiscardedEvent(DiscardReason.EVENT_PROCESSOR.reason, DataCategory.Error.category, 1))
        )
    }

    @Test
    fun `sampling is last filter mechanism`() {
        val beforeSendMock = mock<SentryOptions.BeforeSendCallback>()
        val scopedEventProcessorMock = mock<EventProcessor>()
        val globalEventProcessorMock = mock<EventProcessor>()

        whenever(scopedEventProcessorMock.process(any<SentryEvent>(), anyOrNull())).doAnswer { it.arguments.first() as SentryEvent }
        whenever(globalEventProcessorMock.process(any<SentryEvent>(), anyOrNull())).doAnswer { it.arguments.first() as SentryEvent }
        whenever(beforeSendMock.execute(any(), anyOrNull())).doAnswer { it.arguments.first() as SentryEvent }

        val sut = fixture.getSut { options ->
            options.sampleRate = 0.000000000001
            options.addIgnoredExceptionForType(NegativeArraySizeException::class.java)
            options.beforeSend = beforeSendMock
            options.addEventProcessor(globalEventProcessorMock)
        }
        val scope = givenScopeWithStartedSession()
        scope.addEventProcessor(scopedEventProcessorMock)

        sut.captureException(IllegalStateException(), scope)

        val order = inOrder(scopedEventProcessorMock, globalEventProcessorMock, beforeSendMock)

        order.verify(scopedEventProcessorMock, times(1)).process(any<SentryEvent>(), anyOrNull())
        order.verify(globalEventProcessorMock, times(1)).process(any<SentryEvent>(), anyOrNull())
        order.verify(beforeSendMock, times(1)).execute(any(), anyOrNull())

        assertClientReport(
            fixture.sentryOptions.clientReportRecorder,
            listOf(DiscardedEvent(DiscardReason.SAMPLE_RATE.reason, DataCategory.Error.category, 1))
        )
    }

    @Test
    fun `filter mechanism order check for beforeSend`() {
        val beforeSendMock = mock<SentryOptions.BeforeSendCallback>()
        val scopedEventProcessorMock = mock<EventProcessor>()
        val globalEventProcessorMock = mock<EventProcessor>()

        whenever(scopedEventProcessorMock.process(any<SentryEvent>(), anyOrNull())).doAnswer { it.arguments.first() as SentryEvent }
        whenever(globalEventProcessorMock.process(any<SentryEvent>(), anyOrNull())).doAnswer { it.arguments.first() as SentryEvent }
        whenever(beforeSendMock.execute(any(), anyOrNull())).thenReturn(null)

        val sut = fixture.getSut { options ->
            options.sampleRate = 0.000000000001
            options.addIgnoredExceptionForType(NegativeArraySizeException::class.java)
            options.beforeSend = beforeSendMock
            options.addEventProcessor(globalEventProcessorMock)
        }
        val scope = givenScopeWithStartedSession()
        scope.addEventProcessor(scopedEventProcessorMock)

        sut.captureException(IllegalStateException(), scope)

        val order = inOrder(scopedEventProcessorMock, globalEventProcessorMock, beforeSendMock)

        order.verify(scopedEventProcessorMock, times(1)).process(any<SentryEvent>(), anyOrNull())
        order.verify(globalEventProcessorMock, times(1)).process(any<SentryEvent>(), anyOrNull())
        order.verify(beforeSendMock, times(1)).execute(any(), anyOrNull())

        assertClientReport(
            fixture.sentryOptions.clientReportRecorder,
            listOf(DiscardedEvent(DiscardReason.BEFORE_SEND.reason, DataCategory.Error.category, 1))
        )
    }

    @Test
    fun `filter mechanism order check for scoped eventProcessor`() {
        val beforeSendMock = mock<SentryOptions.BeforeSendCallback>()
        val scopedEventProcessorMock = mock<EventProcessor>()
        val globalEventProcessorMock = mock<EventProcessor>()

        whenever(scopedEventProcessorMock.process(any<SentryEvent>(), anyOrNull())).thenReturn(null)
        whenever(globalEventProcessorMock.process(any<SentryEvent>(), anyOrNull())).thenReturn(null)
        whenever(beforeSendMock.execute(any(), anyOrNull())).thenReturn(null)

        val sut = fixture.getSut { options ->
            options.sampleRate = 0.000000000001
            options.addIgnoredExceptionForType(NegativeArraySizeException::class.java)
            options.beforeSend = beforeSendMock
            options.addEventProcessor(globalEventProcessorMock)
        }
        val scope = givenScopeWithStartedSession()
        scope.addEventProcessor(scopedEventProcessorMock)

        sut.captureException(IllegalStateException(), scope)

        val order = inOrder(scopedEventProcessorMock, globalEventProcessorMock, beforeSendMock)

        order.verify(scopedEventProcessorMock, times(1)).process(any<SentryEvent>(), anyOrNull())
        order.verify(globalEventProcessorMock, never()).process(any<SentryEvent>(), anyOrNull())
        order.verify(beforeSendMock, never()).execute(any(), anyOrNull())

        assertClientReport(
            fixture.sentryOptions.clientReportRecorder,
            listOf(DiscardedEvent(DiscardReason.EVENT_PROCESSOR.reason, DataCategory.Error.category, 1))
        )
    }

    @Test
    fun `filter mechanism order check for global eventProcessor`() {
        val beforeSendMock = mock<SentryOptions.BeforeSendCallback>()
        val scopedEventProcessorMock = mock<EventProcessor>()
        val globalEventProcessorMock = mock<EventProcessor>()

        whenever(scopedEventProcessorMock.process(any<SentryEvent>(), anyOrNull())).doAnswer { it.arguments.first() as SentryEvent }
        whenever(globalEventProcessorMock.process(any<SentryEvent>(), anyOrNull())).thenReturn(null)
        whenever(beforeSendMock.execute(any(), anyOrNull())).thenReturn(null)

        val sut = fixture.getSut { options ->
            options.sampleRate = 0.000000000001
            options.addIgnoredExceptionForType(NegativeArraySizeException::class.java)
            options.beforeSend = beforeSendMock
            options.addEventProcessor(globalEventProcessorMock)
        }
        val scope = givenScopeWithStartedSession()
        scope.addEventProcessor(scopedEventProcessorMock)

        sut.captureException(IllegalStateException(), scope)

        val order = inOrder(scopedEventProcessorMock, globalEventProcessorMock, beforeSendMock)

        order.verify(scopedEventProcessorMock, times(1)).process(any<SentryEvent>(), anyOrNull())
        order.verify(globalEventProcessorMock, times(1)).process(any<SentryEvent>(), anyOrNull())
        order.verify(beforeSendMock, never()).execute(any(), anyOrNull())

        assertClientReport(
            fixture.sentryOptions.clientReportRecorder,
            listOf(DiscardedEvent(DiscardReason.EVENT_PROCESSOR.reason, DataCategory.Error.category, 1))
        )
    }

    @Test
    fun `can pass an attachment via hints`() {
        val sut = fixture.getSut()

        sut.captureException(IllegalStateException(), Hint.withAttachment(fixture.attachment))

        thenEnvelopeIsSentWith(eventCount = 1, sessionCount = 0, attachmentCount = 1)
    }

    @Test
    fun `an attachment passed via hint is used with scope attachments`() {
        val sut = fixture.getSut()

        val scope = givenScopeWithStartedSession()
        scope.addAttachment(fixture.attachment2)
        sut.captureException(IllegalStateException(), scope, Hint.withAttachment(fixture.attachment))

        thenEnvelopeIsSentWith(eventCount = 1, sessionCount = 1, attachmentCount = 2)
    }

    @Test
    fun `can add to attachments in beforeSend`() {
        val sut = fixture.getSut { options ->
            options.setBeforeSend { event, hints ->
                assertEquals(listOf(fixture.attachment, fixture.attachment2), hints.attachments)
                hints.addAttachment(fixture.attachment3)
                event
            }
        }

        val scope = givenScopeWithStartedSession()
        scope.addAttachment(fixture.attachment2)
        sut.captureException(IllegalStateException(), scope, Hint.withAttachment(fixture.attachment))

        thenEnvelopeIsSentWith(eventCount = 1, sessionCount = 1, attachmentCount = 3)
    }

    @Test
    fun `can replace attachments in beforeSend`() {
        val sut = fixture.getSut { options ->
            options.setBeforeSend { event, hints ->
                hints.replaceAttachments(listOf(fixture.attachment3))
                event
            }
        }

        val scope = givenScopeWithStartedSession()
        scope.addAttachment(fixture.attachment2)
        sut.captureException(IllegalStateException(), scope, Hint.withAttachment(fixture.attachment))

        thenEnvelopeIsSentWith(eventCount = 1, sessionCount = 1, attachmentCount = 1)
    }

    @Test
    fun `can add to attachments in eventProcessor`() {
        val sut = fixture.getSut { options ->
            options.addEventProcessor(object : EventProcessor {
                override fun process(event: SentryEvent, hint: Hint): SentryEvent? {
                    assertEquals(listOf(fixture.attachment, fixture.attachment2), hint.attachments)
                    hint.addAttachment(fixture.attachment3)
                    return event
                }

                override fun process(
                    transaction: SentryTransaction,
                    hint: Hint
                ): SentryTransaction? {
                    return transaction
                }
            })
        }

        val scope = givenScopeWithStartedSession()
        scope.addAttachment(fixture.attachment2)
        sut.captureException(IllegalStateException(), scope, Hint.withAttachment(fixture.attachment))

        thenEnvelopeIsSentWith(eventCount = 1, sessionCount = 1, attachmentCount = 3)
    }

    @Test
    fun `can replace attachments in eventProcessor`() {
        val sut = fixture.getSut { options ->
            options.addEventProcessor(object : EventProcessor {
                override fun process(event: SentryEvent, hint: Hint): SentryEvent? {
                    hint.replaceAttachments(listOf(fixture.attachment3))
                    return event
                }

                override fun process(
                    transaction: SentryTransaction,
                    hint: Hint
                ): SentryTransaction? {
                    return transaction
                }
            })
        }

        val scope = givenScopeWithStartedSession()
        scope.addAttachment(fixture.attachment2)
        sut.captureException(IllegalStateException(), scope, Hint.withAttachment(fixture.attachment))

        thenEnvelopeIsSentWith(eventCount = 1, sessionCount = 1, attachmentCount = 1)
    }

    @Test
    fun `can pass an attachment via hints for transactions`() {
        val sut = fixture.getSut()
        val scope = createScope()

        sut.captureTransaction(
            SentryTransaction(fixture.sentryTracer),
            scope,
            Hint.withAttachment(fixture.attachment)
        )

        thenEnvelopeIsSentWith(eventCount = 0, sessionCount = 0, attachmentCount = 1, transactionCount = 1)
    }

    @Test
    fun `an attachment passed via hint is used with scope attachments for transactions`() {
        val sut = fixture.getSut()

        val scope = givenScopeWithStartedSession()
        scope.addAttachment(fixture.attachment2)

        sut.captureTransaction(
            SentryTransaction(fixture.sentryTracer),
            scope,
            Hint.withAttachment(fixture.attachment)
        )

        thenEnvelopeIsSentWith(eventCount = 0, sessionCount = 0, attachmentCount = 2, transactionCount = 1)
    }

    @Test
    fun `can add to attachments in eventProcessor for transactions`() {
        val sut = fixture.getSut { options ->
            options.addEventProcessor(object : EventProcessor {
                override fun process(event: SentryEvent, hint: Hint): SentryEvent? {
                    return event
                }

                override fun process(
                    transaction: SentryTransaction,
                    hint: Hint
                ): SentryTransaction? {
                    assertEquals(listOf(fixture.attachment, fixture.attachment2), hint.attachments)
                    hint.addAttachment(fixture.attachment3)
                    return transaction
                }
            })
        }

        val scope = givenScopeWithStartedSession()
        scope.addAttachment(fixture.attachment2)

        sut.captureTransaction(
            SentryTransaction(fixture.sentryTracer),
            scope,
            Hint.withAttachment(fixture.attachment)
        )

        thenEnvelopeIsSentWith(eventCount = 0, sessionCount = 0, attachmentCount = 3, transactionCount = 1)
    }

    @Test
    fun `can replace attachments in eventProcessor for transactions`() {
        val sut = fixture.getSut { options ->
            options.addEventProcessor(object : EventProcessor {
                override fun process(event: SentryEvent, hint: Hint): SentryEvent? {
                    return event
                }

                override fun process(
                    transaction: SentryTransaction,
                    hint: Hint
                ): SentryTransaction? {
                    hint.replaceAttachments(listOf(fixture.attachment3))
                    return transaction
                }
            })
        }

        val scope = givenScopeWithStartedSession()
        scope.addAttachment(fixture.attachment2)

        sut.captureTransaction(
            SentryTransaction(fixture.sentryTracer),
            scope,
            Hint.withAttachment(fixture.attachment)
        )

        thenEnvelopeIsSentWith(eventCount = 0, sessionCount = 0, attachmentCount = 1, transactionCount = 1)
    }

    @Test
    fun `passing attachments via hint into breadcrumb ignores them`() {
        val sut = fixture.getSut { options ->
            options.setBeforeBreadcrumb { breadcrumb, hints ->
                breadcrumb
            }
        }

        val scope = givenScopeWithStartedSession()
        scope.addBreadcrumb(Breadcrumb.info("hello from breadcrumb"), Hint.withAttachment(fixture.attachment))

        sut.captureException(IllegalStateException(), scope)

        thenEnvelopeIsSentWith(eventCount = 1, sessionCount = 1, attachmentCount = 0)
    }

    @Test
    fun `adding attachments in beforeBreadcrumb ignores them`() {
        val sut = fixture.getSut { options ->
            options.setBeforeBreadcrumb { breadcrumb, hints ->
                hints.addAttachment(fixture.attachment)
                breadcrumb
            }
        }

        val scope = givenScopeWithStartedSession()
        scope.addBreadcrumb(Breadcrumb.info("hello from breadcrumb"))

        sut.captureException(IllegalStateException(), scope)

        thenEnvelopeIsSentWith(eventCount = 1, sessionCount = 1, attachmentCount = 0)
    }

    @Test
    fun `TransactionEnds automatically trigger force-stop of any running transaction`() {
        val sut = fixture.getSut()

        // build up a running transaction
        val spanContext = SpanContext("op.load")
        val transaction = mock<ITransaction>()
        whenever(transaction.name).thenReturn("transaction")
        whenever(transaction.spanContext).thenReturn(spanContext)

        // scope
        val scope = mock<IScope>()
        whenever(scope.transaction).thenReturn(transaction)
        whenever(scope.breadcrumbs).thenReturn(LinkedList<Breadcrumb>())
        whenever(scope.extras).thenReturn(emptyMap())
        whenever(scope.contexts).thenReturn(Contexts())
        val scopePropagationContext = PropagationContext()
        whenever(scope.propagationContext).thenReturn(scopePropagationContext)
        doAnswer { (it.arguments[0] as IWithPropagationContext).accept(scopePropagationContext); scopePropagationContext }.whenever(scope).withPropagationContext(any())

        val transactionEnd = object : TransactionEnd {}
        val transactionEndHint = HintUtils.createWithTypeCheckHint(transactionEnd)

        sut.captureEvent(SentryEvent(), scope, transactionEndHint)

        verify(transaction).forceFinish(SpanStatus.ABORTED, false, null)
        verify(fixture.transport).send(
            check {
                assertEquals(1, it.items.count())
            },
            any()
        )
    }

    @Test
    fun `when event has DiskFlushNotification, TransactionEnds set transaction id as flushable`() {
        val sut = fixture.getSut()

        // build up a running transaction
        val spanContext = SpanContext("op.load")
        val transaction = mock<ITransaction>()
        whenever(transaction.name).thenReturn("transaction")
        whenever(transaction.eventId).thenReturn(SentryId())
        whenever(transaction.spanContext).thenReturn(spanContext)

        // scope
        val scope = mock<Scope>()
        whenever(scope.transaction).thenReturn(transaction)
        whenever(scope.breadcrumbs).thenReturn(LinkedList<Breadcrumb>())
        whenever(scope.extras).thenReturn(emptyMap())
        whenever(scope.contexts).thenReturn(Contexts())
        whenever(scope.replayId).thenReturn(SentryId.EMPTY_ID)
        val scopePropagationContext = PropagationContext()
        whenever(scope.propagationContext).thenReturn(scopePropagationContext)
        doAnswer { (it.arguments[0] as IWithPropagationContext).accept(scopePropagationContext); scopePropagationContext }.whenever(scope).withPropagationContext(any())

        var capturedEventId: SentryId? = null
        val transactionEnd = object : TransactionEnd, DiskFlushNotification {
            override fun markFlushed() {}
            override fun isFlushable(eventId: SentryId?): Boolean = true
            override fun setFlushable(eventId: SentryId) {
                capturedEventId = eventId
            }
        }
        val transactionEndHint = HintUtils.createWithTypeCheckHint(transactionEnd)

        sut.captureEvent(SentryEvent(), scope, transactionEndHint)

        assertEquals(transaction.eventId, capturedEventId)
        verify(transaction).forceFinish(SpanStatus.ABORTED, false, transactionEndHint)
        verify(fixture.transport).send(
            check {
                assertEquals(1, it.items.count())
            },
            any()
        )
    }

    @Test
    fun `attaches trace context from span if none present yet`() {
        val sut = fixture.getSut()

        // build up a running transaction
        val spanContext = SpanContext("op.load")
        val transaction = mock<ITransaction>()
        whenever(transaction.name).thenReturn("transaction")
        whenever(transaction.spanContext).thenReturn(spanContext)

        // scope
        val scope = mock<IScope>()
        whenever(scope.transaction).thenReturn(transaction)
        whenever(scope.breadcrumbs).thenReturn(LinkedList<Breadcrumb>())
        whenever(scope.extras).thenReturn(emptyMap())
        whenever(scope.contexts).thenReturn(Contexts())
        val scopePropagationContext = PropagationContext()
        whenever(scope.propagationContext).thenReturn(scopePropagationContext)
        whenever(scope.span).thenReturn(transaction)
        doAnswer { (it.arguments[0] as IWithPropagationContext).accept(scopePropagationContext); scopePropagationContext }.whenever(scope).withPropagationContext(any())

        val sentryEvent = SentryEvent()
        sut.captureEvent(sentryEvent, scope)

        verify(fixture.transport).send(
            check {
                assertEquals(1, it.items.count())
            },
            any()
        )

        assertEquals(spanContext.traceId, sentryEvent.contexts.trace!!.traceId)
        assertEquals(spanContext.spanId, sentryEvent.contexts.trace!!.spanId)
        assertNotEquals(scopePropagationContext.traceId, sentryEvent.contexts.trace!!.traceId)
        assertNotEquals(scopePropagationContext.spanId, sentryEvent.contexts.trace!!.spanId)
    }

    @Test
    fun `attaches trace context from scope if none present yet and no span on scope`() {
        val sut = fixture.getSut()

        // scope
        val scope = mock<IScope>()
        whenever(scope.breadcrumbs).thenReturn(LinkedList<Breadcrumb>())
        whenever(scope.extras).thenReturn(emptyMap())
        whenever(scope.contexts).thenReturn(Contexts())
        whenever(scope.replayId).thenReturn(SentryId())
        val scopePropagationContext = PropagationContext()
        whenever(scope.propagationContext).thenReturn(scopePropagationContext)
        doAnswer { (it.arguments[0] as IWithPropagationContext).accept(scopePropagationContext); scopePropagationContext }.whenever(scope).withPropagationContext(any())

        val sentryEvent = SentryEvent()
        sut.captureEvent(sentryEvent, scope)

        verify(fixture.transport).send(
            check {
                assertEquals(1, it.items.count())
            },
            any()
        )

        assertEquals(scopePropagationContext.traceId, sentryEvent.contexts.trace!!.traceId)
        assertEquals(scopePropagationContext.spanId, sentryEvent.contexts.trace!!.spanId)
    }

    @Test
    fun `keeps existing trace context if already present`() {
        val sut = fixture.getSut()

        // build up a running transaction
        val spanContext = SpanContext("op.load")
        val transaction = mock<ITransaction>()
        whenever(transaction.name).thenReturn("transaction")
        whenever(transaction.spanContext).thenReturn(spanContext)

        // scope
        val scope = mock<IScope>()
        whenever(scope.transaction).thenReturn(transaction)
        whenever(scope.breadcrumbs).thenReturn(LinkedList<Breadcrumb>())
        whenever(scope.extras).thenReturn(emptyMap())
        whenever(scope.contexts).thenReturn(Contexts())
        val scopePropagationContext = PropagationContext()
        whenever(scope.propagationContext).thenReturn(scopePropagationContext)
        doAnswer { (it.arguments[0] as IWithPropagationContext).accept(scopePropagationContext); scopePropagationContext }.whenever(scope).withPropagationContext(any())

        val preExistingSpanContext = SpanContext("op.load")

        val sentryEvent = SentryEvent()
        sentryEvent.contexts.setTrace(preExistingSpanContext)
        sut.captureEvent(sentryEvent, scope)

        verify(fixture.transport).send(
            check {
                assertEquals(1, it.items.count())
            },
            any()
        )

        assertEquals(preExistingSpanContext.traceId, sentryEvent.contexts.trace!!.traceId)
        assertEquals(preExistingSpanContext.spanId, sentryEvent.contexts.trace!!.spanId)
        assertNotEquals(spanContext.traceId, sentryEvent.contexts.trace!!.traceId)
        assertNotEquals(spanContext.spanId, sentryEvent.contexts.trace!!.spanId)
        assertNotEquals(scopePropagationContext.traceId, sentryEvent.contexts.trace!!.traceId)
        assertNotEquals(scopePropagationContext.spanId, sentryEvent.contexts.trace!!.spanId)
    }

    @Test
    fun `uses propagation context on scope for trace header if no transaction is on scope`() {
        val sut = fixture.getSut()

        // scope
        val scope = mock<IScope>()
        whenever(scope.breadcrumbs).thenReturn(LinkedList<Breadcrumb>())
        whenever(scope.extras).thenReturn(emptyMap())
        whenever(scope.contexts).thenReturn(Contexts())
        val replayId = SentryId()
        whenever(scope.replayId).thenReturn(replayId)
        val scopePropagationContext = PropagationContext()
        doAnswer { (it.arguments[0] as IWithPropagationContext).accept(scopePropagationContext); scopePropagationContext }.whenever(scope).withPropagationContext(any())
        whenever(scope.propagationContext).thenReturn(scopePropagationContext)
        doAnswer { (it.arguments[0] as IWithPropagationContext).accept(scopePropagationContext); scopePropagationContext }.whenever(scope).withPropagationContext(any())

        val sentryEvent = SentryEvent()
        sut.captureEvent(sentryEvent, scope)

        verify(fixture.transport).send(
            check {
                assertNotNull(it.header.traceContext)
                assertEquals(scopePropagationContext.traceId, it.header.traceContext!!.traceId)
                assertEquals(replayId, it.header.traceContext!!.replayId)
            },
            any()
        )
    }

    @Test
    fun `uses trace context on transaction for trace header if a transaction is on scope`() {
        val sut = fixture.getSut()

        // build up a running transaction
        val spanContext = SpanContext("op.load")
        val transaction = mock<ITransaction>()
        whenever(transaction.name).thenReturn("transaction")
        whenever(transaction.spanContext).thenReturn(spanContext)
        val transactionTraceContext = TraceContext(SentryId(), "pubkey")
        whenever(transaction.traceContext()).thenReturn(transactionTraceContext)

        // scope
        val scope = mock<IScope>()
        whenever(scope.transaction).thenReturn(transaction)
        whenever(scope.breadcrumbs).thenReturn(LinkedList<Breadcrumb>())
        whenever(scope.extras).thenReturn(emptyMap())
        whenever(scope.contexts).thenReturn(Contexts())
        val scopePropagationContext = PropagationContext()
        whenever(scope.propagationContext).thenReturn(scopePropagationContext)
        doAnswer { (it.arguments[0] as IWithPropagationContext).accept(scopePropagationContext); scopePropagationContext }.whenever(scope).withPropagationContext(any())

        val preExistingSpanContext = SpanContext("op.load")

        val sentryEvent = SentryEvent()
        sentryEvent.contexts.setTrace(preExistingSpanContext)
        sut.captureEvent(sentryEvent, scope)

        verify(fixture.transport).send(
            check {
                assertNotNull(it.header.traceContext)
                assertEquals(transactionTraceContext.traceId, it.header.traceContext!!.traceId)
            },
            any()
        )
    }

    @Test
    fun `beforeEnvelopeCallback is executed`() {
        var beforeEnvelopeCalled = false
        val sut = fixture.getSut { options ->
            options.beforeEnvelopeCallback =
                SentryOptions.BeforeEnvelopeCallback { _, _ -> beforeEnvelopeCalled = true }
        }

        sut.captureEvent(SentryEvent(), Hint())

        assertTrue(beforeEnvelopeCalled)
    }

    @Test
    fun `beforeEnvelopeCallback may fail, but the transport is still sends the envelope `() {
        val sut = fixture.getSut { options ->
            options.beforeEnvelopeCallback =
                SentryOptions.BeforeEnvelopeCallback { _, _ ->
                    RuntimeException("hook failed")
                }
        }

        sut.captureEvent(SentryEvent(), Hint())
        verify(fixture.transport).send(anyOrNull(), anyOrNull())
    }

    @Test
    fun `when captureReplayEvent, envelope is sent`() {
        val sut = fixture.getSut()
        val replayEvent = createReplayEvent()

        sut.captureReplayEvent(replayEvent, null, null)

        verify(fixture.transport).send(
            check { actual ->
                assertEquals(replayEvent.eventId, actual.header.eventId)
                assertEquals(fixture.sentryOptions.sdkVersion, actual.header.sdkVersion)

                assertEquals(1, actual.items.count())
                val item = actual.items.first()
                assertEquals(SentryItemType.ReplayVideo, item.header.type)

                val unpacker = MessagePack.newDefaultUnpacker(item.data)
                val mapSize = unpacker.unpackMapHeader()
                assertEquals(1, mapSize)
            },
            any<Hint>()
        )
    }

    @Test
    fun `when captureReplayEvent with recording, adds it to payload`() {
        val sut = fixture.getSut()
        val replayEvent = createReplayEvent()

        val hint = Hint().apply { replayRecording = createReplayRecording() }
        sut.captureReplayEvent(replayEvent, null, hint)

        verify(fixture.transport).send(
            check { actual ->
                assertEquals(replayEvent.eventId, actual.header.eventId)
                assertEquals(fixture.sentryOptions.sdkVersion, actual.header.sdkVersion)

                assertEquals(1, actual.items.count())
                val item = actual.items.first()
                assertEquals(SentryItemType.ReplayVideo, item.header.type)

                val unpacker = MessagePack.newDefaultUnpacker(item.data)
                val mapSize = unpacker.unpackMapHeader()
                assertEquals(2, mapSize)
            },
            any<Hint>()
        )
    }

    @Test
    fun `when captureReplayEvent, omits breadcrumbs and extras from scope`() {
        val sut = fixture.getSut()
        val replayEvent = createReplayEvent()

        sut.captureReplayEvent(replayEvent, createScope(), null)

        verify(fixture.transport).send(
            check { actual ->
                val item = actual.items.first()

                val unpacker = MessagePack.newDefaultUnpacker(item.data)
                val mapSize = unpacker.unpackMapHeader()
                for (i in 0 until mapSize) {
                    val key = unpacker.unpackString()
                    when (key) {
                        SentryItemType.ReplayEvent.itemType -> {
                            val replayEventLength = unpacker.unpackBinaryHeader()
                            val replayEventBytes = unpacker.readPayload(replayEventLength)
                            val actualReplayEvent = fixture.sentryOptions.serializer.deserialize(
                                InputStreamReader(replayEventBytes.inputStream()),
                                SentryReplayEvent::class.java
                            )
                            // sanity check
                            assertEquals("id", actualReplayEvent!!.user!!.id)

                            assertNull(actualReplayEvent.breadcrumbs)
                            assertNull(actualReplayEvent.extras)
                        }
                    }
                }
            },
            any<Hint>()
        )
    }

    @Test
    fun `when replay event is dropped, captures client report with datacategory replay`() {
        fixture.sentryOptions.addEventProcessor(DropEverythingEventProcessor())
        val sut = fixture.getSut()
        val replayEvent = createReplayEvent()

        sut.captureReplayEvent(replayEvent, createScope(), null)

        assertClientReport(
            fixture.sentryOptions.clientReportRecorder,
            listOf(DiscardedEvent(DiscardReason.EVENT_PROCESSOR.reason, DataCategory.Replay.category, 1))
        )
    }

    @Test
    fun `calls captureReplay on replay controller for error events`() {
        var called = false
        fixture.sentryOptions.setReplayController(object : ReplayController by NoOpReplayController.getInstance() {
            override fun captureReplay(isTerminating: Boolean?) {
                called = true
            }
        })
        val sut = fixture.getSut()

        sut.captureEvent(SentryEvent().apply { exceptions = listOf(SentryException()) })
        assertTrue(called)
    }

    @Test
    fun `calls captureReplay on replay controller for crash events and sets isTerminating`() {
        var terminated: Boolean? = false
        fixture.sentryOptions.setReplayController(object : ReplayController by NoOpReplayController.getInstance() {
            override fun captureReplay(isTerminating: Boolean?) {
                terminated = isTerminating
            }
        })
        val sut = fixture.getSut()

        sut.captureEvent(
            SentryEvent().apply {
                exceptions = listOf(
                    SentryException().apply {
                        mechanism = Mechanism().apply { isHandled = false }
                    }
                )
            }
        )
        assertTrue(terminated == true)
    }

    @Test
    fun `cleans up replay folder for Backfillable replay events`() {
        val dir = File(tmpDir.newFolder().absolutePath)
        val sut = fixture.getSut()
        val replayEvent = createReplayEvent().apply {
            videoFile = File(dir, "hello.txt").apply { writeText("hello") }
        }

        sut.captureReplayEvent(replayEvent, createScope(), HintUtils.createWithTypeCheckHint(BackfillableHint()))

        verify(fixture.transport).send(
            check { actual ->
                val item = actual.items.first()
                item.data
                assertFalse(dir.exists())
            },
            any<Hint>()
        )
    }

    @Test
    fun `does not captureReplay for backfillable events`() {
        var called = false
        fixture.sentryOptions.setReplayController(object : ReplayController by NoOpReplayController.getInstance() {
            override fun captureReplay(isTerminating: Boolean?) {
                called = true
            }
        })
        val sut = fixture.getSut()

        sut.captureEvent(
            SentryEvent().apply {
                exceptions = listOf(
                    SentryException().apply {
                        mechanism = Mechanism().apply { isHandled = false }
                    }
                )
            },
            HintUtils.createWithTypeCheckHint(BackfillableHint())
        )
        assertFalse(called)
    }

    @Test
    fun `when captureReplayEvent, envelope is sent`() {
        val sut = fixture.getSut()
        val replayEvent = createReplayEvent()

        sut.captureReplayEvent(replayEvent, null, null)

        verify(fixture.transport).send(
            check { actual ->
                assertEquals(replayEvent.eventId, actual.header.eventId)
                assertEquals(fixture.sentryOptions.sdkVersion, actual.header.sdkVersion)

                assertEquals(1, actual.items.count())
                val item = actual.items.first()
                assertEquals(SentryItemType.ReplayVideo, item.header.type)

                val unpacker = MessagePack.newDefaultUnpacker(item.data)
                val mapSize = unpacker.unpackMapHeader()
                assertEquals(1, mapSize)
            },
            any<Hint>()
        )
    }

    @Test
    fun `when captureReplayEvent with recording, adds it to payload`() {
        val sut = fixture.getSut()
        val replayEvent = createReplayEvent()

        val hint = Hint().apply { replayRecording = createReplayRecording() }
        sut.captureReplayEvent(replayEvent, null, hint)

        verify(fixture.transport).send(
            check { actual ->
                assertEquals(replayEvent.eventId, actual.header.eventId)
                assertEquals(fixture.sentryOptions.sdkVersion, actual.header.sdkVersion)

                assertEquals(1, actual.items.count())
                val item = actual.items.first()
                assertEquals(SentryItemType.ReplayVideo, item.header.type)

                val unpacker = MessagePack.newDefaultUnpacker(item.data)
                val mapSize = unpacker.unpackMapHeader()
                assertEquals(2, mapSize)
            },
            any<Hint>()
        )
    }

    @Test
    fun `when captureReplayEvent, omits breadcrumbs and extras from scope`() {
        val sut = fixture.getSut()
        val replayEvent = createReplayEvent()

        sut.captureReplayEvent(replayEvent, createScope(), null)

        verify(fixture.transport).send(
            check { actual ->
                val item = actual.items.first()

                val unpacker = MessagePack.newDefaultUnpacker(item.data)
                val mapSize = unpacker.unpackMapHeader()
                for (i in 0 until mapSize) {
                    val key = unpacker.unpackString()
                    when (key) {
                        SentryItemType.ReplayEvent.itemType -> {
                            val replayEventLength = unpacker.unpackBinaryHeader()
                            val replayEventBytes = unpacker.readPayload(replayEventLength)
                            val actualReplayEvent = fixture.sentryOptions.serializer.deserialize(
                                InputStreamReader(replayEventBytes.inputStream()),
                                SentryReplayEvent::class.java
                            )
                            // sanity check
                            assertEquals("id", actualReplayEvent!!.user!!.id)

                            assertNull(actualReplayEvent.breadcrumbs)
                            assertNull(actualReplayEvent.extras)
                        }
                    }
                }
            },
            any<Hint>()
        )
    }

    @Test
    fun `when replay event is dropped, captures client report with datacategory replay`() {
        fixture.sentryOptions.addEventProcessor(DropEverythingEventProcessor())
        val sut = fixture.getSut()
        val replayEvent = createReplayEvent()

        sut.captureReplayEvent(replayEvent, createScope(), null)

        assertClientReport(
            fixture.sentryOptions.clientReportRecorder,
            listOf(DiscardedEvent(DiscardReason.EVENT_PROCESSOR.reason, DataCategory.Replay.category, 1))
        )
    }

    @Test
    fun `calls captureReplay on replay controller for error events`() {
        var called = false
        fixture.sentryOptions.setReplayController(object : ReplayController by NoOpReplayController.getInstance() {
            override fun captureReplay(isTerminating: Boolean?) {
                called = true
            }
        })
        val sut = fixture.getSut()

        sut.captureEvent(SentryEvent().apply { exceptions = listOf(SentryException()) })
        assertTrue(called)
    }

    @Test
    fun `calls captureReplay on replay controller for crash events and sets isTerminating`() {
        var terminated: Boolean? = false
        fixture.sentryOptions.setReplayController(object : ReplayController by NoOpReplayController.getInstance() {
            override fun captureReplay(isTerminating: Boolean?) {
                terminated = isTerminating
            }
        })
        val sut = fixture.getSut()

        sut.captureEvent(
            SentryEvent().apply {
                exceptions = listOf(
                    SentryException().apply {
                        mechanism = Mechanism().apply { isHandled = false }
                    }
                )
            }
        )
        assertTrue(terminated == true)
    }

    @Test
    fun `cleans up replay folder for Backfillable replay events`() {
        val dir = File(tmpDir.newFolder().absolutePath)
        val sut = fixture.getSut()
        val replayEvent = createReplayEvent().apply {
            videoFile = File(dir, "hello.txt").apply { writeText("hello") }
        }

        sut.captureReplayEvent(replayEvent, createScope(), HintUtils.createWithTypeCheckHint(BackfillableHint()))

        verify(fixture.transport).send(
            check { actual ->
                val item = actual.items.first()
                item.data
                assertFalse(dir.exists())
            },
            any<Hint>()
        )
    }

    @Test
    fun `does not captureReplay for backfillable events`() {
        var called = false
        fixture.sentryOptions.setReplayController(object : ReplayController by NoOpReplayController.getInstance() {
            override fun captureReplay(isTerminating: Boolean?) {
                called = true
            }
        })
        val sut = fixture.getSut()

        sut.captureEvent(
            SentryEvent().apply {
                exceptions = listOf(
                    SentryException().apply {
                        mechanism = Mechanism().apply { isHandled = false }
                    }
                )
            },
            HintUtils.createWithTypeCheckHint(BackfillableHint())
        )
        assertFalse(called)
    }

    private fun givenScopeWithStartedSession(errored: Boolean = false, crashed: Boolean = false): IScope {
        val scope = createScope(fixture.sentryOptions)
        scope.startSession()

        if (errored) {
            scope.withSession { it?.update(Session.State.Ok, "some-user-agent", true) }
        }

        if (crashed) {
            scope.withSession { it?.update(Session.State.Crashed, "some-user-agent", true) }
        }

        return scope
    }

    private fun thenNothingIsSent() {
        verify(fixture.transport, never()).send(anyOrNull(), anyOrNull())
    }

    private fun thenEnvelopeIsSentWith(eventCount: Int, sessionCount: Int, attachmentCount: Int = 0, transactionCount: Int = 0) {
        val argumentCaptor = argumentCaptor<SentryEnvelope>()
        verify(fixture.transport, times(1)).send(argumentCaptor.capture(), anyOrNull())

        val envelope = argumentCaptor.firstValue
        val envelopeItemTypes = envelope.items.map { it.header.type }
        assertEquals(eventCount, envelopeItemTypes.count { it == SentryItemType.Event })
        assertEquals(sessionCount, envelopeItemTypes.count { it == SentryItemType.Session })
        assertEquals(attachmentCount, envelopeItemTypes.count { it == SentryItemType.Attachment })
        assertEquals(transactionCount, envelopeItemTypes.count { it == SentryItemType.Transaction })
    }

    private fun thenSessionIsStillOK(scope: IScope) {
        val sessionAfterCapture = scope.withSession { }!!
        assertEquals(0, sessionAfterCapture.errorCount())
        assertEquals(Session.State.Ok, sessionAfterCapture.status)
    }

    private fun thenSessionIsErrored(scope: IScope) {
        val sessionAfterCapture = scope.withSession { }!!
        assertTrue(sessionAfterCapture.errorCount() > 0)
        assertEquals(Session.State.Ok, sessionAfterCapture.status)
    }

    private fun thenSessionIsCrashed(scope: IScope) {
        val sessionAfterCapture = scope.withSession { }!!
        assertTrue(sessionAfterCapture.errorCount() > 0)
        assertEquals(Session.State.Crashed, sessionAfterCapture.status)
    }

    class CustomBeforeSendCallback : SentryOptions.BeforeSendCallback {
        override fun execute(event: SentryEvent, hint: Hint): SentryEvent? {
            hint.screenshot = null
            hint.viewHierarchy = null
            hint.threadDump = null
            return event
        }
    }

    private fun createReplayEvent(): SentryReplayEvent = SentryReplayEvent().apply {
        replayId = SentryId("f715e1d64ef64ea3ad7744b5230813c3")
        segmentId = 0
        timestamp = DateUtils.getDateTimeWithMillisPrecision("987654321.123")
        replayStartTimestamp = DateUtils.getDateTimeWithMillisPrecision("987654321.123")
        urls = listOf("ScreenOne")
        errorIds = listOf("ab3a347a4cc14fd4b4cf1dc56b670c5b")
        traceIds = listOf("340cfef948204549ac07c3b353c81c50")
    }

    private fun createReplayRecording(): ReplayRecording = ReplayRecording().apply {
        segmentId = 0
        payload = emptyList()
    }

    private fun createScope(options: SentryOptions = SentryOptions()): IScope {
        return Scope(options).apply {
            addBreadcrumb(
                Breadcrumb().apply {
                    message = "message"
                }
            )
            setExtra("extra", "extra")
            setTag("tags", "tags")
            fingerprint.add("fp")
            level = SentryLevel.FATAL
            user = User().apply {
                id = "id"
            }
            request = Request().apply {
                method = "post"
            }
        }
    }

    private fun createScopeWithAttachments(): IScope {
        return createScope().apply {
            addAttachment(fixture.attachment)
            addAttachment(fixture.attachment)

            val bytesTooBig = ByteArray((fixture.maxAttachmentSize + 1).toInt()) { 0 }
            addAttachment(
                Attachment(
                    bytesTooBig,
                    "will_get_dropped.txt",
                    "application/octet-stream",
                    true
                )
            )
        }
    }

    private fun createEvent(): SentryEvent {
        return SentryEvent().apply {
            addBreadcrumb(
                Breadcrumb().apply {
                    message = "eventMessage"
                }
            )
            setExtra("eventExtra", "eventExtra")
            setTag("eventTag", "eventTag")
            fingerprints = listOf("eventFp")
            transaction = "eventTransaction"
            level = SentryLevel.DEBUG
            user = User().apply {
                id = "eventId"
            }
        }
    }

    private fun createSession(release: String = "rel"): Session {
        return Session("dis", User(), "env", release)
    }

    private val userFeedback: UserFeedback
        get() {
            val eventId = SentryId("c2fb8fee2e2b49758bcb67cda0f713c7")
            val userFeedback = UserFeedback(eventId)
            userFeedback.apply {
                name = "John"
                email = "john@me.com"
                comments = "comment"
            }

            return userFeedback
        }

    private val checkIn = CheckIn("some_slug", CheckInStatus.OK)

    internal class CustomTransportGate : ITransportGate {
        override fun isConnected(): Boolean = false
    }

    private fun createNonHandledException(): List<SentryException> {
        val exception = SentryException().apply {
            mechanism = Mechanism().apply {
                isHandled = false
            }
        }
        return listOf(exception)
    }

    private fun createHandledException(): List<SentryException> {
        return listOf(SentryException())
    }

    private fun getEventFromData(data: ByteArray): SentryEvent {
        val inputStream = InputStreamReader(ByteArrayInputStream(data))
        return fixture.sentryOptions.serializer.deserialize(inputStream, SentryEvent::class.java)!!
    }

    private fun getTransactionFromData(data: ByteArray): SentryTransaction {
        val inputStream = InputStreamReader(ByteArrayInputStream(data))
        return fixture.sentryOptions.serializer.deserialize(
            inputStream,
            SentryTransaction::class.java
        )!!
    }

    private fun verifyAttachmentsInEnvelope(eventId: SentryId?) {
        verify(fixture.transport).send(
            check { actual ->
                assertEquals(eventId, actual.header.eventId)

                assertEquals(fixture.sentryOptions.sdkVersion, actual.header.sdkVersion)

                assertEquals(4, actual.items.filter { it.header.type != SentryItemType.Profile }.count())
                val attachmentItems = actual.items
                    .filter { item -> item.header.type == SentryItemType.Attachment }
                    .toList()

                assertEquals(3, attachmentItems.size)

                val attachmentItem = attachmentItems.first()
                assertEquals(fixture.attachment.contentType, attachmentItem.header.contentType)
                assertEquals(fixture.attachment.filename, attachmentItem.header.fileName)
                assertEquals(fixture.attachment.bytes?.size, attachmentItem.header.length)

                val expectedBytes = fixture.attachment.bytes!!
                assertArrayEquals(expectedBytes, attachmentItem.data)

                val attachmentItemTooBig = attachmentItems.last()
                assertFailsWith<SentryEnvelopeException>(
                    "Getting data from attachment should" +
                        "throw an exception, because the attachment is too big."
                ) {
                    attachmentItemTooBig.data
                }
            },
            anyOrNull()
        )
    }

    private fun verifyProfilingTraceInEnvelope(eventId: SentryId?) {
        verify(fixture.transport).send(
            check { actual ->
                assertEquals(eventId, actual.header.eventId)

                val profilingTraceItem = actual.items.firstOrNull { item ->
                    item.header.type == SentryItemType.Profile
                }
                assertNotNull(profilingTraceItem?.data)
            },
            anyOrNull()
        )
    }

    private class AbnormalHint(private val mechanism: String? = null) : AbnormalExit {
        override fun mechanism(): String? = mechanism
        override fun ignoreCurrentThread(): Boolean = false
        override fun timestamp(): Long? = null
    }

    private fun eventProcessorThrows(): EventProcessor {
        return object : EventProcessor {
            override fun process(event: SentryEvent, hint: Hint): SentryEvent? {
                throw Throwable()
            }
        }
    }

    private class BackfillableHint : Backfillable {
        override fun shouldEnrich(): Boolean = false
    }
}

class DropEverythingEventProcessor : EventProcessor {

    override fun process(event: SentryEvent, hint: Hint): SentryEvent? {
        return null
    }

    override fun process(
        transaction: SentryTransaction,
        hint: Hint
    ): SentryTransaction? {
        return null
    }

    override fun process(event: SentryReplayEvent, hint: Hint): SentryReplayEvent? {
        return null
    }
}<|MERGE_RESOLUTION|>--- conflicted
+++ resolved
@@ -900,11 +900,7 @@
             environment = "release"
             release = "io.sentry.samples@22.1.1"
             contexts[Contexts.REPLAY_ID] = "64cf554cc8d74c6eafa3e08b7c984f6d"
-<<<<<<< HEAD
-            contexts.trace = SpanContext(traceId, SpanId(), "ui.load", null, null)
-=======
             contexts.setTrace(SpanContext(traceId, SpanId(), "ui.load", null, null))
->>>>>>> 5c3a5c6d
             transaction = "MainActivity"
         }
         val hint = HintUtils.createWithTypeCheckHint(BackfillableHint())
@@ -2830,184 +2826,6 @@
         assertFalse(called)
     }
 
-    @Test
-    fun `when captureReplayEvent, envelope is sent`() {
-        val sut = fixture.getSut()
-        val replayEvent = createReplayEvent()
-
-        sut.captureReplayEvent(replayEvent, null, null)
-
-        verify(fixture.transport).send(
-            check { actual ->
-                assertEquals(replayEvent.eventId, actual.header.eventId)
-                assertEquals(fixture.sentryOptions.sdkVersion, actual.header.sdkVersion)
-
-                assertEquals(1, actual.items.count())
-                val item = actual.items.first()
-                assertEquals(SentryItemType.ReplayVideo, item.header.type)
-
-                val unpacker = MessagePack.newDefaultUnpacker(item.data)
-                val mapSize = unpacker.unpackMapHeader()
-                assertEquals(1, mapSize)
-            },
-            any<Hint>()
-        )
-    }
-
-    @Test
-    fun `when captureReplayEvent with recording, adds it to payload`() {
-        val sut = fixture.getSut()
-        val replayEvent = createReplayEvent()
-
-        val hint = Hint().apply { replayRecording = createReplayRecording() }
-        sut.captureReplayEvent(replayEvent, null, hint)
-
-        verify(fixture.transport).send(
-            check { actual ->
-                assertEquals(replayEvent.eventId, actual.header.eventId)
-                assertEquals(fixture.sentryOptions.sdkVersion, actual.header.sdkVersion)
-
-                assertEquals(1, actual.items.count())
-                val item = actual.items.first()
-                assertEquals(SentryItemType.ReplayVideo, item.header.type)
-
-                val unpacker = MessagePack.newDefaultUnpacker(item.data)
-                val mapSize = unpacker.unpackMapHeader()
-                assertEquals(2, mapSize)
-            },
-            any<Hint>()
-        )
-    }
-
-    @Test
-    fun `when captureReplayEvent, omits breadcrumbs and extras from scope`() {
-        val sut = fixture.getSut()
-        val replayEvent = createReplayEvent()
-
-        sut.captureReplayEvent(replayEvent, createScope(), null)
-
-        verify(fixture.transport).send(
-            check { actual ->
-                val item = actual.items.first()
-
-                val unpacker = MessagePack.newDefaultUnpacker(item.data)
-                val mapSize = unpacker.unpackMapHeader()
-                for (i in 0 until mapSize) {
-                    val key = unpacker.unpackString()
-                    when (key) {
-                        SentryItemType.ReplayEvent.itemType -> {
-                            val replayEventLength = unpacker.unpackBinaryHeader()
-                            val replayEventBytes = unpacker.readPayload(replayEventLength)
-                            val actualReplayEvent = fixture.sentryOptions.serializer.deserialize(
-                                InputStreamReader(replayEventBytes.inputStream()),
-                                SentryReplayEvent::class.java
-                            )
-                            // sanity check
-                            assertEquals("id", actualReplayEvent!!.user!!.id)
-
-                            assertNull(actualReplayEvent.breadcrumbs)
-                            assertNull(actualReplayEvent.extras)
-                        }
-                    }
-                }
-            },
-            any<Hint>()
-        )
-    }
-
-    @Test
-    fun `when replay event is dropped, captures client report with datacategory replay`() {
-        fixture.sentryOptions.addEventProcessor(DropEverythingEventProcessor())
-        val sut = fixture.getSut()
-        val replayEvent = createReplayEvent()
-
-        sut.captureReplayEvent(replayEvent, createScope(), null)
-
-        assertClientReport(
-            fixture.sentryOptions.clientReportRecorder,
-            listOf(DiscardedEvent(DiscardReason.EVENT_PROCESSOR.reason, DataCategory.Replay.category, 1))
-        )
-    }
-
-    @Test
-    fun `calls captureReplay on replay controller for error events`() {
-        var called = false
-        fixture.sentryOptions.setReplayController(object : ReplayController by NoOpReplayController.getInstance() {
-            override fun captureReplay(isTerminating: Boolean?) {
-                called = true
-            }
-        })
-        val sut = fixture.getSut()
-
-        sut.captureEvent(SentryEvent().apply { exceptions = listOf(SentryException()) })
-        assertTrue(called)
-    }
-
-    @Test
-    fun `calls captureReplay on replay controller for crash events and sets isTerminating`() {
-        var terminated: Boolean? = false
-        fixture.sentryOptions.setReplayController(object : ReplayController by NoOpReplayController.getInstance() {
-            override fun captureReplay(isTerminating: Boolean?) {
-                terminated = isTerminating
-            }
-        })
-        val sut = fixture.getSut()
-
-        sut.captureEvent(
-            SentryEvent().apply {
-                exceptions = listOf(
-                    SentryException().apply {
-                        mechanism = Mechanism().apply { isHandled = false }
-                    }
-                )
-            }
-        )
-        assertTrue(terminated == true)
-    }
-
-    @Test
-    fun `cleans up replay folder for Backfillable replay events`() {
-        val dir = File(tmpDir.newFolder().absolutePath)
-        val sut = fixture.getSut()
-        val replayEvent = createReplayEvent().apply {
-            videoFile = File(dir, "hello.txt").apply { writeText("hello") }
-        }
-
-        sut.captureReplayEvent(replayEvent, createScope(), HintUtils.createWithTypeCheckHint(BackfillableHint()))
-
-        verify(fixture.transport).send(
-            check { actual ->
-                val item = actual.items.first()
-                item.data
-                assertFalse(dir.exists())
-            },
-            any<Hint>()
-        )
-    }
-
-    @Test
-    fun `does not captureReplay for backfillable events`() {
-        var called = false
-        fixture.sentryOptions.setReplayController(object : ReplayController by NoOpReplayController.getInstance() {
-            override fun captureReplay(isTerminating: Boolean?) {
-                called = true
-            }
-        })
-        val sut = fixture.getSut()
-
-        sut.captureEvent(
-            SentryEvent().apply {
-                exceptions = listOf(
-                    SentryException().apply {
-                        mechanism = Mechanism().apply { isHandled = false }
-                    }
-                )
-            },
-            HintUtils.createWithTypeCheckHint(BackfillableHint())
-        )
-        assertFalse(called)
-    }
-
     private fun givenScopeWithStartedSession(errored: Boolean = false, crashed: Boolean = false): IScope {
         val scope = createScope(fixture.sentryOptions)
         scope.startSession()
