--- conflicted
+++ resolved
@@ -858,11 +858,7 @@
             environment = "release"
             release = "io.sentry.samples@22.1.1"
             contexts[Contexts.REPLAY_ID] = "64cf554cc8d74c6eafa3e08b7c984f6d"
-<<<<<<< HEAD
-            contexts.trace = SpanContext(traceId, SpanId(), "ui.load", null, null)
-=======
             contexts.setTrace(SpanContext(traceId, SpanId(), "ui.load", null, null))
->>>>>>> cfc54054
             transaction = "MainActivity"
         }
         val hint = HintUtils.createWithTypeCheckHint(BackfillableHint())
