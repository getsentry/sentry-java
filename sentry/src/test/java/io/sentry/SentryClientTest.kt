--- conflicted
+++ resolved
@@ -47,13 +47,10 @@
 class SentryClientTest {
 
     class Fixture {
-<<<<<<< HEAD
         var transport = mock<ITransport>()
         var factory = mock<ITransportFactory>()
-=======
         val maxAttachmentSize: Long = 5 * 1024 * 1024
 
->>>>>>> f1033ccc
         var sentryOptions: SentryOptions = SentryOptions().apply {
             dsn = dsnString
             sdkVersion = SdkVersion().apply {
@@ -64,15 +61,12 @@
             setDiagnosticLevel(SentryLevel.DEBUG)
             setSerializer(GsonSerializer(mock(), envelopeReader))
             setLogger(mock())
-<<<<<<< HEAD
+            maxAttachmentSize = this@Fixture.maxAttachmentSize
             setTransportFactory(factory)
         }
 
         init {
             whenever(factory.create(any(), any())).thenReturn(transport)
-=======
-            maxAttachmentSize = this@Fixture.maxAttachmentSize
->>>>>>> f1033ccc
         }
 
         var attachment = Attachment("hello".toByteArray(), "hello.txt")
