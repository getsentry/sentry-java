--- conflicted
+++ resolved
@@ -29,11 +29,7 @@
 
     @Test
     fun `captureTransaction returns empty SentryId`() =
-<<<<<<< HEAD
-        assertEquals(SentryId.EMPTY_ID, sut.captureTransaction(mock(), mock<Map<String, Any>>()))
-=======
         assertEquals(SentryId.EMPTY_ID, sut.captureTransaction(mock(), mock<Hint>()))
->>>>>>> 77fd2f21
 
     @Test
     fun `captureException returns empty SentryId`() =
