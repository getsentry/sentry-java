--- conflicted
+++ resolved
@@ -7,7 +7,6 @@
 import com.nhaarman.mockitokotlin2.verify
 import com.nhaarman.mockitokotlin2.verifyNoMoreInteractions
 import com.nhaarman.mockitokotlin2.whenever
-import io.sentry.TypeCheckHint.SENTRY_TYPE_CHECK_HINT
 import io.sentry.cache.EnvelopeCache
 import io.sentry.hints.Retryable
 import io.sentry.util.HintUtils
@@ -98,13 +97,8 @@
         val testFile = File(Files.createTempFile(tempDirectory, "send-cached-event-test", EnvelopeCache.SUFFIX_ENVELOPE_FILE).toUri())
         testFile.deleteOnExit()
 
-<<<<<<< HEAD
-        val hintsMap = mutableMapOf<String, Any>(SENTRY_TYPE_CHECK_HINT to mock<Retryable>())
-        sut.processFile(testFile, hintsMap)
-=======
         val hints = HintUtils.createWithTypeCheckHint(mock<Retryable>())
         sut.processFile(testFile, hints)
->>>>>>> 77fd2f21
         verify(fixture.logger)!!.log(eq(SentryLevel.ERROR), eq(expected), eq("Failed to capture cached envelope %s"), eq(testFile.absolutePath))
         verifyNoMoreInteractions(fixture.hub)
         assertFalse(testFile.exists())
