--- conflicted
+++ resolved
@@ -291,85 +291,6 @@
     assertEquals(actual, expected)
   }
 
-<<<<<<< HEAD
-    @Test
-    fun `serializes profilingTraceData`() {
-        val profilingTraceData = ProfilingTraceData(fixture.traceFile, NoOpTransaction.getInstance())
-        val now = Date()
-        val measurementNow = SentryNanotimeDate().nanoTimestamp()
-        val measurementNowSeconds = BigDecimal.valueOf(DateUtils.nanosToSeconds(measurementNow)).setScale(6, RoundingMode.DOWN).toDouble()
-        profilingTraceData.androidApiLevel = 21
-        profilingTraceData.deviceLocale = "deviceLocale"
-        profilingTraceData.deviceManufacturer = "deviceManufacturer"
-        profilingTraceData.deviceModel = "deviceModel"
-        profilingTraceData.deviceOsBuildNumber = "deviceOsBuildNumber"
-        profilingTraceData.deviceOsVersion = "11"
-        profilingTraceData.isDeviceIsEmulator = true
-        profilingTraceData.cpuArchitecture = "cpuArchitecture"
-        profilingTraceData.deviceCpuFrequencies = listOf(1, 2, 3, 4)
-        profilingTraceData.devicePhysicalMemoryBytes = "2000000"
-        profilingTraceData.buildId = "buildId"
-        profilingTraceData.timestamp = now
-        profilingTraceData.transactions = listOf(
-            ProfilingTransactionData(NoOpTransaction.getInstance(), 1, 2),
-            ProfilingTransactionData(NoOpTransaction.getInstance(), 2, 3)
-        )
-        profilingTraceData.transactionName = "transactionName"
-        profilingTraceData.durationNs = "100"
-        profilingTraceData.release = "release"
-        profilingTraceData.transactionId = "transactionId"
-        profilingTraceData.traceId = "traceId"
-        profilingTraceData.profileId = "profileId"
-        profilingTraceData.environment = "environment"
-        profilingTraceData.truncationReason = "truncationReason"
-        profilingTraceData.measurementsMap.putAll(
-            hashMapOf(
-                ProfileMeasurement.ID_SCREEN_FRAME_RATES to
-                    ProfileMeasurement(
-                        ProfileMeasurement.UNIT_HZ,
-                        listOf(ProfileMeasurementValue(1, 60.1, measurementNow))
-                    ),
-                ProfileMeasurement.ID_MEMORY_FOOTPRINT to
-                    ProfileMeasurement(
-                        ProfileMeasurement.UNIT_BYTES,
-                        listOf(ProfileMeasurementValue(2, 100.52, measurementNow))
-                    ),
-                ProfileMeasurement.ID_MEMORY_NATIVE_FOOTPRINT to
-                    ProfileMeasurement(
-                        ProfileMeasurement.UNIT_BYTES,
-                        listOf(ProfileMeasurementValue(3, 104.52, measurementNow))
-                    ),
-                ProfileMeasurement.ID_CPU_USAGE to
-                    ProfileMeasurement(
-                        ProfileMeasurement.UNIT_PERCENT,
-                        listOf(ProfileMeasurementValue(5, 10.52, measurementNow))
-                    )
-            )
-        )
-        profilingTraceData.sampledProfile = "sampled profile in base 64"
-
-        val actual = serializeToString(profilingTraceData)
-        val reader = StringReader(actual)
-        val objectReader = JsonObjectReader(reader)
-        val element = JsonObjectDeserializer().deserialize(objectReader) as Map<*, *>
-
-        assertEquals(21, element["android_api_level"] as Int)
-        assertEquals("deviceLocale", element["device_locale"] as String)
-        assertEquals("deviceManufacturer", element["device_manufacturer"] as String)
-        assertEquals("deviceModel", element["device_model"] as String)
-        assertEquals("deviceOsBuildNumber", element["device_os_build_number"] as String)
-        assertEquals("android", element["device_os_name"] as String)
-        assertEquals("11", element["device_os_version"] as String)
-        assertEquals(true, element["device_is_emulator"] as Boolean)
-        assertEquals("cpuArchitecture", element["architecture"] as String)
-        assertEquals(listOf(1, 2, 3, 4), element["device_cpu_frequencies"] as List<Int>)
-        assertEquals("2000000", element["device_physical_memory_bytes"] as String)
-        assertEquals("android", element["platform"] as String)
-        assertEquals("buildId", element["build_id"] as String)
-        assertEquals(DateUtils.getTimestamp(now), element["timestamp"] as String)
-        assertEquals(
-            listOf(
-=======
   @Test
   fun `when deserializing a sentry level string, it should become a SentryLevel`() {
     val sentryEvent = generateEmptySentryEvent()
@@ -655,9 +576,9 @@
   fun `serializes profilingTraceData`() {
     val profilingTraceData = ProfilingTraceData(fixture.traceFile, NoOpTransaction.getInstance())
     val now = Date()
-    val measurementNow = SentryNanotimeDate()
+    val measurementNow = SentryNanotimeDate().nanoTimestamp()
     val measurementNowSeconds =
-      BigDecimal.valueOf(DateUtils.nanosToSeconds(measurementNow.nanoTimestamp()))
+      BigDecimal.valueOf(DateUtils.nanosToSeconds(measurementNow))
         .setScale(6, RoundingMode.DOWN)
         .toDouble()
     profilingTraceData.androidApiLevel = 21
@@ -760,7 +681,6 @@
             "unit" to ProfileMeasurement.UNIT_HZ,
             "values" to
               listOf(
->>>>>>> 736a33bf
                 mapOf(
                   "value" to 60.1,
                   "elapsed_since_start_ns" to "1",
@@ -896,87 +816,6 @@
                             "truncation_reason":"truncationReason",
                             "sampled_profile":"sampled profile in base 64"
                             }"""
-<<<<<<< HEAD
-        val profilingTraceData = fixture.serializer.deserialize(StringReader(json), ProfilingTraceData::class.java)
-        assertNotNull(profilingTraceData)
-        assertEquals(21, profilingTraceData.androidApiLevel)
-        assertEquals("deviceLocale", profilingTraceData.deviceLocale)
-        assertEquals("deviceManufacturer", profilingTraceData.deviceManufacturer)
-        assertEquals("deviceModel", profilingTraceData.deviceModel)
-        assertEquals("deviceOsBuildNumber", profilingTraceData.deviceOsBuildNumber)
-        assertEquals("android", profilingTraceData.deviceOsName)
-        assertEquals("11", profilingTraceData.deviceOsVersion)
-        assertEquals(true, profilingTraceData.isDeviceIsEmulator)
-        assertEquals("arm64-v8a", profilingTraceData.cpuArchitecture)
-        assertEquals(listOf(1, 2, 3, 4), profilingTraceData.deviceCpuFrequencies)
-        assertEquals("2000000", profilingTraceData.devicePhysicalMemoryBytes)
-        assertEquals("android", profilingTraceData.platform)
-        assertEquals("buildId", profilingTraceData.buildId)
-        assertEquals(DateUtils.getDateTime("2024-05-24T12:52:03.561Z"), profilingTraceData.timestamp)
-        val expectedTransactions = listOf(
-            ProfilingTransactionData().apply {
-                id = "id"
-                traceId = "traceId"
-                name = "name"
-                relativeStartNs = 0
-                relativeEndNs = 10
-            },
-            ProfilingTransactionData().apply {
-                id = "id2"
-                traceId = "traceId2"
-                name = "name 2"
-                relativeStartNs = 4
-                relativeEndNs = 21
-            }
-        )
-        assertEquals(expectedTransactions, profilingTraceData.transactions)
-        val expectedMeasurements = mapOf(
-            ProfileMeasurement.ID_SCREEN_FRAME_RATES to ProfileMeasurement(
-                ProfileMeasurement.UNIT_HZ,
-                listOf(ProfileMeasurementValue(1, 60.1, 1))
-            ),
-            ProfileMeasurement.ID_FROZEN_FRAME_RENDERS to ProfileMeasurement(
-                ProfileMeasurement.UNIT_NANOSECONDS,
-                listOf(ProfileMeasurementValue(2, 100, 2))
-            ),
-            ProfileMeasurement.ID_MEMORY_FOOTPRINT to ProfileMeasurement(
-                ProfileMeasurement.UNIT_BYTES,
-                listOf(ProfileMeasurementValue(3, 1000, 3))
-            ),
-            ProfileMeasurement.ID_MEMORY_NATIVE_FOOTPRINT to ProfileMeasurement(
-                ProfileMeasurement.UNIT_BYTES,
-                listOf(ProfileMeasurementValue(4, 1100, 4))
-            ),
-            ProfileMeasurement.ID_CPU_USAGE to ProfileMeasurement(
-                ProfileMeasurement.UNIT_PERCENT,
-                listOf(ProfileMeasurementValue(5, 17.04, 5))
-            )
-        )
-        assertEquals(expectedMeasurements, profilingTraceData.measurementsMap)
-        assertEquals("transactionName", profilingTraceData.transactionName)
-        assertEquals("100", profilingTraceData.durationNs)
-        assertEquals("release", profilingTraceData.release)
-        assertEquals("transactionId", profilingTraceData.transactionId)
-        assertEquals("traceId", profilingTraceData.traceId)
-        assertEquals("profileId", profilingTraceData.profileId)
-        assertEquals("environment", profilingTraceData.environment)
-        assertEquals("truncationReason", profilingTraceData.truncationReason)
-        assertEquals("sampled profile in base 64", profilingTraceData.sampledProfile)
-    }
-
-    @Test
-    fun `serializes profileMeasurement`() {
-        val measurementValues = listOf(ProfileMeasurementValue(1, 2, 1000000), ProfileMeasurementValue(3, 4, 1000000))
-        val profileMeasurement = ProfileMeasurement(ProfileMeasurement.UNIT_NANOSECONDS, measurementValues)
-        val actual = serializeToString(profileMeasurement)
-        val expected = "{\"unit\":\"nanosecond\",\"values\":[{\"value\":2.0,\"elapsed_since_start_ns\":\"1\",\"timestamp\":0.001000},{\"value\":4.0,\"elapsed_since_start_ns\":\"3\",\"timestamp\":0.001000}]}"
-        assertEquals(expected, actual)
-    }
-
-    @Test
-    fun `deserializes profileMeasurement`() {
-        val json = """{
-=======
     val profilingTraceData =
       fixture.serializer.deserialize(StringReader(json), ProfilingTraceData::class.java)
     assertNotNull(profilingTraceData)
@@ -1017,27 +856,27 @@
         ProfileMeasurement.ID_SCREEN_FRAME_RATES to
           ProfileMeasurement(
             ProfileMeasurement.UNIT_HZ,
-            listOf(ProfileMeasurementValue(1, 60.1, mock())),
+            listOf(ProfileMeasurementValue(1, 60.1, 1)),
           ),
         ProfileMeasurement.ID_FROZEN_FRAME_RENDERS to
           ProfileMeasurement(
             ProfileMeasurement.UNIT_NANOSECONDS,
-            listOf(ProfileMeasurementValue(2, 100, mock())),
+            listOf(ProfileMeasurementValue(2, 100, 2)),
           ),
         ProfileMeasurement.ID_MEMORY_FOOTPRINT to
           ProfileMeasurement(
             ProfileMeasurement.UNIT_BYTES,
-            listOf(ProfileMeasurementValue(3, 1000, mock())),
+            listOf(ProfileMeasurementValue(3, 1000, 3)),
           ),
         ProfileMeasurement.ID_MEMORY_NATIVE_FOOTPRINT to
           ProfileMeasurement(
             ProfileMeasurement.UNIT_BYTES,
-            listOf(ProfileMeasurementValue(4, 1100, mock())),
+            listOf(ProfileMeasurementValue(4, 1100, 4)),
           ),
         ProfileMeasurement.ID_CPU_USAGE to
           ProfileMeasurement(
             ProfileMeasurement.UNIT_PERCENT,
-            listOf(ProfileMeasurementValue(5, 17.04, mock())),
+            listOf(ProfileMeasurementValue(5, 17.04, 5)),
           ),
       )
     assertEquals(expectedMeasurements, profilingTraceData.measurementsMap)
@@ -1054,9 +893,8 @@
 
   @Test
   fun `serializes profileMeasurement`() {
-    val now = SentryNanotimeDate(Date(1), 1)
     val measurementValues =
-      listOf(ProfileMeasurementValue(1, 2, now), ProfileMeasurementValue(3, 4, now))
+      listOf(ProfileMeasurementValue(1, 2, 1000000), ProfileMeasurementValue(3, 4, 1000000))
     val profileMeasurement =
       ProfileMeasurement(ProfileMeasurement.UNIT_NANOSECONDS, measurementValues)
     val actual = serializeToString(profileMeasurement)
@@ -1069,7 +907,6 @@
   fun `deserializes profileMeasurement`() {
     val json =
       """{
->>>>>>> 736a33bf
             "unit":"hz",
             "values":[
                 {"value":"60.1","elapsed_since_start_ns":"1"},{"value":"100","elapsed_since_start_ns":"2", "timestamp": 0.001}
@@ -1081,8 +918,8 @@
       ProfileMeasurement(
         ProfileMeasurement.UNIT_HZ,
         listOf(
-          ProfileMeasurementValue(1, 60.1, SentryNanotimeDate(Date(0), 0)),
-          ProfileMeasurementValue(2, 100, SentryNanotimeDate(Date(1), 1)),
+          ProfileMeasurementValue(1, 60.1, 0),
+          ProfileMeasurementValue(2, 100, 1000000),
         ),
       )
     assertEquals(expected, profileMeasurement)
@@ -1090,7 +927,7 @@
 
   @Test
   fun `serializes profileMeasurementValue`() {
-    val profileMeasurementValue = ProfileMeasurementValue(1, 2, SentryNanotimeDate(Date(1), 1))
+    val profileMeasurementValue = ProfileMeasurementValue(1, 2, 1000000)
     val actual = serializeToString(profileMeasurementValue)
     val expected = "{\"value\":2.0,\"elapsed_since_start_ns\":\"1\",\"timestamp\":0.001000}"
     assertEquals(expected, actual)
@@ -1101,7 +938,7 @@
     val json = """{"value":"60.1","elapsed_since_start_ns":"1"}"""
     val profileMeasurementValue =
       fixture.serializer.deserialize(StringReader(json), ProfileMeasurementValue::class.java)
-    val expected = ProfileMeasurementValue(1, 60.1, mock())
+    val expected = ProfileMeasurementValue(1, 60.1, 0)
     assertEquals(expected, profileMeasurementValue)
     assertEquals(60.1, profileMeasurementValue?.value)
     assertEquals("1", profileMeasurementValue?.relativeStartNs)
@@ -1113,7 +950,7 @@
     val json = """{"value":"60.1","elapsed_since_start_ns":"1","timestamp":0.001000}"""
     val profileMeasurementValue =
       fixture.serializer.deserialize(StringReader(json), ProfileMeasurementValue::class.java)
-    val expected = ProfileMeasurementValue(1, 60.1, SentryNanotimeDate(Date(1), 1))
+    val expected = ProfileMeasurementValue(1, 60.1, 1000000)
     assertEquals(expected, profileMeasurementValue)
     assertEquals(60.1, profileMeasurementValue?.value)
     assertEquals("1", profileMeasurementValue?.relativeStartNs)
@@ -1129,9 +966,9 @@
     fixture.options.environment = "environment"
     val profileChunk =
       ProfileChunk(profilerId, chunkId, fixture.traceFile, HashMap(), 5.3, fixture.options)
-    val measurementNow = SentryNanotimeDate()
+    val measurementNow = SentryNanotimeDate().nanoTimestamp()
     val measurementNowSeconds =
-      BigDecimal.valueOf(DateUtils.nanosToSeconds(measurementNow.nanoTimestamp()))
+      BigDecimal.valueOf(DateUtils.nanosToSeconds(measurementNow))
         .setScale(6, RoundingMode.DOWN)
         .toDouble()
     profileChunk.sampledProfile = "sampled profile in base 64"
@@ -1140,151 +977,6 @@
         ProfileMeasurement.ID_SCREEN_FRAME_RATES to
           ProfileMeasurement(
             ProfileMeasurement.UNIT_HZ,
-<<<<<<< HEAD
-            listOf(ProfileMeasurementValue(1, 60.1, 0), ProfileMeasurementValue(2, 100, 1000000))
-        )
-        assertEquals(expected, profileMeasurement)
-    }
-
-    @Test
-    fun `serializes profileMeasurementValue`() {
-        val profileMeasurementValue = ProfileMeasurementValue(1, 2, 1000000)
-        val actual = serializeToString(profileMeasurementValue)
-        val expected = "{\"value\":2.0,\"elapsed_since_start_ns\":\"1\",\"timestamp\":0.001000}"
-        assertEquals(expected, actual)
-    }
-
-    @Test
-    fun `deserializes profileMeasurementValue`() {
-        val json = """{"value":"60.1","elapsed_since_start_ns":"1"}"""
-        val profileMeasurementValue = fixture.serializer.deserialize(StringReader(json), ProfileMeasurementValue::class.java)
-        val expected = ProfileMeasurementValue(1, 60.1, 0)
-        assertEquals(expected, profileMeasurementValue)
-        assertEquals(60.1, profileMeasurementValue?.value)
-        assertEquals("1", profileMeasurementValue?.relativeStartNs)
-        assertEquals(0.0, profileMeasurementValue?.timestamp)
-    }
-
-    @Test
-    fun `deserializes profileMeasurementValue with timestamp`() {
-        val json = """{"value":"60.1","elapsed_since_start_ns":"1","timestamp":0.001000}"""
-        val profileMeasurementValue = fixture.serializer.deserialize(StringReader(json), ProfileMeasurementValue::class.java)
-        val expected = ProfileMeasurementValue(1, 60.1, 1000000)
-        assertEquals(expected, profileMeasurementValue)
-        assertEquals(60.1, profileMeasurementValue?.value)
-        assertEquals("1", profileMeasurementValue?.relativeStartNs)
-        assertEquals(0.001, profileMeasurementValue?.timestamp)
-    }
-
-    @Test
-    fun `serializes profileChunk`() {
-        val profilerId = SentryId()
-        val chunkId = SentryId()
-        fixture.options.sdkVersion = SdkVersion("test", "1.2.3")
-        fixture.options.release = "release"
-        fixture.options.environment = "environment"
-        val profileChunk = ProfileChunk(profilerId, chunkId, fixture.traceFile, HashMap(), 5.3, fixture.options)
-        val measurementNow = SentryNanotimeDate().nanoTimestamp()
-        val measurementNowSeconds =
-            BigDecimal.valueOf(DateUtils.nanosToSeconds(measurementNow)).setScale(6, RoundingMode.DOWN)
-                .toDouble()
-        profileChunk.sampledProfile = "sampled profile in base 64"
-        profileChunk.measurements.putAll(
-            hashMapOf(
-                ProfileMeasurement.ID_SCREEN_FRAME_RATES to
-                    ProfileMeasurement(
-                        ProfileMeasurement.UNIT_HZ,
-                        listOf(ProfileMeasurementValue(1, 60.1, measurementNow))
-                    ),
-                ProfileMeasurement.ID_MEMORY_FOOTPRINT to
-                    ProfileMeasurement(
-                        ProfileMeasurement.UNIT_BYTES,
-                        listOf(ProfileMeasurementValue(2, 100.52, measurementNow))
-                    ),
-                ProfileMeasurement.ID_MEMORY_NATIVE_FOOTPRINT to
-                    ProfileMeasurement(
-                        ProfileMeasurement.UNIT_BYTES,
-                        listOf(ProfileMeasurementValue(3, 104.52, measurementNow))
-                    ),
-                ProfileMeasurement.ID_CPU_USAGE to
-                    ProfileMeasurement(
-                        ProfileMeasurement.UNIT_PERCENT,
-                        listOf(ProfileMeasurementValue(5, 10.52, measurementNow))
-                    )
-            )
-        )
-
-        val actual = serializeToString(profileChunk)
-        val reader = StringReader(actual)
-        val objectReader = JsonObjectReader(reader)
-        val element = JsonObjectDeserializer().deserialize(objectReader) as Map<*, *>
-
-        assertEquals("android", element["platform"] as String)
-        assertEquals(profilerId.toString(), element["profiler_id"] as String)
-        assertEquals(chunkId.toString(), element["chunk_id"] as String)
-        assertEquals("environment", element["environment"] as String)
-        assertEquals("release", element["release"] as String)
-        assertEquals(mapOf("name" to "test", "version" to "1.2.3"), element["client_sdk"] as Map<String, String>)
-        assertEquals("2", element["version"] as String)
-        assertEquals(5.3, element["timestamp"] as Double)
-        assertEquals("sampled profile in base 64", element["sampled_profile"] as String)
-        assertEquals(
-            mapOf(
-                ProfileMeasurement.ID_SCREEN_FRAME_RATES to
-                    mapOf(
-                        "unit" to ProfileMeasurement.UNIT_HZ,
-                        "values" to listOf(
-                            mapOf(
-                                "value" to 60.1,
-                                "elapsed_since_start_ns" to "1",
-                                "timestamp" to measurementNowSeconds
-                            )
-                        )
-                    ),
-                ProfileMeasurement.ID_MEMORY_FOOTPRINT to
-                    mapOf(
-                        "unit" to ProfileMeasurement.UNIT_BYTES,
-                        "values" to listOf(
-                            mapOf(
-                                "value" to 100.52,
-                                "elapsed_since_start_ns" to "2",
-                                "timestamp" to measurementNowSeconds
-                            )
-                        )
-                    ),
-                ProfileMeasurement.ID_MEMORY_NATIVE_FOOTPRINT to
-                    mapOf(
-                        "unit" to ProfileMeasurement.UNIT_BYTES,
-                        "values" to listOf(
-                            mapOf(
-                                "value" to 104.52,
-                                "elapsed_since_start_ns" to "3",
-                                "timestamp" to measurementNowSeconds
-                            )
-                        )
-                    ),
-                ProfileMeasurement.ID_CPU_USAGE to
-                    mapOf(
-                        "unit" to ProfileMeasurement.UNIT_PERCENT,
-                        "values" to listOf(
-                            mapOf(
-                                "value" to 10.52,
-                                "elapsed_since_start_ns" to "5",
-                                "timestamp" to measurementNowSeconds
-                            )
-                        )
-                    )
-            ),
-            element["measurements"]
-        )
-    }
-
-    @Test
-    fun `deserializes profileChunk`() {
-        val profilerId = SentryId()
-        val chunkId = SentryId()
-        val json = """{
-=======
             listOf(ProfileMeasurementValue(1, 60.1, measurementNow)),
           ),
         ProfileMeasurement.ID_MEMORY_FOOTPRINT to
@@ -1383,7 +1075,6 @@
     val chunkId = SentryId()
     val json =
       """{
->>>>>>> 736a33bf
                             "client_sdk":{"name":"test","version":"1.2.3"},
                             "chunk_id":"$chunkId",
                             "environment":"environment",
@@ -1426,96 +1117,6 @@
                                 }
                             }
                             }"""
-<<<<<<< HEAD
-        val profileChunk = fixture.serializer.deserialize(StringReader(json), ProfileChunk::class.java)
-        assertNotNull(profileChunk)
-        assertEquals(SdkVersion("test", "1.2.3"), profileChunk.clientSdk)
-        assertEquals(chunkId, profileChunk.chunkId)
-        assertEquals("environment", profileChunk.environment)
-        assertEquals("android", profileChunk.platform)
-        assertEquals(profilerId, profileChunk.profilerId)
-        assertEquals("release", profileChunk.release)
-        assertEquals("sampled profile in base 64", profileChunk.sampledProfile)
-        assertEquals(5.3, profileChunk.timestamp)
-        assertEquals("2", profileChunk.version)
-        val expectedMeasurements = mapOf(
-            ProfileMeasurement.ID_SCREEN_FRAME_RATES to ProfileMeasurement(
-                ProfileMeasurement.UNIT_HZ,
-                listOf(ProfileMeasurementValue(1, 60.1, 1))
-            ),
-            ProfileMeasurement.ID_FROZEN_FRAME_RENDERS to ProfileMeasurement(
-                ProfileMeasurement.UNIT_NANOSECONDS,
-                listOf(ProfileMeasurementValue(2, 100, 2))
-            ),
-            ProfileMeasurement.ID_MEMORY_FOOTPRINT to ProfileMeasurement(
-                ProfileMeasurement.UNIT_BYTES,
-                listOf(ProfileMeasurementValue(3, 1000, 3))
-            ),
-            ProfileMeasurement.ID_MEMORY_NATIVE_FOOTPRINT to ProfileMeasurement(
-                ProfileMeasurement.UNIT_BYTES,
-                listOf(ProfileMeasurementValue(4, 1100, 4))
-            ),
-            ProfileMeasurement.ID_CPU_USAGE to ProfileMeasurement(
-                ProfileMeasurement.UNIT_PERCENT,
-                listOf(ProfileMeasurementValue(5, 17.04, 5))
-            )
-        )
-        assertEquals(expectedMeasurements, profileChunk.measurements)
-    }
-
-    @Test
-    fun `serializes transaction`() {
-        val trace = TransactionContext("transaction-name", "http")
-        trace.description = "some request"
-        trace.status = SpanStatus.OK
-        trace.setTag("myTag", "myValue")
-        trace.sampled = true
-        trace.data["dataKey"] = "dataValue"
-        val tracer = SentryTracer(trace, fixture.scopes)
-        tracer.setData("dataKey", "dataValue")
-        val span = tracer.startChild("child")
-        span.finish(SpanStatus.OK)
-        tracer.finish()
-
-        val stringWriter = StringWriter()
-        fixture.serializer.serialize(SentryTransaction(tracer), stringWriter)
-
-        val reader = StringReader(stringWriter.toString())
-        val objectReader = JsonObjectReader(reader)
-        val element = JsonObjectDeserializer().deserialize(objectReader) as Map<*, *>
-
-        assertEquals("transaction-name", element["transaction"] as String)
-        assertEquals("transaction", element["type"] as String)
-        assertNotNull(element["start_timestamp"] as Number)
-        assertNotNull(element["event_id"] as String)
-        assertNotNull(element["spans"] as List<*>)
-        assertEquals("myValue", (element["tags"] as Map<*, *>)["myTag"] as String)
-
-        val jsonSpan = (element["spans"] as List<*>)[0] as Map<*, *>
-        assertNotNull(jsonSpan["trace_id"])
-        assertNotNull(jsonSpan["span_id"])
-        assertNotNull(jsonSpan["parent_span_id"])
-        assertEquals("child", jsonSpan["op"] as String)
-        assertNotNull("ok", jsonSpan["status"] as String)
-        assertNotNull(jsonSpan["timestamp"])
-        assertNotNull(jsonSpan["start_timestamp"])
-
-        val jsonTrace = (element["contexts"] as Map<*, *>)["trace"] as Map<*, *>
-        assertEquals("dataValue", (jsonTrace["data"] as Map<*, *>)["dataKey"] as String)
-        assertNotNull(jsonTrace["trace_id"] as String)
-        assertNotNull(jsonTrace["span_id"] as String)
-        assertNotNull(jsonTrace["data"] as Map<*, *>) {
-            assertEquals("dataValue", it["dataKey"])
-        }
-        assertEquals("http", jsonTrace["op"] as String)
-        assertEquals("some request", jsonTrace["description"] as String)
-        assertEquals("ok", jsonTrace["status"] as String)
-    }
-
-    @Test
-    fun `deserializes transaction`() {
-        val json = """{
-=======
     val profileChunk = fixture.serializer.deserialize(StringReader(json), ProfileChunk::class.java)
     assertNotNull(profileChunk)
     assertEquals(SdkVersion("test", "1.2.3"), profileChunk.clientSdk)
@@ -1532,27 +1133,27 @@
         ProfileMeasurement.ID_SCREEN_FRAME_RATES to
           ProfileMeasurement(
             ProfileMeasurement.UNIT_HZ,
-            listOf(ProfileMeasurementValue(1, 60.1, mock())),
+            listOf(ProfileMeasurementValue(1, 60.1, 1)),
           ),
         ProfileMeasurement.ID_FROZEN_FRAME_RENDERS to
           ProfileMeasurement(
             ProfileMeasurement.UNIT_NANOSECONDS,
-            listOf(ProfileMeasurementValue(2, 100, mock())),
+            listOf(ProfileMeasurementValue(2, 100, 2)),
           ),
         ProfileMeasurement.ID_MEMORY_FOOTPRINT to
           ProfileMeasurement(
             ProfileMeasurement.UNIT_BYTES,
-            listOf(ProfileMeasurementValue(3, 1000, mock())),
+            listOf(ProfileMeasurementValue(3, 1000, 3)),
           ),
         ProfileMeasurement.ID_MEMORY_NATIVE_FOOTPRINT to
           ProfileMeasurement(
             ProfileMeasurement.UNIT_BYTES,
-            listOf(ProfileMeasurementValue(4, 1100, mock())),
+            listOf(ProfileMeasurementValue(4, 1100, 4)),
           ),
         ProfileMeasurement.ID_CPU_USAGE to
           ProfileMeasurement(
             ProfileMeasurement.UNIT_PERCENT,
-            listOf(ProfileMeasurementValue(5, 17.04, mock())),
+            listOf(ProfileMeasurementValue(5, 17.04, 5)),
           ),
       )
     assertEquals(expectedMeasurements, profileChunk.measurements)
@@ -1609,7 +1210,6 @@
   fun `deserializes transaction`() {
     val json =
       """{
->>>>>>> 736a33bf
                           "transaction": "a-transaction",
                           "type": "transaction",
                           "start_timestamp": 1632395079.503000,
