--- conflicted
+++ resolved
@@ -456,25 +456,15 @@
 
     @Test
     fun `serializes trace context`() {
-<<<<<<< HEAD
-        val traceContext = SentryEnvelopeHeader(null, null, TraceContext(SentryId("3367f5196c494acaae85bbbd535379ac"), "key", "release", "environment", "userId", "segment", "transaction", "0.5", "true", SentryId("3367f5196c494acaae85bbbd535379aa")))
-        val expected = """{"trace":{"trace_id":"3367f5196c494acaae85bbbd535379ac","public_key":"key","release":"release","environment":"environment","user_id":"userId","user_segment":"segment","transaction":"transaction","sample_rate":"0.5","sampled":"true","replay_id":"3367f5196c494acaae85bbbd535379aa"}}"""
-=======
         val traceContext = SentryEnvelopeHeader(null, null, TraceContext(SentryId("3367f5196c494acaae85bbbd535379ac"), "key", "release", "environment", "userId", "transaction", "0.5", "true", SentryId("3367f5196c494acaae85bbbd535379aa")))
         val expected = """{"trace":{"trace_id":"3367f5196c494acaae85bbbd535379ac","public_key":"key","release":"release","environment":"environment","user_id":"userId","transaction":"transaction","sample_rate":"0.5","sampled":"true","replay_id":"3367f5196c494acaae85bbbd535379aa"}}"""
->>>>>>> 5c3a5c6d
         val json = serializeToString(traceContext)
         assertEquals(expected, json)
     }
 
     @Test
-<<<<<<< HEAD
-    fun `serializes trace context with user having null id and segment`() {
-        val traceContext = SentryEnvelopeHeader(null, null, TraceContext(SentryId("3367f5196c494acaae85bbbd535379ac"), "key", "release", "environment", null, null, "transaction", "0.6", "false", SentryId("3367f5196c494acaae85bbbd535379aa")))
-=======
     fun `serializes trace context with user having null id`() {
         val traceContext = SentryEnvelopeHeader(null, null, TraceContext(SentryId("3367f5196c494acaae85bbbd535379ac"), "key", "release", "environment", null, "transaction", "0.6", "false", SentryId("3367f5196c494acaae85bbbd535379aa")))
->>>>>>> 5c3a5c6d
         val expected = """{"trace":{"trace_id":"3367f5196c494acaae85bbbd535379ac","public_key":"key","release":"release","environment":"environment","transaction":"transaction","sample_rate":"0.6","sampled":"false","replay_id":"3367f5196c494acaae85bbbd535379aa"}}"""
         val json = serializeToString(traceContext)
         assertEquals(expected, json)
@@ -1269,11 +1259,7 @@
         assertEquals(replayRecording, deserializedRecording)
     }
 
-<<<<<<< HEAD
-    private fun assertSessionData(expectedSession: Session?) {
-=======
     private fun assertSessionData(expectedSession: Session?, expectedSessionId: String = "c81d4e2e-bcf2-11e6-869b-7df92533d2db") {
->>>>>>> 5c3a5c6d
         assertNotNull(expectedSession)
         assertEquals(expectedSessionId, expectedSession.sessionId)
         assertEquals("123", expectedSession.distinctId)
