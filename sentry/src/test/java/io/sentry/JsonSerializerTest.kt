package io.sentry

import io.sentry.profilemeasurements.ProfileMeasurement
import io.sentry.profilemeasurements.ProfileMeasurementValue
import io.sentry.protocol.Device
import io.sentry.protocol.Feedback
import io.sentry.protocol.ReplayRecordingSerializationTest
import io.sentry.protocol.Request
import io.sentry.protocol.SdkVersion
import io.sentry.protocol.SentryId
import io.sentry.protocol.SentryLogsSerializationTest
import io.sentry.protocol.SentryReplayEventSerializationTest
import io.sentry.protocol.SentrySpan
import io.sentry.protocol.SentryTransaction
import java.io.BufferedWriter
import java.io.ByteArrayInputStream
import java.io.ByteArrayOutputStream
import java.io.IOException
import java.io.InputStream
import java.io.InputStreamReader
import java.io.OutputStream
import java.io.OutputStreamWriter
import java.io.StringReader
import java.io.StringWriter
import java.math.BigDecimal
import java.math.RoundingMode
import java.nio.file.Files
import java.util.Date
import java.util.HashMap
import java.util.TimeZone
import java.util.UUID
import kotlin.test.BeforeTest
import kotlin.test.Test
import kotlin.test.assertEquals
import kotlin.test.assertFalse
import kotlin.test.assertNotNull
import kotlin.test.assertNull
import kotlin.test.assertTrue
import org.junit.After
import org.mockito.kotlin.any
import org.mockito.kotlin.check
import org.mockito.kotlin.eq
import org.mockito.kotlin.mock
import org.mockito.kotlin.never
import org.mockito.kotlin.verify
import org.mockito.kotlin.whenever

class JsonSerializerTest {

  private class Fixture {
    val logger: ILogger = mock()
    val serializer: ISerializer
    val scopes = mock<IScopes>()
    val traceFile = Files.createTempFile("test", "here").toFile()
    val options = SentryOptions()

    init {
      options.dsn = "https://key@sentry.io/proj"
      options.setLogger(logger)
      options.isDebug = true
      whenever(scopes.options).thenReturn(options)
      serializer = JsonSerializer(options)
      options.setSerializer(serializer)
      options.setEnvelopeReader(EnvelopeReader(serializer))
    }
  }

  private lateinit var fixture: Fixture

  @BeforeTest
  fun before() {
    fixture = Fixture()
    SentryIntegrationPackageStorage.getInstance().clearStorage()
  }

  @After
  fun teardown() {
    SentryIntegrationPackageStorage.getInstance().clearStorage()
  }

  private fun <T> serializeToString(ev: T): String {
    return this.serializeToString { wrt -> fixture.serializer.serialize(ev!!, wrt) }
  }

  private fun serializeToString(serialize: (StringWriter) -> Unit): String {
    val wrt = StringWriter()
    serialize(wrt)
    return wrt.toString()
  }

  private fun serializeToString(envelope: SentryEnvelope): String {
    val outputStream = ByteArrayOutputStream()
    BufferedWriter(OutputStreamWriter(outputStream))
    fixture.serializer.serialize(envelope, outputStream)
    return outputStream.toString()
  }

  @Test
  fun `when serializing SentryEvent-SentryId object, it should become a event_id json without dashes`() {
    val dateIsoFormat = "2000-12-31T23:59:58.000Z"
    val sentryEvent = generateEmptySentryEvent(DateUtils.getDateTime(dateIsoFormat))

    val actual = serializeToString(sentryEvent)
    val expected =
      "{\"timestamp\":\"$dateIsoFormat\",\"event_id\":\"${sentryEvent.eventId}\",\"contexts\":{}}"

    assertEquals(actual, expected)
  }

  @Test
  fun `when deserializing event_id, it should become a SentryEvent-SentryId uuid`() {
    val expected = UUID.randomUUID().toString().replace("-", "")
    val jsonEvent = "{\"event_id\":\"$expected\"}"

    val actual = fixture.serializer.deserialize(StringReader(jsonEvent), SentryEvent::class.java)

    assertEquals(expected, actual!!.eventId.toString())
  }

  @Test
  fun `when serializing SentryEvent-Date, it should become a timestamp json ISO format`() {
    val dateIsoFormat = "2000-12-31T23:59:58.000Z"
    val sentryEvent = generateEmptySentryEvent(DateUtils.getDateTime(dateIsoFormat))
    sentryEvent.eventId = null

    val expected = "{\"timestamp\":\"$dateIsoFormat\",\"contexts\":{}}"

    val actual = serializeToString(sentryEvent)

    assertEquals(expected, actual)
  }

  @Test
  fun `when deserializing timestamp, it should become a SentryEvent-Date`() {
    val dateIsoFormat = "2000-12-31T23:59:58.000Z"
    val expected = DateUtils.getDateTime(dateIsoFormat)

    val jsonEvent = "{\"timestamp\":\"$dateIsoFormat\"}"

    val actual = fixture.serializer.deserialize(StringReader(jsonEvent), SentryEvent::class.java)

    assertEquals(expected, actual!!.timestamp)
  }

  @Test
  fun `when deserializing millis timestamp, it should become a SentryEvent-Date`() {
    val dateIsoFormat = "1581410911"
    val expected = DateUtils.getDateTimeWithMillisPrecision(dateIsoFormat)

    val jsonEvent = "{\"timestamp\":\"$dateIsoFormat\"}"

    val actual = fixture.serializer.deserialize(StringReader(jsonEvent), SentryEvent::class.java)

    assertEquals(expected, actual!!.timestamp)
  }

  @Test
  fun `when deserializing millis timestamp with mills precision, it should become a SentryEvent-Date`() {
    val dateIsoFormat = "1581410911.988"
    val expected = DateUtils.getDateTimeWithMillisPrecision(dateIsoFormat)

    val jsonEvent = "{\"timestamp\":\"$dateIsoFormat\"}"

    val actual = fixture.serializer.deserialize(StringReader(jsonEvent), SentryEvent::class.java)

    assertEquals(expected, actual!!.timestamp)
  }

  @Test
  fun `when deserializing unknown properties, it should be added to unknown field`() {
    val jsonEvent = "{\"string\":\"test\",\"int\":1,\"boolean\":true}"
    val actual = fixture.serializer.deserialize(StringReader(jsonEvent), SentryEvent::class.java)

    assertEquals("test", actual!!.unknown!!["string"] as String)
    assertEquals(1, actual.unknown!!["int"] as Int)
    assertEquals(true, actual.unknown!!["boolean"] as Boolean)
  }

  @Test
  fun `when deserializing unknown properties with nested objects, it should be added to unknown field`() {
    val sentryEvent = generateEmptySentryEvent()
    sentryEvent.eventId = null

    val objects = hashMapOf<String, Any>()
    objects["int"] = 1
    objects["boolean"] = true

    val unknown = hashMapOf<String, Any>()
    unknown["object"] = objects
    sentryEvent.setUnknown(unknown)

    val jsonEvent = "{\"object\":{\"int\":1,\"boolean\":true}}"

    val actual = fixture.serializer.deserialize(StringReader(jsonEvent), SentryEvent::class.java)

    val hashMapActual = actual!!.unknown!!["object"] as Map<*, *> // gson creates it as JsonObject

    assertEquals(true, hashMapActual.get("boolean") as Boolean)
    assertEquals(1, hashMapActual.get("int") as Int)
  }

  @Test
  fun `when serializing unknown field, its keys should becom part of json`() {
    val dateIsoFormat = "2000-12-31T23:59:58.000Z"
    val sentryEvent = generateEmptySentryEvent(DateUtils.getDateTime(dateIsoFormat))
    sentryEvent.eventId = null

    val objects = hashMapOf<String, Any>()
    objects["int"] = 1
    objects["boolean"] = true

    val unknown = hashMapOf<String, Any>()
    unknown["object"] = objects

    sentryEvent.setUnknown(unknown)

    val actual = serializeToString(sentryEvent)

    val expected =
      "{\"timestamp\":\"2000-12-31T23:59:58.000Z\",\"contexts\":{},\"object\":{\"boolean\":true,\"int\":1}}"

    assertEquals(actual, expected)
  }

  @Test
  fun `when serializing a TimeZone, it should become a timezone ID string`() {
    val dateIsoFormat = "2000-12-31T23:59:58.000Z"
    val sentryEvent = generateEmptySentryEvent(DateUtils.getDateTime(dateIsoFormat))
    sentryEvent.eventId = null
    val device = Device()
    device.timezone = TimeZone.getTimeZone("Europe/Vienna")
    sentryEvent.contexts.setDevice(device)

    val expected =
      "{\"timestamp\":\"2000-12-31T23:59:58.000Z\",\"contexts\":{\"device\":{\"timezone\":\"Europe/Vienna\"}}}"
    val actual = serializeToString(sentryEvent)

    assertEquals(actual, expected)
  }

  @Test
  fun `when deserializing a timezone ID string, it should become a Device-TimeZone`() {
    val sentryEvent = generateEmptySentryEvent()
    sentryEvent.eventId = null

    val jsonEvent = "{\"contexts\":{\"device\":{\"timezone\":\"Europe/Vienna\"}}}"

    val actual = fixture.serializer.deserialize(StringReader(jsonEvent), SentryEvent::class.java)

    assertEquals("Europe/Vienna", actual!!.contexts.device!!.timezone!!.id)
  }

  @Test
  fun `when serializing a DeviceOrientation, it should become an orientation string`() {
    val dateIsoFormat = "2000-12-31T23:59:58.000Z"
    val sentryEvent = generateEmptySentryEvent(DateUtils.getDateTime(dateIsoFormat))
    sentryEvent.eventId = null
    val device = Device()
    device.orientation = Device.DeviceOrientation.LANDSCAPE
    sentryEvent.contexts.setDevice(device)

    val expected =
      "{\"timestamp\":\"2000-12-31T23:59:58.000Z\",\"contexts\":{\"device\":{\"orientation\":\"landscape\"}}}"
    val actual = serializeToString(sentryEvent)
    assertEquals(actual, expected)
  }

  @Test
  fun `when deserializing an orientation string, it should become a DeviceOrientation`() {
    val sentryEvent = generateEmptySentryEvent()
    sentryEvent.eventId = null

    val jsonEvent = "{\"contexts\":{\"device\":{\"orientation\":\"landscape\"}}}"

    val actual = fixture.serializer.deserialize(StringReader(jsonEvent), SentryEvent::class.java)

    assertEquals(Device.DeviceOrientation.LANDSCAPE, actual!!.contexts.device!!.orientation)
  }

  @Test
  fun `when serializing a SentryLevel, it should become a sentry level string`() {
    val dateIsoFormat = "2000-12-31T23:59:58.000Z"
    val sentryEvent = generateEmptySentryEvent(DateUtils.getDateTime(dateIsoFormat))
    sentryEvent.eventId = null
    sentryEvent.level = SentryLevel.DEBUG

    val expected =
      "{\"timestamp\":\"2000-12-31T23:59:58.000Z\",\"level\":\"debug\",\"contexts\":{}}"
    val actual = serializeToString(sentryEvent)

    assertEquals(actual, expected)
  }

  @Test
  fun `when deserializing a sentry level string, it should become a SentryLevel`() {
    val sentryEvent = generateEmptySentryEvent()
    sentryEvent.eventId = null

    val jsonEvent = "{\"level\":\"debug\"}"
    val actual = fixture.serializer.deserialize(StringReader(jsonEvent), SentryEvent::class.java)

    assertEquals(SentryLevel.DEBUG, actual!!.level)
  }

  @Test
  fun `when deserializing a event with breadcrumbs containing data, it should become have breadcrumbs`() {
    val jsonEvent = FileFromResources.invoke("event_breadcrumb_data.json")

    val actual = fixture.serializer.deserialize(StringReader(jsonEvent), SentryEvent::class.java)

    assertNotNull(actual) { event -> assertNotNull(event.breadcrumbs) { assertEquals(2, it.size) } }
  }

  @Test
  fun `when deserializing a event with custom contexts, they should be set in the event contexts`() {
    val jsonEvent = FileFromResources.invoke("event_with_contexts.json")

    val actual = fixture.serializer.deserialize(StringReader(jsonEvent), SentryEvent::class.java)
    val obj = actual!!.contexts["object"] as Map<*, *>
    val number = actual.contexts["number"] as Int
    val list = actual.contexts["list"] as List<*>
    val listObjects = actual.contexts["list_objects"] as List<*>

    assertTrue(obj["boolean"] as Boolean)
    assertEquals("hi", obj["string"] as String)
    assertEquals(9, obj["number"] as Int)

    assertEquals(50, number)

    assertEquals(1, list[0])
    assertEquals(2, list[1])

    val listObjectsFirst = listObjects[0] as Map<*, *>
    assertTrue(listObjectsFirst["boolean"] as Boolean)
    assertEquals("hi", listObjectsFirst["string"] as String)
    assertEquals(9, listObjectsFirst["number"] as Int)

    val listObjectsSecond = listObjects[1] as Map<*, *>
    assertFalse(listObjectsSecond["boolean"] as Boolean)
    assertEquals("ciao", listObjectsSecond["string"] as String)
    assertEquals(10, listObjectsSecond["number"] as Int)
  }

  @Test
  fun `when theres a null value, gson wont blow up`() {
    val json = FileFromResources.invoke("event.json")
    val event = fixture.serializer.deserialize(StringReader(json), SentryEvent::class.java)
    assertNotNull(event)
    assertNull(event.user)
  }

  @Test
  fun `When deserializing a Session all the values should be set to the Session object`() {
    val jsonEvent = FileFromResources.invoke("session.json")

    val actual = fixture.serializer.deserialize(StringReader(jsonEvent), Session::class.java)

    assertSessionData(actual)
  }

  @Test
  fun `When deserializing an Envelope and reader throws IOException it should return null `() {
    val inputStream = mock<InputStream>()
    whenever(inputStream.read(any())).thenThrow(IOException())

    val envelope = fixture.serializer.deserializeEnvelope(inputStream)
    assertNull(envelope)
  }

  @Test
  fun `When serializing a Session all the values should be set to the JSON string`() {
    val session = createSessionMockData()
    val jsonSession = serializeToString(session)
    // reversing, so we can assert values and not a json string
    val expectedSession =
      fixture.serializer.deserialize(StringReader(jsonSession), Session::class.java)

    assertSessionData(expectedSession)
  }

  @Test
  fun `session deserializes 32 character id`() {
    val sessionId = "c81d4e2ebcf211e6869b7df92533d2db"
    val session = createSessionMockData("c81d4e2ebcf211e6869b7df92533d2db")
    val jsonSession = serializeToString(session)
    // reversing, so we can assert values and not a json string
    val expectedSession =
      fixture.serializer.deserialize(StringReader(jsonSession), Session::class.java)

    assertSessionData(expectedSession, "c81d4e2ebcf211e6869b7df92533d2db")
  }

  @Test
  fun `When deserializing an Envelope, all the values should be set to the SentryEnvelope object`() {
    val jsonEnvelope = FileFromResources.invoke("envelope_session.txt")
    val envelope =
      fixture.serializer.deserializeEnvelope(
        ByteArrayInputStream(jsonEnvelope.toByteArray(Charsets.UTF_8))
      )
    assertEnvelopeData(envelope)
  }

  @Test
  fun `When deserializing an Envelope, SdkVersion should be set`() {
    val jsonEnvelope = FileFromResources.invoke("envelope_session_sdkversion.txt")
    val envelope =
      fixture.serializer.deserializeEnvelope(
        ByteArrayInputStream(jsonEnvelope.toByteArray(Charsets.UTF_8))
      )!!
    assertNotNull(envelope.header.sdkVersion)
    val sdkInfo = envelope.header.sdkVersion!!

    assertEquals("test", sdkInfo.name)
    assertEquals("1.2.3", sdkInfo.version)

    assertTrue(sdkInfo.integrationSet.contains("Ndk"))

    assertTrue(
      sdkInfo.packageSet.any {
        it.name == "io.sentry:maven:sentry-android-core" && it.version == "4.5.6"
      }
    )
  }

  @Test
  fun `When serializing an envelope, all the values should be set`() {
    val session = createSessionMockData()
    val sentryEnvelope = SentryEnvelope.from(fixture.serializer, session, null)

    val jsonEnvelope = serializeToString(sentryEnvelope)
    // reversing it so we can assert the values
    val envelope =
      fixture.serializer.deserializeEnvelope(
        ByteArrayInputStream(jsonEnvelope.toByteArray(Charsets.UTF_8))
      )
    assertEnvelopeData(envelope)
  }

  @Test
  fun `When serializing an envelope, SdkVersion should be set`() {
    val session = createSessionMockData()
    val version =
      SdkVersion("test", "1.2.3").apply {
        addIntegration("TestIntegration")
        addPackage("abc", "4.5.6")
      }
    val sentryEnvelope = SentryEnvelope.from(fixture.serializer, session, version)

    val jsonEnvelope = serializeToString(sentryEnvelope)
    // reversing it so we can assert the values
    val envelope =
      fixture.serializer.deserializeEnvelope(
        ByteArrayInputStream(jsonEnvelope.toByteArray(Charsets.UTF_8))
      )!!
    assertNotNull(envelope.header.sdkVersion)

    val sdkVersion = envelope.header.sdkVersion!!
    assertEquals(version.name, sdkVersion.name)
    assertEquals(version.version, sdkVersion.version)
    assertTrue(sdkVersion.integrationSet.any { it == "TestIntegration" })
    assertTrue(sdkVersion.packageSet.any { it.name == "abc" && it.version == "4.5.6" })
  }

  @Test
  fun `when serializing a data map, data should be stringfied`() {
    val data = mapOf("a" to "b")
    val expected = "{\"a\":\"b\"}"

    val dataJson = fixture.serializer.serialize(data)

    assertEquals(expected, dataJson)
  }

  @Test
  fun `serializes trace context`() {
    val traceContext =
      SentryEnvelopeHeader(
        null,
        null,
        TraceContext(
          SentryId("3367f5196c494acaae85bbbd535379ac"),
          "key",
          "release",
          "environment",
          "userId",
          "transaction",
          "0.5",
          "true",
          SentryId("3367f5196c494acaae85bbbd535379aa"),
          "0.25",
        ),
      )
    val expected =
      """{"trace":{"trace_id":"3367f5196c494acaae85bbbd535379ac","public_key":"key","release":"release","environment":"environment","user_id":"userId","transaction":"transaction","sample_rate":"0.5","sample_rand":"0.25","sampled":"true","replay_id":"3367f5196c494acaae85bbbd535379aa"}}"""
    val json = serializeToString(traceContext)
    assertEquals(expected, json)
  }

  @Test
  fun `serializes trace context with user having null id`() {
    val traceContext =
      SentryEnvelopeHeader(
        null,
        null,
        TraceContext(
          SentryId("3367f5196c494acaae85bbbd535379ac"),
          "key",
          "release",
          "environment",
          null,
          "transaction",
          "0.6",
          "false",
          SentryId("3367f5196c494acaae85bbbd535379aa"),
          "0.3",
        ),
      )
    val expected =
      """{"trace":{"trace_id":"3367f5196c494acaae85bbbd535379ac","public_key":"key","release":"release","environment":"environment","transaction":"transaction","sample_rate":"0.6","sample_rand":"0.3","sampled":"false","replay_id":"3367f5196c494acaae85bbbd535379aa"}}"""
    val json = serializeToString(traceContext)
    assertEquals(expected, json)
  }

  @Test
  fun `deserializes trace context`() {
    val json =
      """{"trace":{"trace_id":"3367f5196c494acaae85bbbd535379ac","public_key":"key","release":"release","environment":"environment","user_id":"userId","transaction":"transaction"}}"""
    val actual =
      fixture.serializer.deserialize(StringReader(json), SentryEnvelopeHeader::class.java)
    assertNotNull(actual) {
      assertNotNull(it.traceContext) {
        assertEquals(SentryId("3367f5196c494acaae85bbbd535379ac"), it.traceId)
        assertEquals("key", it.publicKey)
        assertEquals("release", it.release)
        assertEquals("environment", it.environment)
        assertEquals("userId", it.userId)
      }
    }
  }

  @Test
  fun `deserializes trace context without user`() {
    val json =
      """{"trace":{"trace_id":"3367f5196c494acaae85bbbd535379ac","public_key":"key","release":"release","environment":"environment","transaction":"transaction"}}"""
    val actual =
      fixture.serializer.deserialize(StringReader(json), SentryEnvelopeHeader::class.java)
    assertNotNull(actual) {
      assertNotNull(it.traceContext) {
        assertEquals(SentryId("3367f5196c494acaae85bbbd535379ac"), it.traceId)
        assertEquals("key", it.publicKey)
        assertEquals("release", it.release)
        assertEquals("environment", it.environment)
        assertNull(it.userId)
      }
    }
  }

  @Test
  fun `serializes profile context`() {
    val profileContext = ProfileContext(SentryId("3367f5196c494acaae85bbbd535379ac"))
    val expected = """{"profiler_id":"3367f5196c494acaae85bbbd535379ac"}"""
    val json = serializeToString(profileContext)
    assertEquals(expected, json)
  }

  @Test
  fun `deserializes profile context`() {
    val json = """{"profiler_id":"3367f5196c494acaae85bbbd535379ac"}"""
    val actual = fixture.serializer.deserialize(StringReader(json), ProfileContext::class.java)
    assertNotNull(actual) {
      assertEquals(SentryId("3367f5196c494acaae85bbbd535379ac"), it.profilerId)
    }
  }

  @Test
  fun `serializes profilingTraceData`() {
    val profilingTraceData = ProfilingTraceData(fixture.traceFile, NoOpTransaction.getInstance())
    val now = Date()
    val measurementNow = SentryNanotimeDate().nanoTimestamp()
    val measurementNowSeconds =
      BigDecimal.valueOf(DateUtils.nanosToSeconds(measurementNow))
        .setScale(6, RoundingMode.DOWN)
        .toDouble()
    profilingTraceData.androidApiLevel = 21
    profilingTraceData.deviceLocale = "deviceLocale"
    profilingTraceData.deviceManufacturer = "deviceManufacturer"
    profilingTraceData.deviceModel = "deviceModel"
    profilingTraceData.deviceOsBuildNumber = "deviceOsBuildNumber"
    profilingTraceData.deviceOsVersion = "11"
    profilingTraceData.isDeviceIsEmulator = true
    profilingTraceData.cpuArchitecture = "cpuArchitecture"
    profilingTraceData.deviceCpuFrequencies = listOf(1, 2, 3, 4)
    profilingTraceData.devicePhysicalMemoryBytes = "2000000"
    profilingTraceData.buildId = "buildId"
    profilingTraceData.timestamp = now
    profilingTraceData.transactions =
      listOf(
        ProfilingTransactionData(NoOpTransaction.getInstance(), 1, 2),
        ProfilingTransactionData(NoOpTransaction.getInstance(), 2, 3),
      )
    profilingTraceData.transactionName = "transactionName"
    profilingTraceData.durationNs = "100"
    profilingTraceData.release = "release"
    profilingTraceData.transactionId = "transactionId"
    profilingTraceData.traceId = "traceId"
    profilingTraceData.profileId = "profileId"
    profilingTraceData.environment = "environment"
    profilingTraceData.truncationReason = "truncationReason"
    profilingTraceData.measurementsMap.putAll(
      hashMapOf(
        ProfileMeasurement.ID_SCREEN_FRAME_RATES to
          ProfileMeasurement(
            ProfileMeasurement.UNIT_HZ,
            listOf(ProfileMeasurementValue(1, 60.1, measurementNow)),
          ),
        ProfileMeasurement.ID_MEMORY_FOOTPRINT to
          ProfileMeasurement(
            ProfileMeasurement.UNIT_BYTES,
            listOf(ProfileMeasurementValue(2, 100.52, measurementNow)),
          ),
        ProfileMeasurement.ID_MEMORY_NATIVE_FOOTPRINT to
          ProfileMeasurement(
            ProfileMeasurement.UNIT_BYTES,
            listOf(ProfileMeasurementValue(3, 104.52, measurementNow)),
          ),
        ProfileMeasurement.ID_CPU_USAGE to
          ProfileMeasurement(
            ProfileMeasurement.UNIT_PERCENT,
            listOf(ProfileMeasurementValue(5, 10.52, measurementNow)),
          ),
      )
    )
    profilingTraceData.sampledProfile = "sampled profile in base 64"

    val actual = serializeToString(profilingTraceData)
    val reader = StringReader(actual)
    val objectReader = JsonObjectReader(reader)
    val element = JsonObjectDeserializer().deserialize(objectReader) as Map<*, *>

    assertEquals(21, element["android_api_level"] as Int)
    assertEquals("deviceLocale", element["device_locale"] as String)
    assertEquals("deviceManufacturer", element["device_manufacturer"] as String)
    assertEquals("deviceModel", element["device_model"] as String)
    assertEquals("deviceOsBuildNumber", element["device_os_build_number"] as String)
    assertEquals("android", element["device_os_name"] as String)
    assertEquals("11", element["device_os_version"] as String)
    assertEquals(true, element["device_is_emulator"] as Boolean)
    assertEquals("cpuArchitecture", element["architecture"] as String)
    assertEquals(listOf(1, 2, 3, 4), element["device_cpu_frequencies"] as List<Int>)
    assertEquals("2000000", element["device_physical_memory_bytes"] as String)
    assertEquals("android", element["platform"] as String)
    assertEquals("buildId", element["build_id"] as String)
    assertEquals(DateUtils.getTimestamp(now), element["timestamp"] as String)
    assertEquals(
      listOf(
        mapOf(
          "trace_id" to "00000000000000000000000000000000",
          "relative_cpu_end_ms" to null,
          "name" to "unknown",
          "relative_start_ns" to 1,
          "relative_end_ns" to null,
          "id" to "00000000000000000000000000000000",
          "relative_cpu_start_ms" to 2,
        ),
        mapOf(
          "trace_id" to "00000000000000000000000000000000",
          "relative_cpu_end_ms" to null,
          "name" to "unknown",
          "relative_start_ns" to 2,
          "relative_end_ns" to null,
          "id" to "00000000000000000000000000000000",
          "relative_cpu_start_ms" to 3,
        ),
      ),
      element["transactions"],
    )
    assertEquals(
      mapOf(
        ProfileMeasurement.ID_SCREEN_FRAME_RATES to
          mapOf(
            "unit" to ProfileMeasurement.UNIT_HZ,
            "values" to
              listOf(
                mapOf(
                  "value" to 60.1,
                  "elapsed_since_start_ns" to "1",
                  "timestamp" to measurementNowSeconds,
                )
              ),
          ),
        ProfileMeasurement.ID_MEMORY_FOOTPRINT to
          mapOf(
            "unit" to ProfileMeasurement.UNIT_BYTES,
            "values" to
              listOf(
                mapOf(
                  "value" to 100.52,
                  "elapsed_since_start_ns" to "2",
                  "timestamp" to measurementNowSeconds,
                )
              ),
          ),
        ProfileMeasurement.ID_MEMORY_NATIVE_FOOTPRINT to
          mapOf(
            "unit" to ProfileMeasurement.UNIT_BYTES,
            "values" to
              listOf(
                mapOf(
                  "value" to 104.52,
                  "elapsed_since_start_ns" to "3",
                  "timestamp" to measurementNowSeconds,
                )
              ),
          ),
        ProfileMeasurement.ID_CPU_USAGE to
          mapOf(
            "unit" to ProfileMeasurement.UNIT_PERCENT,
            "values" to
              listOf(
                mapOf(
                  "value" to 10.52,
                  "elapsed_since_start_ns" to "5",
                  "timestamp" to measurementNowSeconds,
                )
              ),
          ),
      ),
      element["measurements"],
    )
    assertEquals("transactionName", element["transaction_name"] as String)
    assertEquals("100", element["duration_ns"] as String)
    assertEquals("release", element["version_name"] as String)
    assertEquals("", element["version_code"] as String)
    assertEquals("transactionId", element["transaction_id"] as String)
    assertEquals("traceId", element["trace_id"] as String)
    assertEquals("profileId", element["profile_id"] as String)
    assertEquals("environment", element["environment"] as String)
    assertEquals("truncationReason", element["truncation_reason"] as String)
    assertEquals("sampled profile in base 64", element["sampled_profile"] as String)
  }

  @Test
  fun `deserializes profilingTraceData`() {
    val json =
      """{
                            "android_api_level":21,
                            "device_locale":"deviceLocale",
                            "device_manufacturer":"deviceManufacturer",
                            "device_model":"deviceModel",
                            "device_os_build_number":"deviceOsBuildNumber",
                            "device_os_name":"android",
                            "device_os_version":"11",
                            "device_is_emulator":true,
                            "architecture":"arm64-v8a",
                            "device_cpu_frequencies":[1, 2, 3, 4],
                            "device_physical_memory_bytes":"2000000",
                            "platform":"android",
                            "build_id":"buildId",
                            "timestamp":"2024-05-24T12:52:03.561Z",
                            "transactions":[
                                {
                                    "id":"id",
                                    "trace_id":"traceId",
                                    "name":"name",
                                    "relative_start_ns":0,
                                    "relative_end_ns":10
                                },
                                {
                                    "id":"id2",
                                    "trace_id":"traceId2",
                                    "name":"name 2",
                                    "relative_start_ns":4,
                                    "relative_end_ns":21
                                }
                            ],
                            "measurements":{
                                "screen_frame_rates": {
                                    "unit":"hz",
                                    "values":[
                                        {"value":"60.1","elapsed_since_start_ns":"1", "timestamp": 0.000000001}
                                    ]
                                },
                                "frozen_frame_renders": {
                                    "unit":"nanosecond",
                                    "values":[
                                        {"value":"100","elapsed_since_start_ns":"2", "timestamp": 0.000000002}
                                    ]
                                },
                                "memory_footprint": {
                                    "unit":"byte",
                                    "values":[
                                        {"value":"1000","elapsed_since_start_ns":"3", "timestamp": 0.000000003}
                                    ]
                                },
                                "memory_native_footprint": {
                                    "unit":"byte",
                                    "values":[
                                        {"value":"1100","elapsed_since_start_ns":"4", "timestamp": 0.000000004}
                                    ]
                                },
                                "cpu_usage": {
                                    "unit":"percent",
                                    "values":[
                                        {"value":"17.04","elapsed_since_start_ns":"5","timestamp": 0.000000005}
                                    ]
                                }
                            },
                            "transaction_name":"transactionName",
                            "duration_ns":"100",
                            "version_name":"release",
                            "version_code":"",
                            "transaction_id":"transactionId",
                            "trace_id":"traceId",
                            "profile_id":"profileId",
                            "environment":"environment",
                            "truncation_reason":"truncationReason",
                            "sampled_profile":"sampled profile in base 64"
                            }"""
    val profilingTraceData =
      fixture.serializer.deserialize(StringReader(json), ProfilingTraceData::class.java)
    assertNotNull(profilingTraceData)
    assertEquals(21, profilingTraceData.androidApiLevel)
    assertEquals("deviceLocale", profilingTraceData.deviceLocale)
    assertEquals("deviceManufacturer", profilingTraceData.deviceManufacturer)
    assertEquals("deviceModel", profilingTraceData.deviceModel)
    assertEquals("deviceOsBuildNumber", profilingTraceData.deviceOsBuildNumber)
    assertEquals("android", profilingTraceData.deviceOsName)
    assertEquals("11", profilingTraceData.deviceOsVersion)
    assertEquals(true, profilingTraceData.isDeviceIsEmulator)
    assertEquals("arm64-v8a", profilingTraceData.cpuArchitecture)
    assertEquals(listOf(1, 2, 3, 4), profilingTraceData.deviceCpuFrequencies)
    assertEquals("2000000", profilingTraceData.devicePhysicalMemoryBytes)
    assertEquals("android", profilingTraceData.platform)
    assertEquals("buildId", profilingTraceData.buildId)
    assertEquals(DateUtils.getDateTime("2024-05-24T12:52:03.561Z"), profilingTraceData.timestamp)
    val expectedTransactions =
      listOf(
        ProfilingTransactionData().apply {
          id = "id"
          traceId = "traceId"
          name = "name"
          relativeStartNs = 0
          relativeEndNs = 10
        },
        ProfilingTransactionData().apply {
          id = "id2"
          traceId = "traceId2"
          name = "name 2"
          relativeStartNs = 4
          relativeEndNs = 21
        },
      )
    assertEquals(expectedTransactions, profilingTraceData.transactions)
    val expectedMeasurements =
      mapOf(
        ProfileMeasurement.ID_SCREEN_FRAME_RATES to
          ProfileMeasurement(
            ProfileMeasurement.UNIT_HZ,
            listOf(ProfileMeasurementValue(1, 60.1, 1)),
          ),
        ProfileMeasurement.ID_FROZEN_FRAME_RENDERS to
          ProfileMeasurement(
            ProfileMeasurement.UNIT_NANOSECONDS,
            listOf(ProfileMeasurementValue(2, 100, 2)),
          ),
        ProfileMeasurement.ID_MEMORY_FOOTPRINT to
          ProfileMeasurement(
            ProfileMeasurement.UNIT_BYTES,
            listOf(ProfileMeasurementValue(3, 1000, 3)),
          ),
        ProfileMeasurement.ID_MEMORY_NATIVE_FOOTPRINT to
          ProfileMeasurement(
            ProfileMeasurement.UNIT_BYTES,
            listOf(ProfileMeasurementValue(4, 1100, 4)),
          ),
        ProfileMeasurement.ID_CPU_USAGE to
          ProfileMeasurement(
            ProfileMeasurement.UNIT_PERCENT,
            listOf(ProfileMeasurementValue(5, 17.04, 5)),
          ),
      )
    assertEquals(expectedMeasurements, profilingTraceData.measurementsMap)
    assertEquals("transactionName", profilingTraceData.transactionName)
    assertEquals("100", profilingTraceData.durationNs)
    assertEquals("release", profilingTraceData.release)
    assertEquals("transactionId", profilingTraceData.transactionId)
    assertEquals("traceId", profilingTraceData.traceId)
    assertEquals("profileId", profilingTraceData.profileId)
    assertEquals("environment", profilingTraceData.environment)
    assertEquals("truncationReason", profilingTraceData.truncationReason)
    assertEquals("sampled profile in base 64", profilingTraceData.sampledProfile)
  }

  @Test
  fun `serializes profileMeasurement`() {
    val measurementValues =
      listOf(ProfileMeasurementValue(1, 2, 1000000), ProfileMeasurementValue(3, 4, 1000000))
    val profileMeasurement =
      ProfileMeasurement(ProfileMeasurement.UNIT_NANOSECONDS, measurementValues)
    val actual = serializeToString(profileMeasurement)
    val expected =
      "{\"unit\":\"nanosecond\",\"values\":[{\"value\":2.0,\"elapsed_since_start_ns\":\"1\",\"timestamp\":0.001000},{\"value\":4.0,\"elapsed_since_start_ns\":\"3\",\"timestamp\":0.001000}]}"
    assertEquals(expected, actual)
  }

  @Test
  fun `deserializes profileMeasurement`() {
    val json =
      """{
            "unit":"hz",
            "values":[
                {"value":"60.1","elapsed_since_start_ns":"1"},{"value":"100","elapsed_since_start_ns":"2", "timestamp": 0.001}
            ]
        }"""
    val profileMeasurement =
      fixture.serializer.deserialize(StringReader(json), ProfileMeasurement::class.java)
    val expected =
      ProfileMeasurement(
        ProfileMeasurement.UNIT_HZ,
        listOf(ProfileMeasurementValue(1, 60.1, 0), ProfileMeasurementValue(2, 100, 1000000)),
      )
    assertEquals(expected, profileMeasurement)
  }

  @Test
  fun `serializes profileMeasurementValue`() {
    val profileMeasurementValue = ProfileMeasurementValue(1, 2, 1000000)
    val actual = serializeToString(profileMeasurementValue)
    val expected = "{\"value\":2.0,\"elapsed_since_start_ns\":\"1\",\"timestamp\":0.001000}"
    assertEquals(expected, actual)
  }

  @Test
  fun `deserializes profileMeasurementValue`() {
    val json = """{"value":"60.1","elapsed_since_start_ns":"1"}"""
    val profileMeasurementValue =
      fixture.serializer.deserialize(StringReader(json), ProfileMeasurementValue::class.java)
    val expected = ProfileMeasurementValue(1, 60.1, 0)
    assertEquals(expected, profileMeasurementValue)
    assertEquals(60.1, profileMeasurementValue?.value)
    assertEquals("1", profileMeasurementValue?.relativeStartNs)
    assertEquals(0.0, profileMeasurementValue?.timestamp)
  }

  @Test
  fun `deserializes profileMeasurementValue with timestamp`() {
    val json = """{"value":"60.1","elapsed_since_start_ns":"1","timestamp":0.001000}"""
    val profileMeasurementValue =
      fixture.serializer.deserialize(StringReader(json), ProfileMeasurementValue::class.java)
    val expected = ProfileMeasurementValue(1, 60.1, 1000000)
    assertEquals(expected, profileMeasurementValue)
    assertEquals(60.1, profileMeasurementValue?.value)
    assertEquals("1", profileMeasurementValue?.relativeStartNs)
    assertEquals(0.001, profileMeasurementValue?.timestamp)
  }

  @Test
  fun `serializes profileChunk`() {
    val profilerId = SentryId()
    val chunkId = SentryId()
    fixture.options.sdkVersion = SdkVersion("test", "1.2.3")
    fixture.options.release = "release"
    fixture.options.environment = "environment"
    val profileChunk =
      ProfileChunk(profilerId, chunkId, fixture.traceFile, HashMap(), 5.3, fixture.options)
    val measurementNow = SentryNanotimeDate().nanoTimestamp()
    val measurementNowSeconds =
      BigDecimal.valueOf(DateUtils.nanosToSeconds(measurementNow))
        .setScale(6, RoundingMode.DOWN)
        .toDouble()
    profileChunk.sampledProfile = "sampled profile in base 64"
    profileChunk.measurements.putAll(
      hashMapOf(
        ProfileMeasurement.ID_SCREEN_FRAME_RATES to
          ProfileMeasurement(
            ProfileMeasurement.UNIT_HZ,
<<<<<<< HEAD
            listOf(ProfileMeasurementValue(1, 60.1, SentryNanotimeDate(Date(0), 0)), ProfileMeasurementValue(2, 100, SentryNanotimeDate(Date(1), 1)))
        )
        assertEquals(expected, profileMeasurement)
    }

    @Test
    fun `serializes profileMeasurementValue`() {
        val profileMeasurementValue = ProfileMeasurementValue(1, 2, SentryNanotimeDate(Date(1), 1))
        val actual = serializeToString(profileMeasurementValue)
        val expected = "{\"value\":2.0,\"elapsed_since_start_ns\":\"1\",\"timestamp\":0.001000}"
        assertEquals(expected, actual)
    }

    @Test
    fun `deserializes profileMeasurementValue`() {
        val json = """{"value":"60.1","elapsed_since_start_ns":"1"}"""
        val profileMeasurementValue = fixture.serializer.deserialize(StringReader(json), ProfileMeasurementValue::class.java)
        val expected = ProfileMeasurementValue(1, 60.1, mock())
        assertEquals(expected, profileMeasurementValue)
        assertEquals(60.1, profileMeasurementValue?.value)
        assertEquals("1", profileMeasurementValue?.relativeStartNs)
        assertEquals(0.0, profileMeasurementValue?.timestamp)
    }

    @Test
    fun `deserializes profileMeasurementValue with timestamp`() {
        val json = """{"value":"60.1","elapsed_since_start_ns":"1","timestamp":0.001000}"""
        val profileMeasurementValue = fixture.serializer.deserialize(StringReader(json), ProfileMeasurementValue::class.java)
        val expected = ProfileMeasurementValue(1, 60.1, SentryNanotimeDate(Date(1), 1))
        assertEquals(expected, profileMeasurementValue)
        assertEquals(60.1, profileMeasurementValue?.value)
        assertEquals("1", profileMeasurementValue?.relativeStartNs)
        assertEquals(0.001, profileMeasurementValue?.timestamp)
    }

    @Test
    fun `serializes profileChunk`() {
        val profilerId = SentryId()
        val chunkId = SentryId()
        fixture.options.sdkVersion = SdkVersion("test", "1.2.3")
        fixture.options.release = "release"
        fixture.options.environment = "environment"
        val profileChunk = ProfileChunk(profilerId, chunkId, fixture.traceFile, HashMap(), 5.3, "android", fixture.options)
        val measurementNow = SentryNanotimeDate()
        val measurementNowSeconds =
            BigDecimal.valueOf(DateUtils.nanosToSeconds(measurementNow.nanoTimestamp())).setScale(6, RoundingMode.DOWN)
                .toDouble()
        profileChunk.sampledProfile = "sampled profile in base 64"
        profileChunk.measurements.putAll(
            hashMapOf(
                ProfileMeasurement.ID_SCREEN_FRAME_RATES to
                    ProfileMeasurement(
                        ProfileMeasurement.UNIT_HZ,
                        listOf(ProfileMeasurementValue(1, 60.1, measurementNow))
                    ),
                ProfileMeasurement.ID_MEMORY_FOOTPRINT to
                    ProfileMeasurement(
                        ProfileMeasurement.UNIT_BYTES,
                        listOf(ProfileMeasurementValue(2, 100.52, measurementNow))
                    ),
                ProfileMeasurement.ID_MEMORY_NATIVE_FOOTPRINT to
                    ProfileMeasurement(
                        ProfileMeasurement.UNIT_BYTES,
                        listOf(ProfileMeasurementValue(3, 104.52, measurementNow))
                    ),
                ProfileMeasurement.ID_CPU_USAGE to
                    ProfileMeasurement(
                        ProfileMeasurement.UNIT_PERCENT,
                        listOf(ProfileMeasurementValue(5, 10.52, measurementNow))
                    )
            )
        )

        val actual = serializeToString(profileChunk)
        val reader = StringReader(actual)
        val objectReader = JsonObjectReader(reader)
        val element = JsonObjectDeserializer().deserialize(objectReader) as Map<*, *>

        assertEquals("android", element["platform"] as String)
        assertEquals(profilerId.toString(), element["profiler_id"] as String)
        assertEquals(chunkId.toString(), element["chunk_id"] as String)
        assertEquals("environment", element["environment"] as String)
        assertEquals("release", element["release"] as String)
        assertEquals(mapOf("name" to "test", "version" to "1.2.3"), element["client_sdk"] as Map<String, String>)
        assertEquals("2", element["version"] as String)
        assertEquals(5.3, element["timestamp"] as Double)
        assertEquals("sampled profile in base 64", element["sampled_profile"] as String)
        assertEquals(
            mapOf(
                ProfileMeasurement.ID_SCREEN_FRAME_RATES to
                    mapOf(
                        "unit" to ProfileMeasurement.UNIT_HZ,
                        "values" to listOf(
                            mapOf(
                                "value" to 60.1,
                                "elapsed_since_start_ns" to "1",
                                "timestamp" to measurementNowSeconds
                            )
                        )
                    ),
                ProfileMeasurement.ID_MEMORY_FOOTPRINT to
                    mapOf(
                        "unit" to ProfileMeasurement.UNIT_BYTES,
                        "values" to listOf(
                            mapOf(
                                "value" to 100.52,
                                "elapsed_since_start_ns" to "2",
                                "timestamp" to measurementNowSeconds
                            )
                        )
                    ),
                ProfileMeasurement.ID_MEMORY_NATIVE_FOOTPRINT to
                    mapOf(
                        "unit" to ProfileMeasurement.UNIT_BYTES,
                        "values" to listOf(
                            mapOf(
                                "value" to 104.52,
                                "elapsed_since_start_ns" to "3",
                                "timestamp" to measurementNowSeconds
                            )
                        )
                    ),
                ProfileMeasurement.ID_CPU_USAGE to
                    mapOf(
                        "unit" to ProfileMeasurement.UNIT_PERCENT,
                        "values" to listOf(
                            mapOf(
                                "value" to 10.52,
                                "elapsed_since_start_ns" to "5",
                                "timestamp" to measurementNowSeconds
                            )
                        )
                    )
            ),
            element["measurements"]
        )
    }

    @Test
    fun `deserializes profileChunk`() {
        val profilerId = SentryId()
        val chunkId = SentryId()
        val json = """{
=======
            listOf(ProfileMeasurementValue(1, 60.1, measurementNow)),
          ),
        ProfileMeasurement.ID_MEMORY_FOOTPRINT to
          ProfileMeasurement(
            ProfileMeasurement.UNIT_BYTES,
            listOf(ProfileMeasurementValue(2, 100.52, measurementNow)),
          ),
        ProfileMeasurement.ID_MEMORY_NATIVE_FOOTPRINT to
          ProfileMeasurement(
            ProfileMeasurement.UNIT_BYTES,
            listOf(ProfileMeasurementValue(3, 104.52, measurementNow)),
          ),
        ProfileMeasurement.ID_CPU_USAGE to
          ProfileMeasurement(
            ProfileMeasurement.UNIT_PERCENT,
            listOf(ProfileMeasurementValue(5, 10.52, measurementNow)),
          ),
      )
    )

    val actual = serializeToString(profileChunk)
    val reader = StringReader(actual)
    val objectReader = JsonObjectReader(reader)
    val element = JsonObjectDeserializer().deserialize(objectReader) as Map<*, *>

    assertEquals("android", element["platform"] as String)
    assertEquals(profilerId.toString(), element["profiler_id"] as String)
    assertEquals(chunkId.toString(), element["chunk_id"] as String)
    assertEquals("environment", element["environment"] as String)
    assertEquals("release", element["release"] as String)
    assertEquals(
      mapOf("name" to "test", "version" to "1.2.3"),
      element["client_sdk"] as Map<String, String>,
    )
    assertEquals("2", element["version"] as String)
    assertEquals(5.3, element["timestamp"] as Double)
    assertEquals("sampled profile in base 64", element["sampled_profile"] as String)
    assertEquals(
      mapOf(
        ProfileMeasurement.ID_SCREEN_FRAME_RATES to
          mapOf(
            "unit" to ProfileMeasurement.UNIT_HZ,
            "values" to
              listOf(
                mapOf(
                  "value" to 60.1,
                  "elapsed_since_start_ns" to "1",
                  "timestamp" to measurementNowSeconds,
                )
              ),
          ),
        ProfileMeasurement.ID_MEMORY_FOOTPRINT to
          mapOf(
            "unit" to ProfileMeasurement.UNIT_BYTES,
            "values" to
              listOf(
                mapOf(
                  "value" to 100.52,
                  "elapsed_since_start_ns" to "2",
                  "timestamp" to measurementNowSeconds,
                )
              ),
          ),
        ProfileMeasurement.ID_MEMORY_NATIVE_FOOTPRINT to
          mapOf(
            "unit" to ProfileMeasurement.UNIT_BYTES,
            "values" to
              listOf(
                mapOf(
                  "value" to 104.52,
                  "elapsed_since_start_ns" to "3",
                  "timestamp" to measurementNowSeconds,
                )
              ),
          ),
        ProfileMeasurement.ID_CPU_USAGE to
          mapOf(
            "unit" to ProfileMeasurement.UNIT_PERCENT,
            "values" to
              listOf(
                mapOf(
                  "value" to 10.52,
                  "elapsed_since_start_ns" to "5",
                  "timestamp" to measurementNowSeconds,
                )
              ),
          ),
      ),
      element["measurements"],
    )
  }

  @Test
  fun `deserializes profileChunk`() {
    val profilerId = SentryId()
    val chunkId = SentryId()
    val json =
      """{
>>>>>>> f43539fe
                            "client_sdk":{"name":"test","version":"1.2.3"},
                            "chunk_id":"$chunkId",
                            "environment":"environment",
                            "platform":"android",
                            "profiler_id":"$profilerId",
                            "release":"release",
                            "sampled_profile":"sampled profile in base 64",
                            "timestamp":"5.3",
                            "version":"2",
                            "measurements":{
                                "screen_frame_rates": {
                                    "unit":"hz",
                                    "values":[
                                        {"value":"60.1","elapsed_since_start_ns":"1", "timestamp": 0.000000001}
                                    ]
                                },
                                "frozen_frame_renders": {
                                    "unit":"nanosecond",
                                    "values":[
                                        {"value":"100","elapsed_since_start_ns":"2", "timestamp": 0.000000002}
                                    ]
                                },
                                "memory_footprint": {
                                    "unit":"byte",
                                    "values":[
                                        {"value":"1000","elapsed_since_start_ns":"3", "timestamp": 0.000000003}
                                    ]
                                },
                                "memory_native_footprint": {
                                    "unit":"byte",
                                    "values":[
                                        {"value":"1100","elapsed_since_start_ns":"4", "timestamp": 0.000000004}
                                    ]
                                },
                                "cpu_usage": {
                                    "unit":"percent",
                                    "values":[
                                        {"value":"17.04","elapsed_since_start_ns":"5", "timestamp": 0.000000005}
                                    ]
                                }
                            }
                            }"""
    val profileChunk = fixture.serializer.deserialize(StringReader(json), ProfileChunk::class.java)
    assertNotNull(profileChunk)
    assertEquals(SdkVersion("test", "1.2.3"), profileChunk.clientSdk)
    assertEquals(chunkId, profileChunk.chunkId)
    assertEquals("environment", profileChunk.environment)
    assertEquals("android", profileChunk.platform)
    assertEquals(profilerId, profileChunk.profilerId)
    assertEquals("release", profileChunk.release)
    assertEquals("sampled profile in base 64", profileChunk.sampledProfile)
    assertEquals(5.3, profileChunk.timestamp)
    assertEquals("2", profileChunk.version)
    val expectedMeasurements =
      mapOf(
        ProfileMeasurement.ID_SCREEN_FRAME_RATES to
          ProfileMeasurement(
            ProfileMeasurement.UNIT_HZ,
            listOf(ProfileMeasurementValue(1, 60.1, 1)),
          ),
        ProfileMeasurement.ID_FROZEN_FRAME_RENDERS to
          ProfileMeasurement(
            ProfileMeasurement.UNIT_NANOSECONDS,
            listOf(ProfileMeasurementValue(2, 100, 2)),
          ),
        ProfileMeasurement.ID_MEMORY_FOOTPRINT to
          ProfileMeasurement(
            ProfileMeasurement.UNIT_BYTES,
            listOf(ProfileMeasurementValue(3, 1000, 3)),
          ),
        ProfileMeasurement.ID_MEMORY_NATIVE_FOOTPRINT to
          ProfileMeasurement(
            ProfileMeasurement.UNIT_BYTES,
            listOf(ProfileMeasurementValue(4, 1100, 4)),
          ),
        ProfileMeasurement.ID_CPU_USAGE to
          ProfileMeasurement(
            ProfileMeasurement.UNIT_PERCENT,
            listOf(ProfileMeasurementValue(5, 17.04, 5)),
          ),
      )
    assertEquals(expectedMeasurements, profileChunk.measurements)
  }

  @Test
  fun `serializes transaction`() {
    val trace = TransactionContext("transaction-name", "http")
    trace.description = "some request"
    trace.status = SpanStatus.OK
    trace.setTag("myTag", "myValue")
    trace.sampled = true
    trace.data["dataKey"] = "dataValue"
    val tracer = SentryTracer(trace, fixture.scopes)
    tracer.setData("dataKey", "dataValue")
    val span = tracer.startChild("child")
    span.finish(SpanStatus.OK)
    tracer.finish()

    val stringWriter = StringWriter()
    fixture.serializer.serialize(SentryTransaction(tracer), stringWriter)

    val reader = StringReader(stringWriter.toString())
    val objectReader = JsonObjectReader(reader)
    val element = JsonObjectDeserializer().deserialize(objectReader) as Map<*, *>

    assertEquals("transaction-name", element["transaction"] as String)
    assertEquals("transaction", element["type"] as String)
    assertNotNull(element["start_timestamp"] as Number)
    assertNotNull(element["event_id"] as String)
    assertNotNull(element["spans"] as List<*>)
    assertEquals("myValue", (element["tags"] as Map<*, *>)["myTag"] as String)

    val jsonSpan = (element["spans"] as List<*>)[0] as Map<*, *>
    assertNotNull(jsonSpan["trace_id"])
    assertNotNull(jsonSpan["span_id"])
    assertNotNull(jsonSpan["parent_span_id"])
    assertEquals("child", jsonSpan["op"] as String)
    assertNotNull("ok", jsonSpan["status"] as String)
    assertNotNull(jsonSpan["timestamp"])
    assertNotNull(jsonSpan["start_timestamp"])

    val jsonTrace = (element["contexts"] as Map<*, *>)["trace"] as Map<*, *>
    assertEquals("dataValue", (jsonTrace["data"] as Map<*, *>)["dataKey"] as String)
    assertNotNull(jsonTrace["trace_id"] as String)
    assertNotNull(jsonTrace["span_id"] as String)
    assertNotNull(jsonTrace["data"] as Map<*, *>) { assertEquals("dataValue", it["dataKey"]) }
    assertEquals("http", jsonTrace["op"] as String)
    assertEquals("some request", jsonTrace["description"] as String)
    assertEquals("ok", jsonTrace["status"] as String)
  }

  @Test
  fun `deserializes transaction`() {
    val json =
      """{
                          "transaction": "a-transaction",
                          "type": "transaction",
                          "start_timestamp": 1632395079.503000,
                          "timestamp": 1632395079.807321,
                          "event_id": "3367f5196c494acaae85bbbd535379ac",
                          "contexts": {
                            "trace": {
                              "trace_id": "b156a475de54423d9c1571df97ec7eb6",
                              "span_id": "0a53026963414893",
                              "op": "http",
                              "status": "ok",
                              "data": {
                                "transactionDataKey": "transactionDataValue"
                              }
                            },
                            "custom": {
                              "some-key": "some-value"
                            }
                          },
                          "extra": {
                            "extraKey": "extraValue"
                          },
                          "spans": [
                            {
                              "start_timestamp": 1632395079.840000,
                              "timestamp": 1632395079.884043,
                              "trace_id": "2b099185293344a5bfdd7ad89ebf9416",
                              "span_id": "5b95c29a5ded4281",
                              "parent_span_id": "a3b2d1d58b344b07",
                              "op": "PersonService.create",
                              "description": "desc",
                              "status": "aborted",
                              "tags": {
                                "name": "value"
                              },
                              "data": {
                                "key": "value"
                              }
                            }
                          ]
                        }"""
    val transaction =
      fixture.serializer.deserialize(StringReader(json), SentryTransaction::class.java)
    assertNotNull(transaction)
    assertEquals("a-transaction", transaction.transaction)
    assertNotNull(transaction.startTimestamp)
    assertNotNull(transaction.timestamp)
    assertNotNull(transaction.contexts)
    assertNotNull(transaction.contexts.trace)
    assertEquals(SpanStatus.OK, transaction.status)
    assertEquals("transaction", transaction.type)
    assertEquals(
      "b156a475de54423d9c1571df97ec7eb6",
      transaction.contexts.trace!!.traceId.toString(),
    )
    assertEquals("0a53026963414893", transaction.contexts.trace!!.spanId.toString())
    assertEquals("http", transaction.contexts.trace!!.operation)
    assertNotNull(transaction.contexts["custom"])
    assertEquals("transactionDataValue", transaction.contexts.trace!!.data["transactionDataKey"])
    assertEquals("some-value", (transaction.contexts["custom"] as Map<*, *>)["some-key"])

    assertEquals("extraValue", transaction.getExtra("extraKey"))

    assertNotNull(transaction.spans)
    assertEquals(1, transaction.spans.size)
    val span = transaction.spans[0]
    assertNotNull(span.startTimestamp)
    assertNotNull(span.timestamp)
    assertNotNull(span.data) { assertEquals("value", it["key"]) }
    assertEquals("2b099185293344a5bfdd7ad89ebf9416", span.traceId.toString())
    assertEquals("5b95c29a5ded4281", span.spanId.toString())
    assertEquals("a3b2d1d58b344b07", span.parentSpanId.toString())
    assertEquals("PersonService.create", span.op)
    assertEquals(SpanStatus.ABORTED, span.status)
    assertEquals("desc", span.description)
    assertEquals(mapOf("name" to "value"), span.tags)
  }

  @Test
  fun `deserializes legacy timestamp format in spans and transactions`() {
    val json =
      """{
                          "transaction": "a-transaction",
                          "type": "transaction",
                          "start_timestamp": "2020-10-23T10:24:01.791Z",
                          "timestamp": "2020-10-23T10:24:02.791Z",
                          "event_id": "3367f5196c494acaae85bbbd535379ac",
                          "contexts": {
                            "trace": {
                              "trace_id": "b156a475de54423d9c1571df97ec7eb6",
                              "span_id": "0a53026963414893",
                              "op": "http",
                              "status": "ok"
                            }
                          },
                          "spans": [
                            {
                              "start_timestamp": "2021-03-05T08:51:12.838Z",
                              "timestamp": "2021-03-05T08:51:12.949Z",
                              "trace_id": "2b099185293344a5bfdd7ad89ebf9416",
                              "span_id": "5b95c29a5ded4281",
                              "parent_span_id": "a3b2d1d58b344b07",
                              "op": "PersonService.create",
                              "description": "desc",
                              "status": "aborted"
                            }
                          ]
                        }"""
    val transaction =
      fixture.serializer.deserialize(StringReader(json), SentryTransaction::class.java)
    assertNotNull(transaction) {
      assertNotNull(it.startTimestamp)
      assertNotNull(it.timestamp)
    }
  }

  @Test
  fun `serializing SentryAppStartProfilingOptions`() {
    val actual = serializeToString(appStartProfilingOptions)

    val expected =
      "{\"profile_sampled\":true,\"profile_sample_rate\":0.8,\"continuous_profile_sampled\":true," +
        "\"trace_sampled\":false,\"trace_sample_rate\":0.1,\"profiling_traces_dir_path\":null,\"is_profiling_enabled\":false," +
        "\"is_continuous_profiling_enabled\":false,\"profile_lifecycle\":\"TRACE\",\"profiling_traces_hz\":65," +
        "\"is_enable_app_start_profiling\":false,\"is_start_profiler_on_app_start\":true}"
    assertEquals(expected, actual)
  }

  @Test
  fun `deserializing SentryAppStartProfilingOptions`() {
    val jsonAppStartProfilingOptions =
      "{\"profile_sampled\":true,\"profile_sample_rate\":0.8,\"trace_sampled\"" +
        ":false,\"trace_sample_rate\":0.1,\"profiling_traces_dir_path\":null,\"is_profiling_enabled\":false," +
        "\"profile_lifecycle\":\"TRACE\",\"profiling_traces_hz\":65,\"continuous_profile_sampled\":true," +
        "\"is_enable_app_start_profiling\":false,\"is_start_profiler_on_app_start\":true}"

    val actual =
      fixture.serializer.deserialize(
        StringReader(jsonAppStartProfilingOptions),
        SentryAppStartProfilingOptions::class.java,
      )
    assertNotNull(actual)
    assertEquals(appStartProfilingOptions.traceSampled, actual.traceSampled)
    assertEquals(appStartProfilingOptions.traceSampleRate, actual.traceSampleRate)
    assertEquals(appStartProfilingOptions.profileSampled, actual.profileSampled)
    assertEquals(appStartProfilingOptions.profileSampleRate, actual.profileSampleRate)
    assertEquals(
      appStartProfilingOptions.continuousProfileSampled,
      actual.isContinuousProfileSampled,
    )
    assertEquals(appStartProfilingOptions.isProfilingEnabled, actual.isProfilingEnabled)
    assertEquals(
      appStartProfilingOptions.isContinuousProfilingEnabled,
      actual.isContinuousProfilingEnabled,
    )
    assertEquals(appStartProfilingOptions.profilingTracesHz, actual.profilingTracesHz)
    assertEquals(appStartProfilingOptions.profilingTracesDirPath, actual.profilingTracesDirPath)
    assertEquals(appStartProfilingOptions.profileLifecycle, actual.profileLifecycle)
    assertEquals(
      appStartProfilingOptions.isEnableAppStartProfiling,
      actual.isEnableAppStartProfiling,
    )
    assertEquals(
      appStartProfilingOptions.isStartProfilerOnAppStart,
      actual.isStartProfilerOnAppStart,
    )
    assertNull(actual.unknown)
  }

  @Test
  fun `serializes span data`() {
    val sentrySpan = SentrySpan(createSpan() as Span, mapOf("data1" to "value1"))

    val serialized = serializeToString(sentrySpan)
    val deserialized =
      fixture.serializer.deserialize(StringReader(serialized), SentrySpan::class.java)

    assertNotNull(deserialized?.data) { assertNotNull(it["data1"]) { assertEquals("value1", it) } }
    assertEquals(1, deserialized?.measurements?.get("test_measurement")?.value)
    assertEquals("test", deserialized?.measurements?.get("test_measurement")?.unit)
  }

  @Test
  fun `serializing user feedback`() {
    val actual = serializeToString(userFeedback)

    val expected =
      "{\"event_id\":\"${userFeedback.eventId}\",\"name\":\"${userFeedback.name}\"," +
        "\"email\":\"${userFeedback.email}\",\"comments\":\"${userFeedback.comments}\"}"

    assertEquals(expected, actual)
  }

  @Test
  fun `deserializing user feedback`() {
    val jsonUserFeedback =
      "{\"event_id\":\"c2fb8fee2e2b49758bcb67cda0f713c7\"," +
        "\"name\":\"John\",\"email\":\"john@me.com\",\"comments\":\"comment\"}"
    val actual =
      fixture.serializer.deserialize(StringReader(jsonUserFeedback), UserFeedback::class.java)
    assertNotNull(actual)
    assertEquals(userFeedback.eventId, actual.eventId)
    assertEquals(userFeedback.name, actual.name)
    assertEquals(userFeedback.email, actual.email)
    assertEquals(userFeedback.comments, actual.comments)
  }

  @Test
  fun `serialize envelope with item throwing`() {
    val eventID = SentryId()
    val header = SentryEnvelopeHeader(eventID)

    val message = "hello"
    val attachment = Attachment(message.toByteArray(), "bytes.txt")
    val validAttachmentItem =
      SentryEnvelopeItem.fromAttachment(fixture.serializer, fixture.options.logger, attachment, 5)

    val invalidAttachmentItem =
      SentryEnvelopeItem.fromAttachment(
        fixture.serializer,
        fixture.options.logger,
        Attachment("no"),
        5,
      )
    val envelope = SentryEnvelope(header, listOf(invalidAttachmentItem, validAttachmentItem))

    val actualJson = serializeToString(envelope)

    val expectedJson =
      "{\"event_id\":\"${eventID}\"}\n" +
        "{\"filename\":\"${attachment.filename}\"," +
        "\"type\":\"attachment\"," +
        "\"attachment_type\":\"event.attachment\"," +
        "\"length\":${attachment.bytes?.size}}\n" +
        "$message\n"

    assertEquals(expectedJson, actualJson)

    verify(fixture.logger)
      .log(
        eq(SentryLevel.ERROR),
        eq("Failed to create envelope item. Dropping it."),
        any<IOException>(),
      )
  }

  @Test
  fun `empty maps are serialized to null`() {
    val event = SentryEvent()
    event.tags = emptyMap()

    val serialized = serializeToString(event)
    val deserialized =
      fixture.serializer.deserialize(StringReader(serialized), SentryEvent::class.java)

    assertNull(deserialized?.tags)
  }

  @Test
  fun `empty lists are serialized to null`() {
    val event = generateEmptySentryEvent()
    event.threads = listOf()

    val serialized = serializeToString(event)
    val deserialized =
      fixture.serializer.deserialize(StringReader(serialized), SentryEvent::class.java)

    assertNull(deserialized?.threads)
  }

  @Test
  fun `Long can be serialized inside request data`() {
    val request = Request()

    data class LongContainer(val longValue: Long)

    request.data = LongContainer(10)

    val serialized = serializeToString(request)
    val deserialized = fixture.serializer.deserialize(StringReader(serialized), Request::class.java)

    val deserializedData = deserialized?.data as? Map<String, Any>
    assertNotNull(deserializedData)
    assertEquals(10, deserializedData["longValue"])
  }

  @Test
  fun `Primitives can be serialized inside request data`() {
    val request = Request()

    request.data =
      JsonReflectionObjectSerializerTest.ClassWithPrimitiveFields(
        17,
        3,
        'x',
        9001,
        0.9f,
        0.99,
        true,
      )

    val serialized = serializeToString(request)
    val deserialized = fixture.serializer.deserialize(StringReader(serialized), Request::class.java)

    val deserializedData = deserialized?.data as? Map<String, Any>
    assertNotNull(deserializedData)
    assertEquals(17, deserializedData["byte"])
    assertEquals(3, deserializedData["short"])
    assertEquals("x", deserializedData["char"])
    assertEquals(9001, deserializedData["integer"])
    assertEquals(0.9, deserializedData["float"])
    assertEquals(0.99, deserializedData["double"])
    assertEquals(true, deserializedData["boolean"])
  }

  @Test
  fun `json serializer uses logger set on SentryOptions`() {
    val logger = mock<ILogger>()
    val options = SentryOptions()
    options.setLogger(logger)
    options.setDebug(true)
    whenever(logger.isEnabled(any())).thenReturn(true)

    (options.serializer as JsonSerializer).serialize(mapOf("key" to "val"), mock())
    verify(logger)
      .log(any(), check { assertTrue(it.startsWith("Serializing object:")) }, any<Any>())
  }

  @Test
  fun `json serializer does not close the stream that is passed in`() {
    val stream = mock<OutputStream>()
    JsonSerializer(SentryOptions())
      .serialize(SentryEnvelope.from(fixture.serializer, SentryEvent(), null), stream)

    verify(stream, never()).close()
  }

  @Test
  fun `known primitives can be deserialized`() {
    val string = serializeToString("value")
    val collection = serializeToString(listOf("hello", "hallo"))
    val map = serializeToString(mapOf("one" to "two"))

    val deserializedString =
      fixture.serializer.deserialize(StringReader(string), String::class.java)
    val deserializedCollection =
      fixture.serializer.deserialize(StringReader(collection), List::class.java)
    val deserializedMap = fixture.serializer.deserialize(StringReader(map), Map::class.java)

    assertEquals("value", deserializedString)
    assertEquals(listOf("hello", "hallo"), deserializedCollection)
    assertEquals(mapOf("one" to "two"), deserializedMap)
  }

  @Test
  fun `collection with element deserializer can be deserialized`() {
    val breadcrumb1 = Breadcrumb.debug("test")
    val breadcrumb2 = Breadcrumb.navigation("one", "other")
    val collection = serializeToString(listOf(breadcrumb1, breadcrumb2))

    val deserializedCollection =
      fixture.serializer.deserializeCollection(
        StringReader(collection),
        List::class.java,
        Breadcrumb.Deserializer(),
      )

    assertEquals(listOf(breadcrumb1, breadcrumb2), deserializedCollection)
  }

  @Test
  fun `collection without element deserializer can be deserialized as map`() {
    val timestamp = Date(0)
    val timestampSerialized = serializeToString(timestamp).removePrefix("\"").removeSuffix("\"")
    val collection =
      serializeToString(
        listOf(
          Breadcrumb(timestamp).apply { message = "test" },
          Breadcrumb(timestamp).apply { category = "navigation" },
        )
      )

    val deserializedCollection =
      fixture.serializer.deserialize(StringReader(collection), List::class.java)

    assertEquals(
      listOf(
        mapOf(
          "data" to emptyMap<String, String>(),
          "message" to "test",
          "timestamp" to timestampSerialized,
        ),
        mapOf(
          "data" to emptyMap<String, String>(),
          "category" to "navigation",
          "timestamp" to timestampSerialized,
        ),
      ),
      deserializedCollection,
    )
  }

  @Test
  fun `serializes feedback`() {
    val replayId = SentryId("00000000-0000-0000-0000-000000000001")
    val eventId = SentryId("00000000-0000-0000-0000-000000000002")
    val feedback = Feedback("message")
    feedback.name = "name"
    feedback.contactEmail = "email"
    feedback.url = "url"
    feedback.setReplayId(replayId)
    feedback.setAssociatedEventId(eventId)
    val actual = serializeToString(feedback)
    val expected =
      "{\"message\":\"message\",\"contact_email\":\"email\",\"name\":\"name\",\"associated_event_id\":\"00000000000000000000000000000002\",\"replay_id\":\"00000000000000000000000000000001\",\"url\":\"url\"}"
    assertEquals(expected, actual)
  }

  @Test
  fun `deserializes feedback`() {
    val json =
      """{
            "message":"message",
            "contact_email":"email",
            "name":"name",
            "associated_event_id":"00000000000000000000000000000002",
            "replay_id":"00000000000000000000000000000001",
            "url":"url"
        }"""
    val feedback = fixture.serializer.deserialize(StringReader(json), Feedback::class.java)
    val expected =
      Feedback("message").apply {
        name = "name"
        contactEmail = "email"
        url = "url"
        setReplayId(SentryId("00000000-0000-0000-0000-000000000001"))
        setAssociatedEventId(SentryId("00000000-0000-0000-0000-000000000002"))
      }
    assertEquals(expected, feedback)
  }

  @Test
  fun `ser deser replay data`() {
    val replayEvent = SentryReplayEventSerializationTest.Fixture().getSut()
    val replayRecording = ReplayRecordingSerializationTest.Fixture().getSut()
    val serializedEvent = serializeToString(replayEvent)
    val serializedRecording = serializeToString(replayRecording)

    val deserializedEvent =
      fixture.serializer.deserialize(StringReader(serializedEvent), SentryReplayEvent::class.java)
    val deserializedRecording =
      fixture.serializer.deserialize(StringReader(serializedRecording), ReplayRecording::class.java)

    assertEquals(replayEvent, deserializedEvent)
    assertEquals(replayRecording, deserializedRecording)
  }

  @Test
  fun `ser deser logs data`() {
    val logEvent = SentryLogsSerializationTest.Fixture().getSut()
    val serializedEvent = serializeToString(logEvent)

    val deserializedEvent =
      fixture.serializer.deserialize(StringReader(serializedEvent), SentryLogEvents::class.java)

    assertNotNull(deserializedEvent)
    assertEquals(serializedEvent, serializeToString(deserializedEvent))
  }

  private fun assertSessionData(
    expectedSession: Session?,
    expectedSessionId: String = "c81d4e2e-bcf2-11e6-869b-7df92533d2db",
  ) {
    assertNotNull(expectedSession)
    assertEquals(expectedSessionId, expectedSession.sessionId)
    assertEquals("123", expectedSession.distinctId)
    assertTrue(expectedSession.init!!)
    assertEquals("2020-02-07T14:16:00.000Z", DateUtils.getTimestamp(expectedSession.started!!))
    assertEquals("2020-02-07T14:16:00.000Z", DateUtils.getTimestamp(expectedSession.timestamp!!))
    assertEquals(6000.toDouble(), expectedSession.duration)
    assertEquals(Session.State.Ok, expectedSession.status)
    assertEquals(2, expectedSession.errorCount())
    assertEquals(123456.toLong(), expectedSession.sequence)
    assertEquals("io.sentry@1.0+123", expectedSession.release)
    assertEquals("debug", expectedSession.environment)
    assertEquals("127.0.0.1", expectedSession.ipAddress)
    assertEquals("jamesBond", expectedSession.userAgent)
  }

  private fun assertEnvelopeData(expectedEnveope: SentryEnvelope?) {
    assertNotNull(expectedEnveope)
    assertEquals(1, expectedEnveope.items.count())
    expectedEnveope.items.forEach {
      assertEquals(SentryItemType.Session, it.header.type)
      val reader = InputStreamReader(ByteArrayInputStream(it.data), Charsets.UTF_8)
      val actualSession = fixture.serializer.deserialize(reader, Session::class.java)
      assertSessionData(actualSession)
    }
  }

  private fun generateEmptySentryEvent(date: Date = Date()): SentryEvent = SentryEvent(date)

  private fun createSessionMockData(
    sessionId: String = "c81d4e2e-bcf2-11e6-869b-7df92533d2db"
  ): Session =
    Session(
      Session.State.Ok,
      DateUtils.getDateTime("2020-02-07T14:16:00.000Z"),
      DateUtils.getDateTime("2020-02-07T14:16:00.000Z"),
      2,
      "123",
      sessionId,
      true,
      123456.toLong(),
      6000.toDouble(),
      "127.0.0.1",
      "jamesBond",
      "debug",
      "io.sentry@1.0+123",
      "anr_foreground",
    )

  private val userFeedback: UserFeedback
    get() {
      val eventId = SentryId("c2fb8fee2e2b49758bcb67cda0f713c7")
      return UserFeedback(eventId).apply {
        name = "John"
        email = "john@me.com"
        comments = "comment"
      }
    }

  private val appStartProfilingOptions =
    SentryAppStartProfilingOptions().apply {
      traceSampled = false
      traceSampleRate = 0.1
      continuousProfileSampled = true
      profileSampled = true
      profileSampleRate = 0.8
      isProfilingEnabled = false
      isContinuousProfilingEnabled = false
      profilingTracesHz = 65
      profileLifecycle = ProfileLifecycle.TRACE
      isEnableAppStartProfiling = false
      isStartProfilerOnAppStart = true
    }

  private fun createSpan(): ISpan {
    val trace =
      TransactionContext("transaction-name", "http").apply {
        description = "some request"
        status = SpanStatus.OK
        setTag("myTag", "myValue")
      }
    val tracer = SentryTracer(trace, fixture.scopes)
    val span = tracer.startChild("child")
    span.setMeasurement("test_measurement", 1, MeasurementUnit.Custom("test"))
    span.finish(SpanStatus.OK)
    tracer.finish()
    return span
  }
}<|MERGE_RESOLUTION|>--- conflicted
+++ resolved
@@ -962,7 +962,15 @@
     fixture.options.release = "release"
     fixture.options.environment = "environment"
     val profileChunk =
-      ProfileChunk(profilerId, chunkId, fixture.traceFile, HashMap(), 5.3, fixture.options)
+      ProfileChunk(
+        profilerId,
+        chunkId,
+        fixture.traceFile,
+        HashMap(),
+        5.3,
+        "android",
+        fixture.options,
+      )
     val measurementNow = SentryNanotimeDate().nanoTimestamp()
     val measurementNowSeconds =
       BigDecimal.valueOf(DateUtils.nanosToSeconds(measurementNow))
@@ -974,151 +982,6 @@
         ProfileMeasurement.ID_SCREEN_FRAME_RATES to
           ProfileMeasurement(
             ProfileMeasurement.UNIT_HZ,
-<<<<<<< HEAD
-            listOf(ProfileMeasurementValue(1, 60.1, SentryNanotimeDate(Date(0), 0)), ProfileMeasurementValue(2, 100, SentryNanotimeDate(Date(1), 1)))
-        )
-        assertEquals(expected, profileMeasurement)
-    }
-
-    @Test
-    fun `serializes profileMeasurementValue`() {
-        val profileMeasurementValue = ProfileMeasurementValue(1, 2, SentryNanotimeDate(Date(1), 1))
-        val actual = serializeToString(profileMeasurementValue)
-        val expected = "{\"value\":2.0,\"elapsed_since_start_ns\":\"1\",\"timestamp\":0.001000}"
-        assertEquals(expected, actual)
-    }
-
-    @Test
-    fun `deserializes profileMeasurementValue`() {
-        val json = """{"value":"60.1","elapsed_since_start_ns":"1"}"""
-        val profileMeasurementValue = fixture.serializer.deserialize(StringReader(json), ProfileMeasurementValue::class.java)
-        val expected = ProfileMeasurementValue(1, 60.1, mock())
-        assertEquals(expected, profileMeasurementValue)
-        assertEquals(60.1, profileMeasurementValue?.value)
-        assertEquals("1", profileMeasurementValue?.relativeStartNs)
-        assertEquals(0.0, profileMeasurementValue?.timestamp)
-    }
-
-    @Test
-    fun `deserializes profileMeasurementValue with timestamp`() {
-        val json = """{"value":"60.1","elapsed_since_start_ns":"1","timestamp":0.001000}"""
-        val profileMeasurementValue = fixture.serializer.deserialize(StringReader(json), ProfileMeasurementValue::class.java)
-        val expected = ProfileMeasurementValue(1, 60.1, SentryNanotimeDate(Date(1), 1))
-        assertEquals(expected, profileMeasurementValue)
-        assertEquals(60.1, profileMeasurementValue?.value)
-        assertEquals("1", profileMeasurementValue?.relativeStartNs)
-        assertEquals(0.001, profileMeasurementValue?.timestamp)
-    }
-
-    @Test
-    fun `serializes profileChunk`() {
-        val profilerId = SentryId()
-        val chunkId = SentryId()
-        fixture.options.sdkVersion = SdkVersion("test", "1.2.3")
-        fixture.options.release = "release"
-        fixture.options.environment = "environment"
-        val profileChunk = ProfileChunk(profilerId, chunkId, fixture.traceFile, HashMap(), 5.3, "android", fixture.options)
-        val measurementNow = SentryNanotimeDate()
-        val measurementNowSeconds =
-            BigDecimal.valueOf(DateUtils.nanosToSeconds(measurementNow.nanoTimestamp())).setScale(6, RoundingMode.DOWN)
-                .toDouble()
-        profileChunk.sampledProfile = "sampled profile in base 64"
-        profileChunk.measurements.putAll(
-            hashMapOf(
-                ProfileMeasurement.ID_SCREEN_FRAME_RATES to
-                    ProfileMeasurement(
-                        ProfileMeasurement.UNIT_HZ,
-                        listOf(ProfileMeasurementValue(1, 60.1, measurementNow))
-                    ),
-                ProfileMeasurement.ID_MEMORY_FOOTPRINT to
-                    ProfileMeasurement(
-                        ProfileMeasurement.UNIT_BYTES,
-                        listOf(ProfileMeasurementValue(2, 100.52, measurementNow))
-                    ),
-                ProfileMeasurement.ID_MEMORY_NATIVE_FOOTPRINT to
-                    ProfileMeasurement(
-                        ProfileMeasurement.UNIT_BYTES,
-                        listOf(ProfileMeasurementValue(3, 104.52, measurementNow))
-                    ),
-                ProfileMeasurement.ID_CPU_USAGE to
-                    ProfileMeasurement(
-                        ProfileMeasurement.UNIT_PERCENT,
-                        listOf(ProfileMeasurementValue(5, 10.52, measurementNow))
-                    )
-            )
-        )
-
-        val actual = serializeToString(profileChunk)
-        val reader = StringReader(actual)
-        val objectReader = JsonObjectReader(reader)
-        val element = JsonObjectDeserializer().deserialize(objectReader) as Map<*, *>
-
-        assertEquals("android", element["platform"] as String)
-        assertEquals(profilerId.toString(), element["profiler_id"] as String)
-        assertEquals(chunkId.toString(), element["chunk_id"] as String)
-        assertEquals("environment", element["environment"] as String)
-        assertEquals("release", element["release"] as String)
-        assertEquals(mapOf("name" to "test", "version" to "1.2.3"), element["client_sdk"] as Map<String, String>)
-        assertEquals("2", element["version"] as String)
-        assertEquals(5.3, element["timestamp"] as Double)
-        assertEquals("sampled profile in base 64", element["sampled_profile"] as String)
-        assertEquals(
-            mapOf(
-                ProfileMeasurement.ID_SCREEN_FRAME_RATES to
-                    mapOf(
-                        "unit" to ProfileMeasurement.UNIT_HZ,
-                        "values" to listOf(
-                            mapOf(
-                                "value" to 60.1,
-                                "elapsed_since_start_ns" to "1",
-                                "timestamp" to measurementNowSeconds
-                            )
-                        )
-                    ),
-                ProfileMeasurement.ID_MEMORY_FOOTPRINT to
-                    mapOf(
-                        "unit" to ProfileMeasurement.UNIT_BYTES,
-                        "values" to listOf(
-                            mapOf(
-                                "value" to 100.52,
-                                "elapsed_since_start_ns" to "2",
-                                "timestamp" to measurementNowSeconds
-                            )
-                        )
-                    ),
-                ProfileMeasurement.ID_MEMORY_NATIVE_FOOTPRINT to
-                    mapOf(
-                        "unit" to ProfileMeasurement.UNIT_BYTES,
-                        "values" to listOf(
-                            mapOf(
-                                "value" to 104.52,
-                                "elapsed_since_start_ns" to "3",
-                                "timestamp" to measurementNowSeconds
-                            )
-                        )
-                    ),
-                ProfileMeasurement.ID_CPU_USAGE to
-                    mapOf(
-                        "unit" to ProfileMeasurement.UNIT_PERCENT,
-                        "values" to listOf(
-                            mapOf(
-                                "value" to 10.52,
-                                "elapsed_since_start_ns" to "5",
-                                "timestamp" to measurementNowSeconds
-                            )
-                        )
-                    )
-            ),
-            element["measurements"]
-        )
-    }
-
-    @Test
-    fun `deserializes profileChunk`() {
-        val profilerId = SentryId()
-        val chunkId = SentryId()
-        val json = """{
-=======
             listOf(ProfileMeasurementValue(1, 60.1, measurementNow)),
           ),
         ProfileMeasurement.ID_MEMORY_FOOTPRINT to
@@ -1217,7 +1080,6 @@
     val chunkId = SentryId()
     val json =
       """{
->>>>>>> f43539fe
                             "client_sdk":{"name":"test","version":"1.2.3"},
                             "chunk_id":"$chunkId",
                             "environment":"environment",
