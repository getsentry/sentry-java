--- conflicted
+++ resolved
@@ -54,12 +54,8 @@
 
     @Test
     fun `drops event with exception that has already been processed with event with mechanism exception`() {
-<<<<<<< HEAD
         val processor = fixture.getSut()
-        val sentryEvent = SentryEvent(ExceptionMechanismException(Mechanism(), RuntimeException(), null))
-=======
         val sentryEvent = SentryEvent(ExceptionMechanismException(Mechanism(), RuntimeException(), Thread.currentThread()))
->>>>>>> 90036533
         processor.process(sentryEvent, null)
 
         val result = processor.process(SentryEvent((sentryEvent.throwable as ExceptionMechanismException).throwable), null)
