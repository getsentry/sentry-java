--- conflicted
+++ resolved
@@ -19,13 +19,6 @@
         val performanceCollectionData = PerformanceCollectionData()
         val data = listOf(performanceCollectionData)
         val usedMemory = fixture.runtime.totalMemory() - fixture.runtime.freeMemory()
-<<<<<<< HEAD
-        val data = fixture.collector.collect()
-        assertNotNull(data)
-        assertEquals(-1, data.usedNativeMemory)
-        assertEquals(usedMemory, data.usedHeapMemory)
-        assertNotEquals(0, data.timestampMillis)
-=======
         fixture.collector.collect(data)
         performanceCollectionData.commitData()
         val memoryData = performanceCollectionData.memoryData
@@ -33,6 +26,5 @@
         assertEquals(-1, memoryData.first().usedNativeMemory)
         assertEquals(usedMemory, memoryData.first().usedHeapMemory)
         assertNotEquals(0, memoryData.first().timestampMillis)
->>>>>>> e1fe6183
     }
 }