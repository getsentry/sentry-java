--- conflicted
+++ resolved
@@ -484,8 +484,7 @@
     }
 
     @Test
-<<<<<<< HEAD
-    fun `when options is initialized, connectionStatusProvider is not null and default to noop`() {
+    fun `when options are initialized, connectionStatusProvider is not null and default to noop`() {
         assertNotNull(SentryOptions().connectionStatusProvider)
         assertTrue(SentryOptions().connectionStatusProvider is NoOpConnectionStatusProvider)
     }
@@ -508,7 +507,8 @@
         }
         options.connectionStatusProvider = customProvider
         assertEquals(customProvider, options.connectionStatusProvider)
-=======
+    }
+
     fun `when options are initialized, enabled is set to true by default`() {
         assertTrue(SentryOptions().isEnabled)
     }
@@ -516,6 +516,5 @@
     @Test
     fun `when options are initialized, enablePrettySerializationOutput is set to true by default`() {
         assertTrue(SentryOptions().isEnablePrettySerializationOutput)
->>>>>>> 1821d662
     }
 }