package io.sentry

import io.sentry.backpressure.NoOpBackpressureMonitor
import io.sentry.util.StringUtils
import org.mockito.kotlin.mock
import java.io.File
import kotlin.test.Test
import kotlin.test.assertEquals
import kotlin.test.assertFailsWith
import kotlin.test.assertFalse
import kotlin.test.assertIs
import kotlin.test.assertNotEquals
import kotlin.test.assertNotNull
import kotlin.test.assertNull
import kotlin.test.assertTrue

class SentryOptionsTest {
    @Test
    fun `when options is initialized, logger is not null`() {
        assertNotNull(SentryOptions().logger)
    }

    @Test
    fun `when logger is set to null, logger getter returns not null`() {
        val options = SentryOptions()
        options.setLogger(null)
        assertNotNull(options.logger)
    }

    @Test
    fun `when options is initialized, diagnostic level is default`() {
        assertEquals(SentryOptions.DEFAULT_DIAGNOSTIC_LEVEL, SentryOptions().diagnosticLevel)
    }

    @Test
    fun `when diagnostic is set to null, diagnostic getter returns no default`() {
        val options = SentryOptions()
        options.setDiagnosticLevel(null)
        assertEquals(SentryOptions.DEFAULT_DIAGNOSTIC_LEVEL, SentryOptions().diagnosticLevel)
    }

    @Test
    fun `when options is initialized, debug is false`() {
        assertFalse(SentryOptions().isDebug)
    }

    @Test
    fun `when options is initialized, integrations contain UncaughtExceptionHandlerIntegration`() {
        assertTrue(SentryOptions().integrations.any { it is UncaughtExceptionHandlerIntegration })
    }

    @Test
    fun `when options is initialized, integrations contain ShutdownHookIntegration`() {
        assertTrue(SentryOptions().integrations.any { it is ShutdownHookIntegration })
    }

    @Test
    fun `when options is initialized, default maxBreadcrumb is 100`() =
        assertEquals(100, SentryOptions().maxBreadcrumbs)

    @Test
    fun `when setMaxBreadcrumb is called, overrides default`() {
        val options = SentryOptions()
        options.maxBreadcrumbs = 1
        assertEquals(1, options.maxBreadcrumbs)
    }

    @Test
    fun `when options is initialized, default sampling is null`() =
        assertNull(SentryOptions().sampleRate)

    @Test
    fun `when setSampling is called, overrides default`() {
        val options = SentryOptions()
        options.sampleRate = 0.5
        assertEquals(0.5, options.sampleRate)
    }

    @Test
    fun `when setSampling is called with null, disables it`() {
        val options = SentryOptions()
        options.sampleRate = null
        assertNull(options.sampleRate)
    }

    @Test
    fun `when setSampling is set to higher than 1_0, setter throws`() {
        assertFailsWith<IllegalArgumentException> { SentryOptions().sampleRate = 1.0000000000001 }
    }

    @Test
    fun `when setSampling is set to lower than 0, setter throws`() {
        assertFailsWith<IllegalArgumentException> { SentryOptions().sampleRate = -0.0000000000001 }
    }

    @Test
    fun `when setTracesSampleRate is set to exactly 0, value is set`() {
        val options = SentryOptions().apply {
            this.tracesSampleRate = 0.0
        }
        assertEquals(0.0, options.tracesSampleRate)
    }

    @Test
    fun `when setTracesSampleRate is set to higher than 1_0, setter throws`() {
        assertFailsWith<IllegalArgumentException> { SentryOptions().tracesSampleRate = 1.0000000000001 }
    }

    @Test
    fun `when setTracesSampleRate is set to lower than 0, setter throws`() {
        assertFailsWith<IllegalArgumentException> { SentryOptions().tracesSampleRate = -0.0000000000001 }
    }

    @Test
    fun `when tracesSampleRate is set tracing is considered enabled`() {
        val options = SentryOptions().apply {
            this.tracesSampleRate = 1.0
        }

        assertTrue(options.isTracingEnabled)
    }

    @Test
    fun `when tracesSampler is set tracing is considered enabled`() {
        val options = SentryOptions().apply {
            this.tracesSampler = SentryOptions.TracesSamplerCallback { samplingContext -> 1.0 }
        }

        assertTrue(options.isTracingEnabled)
    }

    @Test
    fun `when enableTracing is set to true tracing is considered enabled`() {
        val options = SentryOptions().apply {
            this.enableTracing = true
        }

        assertTrue(options.isTracingEnabled)
    }

    @Test
    fun `by default tracing is considered disabled`() {
        val options = SentryOptions()

        assertFalse(options.isTracingEnabled)
    }

    @Test
    fun `when enableTracing is set to false tracing is considered disabled`() {
        val options = SentryOptions().apply {
            this.enableTracing = false
            this.tracesSampleRate = 1.0
            this.tracesSampler = SentryOptions.TracesSamplerCallback { _ -> 1.0 }
        }

        assertFalse(options.isTracingEnabled)
    }

    @Test
    fun `when there's no cacheDirPath, outboxPath returns null`() {
        val options = SentryOptions()
        assertNull(options.outboxPath)
    }

    @Test
    fun `when cacheDirPath is set, outboxPath concatenate outbox path`() {
        val options = SentryOptions()
        options.cacheDirPath = "${File.separator}test"
        assertEquals("${File.separator}test${File.separator}outbox", options.outboxPath)
    }

    @Test
    fun `SentryOptions creates SentryExecutorService on ctor`() {
        val options = SentryOptions()
        assertNotNull(options.executorService)
    }

    @Test
    fun `init should set SdkVersion`() {
        val sentryOptions = SentryOptions()
        assertNotNull(sentryOptions.sdkVersion)
        val sdkVersion = sentryOptions.sdkVersion!!

        assertEquals(BuildConfig.SENTRY_JAVA_SDK_NAME, sdkVersion.name)
        assertEquals(BuildConfig.VERSION_NAME, sdkVersion.version)

        assertTrue(
            sdkVersion.packageSet.any {
                it.name == "maven:io.sentry:sentry" &&
                    it.version == BuildConfig.VERSION_NAME
            }
        )
    }

    @Test
    fun `init should set clientName`() {
        val sentryOptions = SentryOptions()

        val clientName = "${BuildConfig.SENTRY_JAVA_SDK_NAME}/${BuildConfig.VERSION_NAME}"

        assertEquals(clientName, sentryOptions.sentryClientName)
    }

    @Test
    fun `when options is initialized, attachThreads is false`() {
        assertFalse(SentryOptions().isAttachThreads)
    }

    @Test
    fun `when options is initialized, attachStacktrace is true`() {
        assertTrue(SentryOptions().isAttachStacktrace)
    }

    @Test
    fun `when options is initialized, isProfilingEnabled is false`() {
        assertFalse(SentryOptions().isProfilingEnabled)
    }

    @Test
    fun `when profilesSampleRate is null and profilesSampler is null, isProfilingEnabled is false`() {
        val options = SentryOptions().apply {
            this.profilesSampleRate = null
            this.profilesSampler = null
        }
        assertFalse(options.isProfilingEnabled)
    }

    @Test
    fun `when profilesSampleRate is 0 and profilesSampler is null, isProfilingEnabled is false`() {
        val options = SentryOptions().apply {
            this.profilesSampleRate = 0.0
            this.profilesSampler = null
        }
        assertFalse(options.isProfilingEnabled)
    }

    @Test
    fun `when profilesSampleRate is set to a value higher than 0, isProfilingEnabled is true`() {
        val options = SentryOptions().apply {
            this.profilesSampleRate = 0.1
        }
        assertTrue(options.isProfilingEnabled)
    }

    @Test
    fun `when profilesSampler is set to a value, isProfilingEnabled is true`() {
        val options = SentryOptions().apply {
            this.profilesSampler = SentryOptions.ProfilesSamplerCallback { 1.0 }
        }
        assertTrue(options.isProfilingEnabled)
    }

    @Test
    fun `when setProfilesSampleRate is set to exactly 0, value is set`() {
        val options = SentryOptions().apply {
            this.profilesSampleRate = 0.0
        }
        assertEquals(0.0, options.profilesSampleRate)
    }

    @Test
    fun `when setProfilesSampleRate is set to higher than 1_0, setter throws`() {
        assertFailsWith<IllegalArgumentException> { SentryOptions().profilesSampleRate = 1.0000000000001 }
    }

    @Test
    fun `when setProfilesSampleRate is set to lower than 0, setter throws`() {
        assertFailsWith<IllegalArgumentException> { SentryOptions().profilesSampleRate = -0.0000000000001 }
    }

    @Test
    fun `when profilingEnabled is set to true, profilesSampleRate is set to 1`() {
        val options = SentryOptions()
        options.isProfilingEnabled = true
        assertEquals(1.0, options.profilesSampleRate)
    }

    @Test
    fun `when profilingEnabled is set to false, profilesSampleRate is set to null`() {
        val options = SentryOptions()
        options.isProfilingEnabled = false
        assertNull(options.profilesSampleRate)
    }

    @Test
    fun `when profilesSampleRate is set, setting profilingEnabled is ignored`() {
        val options = SentryOptions()
        options.profilesSampleRate = 0.2
        options.isProfilingEnabled = true
        assertEquals(0.2, options.profilesSampleRate)
        options.isProfilingEnabled = false
        assertEquals(0.2, options.profilesSampleRate)
    }

    @Test
    fun `when options is initialized, transactionPerformanceCollector is set`() {
        assertIs<TransactionPerformanceCollector>(SentryOptions().transactionPerformanceCollector)
    }

    @Test
    fun `when options is initialized, transactionProfiler is noop`() {
        assert(SentryOptions().transactionProfiler == NoOpTransactionProfiler.getInstance())
    }

    @Test
    fun `when options is initialized, collector is empty list`() {
        assertTrue(SentryOptions().collectors.isEmpty())
    }

    @Test
    fun `when adds scope observer, observer list has it`() {
        val observer = mock<IScopeObserver>()
        val options = SentryOptions().apply {
            addScopeObserver(observer)
        }

        assertTrue(options.scopeObservers.contains(observer))
    }

    @Test
    fun `when environment is not set, falls back to default value`() {
        val options = SentryOptions()
        assertEquals("production", options.environment)
    }

    @Test
    fun `when environment is set, correct value is returned`() {
        val options = SentryOptions().apply {
            environment = "debug"
        }
        assertEquals("debug", options.environment)
    }

    @Test
    fun `when adds options observer, observer list has it`() {
        val observer = mock<IOptionsObserver>()
        val options = SentryOptions().apply {
            addOptionsObserver(observer)
        }

        assertTrue(options.optionsObservers.contains(observer))
    }

    @Test
    fun `copies options from another SentryOptions instance`() {
        val externalOptions = ExternalOptions()
        externalOptions.dsn = "http://key@localhost/proj"
        externalOptions.dist = "distribution"
        externalOptions.environment = "environment"
        externalOptions.release = "release"
        externalOptions.serverName = "serverName"
        externalOptions.proxy = SentryOptions.Proxy("example.com", "8090")
        externalOptions.setTag("tag1", "value1")
        externalOptions.setTag("tag2", "value2")
        externalOptions.enableUncaughtExceptionHandler = false
        externalOptions.enableTracing = true
        externalOptions.tracesSampleRate = 0.5
        externalOptions.profilesSampleRate = 0.5
        externalOptions.addInAppInclude("com.app")
        externalOptions.addInAppExclude("io.off")
        externalOptions.addTracePropagationTarget("localhost")
        externalOptions.addTracePropagationTarget("api.foo.com")
        externalOptions.addContextTag("userId")
        externalOptions.addContextTag("requestId")
        externalOptions.proguardUuid = "1234"
        externalOptions.idleTimeout = 1500L
        externalOptions.bundleIds.addAll(listOf("12ea7a02-46ac-44c0-a5bb-6d1fd9586411 ", " faa3ab42-b1bd-4659-af8e-1682324aa744"))
        externalOptions.isEnabled = false
        externalOptions.isEnablePrettySerializationOutput = false
        externalOptions.isSendModules = false
        externalOptions.ignoredCheckIns = listOf("slug1", "slug-B")
        externalOptions.isEnableBackpressureHandling = true

        val options = SentryOptions()

        options.merge(externalOptions)

        assertEquals("http://key@localhost/proj", options.dsn)
        assertEquals("distribution", options.dist)
        assertEquals("environment", options.environment)
        assertEquals("release", options.release)
        assertEquals("serverName", options.serverName)
        assertNotNull(options.proxy)
        assertEquals("example.com", options.proxy!!.host)
        assertEquals("8090", options.proxy!!.port)
        assertEquals(mapOf("tag1" to "value1", "tag2" to "value2"), options.tags)
        assertFalse(options.isEnableUncaughtExceptionHandler)
        assertEquals(true, options.enableTracing)
        assertEquals(0.5, options.tracesSampleRate)
        assertEquals(0.5, options.profilesSampleRate)
        assertEquals(listOf("com.app"), options.inAppIncludes)
        assertEquals(listOf("io.off"), options.inAppExcludes)
        assertEquals(listOf("localhost", "api.foo.com"), options.tracePropagationTargets)
        assertEquals(listOf("userId", "requestId"), options.contextTags)
        assertEquals("1234", options.proguardUuid)
        assertEquals(1500L, options.idleTimeout)
        assertEquals(setOf("12ea7a02-46ac-44c0-a5bb-6d1fd9586411", "faa3ab42-b1bd-4659-af8e-1682324aa744"), options.bundleIds)
        assertFalse(options.isEnabled)
        assertFalse(options.isEnablePrettySerializationOutput)
        assertFalse(options.isSendModules)
        assertEquals(listOf("slug1", "slug-B"), options.ignoredCheckIns)
        assertTrue(options.isEnableBackpressureHandling)
    }

    @Test
    fun `merging options when enableUncaughtExceptionHandler is not set preserves the default value`() {
        val externalOptions = ExternalOptions()
        val options = SentryOptions()
        options.merge(externalOptions)
        assertTrue(options.isEnableUncaughtExceptionHandler)
    }

    @Test
    fun `merging options merges and overwrites existing tag values`() {
        val externalOptions = ExternalOptions()
        externalOptions.setTag("tag1", "value1")
        externalOptions.setTag("tag2", "value2")
        val options = SentryOptions()
        options.setTag("tag2", "original-options-value")
        options.setTag("tag3", "value3")

        options.merge(externalOptions)

        assertEquals(mapOf("tag1" to "value1", "tag2" to "value2", "tag3" to "value3"), options.tags)
    }

    @Test
    fun `merging options when tracePropagationTargets is not set preserves the default value`() {
        val externalOptions = ExternalOptions()
        val options = SentryOptions()
        options.merge(externalOptions)
        assertEquals(listOf(".*"), options.tracePropagationTargets)
    }

    @Test
    fun `merging options when tracePropagationTargets is empty`() {
        val externalOptions = ExternalOptions()
        externalOptions.addTracePropagationTarget("")
        val options = SentryOptions()
        options.merge(externalOptions)
        assertEquals(listOf(), options.tracePropagationTargets)
    }

    @Test
    fun `when options is initialized, Json Serializer is set by default`() {
        assertTrue(SentryOptions().serializer is JsonSerializer)
    }

    @Test
    fun `when options are initialized, maxAttachmentSize is 20`() {
        assertEquals((20 * 1024 * 1024).toLong(), SentryOptions().maxAttachmentSize)
    }

    @Test
    fun `when setting dsn, calculates hash and add as subfolder of caching dirs`() {
        val dsn = "http://key@localhost/proj"
        val hash = StringUtils.calculateStringHash(dsn, mock())
        val options = SentryOptions().apply {
            setDsn(dsn)
            cacheDirPath = "${File.separator}test"
        }

        assertEquals("${File.separator}test${File.separator}${hash}${File.separator}outbox", options.outboxPath)
        assertEquals("${File.separator}test${File.separator}${hash}${File.separator}profiling_traces", options.profilingTracesDirPath)
    }

    @Test
    fun `getCacheDirPathWithoutDsn does not contain dsn hash`() {
        val dsn = "http://key@localhost/proj"
        val hash = StringUtils.calculateStringHash(dsn, mock())
        val options = SentryOptions().apply {
            setDsn(dsn)
            cacheDirPath = "${File.separator}test"
        }

        val cacheDirPathWithoutDsn = options.cacheDirPathWithoutDsn!!
        assertNotEquals(cacheDirPathWithoutDsn, options.cacheDirPath)
        assertEquals(cacheDirPathWithoutDsn, options.cacheDirPath!!.substringBeforeLast("/"))
        assertFalse(cacheDirPathWithoutDsn.contains(hash.toString()))
    }

    @Test
    fun `when options are initialized, idleTimeout is 3000`() {
        assertEquals(3000L, SentryOptions().idleTimeout)
    }

    @Test
    fun `when options are initialized, TransactionPerformanceCollector is a NoOp`() {
        assertEquals(SentryOptions().transactionPerformanceCollector, NoOpTransactionPerformanceCollector.getInstance())
    }

    @Test
    fun `when setTransactionPerformanceCollector is called, overrides default`() {
        val performanceCollector = mock<TransactionPerformanceCollector>()
        val options = SentryOptions()
        options.transactionPerformanceCollector = performanceCollector
        assertEquals(performanceCollector, options.transactionPerformanceCollector)
    }

    @Test
    fun `when options are initialized, TimeToFullDisplayTracing is false`() {
        assertFalse(SentryOptions().isEnableTimeToFullDisplayTracing)
    }

    @Test
    fun `when options are initialized, FullyDrawnReporter is set`() {
        assertEquals(FullyDisplayedReporter.getInstance(), SentryOptions().fullyDisplayedReporter)
    }

    @Test
    fun `when options are initialized, connectionStatusProvider is not null and default to noop`() {
        assertNotNull(SentryOptions().connectionStatusProvider)
        assertTrue(SentryOptions().connectionStatusProvider is NoOpConnectionStatusProvider)
    }

    @Test
    fun `when connectionStatusProvider is set, its returned as well`() {
        val options = SentryOptions()
        val customProvider = object : IConnectionStatusProvider {
            override fun getConnectionStatus(): IConnectionStatusProvider.ConnectionStatus {
                return IConnectionStatusProvider.ConnectionStatus.UNKNOWN
            }

            override fun getConnectionType(): String? = null

            override fun addConnectionStatusObserver(observer: IConnectionStatusProvider.IConnectionStatusObserver) = false

            override fun removeConnectionStatusObserver(observer: IConnectionStatusProvider.IConnectionStatusObserver) {
                // no-op
            }
        }
        options.connectionStatusProvider = customProvider
        assertEquals(customProvider, options.connectionStatusProvider)
    }

    @Test
    fun `when options are initialized, enabled is set to true by default`() {
        assertTrue(SentryOptions().isEnabled)
    }

    @Test
    fun `when options are initialized, enablePrettySerializationOutput is set to true by default`() {
        assertTrue(SentryOptions().isEnablePrettySerializationOutput)
    }

    @Test
    fun `when options are initialized, sendModules is set to true by default`() {
        assertTrue(SentryOptions().isSendModules)
    }

    @Test
<<<<<<< HEAD
    fun `when options are initialized, enableStartupProfiling is set to false by default`() {
        assertFalse(SentryOptions().isEnableStartupProfiling)
    }

    @Test
    fun `when setEnableStartupProfiling is called, overrides default`() {
        val options = SentryOptions()
        options.isEnableStartupProfiling = true
        options.profilesSampleRate = 1.0
        assertTrue(options.isEnableStartupProfiling)
    }

    @Test
    fun `when profiling is disabled, isEnableStartupProfiling is always false`() {
        val options = SentryOptions()
        options.isEnableStartupProfiling = true
        options.profilesSampleRate = 0.0
        assertFalse(options.isEnableStartupProfiling)
=======
    fun `when options are initialized, enableBackpressureHandling is set to false by default`() {
        assertFalse(SentryOptions().isEnableBackpressureHandling)
        assertTrue(SentryOptions().backpressureMonitor is NoOpBackpressureMonitor)
>>>>>>> 41635886
    }
}<|MERGE_RESOLUTION|>--- conflicted
+++ resolved
@@ -549,7 +549,12 @@
     }
 
     @Test
-<<<<<<< HEAD
+    fun `when options are initialized, enableBackpressureHandling is set to false by default`() {
+        assertFalse(SentryOptions().isEnableBackpressureHandling)
+        assertTrue(SentryOptions().backpressureMonitor is NoOpBackpressureMonitor)
+    }
+
+    @Test
     fun `when options are initialized, enableStartupProfiling is set to false by default`() {
         assertFalse(SentryOptions().isEnableStartupProfiling)
     }
@@ -568,10 +573,5 @@
         options.isEnableStartupProfiling = true
         options.profilesSampleRate = 0.0
         assertFalse(options.isEnableStartupProfiling)
-=======
-    fun `when options are initialized, enableBackpressureHandling is set to false by default`() {
-        assertFalse(SentryOptions().isEnableBackpressureHandling)
-        assertTrue(SentryOptions().backpressureMonitor is NoOpBackpressureMonitor)
->>>>>>> 41635886
     }
 }