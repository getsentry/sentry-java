package io.sentry

import io.sentry.backpressure.NoOpBackpressureMonitor
import io.sentry.util.StringUtils
import org.mockito.kotlin.mock
import java.io.File
import kotlin.test.Test
import kotlin.test.assertEquals
import kotlin.test.assertFailsWith
import kotlin.test.assertFalse
import kotlin.test.assertIs
import kotlin.test.assertNotEquals
import kotlin.test.assertNotNull
import kotlin.test.assertNull
import kotlin.test.assertTrue

class SentryOptionsTest {
    @Test
    fun `when options is initialized, logger is not null`() {
        assertNotNull(SentryOptions().logger)
    }

    @Test
    fun `when logger is set to null, logger getter returns not null`() {
        val options = SentryOptions()
        options.setLogger(null)
        assertNotNull(options.logger)
    }

    @Test
    fun `when options is initialized, diagnostic level is default`() {
        assertEquals(SentryOptions.DEFAULT_DIAGNOSTIC_LEVEL, SentryOptions().diagnosticLevel)
    }

    @Test
    fun `when diagnostic is set to null, diagnostic getter returns no default`() {
        val options = SentryOptions()
        options.setDiagnosticLevel(null)
        assertEquals(SentryOptions.DEFAULT_DIAGNOSTIC_LEVEL, SentryOptions().diagnosticLevel)
    }

    @Test
    fun `when options is initialized, debug is false`() {
        assertFalse(SentryOptions().isDebug)
    }

    @Test
    fun `when options is initialized, integrations contain UncaughtExceptionHandlerIntegration`() {
        assertTrue(SentryOptions().integrations.any { it is UncaughtExceptionHandlerIntegration })
    }

    @Test
    fun `when options is initialized, integrations contain ShutdownHookIntegration`() {
        assertTrue(SentryOptions().integrations.any { it is ShutdownHookIntegration })
    }

    @Test
    fun `when options is initialized, default maxBreadcrumb is 100`() =
        assertEquals(100, SentryOptions().maxBreadcrumbs)

    @Test
    fun `when setMaxBreadcrumb is called, overrides default`() {
        val options = SentryOptions()
        options.maxBreadcrumbs = 1
        assertEquals(1, options.maxBreadcrumbs)
    }

    @Test
    fun `when options is initialized, default sampling is null`() =
        assertNull(SentryOptions().sampleRate)

    @Test
    fun `when setSampling is called, overrides default`() {
        val options = SentryOptions()
        options.sampleRate = 0.5
        assertEquals(0.5, options.sampleRate)
    }

    @Test
    fun `when setSampling is called with null, disables it`() {
        val options = SentryOptions()
        options.sampleRate = null
        assertNull(options.sampleRate)
    }

    @Test
    fun `when setSampling is set to higher than 1_0, setter throws`() {
        assertFailsWith<IllegalArgumentException> { SentryOptions().sampleRate = 1.0000000000001 }
    }

    @Test
    fun `when setSampling is set to lower than 0, setter throws`() {
        assertFailsWith<IllegalArgumentException> { SentryOptions().sampleRate = -0.0000000000001 }
    }

    @Test
    fun `when setTracesSampleRate is set to exactly 0, value is set`() {
        val options = SentryOptions().apply {
            this.tracesSampleRate = 0.0
        }
        assertEquals(0.0, options.tracesSampleRate)
    }

    @Test
    fun `when setTracesSampleRate is set to higher than 1_0, setter throws`() {
        assertFailsWith<IllegalArgumentException> { SentryOptions().tracesSampleRate = 1.0000000000001 }
    }

    @Test
    fun `when setTracesSampleRate is set to lower than 0, setter throws`() {
        assertFailsWith<IllegalArgumentException> { SentryOptions().tracesSampleRate = -0.0000000000001 }
    }

    @Test
    fun `when tracesSampleRate is set tracing is considered enabled`() {
        val options = SentryOptions().apply {
            this.tracesSampleRate = 1.0
        }

        assertTrue(options.isTracingEnabled)
    }

    @Test
    fun `when tracesSampler is set tracing is considered enabled`() {
        val options = SentryOptions().apply {
            this.tracesSampler = SentryOptions.TracesSamplerCallback { samplingContext -> 1.0 }
        }

        assertTrue(options.isTracingEnabled)
    }

    @Test
    fun `when enableTracing is set to true tracing is considered enabled`() {
        val options = SentryOptions().apply {
            this.enableTracing = true
        }

        assertTrue(options.isTracingEnabled)
    }

    @Test
    fun `by default tracing is considered disabled`() {
        val options = SentryOptions()

        assertFalse(options.isTracingEnabled)
    }

    @Test
    fun `when enableTracing is set to false tracing is considered disabled`() {
        val options = SentryOptions().apply {
            this.enableTracing = false
            this.tracesSampleRate = 1.0
            this.tracesSampler = SentryOptions.TracesSamplerCallback { _ -> 1.0 }
        }

        assertFalse(options.isTracingEnabled)
    }

    @Test
    fun `when there's no cacheDirPath, outboxPath returns null`() {
        val options = SentryOptions()
        assertNull(options.outboxPath)
    }

    @Test
    fun `when cacheDirPath is set, outboxPath concatenate outbox path`() {
        val options = SentryOptions()
        options.cacheDirPath = "${File.separator}test"
        assertEquals("${File.separator}test${File.separator}outbox", options.outboxPath)
    }

    @Test
    fun `SentryOptions creates SentryExecutorService on ctor`() {
        val options = SentryOptions()
        assertNotNull(options.executorService)
    }

    @Test
    fun `init should set SdkVersion`() {
        val sentryOptions = SentryOptions()
        assertNotNull(sentryOptions.sdkVersion)
        val sdkVersion = sentryOptions.sdkVersion!!

        assertEquals(BuildConfig.SENTRY_JAVA_SDK_NAME, sdkVersion.name)
        assertEquals(BuildConfig.VERSION_NAME, sdkVersion.version)

        assertTrue(
            sdkVersion.packageSet.any {
                it.name == "maven:io.sentry:sentry" &&
                    it.version == BuildConfig.VERSION_NAME
            }
        )
    }

    @Test
    fun `init should set clientName`() {
        val sentryOptions = SentryOptions()

        val clientName = "${BuildConfig.SENTRY_JAVA_SDK_NAME}/${BuildConfig.VERSION_NAME}"

        assertEquals(clientName, sentryOptions.sentryClientName)
    }

    @Test
    fun `when options is initialized, attachThreads is false`() {
        assertFalse(SentryOptions().isAttachThreads)
    }

    @Test
    fun `when options is initialized, attachStacktrace is true`() {
        assertTrue(SentryOptions().isAttachStacktrace)
    }

    @Test
    fun `when options is initialized, isProfilingEnabled is false`() {
        assertFalse(SentryOptions().isProfilingEnabled)
    }

    @Test
    fun `when profilesSampleRate is null and profilesSampler is null, isProfilingEnabled is false`() {
        val options = SentryOptions().apply {
            this.profilesSampleRate = null
            this.profilesSampler = null
        }
        assertFalse(options.isProfilingEnabled)
    }

    @Test
    fun `when profilesSampleRate is 0 and profilesSampler is null, isProfilingEnabled is false`() {
        val options = SentryOptions().apply {
            this.profilesSampleRate = 0.0
            this.profilesSampler = null
        }
        assertFalse(options.isProfilingEnabled)
    }

    @Test
    fun `when profilesSampleRate is set to a value higher than 0, isProfilingEnabled is true`() {
        val options = SentryOptions().apply {
            this.profilesSampleRate = 0.1
        }
        assertTrue(options.isProfilingEnabled)
    }

    @Test
    fun `when profilesSampler is set to a value, isProfilingEnabled is true`() {
        val options = SentryOptions().apply {
            this.profilesSampler = SentryOptions.ProfilesSamplerCallback { 1.0 }
        }
        assertTrue(options.isProfilingEnabled)
    }

    @Test
    fun `when setProfilesSampleRate is set to exactly 0, value is set`() {
        val options = SentryOptions().apply {
            this.profilesSampleRate = 0.0
        }
        assertEquals(0.0, options.profilesSampleRate)
    }

    @Test
    fun `when setProfilesSampleRate is set to higher than 1_0, setter throws`() {
        assertFailsWith<IllegalArgumentException> { SentryOptions().profilesSampleRate = 1.0000000000001 }
    }

    @Test
    fun `when setProfilesSampleRate is set to lower than 0, setter throws`() {
        assertFailsWith<IllegalArgumentException> { SentryOptions().profilesSampleRate = -0.0000000000001 }
    }

    @Test
    fun `when profilingEnabled is set to true, profilesSampleRate is set to 1`() {
        val options = SentryOptions()
        options.isProfilingEnabled = true
        assertEquals(1.0, options.profilesSampleRate)
    }

    @Test
    fun `when profilingEnabled is set to false, profilesSampleRate is set to null`() {
        val options = SentryOptions()
        options.isProfilingEnabled = false
        assertNull(options.profilesSampleRate)
    }

    @Test
    fun `when profilesSampleRate is set, setting profilingEnabled is ignored`() {
        val options = SentryOptions()
        options.profilesSampleRate = 0.2
        options.isProfilingEnabled = true
        assertEquals(0.2, options.profilesSampleRate)
        options.isProfilingEnabled = false
        assertEquals(0.2, options.profilesSampleRate)
    }

    @Test
    fun `when options is initialized, transactionPerformanceCollector is set`() {
        assertIs<TransactionPerformanceCollector>(SentryOptions().transactionPerformanceCollector)
    }

    @Test
    fun `when options is initialized, transactionProfiler is noop`() {
        assert(SentryOptions().transactionProfiler == NoOpTransactionProfiler.getInstance())
    }

    @Test
    fun `when options is initialized, collector is empty list`() {
        assertTrue(SentryOptions().performanceCollectors.isEmpty())
    }

    @Test
    fun `when adds scope observer, observer list has it`() {
        val observer = mock<IScopeObserver>()
        val options = SentryOptions().apply {
            addScopeObserver(observer)
        }

        assertTrue(options.scopeObservers.contains(observer))
    }

    @Test
    fun `when environment is not set, falls back to default value`() {
        val options = SentryOptions()
        assertEquals("production", options.environment)
    }

    @Test
    fun `when environment is set, correct value is returned`() {
        val options = SentryOptions().apply {
            environment = "debug"
        }
        assertEquals("debug", options.environment)
    }

    @Test
    fun `when adds options observer, observer list has it`() {
        val observer = mock<IOptionsObserver>()
        val options = SentryOptions().apply {
            addOptionsObserver(observer)
        }

        assertTrue(options.optionsObservers.contains(observer))
    }

    @Test
    fun `copies options from another SentryOptions instance`() {
        val externalOptions = ExternalOptions()
        externalOptions.dsn = "http://key@localhost/proj"
        externalOptions.dist = "distribution"
        externalOptions.environment = "environment"
        externalOptions.release = "release"
        externalOptions.serverName = "serverName"
        externalOptions.proxy = SentryOptions.Proxy("example.com", "8090")
        externalOptions.setTag("tag1", "value1")
        externalOptions.setTag("tag2", "value2")
        externalOptions.enableUncaughtExceptionHandler = false
        externalOptions.enableTracing = true
        externalOptions.tracesSampleRate = 0.5
        externalOptions.profilesSampleRate = 0.5
        externalOptions.addInAppInclude("com.app")
        externalOptions.addInAppExclude("io.off")
        externalOptions.addTracePropagationTarget("localhost")
        externalOptions.addTracePropagationTarget("api.foo.com")
        externalOptions.addContextTag("userId")
        externalOptions.addContextTag("requestId")
        externalOptions.proguardUuid = "1234"
        externalOptions.idleTimeout = 1500L
        externalOptions.bundleIds.addAll(listOf("12ea7a02-46ac-44c0-a5bb-6d1fd9586411 ", " faa3ab42-b1bd-4659-af8e-1682324aa744"))
        externalOptions.isEnabled = false
        externalOptions.isEnablePrettySerializationOutput = false
        externalOptions.isSendModules = false
        externalOptions.ignoredCheckIns = listOf("slug1", "slug-B")
        externalOptions.isEnableBackpressureHandling = true
        externalOptions.cron = SentryOptions.Cron(10L, 30L, "America/New_York", 40L, 50L)

        val options = SentryOptions()

        options.merge(externalOptions)

        assertEquals("http://key@localhost/proj", options.dsn)
        assertEquals("distribution", options.dist)
        assertEquals("environment", options.environment)
        assertEquals("release", options.release)
        assertEquals("serverName", options.serverName)
        assertNotNull(options.proxy)
        assertEquals("example.com", options.proxy!!.host)
        assertEquals("8090", options.proxy!!.port)
        assertEquals(mapOf("tag1" to "value1", "tag2" to "value2"), options.tags)
        assertFalse(options.isEnableUncaughtExceptionHandler)
        assertEquals(true, options.enableTracing)
        assertEquals(0.5, options.tracesSampleRate)
        assertEquals(0.5, options.profilesSampleRate)
        assertEquals(listOf("com.app"), options.inAppIncludes)
        assertEquals(listOf("io.off"), options.inAppExcludes)
        assertEquals(listOf("localhost", "api.foo.com"), options.tracePropagationTargets)
        assertEquals(listOf("userId", "requestId"), options.contextTags)
        assertEquals("1234", options.proguardUuid)
        assertEquals(1500L, options.idleTimeout)
        assertEquals(setOf("12ea7a02-46ac-44c0-a5bb-6d1fd9586411", "faa3ab42-b1bd-4659-af8e-1682324aa744"), options.bundleIds)
        assertFalse(options.isEnabled)
        assertFalse(options.isEnablePrettySerializationOutput)
        assertFalse(options.isSendModules)
        assertEquals(listOf("slug1", "slug-B"), options.ignoredCheckIns)
        assertTrue(options.isEnableBackpressureHandling)
        assertNotNull(options.cron)
        assertEquals(10L, options.cron?.defaultCheckinMargin)
        assertEquals(30L, options.cron?.defaultMaxRuntime)
        assertEquals(40L, options.cron?.defaultFailureIssueThreshold)
        assertEquals(50L, options.cron?.defaultRecoveryThreshold)
        assertEquals("America/New_York", options.cron?.defaultTimezone)
    }

    @Test
    fun `merging options when enableUncaughtExceptionHandler is not set preserves the default value`() {
        val externalOptions = ExternalOptions()
        val options = SentryOptions()
        options.merge(externalOptions)
        assertTrue(options.isEnableUncaughtExceptionHandler)
    }

    @Test
    fun `merging options merges and overwrites existing tag values`() {
        val externalOptions = ExternalOptions()
        externalOptions.setTag("tag1", "value1")
        externalOptions.setTag("tag2", "value2")
        val options = SentryOptions()
        options.setTag("tag2", "original-options-value")
        options.setTag("tag3", "value3")

        options.merge(externalOptions)

        assertEquals(mapOf("tag1" to "value1", "tag2" to "value2", "tag3" to "value3"), options.tags)
    }

    @Test
    fun `merging options when tracePropagationTargets is not set preserves the default value`() {
        val externalOptions = ExternalOptions()
        val options = SentryOptions()
        options.merge(externalOptions)
        assertEquals(listOf(".*"), options.tracePropagationTargets)
    }

    @Test
    fun `merging options when tracePropagationTargets is empty`() {
        val externalOptions = ExternalOptions()
        externalOptions.addTracePropagationTarget("")
        val options = SentryOptions()
        options.merge(externalOptions)
        assertEquals(listOf(), options.tracePropagationTargets)
    }

    @Test
    fun `when options is initialized, Json Serializer is set by default`() {
        assertTrue(SentryOptions().serializer is JsonSerializer)
    }

    @Test
    fun `when options are initialized, maxAttachmentSize is 20`() {
        assertEquals((20 * 1024 * 1024).toLong(), SentryOptions().maxAttachmentSize)
    }

    @Test
    fun `when setting dsn, calculates hash and add as subfolder of caching dirs`() {
        val dsn = "http://key@localhost/proj"
        val hash = StringUtils.calculateStringHash(dsn, mock())
        val options = SentryOptions().apply {
            setDsn(dsn)
            cacheDirPath = "${File.separator}test"
        }

        assertEquals("${File.separator}test${File.separator}${hash}${File.separator}outbox", options.outboxPath)
        assertEquals("${File.separator}test${File.separator}${hash}${File.separator}profiling_traces", options.profilingTracesDirPath)
    }

    @Test
    fun `getCacheDirPathWithoutDsn does not contain dsn hash`() {
        val dsn = "http://key@localhost/proj"
        val hash = StringUtils.calculateStringHash(dsn, mock())
        val options = SentryOptions().apply {
            setDsn(dsn)
            cacheDirPath = "${File.separator}test"
        }

        val cacheDirPathWithoutDsn = options.cacheDirPathWithoutDsn!!
        assertNotEquals(cacheDirPathWithoutDsn, options.cacheDirPath)
        assertEquals(cacheDirPathWithoutDsn, options.cacheDirPath!!.substringBeforeLast("/"))
        assertFalse(cacheDirPathWithoutDsn.contains(hash.toString()))
    }

    @Test
    fun `when options are initialized, idleTimeout is 3000`() {
        assertEquals(3000L, SentryOptions().idleTimeout)
    }

    @Test
    fun `when options are initialized, TransactionPerformanceCollector is a NoOp`() {
        assertEquals(SentryOptions().transactionPerformanceCollector, NoOpTransactionPerformanceCollector.getInstance())
    }

    @Test
    fun `when setTransactionPerformanceCollector is called, overrides default`() {
        val performanceCollector = mock<TransactionPerformanceCollector>()
        val options = SentryOptions()
        options.transactionPerformanceCollector = performanceCollector
        assertEquals(performanceCollector, options.transactionPerformanceCollector)
    }

    @Test
    fun `when options are initialized, TimeToFullDisplayTracing is false`() {
        assertFalse(SentryOptions().isEnableTimeToFullDisplayTracing)
    }

    @Test
    fun `when options are initialized, FullyDrawnReporter is set`() {
        assertEquals(FullyDisplayedReporter.getInstance(), SentryOptions().fullyDisplayedReporter)
    }

    @Test
    fun `when options are initialized, connectionStatusProvider is not null and default to noop`() {
        assertNotNull(SentryOptions().connectionStatusProvider)
        assertTrue(SentryOptions().connectionStatusProvider is NoOpConnectionStatusProvider)
    }

    @Test
    fun `when connectionStatusProvider is set, its returned as well`() {
        val options = SentryOptions()
        val customProvider = object : IConnectionStatusProvider {
            override fun getConnectionStatus(): IConnectionStatusProvider.ConnectionStatus {
                return IConnectionStatusProvider.ConnectionStatus.UNKNOWN
            }

            override fun getConnectionType(): String? = null

            override fun addConnectionStatusObserver(observer: IConnectionStatusProvider.IConnectionStatusObserver) = false

            override fun removeConnectionStatusObserver(observer: IConnectionStatusProvider.IConnectionStatusObserver) {
                // no-op
            }
        }
        options.connectionStatusProvider = customProvider
        assertEquals(customProvider, options.connectionStatusProvider)
    }

    @Test
    fun `when options are initialized, enabled is set to true by default`() {
        assertTrue(SentryOptions().isEnabled)
    }

    @Test
    fun `when options are initialized, enablePrettySerializationOutput is set to true by default`() {
        assertTrue(SentryOptions().isEnablePrettySerializationOutput)
    }

    @Test
    fun `when options are initialized, sendModules is set to true by default`() {
        assertTrue(SentryOptions().isSendModules)
    }

    @Test
    fun `when options are initialized, enableBackpressureHandling is set to false by default`() {
        assertFalse(SentryOptions().isEnableBackpressureHandling)
        assertTrue(SentryOptions().backpressureMonitor is NoOpBackpressureMonitor)
    }

    @Test
    fun `when options are initialized, enableAppStartProfiling is set to false by default`() {
        assertFalse(SentryOptions().isEnableAppStartProfiling)
    }

    @Test
    fun `when setEnableAppStartProfiling is called, overrides default`() {
        val options = SentryOptions()
        options.isEnableAppStartProfiling = true
        options.profilesSampleRate = 1.0
        assertTrue(options.isEnableAppStartProfiling)
    }

    @Test
    fun `when profiling is disabled, isEnableAppStartProfiling is always false`() {
        val options = SentryOptions()
        options.isEnableAppStartProfiling = true
        options.profilesSampleRate = 0.0
        assertFalse(options.isEnableAppStartProfiling)
    }

    @Test
    fun `when options are initialized, profilingTracesHz is set to 101 by default`() {
        assertEquals(101, SentryOptions().profilingTracesHz)
    }

    @Test
    fun `when setProfilingTracesHz is called, overrides default`() {
        val options = SentryOptions()
        options.profilingTracesHz = 13
        assertEquals(13, options.profilingTracesHz)
    }

    @Test
<<<<<<< HEAD
    fun `existing cron defaults are not overridden if not present in external options`() {
        val options = SentryOptions().apply {
            cron = SentryOptions.Cron(1, 2, "America/New_York", 3, 4)
        }

        val externalOptions = ExternalOptions().apply {
            cron = SentryOptions.Cron()
        }

        options.merge(externalOptions)

        assertEquals(1, options.cron?.defaultCheckinMargin)
        assertEquals(2, options.cron?.defaultMaxRuntime)
        assertEquals("America/New_York", options.cron?.defaultTimezone)
        assertEquals(3, options.cron?.defaultFailureIssueThreshold)
        assertEquals(4, options.cron?.defaultRecoveryThreshold)
    }

    @Test
    fun `all cron properties set in external options override values set in sentry options`() {
        val options = SentryOptions().apply {
            cron = SentryOptions.Cron(1, 2, "America/New_York", 3, 4)
        }

        val externalOptions = ExternalOptions().apply {
            cron = SentryOptions.Cron(10, 20, "Europe/Vienna", 30, 40)
        }

        options.merge(externalOptions)

        assertEquals(10, options.cron?.defaultCheckinMargin)
        assertEquals(20, options.cron?.defaultMaxRuntime)
        assertEquals("Europe/Vienna", options.cron?.defaultTimezone)
        assertEquals(30, options.cron?.defaultFailureIssueThreshold)
        assertEquals(40, options.cron?.defaultRecoveryThreshold)
=======
    fun `when options are initialized, spotlight is disabled by default and no url is set`() {
        val options = SentryOptions()
        assertFalse(options.isEnableSpotlight)
        assertNull(options.spotlightConnectionUrl)
    }

    @Test
    fun `when spotlight is configured, getters reflect that`() {
        val options = SentryOptions().apply {
            isEnableSpotlight = true
            spotlightConnectionUrl = "http://localhost:8080"
        }
        assertTrue(options.isEnableSpotlight)
        assertEquals("http://localhost:8080", options.spotlightConnectionUrl)
    }

    @Test
    fun `when options are initialized, enableScopePersistence is set to true by default`() {
        assertEquals(true, SentryOptions().isEnableScopePersistence)
>>>>>>> bf82eb30
    }
}<|MERGE_RESOLUTION|>--- conflicted
+++ resolved
@@ -595,7 +595,28 @@
     }
 
     @Test
-<<<<<<< HEAD
+    fun `when options are initialized, spotlight is disabled by default and no url is set`() {
+        val options = SentryOptions()
+        assertFalse(options.isEnableSpotlight)
+        assertNull(options.spotlightConnectionUrl)
+    }
+
+    @Test
+    fun `when spotlight is configured, getters reflect that`() {
+        val options = SentryOptions().apply {
+            isEnableSpotlight = true
+            spotlightConnectionUrl = "http://localhost:8080"
+        }
+        assertTrue(options.isEnableSpotlight)
+        assertEquals("http://localhost:8080", options.spotlightConnectionUrl)
+    }
+
+    @Test
+    fun `when options are initialized, enableScopePersistence is set to true by default`() {
+        assertEquals(true, SentryOptions().isEnableScopePersistence)
+    }
+
+    @Test
     fun `existing cron defaults are not overridden if not present in external options`() {
         val options = SentryOptions().apply {
             cron = SentryOptions.Cron(1, 2, "America/New_York", 3, 4)
@@ -631,26 +652,5 @@
         assertEquals("Europe/Vienna", options.cron?.defaultTimezone)
         assertEquals(30, options.cron?.defaultFailureIssueThreshold)
         assertEquals(40, options.cron?.defaultRecoveryThreshold)
-=======
-    fun `when options are initialized, spotlight is disabled by default and no url is set`() {
-        val options = SentryOptions()
-        assertFalse(options.isEnableSpotlight)
-        assertNull(options.spotlightConnectionUrl)
-    }
-
-    @Test
-    fun `when spotlight is configured, getters reflect that`() {
-        val options = SentryOptions().apply {
-            isEnableSpotlight = true
-            spotlightConnectionUrl = "http://localhost:8080"
-        }
-        assertTrue(options.isEnableSpotlight)
-        assertEquals("http://localhost:8080", options.spotlightConnectionUrl)
-    }
-
-    @Test
-    fun `when options are initialized, enableScopePersistence is set to true by default`() {
-        assertEquals(true, SentryOptions().isEnableScopePersistence)
->>>>>>> bf82eb30
     }
 }