--- conflicted
+++ resolved
@@ -819,7 +819,6 @@
   }
 
   @Test
-<<<<<<< HEAD
   fun `feedback dialog handler logs a warning`() {
     val logger = mock<ILogger>()
     val options =
@@ -829,7 +828,9 @@
       }
     options.feedbackOptions.dialogHandler.showDialog(mock(), mock())
     verify(logger).log(eq(SentryLevel.WARNING), eq("showDialog() can only be called in Android."))
-=======
+  }
+
+  @Test
   fun `autoTransactionDeadlineTimeoutMillis option defaults to 30000`() {
     val options = SentryOptions.empty()
     assertEquals(30000L, options.deadlineTimeout)
@@ -854,6 +855,5 @@
     val options = SentryOptions.empty()
     options.deadlineTimeout = -1L
     assertEquals(-1L, options.deadlineTimeout)
->>>>>>> 485c1a6b
   }
 }