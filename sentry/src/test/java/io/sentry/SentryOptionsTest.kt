package io.sentry

import io.sentry.SentryOptions.RequestSize
import io.sentry.util.StringUtils
import org.mockito.kotlin.mock
import java.io.File
import java.net.Proxy
import kotlin.test.Test
import kotlin.test.assertEquals
import kotlin.test.assertFailsWith
import kotlin.test.assertFalse
import kotlin.test.assertIs
import kotlin.test.assertNotEquals
import kotlin.test.assertNotNull
import kotlin.test.assertNull
import kotlin.test.assertTrue

class SentryOptionsTest {
    @Test
    fun `when options is initialized, logger is not null`() {
        assertNotNull(SentryOptions().logger)
    }

    @Test
    fun `when logger is set to null, logger getter returns not null`() {
        val options = SentryOptions()
        options.setLogger(null)
        assertNotNull(options.logger)
    }

    @Test
    fun `when options is initialized, diagnostic level is default`() {
        assertEquals(SentryOptions.DEFAULT_DIAGNOSTIC_LEVEL, SentryOptions().diagnosticLevel)
    }

    @Test
    fun `when diagnostic is set to null, diagnostic getter returns no default`() {
        val options = SentryOptions()
        options.setDiagnosticLevel(null)
        assertEquals(SentryOptions.DEFAULT_DIAGNOSTIC_LEVEL, SentryOptions().diagnosticLevel)
    }

    @Test
    fun `when options is initialized, debug is false`() {
        assertFalse(SentryOptions().isDebug)
    }

    @Test
    fun `when options is initialized, integrations contain UncaughtExceptionHandlerIntegration`() {
        assertTrue(SentryOptions().integrations.any { it is UncaughtExceptionHandlerIntegration })
    }

    @Test
    fun `when options is initialized, integrations contain ShutdownHookIntegration`() {
        assertTrue(SentryOptions().integrations.any { it is ShutdownHookIntegration })
    }

    @Test
    fun `when options is initialized, default maxBreadcrumb is 100`() =
        assertEquals(100, SentryOptions().maxBreadcrumbs)

    @Test
    fun `when setMaxBreadcrumb is called, overrides default`() {
        val options = SentryOptions()
        options.maxBreadcrumbs = 1
        assertEquals(1, options.maxBreadcrumbs)
    }

    @Test
    fun `when options is initialized, default sampling is null`() =
        assertNull(SentryOptions().sampleRate)

    @Test
    fun `when setSampling is called, overrides default`() {
        val options = SentryOptions()
        options.sampleRate = 0.5
        assertEquals(0.5, options.sampleRate)
    }

    @Test
    fun `when setSampling is called with null, disables it`() {
        val options = SentryOptions()
        options.sampleRate = null
        assertNull(options.sampleRate)
    }

    @Test
    fun `when setSampling is set to higher than 1_0, setter throws`() {
        assertFailsWith<IllegalArgumentException> { SentryOptions().sampleRate = 1.0000000000001 }
    }

    @Test
    fun `when setSampling is set to lower than 0, setter throws`() {
        assertFailsWith<IllegalArgumentException> { SentryOptions().sampleRate = -0.0000000000001 }
    }

    @Test
    fun `when setTracesSampleRate is set to exactly 0, value is set`() {
        val options = SentryOptions().apply {
            this.tracesSampleRate = 0.0
        }
        assertEquals(0.0, options.tracesSampleRate)
    }

    @Test
    fun `when setTracesSampleRate is set to higher than 1_0, setter throws`() {
        assertFailsWith<IllegalArgumentException> { SentryOptions().tracesSampleRate = 1.0000000000001 }
    }

    @Test
    fun `when setTracesSampleRate is set to lower than 0, setter throws`() {
        assertFailsWith<IllegalArgumentException> { SentryOptions().tracesSampleRate = -0.0000000000001 }
    }

    @Test
    fun `when tracesSampleRate is set tracing is considered enabled`() {
        val options = SentryOptions().apply {
            this.tracesSampleRate = 1.0
        }

        assertTrue(options.isTracingEnabled)
    }

    @Test
    fun `when tracesSampler is set tracing is considered enabled`() {
        val options = SentryOptions().apply {
            this.tracesSampler = SentryOptions.TracesSamplerCallback { samplingContext -> 1.0 }
        }

        assertTrue(options.isTracingEnabled)
    }

    @Test
    fun `by default tracing is considered disabled`() {
        val options = SentryOptions()

        assertFalse(options.isTracingEnabled)
    }

    @Test
    fun `when there's no cacheDirPath, outboxPath returns null`() {
        val options = SentryOptions()
        assertNull(options.outboxPath)
    }

    @Test
    fun `when cacheDirPath is set, outboxPath concatenate outbox path`() {
        val options = SentryOptions()
        options.cacheDirPath = "${File.separator}test"
        assertEquals("${File.separator}test${File.separator}outbox", options.outboxPath)
    }

    @Test
    fun `SentryOptions creates SentryExecutorService on ctor`() {
        val options = SentryOptions()
        assertNotNull(options.executorService)
    }

    @Test
    fun `init should set SdkVersion`() {
        val sentryOptions = SentryOptions()
        assertNotNull(sentryOptions.sdkVersion)
        val sdkVersion = sentryOptions.sdkVersion!!

        assertEquals(BuildConfig.SENTRY_JAVA_SDK_NAME, sdkVersion.name)
        assertEquals(BuildConfig.VERSION_NAME, sdkVersion.version)

        assertTrue(
            sdkVersion.packageSet.any {
                it.name == "maven:io.sentry:sentry" &&
                    it.version == BuildConfig.VERSION_NAME
            }
        )
    }

    @Test
    fun `init should set clientName`() {
        val sentryOptions = SentryOptions()

        val clientName = "${BuildConfig.SENTRY_JAVA_SDK_NAME}/${BuildConfig.VERSION_NAME}"

        assertEquals(clientName, sentryOptions.sentryClientName)
    }

    @Test
    fun `when options is initialized, attachThreads is false`() {
        assertFalse(SentryOptions().isAttachThreads)
    }

    @Test
    fun `when options is initialized, attachStacktrace is true`() {
        assertTrue(SentryOptions().isAttachStacktrace)
    }

    @Test
    fun `when options is initialized, isProfilingEnabled is false`() {
        assertFalse(SentryOptions().isProfilingEnabled)
    }

    @Test
    fun `when profilesSampleRate is null and profilesSampler is null, isProfilingEnabled is false`() {
        val options = SentryOptions().apply {
            this.profilesSampleRate = null
            this.profilesSampler = null
        }
        assertFalse(options.isProfilingEnabled)
    }

    @Test
    fun `when profilesSampleRate is 0 and profilesSampler is null, isProfilingEnabled is false`() {
        val options = SentryOptions().apply {
            this.profilesSampleRate = 0.0
            this.profilesSampler = null
        }
        assertFalse(options.isProfilingEnabled)
    }

    @Test
    fun `when profilesSampleRate is set to a value higher than 0, isProfilingEnabled is true`() {
        val options = SentryOptions().apply {
            this.profilesSampleRate = 0.1
        }
        assertTrue(options.isProfilingEnabled)
    }

    @Test
    fun `when profilesSampler is set to a value, isProfilingEnabled is true`() {
        val options = SentryOptions().apply {
            this.profilesSampler = SentryOptions.ProfilesSamplerCallback { 1.0 }
        }
        assertTrue(options.isProfilingEnabled)
    }

    @Test
    fun `when setProfilesSampleRate is set to exactly 0, value is set`() {
        val options = SentryOptions().apply {
            this.profilesSampleRate = 0.0
        }
        assertEquals(0.0, options.profilesSampleRate)
    }

    @Test
    fun `when setProfilesSampleRate is set to higher than 1_0, setter throws`() {
        assertFailsWith<IllegalArgumentException> { SentryOptions().profilesSampleRate = 1.0000000000001 }
    }

    @Test
    fun `when setProfilesSampleRate is set to lower than 0, setter throws`() {
        assertFailsWith<IllegalArgumentException> { SentryOptions().profilesSampleRate = -0.0000000000001 }
    }

    @Test
<<<<<<< HEAD
    fun `when profilingEnabled is set to true, profilesSampleRate is set to 1`() {
        val options = SentryOptions()
        options.isProfilingEnabled = true
        assertEquals(1.0, options.profilesSampleRate)
    }

    @Test
    fun `when profilingEnabled is set to false, profilesSampleRate is set to null`() {
        val options = SentryOptions()
        options.isProfilingEnabled = false
        assertNull(options.profilesSampleRate)
    }

    @Test
    fun `when profilesSampleRate is set, setting profilingEnabled is ignored`() {
        val options = SentryOptions()
        options.profilesSampleRate = 0.2
        options.isProfilingEnabled = true
        assertEquals(0.2, options.profilesSampleRate)
        options.isProfilingEnabled = false
        assertEquals(0.2, options.profilesSampleRate)
    }

    @Test
    fun `when options is initialized, compositePerformanceCollector is set`() {
        assertIs<CompositePerformanceCollector>(SentryOptions().compositePerformanceCollector)
=======
    fun `when options is initialized, transactionPerformanceCollector is set`() {
        assertIs<TransactionPerformanceCollector>(SentryOptions().transactionPerformanceCollector)
>>>>>>> 3c9a35a1
    }

    @Test
    fun `when options is initialized, transactionProfiler is noop`() {
        assert(SentryOptions().transactionProfiler == NoOpTransactionProfiler.getInstance())
    }

    @Test
    fun `when options is initialized, continuousProfiler is noop`() {
        assert(SentryOptions().continuousProfiler == NoOpContinuousProfiler.getInstance())
    }

    @Test
    fun `when options is initialized, collector is empty list`() {
        assertTrue(SentryOptions().performanceCollectors.isEmpty())
    }

    @Test
    fun `when adds scope observer, observer list has it`() {
        val observer = mock<IScopeObserver>()
        val options = SentryOptions().apply {
            addScopeObserver(observer)
        }

        assertTrue(options.scopeObservers.contains(observer))
    }

    @Test
    fun `when environment is not set, falls back to default value`() {
        val options = SentryOptions()
        assertEquals("production", options.environment)
    }

    @Test
    fun `when environment is set, correct value is returned`() {
        val options = SentryOptions().apply {
            environment = "debug"
        }
        assertEquals("debug", options.environment)
    }

    @Test
    fun `when adds options observer, observer list has it`() {
        val observer = mock<IOptionsObserver>()
        val options = SentryOptions().apply {
            addOptionsObserver(observer)
        }

        assertTrue(options.optionsObservers.contains(observer))
    }

    @Test
    fun `copies options from another SentryOptions instance`() {
        val externalOptions = ExternalOptions()
        externalOptions.dsn = "http://key@localhost/proj"
        externalOptions.dist = "distribution"
        externalOptions.environment = "environment"
        externalOptions.release = "release"
        externalOptions.serverName = "serverName"
        externalOptions.proxy = SentryOptions.Proxy("example.com", "8090", Proxy.Type.SOCKS)
        externalOptions.setTag("tag1", "value1")
        externalOptions.setTag("tag2", "value2")
        externalOptions.enableUncaughtExceptionHandler = false
        externalOptions.tracesSampleRate = 0.5
        externalOptions.profilesSampleRate = 0.5
        externalOptions.addInAppInclude("com.app")
        externalOptions.addInAppExclude("io.off")
        externalOptions.addTracePropagationTarget("localhost")
        externalOptions.addTracePropagationTarget("api.foo.com")
        externalOptions.addContextTag("userId")
        externalOptions.addContextTag("requestId")
        externalOptions.proguardUuid = "1234"
        externalOptions.idleTimeout = 1500L
        externalOptions.bundleIds.addAll(listOf("12ea7a02-46ac-44c0-a5bb-6d1fd9586411 ", " faa3ab42-b1bd-4659-af8e-1682324aa744"))
        externalOptions.isEnabled = false
        externalOptions.isEnablePrettySerializationOutput = false
        externalOptions.isSendModules = false
        externalOptions.ignoredCheckIns = listOf("slug1", "slug-B")
        externalOptions.isEnableBackpressureHandling = false
        externalOptions.maxRequestBodySize = SentryOptions.RequestSize.MEDIUM
        externalOptions.isSendDefaultPii = true
        externalOptions.isForceInit = true
        externalOptions.cron = SentryOptions.Cron().apply {
            defaultCheckinMargin = 10L
            defaultMaxRuntime = 30L
            defaultTimezone = "America/New_York"
            defaultFailureIssueThreshold = 40L
            defaultRecoveryThreshold = 50L
        }
        externalOptions.isEnableSpotlight = true
        externalOptions.spotlightConnectionUrl = "http://local.sentry.io:1234"
        externalOptions.isGlobalHubMode = true

        val options = SentryOptions()

        options.merge(externalOptions)

        assertEquals("http://key@localhost/proj", options.dsn)
        assertEquals("distribution", options.dist)
        assertEquals("environment", options.environment)
        assertEquals("release", options.release)
        assertEquals("serverName", options.serverName)
        assertNotNull(options.proxy)
        assertEquals("example.com", options.proxy!!.host)
        assertEquals("8090", options.proxy!!.port)
        assertEquals(java.net.Proxy.Type.SOCKS, options.proxy!!.type)
        assertEquals(mapOf("tag1" to "value1", "tag2" to "value2"), options.tags)
        assertFalse(options.isEnableUncaughtExceptionHandler)
        assertEquals(0.5, options.tracesSampleRate)
        assertEquals(0.5, options.profilesSampleRate)
        assertEquals(listOf("com.app"), options.inAppIncludes)
        assertEquals(listOf("io.off"), options.inAppExcludes)
        assertEquals(listOf("localhost", "api.foo.com"), options.tracePropagationTargets)
        assertEquals(listOf("userId", "requestId"), options.contextTags)
        assertEquals("1234", options.proguardUuid)
        assertEquals(1500L, options.idleTimeout)
        assertEquals(setOf("12ea7a02-46ac-44c0-a5bb-6d1fd9586411", "faa3ab42-b1bd-4659-af8e-1682324aa744"), options.bundleIds)
        assertFalse(options.isEnabled)
        assertFalse(options.isEnablePrettySerializationOutput)
        assertFalse(options.isSendModules)
        assertEquals(listOf("slug1", "slug-B"), options.ignoredCheckIns)
        assertFalse(options.isEnableBackpressureHandling)
        assertTrue(options.isForceInit)
        assertNotNull(options.cron)
        assertEquals(10L, options.cron?.defaultCheckinMargin)
        assertEquals(30L, options.cron?.defaultMaxRuntime)
        assertEquals(40L, options.cron?.defaultFailureIssueThreshold)
        assertEquals(50L, options.cron?.defaultRecoveryThreshold)
        assertEquals("America/New_York", options.cron?.defaultTimezone)
        assertTrue(options.isSendDefaultPii)
        assertEquals(RequestSize.MEDIUM, options.maxRequestBodySize)
        assertTrue(options.isEnableSpotlight)
        assertEquals("http://local.sentry.io:1234", options.spotlightConnectionUrl)
        assertTrue(options.isGlobalHubMode!!)
    }

    @Test
    fun `merging options when enableUncaughtExceptionHandler is not set preserves the default value`() {
        val externalOptions = ExternalOptions()
        val options = SentryOptions()
        options.merge(externalOptions)
        assertTrue(options.isEnableUncaughtExceptionHandler)
    }

    @Test
    fun `merging options merges and overwrites existing tag values`() {
        val externalOptions = ExternalOptions()
        externalOptions.setTag("tag1", "value1")
        externalOptions.setTag("tag2", "value2")
        val options = SentryOptions()
        options.setTag("tag2", "original-options-value")
        options.setTag("tag3", "value3")

        options.merge(externalOptions)

        assertEquals(mapOf("tag1" to "value1", "tag2" to "value2", "tag3" to "value3"), options.tags)
    }

    @Test
    fun `merging options when tracePropagationTargets is not set preserves the default value`() {
        val externalOptions = ExternalOptions()
        val options = SentryOptions()
        options.merge(externalOptions)
        assertEquals(listOf(".*"), options.tracePropagationTargets)
    }

    @Test
    fun `merging options when tracePropagationTargets is empty`() {
        val externalOptions = ExternalOptions()
        externalOptions.addTracePropagationTarget("")
        val options = SentryOptions()
        options.merge(externalOptions)
        assertEquals(listOf(), options.tracePropagationTargets)
    }

    @Test
    fun `when options is initialized, Json Serializer is set by default`() {
        assertTrue(SentryOptions().serializer is JsonSerializer)
    }

    @Test
    fun `when options are initialized, maxAttachmentSize is 20`() {
        assertEquals((20 * 1024 * 1024).toLong(), SentryOptions().maxAttachmentSize)
    }

    @Test
    fun `when setting dsn, calculates hash and add as subfolder of caching dirs`() {
        val dsn = "http://key@localhost/proj"
        val hash = StringUtils.calculateStringHash(dsn, mock())
        val options = SentryOptions().apply {
            setDsn(dsn)
            cacheDirPath = "${File.separator}test"
        }

        assertEquals("${File.separator}test${File.separator}${hash}${File.separator}outbox", options.outboxPath)
        assertEquals("${File.separator}test${File.separator}${hash}${File.separator}profiling_traces", options.profilingTracesDirPath)
    }

    @Test
    fun `getCacheDirPathWithoutDsn does not contain dsn hash`() {
        val dsn = "http://key@localhost/proj"
        val hash = StringUtils.calculateStringHash(dsn, mock())
        val options = SentryOptions().apply {
            setDsn(dsn)
            cacheDirPath = "${File.separator}test"
        }

        val cacheDirPathWithoutDsn = options.cacheDirPathWithoutDsn!!
        assertNotEquals(cacheDirPathWithoutDsn, options.cacheDirPath)
        assertEquals(cacheDirPathWithoutDsn, options.cacheDirPath!!.substringBeforeLast("/"))
        assertFalse(cacheDirPathWithoutDsn.contains(hash.toString()))
    }

    @Test
    fun `when options are initialized, idleTimeout is 3000`() {
        assertEquals(3000L, SentryOptions().idleTimeout)
    }

    @Test
    fun `when options are initialized, CompositePerformanceCollector is a NoOp`() {
        assertEquals(SentryOptions().compositePerformanceCollector, NoOpCompositePerformanceCollector.getInstance())
    }

    @Test
    fun `when setCompositePerformanceCollector is called, overrides default`() {
        val performanceCollector = mock<CompositePerformanceCollector>()
        val options = SentryOptions()
        options.compositePerformanceCollector = performanceCollector
        assertEquals(performanceCollector, options.compositePerformanceCollector)
    }

    @Test
    fun `when options are initialized, TimeToFullDisplayTracing is false`() {
        assertFalse(SentryOptions().isEnableTimeToFullDisplayTracing)
    }

    @Test
    fun `when options are initialized, FullyDrawnReporter is set`() {
        assertEquals(FullyDisplayedReporter.getInstance(), SentryOptions().fullyDisplayedReporter)
    }

    @Test
    fun `when options are initialized, connectionStatusProvider is not null and default to noop`() {
        assertNotNull(SentryOptions().connectionStatusProvider)
        assertTrue(SentryOptions().connectionStatusProvider is NoOpConnectionStatusProvider)
    }

    @Test
    fun `when connectionStatusProvider is set, its returned as well`() {
        val options = SentryOptions()
        val customProvider = object : IConnectionStatusProvider {
            override fun getConnectionStatus(): IConnectionStatusProvider.ConnectionStatus {
                return IConnectionStatusProvider.ConnectionStatus.UNKNOWN
            }

            override fun getConnectionType(): String? = null

            override fun addConnectionStatusObserver(observer: IConnectionStatusProvider.IConnectionStatusObserver) = false

            override fun removeConnectionStatusObserver(observer: IConnectionStatusProvider.IConnectionStatusObserver) {
                // no-op
            }
        }
        options.connectionStatusProvider = customProvider
        assertEquals(customProvider, options.connectionStatusProvider)
    }

    @Test
    fun `when options are initialized, enabled is set to true by default`() {
        assertTrue(SentryOptions().isEnabled)
    }

    @Test
    fun `when options are initialized, enablePrettySerializationOutput is set to true by default`() {
        assertTrue(SentryOptions().isEnablePrettySerializationOutput)
    }

    @Test
    fun `when options are initialized, sendModules is set to true by default`() {
        assertTrue(SentryOptions().isSendModules)
    }

    @Test
    fun `when options are initialized, enableBackpressureHandling is set to true by default`() {
        assertTrue(SentryOptions().isEnableBackpressureHandling)
    }

    @Test
    fun `when options are initialized, enableSpotlight is set to false by default`() {
        assertFalse(SentryOptions().isEnableSpotlight)
    }

    @Test
    fun `when options are initialized, spotlightConnectionUrl is not set by default`() {
        assertNull(SentryOptions().spotlightConnectionUrl)
    }

    @Test
    fun `when options are initialized, enableAppStartProfiling is set to false by default`() {
        assertFalse(SentryOptions().isEnableAppStartProfiling)
    }

    @Test
    fun `when options are initialized, isGlobalHubMode is set to null by default`() {
        assertNull(SentryOptions().isGlobalHubMode)
    }

    @Test
    fun `when setEnableAppStartProfiling is called, overrides default`() {
        val options = SentryOptions()
        options.isEnableAppStartProfiling = true
        options.profilesSampleRate = 1.0
        assertTrue(options.isEnableAppStartProfiling)
    }

    @Test
    fun `when profiling is disabled, isEnableAppStartProfiling is always false`() {
        val options = SentryOptions()
        options.isEnableAppStartProfiling = true
        options.profilesSampleRate = 0.0
        assertFalse(options.isEnableAppStartProfiling)
    }

    @Test
    fun `when options are initialized, profilingTracesHz is set to 101 by default`() {
        assertEquals(101, SentryOptions().profilingTracesHz)
    }

    @Test
    fun `when setProfilingTracesHz is called, overrides default`() {
        val options = SentryOptions()
        options.profilingTracesHz = 13
        assertEquals(13, options.profilingTracesHz)
    }

    @Test
    fun `when options are initialized, spotlight is disabled by default and no url is set`() {
        val options = SentryOptions()
        assertFalse(options.isEnableSpotlight)
        assertNull(options.spotlightConnectionUrl)
    }

    @Test
    fun `when spotlight is configured, getters reflect that`() {
        val options = SentryOptions().apply {
            isEnableSpotlight = true
            spotlightConnectionUrl = "http://localhost:8080"
        }
        assertTrue(options.isEnableSpotlight)
        assertEquals("http://localhost:8080", options.spotlightConnectionUrl)
    }

    @Test
    fun `when options are initialized, enableScopePersistence is set to true by default`() {
        assertEquals(true, SentryOptions().isEnableScopePersistence)
    }

    @Test
    fun `existing cron defaults are not overridden if not present in external options`() {
        val options = SentryOptions().apply {
            cron = SentryOptions.Cron().apply {
                defaultCheckinMargin = 1
                defaultMaxRuntime = 2
                defaultTimezone = "America/New_York"
                defaultFailureIssueThreshold = 3
                defaultRecoveryThreshold = 4
            }
        }

        val externalOptions = ExternalOptions().apply {
            cron = SentryOptions.Cron()
        }

        options.merge(externalOptions)

        assertEquals(1, options.cron?.defaultCheckinMargin)
        assertEquals(2, options.cron?.defaultMaxRuntime)
        assertEquals("America/New_York", options.cron?.defaultTimezone)
        assertEquals(3, options.cron?.defaultFailureIssueThreshold)
        assertEquals(4, options.cron?.defaultRecoveryThreshold)
    }

    @Test
    fun `all cron properties set in external options override values set in sentry options`() {
        val options = SentryOptions().apply {
            cron = SentryOptions.Cron().apply {
                defaultCheckinMargin = 1
                defaultMaxRuntime = 2
                defaultTimezone = "America/New_York"
                defaultFailureIssueThreshold = 3
                defaultRecoveryThreshold = 4
            }
        }

        val externalOptions = ExternalOptions().apply {
            cron = SentryOptions.Cron().apply {
                defaultCheckinMargin = 10
                defaultMaxRuntime = 20
                defaultTimezone = "Europe/Vienna"
                defaultFailureIssueThreshold = 30
                defaultRecoveryThreshold = 40
            }
        }

        options.merge(externalOptions)

        assertEquals(10, options.cron?.defaultCheckinMargin)
        assertEquals(20, options.cron?.defaultMaxRuntime)
        assertEquals("Europe/Vienna", options.cron?.defaultTimezone)
        assertEquals(30, options.cron?.defaultFailureIssueThreshold)
        assertEquals(40, options.cron?.defaultRecoveryThreshold)
    }

    @Test
    fun `when options is initialized, InitPriority is set to MEDIUM by default`() {
        assertEquals(SentryOptions().initPriority, InitPriority.MEDIUM)
    }
}<|MERGE_RESOLUTION|>--- conflicted
+++ resolved
@@ -250,37 +250,8 @@
     }
 
     @Test
-<<<<<<< HEAD
-    fun `when profilingEnabled is set to true, profilesSampleRate is set to 1`() {
-        val options = SentryOptions()
-        options.isProfilingEnabled = true
-        assertEquals(1.0, options.profilesSampleRate)
-    }
-
-    @Test
-    fun `when profilingEnabled is set to false, profilesSampleRate is set to null`() {
-        val options = SentryOptions()
-        options.isProfilingEnabled = false
-        assertNull(options.profilesSampleRate)
-    }
-
-    @Test
-    fun `when profilesSampleRate is set, setting profilingEnabled is ignored`() {
-        val options = SentryOptions()
-        options.profilesSampleRate = 0.2
-        options.isProfilingEnabled = true
-        assertEquals(0.2, options.profilesSampleRate)
-        options.isProfilingEnabled = false
-        assertEquals(0.2, options.profilesSampleRate)
-    }
-
-    @Test
     fun `when options is initialized, compositePerformanceCollector is set`() {
         assertIs<CompositePerformanceCollector>(SentryOptions().compositePerformanceCollector)
-=======
-    fun `when options is initialized, transactionPerformanceCollector is set`() {
-        assertIs<TransactionPerformanceCollector>(SentryOptions().transactionPerformanceCollector)
->>>>>>> 3c9a35a1
     }
 
     @Test
