package io.sentry

import com.nhaarman.mockitokotlin2.mock
import io.sentry.util.StringUtils
import java.io.File
import kotlin.test.Test
import kotlin.test.assertEquals
import kotlin.test.assertFailsWith
import kotlin.test.assertFalse
import kotlin.test.assertNotNull
import kotlin.test.assertNull
import kotlin.test.assertTrue

class SentryOptionsTest {
    @Test
    fun `when options is initialized, logger is not null`() {
        assertNotNull(SentryOptions().logger)
    }

    @Test
    fun `when logger is set to null, logger getter returns not null`() {
        val options = SentryOptions()
        options.setLogger(null)
        assertNotNull(options.logger)
    }

    @Test
    fun `when options is initialized, diagnostic level is default`() {
        assertEquals(SentryOptions.DEFAULT_DIAGNOSTIC_LEVEL, SentryOptions().diagnosticLevel)
    }

    @Test
    fun `when diagnostic is set to null, diagnostic getter returns no default`() {
        val options = SentryOptions()
        options.setDiagnosticLevel(null)
        assertEquals(SentryOptions.DEFAULT_DIAGNOSTIC_LEVEL, SentryOptions().diagnosticLevel)
    }

    @Test
    fun `when options is initialized, debug is false`() {
        assertFalse(SentryOptions().isDebug)
    }

    @Test
    fun `when options is initialized, integrations contain UncaughtExceptionHandlerIntegration`() {
        assertTrue(SentryOptions().integrations.any { it is UncaughtExceptionHandlerIntegration })
    }

    @Test
    fun `when options is initialized, integrations contain ShutdownHookIntegration`() {
        assertTrue(SentryOptions().integrations.any { it is ShutdownHookIntegration })
    }

    @Test
    fun `when options is initialized, default maxBreadcrumb is 100`() =
        assertEquals(100, SentryOptions().maxBreadcrumbs)

    @Test
    fun `when setMaxBreadcrumb is called, overrides default`() {
        val options = SentryOptions()
        options.maxBreadcrumbs = 1
        assertEquals(1, options.maxBreadcrumbs)
    }

    @Test
    fun `when options is initialized, default sampling is null`() =
        assertNull(SentryOptions().sampleRate)

    @Test
    fun `when setSampling is called, overrides default`() {
        val options = SentryOptions()
        options.sampleRate = 0.5
        assertEquals(0.5, options.sampleRate)
    }

    @Test
    fun `when setSampling is called with null, disables it`() {
        val options = SentryOptions()
        options.sampleRate = null
        assertNull(options.sampleRate)
    }

    @Test
    fun `when setSampling is set to higher than 1_0, setter throws`() {
        assertFailsWith<IllegalArgumentException> { SentryOptions().sampleRate = 1.0000000000001 }
    }

    @Test
    fun `when setSampling is set to lower than 0, setter throws`() {
        assertFailsWith<IllegalArgumentException> { SentryOptions().sampleRate = -0.0000000000001 }
    }

    @Test
    fun `when setSampling is set to exactly 0, setter throws`() {
        assertFailsWith<IllegalArgumentException> { SentryOptions().sampleRate = 0.0 }
    }

    @Test
    fun `when setTracesSampleRate is set to exactly 0, value is set`() {
        val options = SentryOptions().apply {
            this.tracesSampleRate = 0.0
        }
        assertEquals(0.0, options.tracesSampleRate)
    }

    @Test
    fun `when setTracesSampleRate is set to higher than 1_0, setter throws`() {
        assertFailsWith<IllegalArgumentException> { SentryOptions().tracesSampleRate = 1.0000000000001 }
    }

    @Test
    fun `when setTracesSampleRate is set to lower than 0, setter throws`() {
        assertFailsWith<IllegalArgumentException> { SentryOptions().tracesSampleRate = -0.0000000000001 }
    }

    @Test
    fun `when there's no cacheDirPath, outboxPath returns null`() {
        val options = SentryOptions()
        assertNull(options.outboxPath)
    }

    @Test
    fun `when cacheDirPath is set, outboxPath concatenate outbox path`() {
        val options = SentryOptions()
        options.cacheDirPath = "${File.separator}test"
        assertEquals("${File.separator}test${File.separator}outbox", options.outboxPath)
    }

    @Test
    fun `SentryOptions creates SentryExecutorService on ctor`() {
        val options = SentryOptions()
        assertNotNull(options.executorService)
    }

    @Test
    fun `init should set SdkVersion`() {
        val sentryOptions = SentryOptions()
        assertNotNull(sentryOptions.sdkVersion)
        val sdkVersion = sentryOptions.sdkVersion!!

        assertEquals(BuildConfig.SENTRY_JAVA_SDK_NAME, sdkVersion.name)
        assertEquals(BuildConfig.VERSION_NAME, sdkVersion.version)

        assertTrue(
            sdkVersion.packages!!.any {
                it.name == "maven:io.sentry:sentry" &&
                    it.version == BuildConfig.VERSION_NAME
            }
        )
    }

    @Test
    fun `init should set clientName`() {
        val sentryOptions = SentryOptions()

        val clientName = "${BuildConfig.SENTRY_JAVA_SDK_NAME}/${BuildConfig.VERSION_NAME}"

        assertEquals(clientName, sentryOptions.sentryClientName)
    }

    @Test
    fun `when options is initialized, attachThreads is false`() {
        assertFalse(SentryOptions().isAttachThreads)
    }

    @Test
    fun `when options is initialized, attachStacktrace is true`() {
        assertTrue(SentryOptions().isAttachStacktrace)
    }

    @Test
    fun `when options is initialized, enableScopeSync is false`() {
        assertFalse(SentryOptions().isEnableScopeSync)
    }

    @Test
    fun `when options is initialized, profilingEnabled is false`() {
        assertFalse(SentryOptions().isProfilingEnabled)
    }

    @Test
    fun `when options is initialized, transactionProfiler is noop`() {
        assert(SentryOptions().transactionProfiler == NoOpTransactionProfiler.getInstance())
    }

    @Test
    fun `when adds scope observer, observer list has it`() {
        val observer = mock<IScopeObserver>()
        val options = SentryOptions().apply {
            addScopeObserver(observer)
        }

        assertTrue(options.scopeObservers.contains(observer))
    }

    @Test
    fun `copies options from another SentryOptions instance`() {
        val externalOptions = ExternalOptions()
        externalOptions.dsn = "http://key@localhost/proj"
        externalOptions.dist = "distribution"
        externalOptions.environment = "environment"
        externalOptions.release = "release"
        externalOptions.serverName = "serverName"
        externalOptions.proxy = SentryOptions.Proxy("example.com", "8090")
        externalOptions.setTag("tag1", "value1")
        externalOptions.setTag("tag2", "value2")
        externalOptions.enableUncaughtExceptionHandler = false
        externalOptions.tracesSampleRate = 0.5
        externalOptions.addInAppInclude("com.app")
        externalOptions.addInAppExclude("io.off")
        externalOptions.addTracingOrigin("localhost")
        externalOptions.addTracingOrigin("api.foo.com")
        externalOptions.addContextTag("userId")
        externalOptions.addContextTag("requestId")
        externalOptions.proguardUuid = "1234"
        externalOptions.idleTimeout = 1500L
        val options = SentryOptions()

        options.merge(externalOptions)

        assertEquals("http://key@localhost/proj", options.dsn)
        assertEquals("distribution", options.dist)
        assertEquals("environment", options.environment)
        assertEquals("release", options.release)
        assertEquals("serverName", options.serverName)
        assertNotNull(options.proxy)
        assertEquals("example.com", options.proxy!!.host)
        assertEquals("8090", options.proxy!!.port)
        assertEquals(mapOf("tag1" to "value1", "tag2" to "value2"), options.tags)
        assertFalse(options.isEnableUncaughtExceptionHandler)
        assertEquals(0.5, options.tracesSampleRate)
        assertEquals(listOf("com.app"), options.inAppIncludes)
        assertEquals(listOf("io.off"), options.inAppExcludes)
        assertEquals(listOf("localhost", "api.foo.com"), options.tracingOrigins)
        assertEquals(listOf("userId", "requestId"), options.contextTags)
        assertEquals("1234", options.proguardUuid)
        assertEquals(1500L, options.idleTimeout)
    }

    @Test
    fun `merging options when enableUncaughtExceptionHandler is not set preserves the default value`() {
        val externalOptions = ExternalOptions()
        val options = SentryOptions()
        options.merge(externalOptions)
        assertTrue(options.isEnableUncaughtExceptionHandler)
    }

    @Test
    fun `merging options merges and overwrites existing tag values`() {
        val externalOptions = ExternalOptions()
        externalOptions.setTag("tag1", "value1")
        externalOptions.setTag("tag2", "value2")
        val options = SentryOptions()
        options.setTag("tag2", "original-options-value")
        options.setTag("tag3", "value3")

        options.merge(externalOptions)

        assertEquals(mapOf("tag1" to "value1", "tag2" to "value2", "tag3" to "value3"), options.tags)
    }

    @Test
    fun `when options is initialized, Json Serializer is set by default`() {
        assertTrue(SentryOptions().serializer is JsonSerializer)
    }

    @Test
    fun `when options are initialized, maxAttachmentSize is 20`() {
        assertEquals((20 * 1024 * 1024).toLong(), SentryOptions().maxAttachmentSize)
    }

    @Test
<<<<<<< HEAD
    fun `when setting dsn, calculates hash and add as subfolder of caching dirs`() {
        val dsn = "http://key@localhost/proj"
        val hash = StringUtils.calculateStringHash(dsn, mock())
        val options = SentryOptions().apply {
            setDsn(dsn)
            cacheDirPath = "${File.separator}test"
        }

        assertEquals("${File.separator}test${File.separator}${hash}${File.separator}outbox", options.outboxPath)
        assertEquals("${File.separator}test${File.separator}${hash}${File.separator}profiling_traces", options.profilingTracesDirPath)
=======
    fun `when options are initialized, idleTimeout is 3000`() {
        assertEquals(3000L, SentryOptions().idleTimeout)
>>>>>>> cfdd10bd
    }
}<|MERGE_RESOLUTION|>--- conflicted
+++ resolved
@@ -270,7 +270,6 @@
     }
 
     @Test
-<<<<<<< HEAD
     fun `when setting dsn, calculates hash and add as subfolder of caching dirs`() {
         val dsn = "http://key@localhost/proj"
         val hash = StringUtils.calculateStringHash(dsn, mock())
@@ -281,9 +280,9 @@
 
         assertEquals("${File.separator}test${File.separator}${hash}${File.separator}outbox", options.outboxPath)
         assertEquals("${File.separator}test${File.separator}${hash}${File.separator}profiling_traces", options.profilingTracesDirPath)
-=======
+    }
+
     fun `when options are initialized, idleTimeout is 3000`() {
         assertEquals(3000L, SentryOptions().idleTimeout)
->>>>>>> cfdd10bd
     }
 }