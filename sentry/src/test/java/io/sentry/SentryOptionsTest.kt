--- conflicted
+++ resolved
@@ -240,91 +240,8 @@
     }
 
     @Test
-<<<<<<< HEAD
-    fun `creates options with proxy using external properties`() {
-        withPropertiesFile(listOf("proxy.host=proxy.example.com", "proxy.port=9090", "proxy.user=some-user", "proxy.pass=some-pass")) {
-            assertNotNull(it.proxy) { proxy ->
-                assertEquals("proxy.example.com", proxy.host)
-                assertEquals("9090", proxy.port)
-                assertEquals("some-user", proxy.user)
-                assertEquals("some-pass", proxy.pass)
-            }
-        }
-    }
-
-    @Test
-    fun `when proxy port is not set default proxy port is used`() {
-        withPropertiesFile("proxy.host=proxy.example.com") {
-            assertNotNull(it.proxy)
-            assertEquals("proxy.example.com", it.proxy!!.host)
-            assertEquals("80", it.proxy!!.port)
-        }
-    }
-
-    @Test
-    fun `creates options with tags using external properties`() {
-        withPropertiesFile(listOf("tags.tag1=value1", "tags.tag2=value2")) {
-            assertEquals(mapOf("tag1" to "value1", "tag2" to "value2"), it.tags)
-        }
-    }
-
-    @Test
-    fun `creates options with uncaught handler set to true enabled using external properties`() {
-        withPropertiesFile("uncaught.handler.enabled=true") { options ->
-            assertNotNull(options.enableUncaughtExceptionHandler) {
-                assertTrue(it)
-            }
-        }
-    }
-
-    @Test
-    fun `creates options with uncaught handler set to false enabled using external properties`() {
-        withPropertiesFile("uncaught.handler.enabled=false") { options ->
-            assertNotNull(options.enableUncaughtExceptionHandler) {
-                assertFalse(it)
-            }
-        }
-    }
-
-    @Test
-    fun `creates options with uncaught handler set to null enabled using external properties`() {
-        withPropertiesFile {
-            assertNull(it.enableUncaughtExceptionHandler)
-        }
-    }
-
-    @Test
-    fun `creates options with debug set to true enabled using external properties`() {
-        withPropertiesFile("debug=true") {
-            assertTrue(it.isDebug)
-        }
-    }
-
-    @Test
-    fun `creates options with debug set to false enabled using external properties`() {
-        withPropertiesFile("debug=false") {
-            assertFalse(it.isDebug)
-        }
-    }
-
-    @Test
-    fun `creates options with debug set to null enabled using external properties`() {
-        withPropertiesFile() {
-            val mergeResult = SentryOptions().apply {
-                setDebug(true)
-            }
-            mergeResult.merge(it)
-            assertTrue(mergeResult.isDebug)
-        }
-    }
-
-    @Test
-    fun `when options is initialized, json Serializer is set by default`() {
+    fun `when options is initialized, Json Serializer is set by default`() {
         assertTrue(SentryOptions().serializer is JsonSerializer)
-=======
-    fun `when options is initialized, Gson Serializer is set by default`() {
-        assertTrue(SentryOptions().serializer is GsonSerializer)
->>>>>>> a5f724a6
     }
 
     @Test
