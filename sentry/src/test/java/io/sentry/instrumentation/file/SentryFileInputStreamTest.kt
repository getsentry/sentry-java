--- conflicted
+++ resolved
@@ -65,15 +65,6 @@
             tracesSampleRate: Double? = 1.0
         ): FileInputStream {
             options.tracesSampleRate = tracesSampleRate
-<<<<<<< HEAD
-            whenever(hub.options).thenReturn(options)
-            sentryTracer = SentryTracer(TransactionContext("name", "op"), hub)
-            whenever(hub.span).thenReturn(sentryTracer)
-            return SentryFileInputStream.Factory.create(
-                delegate,
-                tmpFile,
-                hub
-=======
             whenever(scopes.options).thenReturn(options)
             sentryTracer = SentryTracer(TransactionContext("name", "op"), scopes)
             whenever(scopes.span).thenReturn(sentryTracer)
@@ -81,7 +72,6 @@
                 delegate,
                 tmpFile,
                 scopes
->>>>>>> b5b9f8be
             )
         }
     }
