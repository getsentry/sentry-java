--- conflicted
+++ resolved
@@ -61,22 +61,10 @@
 
         internal fun getSut(
             tmpFile: File? = null,
-<<<<<<< HEAD
             delegate: FileInputStream,
             tracesSampleRate: Double? = 1.0
         ): FileInputStream {
             options.tracesSampleRate = tracesSampleRate
-            whenever(hub.options).thenReturn(options)
-            sentryTracer = SentryTracer(TransactionContext("name", "op"), hub)
-            whenever(hub.span).thenReturn(sentryTracer)
-            return SentryFileInputStream.Factory.create(
-                delegate,
-                tmpFile,
-                hub
-            )
-=======
-            delegate: FileInputStream
-        ): SentryFileInputStream {
             whenever(scopes.options).thenReturn(options)
             sentryTracer = SentryTracer(TransactionContext("name", "op"), scopes)
             whenever(scopes.span).thenReturn(sentryTracer)
@@ -84,8 +72,7 @@
                 delegate,
                 tmpFile,
                 scopes
-            ) as SentryFileInputStream
->>>>>>> 9c57a136
+            )
         }
     }
 
