--- conflicted
+++ resolved
@@ -20,12 +20,8 @@
 
         internal fun getSut(
             tmpFile: File,
-<<<<<<< HEAD
-            activeTransaction: Boolean = true
-=======
             activeTransaction: Boolean = true,
             append: Boolean = false
->>>>>>> f50fb165
         ): SentryFileWriter {
             whenever(hub.options).thenReturn(SentryOptions())
             sentryTracer = SentryTracer(TransactionContext("name", "op"), hub)
