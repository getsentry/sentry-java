--- conflicted
+++ resolved
@@ -57,15 +57,7 @@
         val scopes: IScopes = mock()
         whenever(scopes.options).thenReturn(SentryOptions())
         baggage.setValuesFromTransaction(
-<<<<<<< HEAD
-            SentryTracer(TransactionContext("name", "op"), hub),
-            User().apply {
-                id = "user-id"
-                others = mapOf("segment" to "pro")
-            },
-=======
             SentryId(),
->>>>>>> 5c3a5c6d
             SentryId(),
             SentryOptions().apply {
                 dsn = dsnString
