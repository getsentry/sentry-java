package io.sentry

import io.sentry.cache.EnvelopeCache
import io.sentry.cache.IEnvelopeCache
import io.sentry.internal.debugmeta.IDebugMetaLoader
import io.sentry.internal.debugmeta.ResourcesDebugMetaLoader
import io.sentry.internal.modules.CompositeModulesLoader
import io.sentry.internal.modules.IModulesLoader
import io.sentry.internal.modules.NoOpModulesLoader
import io.sentry.protocol.SdkVersion
import io.sentry.protocol.SentryId
import io.sentry.protocol.SentryThread
import io.sentry.test.ImmediateExecutorService
import io.sentry.util.PlatformTestManipulator
import io.sentry.util.thread.IMainThreadChecker
import io.sentry.util.thread.MainThreadChecker
import org.awaitility.kotlin.await
import org.junit.Assert.assertThrows
import org.junit.Rule
import org.junit.rules.TemporaryFolder
import org.mockito.kotlin.any
import org.mockito.kotlin.anyOrNull
import org.mockito.kotlin.argThat
import org.mockito.kotlin.eq
import org.mockito.kotlin.mock
import org.mockito.kotlin.verify
import org.mockito.kotlin.whenever
import java.io.File
import java.nio.file.Files
import java.util.Properties
import java.util.concurrent.CompletableFuture
import java.util.concurrent.atomic.AtomicBoolean
import kotlin.test.AfterTest
import kotlin.test.BeforeTest
import kotlin.test.Test
import kotlin.test.assertEquals
import kotlin.test.assertFalse
import kotlin.test.assertIs
import kotlin.test.assertNotEquals
import kotlin.test.assertNotNull
import kotlin.test.assertNull
import kotlin.test.assertTrue

class SentryTest {

    private val dsn = "http://key@localhost/proj"

    @get:Rule
    val tmpDir = TemporaryFolder()

    @BeforeTest
    @AfterTest
    fun beforeTest() {
        Sentry.close()
        SentryCrashLastRunState.getInstance().reset()
    }

    @Test
    fun `outboxPath should be created at initialization`() {
        var sentryOptions: SentryOptions? = null
        Sentry.init {
            it.dsn = dsn
            it.cacheDirPath = getTempPath()
            sentryOptions = it
        }

        val file = File(sentryOptions!!.outboxPath!!)
        assertTrue(file.exists())
        file.deleteOnExit()
    }

    @Test
    fun `cacheDirPath should be created at initialization`() {
        var sentryOptions: SentryOptions? = null
        Sentry.init {
            it.dsn = dsn
            it.cacheDirPath = getTempPath()
            sentryOptions = it
        }

        val file = File(sentryOptions!!.cacheDirPath!!)
        assertTrue(file.exists())
        file.deleteOnExit()
    }

    @Test
    fun `Init sets SystemOutLogger if logger is NoOp and debug is enabled`() {
        var sentryOptions: SentryOptions? = null
        Sentry.init {
            it.dsn = dsn
            it.cacheDirPath = getTempPath()
            sentryOptions = it
            it.setDebug(true)
        }

        assertTrue((sentryOptions!!.logger as DiagnosticLogger).logger is SystemOutLogger)
    }

    @Test
    fun `scope changes are isolated to a thread`() {
        Sentry.init {
            it.dsn = dsn
        }
        Sentry.configureScope {
            it.setTag("a", "a")
        }

        CompletableFuture.runAsync {
            Sentry.configureScope {
                it.setTag("b", "b")
            }

            Sentry.configureScope {
                assertEquals(setOf("a", "b"), it.tags.keys)
            }
        }.get()

        Sentry.configureScope {
            assertEquals(setOf("a"), it.tags.keys)
        }
    }

    @Test
    fun `warns about multiple Sentry initializations`() {
        val logger = mock<ILogger>()
        Sentry.init {
            it.dsn = dsn
        }
        Sentry.init {
            it.dsn = dsn
            it.setDebug(true)
            it.setLogger(logger)
        }
        verify(logger).log(
            eq(SentryLevel.WARNING),
            eq("Sentry has been already initialized. Previous configuration will be overwritten.")
        )
    }

    @Test
    fun `warns about multiple Sentry initializations with string overload`() {
        val logger = mock<ILogger>()
        Sentry.init(dsn)
        Sentry.init {
            it.dsn = dsn
            it.setDebug(true)
            it.setLogger(logger)
        }
        verify(logger).log(
            eq(SentryLevel.WARNING),
            eq("Sentry has been already initialized. Previous configuration will be overwritten.")
        )
    }

    @Test
    fun `initializes Sentry using external properties`() {
        // create a sentry.properties file in temporary folder
        val temporaryFolder = TemporaryFolder()
        temporaryFolder.create()
        val file = temporaryFolder.newFile("sentry.properties")
        file.writeText("dsn=http://key@localhost/proj")
        // set location of the sentry.properties file
        System.setProperty("sentry.properties.file", file.absolutePath)

        try {
            // initialize Sentry with empty DSN and enable loading properties from external sources
            Sentry.init {
                it.isEnableExternalConfiguration = true
            }
            assertTrue(HubAdapter.getInstance().isEnabled)
        } finally {
            temporaryFolder.delete()
        }
    }

    @Test
    fun `initializes Sentry with enabled=false, thus disabling Sentry even if dsn is set`() {
        Sentry.init {
            it.isEnabled = false
            it.dsn = "http://key@localhost/proj"
        }

        Sentry.setTag("none", "shouldNotExist")

        var value: String? = null
        Sentry.getCurrentHub().configureScope {
            value = it.tags[value]
        }
        assertTrue(Sentry.getCurrentHub() is NoOpHub)
        assertNull(value)
    }

    @Test
    fun `initializes Sentry with enabled=false, thus disabling Sentry even if dsn is null`() {
        Sentry.init {
            it.isEnabled = false
        }

        Sentry.setTag("none", "shouldNotExist")

        var value: String? = null
        Sentry.getCurrentHub().configureScope {
            value = it.tags[value]
        }
        assertTrue(Sentry.getCurrentHub() is NoOpHub)
        assertNull(value)
    }

    @Test
    fun `initializes Sentry with dsn = null, throwing IllegalArgumentException`() {
        val exception =
            assertThrows(java.lang.IllegalArgumentException::class.java) { Sentry.init() }
        assertEquals(
            "DSN is required. Use empty string or set enabled to false in SentryOptions to disable SDK.",
            exception.message
        )
    }

    @Test
    fun `captureUserFeedback gets forwarded to client`() {
        Sentry.init { it.dsn = dsn }

        val client = mock<ISentryClient>()
        Sentry.getCurrentHub().bindClient(client)

        val userFeedback = UserFeedback(SentryId.EMPTY_ID)
        Sentry.captureUserFeedback(userFeedback)

        verify(client).captureUserFeedback(
            argThat {
                eventId == userFeedback.eventId
            }
        )
    }

    @Test
    fun `startTransaction sets operation and description`() {
        Sentry.init {
            it.dsn = dsn
            it.tracesSampleRate = 1.0
        }

        val transaction = Sentry.startTransaction("name", "op", "desc", TransactionOptions())
        assertEquals("name", transaction.name)
        assertEquals("op", transaction.operation)
        assertEquals("desc", transaction.description)
    }

    @Test
    fun `isCrashedLastRun returns true if crashedLastRun is set`() {
        Sentry.init {
            it.dsn = dsn
        }

        SentryCrashLastRunState.getInstance().setCrashedLastRun(true)

        assertTrue(Sentry.isCrashedLastRun()!!)
    }

    @Test
    fun `profilingTracesDirPath should be created and cleared at initialization when profiling is enabled`() {
        val tempPath = getTempPath()
        var sentryOptions: SentryOptions? = null
        Sentry.init {
            it.dsn = dsn
            it.profilesSampleRate = 1.0
            it.cacheDirPath = tempPath
            sentryOptions = it
        }

        assertTrue(File(sentryOptions?.profilingTracesDirPath!!).exists())
        assertTrue(File(sentryOptions?.profilingTracesDirPath!!).list()!!.isEmpty())
    }

    @Test
    fun `only old profiles in profilingTracesDirPath should be cleared when profiling is enabled`() {
        val tempPath = getTempPath()
        val options = SentryOptions().also {
            it.dsn = dsn
            it.cacheDirPath = tempPath
        }
        val dir = File(options.profilingTracesDirPath!!)
        val oldProfile = File(dir, "oldProfile")
        val newProfile = File(dir, "newProfile")

        // Create all files
        dir.mkdirs()
        oldProfile.createNewFile()
        newProfile.createNewFile()
        // Make the old profile look like it's created earlier
        oldProfile.setLastModified(System.currentTimeMillis() - 10000)
        // Make the new profile look like it's created later
        newProfile.setLastModified(System.currentTimeMillis() + 10000)

        // Assert both file exist
        assertTrue(oldProfile.exists())
        assertTrue(newProfile.exists())

        Sentry.init {
            it.dsn = dsn
            it.profilesSampleRate = 1.0
            it.cacheDirPath = tempPath
            it.executorService = ImmediateExecutorService()
        }

        // Assert only the new profile exists
        assertFalse(oldProfile.exists())
        assertTrue(newProfile.exists())
    }

    @Test
    fun `profilingTracesDirPath should not be created and cleared when profiling is disabled`() {
        val tempPath = getTempPath()
        var sentryOptions: SentryOptions? = null
        Sentry.init {
            it.dsn = dsn
            it.profilesSampleRate = 0.0
            it.cacheDirPath = tempPath
            sentryOptions = it
        }

        assertFalse(File(sentryOptions?.profilingTracesDirPath!!).exists())
    }

    @Test
    fun `using sentry before calling init creates NoOpHub but after init Sentry uses a new clone`() {
        // noop as not yet initialized, caches NoOpHub in ThreadLocal
        Sentry.captureMessage("noop caused")

        assertTrue(Sentry.getCurrentHub() is NoOpHub)

        // init Sentry in another thread
        val thread = Thread() {
            Sentry.init {
                it.dsn = dsn
                it.isDebug = true
            }
        }
        thread.start()
        thread.join()

        Sentry.captureMessage("should work now")

        val hub = Sentry.getCurrentHub()
        assertNotNull(hub)
        assertFalse(hub is NoOpHub)
    }

    @Test
    fun `main hub can be cloned and does not share scope with current hub`() {
        // noop as not yet initialized, caches NoOpHub in ThreadLocal
        Sentry.addBreadcrumb("breadcrumbNoOp")
        Sentry.captureMessage("messageNoOp")

        assertTrue(Sentry.getCurrentHub() is NoOpHub)

        val capturedEvents = mutableListOf<SentryEvent>()

        // init Sentry in another thread
        val thread = Thread() {
            Sentry.init {
                it.dsn = dsn
                it.isDebug = true
                it.beforeSend = SentryOptions.BeforeSendCallback { event, hint ->
                    capturedEvents.add(event)
                    event
                }
            }
        }
        thread.start()
        thread.join()

        Sentry.addBreadcrumb("breadcrumbCurrent")

        val hub = Sentry.getCurrentHub()
        assertNotNull(hub)
        assertFalse(hub is NoOpHub)

        val newMainHubClone = Sentry.cloneMainHub()
        newMainHubClone.addBreadcrumb("breadcrumbMainClone")

        hub.captureMessage("messageCurrent")
        newMainHubClone.captureMessage("messageMainClone")

        assertEquals(2, capturedEvents.size)
        val mainCloneEvent = capturedEvents.firstOrNull { it.message?.formatted == "messageMainClone" }
        val currentHubEvent = capturedEvents.firstOrNull { it.message?.formatted == "messageCurrent" }

        assertNotNull(mainCloneEvent)
        assertNotNull(mainCloneEvent.breadcrumbs?.firstOrNull { it.message == "breadcrumbMainClone" })
        assertNull(mainCloneEvent.breadcrumbs?.firstOrNull { it.message == "breadcrumbCurrent" })
        assertNull(mainCloneEvent.breadcrumbs?.firstOrNull { it.message == "breadcrumbNoOp" })

        assertNotNull(currentHubEvent)
        assertNull(currentHubEvent.breadcrumbs?.firstOrNull { it.message == "breadcrumbMainClone" })
        assertNotNull(currentHubEvent.breadcrumbs?.firstOrNull { it.message == "breadcrumbCurrent" })
        assertNull(currentHubEvent.breadcrumbs?.firstOrNull { it.message == "breadcrumbNoOp" })
    }

    @Test
    fun `main hub is not cloned in global hub mode and shares scope with current hub`() {
        // noop as not yet initialized, caches NoOpHub in ThreadLocal
        Sentry.addBreadcrumb("breadcrumbNoOp")
        Sentry.captureMessage("messageNoOp")

        assertTrue(Sentry.getCurrentHub() is NoOpHub)

        val capturedEvents = mutableListOf<SentryEvent>()

        // init Sentry in another thread
        val thread = Thread() {
            Sentry.init({
                it.dsn = dsn
                it.isDebug = true
                it.beforeSend = SentryOptions.BeforeSendCallback { event, hint ->
                    capturedEvents.add(event)
                    event
                }
            }, true)
        }
        thread.start()
        thread.join()

        Sentry.addBreadcrumb("breadcrumbCurrent")

        val hub = Sentry.getCurrentHub()
        assertNotNull(hub)
        assertFalse(hub is NoOpHub)

        val newMainHubClone = Sentry.cloneMainHub()
        newMainHubClone.addBreadcrumb("breadcrumbMainClone")

        hub.captureMessage("messageCurrent")
        newMainHubClone.captureMessage("messageMainClone")

        assertEquals(2, capturedEvents.size)
        val mainCloneEvent = capturedEvents.firstOrNull { it.message?.formatted == "messageMainClone" }
        val currentHubEvent = capturedEvents.firstOrNull { it.message?.formatted == "messageCurrent" }

        assertNotNull(mainCloneEvent)
        assertNotNull(mainCloneEvent.breadcrumbs?.firstOrNull { it.message == "breadcrumbMainClone" })
        assertNotNull(mainCloneEvent.breadcrumbs?.firstOrNull { it.message == "breadcrumbCurrent" })
        assertNull(mainCloneEvent.breadcrumbs?.firstOrNull { it.message == "breadcrumbNoOp" })

        assertNotNull(currentHubEvent)
        assertNotNull(currentHubEvent.breadcrumbs?.firstOrNull { it.message == "breadcrumbMainClone" })
        assertNotNull(currentHubEvent.breadcrumbs?.firstOrNull { it.message == "breadcrumbCurrent" })
        assertNull(currentHubEvent.breadcrumbs?.firstOrNull { it.message == "breadcrumbNoOp" })
    }

    @Test
    fun `when init is called and configure throws an exception then an error is logged`() {
        val logger = mock<ILogger>()
        val initException = Exception("init")

        Sentry.init({
            it.dsn = dsn
            it.isDebug = true
            it.setLogger(logger)
            throw initException
        }, true)

        verify(logger).log(eq(SentryLevel.ERROR), any(), eq(initException))
    }

    @Test
    fun `when init with a SentryOptions Subclass is called and configure throws an exception then an error is logged`() {
        class ExtendedSentryOptions : SentryOptions()

        val logger = mock<ILogger>()
        val initException = Exception("init")

        Sentry.init(OptionsContainer.create(ExtendedSentryOptions::class.java)) { options: ExtendedSentryOptions ->
            options.dsn = dsn
            options.isDebug = true
            options.setLogger(logger)
            throw initException
        }

        verify(logger).log(eq(SentryLevel.ERROR), any(), eq(initException))
    }

    @Test
    fun `overrides envelope cache if it's not set`() {
        var sentryOptions: SentryOptions? = null

        Sentry.init {
            it.dsn = dsn
            it.cacheDirPath = getTempPath()
            sentryOptions = it
        }

        assertTrue { sentryOptions!!.envelopeDiskCache is EnvelopeCache }
    }

    @Test
    fun `does not override envelope cache if it's already set`() {
        var sentryOptions: SentryOptions? = null

        Sentry.init {
            it.dsn = dsn
            it.cacheDirPath = getTempPath()
            it.setEnvelopeDiskCache(CustomEnvelopCache())
            sentryOptions = it
        }

        assertTrue { sentryOptions!!.envelopeDiskCache is CustomEnvelopCache }
    }

    @Test
    fun `overrides modules loader if it's not set`() {
        var sentryOptions: SentryOptions? = null

        Sentry.init {
            it.dsn = dsn
            sentryOptions = it
        }

        assertTrue { sentryOptions!!.modulesLoader is CompositeModulesLoader }
    }

    @Test
    fun `does not override modules loader if it's already set`() {
        var sentryOptions: SentryOptions? = null

        Sentry.init {
            it.dsn = dsn
            it.setModulesLoader(CustomModulesLoader())
            sentryOptions = it
        }

        assertTrue { sentryOptions!!.modulesLoader is CustomModulesLoader }
    }

    @Test
    fun `overrides debug meta loader if it's not set`() {
        var sentryOptions: SentryOptions? = null

        Sentry.init {
            it.dsn = dsn
            sentryOptions = it
        }

        assertTrue { sentryOptions!!.debugMetaLoader is ResourcesDebugMetaLoader }
    }

    @Test
    fun `does not override debug meta loader if it's already set`() {
        var sentryOptions: SentryOptions? = null

        Sentry.init {
            it.dsn = dsn
            it.setDebugMetaLoader(CustomDebugMetaLoader())
            sentryOptions = it
        }

        assertTrue { sentryOptions!!.debugMetaLoader is CustomDebugMetaLoader }
    }

    @Test
    fun `overrides main thread checker if it's not set`() {
        var sentryOptions: SentryOptions? = null

        Sentry.init {
            it.dsn = dsn
            sentryOptions = it
        }

        assertTrue { sentryOptions!!.mainThreadChecker is MainThreadChecker }
    }

    @Test
    fun `does not override main thread checker if it's already set`() {
        var sentryOptions: SentryOptions? = null

        Sentry.init {
            it.dsn = dsn
            it.mainThreadChecker = CustomMainThreadChecker()
            sentryOptions = it
        }

        assertTrue { sentryOptions!!.mainThreadChecker is CustomMainThreadChecker }
    }

    @Test
    fun `overrides collector if it's not set`() {
        var sentryOptions: SentryOptions? = null

        Sentry.init {
            it.dsn = dsn
            sentryOptions = it
        }

        assertTrue { sentryOptions!!.collectors.any { it is JavaMemoryCollector } }
    }

    @Test
    fun `does not override collector if it's already set`() {
        var sentryOptions: SentryOptions? = null

        Sentry.init {
            it.dsn = dsn
            it.addCollector(CustomMemoryCollector())
            sentryOptions = it
        }

        assertTrue { sentryOptions!!.collectors.any { it is CustomMemoryCollector } }
    }

    @Test
    fun `init does not throw on executor shut down`() {
        val logger = mock<ILogger>()

        Sentry.init {
            it.dsn = dsn
            it.profilesSampleRate = 1.0
            it.cacheDirPath = getTempPath()
            it.setLogger(logger)
            it.executorService.close(0)
            it.isDebug = true
        }
        verify(logger).log(eq(SentryLevel.ERROR), eq("Failed to call the executor. Old profiles will not be deleted. Did you call Sentry.close()?"), any())
    }

    @Test
    fun `reportFullyDisplayed calls hub reportFullyDisplayed`() {
        val hub = mock<IHub>()
        Sentry.init {
            it.dsn = dsn
        }
        Sentry.setCurrentHub(hub)
        Sentry.reportFullyDisplayed()
        verify(hub).reportFullyDisplayed()
    }

    @Test
    fun `reportFullDisplayed calls reportFullyDisplayed`() {
        val hub = mock<IHub>()
        Sentry.init {
            it.dsn = dsn
        }
        Sentry.setCurrentHub(hub)
        Sentry.reportFullDisplayed()
        verify(hub).reportFullyDisplayed()
    }

    @Test
    fun `ignores executorService if it is closed`() {
        var sentryOptions: SentryOptions? = null
        val executorService = mock<ISentryExecutorService>()
        whenever(executorService.isClosed).thenReturn(true)

        Sentry.init {
            it.dsn = dsn
            it.executorService = executorService
            sentryOptions = it
        }

        assertNotEquals(executorService, sentryOptions!!.executorService)
    }

    @Test
    fun `accept executorService if it is not closed`() {
        var sentryOptions: SentryOptions? = null
        val executorService = mock<ISentryExecutorService>()
        whenever(executorService.isClosed).thenReturn(false)

        Sentry.init {
            it.dsn = dsn
            it.executorService = executorService
            sentryOptions = it
        }

        assertEquals(executorService, sentryOptions!!.executorService)
    }

    @Test
    fun `init notifies option observers`() {
        val optionsObserver = InMemoryOptionsObserver()

        Sentry.init {
            it.dsn = dsn

            it.executorService = ImmediateExecutorService()

            it.addOptionsObserver(optionsObserver)

            it.release = "io.sentry.sample@1.1.0+220"
            it.proguardUuid = "uuid"
            it.dist = "220"
            it.sdkVersion = SdkVersion("sentry.java.android", "6.13.0")
            it.environment = "debug"
            it.setTag("one", "two")
        }

        assertEquals("io.sentry.sample@1.1.0+220", optionsObserver.release)
        assertEquals("debug", optionsObserver.environment)
        assertEquals("220", optionsObserver.dist)
        assertEquals("uuid", optionsObserver.proguardUuid)
        assertEquals(mapOf("one" to "two"), optionsObserver.tags)
        assertEquals(SdkVersion("sentry.java.android", "6.13.0"), optionsObserver.sdkVersion)
    }

    @Test
    fun `if there is work enqueued, init notifies options observers after that work is done`() {
        val optionsObserver = InMemoryOptionsObserver().apply {
            setRelease("io.sentry.sample@2.0.0")
            setEnvironment("production")
        }
        val triggered = AtomicBoolean(false)

        Sentry.init {
            it.dsn = dsn

            it.addOptionsObserver(optionsObserver)

            it.release = "io.sentry.sample@1.1.0+220"
            it.environment = "debug"

            it.executorService.submit {
                // here the values should be still old. Sentry.init will submit another runnable
                // to notify the options observers, but because the executor is single-threaded, the
                // work will be enqueued and the observers will be notified after current work is
                // finished, ensuring that even if something is using the options observer from a
                // different thread, it will still use the old values.
                Thread.sleep(1000L)
                assertEquals("io.sentry.sample@2.0.0", optionsObserver.release)
                assertEquals("production", optionsObserver.environment)
                triggered.set(true)
            }
        }

        await.untilTrue(triggered)
        assertEquals("io.sentry.sample@1.1.0+220", optionsObserver.release)
        assertEquals("debug", optionsObserver.environment)
    }

    @Test
    fun `init finalizes previous session`() {
        lateinit var previousSessionFile: File

        Sentry.init {
            it.dsn = dsn

            it.release = "io.sentry.sample@2.0"
            it.cacheDirPath = tmpDir.newFolder().absolutePath

            it.executorService = ImmediateExecutorService()

            previousSessionFile = EnvelopeCache.getPreviousSessionFile(it.cacheDirPath!!)
            previousSessionFile.parentFile.mkdirs()
            it.serializer.serialize(
                Session(null, null, "release", "io.sentry.samples@2.0"),
                previousSessionFile.bufferedWriter()
            )
            assertEquals(
                "release",
                it.serializer.deserialize(previousSessionFile.bufferedReader(), Session::class.java)!!.environment
            )

            it.addIntegration { hub, _ ->
                // this is just a hack to trigger the previousSessionFlush latch, so the finalizer
                // does not time out waiting. We have to do it as integration, because this is where
                // the hub is already initialized
                hub.startSession()
            }
        }

        assertFalse(previousSessionFile.exists())
    }

    @Test
    fun `if there is work enqueued, init finalizes previous session after that work is done`() {
        lateinit var previousSessionFile: File
        val triggered = AtomicBoolean(false)

        Sentry.init {
            it.dsn = dsn

            it.release = "io.sentry.sample@2.0"
            it.cacheDirPath = tmpDir.newFolder().absolutePath

            previousSessionFile = EnvelopeCache.getPreviousSessionFile(it.cacheDirPath!!)
            previousSessionFile.parentFile.mkdirs()
            it.serializer.serialize(
                Session(null, null, "release", "io.sentry.sample@1.0"),
                previousSessionFile.bufferedWriter()
            )

            it.executorService.submit {
                // here the previous session should still exist. Sentry.init will submit another runnable
                // to finalize the previous session, but because the executor is single-threaded, the
                // work will be enqueued and the previous session will be finalized after current work is
                // finished, ensuring that even if something is using the previous session from a
                // different thread, it will still be able to access it.
                Thread.sleep(1000L)
                val session = it.serializer.deserialize(previousSessionFile.bufferedReader(), Session::class.java)
                assertEquals("io.sentry.sample@1.0", session!!.release)
                assertEquals("release", session.environment)
                triggered.set(true)
            }
        }

        // to trigger previous session flush
        Sentry.startSession()

        await.untilTrue(triggered)
        assertFalse(previousSessionFile.exists())
    }

    @Test
    fun `captureCheckIn gets forwarded to client`() {
        Sentry.init { it.dsn = dsn }

        val client = mock<ISentryClient>()
        Sentry.getCurrentHub().bindClient(client)

        val checkIn = CheckIn("some_slug", CheckInStatus.OK)
        Sentry.captureCheckIn(checkIn)

        verify(client).captureCheckIn(
            argThat {
                checkInId == checkIn.checkInId
            },
            anyOrNull(),
            anyOrNull()
        )
    }

    @Test
    fun `if send modules is false, uses NoOpModulesLoader`() {
        var sentryOptions: SentryOptions? = null
        Sentry.init {
            it.dsn = dsn
            it.isSendModules = false
            sentryOptions = it
        }

        assertIs<NoOpModulesLoader>(sentryOptions?.modulesLoader)
    }

    @Test
<<<<<<< HEAD
    fun `if Sentry is disabled through options with scope callback is executed`() {
        Sentry.init {
            it.isEnabled = false
        }

        val scopeCallback = mock<ScopeCallback>()

        Sentry.withScope(scopeCallback)

        verify(scopeCallback).run(any())
    }

    @Test
    fun `if Sentry is not initialized with scope callback is executed`() {
        val scopeCallback = mock<ScopeCallback>()

        Sentry.withScope(scopeCallback)

        verify(scopeCallback).run(any())
=======
    fun `getSpan calls hub getSpan`() {
        val hub = mock<IHub>()
        Sentry.init({
            it.dsn = dsn
        }, false)
        Sentry.setCurrentHub(hub)
        Sentry.getSpan()
        verify(hub).span
    }

    @Test
    fun `getSpan calls returns root span if globalhub mode is enabled on Android`() {
        PlatformTestManipulator.pretendIsAndroid(true)
        Sentry.init({
            it.dsn = dsn
            it.enableTracing = true
            it.sampleRate = 1.0
        }, true)

        val transaction = Sentry.startTransaction("name", "op-root", TransactionOptions().also { it.isBindToScope = true })
        transaction.startChild("op-child")

        val span = Sentry.getSpan()!!
        assertEquals("op-root", span.operation)
        PlatformTestManipulator.pretendIsAndroid(false)
    }

    @Test
    fun `getSpan calls returns child span if globalhub mode is enabled, but the platform is not Android`() {
        PlatformTestManipulator.pretendIsAndroid(false)
        Sentry.init({
            it.dsn = dsn
            it.enableTracing = true
            it.sampleRate = 1.0
        }, false)

        val transaction = Sentry.startTransaction("name", "op-root", TransactionOptions().also { it.isBindToScope = true })
        transaction.startChild("op-child")

        val span = Sentry.getSpan()!!
        assertEquals("op-child", span.operation)
    }

    @Test
    fun `getSpan calls returns child span if globalhub mode is disabled`() {
        Sentry.init({
            it.dsn = dsn
            it.enableTracing = true
            it.sampleRate = 1.0
        }, false)

        val transaction = Sentry.startTransaction("name", "op-root", TransactionOptions().also { it.isBindToScope = true })
        transaction.startChild("op-child")

        val span = Sentry.getSpan()!!
        assertEquals("op-child", span.operation)
>>>>>>> 12cde1a6
    }

    private class InMemoryOptionsObserver : IOptionsObserver {
        var release: String? = null
            private set
        var environment: String? = null
            private set
        var proguardUuid: String? = null
            private set
        var sdkVersion: SdkVersion? = null
            private set
        var dist: String? = null
            private set
        var tags: Map<String, String> = mapOf()
            private set

        override fun setRelease(release: String?) {
            this.release = release
        }

        override fun setEnvironment(environment: String?) {
            this.environment = environment
        }

        override fun setProguardUuid(proguardUuid: String?) {
            this.proguardUuid = proguardUuid
        }

        override fun setSdkVersion(sdkVersion: SdkVersion?) {
            this.sdkVersion = sdkVersion
        }

        override fun setDist(dist: String?) {
            this.dist = dist
        }

        override fun setTags(tags: MutableMap<String, String>) {
            this.tags = tags
        }
    }

    private class CustomMainThreadChecker : IMainThreadChecker {
        override fun isMainThread(threadId: Long): Boolean = false
        override fun isMainThread(thread: Thread): Boolean = false
        override fun isMainThread(): Boolean = false
        override fun isMainThread(sentryThread: SentryThread): Boolean = false
    }

    private class CustomMemoryCollector : ICollector {
        override fun setup() {}
        override fun collect(performanceCollectionData: PerformanceCollectionData) {}
    }

    private class CustomModulesLoader : IModulesLoader {
        override fun getOrLoadModules(): MutableMap<String, String>? = null
    }

    private class CustomDebugMetaLoader : IDebugMetaLoader {
        override fun loadDebugMeta(): Properties? = null
    }

    private class CustomEnvelopCache : IEnvelopeCache {
        override fun iterator(): MutableIterator<SentryEnvelope> = TODO()
        override fun store(envelope: SentryEnvelope, hint: Hint) = Unit
        override fun discard(envelope: SentryEnvelope) = Unit
    }

    private fun getTempPath(): String {
        val tempFile = Files.createTempDirectory("cache").toFile()
        tempFile.delete()

        // sanity check
        assertFalse(tempFile.exists())
        return tempFile.absolutePath
    }
}<|MERGE_RESOLUTION|>--- conflicted
+++ resolved
@@ -840,7 +840,6 @@
     }
 
     @Test
-<<<<<<< HEAD
     fun `if Sentry is disabled through options with scope callback is executed`() {
         Sentry.init {
             it.isEnabled = false
@@ -860,7 +859,9 @@
         Sentry.withScope(scopeCallback)
 
         verify(scopeCallback).run(any())
-=======
+    }
+
+    @Test
     fun `getSpan calls hub getSpan`() {
         val hub = mock<IHub>()
         Sentry.init({
@@ -917,7 +918,6 @@
 
         val span = Sentry.getSpan()!!
         assertEquals("op-child", span.operation)
->>>>>>> 12cde1a6
     }
 
     private class InMemoryOptionsObserver : IOptionsObserver {
