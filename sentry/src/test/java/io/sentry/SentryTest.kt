--- conflicted
+++ resolved
@@ -237,38 +237,6 @@
     }
 
     @Test
-<<<<<<< HEAD
-    fun `overrides envelope cache if it's not set`() {
-        var sentryOptions: SentryOptions? = null
-
-        Sentry.init {
-            it.dsn = dsn
-            it.cacheDirPath = getTempPath()
-            sentryOptions = it
-        }
-
-        assertTrue { sentryOptions!!.envelopeDiskCache is EnvelopeCache }
-    }
-
-    @Test
-    fun `does not override envelope cache if it's already set`() {
-        var sentryOptions: SentryOptions? = null
-
-        Sentry.init {
-            it.dsn = dsn
-            it.cacheDirPath = getTempPath()
-            it.setEnvelopeDiskCache(CustomEnvelopCache())
-            sentryOptions = it
-        }
-
-        assertTrue { sentryOptions!!.envelopeDiskCache is CustomEnvelopCache }
-    }
-
-    private class CustomEnvelopCache : IEnvelopeCache {
-        override fun iterator(): MutableIterator<SentryEnvelope> = TODO()
-        override fun store(envelope: SentryEnvelope, hint: Hint) = Unit
-        override fun discard(envelope: SentryEnvelope) = Unit
-=======
     fun `when init is called and configure throws an exception then an error is logged`() {
         val logger = mock<ILogger>()
         val initException = Exception("init")
@@ -298,7 +266,39 @@
         }
 
         verify(logger).log(eq(SentryLevel.ERROR), any(), eq(initException))
->>>>>>> adee765b
+    }
+
+    @Test
+    fun `overrides envelope cache if it's not set`() {
+        var sentryOptions: SentryOptions? = null
+
+        Sentry.init {
+            it.dsn = dsn
+            it.cacheDirPath = getTempPath()
+            sentryOptions = it
+        }
+
+        assertTrue { sentryOptions!!.envelopeDiskCache is EnvelopeCache }
+    }
+
+    @Test
+    fun `does not override envelope cache if it's already set`() {
+        var sentryOptions: SentryOptions? = null
+
+        Sentry.init {
+            it.dsn = dsn
+            it.cacheDirPath = getTempPath()
+            it.setEnvelopeDiskCache(CustomEnvelopCache())
+            sentryOptions = it
+        }
+
+        assertTrue { sentryOptions!!.envelopeDiskCache is CustomEnvelopCache }
+    }
+
+    private class CustomEnvelopCache : IEnvelopeCache {
+        override fun iterator(): MutableIterator<SentryEnvelope> = TODO()
+        override fun store(envelope: SentryEnvelope, hint: Hint) = Unit
+        override fun discard(envelope: SentryEnvelope) = Unit
     }
 
     private fun getTempPath(): String {
