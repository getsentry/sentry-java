package io.sentry

import io.sentry.cache.EnvelopeCache
import io.sentry.cache.IEnvelopeCache
import io.sentry.internal.modules.CompositeModulesLoader
import io.sentry.internal.modules.IModulesLoader
import io.sentry.protocol.SdkVersion
import io.sentry.protocol.SentryId
import io.sentry.test.ImmediateExecutorService
import io.sentry.util.thread.IMainThreadChecker
import io.sentry.util.thread.MainThreadChecker
import org.awaitility.kotlin.await
import org.junit.Rule
import org.junit.rules.TemporaryFolder
import org.mockito.kotlin.any
import org.mockito.kotlin.argThat
import org.mockito.kotlin.eq
import org.mockito.kotlin.mock
import org.mockito.kotlin.verify
import org.mockito.kotlin.whenever
import java.io.File
import java.nio.file.Files
import java.util.concurrent.CompletableFuture
import java.util.concurrent.atomic.AtomicBoolean
import kotlin.test.AfterTest
import kotlin.test.BeforeTest
import kotlin.test.Test
import kotlin.test.assertEquals
import kotlin.test.assertFalse
import kotlin.test.assertNotEquals
import kotlin.test.assertNotNull
import kotlin.test.assertNull
import kotlin.test.assertTrue

class SentryTest {

    private val dsn = "http://key@localhost/proj"

    @get:Rule
    val tmpDir = TemporaryFolder()

    @BeforeTest
    @AfterTest
    fun beforeTest() {
        Sentry.close()
        SentryCrashLastRunState.getInstance().reset()
    }

    @Test
    fun `outboxPath should be created at initialization`() {
        var sentryOptions: SentryOptions? = null
        Sentry.init {
            it.dsn = dsn
            it.cacheDirPath = getTempPath()
            sentryOptions = it
        }

        val file = File(sentryOptions!!.outboxPath!!)
        assertTrue(file.exists())
        file.deleteOnExit()
    }

    @Test
    fun `cacheDirPath should be created at initialization`() {
        var sentryOptions: SentryOptions? = null
        Sentry.init {
            it.dsn = dsn
            it.cacheDirPath = getTempPath()
            sentryOptions = it
        }

        val file = File(sentryOptions!!.cacheDirPath!!)
        assertTrue(file.exists())
        file.deleteOnExit()
    }

    @Test
    fun `Init sets SystemOutLogger if logger is NoOp and debug is enabled`() {
        var sentryOptions: SentryOptions? = null
        Sentry.init {
            it.dsn = dsn
            it.cacheDirPath = getTempPath()
            sentryOptions = it
            it.setDebug(true)
        }

        assertTrue((sentryOptions!!.logger as DiagnosticLogger).logger is SystemOutLogger)
    }

    @Test
    fun `scope changes are isolated to a thread`() {
        Sentry.init {
            it.dsn = dsn
        }
        Sentry.configureScope {
            it.setTag("a", "a")
        }

        CompletableFuture.runAsync {
            Sentry.configureScope {
                it.setTag("b", "b")
            }

            Sentry.configureScope {
                assertEquals(setOf("a", "b"), it.tags.keys)
            }
        }.get()

        Sentry.configureScope {
            assertEquals(setOf("a"), it.tags.keys)
        }
    }

    @Test
    fun `warns about multiple Sentry initializations`() {
        val logger = mock<ILogger>()
        Sentry.init {
            it.dsn = dsn
        }
        Sentry.init {
            it.dsn = dsn
            it.setDebug(true)
            it.setLogger(logger)
        }
        verify(logger).log(
            eq(SentryLevel.WARNING),
            eq("Sentry has been already initialized. Previous configuration will be overwritten.")
        )
    }

    @Test
    fun `warns about multiple Sentry initializations with string overload`() {
        val logger = mock<ILogger>()
        Sentry.init(dsn)
        Sentry.init {
            it.dsn = dsn
            it.setDebug(true)
            it.setLogger(logger)
        }
        verify(logger).log(
            eq(SentryLevel.WARNING),
            eq("Sentry has been already initialized. Previous configuration will be overwritten.")
        )
    }

    @Test
    fun `initializes Sentry using external properties`() {
        // create a sentry.properties file in temporary folder
        val temporaryFolder = TemporaryFolder()
        temporaryFolder.create()
        val file = temporaryFolder.newFile("sentry.properties")
        file.writeText("dsn=http://key@localhost/proj")
        // set location of the sentry.properties file
        System.setProperty("sentry.properties.file", file.absolutePath)

        try {
            // initialize Sentry with empty DSN and enable loading properties from external sources
            Sentry.init {
                it.isEnableExternalConfiguration = true
            }
            assertTrue(HubAdapter.getInstance().isEnabled)
        } finally {
            temporaryFolder.delete()
        }
    }

    @Test
    fun `captureUserFeedback gets forwarded to client`() {
        Sentry.init { it.dsn = dsn }

        val client = mock<ISentryClient>()
        Sentry.getCurrentHub().bindClient(client)

        val userFeedback = UserFeedback(SentryId.EMPTY_ID)
        Sentry.captureUserFeedback(userFeedback)

        verify(client).captureUserFeedback(
            argThat {
                eventId == userFeedback.eventId
            }
        )
    }

    @Test
    fun `startTransaction sets operation and description`() {
        Sentry.init {
            it.dsn = dsn
            it.tracesSampleRate = 1.0
        }

        val transaction = Sentry.startTransaction("name", "op", "desc")
        assertEquals("name", transaction.name)
        assertEquals("op", transaction.operation)
        assertEquals("desc", transaction.description)
    }

    @Test
    fun `isCrashedLastRun returns true if crashedLastRun is set`() {
        Sentry.init {
            it.dsn = dsn
        }

        SentryCrashLastRunState.getInstance().setCrashedLastRun(true)

        assertTrue(Sentry.isCrashedLastRun()!!)
    }

    @Test
    fun `profilingTracesDirPath should be created and cleared at initialization when profiling is enabled`() {
        val tempPath = getTempPath()
        var sentryOptions: SentryOptions? = null
        Sentry.init {
            it.dsn = dsn
            it.profilesSampleRate = 1.0
            it.cacheDirPath = tempPath
            sentryOptions = it
        }

        assertTrue(File(sentryOptions?.profilingTracesDirPath!!).exists())
        assertTrue(File(sentryOptions?.profilingTracesDirPath!!).list()!!.isEmpty())
    }

    @Test
    fun `profilingTracesDirPath should not be created and cleared when profiling is disabled`() {
        val tempPath = getTempPath()
        var sentryOptions: SentryOptions? = null
        Sentry.init {
            it.dsn = dsn
            it.profilesSampleRate = 0.0
            it.cacheDirPath = tempPath
            sentryOptions = it
        }

        assertFalse(File(sentryOptions?.profilingTracesDirPath!!).exists())
    }

    @Test
    fun `using sentry before calling init creates NoOpHub but after init Sentry uses a new clone`() {
        // noop as not yet initialized, caches NoOpHub in ThreadLocal
        Sentry.captureMessage("noop caused")

        assertTrue(Sentry.getCurrentHub() is NoOpHub)

        // init Sentry in another thread
        val thread = Thread() {
            Sentry.init {
                it.dsn = dsn
                it.isDebug = true
            }
        }
        thread.start()
        thread.join()

        Sentry.captureMessage("should work now")

        val hub = Sentry.getCurrentHub()
        assertNotNull(hub)
        assertFalse(hub is NoOpHub)
    }

    @Test
    fun `main hub can be cloned and does not share scope with current hub`() {
        // noop as not yet initialized, caches NoOpHub in ThreadLocal
        Sentry.addBreadcrumb("breadcrumbNoOp")
        Sentry.captureMessage("messageNoOp")

        assertTrue(Sentry.getCurrentHub() is NoOpHub)

        val capturedEvents = mutableListOf<SentryEvent>()

        // init Sentry in another thread
        val thread = Thread() {
            Sentry.init {
                it.dsn = dsn
                it.isDebug = true
                it.beforeSend = SentryOptions.BeforeSendCallback { event, hint ->
                    capturedEvents.add(event)
                    event
                }
            }
        }
        thread.start()
        thread.join()

        Sentry.addBreadcrumb("breadcrumbCurrent")

        val hub = Sentry.getCurrentHub()
        assertNotNull(hub)
        assertFalse(hub is NoOpHub)

        val newMainHubClone = Sentry.cloneMainHub()
        newMainHubClone.addBreadcrumb("breadcrumbMainClone")

        hub.captureMessage("messageCurrent")
        newMainHubClone.captureMessage("messageMainClone")

        assertEquals(2, capturedEvents.size)
        val mainCloneEvent = capturedEvents.firstOrNull { it.message?.formatted == "messageMainClone" }
        val currentHubEvent = capturedEvents.firstOrNull { it.message?.formatted == "messageCurrent" }

        assertNotNull(mainCloneEvent)
        assertNotNull(mainCloneEvent.breadcrumbs?.firstOrNull { it.message == "breadcrumbMainClone" })
        assertNull(mainCloneEvent.breadcrumbs?.firstOrNull { it.message == "breadcrumbCurrent" })
        assertNull(mainCloneEvent.breadcrumbs?.firstOrNull { it.message == "breadcrumbNoOp" })

        assertNotNull(currentHubEvent)
        assertNull(currentHubEvent.breadcrumbs?.firstOrNull { it.message == "breadcrumbMainClone" })
        assertNotNull(currentHubEvent.breadcrumbs?.firstOrNull { it.message == "breadcrumbCurrent" })
        assertNull(currentHubEvent.breadcrumbs?.firstOrNull { it.message == "breadcrumbNoOp" })
    }

    @Test
    fun `main hub is not cloned in global hub mode and shares scope with current hub`() {
        // noop as not yet initialized, caches NoOpHub in ThreadLocal
        Sentry.addBreadcrumb("breadcrumbNoOp")
        Sentry.captureMessage("messageNoOp")

        assertTrue(Sentry.getCurrentHub() is NoOpHub)

        val capturedEvents = mutableListOf<SentryEvent>()

        // init Sentry in another thread
        val thread = Thread() {
            Sentry.init({
                it.dsn = dsn
                it.isDebug = true
                it.beforeSend = SentryOptions.BeforeSendCallback { event, hint ->
                    capturedEvents.add(event)
                    event
                }
            }, true)
        }
        thread.start()
        thread.join()

        Sentry.addBreadcrumb("breadcrumbCurrent")

        val hub = Sentry.getCurrentHub()
        assertNotNull(hub)
        assertFalse(hub is NoOpHub)

        val newMainHubClone = Sentry.cloneMainHub()
        newMainHubClone.addBreadcrumb("breadcrumbMainClone")

        hub.captureMessage("messageCurrent")
        newMainHubClone.captureMessage("messageMainClone")

        assertEquals(2, capturedEvents.size)
        val mainCloneEvent = capturedEvents.firstOrNull { it.message?.formatted == "messageMainClone" }
        val currentHubEvent = capturedEvents.firstOrNull { it.message?.formatted == "messageCurrent" }

        assertNotNull(mainCloneEvent)
        assertNotNull(mainCloneEvent.breadcrumbs?.firstOrNull { it.message == "breadcrumbMainClone" })
        assertNotNull(mainCloneEvent.breadcrumbs?.firstOrNull { it.message == "breadcrumbCurrent" })
        assertNull(mainCloneEvent.breadcrumbs?.firstOrNull { it.message == "breadcrumbNoOp" })

        assertNotNull(currentHubEvent)
        assertNotNull(currentHubEvent.breadcrumbs?.firstOrNull { it.message == "breadcrumbMainClone" })
        assertNotNull(currentHubEvent.breadcrumbs?.firstOrNull { it.message == "breadcrumbCurrent" })
        assertNull(currentHubEvent.breadcrumbs?.firstOrNull { it.message == "breadcrumbNoOp" })
    }

    @Test
    fun `when init is called and configure throws an exception then an error is logged`() {
        val logger = mock<ILogger>()
        val initException = Exception("init")

        Sentry.init({
            it.dsn = dsn
            it.isDebug = true
            it.setLogger(logger)
            throw initException
        }, true)

        verify(logger).log(eq(SentryLevel.ERROR), any(), eq(initException))
    }

    @Test
    fun `when init with a SentryOptions Subclass is called and configure throws an exception then an error is logged`() {
        class ExtendedSentryOptions : SentryOptions()

        val logger = mock<ILogger>()
        val initException = Exception("init")

        Sentry.init(OptionsContainer.create(ExtendedSentryOptions::class.java)) { options: ExtendedSentryOptions ->
            options.dsn = dsn
            options.isDebug = true
            options.setLogger(logger)
            throw initException
        }

        verify(logger).log(eq(SentryLevel.ERROR), any(), eq(initException))
    }

    @Test
    fun `overrides envelope cache if it's not set`() {
        var sentryOptions: SentryOptions? = null

        Sentry.init {
            it.dsn = dsn
            it.cacheDirPath = getTempPath()
            sentryOptions = it
        }

        assertTrue { sentryOptions!!.envelopeDiskCache is EnvelopeCache }
    }

    @Test
    fun `does not override envelope cache if it's already set`() {
        var sentryOptions: SentryOptions? = null

        Sentry.init {
            it.dsn = dsn
            it.cacheDirPath = getTempPath()
            it.setEnvelopeDiskCache(CustomEnvelopCache())
            sentryOptions = it
        }

        assertTrue { sentryOptions!!.envelopeDiskCache is CustomEnvelopCache }
    }

    @Test
    fun `overrides modules loader if it's not set`() {
        var sentryOptions: SentryOptions? = null

        Sentry.init {
            it.dsn = dsn
            sentryOptions = it
        }

        assertTrue { sentryOptions!!.modulesLoader is CompositeModulesLoader }
    }

    @Test
    fun `does not override modules loader if it's already set`() {
        var sentryOptions: SentryOptions? = null

        Sentry.init {
            it.dsn = dsn
            it.setModulesLoader(CustomModulesLoader())
            sentryOptions = it
        }

        assertTrue { sentryOptions!!.modulesLoader is CustomModulesLoader }
    }

    @Test
    fun `overrides main thread checker if it's not set`() {
        var sentryOptions: SentryOptions? = null

        Sentry.init {
            it.dsn = dsn
            sentryOptions = it
        }

        assertTrue { sentryOptions!!.mainThreadChecker is MainThreadChecker }
    }

    @Test
    fun `does not override main thread checker if it's already set`() {
        var sentryOptions: SentryOptions? = null

        Sentry.init {
            it.dsn = dsn
            it.mainThreadChecker = CustomMainThreadChecker()
            sentryOptions = it
        }

        assertTrue { sentryOptions!!.mainThreadChecker is CustomMainThreadChecker }
    }

    @Test
    fun `overrides collector if it's not set`() {
        var sentryOptions: SentryOptions? = null

        Sentry.init {
            it.dsn = dsn
            sentryOptions = it
        }

        assertTrue { sentryOptions!!.collectors.any { it is JavaMemoryCollector } }
    }

    @Test
    fun `does not override collector if it's already set`() {
        var sentryOptions: SentryOptions? = null

        Sentry.init {
            it.dsn = dsn
            it.addCollector(CustomMemoryCollector())
            sentryOptions = it
        }

        assertTrue { sentryOptions!!.collectors.any { it is CustomMemoryCollector } }
    }

    @Test
    fun `init does not throw on executor shut down`() {
        val logger = mock<ILogger>()

        Sentry.init {
            it.dsn = dsn
            it.profilesSampleRate = 1.0
            it.cacheDirPath = getTempPath()
            it.setLogger(logger)
            it.executorService.close(0)
            it.isDebug = true
        }
        verify(logger).log(eq(SentryLevel.ERROR), eq("Failed to call the executor. Old profiles will not be deleted. Did you call Sentry.close()?"), any())
    }

    @Test
    fun `reportFullyDisplayed calls hub reportFullyDisplayed`() {
        val hub = mock<IHub>()
        Sentry.init {
            it.dsn = dsn
        }
        Sentry.setCurrentHub(hub)
        Sentry.reportFullyDisplayed()
        verify(hub).reportFullyDisplayed()
    }

    @Test
    fun `reportFullDisplayed calls reportFullyDisplayed`() {
        val hub = mock<IHub>()
        Sentry.init {
            it.dsn = dsn
        }
        Sentry.setCurrentHub(hub)
        Sentry.reportFullDisplayed()
        verify(hub).reportFullyDisplayed()
    }

    @Test
<<<<<<< HEAD
    fun `init notifies option observers`() {
        val optionsObserver = InMemoryOptionsObserver()

        Sentry.init {
            it.dsn = dsn

            it.executorService = ImmediateExecutorService()

            it.addOptionsObserver(optionsObserver)

            it.release = "io.sentry.sample@1.1.0+220"
            it.proguardUuid = "uuid"
            it.dist = "220"
            it.sdkVersion = SdkVersion("sentry.java.android", "6.13.0")
            it.environment = "debug"
            it.setTag("one", "two")
        }

        assertEquals("io.sentry.sample@1.1.0+220", optionsObserver.release)
        assertEquals("debug", optionsObserver.environment)
        assertEquals("220", optionsObserver.dist)
        assertEquals("uuid", optionsObserver.proguardUuid)
        assertEquals(mapOf("one" to "two"), optionsObserver.tags)
        assertEquals(SdkVersion("sentry.java.android", "6.13.0"), optionsObserver.sdkVersion)
    }

    @Test
    fun `if there is work enqueued, init notifies options observers after that work is done`() {
        val optionsObserver = InMemoryOptionsObserver().apply {
            setRelease("io.sentry.sample@2.0.0")
            setEnvironment("production")
        }
        val triggered = AtomicBoolean(false)

        Sentry.init {
            it.dsn = dsn

            it.addOptionsObserver(optionsObserver)

            it.release = "io.sentry.sample@1.1.0+220"
            it.environment = "debug"

            it.executorService.submit {
                // here the values should be still old. Sentry.init will submit another runnable
                // to notify the options observers, but because the executor is single-threaded, the
                // work will be enqueued and the observers will be notified after current work is
                // finished, ensuring that even if something is using the options observer from a
                // different thread, it will still use the old values.
                Thread.sleep(1000L)
                assertEquals("io.sentry.sample@2.0.0", optionsObserver.release)
                assertEquals("production", optionsObserver.environment)
                triggered.set(true)
            }
        }

        await.untilTrue(triggered)
        assertEquals("io.sentry.sample@1.1.0+220", optionsObserver.release)
        assertEquals("debug", optionsObserver.environment)
    }

    @Test
    fun `init finalizes previous session`() {
        lateinit var previousSessionFile: File

        Sentry.init {
            it.dsn = dsn

            it.release = "io.sentry.sample@2.0"
            it.cacheDirPath = tmpDir.newFolder().absolutePath

            it.executorService = ImmediateExecutorService()

            previousSessionFile = EnvelopeCache.getPreviousSessionFile(it.cacheDirPath!!)
            previousSessionFile.parentFile.mkdirs()
            it.serializer.serialize(
                Session(null, null, "release", "io.sentry.samples@2.0"),
                previousSessionFile.bufferedWriter()
            )
            assertEquals(
                "release",
                it.serializer.deserialize(previousSessionFile.bufferedReader(), Session::class.java)!!.environment
            )

            it.addIntegration { hub, _ ->
                // this is just a hack to trigger the previousSessionFlush latch, so the finalizer
                // does not time out waiting. We have to do it as integration, because this is where
                // the hub is already initialized
                hub.startSession()
            }
        }

        assertFalse(previousSessionFile.exists())
    }

    @Test
    fun `if there is work enqueued, init finalizes previous session after that work is done`() {
        lateinit var previousSessionFile: File
        val triggered = AtomicBoolean(false)

        Sentry.init {
            it.dsn = dsn

            it.release = "io.sentry.sample@2.0"
            it.cacheDirPath = tmpDir.newFolder().absolutePath

            previousSessionFile = EnvelopeCache.getPreviousSessionFile(it.cacheDirPath!!)
            previousSessionFile.parentFile.mkdirs()
            it.serializer.serialize(
                Session(null, null, "release", "io.sentry.sample@1.0"),
                previousSessionFile.bufferedWriter()
            )

            it.executorService.submit {
                // here the previous session should still exist. Sentry.init will submit another runnable
                // to finalize the previous session, but because the executor is single-threaded, the
                // work will be enqueued and the previous session will be finalized after current work is
                // finished, ensuring that even if something is using the previous session from a
                // different thread, it will still be able to access it.
                Thread.sleep(1000L)
                val session = it.serializer.deserialize(previousSessionFile.bufferedReader(), Session::class.java)
                assertEquals("io.sentry.sample@1.0", session!!.release)
                assertEquals("release", session.environment)
                triggered.set(true)
            }
        }

        // to trigger previous session flush
        Sentry.startSession()

        await.untilTrue(triggered)
        assertFalse(previousSessionFile.exists())
    }

    private class InMemoryOptionsObserver : IOptionsObserver {
        var release: String? = null
            private set
        var environment: String? = null
            private set
        var proguardUuid: String? = null
            private set
        var sdkVersion: SdkVersion? = null
            private set
        var dist: String? = null
            private set
        var tags: Map<String, String> = mapOf()
            private set

        override fun setRelease(release: String?) {
            this.release = release
        }

        override fun setEnvironment(environment: String?) {
            this.environment = environment
        }

        override fun setProguardUuid(proguardUuid: String?) {
            this.proguardUuid = proguardUuid
        }

        override fun setSdkVersion(sdkVersion: SdkVersion?) {
            this.sdkVersion = sdkVersion
        }

        override fun setDist(dist: String?) {
            this.dist = dist
        }

        override fun setTags(tags: MutableMap<String, String>) {
            this.tags = tags
        }
=======
    fun `ignores executorService if it is closed`() {
        var sentryOptions: SentryOptions? = null
        val executorService = mock<ISentryExecutorService>()
        whenever(executorService.isClosed).thenReturn(true)

        Sentry.init {
            it.dsn = dsn
            it.executorService = executorService
            sentryOptions = it
        }

        assertNotEquals(executorService, sentryOptions!!.executorService)
    }

    @Test
    fun `accept executorService if it is not closed`() {
        var sentryOptions: SentryOptions? = null
        val executorService = mock<ISentryExecutorService>()
        whenever(executorService.isClosed).thenReturn(false)

        Sentry.init {
            it.dsn = dsn
            it.executorService = executorService
            sentryOptions = it
        }

        assertEquals(executorService, sentryOptions!!.executorService)
>>>>>>> b03d10f0
    }

    private class CustomMainThreadChecker : IMainThreadChecker {
        override fun isMainThread(threadId: Long): Boolean = false
    }

    private class CustomMemoryCollector : ICollector {
        override fun setup() {}
        override fun collect(performanceCollectionData: PerformanceCollectionData) {}
    }

    private class CustomModulesLoader : IModulesLoader {
        override fun getOrLoadModules(): MutableMap<String, String>? = null
    }

    private class CustomEnvelopCache : IEnvelopeCache {
        override fun iterator(): MutableIterator<SentryEnvelope> = TODO()
        override fun store(envelope: SentryEnvelope, hint: Hint) = Unit
        override fun discard(envelope: SentryEnvelope) = Unit
    }

    private fun getTempPath(): String {
        val tempFile = Files.createTempDirectory("cache").toFile()
        tempFile.delete()

        // sanity check
        assertFalse(tempFile.exists())
        return tempFile.absolutePath
    }
}<|MERGE_RESOLUTION|>--- conflicted
+++ resolved
@@ -532,7 +532,36 @@
     }
 
     @Test
-<<<<<<< HEAD
+    fun `ignores executorService if it is closed`() {
+        var sentryOptions: SentryOptions? = null
+        val executorService = mock<ISentryExecutorService>()
+        whenever(executorService.isClosed).thenReturn(true)
+
+        Sentry.init {
+            it.dsn = dsn
+            it.executorService = executorService
+            sentryOptions = it
+        }
+
+        assertNotEquals(executorService, sentryOptions!!.executorService)
+    }
+
+    @Test
+    fun `accept executorService if it is not closed`() {
+        var sentryOptions: SentryOptions? = null
+        val executorService = mock<ISentryExecutorService>()
+        whenever(executorService.isClosed).thenReturn(false)
+
+        Sentry.init {
+            it.dsn = dsn
+            it.executorService = executorService
+            sentryOptions = it
+        }
+
+        assertEquals(executorService, sentryOptions!!.executorService)
+    }
+
+    @Test
     fun `init notifies option observers`() {
         val optionsObserver = InMemoryOptionsObserver()
 
@@ -703,35 +732,6 @@
         override fun setTags(tags: MutableMap<String, String>) {
             this.tags = tags
         }
-=======
-    fun `ignores executorService if it is closed`() {
-        var sentryOptions: SentryOptions? = null
-        val executorService = mock<ISentryExecutorService>()
-        whenever(executorService.isClosed).thenReturn(true)
-
-        Sentry.init {
-            it.dsn = dsn
-            it.executorService = executorService
-            sentryOptions = it
-        }
-
-        assertNotEquals(executorService, sentryOptions!!.executorService)
-    }
-
-    @Test
-    fun `accept executorService if it is not closed`() {
-        var sentryOptions: SentryOptions? = null
-        val executorService = mock<ISentryExecutorService>()
-        whenever(executorService.isClosed).thenReturn(false)
-
-        Sentry.init {
-            it.dsn = dsn
-            it.executorService = executorService
-            sentryOptions = it
-        }
-
-        assertEquals(executorService, sentryOptions!!.executorService)
->>>>>>> b03d10f0
     }
 
     private class CustomMainThreadChecker : IMainThreadChecker {
