--- conflicted
+++ resolved
@@ -771,7 +771,6 @@
     }
 
     @Test
-<<<<<<< HEAD
     fun `captureCheckIn gets forwarded to client`() {
         Sentry.init { it.dsn = dsn }
 
@@ -788,7 +787,9 @@
             anyOrNull(),
             anyOrNull()
         )
-=======
+    }
+
+    @Test
     fun `if send modules is false, uses NoOpModulesLoader`() {
         var sentryOptions: SentryOptions? = null
         Sentry.init {
@@ -798,7 +799,6 @@
         }
 
         assertIs<NoOpModulesLoader>(sentryOptions?.modulesLoader)
->>>>>>> 081ee0b7
     }
 
     private class InMemoryOptionsObserver : IOptionsObserver {
