package io.sentry

import com.nhaarman.mockitokotlin2.argThat
import com.nhaarman.mockitokotlin2.eq
import com.nhaarman.mockitokotlin2.mock
import com.nhaarman.mockitokotlin2.verify
import io.sentry.protocol.SentryId
import org.junit.rules.TemporaryFolder
import java.io.File
import java.nio.file.Files
import java.util.concurrent.CompletableFuture
import kotlin.test.AfterTest
import kotlin.test.BeforeTest
import kotlin.test.Test
import kotlin.test.assertEquals
import kotlin.test.assertFalse
import kotlin.test.assertTrue

class SentryTest {

    private val dsn = "http://key@localhost/proj"

    @BeforeTest
    @AfterTest
    fun beforeTest() {
        Sentry.close()
        SentryCrashLastRunState.getInstance().reset()
    }

    @Test
    fun `outboxPath should be created at initialization`() {
        var sentryOptions: SentryOptions? = null
        Sentry.init {
            it.dsn = dsn
            it.cacheDirPath = getTempPath()
            sentryOptions = it
        }

        val file = File(sentryOptions!!.outboxPath!!)
        assertTrue(file.exists())
        file.deleteOnExit()
    }

    @Test
    fun `cacheDirPath should be created at initialization`() {
        var sentryOptions: SentryOptions? = null
        Sentry.init {
            it.dsn = dsn
            it.cacheDirPath = getTempPath()
            sentryOptions = it
        }

        val file = File(sentryOptions!!.cacheDirPath!!)
        assertTrue(file.exists())
        file.deleteOnExit()
    }

    @Test
    fun `Init sets SystemOutLogger if logger is NoOp and debug is enabled`() {
        var sentryOptions: SentryOptions? = null
        Sentry.init {
            it.dsn = dsn
            it.cacheDirPath = getTempPath()
            sentryOptions = it
            it.setDebug(true)
        }

        assertTrue((sentryOptions!!.logger as DiagnosticLogger).logger is SystemOutLogger)
    }

    @Test
    fun `scope changes are isolated to a thread`() {
        Sentry.init {
            it.dsn = dsn
        }
        Sentry.configureScope {
            it.setTag("a", "a")
        }

        CompletableFuture.runAsync {
            Sentry.configureScope {
                it.setTag("b", "b")
            }

            Sentry.configureScope {
                assertEquals(setOf("a", "b"), it.tags.keys)
            }
        }.get()

        Sentry.configureScope {
            assertEquals(setOf("a"), it.tags.keys)
        }
    }

    @Test
    fun `warns about multiple Sentry initializations`() {
        val logger = mock<ILogger>()
        Sentry.init {
            it.dsn = dsn
        }
        Sentry.init {
            it.dsn = dsn
            it.setDebug(true)
            it.setLogger(logger)
        }
        verify(logger).log(eq(SentryLevel.WARNING), eq("Sentry has been already initialized. Previous configuration will be overwritten."))
    }

    @Test
    fun `warns about multiple Sentry initializations with string overload`() {
        val logger = mock<ILogger>()
        Sentry.init(dsn)
        Sentry.init {
            it.dsn = dsn
            it.setDebug(true)
            it.setLogger(logger)
        }
        verify(logger).log(eq(SentryLevel.WARNING), eq("Sentry has been already initialized. Previous configuration will be overwritten."))
    }

    @Test
    fun `initializes Sentry using external properties`() {
        // create a sentry.properties file in temporary folder
        val temporaryFolder = TemporaryFolder()
        temporaryFolder.create()
        val file = temporaryFolder.newFile("sentry.properties")
        file.writeText("dsn=http://key@localhost/proj")
        // set location of the sentry.properties file
        System.setProperty("sentry.properties.file", file.absolutePath)

        try {
            // initialize Sentry with empty DSN and enable loading properties from external sources
            Sentry.init {
                it.isEnableExternalConfiguration = true
            }
            assertTrue(HubAdapter.getInstance().isEnabled)
        } finally {
            temporaryFolder.delete()
        }
    }

    @Test
    fun `captureUserFeedback gets forwarded to client`() {
        Sentry.init { it.dsn = dsn }

        val client = mock<ISentryClient>()
        Sentry.getCurrentHub().bindClient(client)

        val userFeedback = UserFeedback(SentryId.EMPTY_ID)
        Sentry.captureUserFeedback(userFeedback)

        verify(client).captureUserFeedback(
            argThat {
                eventId == userFeedback.eventId
            }
        )
    }

    @Test
    fun `startTransaction sets operation and description`() {
        Sentry.init {
            it.dsn = dsn
            it.tracesSampleRate = 1.0
        }

        val transaction = Sentry.startTransaction("name", "op", "desc")
        assertEquals("name", transaction.name)
        assertEquals("op", transaction.operation)
        assertEquals("desc", transaction.description)
    }

    @Test
    fun `isCrashedLastRun returns true if crashedLastRun is set`() {
        Sentry.init {
            it.dsn = dsn
        }

        SentryCrashLastRunState.getInstance().setCrashedLastRun(true)

        assertTrue(Sentry.isCrashedLastRun()!!)
    }

    @Test
    fun `profilingTracesDirPath should be created and cleared at initialization when profiling is enabled`() {
<<<<<<< HEAD
        val tracesDirPath = getTempPath()
        Sentry.init {
            it.dsn = dsn
            it.isProfilingEnabled = true
            it.profilingTracesDirPath = tracesDirPath
        }

        assertTrue(File(tracesDirPath).exists())
        assertTrue(File(tracesDirPath).list()!!.isEmpty())
=======
        val tempPath = getTempPath()
        var sentryOptions: SentryOptions? = null
        Sentry.init {
            it.dsn = dsn
            it.isProfilingEnabled = true
            it.cacheDirPath = tempPath
            sentryOptions = it
        }

        assertTrue(File(sentryOptions?.profilingTracesDirPath!!).exists())
        assertTrue(File(sentryOptions?.profilingTracesDirPath!!).list()!!.isEmpty())
>>>>>>> 77fd2f21
    }

    @Test
    fun `profilingTracesDirPath should not be created and cleared when profiling is disabled`() {
<<<<<<< HEAD
        val tracesDirPath = getTempPath()
        Sentry.init {
            it.dsn = dsn
            it.isProfilingEnabled = false
            it.profilingTracesDirPath = tracesDirPath
        }

        assertFalse(File(tracesDirPath).exists())
=======
        val tempPath = getTempPath()
        var sentryOptions: SentryOptions? = null
        Sentry.init {
            it.dsn = dsn
            it.isProfilingEnabled = false
            it.cacheDirPath = tempPath
            sentryOptions = it
        }

        assertFalse(File(sentryOptions?.profilingTracesDirPath!!).exists())
>>>>>>> 77fd2f21
    }

    private fun getTempPath(): String {
        val tempFile = Files.createTempDirectory("cache").toFile()
        tempFile.delete()

        // sanity check
        assertFalse(tempFile.exists())
        return tempFile.absolutePath
    }
}<|MERGE_RESOLUTION|>--- conflicted
+++ resolved
@@ -182,17 +182,6 @@
 
     @Test
     fun `profilingTracesDirPath should be created and cleared at initialization when profiling is enabled`() {
-<<<<<<< HEAD
-        val tracesDirPath = getTempPath()
-        Sentry.init {
-            it.dsn = dsn
-            it.isProfilingEnabled = true
-            it.profilingTracesDirPath = tracesDirPath
-        }
-
-        assertTrue(File(tracesDirPath).exists())
-        assertTrue(File(tracesDirPath).list()!!.isEmpty())
-=======
         val tempPath = getTempPath()
         var sentryOptions: SentryOptions? = null
         Sentry.init {
@@ -204,21 +193,10 @@
 
         assertTrue(File(sentryOptions?.profilingTracesDirPath!!).exists())
         assertTrue(File(sentryOptions?.profilingTracesDirPath!!).list()!!.isEmpty())
->>>>>>> 77fd2f21
     }
 
     @Test
     fun `profilingTracesDirPath should not be created and cleared when profiling is disabled`() {
-<<<<<<< HEAD
-        val tracesDirPath = getTempPath()
-        Sentry.init {
-            it.dsn = dsn
-            it.isProfilingEnabled = false
-            it.profilingTracesDirPath = tracesDirPath
-        }
-
-        assertFalse(File(tracesDirPath).exists())
-=======
         val tempPath = getTempPath()
         var sentryOptions: SentryOptions? = null
         Sentry.init {
@@ -229,7 +207,6 @@
         }
 
         assertFalse(File(sentryOptions?.profilingTracesDirPath!!).exists())
->>>>>>> 77fd2f21
     }
 
     private fun getTempPath(): String {
