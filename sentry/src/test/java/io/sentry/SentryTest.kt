package io.sentry

import io.sentry.cache.EnvelopeCache
import io.sentry.cache.IEnvelopeCache
import io.sentry.internal.modules.CompositeModulesLoader
import io.sentry.internal.modules.IModulesLoader
<<<<<<< HEAD
import io.sentry.internal.modules.ResourcesModulesLoader
import io.sentry.protocol.SdkVersion
=======
>>>>>>> 7c33bc1f
import io.sentry.protocol.SentryId
import io.sentry.test.ImmediateExecutorService
import io.sentry.util.thread.IMainThreadChecker
import io.sentry.util.thread.MainThreadChecker
import org.awaitility.kotlin.await
import org.junit.rules.TemporaryFolder
import org.mockito.kotlin.any
import org.mockito.kotlin.argThat
import org.mockito.kotlin.eq
import org.mockito.kotlin.mock
import org.mockito.kotlin.verify
import java.io.File
import java.nio.file.Files
import java.util.concurrent.CompletableFuture
import java.util.concurrent.atomic.AtomicBoolean
import kotlin.test.AfterTest
import kotlin.test.BeforeTest
import kotlin.test.Test
import kotlin.test.assertEquals
import kotlin.test.assertFalse
import kotlin.test.assertNotNull
import kotlin.test.assertNull
import kotlin.test.assertTrue

class SentryTest {

    private val dsn = "http://key@localhost/proj"

    @BeforeTest
    @AfterTest
    fun beforeTest() {
        Sentry.close()
        SentryCrashLastRunState.getInstance().reset()
    }

    @Test
    fun `outboxPath should be created at initialization`() {
        var sentryOptions: SentryOptions? = null
        Sentry.init {
            it.dsn = dsn
            it.cacheDirPath = getTempPath()
            sentryOptions = it
        }

        val file = File(sentryOptions!!.outboxPath!!)
        assertTrue(file.exists())
        file.deleteOnExit()
    }

    @Test
    fun `cacheDirPath should be created at initialization`() {
        var sentryOptions: SentryOptions? = null
        Sentry.init {
            it.dsn = dsn
            it.cacheDirPath = getTempPath()
            sentryOptions = it
        }

        val file = File(sentryOptions!!.cacheDirPath!!)
        assertTrue(file.exists())
        file.deleteOnExit()
    }

    @Test
    fun `Init sets SystemOutLogger if logger is NoOp and debug is enabled`() {
        var sentryOptions: SentryOptions? = null
        Sentry.init {
            it.dsn = dsn
            it.cacheDirPath = getTempPath()
            sentryOptions = it
            it.setDebug(true)
        }

        assertTrue((sentryOptions!!.logger as DiagnosticLogger).logger is SystemOutLogger)
    }

    @Test
    fun `scope changes are isolated to a thread`() {
        Sentry.init {
            it.dsn = dsn
        }
        Sentry.configureScope {
            it.setTag("a", "a")
        }

        CompletableFuture.runAsync {
            Sentry.configureScope {
                it.setTag("b", "b")
            }

            Sentry.configureScope {
                assertEquals(setOf("a", "b"), it.tags.keys)
            }
        }.get()

        Sentry.configureScope {
            assertEquals(setOf("a"), it.tags.keys)
        }
    }

    @Test
    fun `warns about multiple Sentry initializations`() {
        val logger = mock<ILogger>()
        Sentry.init {
            it.dsn = dsn
        }
        Sentry.init {
            it.dsn = dsn
            it.setDebug(true)
            it.setLogger(logger)
        }
        verify(logger).log(
            eq(SentryLevel.WARNING),
            eq("Sentry has been already initialized. Previous configuration will be overwritten.")
        )
    }

    @Test
    fun `warns about multiple Sentry initializations with string overload`() {
        val logger = mock<ILogger>()
        Sentry.init(dsn)
        Sentry.init {
            it.dsn = dsn
            it.setDebug(true)
            it.setLogger(logger)
        }
        verify(logger).log(
            eq(SentryLevel.WARNING),
            eq("Sentry has been already initialized. Previous configuration will be overwritten.")
        )
    }

    @Test
    fun `initializes Sentry using external properties`() {
        // create a sentry.properties file in temporary folder
        val temporaryFolder = TemporaryFolder()
        temporaryFolder.create()
        val file = temporaryFolder.newFile("sentry.properties")
        file.writeText("dsn=http://key@localhost/proj")
        // set location of the sentry.properties file
        System.setProperty("sentry.properties.file", file.absolutePath)

        try {
            // initialize Sentry with empty DSN and enable loading properties from external sources
            Sentry.init {
                it.isEnableExternalConfiguration = true
            }
            assertTrue(HubAdapter.getInstance().isEnabled)
        } finally {
            temporaryFolder.delete()
        }
    }

    @Test
    fun `captureUserFeedback gets forwarded to client`() {
        Sentry.init { it.dsn = dsn }

        val client = mock<ISentryClient>()
        Sentry.getCurrentHub().bindClient(client)

        val userFeedback = UserFeedback(SentryId.EMPTY_ID)
        Sentry.captureUserFeedback(userFeedback)

        verify(client).captureUserFeedback(
            argThat {
                eventId == userFeedback.eventId
            }
        )
    }

    @Test
    fun `startTransaction sets operation and description`() {
        Sentry.init {
            it.dsn = dsn
            it.tracesSampleRate = 1.0
        }

        val transaction = Sentry.startTransaction("name", "op", "desc")
        assertEquals("name", transaction.name)
        assertEquals("op", transaction.operation)
        assertEquals("desc", transaction.description)
    }

    @Test
    fun `isCrashedLastRun returns true if crashedLastRun is set`() {
        Sentry.init {
            it.dsn = dsn
        }

        SentryCrashLastRunState.getInstance().setCrashedLastRun(true)

        assertTrue(Sentry.isCrashedLastRun()!!)
    }

    @Test
    fun `profilingTracesDirPath should be created and cleared at initialization when profiling is enabled`() {
        val tempPath = getTempPath()
        var sentryOptions: SentryOptions? = null
        Sentry.init {
            it.dsn = dsn
            it.profilesSampleRate = 1.0
            it.cacheDirPath = tempPath
            sentryOptions = it
        }

        assertTrue(File(sentryOptions?.profilingTracesDirPath!!).exists())
        assertTrue(File(sentryOptions?.profilingTracesDirPath!!).list()!!.isEmpty())
    }

    @Test
    fun `profilingTracesDirPath should not be created and cleared when profiling is disabled`() {
        val tempPath = getTempPath()
        var sentryOptions: SentryOptions? = null
        Sentry.init {
            it.dsn = dsn
            it.profilesSampleRate = 0.0
            it.cacheDirPath = tempPath
            sentryOptions = it
        }

        assertFalse(File(sentryOptions?.profilingTracesDirPath!!).exists())
    }

    @Test
    fun `using sentry before calling init creates NoOpHub but after init Sentry uses a new clone`() {
        // noop as not yet initialized, caches NoOpHub in ThreadLocal
        Sentry.captureMessage("noop caused")

        assertTrue(Sentry.getCurrentHub() is NoOpHub)

        // init Sentry in another thread
        val thread = Thread() {
            Sentry.init {
                it.dsn = dsn
                it.isDebug = true
            }
        }
        thread.start()
        thread.join()

        Sentry.captureMessage("should work now")

        val hub = Sentry.getCurrentHub()
        assertNotNull(hub)
        assertFalse(hub is NoOpHub)
    }

    @Test
    fun `main hub can be cloned and does not share scope with current hub`() {
        // noop as not yet initialized, caches NoOpHub in ThreadLocal
        Sentry.addBreadcrumb("breadcrumbNoOp")
        Sentry.captureMessage("messageNoOp")

        assertTrue(Sentry.getCurrentHub() is NoOpHub)

        val capturedEvents = mutableListOf<SentryEvent>()

        // init Sentry in another thread
        val thread = Thread() {
            Sentry.init {
                it.dsn = dsn
                it.isDebug = true
                it.beforeSend = SentryOptions.BeforeSendCallback { event, hint ->
                    capturedEvents.add(event)
                    event
                }
            }
        }
        thread.start()
        thread.join()

        Sentry.addBreadcrumb("breadcrumbCurrent")

        val hub = Sentry.getCurrentHub()
        assertNotNull(hub)
        assertFalse(hub is NoOpHub)

        val newMainHubClone = Sentry.cloneMainHub()
        newMainHubClone.addBreadcrumb("breadcrumbMainClone")

        hub.captureMessage("messageCurrent")
        newMainHubClone.captureMessage("messageMainClone")

        assertEquals(2, capturedEvents.size)
        val mainCloneEvent = capturedEvents.firstOrNull { it.message?.formatted == "messageMainClone" }
        val currentHubEvent = capturedEvents.firstOrNull { it.message?.formatted == "messageCurrent" }

        assertNotNull(mainCloneEvent)
        assertNotNull(mainCloneEvent.breadcrumbs?.firstOrNull { it.message == "breadcrumbMainClone" })
        assertNull(mainCloneEvent.breadcrumbs?.firstOrNull { it.message == "breadcrumbCurrent" })
        assertNull(mainCloneEvent.breadcrumbs?.firstOrNull { it.message == "breadcrumbNoOp" })

        assertNotNull(currentHubEvent)
        assertNull(currentHubEvent.breadcrumbs?.firstOrNull { it.message == "breadcrumbMainClone" })
        assertNotNull(currentHubEvent.breadcrumbs?.firstOrNull { it.message == "breadcrumbCurrent" })
        assertNull(currentHubEvent.breadcrumbs?.firstOrNull { it.message == "breadcrumbNoOp" })
    }

    @Test
    fun `main hub is not cloned in global hub mode and shares scope with current hub`() {
        // noop as not yet initialized, caches NoOpHub in ThreadLocal
        Sentry.addBreadcrumb("breadcrumbNoOp")
        Sentry.captureMessage("messageNoOp")

        assertTrue(Sentry.getCurrentHub() is NoOpHub)

        val capturedEvents = mutableListOf<SentryEvent>()

        // init Sentry in another thread
        val thread = Thread() {
            Sentry.init({
                it.dsn = dsn
                it.isDebug = true
                it.beforeSend = SentryOptions.BeforeSendCallback { event, hint ->
                    capturedEvents.add(event)
                    event
                }
            }, true)
        }
        thread.start()
        thread.join()

        Sentry.addBreadcrumb("breadcrumbCurrent")

        val hub = Sentry.getCurrentHub()
        assertNotNull(hub)
        assertFalse(hub is NoOpHub)

        val newMainHubClone = Sentry.cloneMainHub()
        newMainHubClone.addBreadcrumb("breadcrumbMainClone")

        hub.captureMessage("messageCurrent")
        newMainHubClone.captureMessage("messageMainClone")

        assertEquals(2, capturedEvents.size)
        val mainCloneEvent = capturedEvents.firstOrNull { it.message?.formatted == "messageMainClone" }
        val currentHubEvent = capturedEvents.firstOrNull { it.message?.formatted == "messageCurrent" }

        assertNotNull(mainCloneEvent)
        assertNotNull(mainCloneEvent.breadcrumbs?.firstOrNull { it.message == "breadcrumbMainClone" })
        assertNotNull(mainCloneEvent.breadcrumbs?.firstOrNull { it.message == "breadcrumbCurrent" })
        assertNull(mainCloneEvent.breadcrumbs?.firstOrNull { it.message == "breadcrumbNoOp" })

        assertNotNull(currentHubEvent)
        assertNotNull(currentHubEvent.breadcrumbs?.firstOrNull { it.message == "breadcrumbMainClone" })
        assertNotNull(currentHubEvent.breadcrumbs?.firstOrNull { it.message == "breadcrumbCurrent" })
        assertNull(currentHubEvent.breadcrumbs?.firstOrNull { it.message == "breadcrumbNoOp" })
    }

    @Test
    fun `when init is called and configure throws an exception then an error is logged`() {
        val logger = mock<ILogger>()
        val initException = Exception("init")

        Sentry.init({
            it.dsn = dsn
            it.isDebug = true
            it.setLogger(logger)
            throw initException
        }, true)

        verify(logger).log(eq(SentryLevel.ERROR), any(), eq(initException))
    }

    @Test
    fun `when init with a SentryOptions Subclass is called and configure throws an exception then an error is logged`() {
        class ExtendedSentryOptions : SentryOptions()

        val logger = mock<ILogger>()
        val initException = Exception("init")

        Sentry.init(OptionsContainer.create(ExtendedSentryOptions::class.java)) { options: ExtendedSentryOptions ->
            options.dsn = dsn
            options.isDebug = true
            options.setLogger(logger)
            throw initException
        }

        verify(logger).log(eq(SentryLevel.ERROR), any(), eq(initException))
    }

    @Test
    fun `overrides envelope cache if it's not set`() {
        var sentryOptions: SentryOptions? = null

        Sentry.init {
            it.dsn = dsn
            it.cacheDirPath = getTempPath()
            sentryOptions = it
        }

        assertTrue { sentryOptions!!.envelopeDiskCache is EnvelopeCache }
    }

    @Test
    fun `does not override envelope cache if it's already set`() {
        var sentryOptions: SentryOptions? = null

        Sentry.init {
            it.dsn = dsn
            it.cacheDirPath = getTempPath()
            it.setEnvelopeDiskCache(CustomEnvelopCache())
            sentryOptions = it
        }

        assertTrue { sentryOptions!!.envelopeDiskCache is CustomEnvelopCache }
    }

    @Test
    fun `overrides modules loader if it's not set`() {
        var sentryOptions: SentryOptions? = null

        Sentry.init {
            it.dsn = dsn
            sentryOptions = it
        }

        assertTrue { sentryOptions!!.modulesLoader is CompositeModulesLoader }
    }

    @Test
    fun `does not override modules loader if it's already set`() {
        var sentryOptions: SentryOptions? = null

        Sentry.init {
            it.dsn = dsn
            it.setModulesLoader(CustomModulesLoader())
            sentryOptions = it
        }

        assertTrue { sentryOptions!!.modulesLoader is CustomModulesLoader }
    }

    @Test
    fun `overrides main thread checker if it's not set`() {
        var sentryOptions: SentryOptions? = null

        Sentry.init {
            it.dsn = dsn
            sentryOptions = it
        }

        assertTrue { sentryOptions!!.mainThreadChecker is MainThreadChecker }
    }

    @Test
    fun `does not override main thread checker if it's already set`() {
        var sentryOptions: SentryOptions? = null

        Sentry.init {
            it.dsn = dsn
            it.mainThreadChecker = CustomMainThreadChecker()
            sentryOptions = it
        }

        assertTrue { sentryOptions!!.mainThreadChecker is CustomMainThreadChecker }
    }

    @Test
    fun `overrides collector if it's not set`() {
        var sentryOptions: SentryOptions? = null

        Sentry.init {
            it.dsn = dsn
            sentryOptions = it
        }

        assertTrue { sentryOptions!!.collectors.any { it is JavaMemoryCollector } }
    }

    @Test
    fun `does not override collector if it's already set`() {
        var sentryOptions: SentryOptions? = null

        Sentry.init {
            it.dsn = dsn
            it.addCollector(CustomMemoryCollector())
            sentryOptions = it
        }

        assertTrue { sentryOptions!!.collectors.any { it is CustomMemoryCollector } }
    }

    @Test
<<<<<<< HEAD
    fun `init notifies option observers`() {
        val optionsObserver = InMemoryOptionsObserver()

        Sentry.init {
            it.dsn = dsn

            it.executorService = ImmediateExecutorService()

            it.addOptionsObserver(optionsObserver)

            it.release = "io.sentry.sample@1.1.0+220"
            it.proguardUuid = "uuid"
            it.dist = "220"
            it.sdkVersion = SdkVersion("sentry.java.android", "6.13.0")
            it.environment = "debug"
            it.setTag("one", "two")
        }

        assertEquals("io.sentry.sample@1.1.0+220", optionsObserver.release)
        assertEquals("debug", optionsObserver.environment)
        assertEquals("220", optionsObserver.dist)
        assertEquals("uuid", optionsObserver.proguardUuid)
        assertEquals(mapOf("one" to "two"), optionsObserver.tags)
        assertEquals(SdkVersion("sentry.java.android", "6.13.0"), optionsObserver.sdkVersion)
    }

    @Test
    fun `if there is work enqueued, init notifies options observers after that work is done`() {
        val optionsObserver = InMemoryOptionsObserver().apply {
            setRelease("io.sentry.sample@2.0.0")
            setEnvironment("production")
        }
        val triggered = AtomicBoolean(false)

        Sentry.init {
            it.dsn = dsn

            it.addOptionsObserver(optionsObserver)

            it.release = "io.sentry.sample@1.1.0+220"
            it.environment = "debug"

            it.executorService.submit {
                // here the values should be still old. Sentry.init will submit another runnable
                // to notify the options observers, but because the executor is single-threaded, the
                // work will be enqueued and the observers will be notified after current work is
                // finished, ensuring that even if something is using the options observer from a
                // different thread, it will still use the old values.
                Thread.sleep(1000L)
                assertEquals("io.sentry.sample@2.0.0", optionsObserver.release)
                assertEquals("production", optionsObserver.environment)
                triggered.set(true)
            }
        }

        await.untilTrue(triggered)
        assertEquals("io.sentry.sample@1.1.0+220", optionsObserver.release)
        assertEquals("debug", optionsObserver.environment)
    }

    private class InMemoryOptionsObserver : IOptionsObserver {
        var release: String? = null
            private set
        var environment: String? = null
            private set
        var proguardUuid: String? = null
            private set
        var sdkVersion: SdkVersion? = null
            private set
        var dist: String? = null
            private set
        var tags: Map<String, String> = mapOf()
            private set

        override fun setRelease(release: String?) {
            this.release = release
        }

        override fun setEnvironment(environment: String?) {
            this.environment = environment
        }

        override fun setProguardUuid(proguardUuid: String?) {
            this.proguardUuid = proguardUuid
        }

        override fun setSdkVersion(sdkVersion: SdkVersion?) {
            this.sdkVersion = sdkVersion
        }

        override fun setDist(dist: String?) {
            this.dist = dist
        }

        override fun setTags(tags: MutableMap<String, String>) {
            this.tags = tags
        }
=======
    fun `reportFullyDisplayed calls hub reportFullyDisplayed`() {
        val hub = mock<IHub>()
        Sentry.init {
            it.dsn = dsn
        }
        Sentry.setCurrentHub(hub)
        Sentry.reportFullyDisplayed()
        verify(hub).reportFullyDisplayed()
    }

    @Test
    fun `reportFullDisplayed calls reportFullyDisplayed`() {
        val hub = mock<IHub>()
        Sentry.init {
            it.dsn = dsn
        }
        Sentry.setCurrentHub(hub)
        Sentry.reportFullDisplayed()
        verify(hub).reportFullyDisplayed()
>>>>>>> 7c33bc1f
    }

    private class CustomMainThreadChecker : IMainThreadChecker {
        override fun isMainThread(threadId: Long): Boolean = false
    }

    private class CustomMemoryCollector : ICollector {
        override fun setup() {}
        override fun collect(performanceCollectionData: PerformanceCollectionData) {}
    }

    private class CustomModulesLoader : IModulesLoader {
        override fun getOrLoadModules(): MutableMap<String, String>? = null
    }

    private class CustomEnvelopCache : IEnvelopeCache {
        override fun iterator(): MutableIterator<SentryEnvelope> = TODO()
        override fun store(envelope: SentryEnvelope, hint: Hint) = Unit
        override fun discard(envelope: SentryEnvelope) = Unit
    }

    private fun getTempPath(): String {
        val tempFile = Files.createTempDirectory("cache").toFile()
        tempFile.delete()

        // sanity check
        assertFalse(tempFile.exists())
        return tempFile.absolutePath
    }
}<|MERGE_RESOLUTION|>--- conflicted
+++ resolved
@@ -4,11 +4,7 @@
 import io.sentry.cache.IEnvelopeCache
 import io.sentry.internal.modules.CompositeModulesLoader
 import io.sentry.internal.modules.IModulesLoader
-<<<<<<< HEAD
-import io.sentry.internal.modules.ResourcesModulesLoader
 import io.sentry.protocol.SdkVersion
-=======
->>>>>>> 7c33bc1f
 import io.sentry.protocol.SentryId
 import io.sentry.test.ImmediateExecutorService
 import io.sentry.util.thread.IMainThreadChecker
@@ -493,7 +489,28 @@
     }
 
     @Test
-<<<<<<< HEAD
+    fun `reportFullyDisplayed calls hub reportFullyDisplayed`() {
+        val hub = mock<IHub>()
+        Sentry.init {
+            it.dsn = dsn
+        }
+        Sentry.setCurrentHub(hub)
+        Sentry.reportFullyDisplayed()
+        verify(hub).reportFullyDisplayed()
+    }
+
+    @Test
+    fun `reportFullDisplayed calls reportFullyDisplayed`() {
+        val hub = mock<IHub>()
+        Sentry.init {
+            it.dsn = dsn
+        }
+        Sentry.setCurrentHub(hub)
+        Sentry.reportFullDisplayed()
+        verify(hub).reportFullyDisplayed()
+    }
+
+    @Test
     fun `init notifies option observers`() {
         val optionsObserver = InMemoryOptionsObserver()
 
@@ -591,27 +608,6 @@
         override fun setTags(tags: MutableMap<String, String>) {
             this.tags = tags
         }
-=======
-    fun `reportFullyDisplayed calls hub reportFullyDisplayed`() {
-        val hub = mock<IHub>()
-        Sentry.init {
-            it.dsn = dsn
-        }
-        Sentry.setCurrentHub(hub)
-        Sentry.reportFullyDisplayed()
-        verify(hub).reportFullyDisplayed()
-    }
-
-    @Test
-    fun `reportFullDisplayed calls reportFullyDisplayed`() {
-        val hub = mock<IHub>()
-        Sentry.init {
-            it.dsn = dsn
-        }
-        Sentry.setCurrentHub(hub)
-        Sentry.reportFullDisplayed()
-        verify(hub).reportFullyDisplayed()
->>>>>>> 7c33bc1f
     }
 
     private class CustomMainThreadChecker : IMainThreadChecker {
