--- conflicted
+++ resolved
@@ -572,7 +572,6 @@
     }
 
     @Test
-<<<<<<< HEAD
     fun `sets values from traces sampling decision`() {
         val baggage = Baggage.fromHeader("a=b,c=d")
         baggage.setValuesFromSamplingDecision(TracesSamplingDecision(true, 0.021, 0.025))
@@ -609,7 +608,8 @@
         assertEquals("true", baggage.sampled)
         assertEquals("0.121", baggage.sampleRate)
         assertEquals("0.025", baggage.sampleRand)
-=======
+    }
+    
     fun `sample rate can be retrieved as double`() {
         val baggage = Baggage.fromHeader("a=b,c=d")
         baggage.sampleRate = "0.1"
@@ -642,7 +642,6 @@
         val baggage = Baggage.fromHeader("a=b,c=d")
         baggage.sampleRate = "a0.1"
         assertNull(baggage.sampleRateDouble)
->>>>>>> dc851689
     }
 
     /**
