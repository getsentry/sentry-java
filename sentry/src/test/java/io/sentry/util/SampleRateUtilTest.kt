--- conflicted
+++ resolved
@@ -177,11 +177,7 @@
     }
 
     @Test
-<<<<<<< HEAD
-    fun `backfills sampleRand if missing with sampled true below samlpe rate`() {
-=======
     fun `backfills sampleRand if missing with sampled true below sample rate`() {
->>>>>>> d3adc66e
         val sampleRand = SampleRateUtils.backfilledSampleRand(null, 0.0001, true)
         assertNotNull(sampleRand)
         assertTrue(sampleRand >= 0)
