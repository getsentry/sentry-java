--- conflicted
+++ resolved
@@ -80,8 +80,6 @@
     }
 
     @Test
-<<<<<<< HEAD
-=======
     fun `returns headers if allowed from scope if span is noop sampled=null`() {
         fixture.setup()
         fixture.scope.propagationContext.isSampled = null
@@ -98,7 +96,6 @@
     }
 
     @Test
->>>>>>> 254461bd
     fun `returns headers if allowed from scope if span is noop sampled=true`() {
         fixture.setup()
         fixture.scope.propagationContext.isSampled = true
