--- conflicted
+++ resolved
@@ -447,11 +447,7 @@
   }
 
   @Test
-<<<<<<< HEAD
-  fun `movePreviousSession does nothing when previous session file already exists`() {
-=======
   fun `movePreviousSession deletes file and moves session when previous session file already exists`() {
->>>>>>> 5625283d
     val cache = fixture.getSUT()
 
     val currentSessionFile = EnvelopeCache.getCurrentSessionFile(fixture.options.cacheDirPath!!)
@@ -469,17 +465,9 @@
     // Call movePreviousSession when previous already exists
     cache.movePreviousSession(currentSessionFile, previousSessionFile)
 
-<<<<<<< HEAD
-    // Both files should remain unchanged
-    assertTrue(currentSessionFile.exists())
-    assertTrue(previousSessionFile.exists())
-    assertEquals("current session content", currentSessionFile.readText())
-    assertEquals("existing previous content", previousSessionFile.readText())
-=======
     // Current session should be moved to previous
     assertFalse(currentSessionFile.exists())
     assertTrue(previousSessionFile.exists())
     assertEquals("current session content", previousSessionFile.readText())
->>>>>>> 5625283d
   }
 }