package io.sentry.jul;

import io.sentry.BaseTest;
import io.sentry.Sentry;
import io.sentry.SentryClient;
import io.sentry.environment.SentryEnvironment;
import io.sentry.event.interfaces.*;
import mockit.Injectable;
import mockit.Tested;
import mockit.Verifications;
import io.sentry.event.Event;
import io.sentry.event.EventBuilder;
import org.hamcrest.Matchers;
import org.testng.annotations.BeforeMethod;
import org.testng.annotations.DataProvider;
import org.testng.annotations.Test;

import java.util.Date;
import java.util.Map;
import java.util.logging.ErrorManager;
import java.util.logging.Level;
import java.util.logging.LogRecord;

import static org.hamcrest.MatcherAssert.assertThat;
import static org.hamcrest.Matchers.*;

public class SentryHandlerEventBuildingTest extends BaseTest {
    @Tested
    private SentryHandler sentryHandler = null;
    @Injectable
    private ErrorManager errorManager = null;
    @Injectable
    private SentryClient mockSentryClient = null;

    @BeforeMethod
    public void setup() {
        Sentry.setStoredClient(mockSentryClient);
    }

    private void assertNoErrorsInErrorManager() throws Exception {
        new Verifications() {{
            errorManager.error(anyString, (Exception) any, anyInt);
            times = 0;
        }};
    }

    @Test
    public void testSimpleMessageLogging() throws Exception {
        final String loggerName = "e9cb78a9-aec8-4fcd-8580-42b428653061";
        final String message = "1feb7133-1bf5-4982-a30d-44883aa3de9c";
        final Object[] arguments = {"341ecbc9-3d0a-4799-9ff9-bdd18bb2b399", "acbb0393-57a8-4fff-a8b7-bb391867628c"};
        final Date date = new Date(1373883196416L);
        final long threadId = 12;

        sentryHandler.publish(newLogRecord(loggerName, Level.INFO, message, arguments, null, null, threadId, date.getTime()));

        new Verifications() {{
            EventBuilder eventBuilder;
            mockSentryClient.sendEvent(eventBuilder = withCapture());
            Event event = eventBuilder.build();
            assertThat(event.getMessage(), is(message));
            Map<String, SentryInterface> sentryInterfaces = event.getSentryInterfaces();
            assertThat(sentryInterfaces, hasKey(MessageInterface.MESSAGE_INTERFACE));
            MessageInterface messageInterface = (MessageInterface) sentryInterfaces.get(MessageInterface.MESSAGE_INTERFACE);
            assertThat(messageInterface.getParameters(), contains(arguments));
            assertThat(event.getLogger(), is(loggerName));
            assertThat(event.getExtra(), Matchers.<String, Object>hasEntry(SentryHandler.THREAD_ID, (int) threadId));
            assertThat(event.getTimestamp(), is(date));
            assertThat(event.getSdkName(), is(SentryEnvironment.SDK_NAME + ":jul"));
        }};
        assertNoErrorsInErrorManager();
    }

    @DataProvider(name = "levels")
    private Object[][] levelConversions() {
        return new Object[][]{
                {Event.Level.DEBUG, Level.FINEST},
                {Event.Level.DEBUG, Level.FINER},
                {Event.Level.DEBUG, Level.FINE},
                {Event.Level.DEBUG, Level.CONFIG},
                {Event.Level.INFO, Level.INFO},
                {Event.Level.WARNING, Level.WARNING},
                {Event.Level.ERROR, Level.SEVERE}};
    }

    @Test(dataProvider = "levels")
    public void testLevelConversion(final Event.Level expectedLevel, Level level) throws Exception {
        sentryHandler.publish(newLogRecord(null, level, null, null, null));

        new Verifications() {{
            EventBuilder eventBuilder;
            mockSentryClient.sendEvent(eventBuilder = withCapture());
            Event event = eventBuilder.build();
            assertThat(event.getLevel(), is(expectedLevel));
        }};
        assertNoErrorsInErrorManager();
    }

    @Test
    public void testExceptionLogging() throws Exception {
        final Exception exception = new Exception("c2712792-e1ef-4824-a0e1-0e3e22907661");

        sentryHandler.publish(newLogRecord(null, Level.SEVERE, null, null, exception));

        new Verifications() {{
            EventBuilder eventBuilder;
            mockSentryClient.sendEvent(eventBuilder = withCapture());
            Event event = eventBuilder.build();
            ExceptionInterface exceptionInterface = (ExceptionInterface) event.getSentryInterfaces()
                    .get(ExceptionInterface.EXCEPTION_INTERFACE);
            final SentryException sentryException = exceptionInterface.getExceptions().getFirst();
            assertThat(sentryException.getExceptionMessage(), is(exception.getMessage()));
            assertThat(sentryException.getStackTraceInterface().getStackTrace(),
                is(SentryStackTraceElement.fromStackTraceElements(exception.getStackTrace())));
        }};
        assertNoErrorsInErrorManager();
    }

    @Test
    public void testCulpritWithSource() throws Exception {
        final String className = "a";
        final String methodName = "b";
        final StackTraceElement stackTraceElement = new StackTraceElement(className, methodName, null, 0);

        sentryHandler.publish(newLogRecord(null, Level.SEVERE, null, null, null,
                new StackTraceElement[]{stackTraceElement}, 0, 0));

        new Verifications() {{
            EventBuilder eventBuilder;
            mockSentryClient.sendEvent(eventBuilder = withCapture());
            Event event = eventBuilder.build();
            assertThat(event.getCulprit(), is("a.b"));
        }};
        assertNoErrorsInErrorManager();
    }

    @Test
    public void testCulpritWithoutSource() throws Exception {
        final String loggerName = "0c929a2e-f2bc-4ebb-ad41-a29fb1591ffe";

        sentryHandler.publish(newLogRecord(loggerName, Level.SEVERE, null, null, null));

        new Verifications() {{
            EventBuilder eventBuilder;
            mockSentryClient.sendEvent(eventBuilder = withCapture());
            Event event = eventBuilder.build();
            assertThat(event.getCulprit(), is(loggerName));
        }};
        assertNoErrorsInErrorManager();
    }

    private LogRecord newLogRecord(String loggerName, Level level, String message,
                                   Object[] argumentArray, Throwable t) {
        return newLogRecord(loggerName, level, message, argumentArray, t, null,
                Thread.currentThread().getId(), System.currentTimeMillis());
    }

    private LogRecord newLogRecord(String loggerName, Level level, String message, Object[] argumentArray,
                                   Throwable throwable, StackTraceElement[] callerData, long threadId, long timestamp) {
        LogRecord logRecord = new LogRecord(level, message);
        logRecord.setLoggerName(loggerName);
        logRecord.setParameters(argumentArray);
        logRecord.setThrown(throwable);
        logRecord.setMillis(timestamp);
        logRecord.setThreadID((int) threadId);
        if (callerData != null && callerData.length > 0) {
            logRecord.setSourceClassName(callerData[0].getClassName());
            logRecord.setSourceMethodName(callerData[0].getMethodName());
        }
        return logRecord;
    }
<<<<<<< HEAD
=======

    @Test
    public void testReleaseAddedToEvent() throws Exception {
        final String release = "d7b4a6a0-1a0a-4381-a519-e2ccab609003";
        sentryHandler.setRelease(release);

        sentryHandler.publish(newLogRecord(null, Level.INFO, null, null, null));

        new Verifications() {{
            EventBuilder eventBuilder;
            mockSentryClient.sendEvent(eventBuilder = withCapture());
            Event event = eventBuilder.build();
            assertThat(event.getRelease(), is(release));
        }};
        assertNoErrorsInErrorManager();
    }

    @Test
    public void testEnvironmentAddedToEvent() throws Exception {
        final String environment = "d7b4a6a0-1a0a-4381-a519-e2ccab609003";
        sentryHandler.setEnvironment(environment);

        sentryHandler.publish(newLogRecord(null, Level.INFO, null, null, null));

        new Verifications() {{
            EventBuilder eventBuilder;
            mockSentryClient.sendEvent(eventBuilder = withCapture());
            Event event = eventBuilder.build();
            assertThat(event.getEnvironment(), is(environment));
        }};
        assertNoErrorsInErrorManager();
    }

>>>>>>> 06f1d798
}<|MERGE_RESOLUTION|>--- conflicted
+++ resolved
@@ -169,40 +169,4 @@
         }
         return logRecord;
     }
-<<<<<<< HEAD
-=======
-
-    @Test
-    public void testReleaseAddedToEvent() throws Exception {
-        final String release = "d7b4a6a0-1a0a-4381-a519-e2ccab609003";
-        sentryHandler.setRelease(release);
-
-        sentryHandler.publish(newLogRecord(null, Level.INFO, null, null, null));
-
-        new Verifications() {{
-            EventBuilder eventBuilder;
-            mockSentryClient.sendEvent(eventBuilder = withCapture());
-            Event event = eventBuilder.build();
-            assertThat(event.getRelease(), is(release));
-        }};
-        assertNoErrorsInErrorManager();
-    }
-
-    @Test
-    public void testEnvironmentAddedToEvent() throws Exception {
-        final String environment = "d7b4a6a0-1a0a-4381-a519-e2ccab609003";
-        sentryHandler.setEnvironment(environment);
-
-        sentryHandler.publish(newLogRecord(null, Level.INFO, null, null, null));
-
-        new Verifications() {{
-            EventBuilder eventBuilder;
-            mockSentryClient.sendEvent(eventBuilder = withCapture());
-            Event event = eventBuilder.build();
-            assertThat(event.getEnvironment(), is(environment));
-        }};
-        assertNoErrorsInErrorManager();
-    }
-
->>>>>>> 06f1d798
 }