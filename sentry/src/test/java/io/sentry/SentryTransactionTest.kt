package io.sentry

import com.nhaarman.mockitokotlin2.mock
import com.nhaarman.mockitokotlin2.verify
import kotlin.test.Test
import kotlin.test.assertEquals
import kotlin.test.assertFalse
import kotlin.test.assertNotNull
import kotlin.test.assertNull

class SentryTransactionTest {

    @Test
    fun `when transaction is created, startTimestamp is set`() {
        val transaction = SentryTransaction("name")
        assertNotNull(transaction.startTimestamp)
    }

    @Test
    fun `when transaction is created, timestamp is not set`() {
        val transaction = SentryTransaction("name")
        assertNull(transaction.timestamp)
    }

    @Test
    fun `when transaction is created, context is set`() {
        val transaction = SentryTransaction("name")
        assertNotNull(transaction.contexts)
    }

    @Test
    fun `when transaction is created, by default is not sampled`() {
        val transaction = SentryTransaction("name")
        assertFalse(transaction.isSampled)
    }

    @Test
    fun `when transaction is finished, timestamp is set`() {
        val transaction = SentryTransaction("name")
        transaction.finish()
        assertNotNull(transaction.timestamp)
    }

    @Test
    fun `when transaction is finished, transaction is captured`() {
        val hub = mock<IHub>()
        val transaction = SentryTransaction("name", TransactionContexts(), hub)
        transaction.finish()
        verify(hub).captureTransaction(transaction, null)
    }

    @Test
    fun `returns sentry-trace header`() {
        val transaction = SentryTransaction("name")

        assertNotNull(transaction.toSentryTrace())
<<<<<<< HEAD
        assertEquals("${transaction.contexts.traceContext.traceId}-${transaction.contexts.traceContext.spanId}", transaction.toSentryTrace().value)
=======
        assertEquals("${transaction.contexts.traceContext.traceId}-${transaction.contexts.traceContext.spanId}-0", transaction.toSentryTrace())
>>>>>>> 0d59ee27
    }

    @Test
    fun `starting child creates a new span`() {
        val transaction = SentryTransaction("name")
        val span = transaction.startChild()
        assertNotNull(span)
        assertNotNull(span.spanId)
        assertNotNull(span.startTimestamp)
    }

    @Test
    fun `starting child adds a span to transaction`() {
        val transaction = SentryTransaction("name")
        val span = transaction.startChild()
        assertEquals(1, transaction.spans.size)
        assertEquals(span, transaction.spans.first())
    }

    @Test
    fun `span created with startChild has parent span id the same as transaction span id`() {
        val transaction = SentryTransaction("name")
        val span = transaction.startChild()
        assertEquals(transaction.spanId, span.parentSpanId)
    }

    @Test
    fun `span created with startChild has the same trace id as transaction`() {
        val transaction = SentryTransaction("name")
        val span = transaction.startChild()
        assertEquals(transaction.traceId, span.traceId)
    }

    @Test
    fun `setting op sets op on TraceContext`() {
        val transaction = SentryTransaction("name")
        transaction.setOp("op")
        assertEquals("op", transaction.contexts.traceContext.op)
    }

    @Test
    fun `setting description sets description on TraceContext`() {
        val transaction = SentryTransaction("name")
        transaction.setDescription("desc")
        assertEquals("desc", transaction.contexts.traceContext.description)
    }

    @Test
    fun `setting status sets status on TraceContext`() {
        val transaction = SentryTransaction("name")
        transaction.setStatus(SpanStatus.ALREADY_EXISTS)
        assertEquals(SpanStatus.ALREADY_EXISTS, transaction.contexts.traceContext.status)
    }
}<|MERGE_RESOLUTION|>--- conflicted
+++ resolved
@@ -54,11 +54,7 @@
         val transaction = SentryTransaction("name")
 
         assertNotNull(transaction.toSentryTrace())
-<<<<<<< HEAD
-        assertEquals("${transaction.contexts.traceContext.traceId}-${transaction.contexts.traceContext.spanId}", transaction.toSentryTrace().value)
-=======
-        assertEquals("${transaction.contexts.traceContext.traceId}-${transaction.contexts.traceContext.spanId}-0", transaction.toSentryTrace())
->>>>>>> 0d59ee27
+        assertEquals("${transaction.contexts.traceContext.traceId}-${transaction.contexts.traceContext.spanId}-0", transaction.toSentryTrace().value)
     }
 
     @Test
