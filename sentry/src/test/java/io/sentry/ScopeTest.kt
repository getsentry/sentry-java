package io.sentry

import com.nhaarman.mockitokotlin2.any
import com.nhaarman.mockitokotlin2.eq
import com.nhaarman.mockitokotlin2.mock
import com.nhaarman.mockitokotlin2.never
import com.nhaarman.mockitokotlin2.verify
import io.sentry.protocol.Request
import io.sentry.protocol.User
import io.sentry.test.callMethod
import java.util.concurrent.CopyOnWriteArrayList
import kotlin.test.Test
import kotlin.test.assertEquals
import kotlin.test.assertNotNull
import kotlin.test.assertNotSame
import kotlin.test.assertNull
import kotlin.test.assertTrue
import org.junit.Assert.assertArrayEquals

class ScopeTest {
    @Test
    fun `cloning scope wont have the same references`() {
        val scope = Scope(SentryOptions())
        val level = SentryLevel.DEBUG
        scope.level = level

        val user = User()
        user.email = "a@a.com"
        user.id = "123"
        user.ipAddress = "123.x"
        user.username = "userName"
        val others = mutableMapOf(Pair("others", "others"))
        user.others = others

        scope.user = user

        val request = Request()
        request.method = "post"
        request.cookies = "cookies"
        request.data = "cookies"
        request.envs = mapOf("env" to "value")
        request.headers = mapOf("header" to "value")
        request.others = mapOf("other" to "value")
        request.queryString = "?foo=bar"
        request.url = "http://localhost:8080/url"

        scope.request = request

        val fingerprints = mutableListOf("abc", "def")
        scope.fingerprint = fingerprints

        val breadcrumb = Breadcrumb()
        breadcrumb.message = "message"
        breadcrumb.setData("data", "data")

        breadcrumb.type = "type"
        breadcrumb.level = SentryLevel.DEBUG
        breadcrumb.category = "category"

        scope.addBreadcrumb(breadcrumb)
        scope.setTag("tag", "tag")
        scope.setExtra("extra", "extra")

        val processor = CustomEventProcessor()
        scope.addEventProcessor(processor)

        val clone = scope.clone()

        assertNotNull(clone)
        assertNotSame(scope, clone)
        assertNotSame(scope.user, clone.user)
        assertNotSame(scope.request, clone.request)
        assertNotSame(scope.contexts, clone.contexts)
        assertNotSame(scope.fingerprint, clone.fingerprint)
        assertNotSame(scope.breadcrumbs, clone.breadcrumbs)
        assertNotSame(scope.tags, clone.tags)
        assertNotSame(scope.extras, clone.extras)
        assertNotSame(scope.eventProcessors, clone.eventProcessors)
        assertNotSame(scope.attachments, clone.attachments)
    }

    @Test
    fun `cloning scope will have the same values`() {
        val scope = Scope(SentryOptions())
        val level = SentryLevel.DEBUG
        scope.level = level

        val user = User()
        user.id = "123"
        scope.user = user

        val request = Request()
        request.method = "get"
        scope.request = request

        val fingerprints = mutableListOf("abc")
        scope.fingerprint = fingerprints

        val breadcrumb = Breadcrumb()
        breadcrumb.message = "message"

        scope.addBreadcrumb(breadcrumb)
        scope.setTag("tag", "tag")
        scope.setExtra("extra", "extra")

        val transaction = SentryTracer(TransactionContext("transaction-name", "op"), NoOpHub.getInstance())
        scope.setTransaction(transaction)

        val attachment = Attachment("path/log.txt")
        scope.addAttachment(attachment)

        val clone = scope.clone()

        assertEquals(SentryLevel.DEBUG, clone.level)

        assertEquals("123", clone.user?.id)

        assertEquals("get", clone.request?.method)

        assertEquals("abc", clone.fingerprint.first())

        assertEquals("message", clone.breadcrumbs.first().message)
        assertEquals("transaction-name", (clone.span as Span).getTag(ISpan.NAME_TAG))

        assertEquals("tag", clone.tags["tag"])
        assertEquals("extra", clone.extras["extra"])
        assertEquals(transaction, clone.span)

        assertEquals(1, clone.attachments.size)
        val actual = clone.attachments.first()
        assertEquals(attachment.pathname, actual.pathname)
        assertArrayEquals(attachment.bytes ?: byteArrayOf(), actual.bytes ?: byteArrayOf())
        assertEquals(attachment.filename, actual.filename)
        assertEquals(attachment.contentType, actual.contentType)
    }

    @Test
    fun `cloning scope and changing the original values wont change the clone values`() {
        val scope = Scope(SentryOptions())
        val level = SentryLevel.DEBUG
        scope.level = level

        val user = User()
        user.id = "123"
        scope.user = user

        val request = Request()
        request.method = "get"
        scope.request = request

        val fingerprints = mutableListOf("abc")
        scope.fingerprint = fingerprints

        val breadcrumb = Breadcrumb()
        breadcrumb.message = "message"

        scope.addBreadcrumb(breadcrumb)
        scope.setTag("tag", "tag")
        scope.setExtra("extra", "extra")

        val processor = CustomEventProcessor()
        scope.addEventProcessor(processor)

        val attachment = Attachment("path/log.txt")
        scope.addAttachment(attachment)

        val clone = scope.clone()

        scope.level = SentryLevel.FATAL
        user.id = "456"
        request.method = "post"

        scope.setTransaction(SentryTracer(TransactionContext("newTransaction", "op"), NoOpHub.getInstance()))

        // because you can only set a new list to scope
        val newFingerprints = mutableListOf("def", "ghf")
        scope.fingerprint = newFingerprints

        breadcrumb.message = "newMessage"
        scope.addBreadcrumb(Breadcrumb())
        scope.setTag("tag", "newTag")
        scope.setTag("otherTag", "otherTag")
        scope.setExtra("extra", "newExtra")
        scope.setExtra("otherExtra", "otherExtra")

        scope.addEventProcessor(processor)

        assertEquals(SentryLevel.DEBUG, clone.level)

        assertEquals("123", clone.user?.id)

        assertEquals("get", clone.request?.method)

        assertEquals("abc", clone.fingerprint.first())
        assertEquals(1, clone.fingerprint.size)

        assertEquals(1, clone.breadcrumbs.size)
        assertEquals("message", clone.breadcrumbs.first().message)

        assertEquals("tag", clone.tags["tag"])
        assertEquals(1, clone.tags.size)
        assertEquals("extra", clone.extras["extra"])
        assertEquals(1, clone.extras.size)
        assertEquals(1, clone.eventProcessors.size)
        assertNull(clone.span)

        scope.addAttachment(Attachment("path/image.png"))

        assertEquals(1, clone.attachments.size)
        assertTrue(clone.attachments is CopyOnWriteArrayList)
    }

    @Test
    fun `clear scope resets scope to default state`() {
        val scope = Scope(SentryOptions())
        scope.level = SentryLevel.WARNING
        scope.setTransaction(SentryTracer(TransactionContext("", "op"), NoOpHub.getInstance()))
        scope.user = User()
        scope.request = Request()
        scope.fingerprint = mutableListOf("finger")
        scope.addBreadcrumb(Breadcrumb())
        scope.setTag("some", "tag")
        scope.setExtra("some", "extra")
        scope.addEventProcessor { event, _ -> event }
        scope.addAttachment(Attachment("path"))

        scope.clear()

        assertNull(scope.level)
        assertNull(scope.transaction)
        assertNull(scope.user)
        assertNull(scope.request)
        assertEquals(0, scope.fingerprint.size)
        assertEquals(0, scope.breadcrumbs.size)
        assertEquals(0, scope.tags.size)
        assertEquals(0, scope.extras.size)
        assertEquals(0, scope.eventProcessors.size)
        assertEquals(0, scope.attachments.size)
    }

    @Test
    fun `when adding breadcrumb, executeBreadcrumb will be executed and breadcrumb will be added`() {
        val options = SentryOptions().apply {
            setBeforeBreadcrumb { breadcrumb, _ -> breadcrumb }
        }

        val scope = Scope(options)
        scope.addBreadcrumb(Breadcrumb())
        assertEquals(1, scope.breadcrumbs.count())
    }

    @Test
    fun `when adding breadcrumb, executeBreadcrumb will be executed and breadcrumb will be discarded`() {
        val options = SentryOptions().apply {
            setBeforeBreadcrumb { _, _ -> null }
        }

        val scope = Scope(options)
        scope.addBreadcrumb(Breadcrumb())
        assertEquals(0, scope.breadcrumbs.count())
    }

    @Test
    fun `when adding breadcrumb, executeBreadcrumb will be executed and throw, but breadcrumb will be added`() {
        val exception = Exception("test")

        val options = SentryOptions().apply {
            setBeforeBreadcrumb { _, _ -> throw exception }
        }

        val scope = Scope(options)
        val actual = Breadcrumb()
        scope.addBreadcrumb(actual)

        assertEquals("test", actual.data["sentry:message"])
    }

    @Test
    fun `when adding breadcrumb, executeBreadcrumb wont be executed as its not set, but it will be added`() {
        val options = SentryOptions()

        val scope = Scope(options)
        scope.addBreadcrumb(Breadcrumb())
        assertEquals(1, scope.breadcrumbs.count())
    }

    @Test
    fun `when adding eventProcessor, eventProcessor should be in the list`() {
        val processor = CustomEventProcessor()
        val scope = Scope(SentryOptions())
        scope.addEventProcessor(processor)
        assertEquals(processor, scope.eventProcessors.first())
    }

    @Test
    fun `Scope starts a new session with release, env and user`() {
        val options = SentryOptions().apply {
            distinctId = "123"
        }
        options.release = "rel"
        options.environment = "env"
        val user = User()

        val scope = Scope(options)
        scope.user = user

        val sessionPair = scope.startSession()
        assertNotNull(sessionPair.current)
        assertEquals("rel", sessionPair.current.release)
        assertEquals("env", sessionPair.current.environment)
        assertEquals("123", sessionPair.current.distinctId)
    }

    @Test
    fun `Scope ends a session and returns it if theres one`() {
        val options = SentryOptions()

        val scope = Scope(options)

        scope.startSession()
        val session = scope.endSession()
        assertNotNull(session)
    }

    @Test
    fun `Scope ends a session and returns null if none exist`() {
        val options = SentryOptions()
        val scope = Scope(options)

        val session = scope.endSession()
        assertNull(session)
    }

    @Test
    fun `withSession returns a callback with the current Session`() {
        val options = SentryOptions()
        val scope = Scope(options)

        scope.startSession()
        scope.withSession {
            assertNotNull(it)
        }
    }

    @Test
    fun `withSession returns a callback with a null session if theres none`() {
        val options = SentryOptions()
        val scope = Scope(options)

        scope.withSession {
            assertNull(it)
        }
    }

    @Test
    fun `Scope clones the start and end session objects`() {
        val options = SentryOptions()
        val scope = Scope(options)

        val sessionPair = scope.startSession()
        val endSession = scope.endSession()!!

        assertNotSame(sessionPair.current, endSession)
    }

    @Test
    fun `Scope sets init to null when mutating a session`() {
        val options = SentryOptions()
        val scope = Scope(options)

        val start = scope.startSession().current

        scope.withSession {
            it!!.update(null, null, false)
        }

        val end = scope.endSession()!!

        assertTrue(start.init!!)
        assertNull(end.init)
    }

    @Test
    fun `Scope increases session error count when capturing an error`() {
        val options = SentryOptions()
        val scope = Scope(options)

        val start = scope.startSession().current

        scope.withSession {
            it!!.update(null, null, true)
        }

        val end = scope.endSession()!!

        assertEquals(0, start.errorCount())
        assertEquals(1, end.errorCount())
    }

    @Test
    fun `Scope sets status when capturing a fatal error`() {
        val options = SentryOptions()
        val scope = Scope(options)

        val start = scope.startSession().current

        scope.withSession {
            it!!.update(Session.State.Crashed, null, true)
        }

        val end = scope.endSession()!!

        assertEquals(Session.State.Ok, start.status)
        assertEquals(Session.State.Crashed, end.status)
    }

    @Test
    fun `Scope sets user agent when capturing an error`() {
        val options = SentryOptions()
        val scope = Scope(options)

        val start = scope.startSession().current

        scope.withSession {
            it!!.update(null, "jamesBond", true)
        }

        val end = scope.endSession()!!

        assertNull(start.userAgent)
        assertEquals("jamesBond", end.userAgent)
    }

    @Test
    fun `Scope sets timestamp when capturing an error`() {
        val options = SentryOptions()
        val scope = Scope(options)

        val start = scope.startSession().current

        scope.withSession {
            it!!.update(null, null, true)
        }
        val end = scope.endSession()!!

        assertNotSame(end.timestamp!!, start.timestamp)
    }

    @Test
    fun `Scope increases sequence when capturing an error`() {
        val options = SentryOptions()
        val scope = Scope(options)

        val start = scope.startSession().current

        scope.withSession {
            it!!.update(null, null, true)
        }

        val end = scope.endSession()!!

        assertNull(start.sequence)
        assertTrue(end.sequence!! > 0)
    }

    @Test
    fun `Scope sets duration when ending a session`() {
        val options = SentryOptions()
        val scope = Scope(options)

        val start = scope.startSession().current

        scope.withSession {
            it!!.update(null, null, true)
        }

        val end = scope.endSession()!!

        assertNull(start.duration)
        assertNotNull(end.duration)
    }

    @Test
    fun `Scope set user sync scopes if enabled`() {
        val observer = mock<IScopeObserver>()
        val options = SentryOptions().apply {
            isEnableScopeSync = true
            addScopeObserver(observer)
        }
        val scope = Scope(options)

        val user = User()
        scope.user = user
        verify(observer).setUser(eq(user))
    }

    @Test
    fun `Scope set user wont sync scopes if disabled`() {
        val observer = mock<IScopeObserver>()
        val options = SentryOptions().apply {
            addScopeObserver(observer)
        }
        val scope = Scope(options)

        scope.user = User()
        verify(observer, never()).setUser(any())
    }

    @Test
    fun `Scope add breadcrumb sync scopes if enabled`() {
        val observer = mock<IScopeObserver>()
        val options = SentryOptions().apply {
            isEnableScopeSync = true
            addScopeObserver(observer)
        }
        val scope = Scope(options)

        val breadrumb = Breadcrumb()
        scope.addBreadcrumb(breadrumb)
        verify(observer).addBreadcrumb(eq(breadrumb))
    }

    @Test
    fun `Scope add breadcrumb wont sync scopes if disabled`() {
        val observer = mock<IScopeObserver>()
        val options = SentryOptions().apply {
            addScopeObserver(observer)
        }
        val scope = Scope(options)

        scope.addBreadcrumb(Breadcrumb())
        verify(observer, never()).addBreadcrumb(any())
    }

    @Test
    fun `Scope set tag sync scopes if enabled`() {
        val observer = mock<IScopeObserver>()
        val options = SentryOptions().apply {
            isEnableScopeSync = true
            addScopeObserver(observer)
        }
        val scope = Scope(options)

        scope.setTag("a", "b")
        verify(observer).setTag(eq("a"), eq("b"))
    }

    @Test
    fun `Scope set tag wont sync scopes if disabled`() {
        val observer = mock<IScopeObserver>()
        val options = SentryOptions().apply {
            addScopeObserver(observer)
        }
        val scope = Scope(options)

        scope.setTag("a", "b")
        verify(observer, never()).setTag(any(), any())
    }

    @Test
    fun `Scope remove tag sync scopes if enabled`() {
        val observer = mock<IScopeObserver>()
        val options = SentryOptions().apply {
            isEnableScopeSync = true
            addScopeObserver(observer)
        }
        val scope = Scope(options)

        scope.removeTag("a")
        verify(observer).removeTag(eq("a"))
    }

    @Test
    fun `Scope remove tag wont sync scopes if disabled`() {
        val observer = mock<IScopeObserver>()
        val options = SentryOptions().apply {
            addScopeObserver(observer)
        }
        val scope = Scope(options)

        scope.removeTag("a")
        verify(observer, never()).removeTag(any())
    }

    @Test
    fun `Scope set extra sync scopes if enabled`() {
        val observer = mock<IScopeObserver>()
        val options = SentryOptions().apply {
            isEnableScopeSync = true
            addScopeObserver(observer)
        }
        val scope = Scope(options)

        scope.setExtra("a", "b")
        verify(observer).setExtra(eq("a"), eq("b"))
    }

    @Test
    fun `Scope set extra wont sync scopes if disabled`() {
        val observer = mock<IScopeObserver>()
        val options = SentryOptions().apply {
            addScopeObserver(observer)
        }
        val scope = Scope(options)

        scope.setExtra("a", "b")
        verify(observer, never()).setExtra(any(), any())
    }

    @Test
    fun `Scope remove extra sync scopes if enabled`() {
        val observer = mock<IScopeObserver>()
        val options = SentryOptions().apply {
            isEnableScopeSync = true
            addScopeObserver(observer)
        }
        val scope = Scope(options)

        scope.removeExtra("a")
        verify(observer).removeExtra(eq("a"))
    }

    @Test
    fun `Scope remove extra wont sync scopes if enabled`() {
        val observer = mock<IScopeObserver>()
        val options = SentryOptions().apply {
            addScopeObserver(observer)
        }
        val scope = Scope(options)

        scope.removeExtra("a")
        verify(observer, never()).removeExtra(any())
    }

    @Test
    fun `Scope getTransaction returns the transaction if there is no active span`() {
        val scope = Scope(SentryOptions())
        val transaction = SentryTracer(TransactionContext("name", "op"), NoOpHub.getInstance())
        scope.setTransaction(transaction)
        assertEquals(transaction, scope.span)
    }

    @Test
    fun `Scope getTransaction returns the current span if there is an unfinished span`() {
        val scope = Scope(SentryOptions())
        val transaction = SentryTracer(TransactionContext("name", "op"), NoOpHub.getInstance())
        scope.setTransaction(transaction)
        val span = transaction.startChild("op")
        assertEquals(span, scope.span)
    }

    @Test
    fun `Scope getTransaction returns the current span if there is a finished span`() {
        val scope = Scope(SentryOptions())
        val transaction = SentryTracer(TransactionContext("name", "op"), NoOpHub.getInstance())
        scope.setTransaction(transaction)
        val span = transaction.startChild("op")
        span.finish()
        assertEquals(transaction, scope.span)
    }

    @Test
    fun `Scope getTransaction returns the latest span if there is a list of active span`() {
        val scope = Scope(SentryOptions())
        val transaction = SentryTracer(TransactionContext("name", "op"), NoOpHub.getInstance())
        scope.setTransaction(transaction)
        val span = transaction.startChild("op")
        val innerSpan = span.startChild("op")
        assertEquals(innerSpan, scope.span)
    }

    @Test
    fun `attachments are thread safe`() {
        val scope = Scope(SentryOptions())
        assertTrue(scope.attachments is CopyOnWriteArrayList)

        scope.clear()
        assertTrue(scope.attachments is CopyOnWriteArrayList)

        val cloned = scope.clone()
        assertTrue(cloned.attachments is CopyOnWriteArrayList)
    }

    @Test
    fun `getAttachments returns new instance`() {
        val scope = Scope(SentryOptions())
        scope.addAttachment(Attachment(""))

        assertNotSame(scope.attachments, scope.attachments,
                "Scope.attachments must return a new instance on each call.")
    }

    @Test
    fun `setting null fingerprint do not overwrite current value`() {
        val scope = Scope(SentryOptions())
        // sanity check
        assertNotNull(scope.fingerprint)

        scope.callMethod("setFingerprint", List::class.java, null)

        assertNotNull(scope.fingerprint)
    }

    @Test
    fun `when transaction is not started, sets transaction name on the field`() {
        val scope = Scope(SentryOptions())
        scope.setTransaction("transaction-name")
        assertEquals("transaction-name", scope.transactionName)
        assertNull(scope.transaction)
    }

    @Test
    fun `when transaction is started, sets transaction name on the transaction object`() {
        val scope = Scope(SentryOptions())
        val sentryTransaction = SentryTracer(TransactionContext("transaction-name", "op"), NoOpHub.getInstance())
        scope.setTransaction(sentryTransaction)
        assertEquals("transaction-name", scope.transactionName)
        scope.setTransaction("new-name")
        assertEquals("new-name", scope.transactionName)
        sentryTransaction.name = "another-name"
        assertEquals("another-name", scope.transactionName)
    }

    @Test
    fun `when transaction is set after transaction name is set, clearing transaction does not bring back old transaction name`() {
        val scope = Scope(SentryOptions())
<<<<<<< HEAD
        scope.setTransaction("transaction-a")
        val sentryTransaction = SentryTracer(TransactionContext("transaction-name", "op"), NoOpHub.getInstance())
=======
        val sentryTransaction = SentryTransaction("transaction-name", "op")
>>>>>>> 2bfdba86
        scope.setTransaction(sentryTransaction)

        assertEquals("transaction-name", scope.transactionName)
        scope.clearTransaction()
        assertNull(scope.transactionName)
    }

    @Test
    fun `withTransaction returns the current Transaction bound to the Scope`() {
        val scope = Scope(SentryOptions())
        val sentryTransaction = SentryTransaction("transaction-name", "op")
        scope.setTransaction(sentryTransaction)

        scope.withTransaction {
            assertEquals(sentryTransaction, it)
        }
    }

    @Test
    fun `withTransaction returns null if no transaction bound to the Scope`() {
        val scope = Scope(SentryOptions())

        scope.withTransaction {
            assertNull(it)
        }
    }
}<|MERGE_RESOLUTION|>--- conflicted
+++ resolved
@@ -120,7 +120,7 @@
         assertEquals("abc", clone.fingerprint.first())
 
         assertEquals("message", clone.breadcrumbs.first().message)
-        assertEquals("transaction-name", (clone.span as Span).getTag(ISpan.NAME_TAG))
+        assertEquals("transaction-name", (clone.span as SentryTracer).getTag(ISpan.NAME_TAG))
 
         assertEquals("tag", clone.tags["tag"])
         assertEquals("extra", clone.extras["extra"])
@@ -724,14 +724,9 @@
     @Test
     fun `when transaction is set after transaction name is set, clearing transaction does not bring back old transaction name`() {
         val scope = Scope(SentryOptions())
-<<<<<<< HEAD
         scope.setTransaction("transaction-a")
         val sentryTransaction = SentryTracer(TransactionContext("transaction-name", "op"), NoOpHub.getInstance())
-=======
-        val sentryTransaction = SentryTransaction("transaction-name", "op")
->>>>>>> 2bfdba86
         scope.setTransaction(sentryTransaction)
-
         assertEquals("transaction-name", scope.transactionName)
         scope.clearTransaction()
         assertNull(scope.transactionName)
@@ -740,7 +735,7 @@
     @Test
     fun `withTransaction returns the current Transaction bound to the Scope`() {
         val scope = Scope(SentryOptions())
-        val sentryTransaction = SentryTransaction("transaction-name", "op")
+        val sentryTransaction = SentryTracer(TransactionContext("transaction-name", "op"), NoOpHub.getInstance())
         scope.setTransaction(sentryTransaction)
 
         scope.withTransaction {
