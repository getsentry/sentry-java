package io.sentry

import com.nhaarman.mockitokotlin2.any
import com.nhaarman.mockitokotlin2.eq
import com.nhaarman.mockitokotlin2.mock
import com.nhaarman.mockitokotlin2.never
import com.nhaarman.mockitokotlin2.verify
import io.sentry.protocol.Request
import io.sentry.protocol.User
import io.sentry.test.callMethod
import java.util.concurrent.CopyOnWriteArrayList
import kotlin.test.Test
import kotlin.test.assertEquals
import kotlin.test.assertNotNull
import kotlin.test.assertNotSame
import kotlin.test.assertNull
import kotlin.test.assertTrue
import org.junit.Assert.assertArrayEquals

class ScopeTest {
    @Test
    fun `cloning scope wont have the same references`() {
        val scope = Scope(SentryOptions())
        val level = SentryLevel.DEBUG
        scope.level = level

        val user = User()
        user.email = "a@a.com"
        user.id = "123"
        user.ipAddress = "123.x"
        user.username = "userName"
        val others = mutableMapOf(Pair("others", "others"))
        user.others = others

        scope.user = user

        val request = Request()
        request.method = "post"
        request.cookies = "cookies"
        request.data = "cookies"
        request.envs = mapOf("env" to "value")
        request.headers = mapOf("header" to "value")
        request.others = mapOf("other" to "value")
        request.queryString = "?foo=bar"
        request.url = "http://localhost:8080/url"

        scope.request = request

        val fingerprints = mutableListOf("abc", "def")
        scope.fingerprint = fingerprints

        val breadcrumb = Breadcrumb()
        breadcrumb.message = "message"
        breadcrumb.setData("data", "data")

        breadcrumb.type = "type"
        breadcrumb.level = SentryLevel.DEBUG
        breadcrumb.category = "category"

        scope.addBreadcrumb(breadcrumb)
        scope.setTag("tag", "tag")
        scope.setExtra("extra", "extra")

        val processor = CustomEventProcessor()
        scope.addEventProcessor(processor)

        val clone = scope.clone()

        assertNotNull(clone)
        assertNotSame(scope, clone)
        assertNotSame(scope.user, clone.user)
        assertNotSame(scope.request, clone.request)
        assertNotSame(scope.contexts, clone.contexts)
        assertNotSame(scope.fingerprint, clone.fingerprint)
        assertNotSame(scope.breadcrumbs, clone.breadcrumbs)
        assertNotSame(scope.tags, clone.tags)
        assertNotSame(scope.extras, clone.extras)
        assertNotSame(scope.eventProcessors, clone.eventProcessors)
        assertNotSame(scope.attachments, clone.attachments)
    }

    @Test
    fun `cloning scope will have the same values`() {
        val scope = Scope(SentryOptions())
        val level = SentryLevel.DEBUG
        scope.level = level

        val user = User()
        user.id = "123"
        scope.user = user

        val request = Request()
        request.method = "get"
        scope.request = request

        val fingerprints = mutableListOf("abc")
        scope.fingerprint = fingerprints

        val breadcrumb = Breadcrumb()
        breadcrumb.message = "message"

        scope.addBreadcrumb(breadcrumb)
        scope.setTag("tag", "tag")
        scope.setExtra("extra", "extra")

        val transaction = SentryTracer(TransactionContext("transaction-name", "op"), NoOpHub.getInstance())
        scope.setTransaction(transaction)

        val attachment = Attachment("path/log.txt")
        scope.addAttachment(attachment)

        val clone = scope.clone()

        assertEquals(SentryLevel.DEBUG, clone.level)

        assertEquals("123", clone.user?.id)

        assertEquals("get", clone.request?.method)

        assertEquals("abc", clone.fingerprint.first())

        assertEquals("message", clone.breadcrumbs.first().message)
        assertEquals("transaction-name", (clone.span as SentryTracer).name)

        assertEquals("tag", clone.tags["tag"])
        assertEquals("extra", clone.extras["extra"])
        assertEquals(transaction, clone.span)

        assertEquals(1, clone.attachments.size)
        val actual = clone.attachments.first()
        assertEquals(attachment.pathname, actual.pathname)
        assertArrayEquals(attachment.bytes ?: byteArrayOf(), actual.bytes ?: byteArrayOf())
        assertEquals(attachment.filename, actual.filename)
        assertEquals(attachment.contentType, actual.contentType)
    }

    @Test
    fun `cloning scope and changing the original values wont change the clone values`() {
        val scope = Scope(SentryOptions())
        val level = SentryLevel.DEBUG
        scope.level = level

        val user = User()
        user.id = "123"
        scope.user = user

        val request = Request()
        request.method = "get"
        scope.request = request

        val fingerprints = mutableListOf("abc")
        scope.fingerprint = fingerprints

        val breadcrumb = Breadcrumb()
        breadcrumb.message = "message"

        scope.addBreadcrumb(breadcrumb)
        scope.setTag("tag", "tag")
        scope.setExtra("extra", "extra")

        val processor = CustomEventProcessor()
        scope.addEventProcessor(processor)

        val attachment = Attachment("path/log.txt")
        scope.addAttachment(attachment)

        val clone = scope.clone()

        scope.level = SentryLevel.FATAL
        user.id = "456"
        request.method = "post"

        scope.setTransaction(SentryTracer(TransactionContext("newTransaction", "op"), NoOpHub.getInstance()))

        // because you can only set a new list to scope
        val newFingerprints = mutableListOf("def", "ghf")
        scope.fingerprint = newFingerprints

        breadcrumb.message = "newMessage"
        scope.addBreadcrumb(Breadcrumb())
        scope.setTag("tag", "newTag")
        scope.setTag("otherTag", "otherTag")
        scope.setExtra("extra", "newExtra")
        scope.setExtra("otherExtra", "otherExtra")

        scope.addEventProcessor(processor)

        assertEquals(SentryLevel.DEBUG, clone.level)

        assertEquals("123", clone.user?.id)

        assertEquals("get", clone.request?.method)

        assertEquals("abc", clone.fingerprint.first())
        assertEquals(1, clone.fingerprint.size)

        assertEquals(1, clone.breadcrumbs.size)
        assertEquals("message", clone.breadcrumbs.first().message)

        assertEquals("tag", clone.tags["tag"])
        assertEquals(1, clone.tags.size)
        assertEquals("extra", clone.extras["extra"])
        assertEquals(1, clone.extras.size)
        assertEquals(1, clone.eventProcessors.size)
        assertNull(clone.span)

        scope.addAttachment(Attachment("path/image.png"))

        assertEquals(1, clone.attachments.size)
        assertTrue(clone.attachments is CopyOnWriteArrayList)
    }

    @Test
    fun `clear scope resets scope to default state`() {
        val scope = Scope(SentryOptions())
        scope.level = SentryLevel.WARNING
        scope.setTransaction(SentryTracer(TransactionContext("", "op"), NoOpHub.getInstance()))
        scope.user = User()
        scope.request = Request()
        scope.fingerprint = mutableListOf("finger")
        scope.addBreadcrumb(Breadcrumb())
        scope.setTag("some", "tag")
        scope.setExtra("some", "extra")
        scope.addEventProcessor(eventProcessor())
        scope.addAttachment(Attachment("path"))

        scope.clear()

        assertNull(scope.level)
        assertNull(scope.transaction)
        assertNull(scope.user)
        assertNull(scope.request)
        assertEquals(0, scope.fingerprint.size)
        assertEquals(0, scope.breadcrumbs.size)
        assertEquals(0, scope.tags.size)
        assertEquals(0, scope.extras.size)
        assertEquals(0, scope.eventProcessors.size)
        assertEquals(0, scope.attachments.size)
    }

    @Test
    fun `when adding breadcrumb, executeBreadcrumb will be executed and breadcrumb will be added`() {
        val options = SentryOptions().apply {
            setBeforeBreadcrumb { breadcrumb, _ -> breadcrumb }
        }

        val scope = Scope(options)
        scope.addBreadcrumb(Breadcrumb())
        assertEquals(1, scope.breadcrumbs.count())
    }

    @Test
    fun `when adding breadcrumb, executeBreadcrumb will be executed and breadcrumb will be discarded`() {
        val options = SentryOptions().apply {
            setBeforeBreadcrumb { _, _ -> null }
        }

        val scope = Scope(options)
        scope.addBreadcrumb(Breadcrumb())
        assertEquals(0, scope.breadcrumbs.count())
    }

    @Test
    fun `when adding breadcrumb, executeBreadcrumb will be executed and throw, but breadcrumb will be added`() {
        val exception = Exception("test")

        val options = SentryOptions().apply {
            setBeforeBreadcrumb { _, _ -> throw exception }
        }

        val scope = Scope(options)
        val actual = Breadcrumb()
        scope.addBreadcrumb(actual)

        assertEquals("test", actual.data["sentry:message"])
    }

    @Test
    fun `when adding breadcrumb, executeBreadcrumb wont be executed as its not set, but it will be added`() {
        val options = SentryOptions()

        val scope = Scope(options)
        scope.addBreadcrumb(Breadcrumb())
        assertEquals(1, scope.breadcrumbs.count())
    }

    @Test
    fun `when adding eventProcessor, eventProcessor should be in the list`() {
        val processor = CustomEventProcessor()
        val scope = Scope(SentryOptions())
        scope.addEventProcessor(processor)
        assertEquals(processor, scope.eventProcessors.first())
    }

    @Test
    fun `Scope starts a new session with release, env and user`() {
        val options = SentryOptions().apply {
            distinctId = "123"
        }
        options.release = "rel"
        options.environment = "env"
        val user = User()

        val scope = Scope(options)
        scope.user = user

        val sessionPair = scope.startSession()
        assertNotNull(sessionPair) {
            assertNotNull(it.current)
            assertEquals("rel", it.current.release)
            assertEquals("env", it.current.environment)
            assertEquals("123", it.current.distinctId)
        }
    }

    @Test
    fun `Scope ends a session and returns it if theres one`() {
        val options = SentryOptions().apply {
            release = "0.0.1"
        }

        val scope = Scope(options)

        scope.startSession()
        val session = scope.endSession()
        assertNotNull(session)
    }

    @Test
    fun `Scope ends a session and returns null if none exist`() {
        val options = SentryOptions().apply {
            release = "0.0.1"
        }
        val scope = Scope(options)

        val session = scope.endSession()
        assertNull(session)
    }

    @Test
    fun `withSession returns a callback with the current Session`() {
        val options = SentryOptions().apply {
            release = "0.0.1"
        }
        val scope = Scope(options)

        scope.startSession()
        scope.withSession {
            assertNotNull(it)
        }
    }

    @Test
    fun `withSession returns a callback with a null session if theres none`() {
        val options = SentryOptions().apply {
            release = "0.0.1"
        }
        val scope = Scope(options)

        scope.withSession {
            assertNull(it)
        }
    }

    @Test
    fun `Scope clones the start and end session objects`() {
        val options = SentryOptions().apply {
            release = "0.0.1"
        }
        val scope = Scope(options)

        val sessionPair = scope.startSession()
        assertNotNull(sessionPair) {
            val endSession = scope.endSession()!!

            assertNotSame(it.current, endSession)
        }
    }

    @Test
    fun `when release is not set, startSession returns null`() {
        val options = SentryOptions()
        val scope = Scope(options)
        assertNull(scope.startSession())
    }

    @Test
    fun `Scope sets init to null when mutating a session`() {
        val options = SentryOptions().apply {
            release = "0.0.1"
        }
        val scope = Scope(options)

        val sessionPair = scope.startSession()
        assertNotNull(sessionPair) {
            val start = it.current

            scope.withSession { session ->
                session!!.update(null, null, false)
            }

            val end = scope.endSession()!!

            assertTrue(start.init!!)
            assertNull(end.init)
        }
    }

    @Test
    fun `Scope increases session error count when capturing an error`() {
        val options = SentryOptions().apply {
            release = "0.0.1"
        }
        val scope = Scope(options)

        val sessionPair = scope.startSession()
        assertNotNull(sessionPair) {
            val start = it.current

            scope.withSession { session ->
                session!!.update(null, null, true)
            }

            val end = scope.endSession()!!

            assertEquals(0, start.errorCount())
            assertEquals(1, end.errorCount())
        }
    }

    @Test
    fun `Scope sets status when capturing a fatal error`() {
        val options = SentryOptions().apply {
            release = "0.0.1"
        }
        val scope = Scope(options)

        val sessionPair = scope.startSession()
        assertNotNull(sessionPair) {
            val start = it.current
            scope.withSession { session ->
                session!!.update(Session.State.Crashed, null, true)
            }

            val end = scope.endSession()!!

            assertEquals(Session.State.Ok, start.status)
            assertEquals(Session.State.Crashed, end.status)
        }
    }

    @Test
    fun `Scope sets user agent when capturing an error`() {
        val options = SentryOptions().apply {
            release = "0.0.1"
        }
        val scope = Scope(options)

        val sessionPair = scope.startSession()
        assertNotNull(sessionPair) {
            val start = it.current
            scope.withSession { session ->
                session!!.update(null, "jamesBond", true)
            }

            val end = scope.endSession()!!

            assertNull(start.userAgent)
            assertEquals("jamesBond", end.userAgent)
        }
    }

    @Test
    fun `Scope sets timestamp when capturing an error`() {
        val options = SentryOptions().apply {
            release = "0.0.1"
        }
        val scope = Scope(options)

        val sessionPair = scope.startSession()
        assertNotNull(sessionPair) {
            val start = it.current
            scope.withSession { session ->
                session!!.update(null, null, true)
            }
            val end = scope.endSession()!!

            assertNotSame(end.timestamp!!, start.timestamp)
        }
    }

    @Test
    fun `Scope increases sequence when capturing an error`() {
        val options = SentryOptions().apply {
            release = "0.0.1"
        }
        val scope = Scope(options)

        val sessionPair = scope.startSession()
        assertNotNull(sessionPair) {
            val start = it.current
            scope.withSession { session ->
                session!!.update(null, null, true)
            }

            val end = scope.endSession()!!

            assertNull(start.sequence)
            assertTrue(end.sequence!! > 0)
        }
    }

    @Test
    fun `Scope sets duration when ending a session`() {
        val options = SentryOptions().apply {
            release = "0.0.1"
        }
        val scope = Scope(options)

        val sessionPair = scope.startSession()
        assertNotNull(sessionPair) {
            val start = it.current
            scope.withSession { session ->
                session!!.update(null, null, true)
            }

            val end = scope.endSession()!!

            assertNull(start.duration)
            assertNotNull(end.duration)
        }
    }

    @Test
    fun `Scope set user sync scopes if enabled`() {
        val observer = mock<IScopeObserver>()
        val options = SentryOptions().apply {
            isEnableScopeSync = true
            addScopeObserver(observer)
        }
        val scope = Scope(options)

        val user = User()
        scope.user = user
        verify(observer).setUser(eq(user))
    }

    @Test
    fun `Scope set user wont sync scopes if disabled`() {
        val observer = mock<IScopeObserver>()
        val options = SentryOptions().apply {
            addScopeObserver(observer)
        }
        val scope = Scope(options)

        scope.user = User()
        verify(observer, never()).setUser(any())
    }

    @Test
    fun `Scope add breadcrumb sync scopes if enabled`() {
        val observer = mock<IScopeObserver>()
        val options = SentryOptions().apply {
            isEnableScopeSync = true
            addScopeObserver(observer)
        }
        val scope = Scope(options)

        val breadrumb = Breadcrumb()
        scope.addBreadcrumb(breadrumb)
        verify(observer).addBreadcrumb(eq(breadrumb))
    }

    @Test
    fun `Scope add breadcrumb wont sync scopes if disabled`() {
        val observer = mock<IScopeObserver>()
        val options = SentryOptions().apply {
            addScopeObserver(observer)
        }
        val scope = Scope(options)

        scope.addBreadcrumb(Breadcrumb())
        verify(observer, never()).addBreadcrumb(any())
    }

    @Test
    fun `Scope set tag sync scopes if enabled`() {
        val observer = mock<IScopeObserver>()
        val options = SentryOptions().apply {
            isEnableScopeSync = true
            addScopeObserver(observer)
        }
        val scope = Scope(options)

        scope.setTag("a", "b")
        verify(observer).setTag(eq("a"), eq("b"))
    }

    @Test
    fun `Scope set tag wont sync scopes if disabled`() {
        val observer = mock<IScopeObserver>()
        val options = SentryOptions().apply {
            addScopeObserver(observer)
        }
        val scope = Scope(options)

        scope.setTag("a", "b")
        verify(observer, never()).setTag(any(), any())
    }

    @Test
    fun `Scope remove tag sync scopes if enabled`() {
        val observer = mock<IScopeObserver>()
        val options = SentryOptions().apply {
            isEnableScopeSync = true
            addScopeObserver(observer)
        }
        val scope = Scope(options)

        scope.removeTag("a")
        verify(observer).removeTag(eq("a"))
    }

    @Test
    fun `Scope remove tag wont sync scopes if disabled`() {
        val observer = mock<IScopeObserver>()
        val options = SentryOptions().apply {
            addScopeObserver(observer)
        }
        val scope = Scope(options)

        scope.removeTag("a")
        verify(observer, never()).removeTag(any())
    }

    @Test
    fun `Scope set extra sync scopes if enabled`() {
        val observer = mock<IScopeObserver>()
        val options = SentryOptions().apply {
            isEnableScopeSync = true
            addScopeObserver(observer)
        }
        val scope = Scope(options)

        scope.setExtra("a", "b")
        verify(observer).setExtra(eq("a"), eq("b"))
    }

    @Test
    fun `Scope set extra wont sync scopes if disabled`() {
        val observer = mock<IScopeObserver>()
        val options = SentryOptions().apply {
            addScopeObserver(observer)
        }
        val scope = Scope(options)

        scope.setExtra("a", "b")
        verify(observer, never()).setExtra(any(), any())
    }

    @Test
    fun `Scope remove extra sync scopes if enabled`() {
        val observer = mock<IScopeObserver>()
        val options = SentryOptions().apply {
            isEnableScopeSync = true
            addScopeObserver(observer)
        }
        val scope = Scope(options)

        scope.removeExtra("a")
        verify(observer).removeExtra(eq("a"))
    }

    @Test
    fun `Scope remove extra wont sync scopes if enabled`() {
        val observer = mock<IScopeObserver>()
        val options = SentryOptions().apply {
            addScopeObserver(observer)
        }
        val scope = Scope(options)

        scope.removeExtra("a")
        verify(observer, never()).removeExtra(any())
    }

    @Test
    fun `Scope getTransaction returns the transaction if there is no active span`() {
        val scope = Scope(SentryOptions())
        val transaction = SentryTracer(TransactionContext("name", "op"), NoOpHub.getInstance())
        scope.transaction = transaction
        assertEquals(transaction, scope.span)
    }

    @Test
    fun `Scope getTransaction returns the current span if there is an unfinished span`() {
        val scope = Scope(SentryOptions())
        val transaction = SentryTracer(TransactionContext("name", "op"), NoOpHub.getInstance())
        scope.transaction = transaction
        val span = transaction.startChild("op")
        assertEquals(span, scope.span)
    }

    @Test
    fun `Scope getTransaction returns the current span if there is a finished span`() {
        val scope = Scope(SentryOptions())
        val transaction = SentryTracer(TransactionContext("name", "op"), NoOpHub.getInstance())
        scope.transaction = transaction
        val span = transaction.startChild("op")
        span.finish()
        assertEquals(transaction, scope.span)
    }

    @Test
    fun `Scope getTransaction returns the latest span if there is a list of active span`() {
        val scope = Scope(SentryOptions())
        val transaction = SentryTracer(TransactionContext("name", "op"), NoOpHub.getInstance())
        scope.transaction = transaction
        val span = transaction.startChild("op")
        val innerSpan = span.startChild("op")
        assertEquals(innerSpan, scope.span)
    }

    @Test
    fun `Scope setTransaction sets transaction name`() {
        val scope = Scope(SentryOptions())
        val transaction = SentryTracer(TransactionContext("name", "op"), NoOpHub.getInstance())
        scope.transaction = transaction
        scope.setTransaction("new-name")
        assertNotNull(scope.transaction) {
            assertEquals("new-name", it.name)
        }
        assertEquals("new-name", scope.transactionName)
    }

    @Test
<<<<<<< HEAD
    fun `Scope setTransaction with null clears transaction`() {
        val scope = Scope(SentryOptions())
        val transaction = SentryTracer(TransactionContext("name", "op"), NoOpHub.getInstance())
        scope.transaction = transaction
        // todo: potentially we can improve the api here
        scope.setTransaction(null as String?)
        assertNull(scope.transaction)
        assertNull(scope.transactionName)
=======
    fun `Scope setTransaction with null does not clear transaction`() {
        val scope = Scope(SentryOptions())
        val transaction = SentryTracer(TransactionContext("name", "op"), NoOpHub.getInstance())
        scope.transaction = transaction
        scope.callMethod("setTransaction", String::class.java, null)
        assertNotNull(scope.transaction)
        assertNotNull(scope.transactionName)
>>>>>>> b45944c9
    }

    @Test
    fun `attachments are thread safe`() {
        val scope = Scope(SentryOptions())
        assertTrue(scope.attachments is CopyOnWriteArrayList)

        scope.clear()
        assertTrue(scope.attachments is CopyOnWriteArrayList)

        val cloned = scope.clone()
        assertTrue(cloned.attachments is CopyOnWriteArrayList)
    }

    @Test
    fun `getAttachments returns new instance`() {
        val scope = Scope(SentryOptions())
        scope.addAttachment(Attachment(""))

        assertNotSame(scope.attachments, scope.attachments,
                "Scope.attachments must return a new instance on each call.")
    }

    @Test
    fun `setting null fingerprint do not overwrite current value`() {
        val scope = Scope(SentryOptions())
        // sanity check
        assertNotNull(scope.fingerprint)

        scope.callMethod("setFingerprint", List::class.java, null)

        assertNotNull(scope.fingerprint)
    }

    @Test
    fun `when transaction is not started, sets transaction name on the field`() {
        val scope = Scope(SentryOptions())
        scope.setTransaction("transaction-name")
        assertEquals("transaction-name", scope.transactionName)
        assertNull(scope.transaction)
    }

    @Test
    fun `when transaction is started, sets transaction name on the transaction object`() {
        val scope = Scope(SentryOptions())
        val sentryTransaction = SentryTracer(TransactionContext("transaction-name", "op"), NoOpHub.getInstance())
        scope.transaction = sentryTransaction
        assertEquals("transaction-name", scope.transactionName)
        scope.setTransaction("new-name")
        assertEquals("new-name", scope.transactionName)
        sentryTransaction.name = "another-name"
        assertEquals("another-name", scope.transactionName)
    }

    @Test
    fun `when transaction is set after transaction name is set, clearing transaction does not bring back old transaction name`() {
        val scope = Scope(SentryOptions())
        scope.setTransaction("transaction-a")
        val sentryTransaction = SentryTracer(TransactionContext("transaction-name", "op"), NoOpHub.getInstance())
        scope.setTransaction(sentryTransaction)
        assertEquals("transaction-name", scope.transactionName)
        scope.clearTransaction()
        assertNull(scope.transactionName)
    }

    @Test
    fun `withTransaction returns the current Transaction bound to the Scope`() {
        val scope = Scope(SentryOptions())
        val sentryTransaction = SentryTracer(TransactionContext("transaction-name", "op"), NoOpHub.getInstance())
        scope.setTransaction(sentryTransaction)

        scope.withTransaction {
            assertEquals(sentryTransaction, it)
        }
    }

    @Test
    fun `withTransaction returns null if no transaction bound to the Scope`() {
        val scope = Scope(SentryOptions())

        scope.withTransaction {
            assertNull(it)
        }
    }

    private fun eventProcessor(): EventProcessor {
        return object : EventProcessor {
            override fun process(event: SentryEvent, hint: Any?): SentryEvent? {
                return event
            }
        }
    }
}<|MERGE_RESOLUTION|>--- conflicted
+++ resolved
@@ -733,16 +733,6 @@
     }
 
     @Test
-<<<<<<< HEAD
-    fun `Scope setTransaction with null clears transaction`() {
-        val scope = Scope(SentryOptions())
-        val transaction = SentryTracer(TransactionContext("name", "op"), NoOpHub.getInstance())
-        scope.transaction = transaction
-        // todo: potentially we can improve the api here
-        scope.setTransaction(null as String?)
-        assertNull(scope.transaction)
-        assertNull(scope.transactionName)
-=======
     fun `Scope setTransaction with null does not clear transaction`() {
         val scope = Scope(SentryOptions())
         val transaction = SentryTracer(TransactionContext("name", "op"), NoOpHub.getInstance())
@@ -750,7 +740,6 @@
         scope.callMethod("setTransaction", String::class.java, null)
         assertNotNull(scope.transaction)
         assertNotNull(scope.transactionName)
->>>>>>> b45944c9
     }
 
     @Test
