package io.sentry

import io.sentry.SentryLevel.WARNING
import io.sentry.protocol.Request
import io.sentry.protocol.SentryId
import io.sentry.protocol.User
import io.sentry.test.callMethod
import java.util.concurrent.CopyOnWriteArrayList
import kotlin.test.Test
import kotlin.test.assertEquals
import kotlin.test.assertFalse
import kotlin.test.assertNotNull
import kotlin.test.assertNotSame
import kotlin.test.assertNull
import kotlin.test.assertTrue
import org.junit.Assert.assertArrayEquals
import org.mockito.kotlin.any
import org.mockito.kotlin.argThat
import org.mockito.kotlin.check
import org.mockito.kotlin.eq
import org.mockito.kotlin.mock
import org.mockito.kotlin.never
import org.mockito.kotlin.times
import org.mockito.kotlin.verify
import org.mockito.kotlin.verifyNoInteractions
import org.mockito.kotlin.whenever

class ScopeTest {
  @Test
  fun `copying scope wont have the same references`() {
    val scope = Scope(SentryOptions())
    val level = SentryLevel.DEBUG
    scope.level = level

    val user = User()
    user.email = "a@a.com"
    user.id = "123"
    user.ipAddress = "123.x"
    user.username = "userName"
    val data = mutableMapOf(Pair("data", "data"))
    user.data = data

    scope.user = user

    val request = Request()
    request.method = "post"
    request.cookies = "cookies"
    request.data = "cookies"
    request.envs = mapOf("env" to "value")
    request.headers = mapOf("header" to "value")
    request.others = mapOf("other" to "value")
    request.queryString = "?foo=bar"
    request.url = "http://localhost:8080/url"

    scope.request = request

    val fingerprints = mutableListOf("abc", "def")
    scope.fingerprint = fingerprints

    val breadcrumb = Breadcrumb()
    breadcrumb.message = "message"
    breadcrumb.setData("data", "data")

<<<<<<< HEAD
    @Test
    fun `when adding breadcrumb and maxBreadcrumb is 0, beforeBreadcrumb is not executed`() {
        var called = false
        val options = SentryOptions().apply {
            maxBreadcrumbs = 0
            beforeBreadcrumb = SentryOptions.BeforeBreadcrumbCallback { breadcrumb, _ ->
                called = true
                breadcrumb
            }
        }

        val scope = Scope(options)
        scope.addBreadcrumb(Breadcrumb())
        assertEquals(0, scope.breadcrumbs.count())
        assertFalse(called)
    }

    @Test
    fun `when adding breadcrumb and maxBreadcrumb is not 0, beforeBreadcrumb is executed`() {
        var called = false
        val options = SentryOptions().apply {
            beforeBreadcrumb = SentryOptions.BeforeBreadcrumbCallback { breadcrumb, _ ->
                called = true
                breadcrumb
            }
        }

        val scope = Scope(options)
        scope.addBreadcrumb(Breadcrumb())
        assertEquals(1, scope.breadcrumbs.count())
        assertTrue(called)
    }

    @Test
    fun `when adding breadcrumb and maxBreadcrumb is 0, scopesObservers are not called`() {
        val observer = mock<IScopeObserver>()
        val options = SentryOptions().apply {
            maxBreadcrumbs = 0
            addScopeObserver(observer)
        }

        val scope = Scope(options)
        scope.addBreadcrumb(Breadcrumb())
        assertEquals(0, scope.breadcrumbs.count())
        verifyNoInteractions(observer)
    }

    @Test
    fun `when adding breadcrumb and maxBreadcrumb is not 0, scopesObservers are called`() {
        val observer = mock<IScopeObserver>()
        val options = SentryOptions().apply {
            addScopeObserver(observer)
        }

        val scope = Scope(options)
        scope.addBreadcrumb(Breadcrumb())
        assertEquals(1, scope.breadcrumbs.count())
        verify(observer).addBreadcrumb(any())
    }

    @Test
    fun `when adding eventProcessor, eventProcessor should be in the list`() {
        val processor = CustomEventProcessor()
        val scope = Scope(SentryOptions())
        scope.addEventProcessor(processor)
        assertEquals(processor, scope.eventProcessors.first())
    }
=======
    breadcrumb.type = "type"
    breadcrumb.level = SentryLevel.DEBUG
    breadcrumb.category = "category"
>>>>>>> 736a33bf

    scope.addBreadcrumb(breadcrumb)
    scope.setTag("tag", "tag")
    scope.setExtra("extra", "extra")

    scope.screen = "MainActivity"

    val processor = CustomEventProcessor()
    scope.addEventProcessor(processor)

    scope.setContexts("key", "value")
    scope.addAttachment(Attachment("file name"))

    val clone = scope.clone()

    assertNotNull(clone)
    assertNotSame(scope, clone)
    assertNotSame(scope.user, clone.user)
    assertNotSame(scope.request, clone.request)
    assertNotSame(scope.contexts, clone.contexts)
    assertNotSame(scope.fingerprint, clone.fingerprint)
    assertNotSame(scope.breadcrumbs, clone.breadcrumbs)
    assertNotSame(scope.tags, clone.tags)
    assertNotSame(scope.extras, clone.extras)
    assertNotSame(scope.eventProcessors, clone.eventProcessors)
    assertNotSame(scope.attachments, clone.attachments)
  }

  @Test
  fun `copying scope will have the same values`() {
    val scope = Scope(SentryOptions())
    val level = SentryLevel.DEBUG
    scope.level = level

    val user = User()
    user.id = "123"
    scope.user = user

    val request = Request()
    request.method = "get"
    scope.request = request

    val fingerprints = mutableListOf("abc")
    scope.fingerprint = fingerprints

    val breadcrumb = Breadcrumb()
    breadcrumb.message = "message"

    scope.addBreadcrumb(breadcrumb)
    scope.setTag("tag", "tag")
    scope.setExtra("extra", "extra")

    val transaction =
      SentryTracer(TransactionContext("transaction-name", "op"), NoOpScopes.getInstance())
    scope.transaction = transaction

    val attachment = Attachment("path/log.txt")
    scope.addAttachment(attachment)

    scope.screen = "MainActivity"

    scope.setContexts("contexts", "contexts")

    val clone = scope.clone()

    assertEquals(SentryLevel.DEBUG, clone.level)

    assertEquals("123", clone.user?.id)

    assertEquals("get", clone.request?.method)

    assertEquals("abc", clone.fingerprint.first())

    assertEquals("message", clone.breadcrumbs.first().message)
    assertEquals("transaction-name", (clone.span as SentryTracer).name)

    assertEquals("tag", clone.tags["tag"])
    assertEquals("MainActivity", clone.screen)

    assertEquals("extra", clone.extras["extra"])
    assertEquals("contexts", (clone.contexts["contexts"] as HashMap<*, *>)["value"])
    assertEquals(transaction, clone.span)

    assertEquals(1, clone.attachments.size)
    val actual = clone.attachments.first()
    assertEquals(attachment.pathname, actual.pathname)
    assertArrayEquals(attachment.bytes ?: byteArrayOf(), actual.bytes ?: byteArrayOf())
    assertEquals(attachment.filename, actual.filename)
    assertEquals(attachment.contentType, actual.contentType)
  }

  @Test
  fun `copying scope and changing the original values wont change the clone values`() {
    val scope = Scope(SentryOptions())
    val level = SentryLevel.DEBUG
    scope.level = level

    val user = User()
    user.id = "123"
    scope.user = user

    val request = Request()
    request.method = "get"
    scope.request = request

    val fingerprints = mutableListOf("abc")
    scope.fingerprint = fingerprints

    val breadcrumb = Breadcrumb()
    breadcrumb.message = "message"

    scope.addBreadcrumb(breadcrumb)
    scope.setTag("tag", "tag")
    scope.setExtra("extra", "extra")
    scope.screen = "MainActivity"

    val processor = CustomEventProcessor()
    scope.addEventProcessor(processor)

    val attachment = Attachment("path/log.txt")
    scope.addAttachment(attachment)

    val clone = scope.clone()

    scope.level = SentryLevel.FATAL
    user.id = "456"
    request.method = "post"

    scope.setTransaction(
      SentryTracer(TransactionContext("newTransaction", "op"), NoOpScopes.getInstance())
    )

    // because you can only set a new list to scope
    val newFingerprints = mutableListOf("def", "ghf")
    scope.fingerprint = newFingerprints

    breadcrumb.message = "newMessage"
    scope.addBreadcrumb(Breadcrumb())
    scope.setTag("tag", "newTag")
    scope.setTag("otherTag", "otherTag")
    scope.setExtra("extra", "newExtra")
    scope.setExtra("otherExtra", "otherExtra")
    scope.screen = "LoginActivity"

    scope.addEventProcessor(processor)

    assertEquals(SentryLevel.DEBUG, clone.level)

    assertEquals("123", clone.user?.id)

    assertEquals("get", clone.request?.method)

    assertEquals("abc", clone.fingerprint.first())
    assertEquals(1, clone.fingerprint.size)

    assertEquals(1, clone.breadcrumbs.size)
    assertEquals("message", clone.breadcrumbs.first().message)

    assertEquals("tag", clone.tags["tag"])
    assertEquals(1, clone.tags.size)
    assertEquals("extra", clone.extras["extra"])
    assertEquals("MainActivity", clone.screen)
    assertEquals(1, clone.extras.size)
    assertEquals(1, clone.eventProcessors.size)
    assertNull(clone.span)

    scope.addAttachment(Attachment("path/image.png"))

    assertEquals(1, clone.attachments.size)
    assertTrue(clone.attachments is CopyOnWriteArrayList)
  }

  @Test
  fun `copying scope won't crash if there are concurrent operations`() {
    val options = SentryOptions().apply { maxBreadcrumbs = 10000 }
    val scope = Scope(options)
    for (i in 0 until options.maxBreadcrumbs) {
      scope.addBreadcrumb(Breadcrumb.info("item"))
    }

    // remove one breadcrumb after the other on an extra thread
    Thread(
        {
          while (scope.breadcrumbs.isNotEmpty()) {
            scope.breadcrumbs.remove()
          }
        },
        "thread-breadcrumb-remover",
      )
      .start()

    // clone in the meantime
    while (scope.breadcrumbs.isNotEmpty()) {
      scope.clone()
    }

    // expect no exception to be thrown ¯\_(ツ)_/¯
  }

  @Test
  fun `clear scope resets scope to default state`() {
    val scope = Scope(SentryOptions())
    scope.level = SentryLevel.WARNING
    scope.setTransaction(SentryTracer(TransactionContext("", "op"), NoOpScopes.getInstance()))
    scope.user = User()
    scope.request = Request()
    scope.fingerprint = mutableListOf("finger")
    scope.addBreadcrumb(Breadcrumb())
    scope.setTag("some", "tag")
    scope.screen = "MainActivity"
    scope.setExtra("some", "extra")
    scope.addEventProcessor(eventProcessor())
    scope.addAttachment(Attachment("path"))

    scope.clear()

    assertNull(scope.level)
    assertNull(scope.transaction)
    assertNull(scope.user)
    assertNull(scope.request)
    assertNull(scope.screen)
    assertEquals(0, scope.fingerprint.size)
    assertEquals(0, scope.breadcrumbs.size)
    assertEquals(0, scope.tags.size)
    assertEquals(0, scope.extras.size)
    assertEquals(0, scope.eventProcessors.size)
    assertEquals(0, scope.attachments.size)
  }

  @Test
  fun `when adding breadcrumb, executeBreadcrumb will be executed and breadcrumb will be added`() {
    val options = SentryOptions().apply { setBeforeBreadcrumb { breadcrumb, _ -> breadcrumb } }

    val scope = Scope(options)
    scope.addBreadcrumb(Breadcrumb())
    assertEquals(1, scope.breadcrumbs.count())
  }

  @Test
  fun `when adding breadcrumb, executeBreadcrumb will be executed and breadcrumb will be discarded`() {
    val options = SentryOptions().apply { setBeforeBreadcrumb { _, _ -> null } }

    val scope = Scope(options)
    scope.addBreadcrumb(Breadcrumb())
    assertEquals(0, scope.breadcrumbs.count())
  }

  @Test
  fun `when adding breadcrumb, executeBreadcrumb will be executed and throw, but breadcrumb will be added`() {
    val exception = Exception("test")

    val options = SentryOptions().apply { setBeforeBreadcrumb { _, _ -> throw exception } }

    val scope = Scope(options)
    val actual = Breadcrumb()
    scope.addBreadcrumb(actual)

    assertEquals("test", actual.data["sentry:message"])
  }

  @Test
  fun `when adding breadcrumb, executeBreadcrumb wont be executed as its not set, but it will be added`() {
    val options = SentryOptions()

    val scope = Scope(options)
    scope.addBreadcrumb(Breadcrumb())
    assertEquals(1, scope.breadcrumbs.count())
  }

  @Test
  fun `when adding eventProcessor, eventProcessor should be in the list`() {
    val processor = CustomEventProcessor()
    val scope = Scope(SentryOptions())
    scope.addEventProcessor(processor)
    assertEquals(processor, scope.eventProcessors.first())
  }

  @Test
  fun `Scope starts a new session with release, env and user`() {
    val options = SentryOptions().apply { distinctId = "123" }
    options.release = "rel"
    options.environment = "env"
    val user = User()

    val scope = Scope(options)
    scope.user = user

    val sessionPair = scope.startSession()
    assertNotNull(sessionPair) {
      assertNotNull(it.current)
      assertEquals("rel", it.current.release)
      assertEquals("env", it.current.environment)
      assertEquals("123", it.current.distinctId)
    }
  }

  @Test
  fun `Scope ends a session and returns it if theres one`() {
    val options = SentryOptions().apply { release = "0.0.1" }

    val scope = Scope(options)

    scope.startSession()
    val session = scope.endSession()
    assertNotNull(session)
  }

  @Test
  fun `Scope ends a session and returns null if none exist`() {
    val options = SentryOptions().apply { release = "0.0.1" }
    val scope = Scope(options)

    val session = scope.endSession()
    assertNull(session)
  }

  @Test
  fun `Starting a session multiple times reevaluates profileSessionSampleRate`() {
    val profiler = mock<IContinuousProfiler>()
    val options =
      SentryOptions().apply {
        release = "0.0.1"
        setContinuousProfiler(profiler)
        profileSessionSampleRate = 1.0
      }

    val scope = Scope(options)
    // The first time a session is started, sample rate is not reevaluated, as there's no need
    scope.startSession()
    verify(profiler, never()).reevaluateSampling()
    // The second time a session is started, sample rate is reevaluated
    scope.startSession()
    verify(profiler).reevaluateSampling()
    // Every time a session is started with an already running one, sample rate is reevaluated
    scope.startSession()
    verify(profiler, times(2)).reevaluateSampling()
  }

  @Test
  fun `Scope ends a session and reevaluates profileSessionSampleRate`() {
    val profiler = mock<IContinuousProfiler>()
    val options =
      SentryOptions().apply {
        release = "0.0.1"
        setContinuousProfiler(profiler)
        profileSessionSampleRate = 1.0
      }

    val scope = Scope(options)
    scope.startSession()
    verify(profiler, never()).reevaluateSampling()
    scope.endSession()
    verify(profiler).reevaluateSampling()
  }

  @Test
  fun `Scope ends a session and does not reevaluate profileSessionSampleRate if none exist`() {
    val profiler = mock<IContinuousProfiler>()
    val options =
      SentryOptions().apply {
        release = "0.0.1"
        setContinuousProfiler(profiler)
        profileSessionSampleRate = 1.0
      }

    val scope = Scope(options)
    scope.endSession()
    verify(profiler, never()).reevaluateSampling()
  }

  @Test
  fun `withSession returns a callback with the current Session`() {
    val options = SentryOptions().apply { release = "0.0.1" }
    val scope = Scope(options)

    scope.startSession()
    scope.withSession { assertNotNull(it) }
  }

  @Test
  fun `withSession returns a callback with a null session if theres none`() {
    val options = SentryOptions().apply { release = "0.0.1" }
    val scope = Scope(options)

    scope.withSession { assertNull(it) }
  }

  @Test
  fun `Scope clones the start and end session objects`() {
    val options = SentryOptions().apply { release = "0.0.1" }
    val scope = Scope(options)

    val sessionPair = scope.startSession()
    assertNotNull(sessionPair) {
      val endSession = scope.endSession()!!

      assertNotSame(it.current, endSession)
    }
  }

  @Test
  fun `when release is not set, startSession returns null`() {
    val options = SentryOptions()
    val scope = Scope(options)
    assertNull(scope.startSession())
  }

  @Test
  fun `Scope sets init to null when mutating a session`() {
    val options = SentryOptions().apply { release = "0.0.1" }
    val scope = Scope(options)

    val sessionPair = scope.startSession()
    assertNotNull(sessionPair) {
      val start = it.current

      scope.withSession { session -> session!!.update(null, null, false) }

      val end = scope.endSession()!!

      assertTrue(start.init!!)
      assertNull(end.init)
    }
  }

  @Test
  fun `Scope increases session error count when capturing an error`() {
    val options = SentryOptions().apply { release = "0.0.1" }
    val scope = Scope(options)

    val sessionPair = scope.startSession()
    assertNotNull(sessionPair) {
      val start = it.current

      scope.withSession { session -> session!!.update(null, null, true) }

      val end = scope.endSession()!!

      assertEquals(0, start.errorCount())
      assertEquals(1, end.errorCount())
    }
  }

  @Test
  fun `Scope sets status when capturing a fatal error`() {
    val options = SentryOptions().apply { release = "0.0.1" }
    val scope = Scope(options)

    val sessionPair = scope.startSession()
    assertNotNull(sessionPair) {
      val start = it.current
      scope.withSession { session -> session!!.update(Session.State.Crashed, null, true) }

      val end = scope.endSession()!!

      assertEquals(Session.State.Ok, start.status)
      assertEquals(Session.State.Crashed, end.status)
    }
  }

  @Test
  fun `Scope sets user agent when capturing an error`() {
    val options = SentryOptions().apply { release = "0.0.1" }
    val scope = Scope(options)

    val sessionPair = scope.startSession()
    assertNotNull(sessionPair) {
      val start = it.current
      scope.withSession { session -> session!!.update(null, "jamesBond", true) }

      val end = scope.endSession()!!

      assertNull(start.userAgent)
      assertEquals("jamesBond", end.userAgent)
    }
  }

  @Test
  fun `Scope sets timestamp when capturing an error`() {
    val options = SentryOptions().apply { release = "0.0.1" }
    val scope = Scope(options)

    val sessionPair = scope.startSession()
    assertNotNull(sessionPair) {
      val start = it.current
      scope.withSession { session -> session!!.update(null, null, true) }
      val end = scope.endSession()!!

      assertNotSame(end.timestamp!!, start.timestamp)
    }
  }

  @Test
  fun `Scope increases sequence when capturing an error`() {
    val options = SentryOptions().apply { release = "0.0.1" }
    val scope = Scope(options)

    val sessionPair = scope.startSession()
    assertNotNull(sessionPair) {
      val start = it.current
      scope.withSession { session -> session!!.update(null, null, true) }

      val end = scope.endSession()!!

      assertNull(start.sequence)
      assertTrue(end.sequence!! > 0)
    }
  }

  @Test
  fun `Scope sets duration when ending a session`() {
    val options = SentryOptions().apply { release = "0.0.1" }
    val scope = Scope(options)

    val sessionPair = scope.startSession()
    assertNotNull(sessionPair) {
      val start = it.current
      scope.withSession { session -> session!!.update(null, null, true) }

      val end = scope.endSession()!!

      assertNull(start.duration)
      assertNotNull(end.duration)
    }
  }

  @Test
  fun `Scope set user sync scopes`() {
    val observer = mock<IScopeObserver>()
    val options = SentryOptions().apply { addScopeObserver(observer) }
    val scope = Scope(options)

    val user = User()
    scope.user = user
    verify(observer).setUser(eq(user))
  }

  @Test
  fun `Scope add breadcrumb sync scopes`() {
    val observer = mock<IScopeObserver>()
    val options = SentryOptions().apply { addScopeObserver(observer) }
    val scope = Scope(options)

    val breadcrumb = Breadcrumb()
    scope.addBreadcrumb(breadcrumb)
    verify(observer).addBreadcrumb(eq(breadcrumb))
    verify(observer).setBreadcrumbs(argThat { elementAt(0) == breadcrumb })

    scope.addBreadcrumb(Breadcrumb.debug("test"))
    verify(observer).addBreadcrumb(argThat { message == "test" })
    verify(observer, times(2))
      .setBreadcrumbs(argThat { elementAt(0) == breadcrumb && elementAt(1).message == "test" })
  }

  @Test
  fun `Scope clear breadcrumbs sync scopes`() {
    val observer = mock<IScopeObserver>()
    val options = SentryOptions().apply { addScopeObserver(observer) }
    val scope = Scope(options)

    val breadcrumb = Breadcrumb()
    scope.addBreadcrumb(breadcrumb)
    assertFalse(scope.breadcrumbs.isEmpty())

    scope.clearBreadcrumbs()
    verify(observer, times(2)).setBreadcrumbs(argThat { isEmpty() })
  }

  @Test
  fun `Scope set tag sync scopes`() {
    val observer = mock<IScopeObserver>()
    val options = SentryOptions().apply { addScopeObserver(observer) }
    val scope = Scope(options)

    scope.setTag("a", "b")
    verify(observer).setTag(eq("a"), eq("b"))
    verify(observer).setTags(argThat { get("a") == "b" })

    scope.setTag("one", "two")
    verify(observer).setTag(eq("one"), eq("two"))
    verify(observer, times(2)).setTags(argThat { get("a") == "b" && get("one") == "two" })
  }

  @Test
  fun `Scope remove tag sync scopes`() {
    val observer = mock<IScopeObserver>()
    val options = SentryOptions().apply { addScopeObserver(observer) }
    val scope = Scope(options)

    scope.setTag("a", "b")
    assertFalse(scope.tags.isEmpty())

    scope.removeTag("a")
    verify(observer).removeTag(eq("a"))
    verify(observer, times(2)).setTags(emptyMap())
  }

  @Test
  fun `Scope set extra sync scopes`() {
    val observer = mock<IScopeObserver>()
    val options = SentryOptions().apply { addScopeObserver(observer) }
    val scope = Scope(options)

    scope.setExtra("a", "b")
    verify(observer).setExtra(eq("a"), eq("b"))
    verify(observer).setExtras(argThat { get("a") == "b" })

    scope.setExtra("one", "two")
    verify(observer).setExtra(eq("one"), eq("two"))
    verify(observer, times(2)).setExtras(argThat { get("a") == "b" && get("one") == "two" })
  }

  @Test
  fun `Scope remove extra sync scopes`() {
    val observer = mock<IScopeObserver>()
    val options = SentryOptions().apply { addScopeObserver(observer) }
    val scope = Scope(options)

    scope.setExtra("a", "b")
    assertFalse(scope.extras.isEmpty())

    scope.removeExtra("a")
    verify(observer).removeExtra(eq("a"))
    verify(observer, times(2)).setExtras(emptyMap())
  }

  @Test
  fun `Scope set level sync scopes`() {
    val observer = mock<IScopeObserver>()
    val options = SentryOptions().apply { addScopeObserver(observer) }
    val scope = Scope(options)

    scope.level = WARNING
    verify(observer).setLevel(eq(WARNING))
  }

  @Test
  fun `Scope set transaction name sync scopes`() {
    val observer = mock<IScopeObserver>()
    val options = SentryOptions().apply { addScopeObserver(observer) }
    val scope = Scope(options)

    scope.setTransaction("main")
    verify(observer).setTransaction(eq("main"))
  }

  @Test
  fun `Scope set transaction sync scopes`() {
    val observer = mock<IScopeObserver>()
    val options = SentryOptions().apply { addScopeObserver(observer) }
    val scope = Scope(options)

    scope.transaction = mock {
      whenever(mock.name).thenReturn("main")
      whenever(mock.spanContext).thenReturn(SpanContext("ui.load"))
    }
    verify(observer).setTransaction(eq("main"))
    verify(observer).setTrace(argThat { operation == "ui.load" }, eq(scope))
  }

  @Test
  fun `Scope set transaction null sync scopes`() {
    val observer = mock<IScopeObserver>()
    val options = SentryOptions().apply { addScopeObserver(observer) }
    val scope = Scope(options)

    scope.transaction = null
    verify(observer).setTransaction(null)
    verify(observer).setTrace(null, scope)
  }

  @Test
  fun `Scope clear transaction sync scopes`() {
    val observer = mock<IScopeObserver>()
    val options = SentryOptions().apply { addScopeObserver(observer) }
    val scope = Scope(options)

    scope.transaction = mock {
      whenever(mock.name).thenReturn("main")
      whenever(mock.spanContext).thenReturn(SpanContext("ui.load"))
    }
    verify(observer).setTransaction(eq("main"))
    verify(observer).setTrace(argThat { operation == "ui.load" }, eq(scope))

    scope.clearTransaction()
    verify(observer).setTransaction(null)
    verify(observer).setTrace(null, scope)
  }

  @Test
  fun `Scope set request sync scopes`() {
    val observer = mock<IScopeObserver>()
    val options = SentryOptions().apply { addScopeObserver(observer) }
    val scope = Scope(options)

    scope.request = Request().apply { url = "https://google.com" }
    verify(observer).setRequest(argThat { url == "https://google.com" })
  }

  @Test
  fun `Scope set fingerprint sync scopes`() {
    val observer = mock<IScopeObserver>()
    val options = SentryOptions().apply { addScopeObserver(observer) }
    val scope = Scope(options)

    scope.fingerprint = listOf("finger", "print")
    verify(observer).setFingerprint(argThat { elementAt(0) == "finger" && elementAt(1) == "print" })
  }

  @Test
  fun `Scope set contexts sync scopes`() {
    val observer = mock<IScopeObserver>()
    val options = SentryOptions().apply { addScopeObserver(observer) }
    val scope = Scope(options)

    data class Obj(val stuff: Int)
    scope.setContexts("test", Obj(3))
    verify(observer).setContexts(argThat { (get("test") as Obj).stuff == 3 })
  }

  @Test
  fun `Scope set propagation context sync scopes`() {
    val observer = mock<IScopeObserver>()
    val options = SentryOptions().apply { addScopeObserver(observer) }
    val scope = Scope(options)

    scope.propagationContext =
      PropagationContext(SentryId("64cf554cc8d74c6eafa3e08b7c984f6d"), SpanId(), null, null, null)
    verify(observer)
      .setTrace(argThat { traceId.toString() == "64cf554cc8d74c6eafa3e08b7c984f6d" }, eq(scope))
  }

  @Test
  fun `Scope getTransaction returns the transaction if there is no active span`() {
    val scope = Scope(SentryOptions())
    val transaction = SentryTracer(TransactionContext("name", "op"), NoOpScopes.getInstance())
    scope.transaction = transaction
    assertEquals(transaction, scope.span)
  }

  @Test
  fun `Scope getTransaction returns the current span if there is an unfinished span`() {
    val scope = Scope(SentryOptions())
    val transaction = SentryTracer(TransactionContext("name", "op"), NoOpScopes.getInstance())
    scope.transaction = transaction
    val span = transaction.startChild("op")
    assertEquals(span, scope.span)
  }

  @Test
  fun `Scope getTransaction returns the current span if there is a finished span`() {
    val scope = Scope(SentryOptions())
    val transaction = SentryTracer(TransactionContext("name", "op"), NoOpScopes.getInstance())
    scope.transaction = transaction
    val span = transaction.startChild("op")
    span.finish()
    assertEquals(transaction, scope.span)
  }

  @Test
  fun `Scope getTransaction returns the latest span if there is a list of active span`() {
    val scope = Scope(SentryOptions())
    val transaction = SentryTracer(TransactionContext("name", "op"), NoOpScopes.getInstance())
    scope.transaction = transaction
    val span = transaction.startChild("op")
    val innerSpan = span.startChild("op")
    assertEquals(innerSpan, scope.span)
  }

  @Test
  fun `Scope setTransaction sets transaction name`() {
    val scope = Scope(SentryOptions())
    val transaction = SentryTracer(TransactionContext("name", "op"), NoOpScopes.getInstance())
    scope.transaction = transaction
    scope.setTransaction("new-name")
    assertNotNull(scope.transaction) { assertEquals("new-name", it.name) }
    assertEquals("new-name", scope.transactionName)
  }

  @Test
  fun `Scope setTransaction with null does not clear transaction`() {
    val scope = Scope(SentryOptions())
    val transaction = SentryTracer(TransactionContext("name", "op"), NoOpScopes.getInstance())
    scope.transaction = transaction
    scope.callMethod("setTransaction", String::class.java, null)
    assertNotNull(scope.transaction)
    assertNotNull(scope.transactionName)
  }

  @Test
  fun `attachments are thread safe`() {
    val scope = Scope(SentryOptions())
    assertTrue(scope.attachments is CopyOnWriteArrayList)

    scope.clear()
    assertTrue(scope.attachments is CopyOnWriteArrayList)

    val cloned = scope.clone()
    assertTrue(cloned.attachments is CopyOnWriteArrayList)
  }

  @Test
  fun `getAttachments returns new instance`() {
    val scope = Scope(SentryOptions())
    scope.addAttachment(Attachment(""))

    assertNotSame(
      scope.attachments,
      scope.attachments,
      "Scope.attachments must return a new instance on each call.",
    )
  }

  @Test
  fun `clearAttachments clears all attachments`() {
    val scope = Scope(SentryOptions())
    scope.addAttachment(Attachment(""))
    scope.addAttachment(Attachment(""))

    assertEquals(2, scope.attachments.count())
    scope.clearAttachments()
    assertEquals(0, scope.attachments.count())
  }

  @Test
  fun `setting null fingerprint do not overwrite current value`() {
    val scope = Scope(SentryOptions())
    // sanity check
    assertNotNull(scope.fingerprint)

    scope.callMethod("setFingerprint", List::class.java, null)

    assertNotNull(scope.fingerprint)
  }

  @Test
  fun `when transaction is not started, sets transaction name on the field`() {
    val scope = Scope(SentryOptions())
    scope.setTransaction("transaction-name")
    assertEquals("transaction-name", scope.transactionName)
    assertNull(scope.transaction)
  }

  @Test
  fun `when transaction is started, sets transaction name on the transaction object`() {
    val scope = Scope(SentryOptions())
    val sentryTransaction =
      SentryTracer(TransactionContext("transaction-name", "op"), NoOpScopes.getInstance())
    scope.transaction = sentryTransaction
    assertEquals("transaction-name", scope.transactionName)
    scope.setTransaction("new-name")
    assertEquals("new-name", scope.transactionName)
    sentryTransaction.name = "another-name"
    assertEquals("another-name", scope.transactionName)
  }

  @Test
  fun `when transaction is set after transaction name is set, clearing transaction does not bring back old transaction name`() {
    val scope = Scope(SentryOptions())
    scope.setTransaction("transaction-a")
    val sentryTransaction =
      SentryTracer(TransactionContext("transaction-name", "op"), NoOpScopes.getInstance())
    scope.setTransaction(sentryTransaction)
    assertEquals("transaction-name", scope.transactionName)
    scope.clearTransaction()
    assertNull(scope.transactionName)
  }

  @Test
  fun `withTransaction returns the current Transaction bound to the Scope`() {
    val scope = Scope(SentryOptions())
    val sentryTransaction =
      SentryTracer(TransactionContext("transaction-name", "op"), NoOpScopes.getInstance())
    scope.setTransaction(sentryTransaction)

    scope.withTransaction { assertEquals(sentryTransaction, it) }
  }

  @Test
  fun `withTransaction returns null if no transaction bound to the Scope`() {
    val scope = Scope(SentryOptions())

    scope.withTransaction { assertNull(it) }
  }

  @Test
  fun `when setFingerprints receives immutable list as an argument, its still possible to add more fingerprints`() {
    val scope =
      Scope(SentryOptions()).apply {
        fingerprint = listOf("a", "b")
        fingerprint.add("c")
      }
    assertNotNull(scope.fingerprint) { assertEquals(listOf("a", "b", "c"), it) }
  }

  @Test
  fun `when setting the screen, it's stored in the app context as well`() {
    val scope = Scope(SentryOptions()).apply { screen = "MainActivity" }
    assertEquals(listOf("MainActivity"), scope.contexts.app!!.viewNames)
  }

  @Test
  fun `when setting the screen, app context change is propagated`() {
    val options = SentryOptions()
    val observer = mock<IScopeObserver>()
    options.addScopeObserver(observer)

    Scope(options).apply { screen = "MainActivity" }
    verify(observer)
      .setContexts(
        check { contexts -> assertEquals("MainActivity", contexts.app?.viewNames?.first()) }
      )
  }

  @Test
  fun `creating a new scope won't crash if max breadcrumbs is set to zero`() {
    val options = SentryOptions().apply { maxBreadcrumbs = 0 }
    val scope = Scope(options)

    // expect no exception to be thrown
    // previously was crashing, see https://github.com/getsentry/sentry-java/issues/3313
  }

  @Test
  fun `null tags do not cause NPE`() {
    val scope = Scope(SentryOptions.empty())
    scope.setTag("k", "oldvalue")
    scope.setTag(null, null)
    scope.setTag("k", null)
    scope.setTag(null, "v")
    scope.removeTag(null)
    assertTrue(scope.tags.isEmpty())
  }

  @Test
  fun `null extras do not cause NPE`() {
    val scope = Scope(SentryOptions.empty())
    scope.setExtra("k", "oldvalue")
    scope.setExtra(null, null)
    scope.setExtra("k", null)
    scope.setExtra(null, "v")
    scope.removeExtra(null)
    assertTrue(scope.extras.isEmpty())
  }

  @Test
  fun `null contexts do not cause NPE`() {
    val scope = Scope(SentryOptions.empty())

    scope.setContexts("obj", null as Any?)
    scope.setContexts("bool", true)
    scope.setContexts("string", "hello")
    scope.setContexts("num", 100)
    scope.setContexts("list", listOf("a", "b"))
    scope.setContexts("array", arrayOf("c", "d"))
    scope.setContexts("char", 'z')

    assertFalse(scope.contexts.isEmpty)

    scope.setContexts(null, null as Any?)
    scope.setContexts(null, null as Boolean?)
    scope.setContexts(null, null as String?)
    scope.setContexts(null, null as Number?)
    scope.setContexts(null, null as List<Any>?)
    scope.setContexts(null, null as Array<Any>?)
    scope.setContexts(null, null as Character?)

    scope.setContexts("obj", null as Any?)
    scope.setContexts("bool", null as Boolean?)
    scope.setContexts("string", null as String?)
    scope.setContexts("num", null as Number?)
    scope.setContexts("list", null as List<Any>?)
    scope.setContexts("array", null as Array<Any>?)
    scope.setContexts("char", null as Character?)

    scope.removeContexts(null)

    assertTrue(scope.contexts.isEmpty)
  }

  private fun eventProcessor(): EventProcessor =
    object : EventProcessor {
      override fun process(event: SentryEvent, hint: Hint): SentryEvent? = event
    }
}<|MERGE_RESOLUTION|>--- conflicted
+++ resolved
@@ -61,79 +61,9 @@
     breadcrumb.message = "message"
     breadcrumb.setData("data", "data")
 
-<<<<<<< HEAD
-    @Test
-    fun `when adding breadcrumb and maxBreadcrumb is 0, beforeBreadcrumb is not executed`() {
-        var called = false
-        val options = SentryOptions().apply {
-            maxBreadcrumbs = 0
-            beforeBreadcrumb = SentryOptions.BeforeBreadcrumbCallback { breadcrumb, _ ->
-                called = true
-                breadcrumb
-            }
-        }
-
-        val scope = Scope(options)
-        scope.addBreadcrumb(Breadcrumb())
-        assertEquals(0, scope.breadcrumbs.count())
-        assertFalse(called)
-    }
-
-    @Test
-    fun `when adding breadcrumb and maxBreadcrumb is not 0, beforeBreadcrumb is executed`() {
-        var called = false
-        val options = SentryOptions().apply {
-            beforeBreadcrumb = SentryOptions.BeforeBreadcrumbCallback { breadcrumb, _ ->
-                called = true
-                breadcrumb
-            }
-        }
-
-        val scope = Scope(options)
-        scope.addBreadcrumb(Breadcrumb())
-        assertEquals(1, scope.breadcrumbs.count())
-        assertTrue(called)
-    }
-
-    @Test
-    fun `when adding breadcrumb and maxBreadcrumb is 0, scopesObservers are not called`() {
-        val observer = mock<IScopeObserver>()
-        val options = SentryOptions().apply {
-            maxBreadcrumbs = 0
-            addScopeObserver(observer)
-        }
-
-        val scope = Scope(options)
-        scope.addBreadcrumb(Breadcrumb())
-        assertEquals(0, scope.breadcrumbs.count())
-        verifyNoInteractions(observer)
-    }
-
-    @Test
-    fun `when adding breadcrumb and maxBreadcrumb is not 0, scopesObservers are called`() {
-        val observer = mock<IScopeObserver>()
-        val options = SentryOptions().apply {
-            addScopeObserver(observer)
-        }
-
-        val scope = Scope(options)
-        scope.addBreadcrumb(Breadcrumb())
-        assertEquals(1, scope.breadcrumbs.count())
-        verify(observer).addBreadcrumb(any())
-    }
-
-    @Test
-    fun `when adding eventProcessor, eventProcessor should be in the list`() {
-        val processor = CustomEventProcessor()
-        val scope = Scope(SentryOptions())
-        scope.addEventProcessor(processor)
-        assertEquals(processor, scope.eventProcessors.first())
-    }
-=======
     breadcrumb.type = "type"
     breadcrumb.level = SentryLevel.DEBUG
     breadcrumb.category = "category"
->>>>>>> 736a33bf
 
     scope.addBreadcrumb(breadcrumb)
     scope.setTag("tag", "tag")
@@ -403,6 +333,66 @@
     assertEquals(1, scope.breadcrumbs.count())
   }
 
+    @Test
+    fun `when adding breadcrumb and maxBreadcrumb is 0, beforeBreadcrumb is not executed`() {
+        var called = false
+        val options = SentryOptions().apply {
+            maxBreadcrumbs = 0
+            beforeBreadcrumb = SentryOptions.BeforeBreadcrumbCallback { breadcrumb, _ ->
+                called = true
+                breadcrumb
+            }
+        }
+
+        val scope = Scope(options)
+        scope.addBreadcrumb(Breadcrumb())
+        assertEquals(0, scope.breadcrumbs.count())
+        assertFalse(called)
+    }
+
+    @Test
+    fun `when adding breadcrumb and maxBreadcrumb is not 0, beforeBreadcrumb is executed`() {
+        var called = false
+        val options = SentryOptions().apply {
+            beforeBreadcrumb = SentryOptions.BeforeBreadcrumbCallback { breadcrumb, _ ->
+                called = true
+                breadcrumb
+            }
+        }
+
+        val scope = Scope(options)
+        scope.addBreadcrumb(Breadcrumb())
+        assertEquals(1, scope.breadcrumbs.count())
+        assertTrue(called)
+    }
+
+    @Test
+    fun `when adding breadcrumb and maxBreadcrumb is 0, scopesObservers are not called`() {
+        val observer = mock<IScopeObserver>()
+        val options = SentryOptions().apply {
+            maxBreadcrumbs = 0
+            addScopeObserver(observer)
+        }
+
+        val scope = Scope(options)
+        scope.addBreadcrumb(Breadcrumb())
+        assertEquals(0, scope.breadcrumbs.count())
+        verifyNoInteractions(observer)
+    }
+
+    @Test
+    fun `when adding breadcrumb and maxBreadcrumb is not 0, scopesObservers are called`() {
+        val observer = mock<IScopeObserver>()
+        val options = SentryOptions().apply {
+            addScopeObserver(observer)
+        }
+
+        val scope = Scope(options)
+        scope.addBreadcrumb(Breadcrumb())
+        assertEquals(1, scope.breadcrumbs.count())
+        verify(observer).addBreadcrumb(any())
+    }
+
   @Test
   fun `when adding eventProcessor, eventProcessor should be in the list`() {
     val processor = CustomEventProcessor()
