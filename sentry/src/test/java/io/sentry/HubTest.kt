--- conflicted
+++ resolved
@@ -14,7 +14,6 @@
 import com.nhaarman.mockitokotlin2.verify
 import com.nhaarman.mockitokotlin2.verifyNoMoreInteractions
 import com.nhaarman.mockitokotlin2.whenever
-import io.sentry.TypeCheckHint.SENTRY_TYPE_CHECK_HINT
 import io.sentry.cache.EnvelopeCache
 import io.sentry.clientreport.ClientReportTestHelper.Companion.assertClientReport
 import io.sentry.clientreport.DiscardReason
@@ -26,10 +25,7 @@
 import io.sentry.protocol.User
 import io.sentry.test.callMethod
 import io.sentry.util.HintUtils
-<<<<<<< HEAD
-=======
 import io.sentry.util.StringUtils
->>>>>>> 77fd2f21
 import java.io.File
 import java.nio.file.Files
 import java.util.Queue
@@ -62,11 +58,7 @@
 
     @Test
     fun `when no dsn available, ctor throws illegal arg`() {
-<<<<<<< HEAD
         val ex = assertFailsWith<IllegalArgumentException> { Hub.create(SentryOptions()) }
-=======
-        val ex = assertFailsWith<IllegalArgumentException> { Hub(SentryOptions()) }
->>>>>>> 77fd2f21
         assertEquals("Hub requires a DSN to be instantiated. Considering using the NoOpHub if no DSN is available.", ex.message)
     }
 
@@ -273,11 +265,7 @@
         sut.close()
 
         sut.captureEvent(SentryEvent())
-<<<<<<< HEAD
-        verify(mockClient, never()).captureEvent(any(), any<Map<String, Any?>>())
-=======
         verify(mockClient, never()).captureEvent(any(), any<Hint>())
->>>>>>> 77fd2f21
     }
 
     @Test
@@ -285,15 +273,9 @@
         val (sut, mockClient) = getEnabledHub()
 
         val event = SentryEvent()
-<<<<<<< HEAD
-        val hintsMap = mutableMapOf<String, Any>(SENTRY_TYPE_CHECK_HINT to { })
-        sut.captureEvent(event, hintsMap)
-        verify(mockClient).captureEvent(eq(event), any(), eq(hintsMap))
-=======
         val hints = HintUtils.createWithTypeCheckHint({})
         sut.captureEvent(event, hints)
         verify(mockClient).captureEvent(eq(event), any(), eq(hints))
->>>>>>> 77fd2f21
     }
 
     @Test
@@ -301,19 +283,11 @@
         val (sut, mockClient) = getEnabledHub()
         whenever(mockClient.captureEvent(any(), any(), anyOrNull())).thenReturn(SentryId(UUID.randomUUID()))
         val event = SentryEvent()
-<<<<<<< HEAD
-        val hintsMap = mutableMapOf<String, Any>(SENTRY_TYPE_CHECK_HINT to { })
-        sut.captureEvent(event, hintsMap)
-        val lastEventId = sut.lastEventId
-        sut.close()
-        sut.captureEvent(event, hintsMap)
-=======
         val hints = HintUtils.createWithTypeCheckHint({})
         sut.captureEvent(event, hints)
         val lastEventId = sut.lastEventId
         sut.close()
         sut.captureEvent(event, hints)
->>>>>>> 77fd2f21
         assertEquals(lastEventId, sut.lastEventId)
     }
 
@@ -322,15 +296,9 @@
         val (sut, mockClient) = getEnabledHub()
 
         val event = SentryEvent()
-<<<<<<< HEAD
-        val hintsMap = mutableMapOf<String, Any>(SENTRY_TYPE_CHECK_HINT to { })
-        sut.captureEvent(event, hintsMap)
-        verify(mockClient).captureEvent(eq(event), any(), eq(hintsMap))
-=======
         val hints = HintUtils.createWithTypeCheckHint({})
         sut.captureEvent(event, hints)
         verify(mockClient).captureEvent(eq(event), any(), eq(hints))
->>>>>>> 77fd2f21
         verify(mockClient, never()).captureSession(any(), any())
     }
 
@@ -339,15 +307,9 @@
         val (sut, mockClient) = getEnabledHub()
 
         val event = SentryEvent()
-<<<<<<< HEAD
-        val hintsMap = mutableMapOf<String, Any>(SENTRY_TYPE_CHECK_HINT to { })
-        sut.captureEvent(event, hintsMap)
-        verify(mockClient).captureEvent(eq(event), any(), eq(hintsMap))
-=======
         val hints = HintUtils.createWithTypeCheckHint({})
         sut.captureEvent(event, hints)
         verify(mockClient).captureEvent(eq(event), any(), eq(hints))
->>>>>>> 77fd2f21
         verify(mockClient, never()).captureSession(any(), any())
     }
 
@@ -361,17 +323,10 @@
 
         val event = SentryEvent(exception)
 
-<<<<<<< HEAD
-        val hintsMap = mutableMapOf<String, Any>(SENTRY_TYPE_CHECK_HINT to { })
-        sut.captureEvent(event, hintsMap)
-        assertEquals(span.spanContext, event.contexts.trace)
-        verify(mockClient).captureEvent(eq(event), any(), eq(hintsMap))
-=======
         val hints = HintUtils.createWithTypeCheckHint({})
         sut.captureEvent(event, hints)
         assertEquals(span.spanContext, event.contexts.trace)
         verify(mockClient).captureEvent(eq(event), any(), eq(hints))
->>>>>>> 77fd2f21
     }
 
     @Test
@@ -384,17 +339,10 @@
 
         val event = SentryEvent(RuntimeException(rootCause))
 
-<<<<<<< HEAD
-        val hintsMap = mutableMapOf<String, Any>(SENTRY_TYPE_CHECK_HINT to { })
-        sut.captureEvent(event, hintsMap)
-        assertEquals(span.spanContext, event.contexts.trace)
-        verify(mockClient).captureEvent(eq(event), any(), eq(hintsMap))
-=======
         val hints = HintUtils.createWithTypeCheckHint({})
         sut.captureEvent(event, hints)
         assertEquals(span.spanContext, event.contexts.trace)
         verify(mockClient).captureEvent(eq(event), any(), eq(hints))
->>>>>>> 77fd2f21
     }
 
     @Test
@@ -408,17 +356,10 @@
 
         val event = SentryEvent(RuntimeException(exceptionAssignedToSpan))
 
-<<<<<<< HEAD
-        val hintsMap = mutableMapOf<String, Any>(SENTRY_TYPE_CHECK_HINT to { })
-        sut.captureEvent(event, hintsMap)
-        assertEquals(span.spanContext, event.contexts.trace)
-        verify(mockClient).captureEvent(eq(event), any(), eq(hintsMap))
-=======
         val hints = HintUtils.createWithTypeCheckHint({})
         sut.captureEvent(event, hints)
         assertEquals(span.spanContext, event.contexts.trace)
         verify(mockClient).captureEvent(eq(event), any(), eq(hints))
->>>>>>> 77fd2f21
     }
 
     @Test
@@ -433,17 +374,10 @@
         val originalSpanContext = SpanContext("op")
         event.contexts.trace = originalSpanContext
 
-<<<<<<< HEAD
-        val hintsMap = mutableMapOf<String, Any>(SENTRY_TYPE_CHECK_HINT to { })
-        sut.captureEvent(event, hintsMap)
-        assertEquals(originalSpanContext, event.contexts.trace)
-        verify(mockClient).captureEvent(eq(event), any(), eq(hintsMap))
-=======
         val hints = HintUtils.createWithTypeCheckHint({})
         sut.captureEvent(event, hints)
         assertEquals(originalSpanContext, event.contexts.trace)
         verify(mockClient).captureEvent(eq(event), any(), eq(hints))
->>>>>>> 77fd2f21
     }
 
     @Test
@@ -452,17 +386,10 @@
 
         val event = SentryEvent(RuntimeException())
 
-<<<<<<< HEAD
-        val hintsMap = mutableMapOf<String, Any>(SENTRY_TYPE_CHECK_HINT to { })
-        sut.captureEvent(event, hintsMap)
-        assertNull(event.contexts.trace)
-        verify(mockClient).captureEvent(eq(event), any(), eq(hintsMap))
-=======
         val hints = HintUtils.createWithTypeCheckHint({})
         sut.captureEvent(event, hints)
         assertNull(event.contexts.trace)
         verify(mockClient).captureEvent(eq(event), any(), eq(hints))
->>>>>>> 77fd2f21
     }
     //endregion
 
@@ -528,13 +455,8 @@
     fun `when captureException is called with a valid argument and hint, captureEvent on the client should be called`() {
         val (sut, mockClient) = getEnabledHub()
 
-<<<<<<< HEAD
-        val hintsMap = mutableMapOf<String, Any>(SENTRY_TYPE_CHECK_HINT to Object())
-        sut.captureException(Throwable(), hintsMap)
-=======
         val hints = HintUtils.createWithTypeCheckHint({})
         sut.captureException(Throwable(), hints)
->>>>>>> 77fd2f21
         verify(mockClient).captureEvent(any(), any(), any())
     }
 
@@ -1051,11 +973,7 @@
         sut.bindClient(mockClient)
 
         sut.startSession()
-<<<<<<< HEAD
-        verify(mockClient).captureSession(any(), argWhere { HintUtils.getSentrySdkHint(it) is SessionStartHint })
-=======
         verify(mockClient).captureSession(any(), argWhere { HintUtils.hasType(it, SessionStartHint::class.java) })
->>>>>>> 77fd2f21
     }
 
     @Test
@@ -1071,13 +989,8 @@
 
         sut.startSession()
         sut.startSession()
-<<<<<<< HEAD
-        verify(mockClient).captureSession(any(), argWhere { HintUtils.getSentrySdkHint(it) is SessionEndHint })
-        verify(mockClient, times(2)).captureSession(any(), argWhere { HintUtils.getSentrySdkHint(it) is SessionStartHint })
-=======
         verify(mockClient).captureSession(any(), argWhere { HintUtils.hasType(it, SessionEndHint::class.java) })
         verify(mockClient, times(2)).captureSession(any(), argWhere { HintUtils.hasType(it, SessionStartHint::class.java) })
->>>>>>> 77fd2f21
     }
     //endregion
 
@@ -1126,13 +1039,8 @@
 
         sut.startSession()
         sut.endSession()
-<<<<<<< HEAD
-        verify(mockClient).captureSession(any(), argWhere { HintUtils.getSentrySdkHint(it) is SessionStartHint })
-        verify(mockClient).captureSession(any(), argWhere { HintUtils.getSentrySdkHint(it) is SessionEndHint })
-=======
         verify(mockClient).captureSession(any(), argWhere { HintUtils.hasType(it, SessionStartHint::class.java) })
         verify(mockClient).captureSession(any(), argWhere { HintUtils.hasType(it, SessionEndHint::class.java) })
->>>>>>> 77fd2f21
     }
 
     @Test
@@ -1275,11 +1183,7 @@
         options.cacheDirPath = file.absolutePath
         options.dsn = "https://key@sentry.io/proj"
         options.setSerializer(mock())
-<<<<<<< HEAD
-        val sut = Hub.create(options)
-=======
-        val sut = Hub(options)
->>>>>>> 77fd2f21
+        val sut = Hub.create(options)
         val mockClient = mock<ISentryClient>()
         sut.bindClient(mockClient)
 
