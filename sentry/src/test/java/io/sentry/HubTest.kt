--- conflicted
+++ resolved
@@ -57,23 +57,6 @@
         assertEquals("Hub requires a DSN to be instantiated. Considering using the NoOpHub is no DSN is available.", ex.message)
     }
 
-<<<<<<< HEAD
-    @Ignore("Sentry static class is registering integrations")
-    @Test
-    fun `when a root hub is initialized, integrations are registered`() {
-        val integrationMock = mock<Integration>()
-        val options = SentryOptions()
-        options.cacheDirPath = file.absolutePath
-        options.dsn = "https://key@sentry.io/proj"
-        options.setSerializer(mock())
-        options.addIntegration(integrationMock)
-        val expected = HubAdapter.getInstance()
-        Hub.create(options)
-        verify(integrationMock).register(expected, options)
-    }
-
-=======
->>>>>>> 193345bb
     @Test
     fun `when hub is cloned, integrations are not registered`() {
         val integrationMock = mock<Integration>()
