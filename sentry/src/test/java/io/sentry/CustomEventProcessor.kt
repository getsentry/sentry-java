--- conflicted
+++ resolved
@@ -1,9 +1,5 @@
 package io.sentry
 
 class CustomEventProcessor : EventProcessor {
-<<<<<<< HEAD
-    override fun process(event: SentryEvent, hint: Map<String, Any?>?): SentryEvent? = null
-=======
     override fun process(event: SentryEvent, hint: Hint): SentryEvent? = null
->>>>>>> 77fd2f21
 }