package io.sentry;

import io.sentry.protocol.SentryId;
import java.util.List;
import org.jetbrains.annotations.NotNull;
import org.jetbrains.annotations.Nullable;
import org.jetbrains.annotations.TestOnly;

public interface ITransaction extends ISpan {

  /**
   * Sets transaction name.
   *
   * @param name - transaction name
   */
  void setName(@NotNull String name);

  /**
   * Returns transaction name.
   *
   * @return transaction name
   */
  @NotNull
  String getName();

  @NotNull
  @TestOnly
  List<Span> getSpans();

  /**
   * Returns if transaction is sampled.
   *
   * @return is sampled
   */
  @Nullable
  Boolean isSampled();

  /**
   * Returns the latest span that is not finished.
   *
   * @return span or null if not found.
   */
  @Nullable
  Span getLatestActiveSpan();

  /**
   * Returns transaction's event id.
   *
   * @return the event id
   */
  @NotNull
  SentryId getEventId();
<<<<<<< HEAD

  /**
   * Schedules
   *
   * @param idleTimeout - the time to wait before finishing the transaction
   */
  void scheduleFinish(final @NotNull Long idleTimeout);

  /**
   * Attaches request information to the transaction.
   *
   * @param request the request
   * @deprecated use {@link Scope#setRequest(Request)}
   */
  @Deprecated
  @ApiStatus.ScheduledForRemoval
  void setRequest(@Nullable Request request);

  /**
   * Returns the request information from the transaction
   *
   * @return the request or {@code null} if not set
   * @deprecated use {@link Scope#getRequest()}
   */
  @Nullable
  @Deprecated
  @ApiStatus.ScheduledForRemoval
  Request getRequest();

  /**
   * Returns contexts associated with the transaction.
   *
   * @return the contexts
   * @deprecated use {@link Scope#getContexts()}
   */
  @NotNull
  @Deprecated
  @ApiStatus.ScheduledForRemoval
  Contexts getContexts();
=======
>>>>>>> bd2a665e
}<|MERGE_RESOLUTION|>--- conflicted
+++ resolved
@@ -50,46 +50,11 @@
    */
   @NotNull
   SentryId getEventId();
-<<<<<<< HEAD
 
   /**
-   * Schedules
+   * Schedules when transaction should be automatically finished.
    *
    * @param idleTimeout - the time to wait before finishing the transaction
    */
   void scheduleFinish(final @NotNull Long idleTimeout);
-
-  /**
-   * Attaches request information to the transaction.
-   *
-   * @param request the request
-   * @deprecated use {@link Scope#setRequest(Request)}
-   */
-  @Deprecated
-  @ApiStatus.ScheduledForRemoval
-  void setRequest(@Nullable Request request);
-
-  /**
-   * Returns the request information from the transaction
-   *
-   * @return the request or {@code null} if not set
-   * @deprecated use {@link Scope#getRequest()}
-   */
-  @Nullable
-  @Deprecated
-  @ApiStatus.ScheduledForRemoval
-  Request getRequest();
-
-  /**
-   * Returns contexts associated with the transaction.
-   *
-   * @return the contexts
-   * @deprecated use {@link Scope#getContexts()}
-   */
-  @NotNull
-  @Deprecated
-  @ApiStatus.ScheduledForRemoval
-  Contexts getContexts();
-=======
->>>>>>> bd2a665e
 }