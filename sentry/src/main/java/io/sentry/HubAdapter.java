--- conflicted
+++ resolved
@@ -181,7 +181,6 @@
   }
 
   @Override
-<<<<<<< HEAD
   public void setSpanContext(@NotNull Throwable t, @NotNull SpanContext sc) {
     Sentry.getCurrentHub().setSpanContext(t, sc);
   }
@@ -189,9 +188,10 @@
   @Override
   public @Nullable SpanContext getSpanContext(Throwable ex) {
     return Sentry.getCurrentHub().getSpanContext(ex);
-=======
+  }
+
+  @Override
   public @Nullable ISpan getSpan() {
     return Sentry.getCurrentHub().getSpan();
->>>>>>> 417b76b5
   }
 }