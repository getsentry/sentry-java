package io.sentry;

import com.jakewharton.nopen.annotation.Open;
import io.sentry.protocol.SentryId;
import io.sentry.util.CollectionUtils;
import io.sentry.util.Objects;
import io.sentry.util.thread.IThreadChecker;
import io.sentry.vendor.gson.stream.JsonToken;
import java.io.IOException;
import java.util.Map;
import java.util.concurrent.ConcurrentHashMap;
import org.jetbrains.annotations.ApiStatus;
import org.jetbrains.annotations.NotNull;
import org.jetbrains.annotations.Nullable;
import org.jetbrains.annotations.TestOnly;

@Open
public class SpanContext implements JsonUnknown, JsonSerializable {
  public static final String TYPE = "trace";
  public static final String DEFAULT_ORIGIN = "manual";

  /** Determines which trace the Span belongs to. */
  private final @NotNull SentryId traceId;

  /** Span id. */
  private final @NotNull SpanId spanId;

  /** Id of a parent span. */
  private @Nullable SpanId parentSpanId;

  private transient @Nullable TracesSamplingDecision samplingDecision;

  /** Short code identifying the type of operation the span is measuring. */
  protected @NotNull String op;

  /**
   * Longer description of the span's operation, which uniquely identifies the span but is
   * consistent across instances of the span.
   */
  protected @Nullable String description;

  /** Describes the status of the Transaction. */
  protected @Nullable SpanStatus status;

  /** A map or list of tags for this event. Each tag must be less than 200 characters. */
  protected @NotNull Map<String, @NotNull String> tags = new ConcurrentHashMap<>();

  protected @Nullable String origin = DEFAULT_ORIGIN;

  protected @NotNull Map<String, Object> data = new ConcurrentHashMap<>();

  private @Nullable Map<String, Object> unknown;

  private @NotNull Instrumenter instrumenter = Instrumenter.SENTRY;

  protected @Nullable Baggage baggage;

  public SpanContext(
      final @NotNull String operation, final @Nullable TracesSamplingDecision samplingDecision) {
    this(new SentryId(), new SpanId(), operation, null, samplingDecision);
  }

  /**
   * Creates trace context with deferred sampling decision.
   *
   * @param operation the operation
   */
  public SpanContext(final @NotNull String operation) {
    this(new SentryId(), new SpanId(), operation, null, null);
  }

  public SpanContext(
      final @NotNull SentryId traceId,
      final @NotNull SpanId spanId,
      final @NotNull String operation,
      final @Nullable SpanId parentSpanId,
      final @Nullable TracesSamplingDecision samplingDecision) {
    this(traceId, spanId, parentSpanId, operation, null, samplingDecision, null, DEFAULT_ORIGIN);
  }

  @ApiStatus.Internal
  public SpanContext(
      final @NotNull SentryId traceId,
      final @NotNull SpanId spanId,
      final @Nullable SpanId parentSpanId,
      final @NotNull String operation,
      final @Nullable String description,
      final @Nullable TracesSamplingDecision samplingDecision,
      final @Nullable SpanStatus status,
      final @Nullable String origin) {
    this.traceId = Objects.requireNonNull(traceId, "traceId is required");
    this.spanId = Objects.requireNonNull(spanId, "spanId is required");
    this.op = Objects.requireNonNull(operation, "operation is required");
    this.parentSpanId = parentSpanId;
    this.description = description;
    this.status = status;
    this.origin = origin;
<<<<<<< HEAD
    final IThreadChecker threadChecker =
        ScopesAdapter.getInstance().getOptions().getThreadChecker();
    this.data.put(
        SpanDataConvention.THREAD_ID, String.valueOf(threadChecker.currentThreadSystemId()));
    this.data.put(SpanDataConvention.THREAD_NAME, threadChecker.getCurrentThreadName());
=======
    setSamplingDecision(samplingDecision);
>>>>>>> 70c11a0c
  }

  /**
   * Copy constructor.
   *
   * @param spanContext the spanContext to copy
   */
  public SpanContext(final @NotNull SpanContext spanContext) {
    this.traceId = spanContext.traceId;
    this.spanId = spanContext.spanId;
    this.parentSpanId = spanContext.parentSpanId;
    setSamplingDecision(spanContext.samplingDecision);
    this.op = spanContext.op;
    this.description = spanContext.description;
    this.status = spanContext.status;
    this.origin = spanContext.origin;
    final Map<String, String> copiedTags = CollectionUtils.newConcurrentHashMap(spanContext.tags);
    if (copiedTags != null) {
      this.tags = copiedTags;
    }
    final Map<String, Object> copiedUnknown =
        CollectionUtils.newConcurrentHashMap(spanContext.unknown);
    if (copiedUnknown != null) {
      this.unknown = copiedUnknown;
    }
    this.baggage = spanContext.baggage;
    final Map<String, Object> copiedData = CollectionUtils.newConcurrentHashMap(spanContext.data);
    if (copiedData != null) {
      this.data = copiedData;
    }
  }

  public void setOperation(final @NotNull String operation) {
    this.op = Objects.requireNonNull(operation, "operation is required");
  }

  public void setTag(final @Nullable String name, final @Nullable String value) {
    if (name == null) {
      return;
    }
    if (value == null) {
      this.tags.remove(name);
    } else {
      this.tags.put(name, value);
    }
  }

  public void setDescription(final @Nullable String description) {
    this.description = description;
  }

  public void setStatus(final @Nullable SpanStatus status) {
    this.status = status;
  }

  @NotNull
  public SentryId getTraceId() {
    return traceId;
  }

  @NotNull
  public SpanId getSpanId() {
    return spanId;
  }

  @Nullable
  @TestOnly
  public SpanId getParentSpanId() {
    return parentSpanId;
  }

  public @NotNull String getOperation() {
    return op;
  }

  public @Nullable String getDescription() {
    return description;
  }

  public @Nullable SpanStatus getStatus() {
    return status;
  }

  public @NotNull Map<String, String> getTags() {
    return tags;
  }

  public @Nullable TracesSamplingDecision getSamplingDecision() {
    return samplingDecision;
  }

  public @Nullable Boolean getSampled() {
    if (samplingDecision == null) {
      return null;
    }

    return samplingDecision.getSampled();
  }

  public @Nullable Boolean getProfileSampled() {
    if (samplingDecision == null) {
      return null;
    }

    return samplingDecision.getProfileSampled();
  }

  @ApiStatus.Internal
  public void setSampled(final @Nullable Boolean sampled) {
    if (sampled == null) {
      setSamplingDecision(null);
    } else {
      setSamplingDecision(new TracesSamplingDecision(sampled));
    }
  }

  @ApiStatus.Internal
  public void setSampled(final @Nullable Boolean sampled, final @Nullable Boolean profileSampled) {
    if (sampled == null) {
      setSamplingDecision(null);
    } else if (profileSampled == null) {
      setSamplingDecision(new TracesSamplingDecision(sampled));
    } else {
      setSamplingDecision(new TracesSamplingDecision(sampled, null, profileSampled, null));
    }
  }

  @ApiStatus.Internal
  public void setSamplingDecision(final @Nullable TracesSamplingDecision samplingDecision) {
    this.samplingDecision = samplingDecision;
    if (this.baggage != null) {
      this.baggage.setValuesFromSamplingDecision(this.samplingDecision);
    }
  }

  public @Nullable String getOrigin() {
    return origin;
  }

  public void setOrigin(final @Nullable String origin) {
    this.origin = origin;
  }

  public @NotNull Instrumenter getInstrumenter() {
    return instrumenter;
  }

  public void setInstrumenter(final @NotNull Instrumenter instrumenter) {
    this.instrumenter = instrumenter;
  }

  public @Nullable Baggage getBaggage() {
    return baggage;
  }

  public @NotNull Map<String, Object> getData() {
    return data;
  }

  public void setData(final @Nullable String key, final @Nullable Object value) {
    if (key == null) {
      return;
    }
    if (value == null) {
      data.remove(key);
    } else {
      data.put(key, value);
    }
  }

  @ApiStatus.Internal
  public SpanContext copyForChild(
      final @NotNull String operation,
      final @Nullable SpanId parentSpanId,
      final @Nullable SpanId spanId) {
    return new SpanContext(
        traceId,
        spanId == null ? new SpanId() : spanId,
        parentSpanId,
        operation,
        null,
        samplingDecision,
        null,
        DEFAULT_ORIGIN);
  }

  @Override
  public boolean equals(Object o) {
    if (this == o) return true;
    if (!(o instanceof SpanContext)) return false;
    SpanContext that = (SpanContext) o;
    return traceId.equals(that.traceId)
        && spanId.equals(that.spanId)
        && Objects.equals(parentSpanId, that.parentSpanId)
        && op.equals(that.op)
        && Objects.equals(description, that.description)
        && getStatus() == that.getStatus();
  }

  @Override
  public int hashCode() {
    return Objects.hash(traceId, spanId, parentSpanId, op, description, getStatus());
  }

  // region JsonSerializable

  public static final class JsonKeys {
    public static final String TRACE_ID = "trace_id";
    public static final String SPAN_ID = "span_id";
    public static final String PARENT_SPAN_ID = "parent_span_id";
    public static final String OP = "op";
    public static final String DESCRIPTION = "description";
    public static final String STATUS = "status";
    public static final String TAGS = "tags";
    public static final String ORIGIN = "origin";
    public static final String DATA = "data";
  }

  @Override
  public void serialize(final @NotNull ObjectWriter writer, final @NotNull ILogger logger)
      throws IOException {
    writer.beginObject();
    writer.name(JsonKeys.TRACE_ID);
    traceId.serialize(writer, logger);
    writer.name(JsonKeys.SPAN_ID);
    spanId.serialize(writer, logger);
    if (parentSpanId != null) {
      writer.name(JsonKeys.PARENT_SPAN_ID);
      parentSpanId.serialize(writer, logger);
    }
    writer.name(JsonKeys.OP).value(op);
    if (description != null) {
      writer.name(JsonKeys.DESCRIPTION).value(description);
    }
    if (getStatus() != null) {
      writer.name(JsonKeys.STATUS).value(logger, getStatus());
    }
    if (origin != null) {
      writer.name(JsonKeys.ORIGIN).value(logger, origin);
    }
    if (!tags.isEmpty()) {
      writer.name(JsonKeys.TAGS).value(logger, tags);
    }
    if (!data.isEmpty()) {
      writer.name(JsonKeys.DATA).value(logger, data);
    }
    if (unknown != null) {
      for (String key : unknown.keySet()) {
        Object value = unknown.get(key);
        writer.name(key).value(logger, value);
      }
    }
    writer.endObject();
  }

  @Nullable
  @Override
  public Map<String, Object> getUnknown() {
    return unknown;
  }

  @Override
  public void setUnknown(@Nullable Map<String, Object> unknown) {
    this.unknown = unknown;
  }

  public static final class Deserializer implements JsonDeserializer<SpanContext> {
    @SuppressWarnings("unchecked")
    @Override
    public @NotNull SpanContext deserialize(@NotNull ObjectReader reader, @NotNull ILogger logger)
        throws Exception {
      reader.beginObject();
      SentryId traceId = null;
      SpanId spanId = null;
      SpanId parentSpanId = null;
      String op = null;
      String description = null;
      SpanStatus status = null;
      String origin = null;
      Map<String, String> tags = null;
      Map<String, Object> data = null;

      Map<String, Object> unknown = null;
      while (reader.peek() == JsonToken.NAME) {
        final String nextName = reader.nextName();
        switch (nextName) {
          case JsonKeys.TRACE_ID:
            traceId = new SentryId.Deserializer().deserialize(reader, logger);
            break;
          case JsonKeys.SPAN_ID:
            spanId = new SpanId.Deserializer().deserialize(reader, logger);
            break;
          case JsonKeys.PARENT_SPAN_ID:
            parentSpanId = reader.nextOrNull(logger, new SpanId.Deserializer());
            break;
          case JsonKeys.OP:
            op = reader.nextString();
            break;
          case JsonKeys.DESCRIPTION:
            description = reader.nextString();
            break;
          case JsonKeys.STATUS:
            status = reader.nextOrNull(logger, new SpanStatus.Deserializer());
            break;
          case JsonKeys.ORIGIN:
            origin = reader.nextString();
            break;
          case JsonKeys.TAGS:
            tags =
                CollectionUtils.newConcurrentHashMap(
                    (Map<String, String>) reader.nextObjectOrNull());
            break;
          case JsonKeys.DATA:
            data = (Map<String, Object>) reader.nextObjectOrNull();
            break;
          default:
            if (unknown == null) {
              unknown = new ConcurrentHashMap<>();
            }
            reader.nextUnknown(logger, unknown, nextName);
            break;
        }
      }

      if (traceId == null) {
        String message = "Missing required field \"" + JsonKeys.TRACE_ID + "\"";
        Exception exception = new IllegalStateException(message);
        logger.log(SentryLevel.ERROR, message, exception);
        throw exception;
      }

      if (spanId == null) {
        String message = "Missing required field \"" + JsonKeys.SPAN_ID + "\"";
        Exception exception = new IllegalStateException(message);
        logger.log(SentryLevel.ERROR, message, exception);
        throw exception;
      }

      if (op == null) {
        /*
         This is the case for hybrid SDKs. In fact, 'op' field is not required as part of the
         trace context, but we utilise this class heavily also for transactions and spans, so it
         would be a lot of changes to make it optional and we just duct-tape it here.
         See doc https://develop.sentry.dev/sdk/event-payloads/contexts/#trace-context
        */
        op = "";
      }

      SpanContext spanContext = new SpanContext(traceId, spanId, op, parentSpanId, null);
      spanContext.setDescription(description);
      spanContext.setStatus(status);
      spanContext.setOrigin(origin);

      if (tags != null) {
        spanContext.tags = tags;
      }

      if (data != null) {
        spanContext.data = data;
      }

      spanContext.setUnknown(unknown);
      reader.endObject();
      return spanContext;
    }
  }
}<|MERGE_RESOLUTION|>--- conflicted
+++ resolved
@@ -95,15 +95,12 @@
     this.description = description;
     this.status = status;
     this.origin = origin;
-<<<<<<< HEAD
+    setSamplingDecision(samplingDecision);
     final IThreadChecker threadChecker =
         ScopesAdapter.getInstance().getOptions().getThreadChecker();
     this.data.put(
         SpanDataConvention.THREAD_ID, String.valueOf(threadChecker.currentThreadSystemId()));
     this.data.put(SpanDataConvention.THREAD_NAME, threadChecker.getCurrentThreadName());
-=======
-    setSamplingDecision(samplingDecision);
->>>>>>> 70c11a0c
   }
 
   /**
@@ -119,7 +116,6 @@
     this.op = spanContext.op;
     this.description = spanContext.description;
     this.status = spanContext.status;
-    this.origin = spanContext.origin;
     final Map<String, String> copiedTags = CollectionUtils.newConcurrentHashMap(spanContext.tags);
     if (copiedTags != null) {
       this.tags = copiedTags;
