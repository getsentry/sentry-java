package io.sentry.transport;

import io.sentry.DataCategory;
import io.sentry.DateUtils;
import io.sentry.Hint;
import io.sentry.ILogger;
import io.sentry.RequestDetails;
import io.sentry.SentryDate;
import io.sentry.SentryEnvelope;
import io.sentry.SentryLevel;
import io.sentry.SentryOptions;
import io.sentry.UncaughtExceptionHandlerIntegration;
import io.sentry.cache.IEnvelopeCache;
import io.sentry.clientreport.DiscardReason;
import io.sentry.hints.Cached;
import io.sentry.hints.DiskFlushNotification;
import io.sentry.hints.Enqueable;
import io.sentry.hints.Retryable;
import io.sentry.hints.SubmissionResult;
import io.sentry.util.HintUtils;
import io.sentry.util.LogUtils;
import io.sentry.util.Objects;
import java.io.IOException;
import java.util.concurrent.Future;
import java.util.concurrent.RejectedExecutionHandler;
import java.util.concurrent.ThreadFactory;
import java.util.concurrent.TimeUnit;
import org.jetbrains.annotations.NotNull;

/**
 * {@link ITransport} implementation that executes request asynchronously in a blocking manner using
 * {@link java.net.HttpURLConnection}.
 */
public final class AsyncHttpTransport implements ITransport {

  private final @NotNull QueuedThreadPoolExecutor executor;
  private final @NotNull IEnvelopeCache envelopeCache;
  private final @NotNull SentryOptions options;
  private final @NotNull RateLimiter rateLimiter;
  private final @NotNull ITransportGate transportGate;
  private final @NotNull HttpConnection connection;

  public AsyncHttpTransport(
      final @NotNull SentryOptions options,
      final @NotNull RateLimiter rateLimiter,
      final @NotNull ITransportGate transportGate,
      final @NotNull RequestDetails requestDetails) {
    this(
        initExecutor(
            options.getMaxQueueSize(), options.getEnvelopeDiskCache(), options.getLogger()),
        options,
        rateLimiter,
        transportGate,
        new HttpConnection(options, requestDetails, rateLimiter));
  }

  public AsyncHttpTransport(
      final @NotNull QueuedThreadPoolExecutor executor,
      final @NotNull SentryOptions options,
      final @NotNull RateLimiter rateLimiter,
      final @NotNull ITransportGate transportGate,
      final @NotNull HttpConnection httpConnection) {
    this.executor = Objects.requireNonNull(executor, "executor is required");
    this.envelopeCache =
        Objects.requireNonNull(options.getEnvelopeDiskCache(), "envelopeCache is required");
    this.options = Objects.requireNonNull(options, "options is required");
    this.rateLimiter = Objects.requireNonNull(rateLimiter, "rateLimiter is required");
    this.transportGate = Objects.requireNonNull(transportGate, "transportGate is required");
    this.connection = Objects.requireNonNull(httpConnection, "httpConnection is required");
  }

  @Override
  public void send(final @NotNull SentryEnvelope envelope, final @NotNull Hint hint)
      throws IOException {
    // For now no caching on envelopes
    IEnvelopeCache currentEnvelopeCache = envelopeCache;
    boolean cached = false;
    if (HintUtils.hasType(hint, Cached.class)) {
      currentEnvelopeCache = NoOpEnvelopeCache.getInstance();
      cached = true;
      options.getLogger().log(SentryLevel.DEBUG, "Captured Envelope is already cached");
    }

    final SentryEnvelope filteredEnvelope = rateLimiter.filter(envelope, hint);

    if (filteredEnvelope == null) {
      if (cached) {
        envelopeCache.discard(envelope);
      }
    } else {
      SentryEnvelope envelopeThatMayIncludeClientReport;
      if (HintUtils.hasType(
          hint, UncaughtExceptionHandlerIntegration.UncaughtExceptionHint.class)) {
        envelopeThatMayIncludeClientReport =
            options.getClientReportRecorder().attachReportToEnvelope(filteredEnvelope);
      } else {
        envelopeThatMayIncludeClientReport = filteredEnvelope;
      }

      final Future<?> future =
          executor.submit(
              new EnvelopeSender(envelopeThatMayIncludeClientReport, hint, currentEnvelopeCache));

      if (future != null && future.isCancelled()) {
        options
            .getClientReportRecorder()
            .recordLostEnvelope(DiscardReason.QUEUE_OVERFLOW, envelopeThatMayIncludeClientReport);
      } else {
        HintUtils.runIfHasType(
            hint,
            Enqueable.class,
            enqueable -> {
              enqueable.markEnqueued();
              options.getLogger().log(SentryLevel.DEBUG, "Envelope enqueued");
            });
      }
    }
  }

  @Override
  public void flush(long timeoutMillis) {
    executor.waitTillIdle(timeoutMillis);
  }

  private static QueuedThreadPoolExecutor initExecutor(
      final int maxQueueSize,
      final @NotNull IEnvelopeCache envelopeCache,
      final @NotNull ILogger logger) {

    final RejectedExecutionHandler storeEvents =
        (r, executor) -> {
          if (r instanceof EnvelopeSender) {
            final EnvelopeSender envelopeSender = (EnvelopeSender) r;

            if (!HintUtils.hasType(envelopeSender.hint, Cached.class)) {
              envelopeCache.store(envelopeSender.envelope, envelopeSender.hint);
            }

            markHintWhenSendingFailed(envelopeSender.hint, true);
            logger.log(SentryLevel.WARNING, "Envelope rejected");
          }
        };

    return new QueuedThreadPoolExecutor(
        1, maxQueueSize, new AsyncConnectionThreadFactory(), storeEvents, logger);
  }

  @Override
  public @NotNull RateLimiter getRateLimiter() {
    return rateLimiter;
  }

  @Override
<<<<<<< HEAD
  public boolean isHealthy() {
    boolean anyRateLimitActive = rateLimiter.isAnyRateLimitActive();
    boolean schedulingAllowed = executor.isSchedulingAllowed();
    System.out.println("rate limit " + anyRateLimitActive + ", scheduling allowed " + schedulingAllowed);
    return !anyRateLimitActive && schedulingAllowed;
  }

  @Override
=======
>>>>>>> 2a3dd50f
  public void close() throws IOException {
    executor.shutdown();
    options.getLogger().log(SentryLevel.DEBUG, "Shutting down");
    try {
      if (!executor.awaitTermination(options.getFlushTimeoutMillis(), TimeUnit.MILLISECONDS)) {
        options
            .getLogger()
            .log(
                SentryLevel.WARNING,
                "Failed to shutdown the async connection async sender within 1 minute. Trying to force it now.");
        executor.shutdownNow();
      }
    } catch (InterruptedException e) {
      // ok, just give up then...
      options
          .getLogger()
          .log(SentryLevel.DEBUG, "Thread interrupted while closing the connection.");
      Thread.currentThread().interrupt();
    }
  }

  /**
   * It marks the hints when sending has failed, so it's not necessary to wait the timeout
   *
   * @param hint the Hints
   * @param retry if event should be retried or not
   */
  private static void markHintWhenSendingFailed(final @NotNull Hint hint, final boolean retry) {
    HintUtils.runIfHasType(hint, SubmissionResult.class, result -> result.setResult(false));
    HintUtils.runIfHasType(hint, Retryable.class, retryable -> retryable.setRetry(retry));
  }

  private static final class AsyncConnectionThreadFactory implements ThreadFactory {
    private int cnt;

    @Override
    public @NotNull Thread newThread(final @NotNull Runnable r) {
      final Thread ret = new Thread(r, "SentryAsyncConnection-" + cnt++);
      ret.setDaemon(true);
      return ret;
    }
  }

  private final class EnvelopeSender implements Runnable {
    private final @NotNull SentryEnvelope envelope;
    private final @NotNull Hint hint;
    private final @NotNull IEnvelopeCache envelopeCache;
    private final TransportResult failedResult = TransportResult.error();

    EnvelopeSender(
        final @NotNull SentryEnvelope envelope,
        final @NotNull Hint hint,
        final @NotNull IEnvelopeCache envelopeCache) {
      this.envelope = Objects.requireNonNull(envelope, "Envelope is required.");
      this.hint = hint;
      this.envelopeCache = Objects.requireNonNull(envelopeCache, "EnvelopeCache is required.");
    }

    @Override
    public void run() {
      TransportResult result = this.failedResult;
      try {
        result = flush();
        options.getLogger().log(SentryLevel.DEBUG, "Envelope flushed");
      } catch (Throwable e) {
        options.getLogger().log(SentryLevel.ERROR, e, "Envelope submission failed");
        throw e;
      } finally {
        final TransportResult finalResult = result;
        HintUtils.runIfHasType(
            hint,
            SubmissionResult.class,
            (submissionResult) -> {
              options
                  .getLogger()
                  .log(
                      SentryLevel.DEBUG,
                      "Marking envelope submission result: %s",
                      finalResult.isSuccess());
              submissionResult.setResult(finalResult.isSuccess());
            });
      }
    }

    private @NotNull TransportResult flush() {
      TransportResult result = this.failedResult;

      envelope.getHeader().setSentAt(null);
      envelopeCache.store(envelope, hint);

      HintUtils.runIfHasType(
          hint,
          DiskFlushNotification.class,
          (diskFlushNotification) -> {
            if (diskFlushNotification.isFlushable(envelope.getHeader().getEventId())) {
              diskFlushNotification.markFlushed();
              options.getLogger().log(SentryLevel.DEBUG, "Disk flush envelope fired");
            } else {
              options
                  .getLogger()
                  .log(
                      SentryLevel.DEBUG,
                      "Not firing envelope flush as there's an ongoing transaction");
            }
          });

      if (transportGate.isConnected()) {
        final SentryEnvelope envelopeWithClientReport =
            options.getClientReportRecorder().attachReportToEnvelope(envelope);
        try {

          @NotNull SentryDate now = options.getDateProvider().now();
          envelopeWithClientReport
              .getHeader()
              .setSentAt(DateUtils.nanosToDate(now.nanoTimestamp()));

          result = connection.send(envelopeWithClientReport);
          if (result.isSuccess()) {
            envelopeCache.discard(envelope);
          } else {
            final String message =
                "The transport failed to send the envelope with response code "
                    + result.getResponseCode();

            options.getLogger().log(SentryLevel.ERROR, message);

            // ignore e.g. 429 as we're not the ones actively dropping
            if (result.getResponseCode() >= 400 && result.getResponseCode() != 429) {
              HintUtils.runIfDoesNotHaveType(
                  hint,
                  Retryable.class,
                  (hint) -> {
                    options
                        .getClientReportRecorder()
                        .recordLostEnvelope(DiscardReason.NETWORK_ERROR, envelopeWithClientReport);
                  });
            }

            throw new IllegalStateException(message);
          }
        } catch (IOException e) {
          // Failure due to IO is allowed to retry the event
          HintUtils.runIfHasType(
              hint,
              Retryable.class,
              (retryable) -> {
                retryable.setRetry(true);
              },
              (hint, clazz) -> {
                LogUtils.logNotInstanceOf(clazz, hint, options.getLogger());
                options
                    .getClientReportRecorder()
                    .recordLostEnvelope(DiscardReason.NETWORK_ERROR, envelopeWithClientReport);
              });
          throw new IllegalStateException("Sending the event failed.", e);
        }
      } else {
        // If transportGate is blocking from sending, allowed to retry
        HintUtils.runIfHasType(
            hint,
            Retryable.class,
            (retryable) -> {
              retryable.setRetry(true);
            },
            (hint, clazz) -> {
              LogUtils.logNotInstanceOf(clazz, hint, options.getLogger());
              options
                  .getClientReportRecorder()
                  .recordLostEnvelope(DiscardReason.NETWORK_ERROR, envelope);
            });
      }
      return result;
    }
  }
}<|MERGE_RESOLUTION|>--- conflicted
+++ resolved
@@ -1,6 +1,5 @@
 package io.sentry.transport;
 
-import io.sentry.DataCategory;
 import io.sentry.DateUtils;
 import io.sentry.Hint;
 import io.sentry.ILogger;
@@ -151,17 +150,15 @@
   }
 
   @Override
-<<<<<<< HEAD
   public boolean isHealthy() {
     boolean anyRateLimitActive = rateLimiter.isAnyRateLimitActive();
     boolean schedulingAllowed = executor.isSchedulingAllowed();
-    System.out.println("rate limit " + anyRateLimitActive + ", scheduling allowed " + schedulingAllowed);
+    System.out.println(
+        "rate limit " + anyRateLimitActive + ", scheduling allowed " + schedulingAllowed);
     return !anyRateLimitActive && schedulingAllowed;
   }
 
   @Override
-=======
->>>>>>> 2a3dd50f
   public void close() throws IOException {
     executor.shutdown();
     options.getLogger().log(SentryLevel.DEBUG, "Shutting down");
