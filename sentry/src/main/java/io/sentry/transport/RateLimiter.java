package io.sentry.transport;

import static io.sentry.SentryLevel.ERROR;
import static io.sentry.SentryLevel.INFO;

import io.sentry.DataCategory;
import io.sentry.Hint;
import io.sentry.ISentryLifecycleToken;
import io.sentry.SentryEnvelope;
import io.sentry.SentryEnvelopeItem;
import io.sentry.SentryLevel;
import io.sentry.SentryOptions;
import io.sentry.clientreport.DiscardReason;
import io.sentry.hints.DiskFlushNotification;
import io.sentry.hints.Retryable;
import io.sentry.hints.SubmissionResult;
import io.sentry.util.AutoClosableReentrantLock;
import io.sentry.util.HintUtils;
import io.sentry.util.StringUtils;
import java.io.Closeable;
import java.io.IOException;
import java.util.ArrayList;
import java.util.Date;
import java.util.List;
import java.util.Map;
import java.util.Timer;
import java.util.TimerTask;
import java.util.concurrent.ConcurrentHashMap;
import java.util.concurrent.CopyOnWriteArrayList;
import org.jetbrains.annotations.NotNull;
import org.jetbrains.annotations.Nullable;

/** Controls retry limits on different category types sent to Sentry. */
public final class RateLimiter implements Closeable {

  private static final int HTTP_RETRY_AFTER_DEFAULT_DELAY_MILLIS = 60000;

  private final @NotNull ICurrentDateProvider currentDateProvider;
  private final @NotNull SentryOptions options;
  private final @NotNull Map<DataCategory, @NotNull Date> sentryRetryAfterLimit =
      new ConcurrentHashMap<>();
  private final @NotNull List<IRateLimitObserver> rateLimitObservers = new CopyOnWriteArrayList<>();
  private @Nullable Timer timer = null;
  private final @NotNull AutoClosableReentrantLock timerLock = new AutoClosableReentrantLock();

  public RateLimiter(
      final @NotNull ICurrentDateProvider currentDateProvider,
      final @NotNull SentryOptions options) {
    this.currentDateProvider = currentDateProvider;
    this.options = options;
  }

  public RateLimiter(final @NotNull SentryOptions options) {
    this(CurrentDateProvider.getInstance(), options);
  }

  public @Nullable SentryEnvelope filter(
      final @NotNull SentryEnvelope envelope, final @NotNull Hint hint) {
    // Optimize for/No allocations if no items are under 429
    List<SentryEnvelopeItem> dropItems = null;
    for (SentryEnvelopeItem item : envelope.getItems()) {
      // using the raw value of the enum to not expose SentryEnvelopeItemType
      if (isRetryAfter(item.getHeader().getType().getItemType())) {
        if (dropItems == null) {
          dropItems = new ArrayList<>();
        }

        dropItems.add(item);
        options
            .getClientReportRecorder()
            .recordLostEnvelopeItem(DiscardReason.RATELIMIT_BACKOFF, item);
      }
    }

    if (dropItems != null) {
      options
          .getLogger()
          .log(
              SentryLevel.WARNING,
              "%d envelope items will be dropped due rate limiting.",
              dropItems.size());

      //       Need a new envelope
      List<SentryEnvelopeItem> toSend = new ArrayList<>();
      for (SentryEnvelopeItem item : envelope.getItems()) {
        if (!dropItems.contains(item)) {
          toSend.add(item);
        }
      }

      // no reason to continue
      if (toSend.isEmpty()) {
        options
            .getLogger()
            .log(SentryLevel.WARNING, "Envelope discarded due all items rate limited.");

        markHintWhenSendingFailed(hint, false);
        return null;
      }

      return new SentryEnvelope(envelope.getHeader(), toSend);
    }
    return envelope;
  }

  @SuppressWarnings({"JdkObsolete", "JavaUtilDate"})
  public boolean isActiveForCategory(final @NotNull DataCategory dataCategory) {
    final Date currentDate = new Date(currentDateProvider.getCurrentTimeMillis());

    // check all categories
    final Date dateAllCategories = sentryRetryAfterLimit.get(DataCategory.All);
    if (dateAllCategories != null) {
      if (!currentDate.after(dateAllCategories)) {
        return true;
      }
    }

    // Unknown should not be rate limited
    if (DataCategory.Unknown.equals(dataCategory)) {
      return false;
    }

    // check for specific dataCategory
    final Date dateCategory = sentryRetryAfterLimit.get(dataCategory);
    if (dateCategory != null) {
      return !currentDate.after(dateCategory);
    }

    return false;
  }

  @SuppressWarnings({"JdkObsolete", "JavaUtilDate"})
  public boolean isAnyRateLimitActive() {
    final Date currentDate = new Date(currentDateProvider.getCurrentTimeMillis());

    for (DataCategory dataCategory : sentryRetryAfterLimit.keySet()) {
      final Date dateCategory = sentryRetryAfterLimit.get(dataCategory);
      if (dateCategory != null) {
        if (!currentDate.after(dateCategory)) {
          return true;
        }
      }
    }

    return false;
  }

  /**
   * It marks the hint when sending has failed, so it's not necessary to wait the timeout
   *
   * @param hint the Hints
   * @param retry if event should be retried or not
   */
  private void markHintWhenSendingFailed(final @NotNull Hint hint, final boolean retry) {
    HintUtils.runIfHasType(hint, SubmissionResult.class, result -> result.setResult(false));
    HintUtils.runIfHasType(hint, Retryable.class, retryable -> retryable.setRetry(retry));
    HintUtils.runIfHasType(
        hint,
        DiskFlushNotification.class,
        (diskFlushNotification) -> {
          diskFlushNotification.markFlushed();
          options.getLogger().log(SentryLevel.DEBUG, "Disk flush envelope fired due to rate limit");
        });
  }

  /**
   * Check if an itemType is retry after or not
   *
   * @param itemType the itemType (eg event, session, etc...)
   * @return true if retry after or false otherwise
   */
  @SuppressWarnings({"JdkObsolete", "JavaUtilDate"})
  private boolean isRetryAfter(final @NotNull String itemType) {
    final DataCategory dataCategory = getCategoryFromItemType(itemType);
    return isActiveForCategory(dataCategory);
  }

  /**
   * Returns a rate limiting category from item itemType
   *
   * @param itemType the item itemType (eg event, session, attachment, ...)
   * @return the DataCategory eg (DataCategory.Error, DataCategory.Session, DataCategory.Attachment)
   */
  private @NotNull DataCategory getCategoryFromItemType(final @NotNull String itemType) {
    switch (itemType) {
      case "event":
        return DataCategory.Error;
      case "session":
        return DataCategory.Session;
      case "attachment":
        return DataCategory.Attachment;
      case "profile":
        return DataCategory.Profile;
        // When we send a profile chunk, we have to check for profile_chunk_ui rate limiting,
        // because that's what relay returns to rate limit Android. When (if) we will implement JVM
        // profiling we will have to check both rate limits.
      case "profile_chunk":
        return DataCategory.ProfileChunkUi;
      case "transaction":
        return DataCategory.Transaction;
      case "check_in":
        return DataCategory.Monitor;
      case "replay_video":
        return DataCategory.Replay;
<<<<<<< HEAD
      case "log":
        return DataCategory.LogItem;
=======
      case "feedback":
        return DataCategory.Feedback;
>>>>>>> b01f8f51
      default:
        return DataCategory.Unknown;
    }
  }

  /**
   * Reads and update the rate limit Dictionary
   *
   * @param sentryRateLimitHeader the sentry rate limit header
   * @param retryAfterHeader the retry after header
   * @param errorCode the error code if set
   */
  @SuppressWarnings({"JdkObsolete", "JavaUtilDate"})
  public void updateRetryAfterLimits(
      final @Nullable String sentryRateLimitHeader,
      final @Nullable String retryAfterHeader,
      final int errorCode) {
    // example: 2700:metric_bucket:organization:quota_exceeded:custom,...
    if (sentryRateLimitHeader != null) {
      for (String limit : sentryRateLimitHeader.split(",", -1)) {

        // Java 11 or so has strip() :(
        limit = limit.replace(" ", "");

        final String[] rateLimit = limit.split(":", -1);
        // These can be ignored by the SDK.
        // final String scope = rateLimit.length > 2 ? rateLimit[2] : null;
        // final String reasonCode = rateLimit.length > 3 ? rateLimit[3] : null;
        // final @Nullable String limitNamespaces = rateLimit.length > 4 ? rateLimit[4] : null;

        if (rateLimit.length > 0) {
          final String retryAfter = rateLimit[0];
          long retryAfterMillis = parseRetryAfterOrDefault(retryAfter);

          if (rateLimit.length > 1) {
            final String allCategories = rateLimit[1];

            // we dont care if Date is UTC as we just add the relative seconds
            final Date date =
                new Date(currentDateProvider.getCurrentTimeMillis() + retryAfterMillis);

            if (allCategories != null && !allCategories.isEmpty()) {
              final String[] categories = allCategories.split(";", -1);

              for (final String catItem : categories) {
                DataCategory dataCategory = DataCategory.Unknown;
                try {
                  final String catItemCapitalized = StringUtils.camelCase(catItem);
                  if (catItemCapitalized != null) {
                    dataCategory = DataCategory.valueOf(catItemCapitalized);
                  } else {
                    options.getLogger().log(ERROR, "Couldn't capitalize: %s", catItem);
                  }
                } catch (IllegalArgumentException e) {
                  options.getLogger().log(INFO, e, "Unknown category: %s", catItem);
                }
                // we dont apply rate limiting for unknown categories
                if (DataCategory.Unknown.equals(dataCategory)) {
                  continue;
                }

                applyRetryAfterOnlyIfLonger(dataCategory, date);
              }
            } else {
              // if categories are empty, we should apply to "all" categories.
              applyRetryAfterOnlyIfLonger(DataCategory.All, date);
            }
          }
        }
      }
    } else if (errorCode == 429) {
      final long retryAfterMillis = parseRetryAfterOrDefault(retryAfterHeader);
      // we dont care if Date is UTC as we just add the relative seconds
      final Date date = new Date(currentDateProvider.getCurrentTimeMillis() + retryAfterMillis);
      applyRetryAfterOnlyIfLonger(DataCategory.All, date);
    }
  }

  /**
   * apply new timestamp for rate limiting only if its longer than the previous one
   *
   * @param dataCategory the DataCategory
   * @param date the Date to be applied
   */
  @SuppressWarnings({"JdkObsolete", "JavaUtilDate"})
  private void applyRetryAfterOnlyIfLonger(
      final @NotNull DataCategory dataCategory, final @NotNull Date date) {
    final Date oldDate = sentryRetryAfterLimit.get(dataCategory);

    // only overwrite its previous date if the limit is even longer
    if (oldDate == null || date.after(oldDate)) {
      sentryRetryAfterLimit.put(dataCategory, date);

      notifyRateLimitObservers();

      try (final @NotNull ISentryLifecycleToken ignored = timerLock.acquire()) {
        if (timer == null) {
          timer = new Timer(true);
        }

        timer.schedule(
            new TimerTask() {
              @Override
              public void run() {
                notifyRateLimitObservers();
              }
            },
            date);
      }
    }
  }

  /**
   * Parses a millis string to a seconds number
   *
   * @param retryAfterHeader the header
   * @return the millis in seconds or the default seconds value
   */
  private long parseRetryAfterOrDefault(final @Nullable String retryAfterHeader) {
    long retryAfterMillis = HTTP_RETRY_AFTER_DEFAULT_DELAY_MILLIS;
    if (retryAfterHeader != null) {
      try {
        retryAfterMillis =
            (long) (Double.parseDouble(retryAfterHeader) * 1000L); // seconds -> milliseconds
      } catch (NumberFormatException ignored) {
        // let's use the default then
      }
    }
    return retryAfterMillis;
  }

  private void notifyRateLimitObservers() {
    for (IRateLimitObserver observer : rateLimitObservers) {
      observer.onRateLimitChanged(this);
    }
  }

  public void addRateLimitObserver(@NotNull final IRateLimitObserver observer) {
    rateLimitObservers.add(observer);
  }

  public void removeRateLimitObserver(@NotNull final IRateLimitObserver observer) {
    rateLimitObservers.remove(observer);
  }

  @Override
  public void close() throws IOException {
    try (final @NotNull ISentryLifecycleToken ignored = timerLock.acquire()) {
      if (timer != null) {
        timer.cancel();
        timer = null;
      }
    }
    rateLimitObservers.clear();
  }

  public interface IRateLimitObserver {
    /**
     * Invoked whenever the rate limit changed. You should use {@link
     * RateLimiter#isActiveForCategory(DataCategory)} to check whether the category you're
     * interested in has changed.
     *
     * @param rateLimiter this {@link RateLimiter} instance which you can use to check if the rate
     *     limit is active for a specific category
     */
    void onRateLimitChanged(@NotNull RateLimiter rateLimiter);
  }
}<|MERGE_RESOLUTION|>--- conflicted
+++ resolved
@@ -202,13 +202,10 @@
         return DataCategory.Monitor;
       case "replay_video":
         return DataCategory.Replay;
-<<<<<<< HEAD
+      case "feedback":
+        return DataCategory.Feedback;
       case "log":
         return DataCategory.LogItem;
-=======
-      case "feedback":
-        return DataCategory.Feedback;
->>>>>>> b01f8f51
       default:
         return DataCategory.Unknown;
     }
