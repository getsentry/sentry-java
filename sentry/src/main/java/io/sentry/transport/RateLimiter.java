package io.sentry.transport;

import static io.sentry.SentryLevel.ERROR;
import static io.sentry.SentryLevel.INFO;

import io.sentry.ILogger;
import io.sentry.SentryEnvelope;
import io.sentry.SentryEnvelopeItem;
import io.sentry.SentryLevel;
import io.sentry.hints.Retryable;
import io.sentry.hints.SubmissionResult;
import io.sentry.util.StringUtils;
import java.util.ArrayList;
import java.util.Date;
import java.util.List;
import java.util.Map;
import java.util.concurrent.ConcurrentHashMap;
import org.jetbrains.annotations.NotNull;
import org.jetbrains.annotations.Nullable;

/** Controls retry limits on different category types sent to Sentry. */
public final class RateLimiter {

  private enum DataCategory {
    All("__all__"),
    Default("default"), // same as Error
    Error("error"),
    Session("session"),
    Attachment("attachment"),
    Transaction("transaction"),
    Security("security"),
    Unknown("unknown");

    private final String category;

    DataCategory(final @NotNull String category) {
      this.category = category;
    }

    public String getCategory() {
      return category;
    }
  }

  private static final int HTTP_RETRY_AFTER_DEFAULT_DELAY_MILLIS = 60000;

  private final @NotNull ICurrentDateProvider currentDateProvider;
  private final @NotNull ILogger logger;
  private final @NotNull Map<DataCategory, @NotNull Date> sentryRetryAfterLimit =
      new ConcurrentHashMap<>();

  public RateLimiter(
      final @NotNull ICurrentDateProvider currentDateProvider, final @NotNull ILogger logger) {
    this.currentDateProvider = currentDateProvider;
    this.logger = logger;
  }

  public RateLimiter(@NotNull ILogger logger) {
    this(CurrentDateProvider.getInstance(), logger);
  }

  public @Nullable SentryEnvelope filter(
      final @NotNull SentryEnvelope envelope, final @Nullable Object hint) {
    // Optimize for/No allocations if no items are under 429
    List<SentryEnvelopeItem> dropItems = null;
    for (SentryEnvelopeItem item : envelope.getItems()) {
      //       using the raw value of the enum to not expose SentryEnvelopeItemType
      if (isRetryAfter(item.getHeader().getType().getItemType())) {
        if (dropItems == null) {
          dropItems = new ArrayList<>();
        }
        dropItems.add(item);
      }
    }

    if (dropItems != null) {
      logger.log(SentryLevel.INFO, "%d items will be dropped due rate limiting.", dropItems.size());

      //       Need a new envelope
      List<SentryEnvelopeItem> toSend = new ArrayList<>();
      for (SentryEnvelopeItem item : envelope.getItems()) {
        if (!dropItems.contains(item)) {
          toSend.add(item);
        }
      }

      // no reason to continue
      if (toSend.isEmpty()) {
        logger.log(SentryLevel.INFO, "Envelope discarded due all items rate limited.");

        markHintWhenSendingFailed(hint, false);
        return null;
      }

      return new SentryEnvelope(envelope.getHeader(), toSend);
    }
    return envelope;
  }

  /**
   * It marks the hints when sending has failed, so it's not necessary to wait the timeout
   *
   * @param hint the Hint
   * @param retry if event should be retried or not
   */
  private static void markHintWhenSendingFailed(final @Nullable Object hint, final boolean retry) {
    if (hint instanceof SubmissionResult) {
      ((SubmissionResult) hint).setResult(false);
    }
    if (hint instanceof Retryable) {
      ((Retryable) hint).setRetry(retry);
    }
  }

  /**
   * Check if an itemType is retry after or not
   *
   * @param itemType the itemType (eg event, session, etc...)
   * @return true if retry after or false otherwise
   */
  @SuppressWarnings({"JdkObsolete", "JavaUtilDate"})
  private boolean isRetryAfter(final @NotNull String itemType) {
    final DataCategory dataCategory = getCategoryFromItemType(itemType);
    final Date currentDate = new Date(currentDateProvider.getCurrentTimeMillis());

    // check all categories
    final Date dateAllCategories = sentryRetryAfterLimit.get(DataCategory.All);
    if (dateAllCategories != null) {
      if (!currentDate.after(dateAllCategories)) {
        return true;
      }
    }

    // Unknown should not be rate limited
    if (DataCategory.Unknown.equals(dataCategory)) {
      return false;
    }

    // check for specific dataCategory
    final Date dateCategory = sentryRetryAfterLimit.get(dataCategory);
    if (dateCategory != null) {
      return !currentDate.after(dateCategory);
    }

    return false;
  }

  /**
   * Returns a rate limiting category from item itemType
   *
   * @param itemType the item itemType (eg event, session, attachment, ...)
   * @return the DataCategory eg (DataCategory.Error, DataCategory.Session, DataCategory.Attachment)
   */
  private @NotNull DataCategory getCategoryFromItemType(final @NotNull String itemType) {
    switch (itemType) {
      case "event":
        return DataCategory.Error;
      case "session":
        return DataCategory.Session;
      case "attachment":
        return DataCategory.Attachment;
      case "transaction":
        return DataCategory.Transaction;
      default:
        return DataCategory.Unknown;
    }
  }

  /**
   * Reads and update the rate limit Dictionary
   *
   * @param sentryRateLimitHeader the sentry rate limit header
   * @param retryAfterHeader the retry after header
   * @param errorCode the error code if set
   */
  @SuppressWarnings({"JdkObsolete", "JavaUtilDate"})
  public void updateRetryAfterLimits(
      final @Nullable String sentryRateLimitHeader,
      final @Nullable String retryAfterHeader,
      final int errorCode) {
    if (sentryRateLimitHeader != null) {
      for (String limit : sentryRateLimitHeader.split(",", -1)) {

        // Java 11 or so has strip() :(
        limit = limit.replace(" ", "");

        final String[] retryAfterAndCategories =
            limit.split(":", -1); // we only need for 1st and 2nd item though.

        if (retryAfterAndCategories.length > 0) {
          final String retryAfter = retryAfterAndCategories[0];
          long retryAfterMillis = parseRetryAfterOrDefault(retryAfter);

          if (retryAfterAndCategories.length > 1) {
            final String allCategories = retryAfterAndCategories[1];

            // we dont care if Date is UTC as we just add the relative seconds
            final Date date =
                new Date(currentDateProvider.getCurrentTimeMillis() + retryAfterMillis);

            if (allCategories != null && !allCategories.isEmpty()) {
              final String[] categories = allCategories.split(";", -1);

              for (final String catItem : categories) {
                DataCategory dataCategory = DataCategory.Unknown;
                try {
                  final String catItemCapitalized = StringUtils.capitalize(catItem);
                  if (catItemCapitalized != null) {
                    dataCategory = DataCategory.valueOf(catItemCapitalized);
<<<<<<< HEAD
=======
                  } else {
                    logger.log(ERROR, "Couldn't capitalize: %s", catItem);
>>>>>>> b45944c9
                  }
                } catch (IllegalArgumentException e) {
                  logger.log(INFO, e, "Unknown category: %s", catItem);
                }
                // we dont apply rate limiting for unknown categories
                if (DataCategory.Unknown.equals(dataCategory)) {
                  continue;
                }
                applyRetryAfterOnlyIfLonger(dataCategory, date);
              }
            } else {
              // if categories are empty, we should apply to "all" categories.
              applyRetryAfterOnlyIfLonger(DataCategory.All, date);
            }
          }
        }
      }
    } else if (errorCode == 429) {
      final long retryAfterMillis = parseRetryAfterOrDefault(retryAfterHeader);
      // we dont care if Date is UTC as we just add the relative seconds
      final Date date = new Date(currentDateProvider.getCurrentTimeMillis() + retryAfterMillis);
      applyRetryAfterOnlyIfLonger(DataCategory.All, date);
    }
  }

  /**
   * apply new timestamp for rate limiting only if its longer than the previous one
   *
   * @param dataCategory the DataCategory
   * @param date the Date to be applied
   */
  @SuppressWarnings({"JdkObsolete", "JavaUtilDate"})
  private void applyRetryAfterOnlyIfLonger(
      final @NotNull DataCategory dataCategory, final @NotNull Date date) {
    final Date oldDate = sentryRetryAfterLimit.get(dataCategory);

    // only overwrite its previous date if the limit is even longer
    if (oldDate == null || date.after(oldDate)) {
      sentryRetryAfterLimit.put(dataCategory, date);
    }
  }

  /**
   * Parses a millis string to a seconds number
   *
   * @param retryAfterHeader the header
   * @return the millis in seconds or the default seconds value
   */
  private long parseRetryAfterOrDefault(final @Nullable String retryAfterHeader) {
    long retryAfterMillis = HTTP_RETRY_AFTER_DEFAULT_DELAY_MILLIS;
    if (retryAfterHeader != null) {
      try {
        retryAfterMillis =
            (long) (Double.parseDouble(retryAfterHeader) * 1000L); // seconds -> milliseconds
      } catch (NumberFormatException ignored) {
        // let's use the default then
      }
    }
    return retryAfterMillis;
  }
}<|MERGE_RESOLUTION|>--- conflicted
+++ resolved
@@ -207,11 +207,8 @@
                   final String catItemCapitalized = StringUtils.capitalize(catItem);
                   if (catItemCapitalized != null) {
                     dataCategory = DataCategory.valueOf(catItemCapitalized);
-<<<<<<< HEAD
-=======
                   } else {
                     logger.log(ERROR, "Couldn't capitalize: %s", catItem);
->>>>>>> b45944c9
                   }
                 } catch (IllegalArgumentException e) {
                   logger.log(INFO, e, "Unknown category: %s", catItem);
