package io.sentry.transport;

import static io.sentry.SentryLevel.ERROR;
import static io.sentry.SentryLevel.INFO;

import io.sentry.DataCategory;
import io.sentry.Hint;
import io.sentry.ISentryLifecycleToken;
import io.sentry.SentryEnvelope;
import io.sentry.SentryEnvelopeItem;
import io.sentry.SentryLevel;
import io.sentry.SentryOptions;
import io.sentry.clientreport.DiscardReason;
import io.sentry.hints.DiskFlushNotification;
import io.sentry.hints.Retryable;
import io.sentry.hints.SubmissionResult;
import io.sentry.util.AutoClosableReentrantLock;
import io.sentry.util.HintUtils;
import io.sentry.util.StringUtils;
import java.io.Closeable;
import java.io.IOException;
import java.util.ArrayList;
import java.util.Date;
import java.util.List;
import java.util.Map;
import java.util.Timer;
import java.util.TimerTask;
import java.util.concurrent.ConcurrentHashMap;
import java.util.concurrent.CopyOnWriteArrayList;
import org.jetbrains.annotations.NotNull;
import org.jetbrains.annotations.Nullable;

/** Controls retry limits on different category types sent to Sentry. */
public final class RateLimiter implements Closeable {

  private static final int HTTP_RETRY_AFTER_DEFAULT_DELAY_MILLIS = 60000;

  private final @NotNull ICurrentDateProvider currentDateProvider;
  private final @NotNull SentryOptions options;
  private final @NotNull Map<DataCategory, @NotNull Date> sentryRetryAfterLimit =
      new ConcurrentHashMap<>();
  private final @NotNull List<IRateLimitObserver> rateLimitObservers = new CopyOnWriteArrayList<>();
  private @Nullable Timer timer = null;
  private final @NotNull AutoClosableReentrantLock timerLock = new AutoClosableReentrantLock();

  public RateLimiter(
      final @NotNull ICurrentDateProvider currentDateProvider,
      final @NotNull SentryOptions options) {
    this.currentDateProvider = currentDateProvider;
    this.options = options;
  }

  public RateLimiter(final @NotNull SentryOptions options) {
    this(CurrentDateProvider.getInstance(), options);
  }

  public @Nullable SentryEnvelope filter(
      final @NotNull SentryEnvelope envelope, final @NotNull Hint hint) {
    // Optimize for/No allocations if no items are under 429
    List<SentryEnvelopeItem> dropItems = null;
    for (SentryEnvelopeItem item : envelope.getItems()) {
      // using the raw value of the enum to not expose SentryEnvelopeItemType
      if (isRetryAfter(item.getHeader().getType().getItemType())) {
        if (dropItems == null) {
          dropItems = new ArrayList<>();
        }

        dropItems.add(item);
        options
            .getClientReportRecorder()
            .recordLostEnvelopeItem(DiscardReason.RATELIMIT_BACKOFF, item);
      }
    }

    if (dropItems != null) {
      options
          .getLogger()
          .log(
              SentryLevel.WARNING,
              "%d envelope items will be dropped due rate limiting.",
              dropItems.size());

      //       Need a new envelope
      List<SentryEnvelopeItem> toSend = new ArrayList<>();
      for (SentryEnvelopeItem item : envelope.getItems()) {
        if (!dropItems.contains(item)) {
          toSend.add(item);
        }
      }

      // no reason to continue
      if (toSend.isEmpty()) {
        options
            .getLogger()
            .log(SentryLevel.WARNING, "Envelope discarded due all items rate limited.");

        markHintWhenSendingFailed(hint, false);
        return null;
      }

      return new SentryEnvelope(envelope.getHeader(), toSend);
    }
    return envelope;
  }

  @SuppressWarnings({"JdkObsolete", "JavaUtilDate"})
  public boolean isActiveForCategory(final @NotNull DataCategory dataCategory) {
    final Date currentDate = new Date(currentDateProvider.getCurrentTimeMillis());

    // check all categories
    final Date dateAllCategories = sentryRetryAfterLimit.get(DataCategory.All);
    if (dateAllCategories != null) {
      if (!currentDate.after(dateAllCategories)) {
        return true;
      }
    }

    // Unknown should not be rate limited
    if (DataCategory.Unknown.equals(dataCategory)) {
      return false;
    }

    // check for specific dataCategory
    final Date dateCategory = sentryRetryAfterLimit.get(dataCategory);
    if (dateCategory != null) {
      return !currentDate.after(dateCategory);
    }

    return false;
  }

  @SuppressWarnings({"JdkObsolete", "JavaUtilDate"})
  public boolean isAnyRateLimitActive() {
    final Date currentDate = new Date(currentDateProvider.getCurrentTimeMillis());

    for (DataCategory dataCategory : sentryRetryAfterLimit.keySet()) {
      final Date dateCategory = sentryRetryAfterLimit.get(dataCategory);
      if (dateCategory != null) {
        if (!currentDate.after(dateCategory)) {
          return true;
        }
      }
    }

    return false;
  }

  /**
   * It marks the hint when sending has failed, so it's not necessary to wait the timeout
   *
   * @param hint the Hints
   * @param retry if event should be retried or not
   */
  private void markHintWhenSendingFailed(final @NotNull Hint hint, final boolean retry) {
    HintUtils.runIfHasType(hint, SubmissionResult.class, result -> result.setResult(false));
    HintUtils.runIfHasType(hint, Retryable.class, retryable -> retryable.setRetry(retry));
    HintUtils.runIfHasType(
        hint,
        DiskFlushNotification.class,
        (diskFlushNotification) -> {
          diskFlushNotification.markFlushed();
          options.getLogger().log(SentryLevel.DEBUG, "Disk flush envelope fired due to rate limit");
        });
  }

  /**
   * Check if an itemType is retry after or not
   *
   * @param itemType the itemType (eg event, session, etc...)
   * @return true if retry after or false otherwise
   */
  @SuppressWarnings({"JdkObsolete", "JavaUtilDate"})
  private boolean isRetryAfter(final @NotNull String itemType) {
    final DataCategory dataCategory = getCategoryFromItemType(itemType);
    return isActiveForCategory(dataCategory);
  }

  /**
   * Returns a rate limiting category from item itemType
   *
   * @param itemType the item itemType (eg event, session, attachment, ...)
   * @return the DataCategory eg (DataCategory.Error, DataCategory.Session, DataCategory.Attachment)
   */
  private @NotNull DataCategory getCategoryFromItemType(final @NotNull String itemType) {
    switch (itemType) {
      case "event":
        return DataCategory.Error;
      case "session":
        return DataCategory.Session;
      case "attachment":
        return DataCategory.Attachment;
      case "profile":
        return DataCategory.Profile;
        // When we send a profile chunk, we have to check for profile_chunk_ui rate limiting,
        // because that's what relay returns to rate limit Android. When (if) we will implement JVM
        // profiling we will have to check both rate limits.
      case "profile_chunk":
        return DataCategory.ProfileChunkUi;
      case "transaction":
        return DataCategory.Transaction;
      case "check_in":
        return DataCategory.Monitor;
      case "replay_video":
        return DataCategory.Replay;
<<<<<<< HEAD
=======
      case "feedback":
        return DataCategory.Feedback;
>>>>>>> c6086029
      case "log":
        return DataCategory.LogItem;
      default:
        return DataCategory.Unknown;
    }
  }

  /**
   * Reads and update the rate limit Dictionary
   *
   * @param sentryRateLimitHeader the sentry rate limit header
   * @param retryAfterHeader the retry after header
   * @param errorCode the error code if set
   */
  @SuppressWarnings({"JdkObsolete", "JavaUtilDate"})
  public void updateRetryAfterLimits(
      final @Nullable String sentryRateLimitHeader,
      final @Nullable String retryAfterHeader,
      final int errorCode) {
    // example: 2700:metric_bucket:organization:quota_exceeded:custom,...
    if (sentryRateLimitHeader != null) {
      for (String limit : sentryRateLimitHeader.split(",", -1)) {

        // Java 11 or so has strip() :(
        limit = limit.replace(" ", "");

        final String[] rateLimit = limit.split(":", -1);
        // These can be ignored by the SDK.
        // final String scope = rateLimit.length > 2 ? rateLimit[2] : null;
        // final String reasonCode = rateLimit.length > 3 ? rateLimit[3] : null;
        // final @Nullable String limitNamespaces = rateLimit.length > 4 ? rateLimit[4] : null;

        if (rateLimit.length > 0) {
          final String retryAfter = rateLimit[0];
          long retryAfterMillis = parseRetryAfterOrDefault(retryAfter);

          if (rateLimit.length > 1) {
            final String allCategories = rateLimit[1];

            // we dont care if Date is UTC as we just add the relative seconds
            final Date date =
                new Date(currentDateProvider.getCurrentTimeMillis() + retryAfterMillis);

            if (allCategories != null && !allCategories.isEmpty()) {
              final String[] categories = allCategories.split(";", -1);

              for (final String catItem : categories) {
                DataCategory dataCategory = DataCategory.Unknown;
                try {
                  final String catItemCapitalized = StringUtils.camelCase(catItem);
                  if (catItemCapitalized != null) {
                    dataCategory = DataCategory.valueOf(catItemCapitalized);
                  } else {
                    options.getLogger().log(ERROR, "Couldn't capitalize: %s", catItem);
                  }
                } catch (IllegalArgumentException e) {
                  options.getLogger().log(INFO, e, "Unknown category: %s", catItem);
                }
                // we dont apply rate limiting for unknown categories
                if (DataCategory.Unknown.equals(dataCategory)) {
                  continue;
                }

                applyRetryAfterOnlyIfLonger(dataCategory, date);
              }
            } else {
              // if categories are empty, we should apply to "all" categories.
              applyRetryAfterOnlyIfLonger(DataCategory.All, date);
            }
          }
        }
      }
    } else if (errorCode == 429) {
      final long retryAfterMillis = parseRetryAfterOrDefault(retryAfterHeader);
      // we dont care if Date is UTC as we just add the relative seconds
      final Date date = new Date(currentDateProvider.getCurrentTimeMillis() + retryAfterMillis);
      applyRetryAfterOnlyIfLonger(DataCategory.All, date);
    }
  }

  /**
   * apply new timestamp for rate limiting only if its longer than the previous one
   *
   * @param dataCategory the DataCategory
   * @param date the Date to be applied
   */
  @SuppressWarnings({"JdkObsolete", "JavaUtilDate"})
  private void applyRetryAfterOnlyIfLonger(
      final @NotNull DataCategory dataCategory, final @NotNull Date date) {
    final Date oldDate = sentryRetryAfterLimit.get(dataCategory);

    // only overwrite its previous date if the limit is even longer
    if (oldDate == null || date.after(oldDate)) {
      sentryRetryAfterLimit.put(dataCategory, date);

      notifyRateLimitObservers();

      try (final @NotNull ISentryLifecycleToken ignored = timerLock.acquire()) {
        if (timer == null) {
          timer = new Timer(true);
        }

        timer.schedule(
            new TimerTask() {
              @Override
              public void run() {
                notifyRateLimitObservers();
              }
            },
            date);
      }
    }
  }

  /**
   * Parses a millis string to a seconds number
   *
   * @param retryAfterHeader the header
   * @return the millis in seconds or the default seconds value
   */
  private long parseRetryAfterOrDefault(final @Nullable String retryAfterHeader) {
    long retryAfterMillis = HTTP_RETRY_AFTER_DEFAULT_DELAY_MILLIS;
    if (retryAfterHeader != null) {
      try {
        retryAfterMillis =
            (long) (Double.parseDouble(retryAfterHeader) * 1000L); // seconds -> milliseconds
      } catch (NumberFormatException ignored) {
        // let's use the default then
      }
    }
    return retryAfterMillis;
  }

  private void notifyRateLimitObservers() {
    for (IRateLimitObserver observer : rateLimitObservers) {
      observer.onRateLimitChanged(this);
    }
  }

  public void addRateLimitObserver(@NotNull final IRateLimitObserver observer) {
    rateLimitObservers.add(observer);
  }

  public void removeRateLimitObserver(@NotNull final IRateLimitObserver observer) {
    rateLimitObservers.remove(observer);
  }

  @Override
  public void close() throws IOException {
    try (final @NotNull ISentryLifecycleToken ignored = timerLock.acquire()) {
      if (timer != null) {
        timer.cancel();
        timer = null;
      }
    }
    rateLimitObservers.clear();
  }

  public interface IRateLimitObserver {
    /**
     * Invoked whenever the rate limit changed. You should use {@link
     * RateLimiter#isActiveForCategory(DataCategory)} to check whether the category you're
     * interested in has changed.
     *
     * @param rateLimiter this {@link RateLimiter} instance which you can use to check if the rate
     *     limit is active for a specific category
     */
    void onRateLimitChanged(@NotNull RateLimiter rateLimiter);
  }
}<|MERGE_RESOLUTION|>--- conflicted
+++ resolved
@@ -202,11 +202,8 @@
         return DataCategory.Monitor;
       case "replay_video":
         return DataCategory.Replay;
-<<<<<<< HEAD
-=======
       case "feedback":
         return DataCategory.Feedback;
->>>>>>> c6086029
       case "log":
         return DataCategory.LogItem;
       default:
