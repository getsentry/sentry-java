--- conflicted
+++ resolved
@@ -182,20 +182,11 @@
     return stringBuilder.toString();
   }
 
-<<<<<<< HEAD
-  public static @Nullable String toString(final @Nullable Object obj) {
-    if (obj != null) {
-      return obj.toString();
-    }
-
-    return null;
-=======
   public static @Nullable String toString(final @Nullable Object object) {
     if (object == null) {
       return null;
     }
 
     return object.toString();
->>>>>>> f86fb22b
   }
 }