--- conflicted
+++ resolved
@@ -189,8 +189,6 @@
 
     return object.toString();
   }
-<<<<<<< HEAD
-=======
 
   public static @NotNull String removePrefix(
       final @Nullable String string, final @NotNull String prefix) {
@@ -217,5 +215,4 @@
       return string;
     }
   }
->>>>>>> 1821d662
 }