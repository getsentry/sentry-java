package io.sentry.util;

import io.sentry.TracesSamplingDecision;
import org.jetbrains.annotations.ApiStatus;
import org.jetbrains.annotations.NotNull;
import org.jetbrains.annotations.Nullable;

@ApiStatus.Internal
public final class SampleRateUtils {

  public static boolean isValidSampleRate(@Nullable Double sampleRate) {
    return isValidRate(sampleRate, true);
  }

  public static boolean isValidTracesSampleRate(@Nullable Double tracesSampleRate) {
    return isValidTracesSampleRate(tracesSampleRate, true);
  }

  public static boolean isValidTracesSampleRate(
      @Nullable Double tracesSampleRate, boolean allowNull) {
    return isValidRate(tracesSampleRate, allowNull);
  }

  public static boolean isValidProfilesSampleRate(@Nullable Double profilesSampleRate) {
    return isValidRate(profilesSampleRate, true);
  }

<<<<<<< HEAD
  public static boolean isValidContinuousProfilesSampleRate(@Nullable Double profilesSampleRate) {
    return isValidRate(profilesSampleRate, true);
=======
  public static @NotNull Double backfilledSampleRand(
      final @Nullable Double sampleRand,
      final @Nullable Double sampleRate,
      final @Nullable Boolean sampled) {
    if (sampleRand != null) {
      return sampleRand;
    }

    double newSampleRand = SentryRandom.current().nextDouble();
    if (sampleRate != null && sampled != null) {
      if (sampled) {
        return newSampleRand * sampleRate;
      } else {
        return sampleRate + (newSampleRand * (1 - sampleRate));
      }
    }

    return newSampleRand;
  }

  public static @NotNull TracesSamplingDecision backfilledSampleRand(
      final @NotNull TracesSamplingDecision samplingDecision) {
    if (samplingDecision.getSampleRand() != null) {
      return samplingDecision;
    }

    final @NotNull Double sampleRand =
        backfilledSampleRand(null, samplingDecision.getSampleRate(), samplingDecision.getSampled());
    return new TracesSamplingDecision(
        samplingDecision.getSampled(),
        samplingDecision.getSampleRate(),
        sampleRand,
        samplingDecision.getProfileSampled(),
        samplingDecision.getProfileSampleRate());
>>>>>>> 70c11a0c
  }

  private static boolean isValidRate(final @Nullable Double rate, final boolean allowNull) {
    if (rate == null) {
      return allowNull;
    }
    return !rate.isNaN() && rate >= 0.0 && rate <= 1.0;
  }
}<|MERGE_RESOLUTION|>--- conflicted
+++ resolved
@@ -25,10 +25,10 @@
     return isValidRate(profilesSampleRate, true);
   }
 
-<<<<<<< HEAD
   public static boolean isValidContinuousProfilesSampleRate(@Nullable Double profilesSampleRate) {
     return isValidRate(profilesSampleRate, true);
-=======
+  }
+
   public static @NotNull Double backfilledSampleRand(
       final @Nullable Double sampleRand,
       final @Nullable Double sampleRate,
@@ -63,7 +63,6 @@
         sampleRand,
         samplingDecision.getProfileSampled(),
         samplingDecision.getProfileSampleRate());
->>>>>>> 70c11a0c
   }
 
   private static boolean isValidRate(final @Nullable Double rate, final boolean allowNull) {
