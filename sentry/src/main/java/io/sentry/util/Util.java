package io.sentry.util;

import java.util.Arrays;
import java.util.Collections;
import java.util.HashSet;
import java.util.LinkedHashMap;
import java.util.Map;
import java.util.Set;

/**
 * Sentry static Utility class.
 */
public final class Util {

    // Hide the constructor.
    private Util() {

    }

    /**
     * Returns {@code true} if the given string is null or is the empty string.
     *
     * @param string a string reference to check
     * @return {@code true} if the string is null or is the empty string
     */
    public static boolean isNullOrEmpty(String string) {
        return string == null || string.length() == 0; // string.isEmpty() in Java 6
    }

    private static Map<String, String> parseCsv(String inputString, String typeName) {
        if (isNullOrEmpty(inputString)) {
            return Collections.emptyMap();
        }

        String[] entries = inputString.split(",");
        Map<String, String> map = new LinkedHashMap<>();
        for (String entry : entries) {
            String[] split = entry.split(":");
            if (split.length != 2) {
                throw new IllegalArgumentException("Invalid " + typeName + " entry: " + entry);
            }
            map.put(split[0], split[1]);
        }
        return map;
    }

    /**
<<<<<<< HEAD
     * Parses the provided Strings into a Set of Strings.
=======
     * Parses the provided tags string into a Map of String -&gt; String.
     *
     * @param tagsString comma-delimited key-value pairs, e.g. "tag1:value1,tag2:value2".
     * @return Map of tags e.g. (tag1 -&gt; value1, tag2 -&gt; value2)
     */
    public static Map<String, String> parseTags(String tagsString) {
        return parseCsv(tagsString, "tags");
    }

    /**
     * Parses the provided extras string into a Map of String -&gt; String.
     *
     * @param extrasString comma-delimited key-value pairs, e.g. "extra1:value1,extra2:value2".
     * @return Map of extras e.g. (extra1 -&gt; value1, extra2 -&gt; value2)
     */
    public static Map<String, String> parseExtra(String extrasString) {
        return parseCsv(extrasString, "extras");
    }

    /**
     * Parses the provided extraTags string into a Set of Strings.
>>>>>>> ec610c62
     *
     * @param extraTagsString comma-delimited tags
     * @return Set of Strings representing extra tags
     * @deprecated prefer {@link Util#parseMdcTags(String)}
     */
    @Deprecated
    public static Set<String> parseExtraTags(String extraTagsString) {
        return parseMdcTags(extraTagsString);
    }

    /**
     * Parses the provided Strings into a Set of Strings.
     *
     * @param mdcTagsString comma-delimited tags
     * @return Set of Strings representing mdc tags
     */
    public static Set<String> parseMdcTags(String mdcTagsString) {
        if (isNullOrEmpty(mdcTagsString)) {
            return Collections.emptySet();
        }

        return new HashSet<>(Arrays.asList(mdcTagsString.split(",")));
    }


    /**
     * Parses the provided string value into an integer value.
     * <p>If the string is null or empty this returns the default value.</p>
     *
     * @param value        value to parse
     * @param defaultValue default value
     * @return integer representation of provided value or default value.
     */
    public static Integer parseInteger(String value, Integer defaultValue) {
        if (isNullOrEmpty(value)) {
            return defaultValue;
        }
        return Integer.parseInt(value);
    }

    /**
     * Parses the provided string value into a long value.
     * <p>If the string is null or empty this returns the default value.</p>
     *
     * @param value        value to parse
     * @param defaultValue default value
     * @return long representation of provided value or default value.
     */
    public static Long parseLong(String value, Long defaultValue) {
        if (isNullOrEmpty(value)) {
            return defaultValue;
        }
        return Long.parseLong(value);
    }

    /**
     * Parses the provided string value into a double value.
     * <p>If the string is null or empty this returns the default value.</p>
     *
     * @param value        value to parse
     * @param defaultValue default value
     * @return double representation of provided value or default value.
     */
    public static Double parseDouble(String value, Double defaultValue) {
        if (isNullOrEmpty(value)) {
            return defaultValue;
        }
        return Double.parseDouble(value);
    }

    /**
     * Trims a String, ensuring that the maximum length isn't reached.
     *
     * @param string string to trim
     * @param maxMessageLength maximum length of the string
     * @return trimmed string
     */
    public static String trimString(String string, int maxMessageLength) {
        if (string == null) {
            return null;
        } else if (string.length() > maxMessageLength) {
            // CHECKSTYLE.OFF: MagicNumber
            return string.substring(0, maxMessageLength - 3) + "...";
            // CHECKSTYLE.ON: MagicNumber
        } else {
            return string;
        }
    }

}<|MERGE_RESOLUTION|>--- conflicted
+++ resolved
@@ -45,9 +45,6 @@
     }
 
     /**
-<<<<<<< HEAD
-     * Parses the provided Strings into a Set of Strings.
-=======
      * Parses the provided tags string into a Map of String -&gt; String.
      *
      * @param tagsString comma-delimited key-value pairs, e.g. "tag1:value1,tag2:value2".
@@ -69,7 +66,6 @@
 
     /**
      * Parses the provided extraTags string into a Set of Strings.
->>>>>>> ec610c62
      *
      * @param extraTagsString comma-delimited tags
      * @return Set of Strings representing extra tags
