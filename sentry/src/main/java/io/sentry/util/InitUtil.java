package io.sentry.util;

import io.sentry.ManifestVersionDetector;
import io.sentry.NoopVersionDetector;
import io.sentry.SentryLevel;
import io.sentry.SentryOptions;
import org.jetbrains.annotations.ApiStatus;
import org.jetbrains.annotations.NotNull;
import org.jetbrains.annotations.Nullable;

@ApiStatus.Internal
public final class InitUtil {
  public static boolean shouldInit(
      final @Nullable SentryOptions previousOptions,
      final @NotNull SentryOptions newOptions,
      final boolean isEnabled) {
    if (Platform.isJvm() && newOptions.getVersionDetector() instanceof NoopVersionDetector) {
      newOptions.setVersionDetector(new ManifestVersionDetector(newOptions));
    }
    if (newOptions.getVersionDetector().checkForMixedVersions()) {
      newOptions
          .getLogger()
          .log(
              SentryLevel.ERROR,
              "Not initializing Sentry because mixed SDK versions have been detected.");
      final @NotNull String docsUrl =
          Platform.isAndroid()
              ? "https://docs.sentry.io/platforms/android/troubleshooting/mixed-versions"
              : "https://docs.sentry.io/platforms/java/troubleshooting/mixed-versions";
      throw new IllegalStateException(
<<<<<<< HEAD
          "Sentry SDK has detected a mix of versions. This is not supported and likely leads to crashes. Please always use the same version of all Java SDK modules (dependencies). See "
=======
          "Sentry SDK has detected a mix of versions. This is not supported and likely leads to crashes. Please always use the same version of all SDK modules (dependencies). See "
>>>>>>> 460594fc
              + docsUrl
              + " for more details.");
    }
    if (!isEnabled) {
      return true;
    }

    if (previousOptions == null) {
      return true;
    }

    if (newOptions.isForceInit()) {
      return true;
    }

    return previousOptions.getInitPriority().ordinal() <= newOptions.getInitPriority().ordinal();
  }
}<|MERGE_RESOLUTION|>--- conflicted
+++ resolved
@@ -28,11 +28,7 @@
               ? "https://docs.sentry.io/platforms/android/troubleshooting/mixed-versions"
               : "https://docs.sentry.io/platforms/java/troubleshooting/mixed-versions";
       throw new IllegalStateException(
-<<<<<<< HEAD
-          "Sentry SDK has detected a mix of versions. This is not supported and likely leads to crashes. Please always use the same version of all Java SDK modules (dependencies). See "
-=======
           "Sentry SDK has detected a mix of versions. This is not supported and likely leads to crashes. Please always use the same version of all SDK modules (dependencies). See "
->>>>>>> 460594fc
               + docsUrl
               + " for more details.");
     }
