--- conflicted
+++ resolved
@@ -74,11 +74,7 @@
    * @param serializer the serializer
    * @param logger the logger
    * @param serializable the serializable object
-<<<<<<< HEAD
-   * @return the size in bytes, or -1 if serialization fails
-=======
    * @return the size in bytes, or 0 if serialization fails
->>>>>>> a416a652
    */
   public static long byteSizeOf(
       final @NotNull ISerializer serializer,
