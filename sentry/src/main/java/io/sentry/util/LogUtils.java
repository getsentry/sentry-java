package io.sentry.util;

import io.sentry.ILogger;
import io.sentry.SentryLevel;
import org.jetbrains.annotations.ApiStatus;
import org.jetbrains.annotations.NotNull;
import org.jetbrains.annotations.Nullable;

@ApiStatus.Internal
public final class LogUtils {

<<<<<<< HEAD
  public static void logIfNotFlushable(
      final @NotNull ILogger logger, final @Nullable Object sentrySdkHint) {
    logger.log(
        SentryLevel.DEBUG,
        "%s is not Flushable",
        sentrySdkHint != null ? sentrySdkHint.getClass().getCanonicalName() : "Hint");
  }

  public static void logIfNotRetryable(
      final @NotNull ILogger logger, final @Nullable Object sentrySdkHint) {
    logger.log(
        SentryLevel.DEBUG,
        "%s is not Retryable",
        sentrySdkHint != null ? sentrySdkHint.getClass().getCanonicalName() : "Hint");
=======
  public static void logNotInstanceOf(
      final @NotNull Class<?> expectedClass,
      final @Nullable Object sentrySdkHint,
      final @NotNull ILogger logger) {
    logger.log(
        SentryLevel.DEBUG,
        "%s is not %s",
        sentrySdkHint != null ? sentrySdkHint.getClass().getCanonicalName() : "Hint",
        expectedClass.getCanonicalName());
>>>>>>> 77fd2f21
  }
}<|MERGE_RESOLUTION|>--- conflicted
+++ resolved
@@ -9,22 +9,6 @@
 @ApiStatus.Internal
 public final class LogUtils {
 
-<<<<<<< HEAD
-  public static void logIfNotFlushable(
-      final @NotNull ILogger logger, final @Nullable Object sentrySdkHint) {
-    logger.log(
-        SentryLevel.DEBUG,
-        "%s is not Flushable",
-        sentrySdkHint != null ? sentrySdkHint.getClass().getCanonicalName() : "Hint");
-  }
-
-  public static void logIfNotRetryable(
-      final @NotNull ILogger logger, final @Nullable Object sentrySdkHint) {
-    logger.log(
-        SentryLevel.DEBUG,
-        "%s is not Retryable",
-        sentrySdkHint != null ? sentrySdkHint.getClass().getCanonicalName() : "Hint");
-=======
   public static void logNotInstanceOf(
       final @NotNull Class<?> expectedClass,
       final @Nullable Object sentrySdkHint,
@@ -34,6 +18,5 @@
         "%s is not %s",
         sentrySdkHint != null ? sentrySdkHint.getClass().getCanonicalName() : "Hint",
         expectedClass.getCanonicalName());
->>>>>>> 77fd2f21
   }
 }