package io.sentry.util;

import io.sentry.ISentryLifecycleToken;
import org.jetbrains.annotations.ApiStatus;
import org.jetbrains.annotations.NotNull;
import org.jetbrains.annotations.Nullable;

/**
 * Class that evaluates a function lazily. It means the evaluator function is called only when
 * getValue is called, and it's cached.
 */
@ApiStatus.Internal
public final class LazyEvaluator<T> {

  private volatile @Nullable T value = null;
  private final @NotNull Evaluator<T> evaluator;
  private final @NotNull AutoClosableReentrantLock lock = new AutoClosableReentrantLock();

  /**
   * Class that evaluates a function lazily. It means the evaluator function is called only when
   * getValue is called, and it's cached.
   *
   * @param evaluator The function to evaluate.
   */
  public LazyEvaluator(final @NotNull Evaluator<T> evaluator) {
    this.evaluator = evaluator;
  }

  /**
   * Executes the evaluator function and caches its result, so that it's called only once.
   *
   * @return The result of the evaluator function.
   */
  public @NotNull T getValue() {
<<<<<<< HEAD
    try (final @NotNull ISentryLifecycleToken ignored = lock.acquire()) {
      if (value == null) {
        value = evaluator.evaluate();
      }
      return value;
    }
=======
    if (value == null) {
      synchronized (this) {
        if (value == null) {
          value = evaluator.evaluate();
        }
      }
    }

    //noinspection DataFlowIssue
    return value;
>>>>>>> f79c9c10
  }

  public void setValue(final @Nullable T value) {
    synchronized (this) {
      this.value = value;
    }
  }

  public interface Evaluator<T> {
    @NotNull
    T evaluate();
  }
}<|MERGE_RESOLUTION|>--- conflicted
+++ resolved
@@ -32,16 +32,8 @@
    * @return The result of the evaluator function.
    */
   public @NotNull T getValue() {
-<<<<<<< HEAD
-    try (final @NotNull ISentryLifecycleToken ignored = lock.acquire()) {
-      if (value == null) {
-        value = evaluator.evaluate();
-      }
-      return value;
-    }
-=======
     if (value == null) {
-      synchronized (this) {
+      try (final @NotNull ISentryLifecycleToken ignored = lock.acquire()) {
         if (value == null) {
           value = evaluator.evaluate();
         }
@@ -50,11 +42,10 @@
 
     //noinspection DataFlowIssue
     return value;
->>>>>>> f79c9c10
   }
 
   public void setValue(final @Nullable T value) {
-    synchronized (this) {
+    try (final @NotNull ISentryLifecycleToken ignored = lock.acquire()) {
       this.value = value;
     }
   }
