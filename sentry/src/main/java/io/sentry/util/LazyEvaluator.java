package io.sentry.util;

import io.sentry.ISentryLifecycleToken;
import org.jetbrains.annotations.ApiStatus;
import org.jetbrains.annotations.NotNull;
import org.jetbrains.annotations.Nullable;

/**
 * Class that evaluates a function lazily. It means the evaluator function is called only when
 * getValue is called, and it's cached.
 */
@ApiStatus.Internal
public final class LazyEvaluator<T> {

  private volatile @Nullable T value = null;
  private final @NotNull Evaluator<T> evaluator;
  private final @NotNull AutoClosableReentrantLock lock = new AutoClosableReentrantLock();

  /**
   * Class that evaluates a function lazily. It means the evaluator function is called only when
   * getValue is called, and it's cached.
   *
   * @param evaluator The function to evaluate.
   */
  public LazyEvaluator(final @NotNull Evaluator<T> evaluator) {
    this.evaluator = evaluator;
  }

  /**
   * Executes the evaluator function and caches its result, so that it's called only once, unless
   * resetValue is called.
   *
   * @return The result of the evaluator function.
   */
  public @NotNull T getValue() {
    if (value == null) {
<<<<<<< HEAD
      synchronized (this) {
=======
      try (final @NotNull ISentryLifecycleToken ignored = lock.acquire()) {
>>>>>>> 5c3a5c6d
        if (value == null) {
          value = evaluator.evaluate();
        }
      }
    }

    //noinspection DataFlowIssue
    return value;
  }

  public void setValue(final @Nullable T value) {
<<<<<<< HEAD
    synchronized (this) {
=======
    try (final @NotNull ISentryLifecycleToken ignored = lock.acquire()) {
>>>>>>> 5c3a5c6d
      this.value = value;
    }
  }

  /**
   * Resets the internal value and forces the evaluator function to be called the next time
   * getValue() is called.
   */
  public void resetValue() {
<<<<<<< HEAD
    synchronized (this) {
=======
    try (final @NotNull ISentryLifecycleToken ignored = lock.acquire()) {
>>>>>>> 5c3a5c6d
      this.value = null;
    }
  }

  public interface Evaluator<T> {
    @NotNull
    T evaluate();
  }
}<|MERGE_RESOLUTION|>--- conflicted
+++ resolved
@@ -34,11 +34,7 @@
    */
   public @NotNull T getValue() {
     if (value == null) {
-<<<<<<< HEAD
-      synchronized (this) {
-=======
       try (final @NotNull ISentryLifecycleToken ignored = lock.acquire()) {
->>>>>>> 5c3a5c6d
         if (value == null) {
           value = evaluator.evaluate();
         }
@@ -50,11 +46,7 @@
   }
 
   public void setValue(final @Nullable T value) {
-<<<<<<< HEAD
-    synchronized (this) {
-=======
     try (final @NotNull ISentryLifecycleToken ignored = lock.acquire()) {
->>>>>>> 5c3a5c6d
       this.value = value;
     }
   }
@@ -64,11 +56,7 @@
    * getValue() is called.
    */
   public void resetValue() {
-<<<<<<< HEAD
-    synchronized (this) {
-=======
     try (final @NotNull ISentryLifecycleToken ignored = lock.acquire()) {
->>>>>>> 5c3a5c6d
       this.value = null;
     }
   }
