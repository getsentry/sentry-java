package io.sentry.util;

import io.sentry.CheckIn;
import io.sentry.CheckInStatus;
import io.sentry.DateUtils;
import io.sentry.IScopes;
import io.sentry.ISentryLifecycleToken;
import io.sentry.MonitorConfig;
import io.sentry.Sentry;
import io.sentry.protocol.SentryId;
import java.util.List;
import java.util.concurrent.Callable;
import org.jetbrains.annotations.ApiStatus;
import org.jetbrains.annotations.NotNull;
import org.jetbrains.annotations.Nullable;

@ApiStatus.Experimental
public final class CheckInUtils {

  /**
   * Helper method to send monitor check-ins for a {@link Callable}
   *
   * @param monitorSlug - the slug of the monitor
   * @param monitorConfig - configuration of the monitor, can be used for upserting schedule
   * @param environment - the name of the environment
   * @param callable - the {@link Callable} to be called
   * @return the return value of the {@link Callable}
   * @param <U> - the result type of the {@link Callable}
   */
  public static <U> U withCheckIn(
      final @NotNull String monitorSlug,
      final @Nullable String environment,
      final @Nullable MonitorConfig monitorConfig,
      final @NotNull Callable<U> callable)
      throws Exception {
    try (final @NotNull ISentryLifecycleToken ignored =
            Sentry.forkedScopes("CheckInUtils").makeCurrent()) {
      final @NotNull IScopes scopes = Sentry.getCurrentScopes();
      final long startTime = System.currentTimeMillis();
      boolean didError = false;

      TracingUtils.startNewTrace(scopes);

<<<<<<< HEAD
    CheckIn inProgressCheckIn = new CheckIn(monitorSlug, CheckInStatus.IN_PROGRESS);
    if (monitorConfig != null) {
      inProgressCheckIn.setMonitorConfig(monitorConfig);
    }
    if (environment != null) {
      inProgressCheckIn.setEnvironment(environment);
    }
    @Nullable SentryId checkInId = hub.captureCheckIn(inProgressCheckIn);
    try {
      return callable.call();
    } catch (Throwable t) {
      didError = true;
      throw t;
    } finally {
      final @NotNull CheckInStatus status = didError ? CheckInStatus.ERROR : CheckInStatus.OK;
      CheckIn checkIn = new CheckIn(checkInId, monitorSlug, status);
      if (environment != null) {
        checkIn.setEnvironment(environment);
      }
      checkIn.setDuration(DateUtils.millisToSeconds(System.currentTimeMillis() - startTime));
      hub.captureCheckIn(checkIn);
      hub.popScope();
=======
      CheckIn inProgressCheckIn = new CheckIn(monitorSlug, CheckInStatus.IN_PROGRESS);
      if (monitorConfig != null) {
        inProgressCheckIn.setMonitorConfig(monitorConfig);
      }
      @Nullable SentryId checkInId = scopes.captureCheckIn(inProgressCheckIn);
      try {
        return callable.call();
      } catch (Throwable t) {
        didError = true;
        throw t;
      } finally {
        final @NotNull CheckInStatus status = didError ? CheckInStatus.ERROR : CheckInStatus.OK;
        CheckIn checkIn = new CheckIn(checkInId, monitorSlug, status);
        checkIn.setDuration(DateUtils.millisToSeconds(System.currentTimeMillis() - startTime));
        scopes.captureCheckIn(checkIn);
      }
>>>>>>> 5c3a5c6d
    }
  }

  /**
   * Helper method to send monitor check-ins for a {@link Callable}
   *
   * @param monitorSlug - the slug of the monitor
   * @param monitorConfig - configuration of the monitor, can be used for upserting schedule
   * @param callable - the {@link Callable} to be called
   * @return the return value of the {@link Callable}
   * @param <U> - the result type of the {@link Callable}
   */
  public static <U> U withCheckIn(
      final @NotNull String monitorSlug,
      final @Nullable MonitorConfig monitorConfig,
      final @NotNull Callable<U> callable)
      throws Exception {
    return withCheckIn(monitorSlug, null, monitorConfig, callable);
  }

  /**
  * Helper method to send monitor check-ins for a {@link Callable}
  *
  * @param monitorSlug - the slug of the monitor
  * @param environment - the name of the environment
  * @param callable - the {@link Callable} to be called
  * @return the return value of the {@link Callable}
  * @param <U> - the result type of the {@link Callable}
  */
  public static <U> U withCheckIn(
      final @NotNull String monitorSlug,
      final @Nullable String environment,
      final @NotNull Callable<U> callable)
      throws Exception {
    return withCheckIn(monitorSlug, environment, null, callable);
  }

  /**
   * Helper method to send monitor check-ins for a {@link Callable}
   *
   * @param monitorSlug - the slug of the monitor
   * @param callable - the {@link Callable} to be called
   * @return the return value of the {@link Callable}
   * @param <U> - the result type of the {@link Callable}
   */
  public static <U> U withCheckIn(
      final @NotNull String monitorSlug, final @NotNull Callable<U> callable) throws Exception {
    return withCheckIn(monitorSlug, null, null, callable);
  }

  /** Checks if a check-in for a monitor (CRON) has been ignored. */
  @ApiStatus.Internal
  public static boolean isIgnored(
      final @Nullable List<String> ignoredSlugs, final @NotNull String slug) {
    if (ignoredSlugs == null || ignoredSlugs.isEmpty()) {
      return false;
    }

    for (final String ignoredSlug : ignoredSlugs) {
      if (ignoredSlug.equalsIgnoreCase(slug)) {
        return true;
      }

      try {
        if (slug.matches(ignoredSlug)) {
          return true;
        }
      } catch (Throwable t) {
        // ignore invalid regex
      }
    }

    return false;
  }
}<|MERGE_RESOLUTION|>--- conflicted
+++ resolved
@@ -41,33 +41,12 @@
 
       TracingUtils.startNewTrace(scopes);
 
-<<<<<<< HEAD
-    CheckIn inProgressCheckIn = new CheckIn(monitorSlug, CheckInStatus.IN_PROGRESS);
-    if (monitorConfig != null) {
-      inProgressCheckIn.setMonitorConfig(monitorConfig);
-    }
-    if (environment != null) {
-      inProgressCheckIn.setEnvironment(environment);
-    }
-    @Nullable SentryId checkInId = hub.captureCheckIn(inProgressCheckIn);
-    try {
-      return callable.call();
-    } catch (Throwable t) {
-      didError = true;
-      throw t;
-    } finally {
-      final @NotNull CheckInStatus status = didError ? CheckInStatus.ERROR : CheckInStatus.OK;
-      CheckIn checkIn = new CheckIn(checkInId, monitorSlug, status);
-      if (environment != null) {
-        checkIn.setEnvironment(environment);
-      }
-      checkIn.setDuration(DateUtils.millisToSeconds(System.currentTimeMillis() - startTime));
-      hub.captureCheckIn(checkIn);
-      hub.popScope();
-=======
       CheckIn inProgressCheckIn = new CheckIn(monitorSlug, CheckInStatus.IN_PROGRESS);
       if (monitorConfig != null) {
         inProgressCheckIn.setMonitorConfig(monitorConfig);
+      }
+      if (environment != null) {
+        inProgressCheckIn.setEnvironment(environment);
       }
       @Nullable SentryId checkInId = scopes.captureCheckIn(inProgressCheckIn);
       try {
@@ -78,10 +57,12 @@
       } finally {
         final @NotNull CheckInStatus status = didError ? CheckInStatus.ERROR : CheckInStatus.OK;
         CheckIn checkIn = new CheckIn(checkInId, monitorSlug, status);
+        if (environment != null) {
+          checkIn.setEnvironment(environment);
+        }
         checkIn.setDuration(DateUtils.millisToSeconds(System.currentTimeMillis() - startTime));
         scopes.captureCheckIn(checkIn);
       }
->>>>>>> 5c3a5c6d
     }
   }
 
@@ -103,14 +84,14 @@
   }
 
   /**
-  * Helper method to send monitor check-ins for a {@link Callable}
-  *
-  * @param monitorSlug - the slug of the monitor
-  * @param environment - the name of the environment
-  * @param callable - the {@link Callable} to be called
-  * @return the return value of the {@link Callable}
-  * @param <U> - the result type of the {@link Callable}
-  */
+   * Helper method to send monitor check-ins for a {@link Callable}
+   *
+   * @param monitorSlug - the slug of the monitor
+   * @param environment - the name of the environment
+   * @param callable - the {@link Callable} to be called
+   * @return the return value of the {@link Callable}
+   * @param <U> - the result type of the {@link Callable}
+   */
   public static <U> U withCheckIn(
       final @NotNull String monitorSlug,
       final @Nullable String environment,
