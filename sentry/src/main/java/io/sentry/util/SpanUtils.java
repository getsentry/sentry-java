package io.sentry.util;

import io.sentry.FilterString;
import io.sentry.SentryOpenTelemetryMode;
import java.util.ArrayList;
import java.util.List;
import java.util.Map;
import java.util.concurrent.ConcurrentHashMap;
import org.jetbrains.annotations.ApiStatus;
import org.jetbrains.annotations.NotNull;
import org.jetbrains.annotations.Nullable;

public final class SpanUtils {

  /**
   * A list of span origins that are ignored by default when using OpenTelemetry.
   *
   * @return a list of span origins to be ignored
   */
  public static @NotNull List<String> ignoredSpanOriginsForOpenTelemetry(
      final @NotNull SentryOpenTelemetryMode mode) {
    final @NotNull List<String> origins = new ArrayList<>();

    if (SentryOpenTelemetryMode.AGENT == mode || SentryOpenTelemetryMode.AGENTLESS_SPRING == mode) {
      origins.add("auto.http.spring_jakarta.webmvc");
      origins.add("auto.http.spring.webmvc");
      origins.add("auto.http.spring7.webmvc");
      origins.add("auto.spring_jakarta.webflux");
      origins.add("auto.spring.webflux");
      origins.add("auto.spring7.webflux");
      origins.add("auto.db.jdbc");
      origins.add("auto.http.spring_jakarta.webclient");
      origins.add("auto.http.spring.webclient");
<<<<<<< HEAD
      origins.add("auto.http.spring4.webclient");
=======
      origins.add("auto.http.spring7.webclient");
>>>>>>> 3699cd53
      origins.add("auto.http.spring_jakarta.restclient");
      origins.add("auto.http.spring.restclient");
      origins.add("auto.http.spring7.restclient");
      origins.add("auto.http.spring_jakarta.resttemplate");
      origins.add("auto.http.spring.resttemplate");
      origins.add("auto.http.spring7.resttemplate");
      origins.add("auto.http.openfeign");
      origins.add("auto.http.ktor-client");
    }

    if (SentryOpenTelemetryMode.AGENT == mode) {
      origins.add("auto.graphql.graphql");
      origins.add("auto.graphql.graphql22");
    }

    return origins;
  }

  private static final Map<String, Boolean> ignoredSpanDecisionsCache = new ConcurrentHashMap<>();

  /** Checks if a span origin has been ignored. */
  @ApiStatus.Internal
  public static boolean isIgnored(
      final @Nullable List<FilterString> ignoredOrigins, final @Nullable String origin) {
    if (origin == null || ignoredOrigins == null || ignoredOrigins.isEmpty()) {
      return false;
    }

    if (ignoredSpanDecisionsCache.containsKey(origin)) {
      return ignoredSpanDecisionsCache.get(origin);
    }

    for (final FilterString ignoredOrigin : ignoredOrigins) {
      if (ignoredOrigin.getFilterString().equalsIgnoreCase(origin)) {
        ignoredSpanDecisionsCache.put(origin, true);
        return true;
      }
    }

    for (final FilterString ignoredOrigin : ignoredOrigins) {
      try {
        if (ignoredOrigin.matches(origin)) {
          ignoredSpanDecisionsCache.put(origin, true);
          return true;
        }
      } catch (Throwable t) {
        // ignore invalid regex
      }
    }

    ignoredSpanDecisionsCache.put(origin, false);
    return false;
  }
}<|MERGE_RESOLUTION|>--- conflicted
+++ resolved
@@ -31,11 +31,7 @@
       origins.add("auto.db.jdbc");
       origins.add("auto.http.spring_jakarta.webclient");
       origins.add("auto.http.spring.webclient");
-<<<<<<< HEAD
-      origins.add("auto.http.spring4.webclient");
-=======
       origins.add("auto.http.spring7.webclient");
->>>>>>> 3699cd53
       origins.add("auto.http.spring_jakarta.restclient");
       origins.add("auto.http.spring.restclient");
       origins.add("auto.http.spring7.restclient");
