--- conflicted
+++ resolved
@@ -268,8 +268,6 @@
     this.printUncaughtStackTrace = printUncaughtStackTrace;
   }
 
-<<<<<<< HEAD
-=======
   public @Nullable Long getIdleTimeout() {
     return idleTimeout;
   }
@@ -278,7 +276,6 @@
     this.idleTimeout = idleTimeout;
   }
 
->>>>>>> 77fd2f21
   public @Nullable Boolean getSendClientReports() {
     return sendClientReports;
   }
