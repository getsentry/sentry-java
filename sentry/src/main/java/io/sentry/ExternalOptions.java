--- conflicted
+++ resolved
@@ -46,10 +46,6 @@
   private @Nullable Boolean enabled;
   private @Nullable Boolean enablePrettySerializationOutput;
 
-<<<<<<< HEAD
-  private @Nullable Boolean enableAutomaticCheckIns;
-=======
->>>>>>> c65470b7
   private @Nullable List<String> ignoredCheckIns;
 
   private @Nullable Boolean sendModules;
@@ -133,12 +129,6 @@
 
     options.setSendModules(propertiesProvider.getBooleanProperty("send-modules"));
 
-<<<<<<< HEAD
-    options.setEnableAutomaticCheckIns(
-        propertiesProvider.getBooleanProperty("enable-automatic-checkins"));
-
-=======
->>>>>>> c65470b7
     options.setIgnoredCheckIns(propertiesProvider.getList("ignored-checkins"));
 
     for (final String ignoredExceptionType :
@@ -400,19 +390,6 @@
   }
 
   @ApiStatus.Experimental
-<<<<<<< HEAD
-  public @Nullable Boolean isEnableAutomaticCheckIns() {
-    return enableAutomaticCheckIns;
-  }
-
-  @ApiStatus.Experimental
-  public void setEnableAutomaticCheckIns(final @Nullable Boolean enableAutomaticCheckIns) {
-    this.enableAutomaticCheckIns = enableAutomaticCheckIns;
-  }
-
-  @ApiStatus.Experimental
-=======
->>>>>>> c65470b7
   public void setIgnoredCheckIns(final @Nullable List<String> ignoredCheckIns) {
     this.ignoredCheckIns = ignoredCheckIns;
   }
