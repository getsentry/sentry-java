--- conflicted
+++ resolved
@@ -207,15 +207,13 @@
     @Deprecated
     public static final String EXTRATAGS_OPTION = "extratags";
     /**
-<<<<<<< HEAD
      * Option to set tags that are extracted from the MDC system, where applicable.
      */
     public static final String MDCTAGS_OPTION = "mdctags";
-=======
+    /**
      * Option to set extra data to be sent to Sentry.
      */
     public static final String EXTRA_OPTION = "extra";
->>>>>>> ec610c62
 
     private static final Logger logger = LoggerFactory.getLogger(DefaultSentryClientFactory.class);
     private static final String FALSE = Boolean.FALSE.toString();
