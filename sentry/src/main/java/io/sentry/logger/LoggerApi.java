--- conflicted
+++ resolved
@@ -220,13 +220,7 @@
       setServerName(attributes);
     }
 
-<<<<<<< HEAD
-    if (scopes.getOptions().isSendDefaultPii()) {
-      setUser(attributes);
-    }
-=======
     setUser(attributes);
->>>>>>> 078e7fcf
 
     return attributes;
   }
@@ -269,24 +263,6 @@
     }
   }
 
-  private void setUser(final @NotNull HashMap<String, SentryLogEventAttributeValue> attributes) {
-    final @Nullable User user = scopes.getCombinedScopeView().getUser();
-    if (user != null) {
-      final @Nullable String id = user.getId();
-      if (id != null) {
-        attributes.put("user.id", new SentryLogEventAttributeValue("string", id));
-      }
-      final @Nullable String username = user.getUsername();
-      if (username != null) {
-        attributes.put("user.name", new SentryLogEventAttributeValue("string", username));
-      }
-      final @Nullable String email = user.getEmail();
-      if (email != null) {
-        attributes.put("user.email", new SentryLogEventAttributeValue("string", email));
-      }
-    }
-  }
-
   private @NotNull SentryAttributeType getType(final @Nullable Object arg) {
     if (arg instanceof Boolean) {
       return SentryAttributeType.BOOLEAN;
