--- conflicted
+++ resolved
@@ -876,10 +876,6 @@
       }
     }
     if (transactionOptions.isBindToScope()) {
-<<<<<<< HEAD
-=======
-      // TODO [POTEL] this causes problems with OTel since it messes up closing of scopes and leaks
->>>>>>> 210c9924
       transaction.makeCurrent();
     }
     return transaction;
