--- conflicted
+++ resolved
@@ -990,15 +990,9 @@
   }
 
   @Override
-<<<<<<< HEAD
   public void setTrace(
     final @NotNull String traceId, final @NotNull String spanID) {
-    @NotNull
-    PropagationContext propagationContext = PropagationContext.fromId(traceId, spanID);
-=======
-  public void continueTrace(final @NotNull String traceId, final @NotNull String spanID) {
     @NotNull PropagationContext propagationContext = PropagationContext.fromId(traceId, spanID);
->>>>>>> 41520921
     configureScope(
         (scope) -> {
           scope.setPropagationContext(propagationContext);
