--- conflicted
+++ resolved
@@ -834,11 +834,7 @@
           .getLogger()
           .log(
               SentryLevel.DEBUG,
-<<<<<<< HEAD
               "Returning no-op for span origin %s as the SDK has been configured to ignore it",
-=======
-              "Returning no-op for span origin %s as the SDK has been configured to use ignore it",
->>>>>>> 738c5fae
               transactionContext.getOrigin());
       transaction = NoOpTransaction.getInstance();
 
