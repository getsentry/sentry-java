package io.sentry;

import io.sentry.util.Objects;
<<<<<<< HEAD
=======
import java.util.List;
>>>>>>> e1fe6183
import java.util.Map;
import java.util.Timer;
import java.util.TimerTask;
import java.util.concurrent.ConcurrentHashMap;
import java.util.concurrent.atomic.AtomicBoolean;
import org.jetbrains.annotations.ApiStatus;
import org.jetbrains.annotations.NotNull;
import org.jetbrains.annotations.Nullable;

@ApiStatus.Internal
public final class TransactionPerformanceCollector {
  private static final long TRANSACTION_COLLECTION_INTERVAL_MILLIS = 100;
  private static final long TRANSACTION_COLLECTION_TIMEOUT_MILLIS = 30000;
  private final @NotNull Object timerLock = new Object();
  private volatile @Nullable Timer timer = null;
  private final @NotNull Map<String, PerformanceCollectionData> performanceDataMap =
      new ConcurrentHashMap<>();
<<<<<<< HEAD
  private @Nullable IMemoryCollector memoryCollector = null;
  private @Nullable ICpuCollector cpuCollector = null;
=======
  private final @NotNull List<ICollector> collectors;
>>>>>>> e1fe6183
  private final @NotNull SentryOptions options;
  private final @NotNull AtomicBoolean isStarted = new AtomicBoolean(false);

  public TransactionPerformanceCollector(final @NotNull SentryOptions options) {
    this.options = Objects.requireNonNull(options, "The options object is required.");
    this.collectors = options.getCollectors();
  }

  @SuppressWarnings("FutureReturnValueIgnored")
  public void start(final @NotNull ITransaction transaction) {
<<<<<<< HEAD
    // We are putting the TransactionPerformanceCollector in the options, so we want to wait until
    // the options are customized before reading the collectors
    if (memoryCollector == null) {
      this.memoryCollector = options.getMemoryCollector();
    }
    if (cpuCollector == null) {
      this.cpuCollector = options.getCpuCollector();
    }
    boolean isMemoryCollectorNoOp = memoryCollector instanceof NoOpMemoryCollector;
    boolean isCpuCollectorNoOp = cpuCollector instanceof NoOpCpuCollector;

    if (isMemoryCollectorNoOp) {
=======
    if (collectors.isEmpty()) {
>>>>>>> e1fe6183
      options
          .getLogger()
          .log(
              SentryLevel.INFO,
<<<<<<< HEAD
              "Memory collector is a NoOpCollector. Memory stats will not be captured during transactions.");
    }
    if (isCpuCollectorNoOp) {
      options
          .getLogger()
          .log(
              SentryLevel.INFO,
              "Cpu collector is a NoOpCollector. Cpu stats will not be captured during transactions.");
    }
    if (isMemoryCollectorNoOp && isCpuCollectorNoOp) {
=======
              "No collector found. Performance stats will not be captured during transactions.");
>>>>>>> e1fe6183
      return;
    }

    if (!performanceDataMap.containsKey(transaction.getEventId().toString())) {
      performanceDataMap.put(transaction.getEventId().toString(), new PerformanceCollectionData());
      options
          .getExecutorService()
          .schedule(
              () -> {
                PerformanceCollectionData data = stop(transaction);
                if (data != null) {
                  performanceDataMap.put(transaction.getEventId().toString(), data);
                }
              },
              TRANSACTION_COLLECTION_TIMEOUT_MILLIS);
    }
    if (!isStarted.getAndSet(true)) {
      synchronized (timerLock) {
<<<<<<< HEAD
        cpuCollector.setup();
=======
        for (ICollector collector : collectors) {
          collector.setup();
        }
>>>>>>> e1fe6183
        if (timer == null) {
          timer = new Timer(true);
        }
        timer.scheduleAtFixedRate(
            new TimerTask() {
              @Override
              public void run() {
<<<<<<< HEAD
                MemoryCollectionData memoryData = null;
                if (memoryCollector != null) {
                  memoryData = memoryCollector.collect();
                }
                CpuCollectionData cpuData = null;
                if (cpuCollector != null) {
                  cpuData = cpuCollector.collect();
                }
                synchronized (timerLock) {
                  for (PerformanceCollectionData data : performanceDataMap.values()) {
                    data.addData(memoryData, cpuData);
=======
                synchronized (timerLock) {
                  for (ICollector collector : collectors) {
                    collector.collect(performanceDataMap.values());
                  }
                  // We commit data after calling all collectors.
                  // This way we avoid issues caused by having multiple cpu or memory collectors.
                  for (PerformanceCollectionData data : performanceDataMap.values()) {
                    data.commitData();
>>>>>>> e1fe6183
                  }
                }
              }
            },
            TRANSACTION_COLLECTION_INTERVAL_MILLIS,
            TRANSACTION_COLLECTION_INTERVAL_MILLIS);
      }
    }
  }

  public @Nullable PerformanceCollectionData stop(final @NotNull ITransaction transaction) {
    synchronized (timerLock) {
<<<<<<< HEAD
      PerformanceCollectionData memoryData =
=======
      PerformanceCollectionData data =
>>>>>>> e1fe6183
          performanceDataMap.remove(transaction.getEventId().toString());
      if (performanceDataMap.isEmpty() && isStarted.getAndSet(false)) {
        if (timer != null) {
          timer.cancel();
          timer = null;
        }
      }
      return data;
    }
  }
}<|MERGE_RESOLUTION|>--- conflicted
+++ resolved
@@ -1,10 +1,7 @@
 package io.sentry;
 
 import io.sentry.util.Objects;
-<<<<<<< HEAD
-=======
 import java.util.List;
->>>>>>> e1fe6183
 import java.util.Map;
 import java.util.Timer;
 import java.util.TimerTask;
@@ -22,12 +19,7 @@
   private volatile @Nullable Timer timer = null;
   private final @NotNull Map<String, PerformanceCollectionData> performanceDataMap =
       new ConcurrentHashMap<>();
-<<<<<<< HEAD
-  private @Nullable IMemoryCollector memoryCollector = null;
-  private @Nullable ICpuCollector cpuCollector = null;
-=======
   private final @NotNull List<ICollector> collectors;
->>>>>>> e1fe6183
   private final @NotNull SentryOptions options;
   private final @NotNull AtomicBoolean isStarted = new AtomicBoolean(false);
 
@@ -38,40 +30,12 @@
 
   @SuppressWarnings("FutureReturnValueIgnored")
   public void start(final @NotNull ITransaction transaction) {
-<<<<<<< HEAD
-    // We are putting the TransactionPerformanceCollector in the options, so we want to wait until
-    // the options are customized before reading the collectors
-    if (memoryCollector == null) {
-      this.memoryCollector = options.getMemoryCollector();
-    }
-    if (cpuCollector == null) {
-      this.cpuCollector = options.getCpuCollector();
-    }
-    boolean isMemoryCollectorNoOp = memoryCollector instanceof NoOpMemoryCollector;
-    boolean isCpuCollectorNoOp = cpuCollector instanceof NoOpCpuCollector;
-
-    if (isMemoryCollectorNoOp) {
-=======
     if (collectors.isEmpty()) {
->>>>>>> e1fe6183
       options
           .getLogger()
           .log(
               SentryLevel.INFO,
-<<<<<<< HEAD
-              "Memory collector is a NoOpCollector. Memory stats will not be captured during transactions.");
-    }
-    if (isCpuCollectorNoOp) {
-      options
-          .getLogger()
-          .log(
-              SentryLevel.INFO,
-              "Cpu collector is a NoOpCollector. Cpu stats will not be captured during transactions.");
-    }
-    if (isMemoryCollectorNoOp && isCpuCollectorNoOp) {
-=======
               "No collector found. Performance stats will not be captured during transactions.");
->>>>>>> e1fe6183
       return;
     }
 
@@ -90,13 +54,9 @@
     }
     if (!isStarted.getAndSet(true)) {
       synchronized (timerLock) {
-<<<<<<< HEAD
-        cpuCollector.setup();
-=======
         for (ICollector collector : collectors) {
           collector.setup();
         }
->>>>>>> e1fe6183
         if (timer == null) {
           timer = new Timer(true);
         }
@@ -104,19 +64,6 @@
             new TimerTask() {
               @Override
               public void run() {
-<<<<<<< HEAD
-                MemoryCollectionData memoryData = null;
-                if (memoryCollector != null) {
-                  memoryData = memoryCollector.collect();
-                }
-                CpuCollectionData cpuData = null;
-                if (cpuCollector != null) {
-                  cpuData = cpuCollector.collect();
-                }
-                synchronized (timerLock) {
-                  for (PerformanceCollectionData data : performanceDataMap.values()) {
-                    data.addData(memoryData, cpuData);
-=======
                 synchronized (timerLock) {
                   for (ICollector collector : collectors) {
                     collector.collect(performanceDataMap.values());
@@ -125,7 +72,6 @@
                   // This way we avoid issues caused by having multiple cpu or memory collectors.
                   for (PerformanceCollectionData data : performanceDataMap.values()) {
                     data.commitData();
->>>>>>> e1fe6183
                   }
                 }
               }
@@ -138,11 +84,7 @@
 
   public @Nullable PerformanceCollectionData stop(final @NotNull ITransaction transaction) {
     synchronized (timerLock) {
-<<<<<<< HEAD
-      PerformanceCollectionData memoryData =
-=======
       PerformanceCollectionData data =
->>>>>>> e1fe6183
           performanceDataMap.remove(transaction.getEventId().toString());
       if (performanceDataMap.isEmpty() && isStarted.getAndSet(false)) {
         if (timer != null) {
