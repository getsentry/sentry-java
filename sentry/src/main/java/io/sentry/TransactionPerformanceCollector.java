--- conflicted
+++ resolved
@@ -78,7 +78,6 @@
             new TimerTask() {
               @Override
               public void run() {
-<<<<<<< HEAD
                 MemoryCollectionData memoryData = null;
                 if (memoryCollector != null) {
                   memoryData = memoryCollector.collect();
@@ -88,17 +87,6 @@
                   cpuData = cpuCollector.collect();
                 }
                 synchronized (timerLock) {
-=======
-                synchronized (timerLock) {
-                  MemoryCollectionData memoryData = null;
-                  CpuCollectionData cpuData = null;
-                  if (memoryCollector != null) {
-                    memoryData = memoryCollector.collect();
-                  }
-                  if (cpuCollector != null) {
-                    cpuData = cpuCollector.collect();
-                  }
->>>>>>> 9f2e9169
                   for (PerformanceCollectionData data : performanceDataMap.values()) {
                     data.addData(memoryData, cpuData);
                   }
