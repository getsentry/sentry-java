package io.sentry;

import io.sentry.protocol.SentryId;
import io.sentry.protocol.User;
import io.sentry.vendor.gson.stream.JsonToken;
import java.io.IOException;
import java.util.Map;
import java.util.concurrent.ConcurrentHashMap;
import org.jetbrains.annotations.ApiStatus;
import org.jetbrains.annotations.NotNull;
import org.jetbrains.annotations.Nullable;

@ApiStatus.Experimental
public final class TraceContext implements JsonUnknown, JsonSerializable {
  private final @NotNull SentryId traceId;
  private final @NotNull String publicKey;
  private final @Nullable String release;
  private final @Nullable String environment;
  private final @Nullable String userId;
  private final @Nullable String userSegment;
  private final @Nullable String transaction;
  private final @Nullable String sampleRate;
  private final @Nullable String sampled;
  private final @Nullable SentryId replayId;

  @SuppressWarnings("unused")
  private @Nullable Map<String, @NotNull Object> unknown;

  TraceContext(@NotNull SentryId traceId, @NotNull String publicKey) {
<<<<<<< HEAD
    this(traceId, publicKey, null, null, null, null, null, null, null, null);
=======
    this(traceId, publicKey, null, null, null, null, null, null);
>>>>>>> 25f1ca4e
  }

  TraceContext(
      @NotNull SentryId traceId,
      @NotNull String publicKey,
      @Nullable String release,
      @Nullable String environment,
      @Nullable String userId,
      @Nullable String transaction,
      @Nullable String sampleRate,
      @Nullable String sampled) {
    this(traceId, publicKey, release, environment, userId, null, transaction, sampleRate, sampled);
  }

  /**
   * @deprecated segment has no effect and will be removed in the next major update.
   */
  @Deprecated
  TraceContext(
      @NotNull SentryId traceId,
      @NotNull String publicKey,
      @Nullable String release,
      @Nullable String environment,
      @Nullable String userId,
      @Nullable String userSegment,
      @Nullable String transaction,
      @Nullable String sampleRate,
      @Nullable String sampled,
      @Nullable SentryId replayId) {
    this.traceId = traceId;
    this.publicKey = publicKey;
    this.release = release;
    this.environment = environment;
    this.userId = userId;
    this.userSegment = userSegment;
    this.transaction = transaction;
    this.sampleRate = sampleRate;
    this.sampled = sampled;
    this.replayId = replayId;
  }

  @SuppressWarnings("UnusedMethod")
  private static @Nullable String getUserId(
      final @NotNull SentryOptions options, final @Nullable User user) {
    if (options.isSendDefaultPii() && user != null) {
      return user.getId();
    }

    return null;
  }

  public @NotNull SentryId getTraceId() {
    return traceId;
  }

  public @NotNull String getPublicKey() {
    return publicKey;
  }

  public @Nullable String getRelease() {
    return release;
  }

  public @Nullable String getEnvironment() {
    return environment;
  }

  public @Nullable String getUserId() {
    return userId;
  }

  /**
   * @deprecated has no effect and will be removed in the next major update.
   */
  @Deprecated
  public @Nullable String getUserSegment() {
    return userSegment;
  }

  public @Nullable String getTransaction() {
    return transaction;
  }

  public @Nullable String getSampleRate() {
    return sampleRate;
  }

  public @Nullable String getSampled() {
    return sampled;
  }

  public @Nullable SentryId getReplayId() {
    return replayId;
  }

  /**
   * @deprecated only here to support parsing legacy JSON with non flattened user
   */
  @Deprecated
  private static final class TraceContextUser implements JsonUnknown {
    private @Nullable String id;
    private @Nullable String segment;

    @SuppressWarnings("unused")
    private @Nullable Map<String, @NotNull Object> unknown;

    private TraceContextUser(final @Nullable String id, final @Nullable String segment) {
      this.id = id;
      this.segment = segment;
    }

    public @Nullable String getId() {
      return id;
    }

    /**
     * @deprecated has no effect and will be removed in the next major update.
     */
    @Deprecated
    public @Nullable String getSegment() {
      return segment;
    }

    // region json

    @Nullable
    @Override
    public Map<String, Object> getUnknown() {
      return unknown;
    }

    @Override
    public void setUnknown(@Nullable Map<String, Object> unknown) {
      this.unknown = unknown;
    }

    public static final class JsonKeys {
      public static final String ID = "id";
      public static final String SEGMENT = "segment";
    }

    public static final class Deserializer implements JsonDeserializer<TraceContextUser> {
      @Override
      public @NotNull TraceContextUser deserialize(
          @NotNull ObjectReader reader, @NotNull ILogger logger) throws Exception {
        reader.beginObject();

        String id = null;
        String segment = null;
        Map<String, Object> unknown = null;
        while (reader.peek() == JsonToken.NAME) {
          final String nextName = reader.nextName();
          switch (nextName) {
            case TraceContextUser.JsonKeys.ID:
              id = reader.nextStringOrNull();
              break;
            case TraceContextUser.JsonKeys.SEGMENT:
              segment = reader.nextStringOrNull();
              break;
            default:
              if (unknown == null) {
                unknown = new ConcurrentHashMap<>();
              }
              reader.nextUnknown(logger, unknown, nextName);
              break;
          }
        }
        TraceContextUser traceStateUser = new TraceContextUser(id, segment);
        traceStateUser.setUnknown(unknown);
        reader.endObject();
        return traceStateUser;
      }
    }

    // endregion
  }

  // region json

  @Nullable
  @Override
  public Map<String, Object> getUnknown() {
    return unknown;
  }

  @Override
  public void setUnknown(@Nullable Map<String, Object> unknown) {
    this.unknown = unknown;
  }

  public static final class JsonKeys {
    public static final String TRACE_ID = "trace_id";
    public static final String PUBLIC_KEY = "public_key";
    public static final String RELEASE = "release";
    public static final String ENVIRONMENT = "environment";
    public static final String USER = "user";
    public static final String USER_ID = "user_id";
    public static final String USER_SEGMENT = "user_segment";
    public static final String TRANSACTION = "transaction";
    public static final String SAMPLE_RATE = "sample_rate";
    public static final String SAMPLED = "sampled";
    public static final String REPLAY_ID = "replay_id";
  }

  @Override
  public void serialize(final @NotNull ObjectWriter writer, final @NotNull ILogger logger)
      throws IOException {
    writer.beginObject();
    writer.name(TraceContext.JsonKeys.TRACE_ID).value(logger, traceId);
    writer.name(TraceContext.JsonKeys.PUBLIC_KEY).value(publicKey);
    if (release != null) {
      writer.name(TraceContext.JsonKeys.RELEASE).value(release);
    }
    if (environment != null) {
      writer.name(TraceContext.JsonKeys.ENVIRONMENT).value(environment);
    }
    if (userId != null) {
      writer.name(TraceContext.JsonKeys.USER_ID).value(userId);
    }
    if (userSegment != null) {
      writer.name(TraceContext.JsonKeys.USER_SEGMENT).value(userSegment);
    }
    if (transaction != null) {
      writer.name(TraceContext.JsonKeys.TRANSACTION).value(transaction);
    }
    if (sampleRate != null) {
      writer.name(TraceContext.JsonKeys.SAMPLE_RATE).value(sampleRate);
    }
    if (sampled != null) {
      writer.name(TraceContext.JsonKeys.SAMPLED).value(sampled);
    }
    if (replayId != null) {
      writer.name(TraceContext.JsonKeys.REPLAY_ID).value(logger, replayId);
    }
    if (unknown != null) {
      for (String key : unknown.keySet()) {
        Object value = unknown.get(key);
        writer.name(key);
        writer.value(logger, value);
      }
    }
    writer.endObject();
  }

  public static final class Deserializer implements JsonDeserializer<TraceContext> {
    @Override
    public @NotNull TraceContext deserialize(@NotNull ObjectReader reader, @NotNull ILogger logger)
        throws Exception {
      reader.beginObject();

      SentryId traceId = null;
      String publicKey = null;
      String release = null;
      String environment = null;
      TraceContextUser user = null;
      String userId = null;
      String userSegment = null;
      String transaction = null;
      String sampleRate = null;
      String sampled = null;
      SentryId replayId = null;

      Map<String, Object> unknown = null;
      while (reader.peek() == JsonToken.NAME) {
        final String nextName = reader.nextName();
        switch (nextName) {
          case TraceContext.JsonKeys.TRACE_ID:
            traceId = new SentryId.Deserializer().deserialize(reader, logger);
            break;
          case TraceContext.JsonKeys.PUBLIC_KEY:
            publicKey = reader.nextString();
            break;
          case TraceContext.JsonKeys.RELEASE:
            release = reader.nextStringOrNull();
            break;
          case TraceContext.JsonKeys.ENVIRONMENT:
            environment = reader.nextStringOrNull();
            break;
          case TraceContext.JsonKeys.USER:
            user = reader.nextOrNull(logger, new TraceContextUser.Deserializer());
            break;
          case TraceContext.JsonKeys.USER_ID:
            userId = reader.nextStringOrNull();
            break;
          case TraceContext.JsonKeys.USER_SEGMENT:
            userSegment = reader.nextStringOrNull();
            break;
          case TraceContext.JsonKeys.TRANSACTION:
            transaction = reader.nextStringOrNull();
            break;
          case TraceContext.JsonKeys.SAMPLE_RATE:
            sampleRate = reader.nextStringOrNull();
            break;
          case TraceContext.JsonKeys.SAMPLED:
            sampled = reader.nextStringOrNull();
            break;
          case TraceContext.JsonKeys.REPLAY_ID:
            replayId = new SentryId.Deserializer().deserialize(reader, logger);
            break;
          default:
            if (unknown == null) {
              unknown = new ConcurrentHashMap<>();
            }
            reader.nextUnknown(logger, unknown, nextName);
            break;
        }
      }
      if (traceId == null) {
        throw missingRequiredFieldException(TraceContext.JsonKeys.TRACE_ID, logger);
      }
      if (publicKey == null) {
        throw missingRequiredFieldException(TraceContext.JsonKeys.PUBLIC_KEY, logger);
      }
      if (user != null) {
        if (userId == null) {
          userId = user.getId();
        }
        if (userSegment == null) {
          userSegment = user.getSegment();
        }
      }
      TraceContext traceContext =
          new TraceContext(
              traceId,
              publicKey,
              release,
              environment,
              userId,
              userSegment,
              transaction,
              sampleRate,
              sampled,
              replayId);
      traceContext.setUnknown(unknown);
      reader.endObject();
      return traceContext;
    }

    private Exception missingRequiredFieldException(String field, ILogger logger) {
      String message = "Missing required field \"" + field + "\"";
      Exception exception = new IllegalStateException(message);
      logger.log(SentryLevel.ERROR, message, exception);
      return exception;
    }
  }
}<|MERGE_RESOLUTION|>--- conflicted
+++ resolved
@@ -27,11 +27,7 @@
   private @Nullable Map<String, @NotNull Object> unknown;
 
   TraceContext(@NotNull SentryId traceId, @NotNull String publicKey) {
-<<<<<<< HEAD
-    this(traceId, publicKey, null, null, null, null, null, null, null, null);
-=======
-    this(traceId, publicKey, null, null, null, null, null, null);
->>>>>>> 25f1ca4e
+    this(traceId, publicKey, null, null, null, null, null, null, null);
   }
 
   TraceContext(
@@ -42,8 +38,9 @@
       @Nullable String userId,
       @Nullable String transaction,
       @Nullable String sampleRate,
-      @Nullable String sampled) {
-    this(traceId, publicKey, release, environment, userId, null, transaction, sampleRate, sampled);
+      @Nullable String sampled,
+      @Nullable SentryId replayId) {
+    this(traceId, publicKey, release, environment, userId, null, transaction, sampleRate, sampled, replayId);
   }
 
   /**
