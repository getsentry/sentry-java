--- conflicted
+++ resolved
@@ -483,10 +483,6 @@
 
   @Override
   public @NotNull ISentryLifecycleToken makeCurrent() {
-<<<<<<< HEAD
     return NoOpScopesLifecycleToken.getInstance();
-=======
-    return NoOpScopesStorage.NoOpScopesLifecycleToken.getInstance();
->>>>>>> 210c9924
   }
 }