package io.sentry;

import io.sentry.metrics.LocalMetricsAggregator;
import io.sentry.protocol.Contexts;
import io.sentry.protocol.MeasurementValue;
import io.sentry.protocol.SentryId;
import io.sentry.protocol.TransactionNameSource;
import io.sentry.util.LazyEvaluator;
import io.sentry.util.Objects;
import java.util.ArrayList;
import java.util.Iterator;
import java.util.List;
import java.util.Map;
import java.util.concurrent.ConcurrentHashMap;
import java.util.concurrent.atomic.AtomicBoolean;
import org.jetbrains.annotations.ApiStatus;
import org.jetbrains.annotations.NotNull;
import org.jetbrains.annotations.Nullable;

@ApiStatus.Internal
public final class Span implements ISpan {

  /** The moment in time when span was started. */
  private @NotNull SentryDate startTimestamp;

  /** The moment in time when span has ended. */
  private @Nullable SentryDate timestamp;

  private final @NotNull SpanContext context;

  /**
   * A transaction this span is attached to. Marked as transient to be ignored during JSON
   * serialization.
   */
  private final @NotNull SentryTracer transaction;

  /** A throwable thrown during the execution of the span. */
  private @Nullable Throwable throwable;

  private final @NotNull IScopes scopes;

  private final @NotNull AtomicBoolean finished = new AtomicBoolean(false);

  private final @NotNull SpanOptions options;

  private @Nullable SpanFinishedCallback spanFinishedCallback;

  private final @NotNull Map<String, Object> data = new ConcurrentHashMap<>();
  private final @NotNull Map<String, MeasurementValue> measurements = new ConcurrentHashMap<>();

  private final @NotNull Contexts contexts = new Contexts();

  @SuppressWarnings("Convert2MethodRef") // older AGP versions do not support method references
  private final @NotNull LazyEvaluator<LocalMetricsAggregator> metricsAggregator =
      new LazyEvaluator<>(() -> new LocalMetricsAggregator());

  Span(
      final @NotNull SentryId traceId,
      final @Nullable SpanId parentSpanId,
      final @NotNull SentryTracer transaction,
      final @NotNull String operation,
      final @NotNull IScopes scopes) {
    this(traceId, parentSpanId, transaction, operation, scopes, null, new SpanOptions(), null);
  }

  Span(
      final @NotNull SentryId traceId,
      final @Nullable SpanId parentSpanId,
      final @NotNull SentryTracer transaction,
      final @NotNull String operation,
      final @NotNull IScopes scopes,
      final @Nullable SentryDate startTimestamp,
      final @NotNull SpanOptions options,
      final @Nullable SpanFinishedCallback spanFinishedCallback) {
    this.context =
        new SpanContext(
            traceId, new SpanId(), operation, parentSpanId, transaction.getSamplingDecision());
    this.transaction = Objects.requireNonNull(transaction, "transaction is required");
    this.scopes = Objects.requireNonNull(scopes, "Scopes are required");
    this.options = options;
    this.spanFinishedCallback = spanFinishedCallback;
    if (startTimestamp != null) {
      this.startTimestamp = startTimestamp;
    } else {
      this.startTimestamp = scopes.getOptions().getDateProvider().now();
    }
  }

  public Span(
      final @NotNull TransactionContext context,
      final @NotNull SentryTracer sentryTracer,
      final @NotNull IScopes scopes,
      final @Nullable SentryDate startTimestamp,
      final @NotNull SpanOptions options) {
    this.context = Objects.requireNonNull(context, "context is required");
    this.transaction = Objects.requireNonNull(sentryTracer, "sentryTracer is required");
    this.scopes = Objects.requireNonNull(scopes, "scopes are required");
    this.spanFinishedCallback = null;
    if (startTimestamp != null) {
      this.startTimestamp = startTimestamp;
    } else {
      this.startTimestamp = scopes.getOptions().getDateProvider().now();
    }
    this.options = options;
  }

  @Override
  public @NotNull SentryDate getStartDate() {
    return startTimestamp;
  }

  @Override
  public @Nullable SentryDate getFinishDate() {
    return timestamp;
  }

  @Override
  public @NotNull ISpan startChild(final @NotNull String operation) {
    return this.startChild(operation, (String) null);
  }

  @Override
  public @NotNull ISpan startChild(
      final @NotNull String operation,
      final @Nullable String description,
      final @Nullable SentryDate timestamp,
      final @NotNull Instrumenter instrumenter,
      @NotNull SpanOptions spanOptions) {
    if (finished.get()) {
      return NoOpSpan.getInstance();
    }

    return transaction.startChild(
        context.getSpanId(), operation, description, timestamp, instrumenter, spanOptions);
  }

  @Override
  public @NotNull ISpan startChild(
      final @NotNull String operation, final @Nullable String description) {
    if (finished.get()) {
      return NoOpSpan.getInstance();
    }

    return transaction.startChild(context.getSpanId(), operation, description);
  }

  @Override
  public @NotNull ISpan startChild(
      @NotNull String operation, @Nullable String description, @NotNull SpanOptions spanOptions) {
    if (finished.get()) {
      return NoOpSpan.getInstance();
    }
    return transaction.startChild(context.getSpanId(), operation, description, spanOptions);
  }

  @Override
  public @NotNull ISpan startChild(
      @NotNull String operation,
      @Nullable String description,
      @Nullable SentryDate timestamp,
      @NotNull Instrumenter instrumenter) {
    return startChild(operation, description, timestamp, instrumenter, new SpanOptions());
  }

  @Override
  public @NotNull SentryTraceHeader toSentryTrace() {
    return new SentryTraceHeader(context.getTraceId(), context.getSpanId(), context.getSampled());
  }

  @Override
  public @Nullable TraceContext traceContext() {
    return transaction.traceContext();
  }

  @Override
  public @Nullable BaggageHeader toBaggageHeader(@Nullable List<String> thirdPartyBaggageHeaders) {
    return transaction.toBaggageHeader(thirdPartyBaggageHeaders);
  }

  @Override
  public void finish() {
    this.finish(this.context.getStatus());
  }

  @Override
  public void finish(@Nullable SpanStatus status) {
    finish(status, scopes.getOptions().getDateProvider().now());
  }

  /**
   * Used to finish unfinished spans by {@link SentryTracer}.
   *
   * @param status - status to finish span with
   * @param timestamp - the root span timestamp.
   */
  @Override
  public void finish(final @Nullable SpanStatus status, final @Nullable SentryDate timestamp) {
    // the span can be finished only once
    if (!finished.compareAndSet(false, true)) {
      return;
    }

    this.context.setStatus(status);
    this.timestamp = timestamp == null ? scopes.getOptions().getDateProvider().now() : timestamp;
    if (options.isTrimStart() || options.isTrimEnd()) {
      @Nullable SentryDate minChildStart = null;
      @Nullable SentryDate maxChildEnd = null;

      // The root span should be trimmed based on all children, but the other spans, like the
      // jetpack composition should be trimmed based on its direct children only
      final @NotNull List<Span> children =
          transaction.getRoot().getSpanId().equals(getSpanId())
              ? transaction.getChildren()
              : getDirectChildren();
      for (final Span child : children) {
        if (minChildStart == null || child.getStartDate().isBefore(minChildStart)) {
          minChildStart = child.getStartDate();
        }
        if (maxChildEnd == null
            || (child.getFinishDate() != null && child.getFinishDate().isAfter(maxChildEnd))) {
          maxChildEnd = child.getFinishDate();
        }
      }
      if (options.isTrimStart()
          && minChildStart != null
          && startTimestamp.isBefore(minChildStart)) {
        updateStartDate(minChildStart);
      }
      if (options.isTrimEnd()
          && maxChildEnd != null
          && (this.timestamp == null || this.timestamp.isAfter(maxChildEnd))) {
        updateEndDate(maxChildEnd);
      }
    }

    if (throwable != null) {
      scopes.setSpanContext(throwable, this, this.transaction.getName());
    }
    if (spanFinishedCallback != null) {
      spanFinishedCallback.execute(this);
    }
  }

  @Override
  public void setOperation(final @NotNull String operation) {
    this.context.setOperation(operation);
  }

  @Override
  public @NotNull String getOperation() {
    return this.context.getOperation();
  }

  @Override
  public void setDescription(final @Nullable String description) {
    this.context.setDescription(description);
  }

  @Override
  public @Nullable String getDescription() {
    return this.context.getDescription();
  }

  @Override
  public void setStatus(final @Nullable SpanStatus status) {
    this.context.setStatus(status);
  }

  @Override
  public @Nullable SpanStatus getStatus() {
    return this.context.getStatus();
  }

  @Override
  public @NotNull SpanContext getSpanContext() {
    return context;
  }

  @Override
  public void setTag(final @NotNull String key, final @NotNull String value) {
    this.context.setTag(key, value);
  }

  @Override
  public @Nullable String getTag(@NotNull String key) {
    return context.getTags().get(key);
  }

  @Override
  public boolean isFinished() {
    return finished.get();
  }

  public @NotNull Map<String, Object> getData() {
    return data;
  }

  @Override
  public @Nullable Boolean isSampled() {
    return context.getSampled();
  }

  public @Nullable Boolean isProfileSampled() {
    return context.getProfileSampled();
  }

  @Override
  public @Nullable TracesSamplingDecision getSamplingDecision() {
    return context.getSamplingDecision();
  }

  @Override
  public @NotNull SentryId getEventId() {
    // TODO [POTEL]
    return new SentryId();
  }

  @Override
  public void setThrowable(final @Nullable Throwable throwable) {
    this.throwable = throwable;
  }

  @Override
  public @Nullable Throwable getThrowable() {
    return throwable;
  }

  @NotNull
  public SentryId getTraceId() {
    return context.getTraceId();
  }

  public @NotNull SpanId getSpanId() {
    return context.getSpanId();
  }

  public @Nullable SpanId getParentSpanId() {
    return context.getParentSpanId();
  }

  public Map<String, String> getTags() {
    return context.getTags();
  }

  @Override
  public void setData(final @NotNull String key, final @NotNull Object value) {
    data.put(key, value);
  }

  @Override
  public @Nullable Object getData(final @NotNull String key) {
    return data.get(key);
  }

  @Override
  public void setMeasurement(final @NotNull String name, final @NotNull Number value) {
    if (isFinished()) {
      scopes
          .getOptions()
          .getLogger()
          .log(
              SentryLevel.DEBUG,
              "The span is already finished. Measurement %s cannot be set",
              name);
      return;
    }
    this.measurements.put(name, new MeasurementValue(value, null));
    // We set the measurement in the transaction, too, but we have to check if this is the root span
    // of the transaction, to avoid an infinite recursion
    if (transaction.getRoot() != this) {
      transaction.setMeasurementFromChild(name, value);
    }
  }

  @Override
  public void setMeasurement(
      final @NotNull String name,
      final @NotNull Number value,
      final @NotNull MeasurementUnit unit) {
    if (isFinished()) {
      scopes
          .getOptions()
          .getLogger()
          .log(
              SentryLevel.DEBUG,
              "The span is already finished. Measurement %s cannot be set",
              name);
      return;
    }
    this.measurements.put(name, new MeasurementValue(value, unit.apiName()));
    // We set the measurement in the transaction, too, but we have to check if this is the root span
    // of the transaction, to avoid an infinite recursion
    if (transaction.getRoot() != this) {
      transaction.setMeasurementFromChild(name, value, unit);
    }
  }

  @NotNull
  public Map<String, MeasurementValue> getMeasurements() {
    return measurements;
  }

  @Override
  public boolean updateEndDate(final @NotNull SentryDate date) {
    if (this.timestamp != null) {
      this.timestamp = date;
      return true;
    }
    return false;
  }

  @Override
  public boolean isNoOp() {
    return false;
  }

  @Override
  public @NotNull LocalMetricsAggregator getLocalMetricsAggregator() {
    return metricsAggregator.getValue();
  }

  @Override
  public void setContext(@NotNull String key, @NotNull Object context) {
    this.contexts.put(key, context);
  }

  @Override
  public @NotNull Contexts getContexts() {
    return contexts;
  }

<<<<<<< HEAD
=======
  @Override
  public void setName(@NotNull String name) {
    // TODO [POTEL]
  }

  @Override
  public void setName(@NotNull String name, @NotNull TransactionNameSource nameSource) {
    // TODO [POTEL]
  }

  @Override
  public @NotNull TransactionNameSource getNameSource() {
    // TODO [POTEL]
    return TransactionNameSource.CUSTOM;
  }

  @Override
  public @NotNull String getName() {
    // TODO [POTEL]
    return getOperation();
  }

>>>>>>> f6bd8202
  void setSpanFinishedCallback(final @Nullable SpanFinishedCallback callback) {
    this.spanFinishedCallback = callback;
  }

  private void updateStartDate(@NotNull SentryDate date) {
    this.startTimestamp = date;
  }

  @NotNull
  SpanOptions getOptions() {
    return options;
  }

  @NotNull
  private List<Span> getDirectChildren() {
    final List<Span> children = new ArrayList<>();
    final Iterator<Span> iterator = transaction.getSpans().iterator();

    while (iterator.hasNext()) {
      final Span span = iterator.next();
      if (span.getParentSpanId() != null && span.getParentSpanId().equals(getSpanId())) {
        children.add(span);
      }
    }
    return children;
  }

  @Override
  public @NotNull ISentryLifecycleToken makeCurrent() {
    return NoOpScopesStorage.NoOpScopesLifecycleToken.getInstance();
  }
}<|MERGE_RESOLUTION|>--- conflicted
+++ resolved
@@ -429,31 +429,6 @@
     return contexts;
   }
 
-<<<<<<< HEAD
-=======
-  @Override
-  public void setName(@NotNull String name) {
-    // TODO [POTEL]
-  }
-
-  @Override
-  public void setName(@NotNull String name, @NotNull TransactionNameSource nameSource) {
-    // TODO [POTEL]
-  }
-
-  @Override
-  public @NotNull TransactionNameSource getNameSource() {
-    // TODO [POTEL]
-    return TransactionNameSource.CUSTOM;
-  }
-
-  @Override
-  public @NotNull String getName() {
-    // TODO [POTEL]
-    return getOperation();
-  }
-
->>>>>>> f6bd8202
   void setSpanFinishedCallback(final @Nullable SpanFinishedCallback callback) {
     this.spanFinishedCallback = callback;
   }
