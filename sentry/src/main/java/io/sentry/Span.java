package io.sentry;

import io.sentry.protocol.SentryId;
import io.sentry.util.Objects;
import java.util.Date;
<<<<<<< HEAD

import org.jetbrains.annotations.ApiStatus;
=======
import java.util.concurrent.atomic.AtomicBoolean;
>>>>>>> 2bfdba86
import org.jetbrains.annotations.NotNull;
import org.jetbrains.annotations.Nullable;

@ApiStatus.Internal
public final class Span implements ISpan {

  /** The moment in time when span was started. */
  private final @NotNull Date startTimestamp;
  /** The moment in time when span has ended. */
  private @Nullable Date timestamp;

  private final @NotNull SpanContext context;

  /**
   * A transaction this span is attached to. Marked as transient to be ignored during JSON
   * serialization.
   */
  private final transient @NotNull SentryTracer transaction;

  /** A throwable thrown during the execution of the span. */
  private transient @Nullable Throwable throwable;

  private final transient @NotNull IHub hub;

  private final @NotNull AtomicBoolean finished = new AtomicBoolean(false);

  Span(
    final @NotNull SentryId traceId,
    final @Nullable SpanId parentSpanId,
    final @NotNull SentryTracer transaction,
    final @NotNull String operation,
    final @NotNull IHub hub) {
    this.context =
      new SpanContext(traceId, new SpanId(), operation, parentSpanId, transaction.isSampled());
    this.transaction = Objects.requireNonNull(transaction, "transaction is required");
    this.startTimestamp = DateUtils.getCurrentDateTime();
    this.hub = Objects.requireNonNull(hub, "hub is required");
  }

  Span(
    final @NotNull TransactionContext context,
    final @NotNull SentryTracer sentryTracer,
    final @NotNull IHub hub) {
    this.context = Objects.requireNonNull(context, "context is required");
    this.transaction = Objects.requireNonNull(sentryTracer, "sentryTracer is required");
    this.hub = Objects.requireNonNull(hub, "hub is required");
    this.startTimestamp = DateUtils.getCurrentDateTime();
  }

  public @NotNull Date getStartTimestamp() {
    return startTimestamp;
  }

  public @Nullable Date getTimestamp() {
    return timestamp;
  }

  @Override
  public @NotNull ISpan startChild(final @NotNull String operation) {
    return this.startChild(operation, null);
  }

  @Override
  public @NotNull ISpan startChild(
    final @NotNull String operation, final @Nullable String description) {
    return transaction.startChild(context.getSpanId(), operation, description);
  }

  @Override
  public @NotNull SentryTraceHeader toSentryTrace() {
    return new SentryTraceHeader(context.getTraceId(), context.getSpanId(), context.getSampled());
  }

  @Override
  public void finish() {
    this.finish(this.status);
  }

  @Override
<<<<<<< HEAD
  public void finish(final @Nullable SpanStatus status) {
    this.context.setStatus(status);
    this.finish();
=======
  public void finish(@Nullable SpanStatus status) {
    // the span can be finished only once
    if (!finished.compareAndSet(false, true)) {
      return;
    }

    this.status = status;
    timestamp = DateUtils.getCurrentDateTime();
    if (throwable != null) {
      hub.setSpanContext(throwable, this);
    }
>>>>>>> 2bfdba86
  }

  @Override
  public void setOperation(final @NotNull String operation) {
    this.context.setOperation(operation);
  }

  @Override
  public @NotNull String getOperation() {
    return this.context.getOperation();
  }

  @Override
  public void setDescription(final @Nullable String description) {
    this.context.setDescription(description);
  }

  @Override
  public @Nullable String getDescription() {
    return this.context.getDescription();
  }

  @Override
  public void setStatus(final @Nullable SpanStatus status) {
    this.context.setStatus(status);
  }

  @Override
  public @Nullable SpanStatus getStatus() {
    return this.context.getStatus();
  }

  @Override
  public @NotNull SpanContext getSpanContext() {
    return context;
  }

  @Override
  public void setTag(final @NotNull String key, final @NotNull String value) {
    this.context.setTag(key, value);
  }

  @Override
  public @Nullable String getTag(@NotNull String key) {
    return context.getTags().get(key);
  }

  @Override
  public boolean isFinished() {
    return finished.get();
  }

  @Override
  public @Nullable Boolean isSampled() {
    return context.getSampled();
  }

  @Override
  public void setThrowable(final @Nullable Throwable throwable) {
    this.throwable = throwable;
  }

  @Override
  public @Nullable Throwable getThrowable() {
    return throwable;
  }

  @NotNull
  SentryId getTraceId() {
    return context.getTraceId();
  }

  @NotNull
  SpanId getSpanId() {
    return context.getSpanId();
  }

  @Nullable
  SpanId getParentSpanId() {
    return context.getParentSpanId();
  }
}<|MERGE_RESOLUTION|>--- conflicted
+++ resolved
@@ -3,12 +3,8 @@
 import io.sentry.protocol.SentryId;
 import io.sentry.util.Objects;
 import java.util.Date;
-<<<<<<< HEAD
-
+import java.util.concurrent.atomic.AtomicBoolean;
 import org.jetbrains.annotations.ApiStatus;
-=======
-import java.util.concurrent.atomic.AtomicBoolean;
->>>>>>> 2bfdba86
 import org.jetbrains.annotations.NotNull;
 import org.jetbrains.annotations.Nullable;
 
@@ -36,22 +32,22 @@
   private final @NotNull AtomicBoolean finished = new AtomicBoolean(false);
 
   Span(
-    final @NotNull SentryId traceId,
-    final @Nullable SpanId parentSpanId,
-    final @NotNull SentryTracer transaction,
-    final @NotNull String operation,
-    final @NotNull IHub hub) {
+      final @NotNull SentryId traceId,
+      final @Nullable SpanId parentSpanId,
+      final @NotNull SentryTracer transaction,
+      final @NotNull String operation,
+      final @NotNull IHub hub) {
     this.context =
-      new SpanContext(traceId, new SpanId(), operation, parentSpanId, transaction.isSampled());
+        new SpanContext(traceId, new SpanId(), operation, parentSpanId, transaction.isSampled());
     this.transaction = Objects.requireNonNull(transaction, "transaction is required");
     this.startTimestamp = DateUtils.getCurrentDateTime();
     this.hub = Objects.requireNonNull(hub, "hub is required");
   }
 
   Span(
-    final @NotNull TransactionContext context,
-    final @NotNull SentryTracer sentryTracer,
-    final @NotNull IHub hub) {
+      final @NotNull TransactionContext context,
+      final @NotNull SentryTracer sentryTracer,
+      final @NotNull IHub hub) {
     this.context = Objects.requireNonNull(context, "context is required");
     this.transaction = Objects.requireNonNull(sentryTracer, "sentryTracer is required");
     this.hub = Objects.requireNonNull(hub, "hub is required");
@@ -73,7 +69,7 @@
 
   @Override
   public @NotNull ISpan startChild(
-    final @NotNull String operation, final @Nullable String description) {
+      final @NotNull String operation, final @Nullable String description) {
     return transaction.startChild(context.getSpanId(), operation, description);
   }
 
@@ -83,28 +79,23 @@
   }
 
   @Override
-  public void finish() {
-    this.finish(this.status);
+  public boolean finish() {
+    return this.finish(this.context.getStatus());
   }
 
   @Override
-<<<<<<< HEAD
-  public void finish(final @Nullable SpanStatus status) {
-    this.context.setStatus(status);
-    this.finish();
-=======
-  public void finish(@Nullable SpanStatus status) {
+  public boolean finish(@Nullable SpanStatus status) {
     // the span can be finished only once
     if (!finished.compareAndSet(false, true)) {
-      return;
+      return false;
     }
 
-    this.status = status;
+    this.context.setStatus(status);
     timestamp = DateUtils.getCurrentDateTime();
     if (throwable != null) {
       hub.setSpanContext(throwable, this);
     }
->>>>>>> 2bfdba86
+    return true;
   }
 
   @Override
