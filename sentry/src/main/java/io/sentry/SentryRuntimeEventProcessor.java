package io.sentry;

import io.sentry.protocol.SentryRuntime;
import io.sentry.protocol.SentryTransaction;
import java.util.Map;
import org.jetbrains.annotations.NotNull;
import org.jetbrains.annotations.Nullable;

/** Attaches Java vendor and version to events and transactions. */
final class SentryRuntimeEventProcessor implements EventProcessor {
  private final @Nullable String javaVersion;
  private final @Nullable String javaVendor;

  public SentryRuntimeEventProcessor(
      final @Nullable String javaVersion, final @Nullable String javaVendor) {
    this.javaVersion = javaVersion;
    this.javaVendor = javaVendor;
  }

  public SentryRuntimeEventProcessor() {
    this(System.getProperty("java.version"), System.getProperty("java.vendor"));
  }

  @Override
<<<<<<< HEAD
  public @NotNull SentryEvent process(
      final @NotNull SentryEvent event, final @Nullable Map<String, Object> hint) {
=======
  public @NotNull SentryEvent process(final @NotNull SentryEvent event, final @Nullable Hint hint) {
>>>>>>> 77fd2f21
    return process(event);
  }

  @Override
  public @NotNull SentryTransaction process(
<<<<<<< HEAD
      final @NotNull SentryTransaction transaction, final @Nullable Map<String, Object> hint) {
=======
      final @NotNull SentryTransaction transaction, final @Nullable Hint hint) {
>>>>>>> 77fd2f21
    return process(transaction);
  }

  private <T extends SentryBaseEvent> @NotNull T process(final @NotNull T event) {
    if (event.getContexts().getRuntime() == null) {
      event.getContexts().setRuntime(new SentryRuntime());
    }
    final SentryRuntime runtime = event.getContexts().getRuntime();
    if (runtime != null && runtime.getName() == null && runtime.getVersion() == null) {
      runtime.setName(javaVendor);
      runtime.setVersion(javaVersion);
    }
    return event;
  }
}<|MERGE_RESOLUTION|>--- conflicted
+++ resolved
@@ -2,7 +2,6 @@
 
 import io.sentry.protocol.SentryRuntime;
 import io.sentry.protocol.SentryTransaction;
-import java.util.Map;
 import org.jetbrains.annotations.NotNull;
 import org.jetbrains.annotations.Nullable;
 
@@ -22,22 +21,13 @@
   }
 
   @Override
-<<<<<<< HEAD
-  public @NotNull SentryEvent process(
-      final @NotNull SentryEvent event, final @Nullable Map<String, Object> hint) {
-=======
   public @NotNull SentryEvent process(final @NotNull SentryEvent event, final @Nullable Hint hint) {
->>>>>>> 77fd2f21
     return process(event);
   }
 
   @Override
   public @NotNull SentryTransaction process(
-<<<<<<< HEAD
-      final @NotNull SentryTransaction transaction, final @Nullable Map<String, Object> hint) {
-=======
       final @NotNull SentryTransaction transaction, final @Nullable Hint hint) {
->>>>>>> 77fd2f21
     return process(transaction);
   }
 
