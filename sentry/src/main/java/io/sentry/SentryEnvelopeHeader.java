package io.sentry;

import io.sentry.protocol.SdkVersion;
import io.sentry.protocol.SentryId;
import io.sentry.vendor.gson.stream.JsonToken;
import java.io.IOException;
import java.util.HashMap;
import java.util.Map;
import org.jetbrains.annotations.ApiStatus;
import org.jetbrains.annotations.NotNull;
import org.jetbrains.annotations.Nullable;

@ApiStatus.Internal
public final class SentryEnvelopeHeader implements JsonSerializable, JsonUnknown {
  // Event Id must be set if the envelope holds an event, or an item that is related to the event
  // (e.g: attachments, user feedback)
  private final @Nullable SentryId eventId;

  private final @Nullable SdkVersion sdkVersion;

<<<<<<< HEAD
  private @Nullable Map<String, Object> unknown;
=======
  private final @Nullable TraceState trace;
>>>>>>> 7726602f

  public SentryEnvelopeHeader(
      final @Nullable SentryId eventId, final @Nullable SdkVersion sdkVersion) {
    this(eventId, sdkVersion, null);
  }

  public SentryEnvelopeHeader(
      final @Nullable SentryId eventId,
      final @Nullable SdkVersion sdkVersion,
      final @Nullable TraceState trace) {
    this.eventId = eventId;
    this.sdkVersion = sdkVersion;
    this.trace = trace;
  }

  public SentryEnvelopeHeader(final @Nullable SentryId eventId) {
    this(eventId, null);
  }

  public SentryEnvelopeHeader() {
    this(new SentryId());
  }

  public @Nullable SentryId getEventId() {
    return eventId;
  }

  public @Nullable SdkVersion getSdkVersion() {
    return sdkVersion;
  }

<<<<<<< HEAD
  // JsonSerializable

  public static final class JsonKeys {
    public static final String EVENT_ID = "event_id";
    public static final String SDK = "sdk";
  }

  @Override
  public void serialize(@NotNull JsonObjectWriter writer, @NotNull ILogger logger)
      throws IOException {
    writer.beginObject();
    if (eventId != null) {
      writer.name(JsonKeys.EVENT_ID).value(logger, eventId);
    }
    if (sdkVersion != null) {
      writer.name(JsonKeys.SDK).value(logger, sdkVersion);
    }
    if (unknown != null) {
      for (String key : unknown.keySet()) {
        Object value = unknown.get(key);
        writer.name(key);
        writer.value(logger, value);
      }
    }
    writer.endObject();
  }

  public static final class Deserializer implements JsonDeserializer<SentryEnvelopeHeader> {
    @Override
    public @NotNull SentryEnvelopeHeader deserialize(
        @NotNull JsonObjectReader reader, @NotNull ILogger logger) throws Exception {
      reader.beginObject();

      SentryId eventId = null;
      SdkVersion sdkVersion = null;
      Map<String, Object> unknown = null;

      while (reader.peek() == JsonToken.NAME) {
        final String nextName = reader.nextName();
        switch (nextName) {
          case JsonKeys.EVENT_ID:
            eventId = new SentryId.Deserializer().deserialize(reader, logger);
            break;
          case JsonKeys.SDK:
            sdkVersion = new SdkVersion.Deserializer().deserialize(reader, logger);
            break;
          default:
            if (unknown == null) {
              unknown = new HashMap<>();
            }
            reader.nextUnknown(logger, unknown, nextName);
            break;
        }
      }
      SentryEnvelopeHeader sentryEnvelopeHeader = new SentryEnvelopeHeader(eventId, sdkVersion);
      sentryEnvelopeHeader.setUnknown(unknown);
      reader.endObject();
      return sentryEnvelopeHeader;
    }
  }

  // JsonUnknown

  @Nullable
  @Override
  public Map<String, Object> getUnknown() {
    return unknown;
  }

  @Override
  public void setUnknown(@Nullable Map<String, Object> unknown) {
    this.unknown = unknown;
=======
  public @Nullable TraceState getTrace() {
    return trace;
>>>>>>> 7726602f
  }
}<|MERGE_RESOLUTION|>--- conflicted
+++ resolved
@@ -18,11 +18,9 @@
 
   private final @Nullable SdkVersion sdkVersion;
 
-<<<<<<< HEAD
+  private final @Nullable TraceState trace;
+
   private @Nullable Map<String, Object> unknown;
-=======
-  private final @Nullable TraceState trace;
->>>>>>> 7726602f
 
   public SentryEnvelopeHeader(
       final @Nullable SentryId eventId, final @Nullable SdkVersion sdkVersion) {
@@ -54,7 +52,10 @@
     return sdkVersion;
   }
 
-<<<<<<< HEAD
+  public @Nullable TraceState getTrace() {
+    return trace;
+  }
+
   // JsonSerializable
 
   public static final class JsonKeys {
@@ -127,9 +128,5 @@
   @Override
   public void setUnknown(@Nullable Map<String, Object> unknown) {
     this.unknown = unknown;
-=======
-  public @Nullable TraceState getTrace() {
-    return trace;
->>>>>>> 7726602f
   }
 }