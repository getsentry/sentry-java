--- conflicted
+++ resolved
@@ -18,13 +18,8 @@
   @SuppressWarnings("AnnotateFormatMethod")
   @Override
   public void log(
-<<<<<<< HEAD
-      final @Nullable SentryLevel level,
-      final @Nullable String message,
-=======
       final @NotNull SentryLevel level,
       final @NotNull String message,
->>>>>>> b45944c9
       final @Nullable Object... args) {
     System.out.println(String.format("%s: %s", level, String.format(message, args)));
   }
@@ -39,13 +34,8 @@
   @SuppressWarnings("AnnotateFormatMethod")
   @Override
   public void log(
-<<<<<<< HEAD
-      final @Nullable SentryLevel level,
-      final @Nullable String message,
-=======
       final @NotNull SentryLevel level,
       final @NotNull String message,
->>>>>>> b45944c9
       final @Nullable Throwable throwable) {
     if (throwable == null) {
       this.log(level, message);
@@ -68,15 +58,9 @@
   @SuppressWarnings("AnnotateFormatMethod")
   @Override
   public void log(
-<<<<<<< HEAD
-      final @Nullable SentryLevel level,
-      final @Nullable Throwable throwable,
-      final @Nullable String message,
-=======
       final @NotNull SentryLevel level,
       final @Nullable Throwable throwable,
       final @NotNull String message,
->>>>>>> b45944c9
       final @Nullable Object... args) {
     if (throwable == null) {
       this.log(level, message, args);
