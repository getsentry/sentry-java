--- conflicted
+++ resolved
@@ -290,10 +290,6 @@
       if (hub.getOptions().isProfilingEnabled() && isSampled) {
         profilingTraceData = hub.getOptions().getTransactionProfiler().onTransactionFinish(this);
       }
-<<<<<<< HEAD
-      root.finish(finishStatus.spanStatus);
-=======
->>>>>>> 77fd2f21
 
       // try to get the high precision timestamp from the root span
       Long endTime = System.nanoTime();
@@ -337,13 +333,10 @@
       if (transactionFinishedCallback != null) {
         transactionFinishedCallback.execute(this);
       }
-<<<<<<< HEAD
-=======
       if (children.isEmpty() && idleTimeout != null) {
         // if it's an idle transaction which has no children, we drop it to save user's quota
         return;
       }
->>>>>>> 77fd2f21
       hub.captureTransaction(transaction, this.traceState(), null, profilingTraceData);
     }
   }
