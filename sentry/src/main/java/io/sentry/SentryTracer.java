--- conflicted
+++ resolved
@@ -921,11 +921,7 @@
         });
 
     // TODO [POTEL] can we return an actual token here
-<<<<<<< HEAD
     return NoOpScopesLifecycleToken.getInstance();
-=======
-    return NoOpScopesStorage.NoOpScopesLifecycleToken.getInstance();
->>>>>>> 210c9924
   }
 
   @NotNull
