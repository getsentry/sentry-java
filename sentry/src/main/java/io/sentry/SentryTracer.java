package io.sentry;

import io.sentry.protocol.Contexts;
import io.sentry.protocol.SentryId;
import io.sentry.protocol.SentryTransaction;
import io.sentry.protocol.TransactionNameSource;
import io.sentry.util.AutoClosableReentrantLock;
import io.sentry.util.Objects;
import io.sentry.util.SpanUtils;
import java.util.ArrayList;
import java.util.List;
import java.util.ListIterator;
import java.util.Map;
import java.util.Timer;
import java.util.TimerTask;
import java.util.concurrent.CopyOnWriteArrayList;
import java.util.concurrent.atomic.AtomicBoolean;
import java.util.concurrent.atomic.AtomicReference;
import org.jetbrains.annotations.ApiStatus;
import org.jetbrains.annotations.NotNull;
import org.jetbrains.annotations.Nullable;
import org.jetbrains.annotations.TestOnly;

@ApiStatus.Internal
public final class SentryTracer implements ITransaction {
  private final @NotNull SentryId eventId = new SentryId();
  private final @NotNull Span root;
  private final @NotNull List<Span> children = new CopyOnWriteArrayList<>();
  private final @NotNull IScopes scopes;
  private @NotNull String name;

  /**
   * Holds the status for finished tracer. Tracer can have finishedStatus set, but not be finished
   * itself when `waitForChildren` is set to `true`, `#finish()` method was called but there are
   * unfinished children spans.
   */
  private @NotNull FinishStatus finishStatus = FinishStatus.NOT_FINISHED;

  private volatile @Nullable TimerTask idleTimeoutTask;
  private volatile @Nullable TimerTask deadlineTimeoutTask;

  private volatile @Nullable Timer timer = null;
  private final @NotNull AutoClosableReentrantLock timerLock = new AutoClosableReentrantLock();
  private final @NotNull AutoClosableReentrantLock tracerLock = new AutoClosableReentrantLock();

  private final @NotNull AtomicBoolean isIdleFinishTimerRunning = new AtomicBoolean(false);
  private final @NotNull AtomicBoolean isDeadlineTimerRunning = new AtomicBoolean(false);

  private final @NotNull Baggage baggage;
  private @NotNull TransactionNameSource transactionNameSource;
  private final @NotNull Instrumenter instrumenter;
  private final @NotNull Contexts contexts = new Contexts();
  private final @Nullable TransactionPerformanceCollector transactionPerformanceCollector;
  private final @NotNull TransactionOptions transactionOptions;

  public SentryTracer(final @NotNull TransactionContext context, final @NotNull IScopes scopes) {
    this(context, scopes, new TransactionOptions(), null);
  }

  public SentryTracer(
      final @NotNull TransactionContext context,
      final @NotNull IScopes scopes,
      final @NotNull TransactionOptions transactionOptions) {
    this(context, scopes, transactionOptions, null);
  }

  SentryTracer(
      final @NotNull TransactionContext context,
      final @NotNull IScopes scopes,
      final @NotNull TransactionOptions transactionOptions,
      final @Nullable TransactionPerformanceCollector transactionPerformanceCollector) {
    Objects.requireNonNull(context, "context is required");
    Objects.requireNonNull(scopes, "scopes are required");

    this.root = new Span(context, this, scopes, transactionOptions);

    this.name = context.getName();
    this.instrumenter = context.getInstrumenter();
    this.scopes = scopes;
    this.transactionPerformanceCollector = transactionPerformanceCollector;
    this.transactionNameSource = context.getTransactionNameSource();
    this.transactionOptions = transactionOptions;

    if (context.getBaggage() != null) {
      this.baggage = context.getBaggage();
    } else {
      this.baggage = new Baggage(scopes.getOptions().getLogger());
    }

    // We are currently sending the performance data only in profiles, but we are always sending
    // performance measurements.
    if (transactionPerformanceCollector != null) {
      transactionPerformanceCollector.start(this);
    }

    if (transactionOptions.getIdleTimeout() != null
        || transactionOptions.getDeadlineTimeout() != null) {
      timer = new Timer(true);

      scheduleDeadlineTimeout();
      scheduleFinish();
    }
  }

  @Override
  public void scheduleFinish() {
    try (final @NotNull ISentryLifecycleToken ignored = timerLock.acquire()) {
      if (timer != null) {
        final @Nullable Long idleTimeout = transactionOptions.getIdleTimeout();

        if (idleTimeout != null) {
          cancelIdleTimer();
          isIdleFinishTimerRunning.set(true);
          idleTimeoutTask =
              new TimerTask() {
                @Override
                public void run() {
                  onIdleTimeoutReached();
                }
              };

          try {
            timer.schedule(idleTimeoutTask, idleTimeout);
          } catch (Throwable e) {
            scopes
                .getOptions()
                .getLogger()
                .log(SentryLevel.WARNING, "Failed to schedule finish timer", e);
            // if we failed to schedule the finish timer for some reason, we finish it here right
            // away
            onIdleTimeoutReached();
          }
        }
      }
    }
  }

  private void onIdleTimeoutReached() {
    final @Nullable SpanStatus status = getStatus();
    finish((status != null) ? status : SpanStatus.OK);
    isIdleFinishTimerRunning.set(false);
  }

  private void onDeadlineTimeoutReached() {
    final @Nullable SpanStatus status = getStatus();
    forceFinish(
        (status != null) ? status : SpanStatus.DEADLINE_EXCEEDED,
        transactionOptions.getIdleTimeout() != null,
        null);
    isDeadlineTimerRunning.set(false);
  }

  @Override
  public @NotNull void forceFinish(
      final @NotNull SpanStatus status, final boolean dropIfNoChildren, final @Nullable Hint hint) {
    if (isFinished()) {
      return;
    }

    final @NotNull SentryDate finishTimestamp = scopes.getOptions().getDateProvider().now();

    // abort all child-spans first, this ensures the transaction can be finished,
    // even if waitForChildren is true
    // iterate in reverse order to ensure leaf spans are processed before their parents
    @NotNull final ListIterator<Span> iterator = children.listIterator(children.size());
    while (iterator.hasPrevious()) {
      @NotNull final Span span = iterator.previous();
      span.setSpanFinishedCallback(null);
      span.finish(status, finishTimestamp);
    }
    finish(status, finishTimestamp, dropIfNoChildren, hint);
  }

  @Override
  public void finish(
      @Nullable SpanStatus status,
      @Nullable SentryDate finishDate,
      boolean dropIfNoChildren,
      @Nullable Hint hint) {
    // try to get the high precision timestamp from the root span
    SentryDate finishTimestamp = root.getFinishDate();

    // if a finishDate was passed in, use that instead
    if (finishDate != null) {
      finishTimestamp = finishDate;
    }

    // if it's not set -> fallback to the current time
    if (finishTimestamp == null) {
      finishTimestamp = scopes.getOptions().getDateProvider().now();
    }

    // auto-finish any idle spans first
    for (final Span span : children) {
      if (span.getOptions().isIdle()) {
        span.finish((status != null) ? status : getSpanContext().status, finishTimestamp);
      }
    }

    this.finishStatus = FinishStatus.finishing(status);
    if (!root.isFinished()
        && (!transactionOptions.isWaitForChildren() || hasAllChildrenFinished())) {

      final @NotNull AtomicReference<List<PerformanceCollectionData>> performanceCollectionData =
          new AtomicReference<>();
      // We set the new spanFinishedCallback here instead of creation time, calling the old one to
      // avoid the user overwrites it by setting a custom spanFinishedCallback on the root span
      final @Nullable SpanFinishedCallback oldCallback = this.root.getSpanFinishedCallback();
      this.root.setSpanFinishedCallback(
          span -> {
            if (oldCallback != null) {
              oldCallback.execute(span);
            }

            // Let's call the finishCallback here, when the root span has a finished date but it's
            // not finished, yet
            final @Nullable TransactionFinishedCallback finishedCallback =
                transactionOptions.getTransactionFinishedCallback();
            if (finishedCallback != null) {
              finishedCallback.execute(this);
            }

            if (transactionPerformanceCollector != null) {
              performanceCollectionData.set(transactionPerformanceCollector.stop(this));
            }
          });

      // any un-finished childs will remain unfinished
      // as relay takes care of setting the end-timestamp + deadline_exceeded
      // see
      // https://github.com/getsentry/relay/blob/40697d0a1c54e5e7ad8d183fc7f9543b94fe3839/relay-general/src/store/transactions/processor.rs#L374-L378
      root.finish(finishStatus.spanStatus, finishTimestamp);

      ProfilingTraceData profilingTraceData = null;
      if (Boolean.TRUE.equals(isSampled()) && Boolean.TRUE.equals(isProfileSampled())) {
        profilingTraceData =
            scopes
                .getOptions()
                .getTransactionProfiler()
                .onTransactionFinish(this, performanceCollectionData.get(), scopes.getOptions());
      }
      if (performanceCollectionData.get() != null) {
        performanceCollectionData.get().clear();
      }

      scopes.configureScope(
          scope -> {
            scope.withTransaction(
                transaction -> {
                  if (transaction == this) {
                    scope.clearTransaction();
                  }
                });
          });
      final SentryTransaction transaction = new SentryTransaction(this);

      if (timer != null) {
        try (final @NotNull ISentryLifecycleToken ignored = timerLock.acquire()) {
          if (timer != null) {
            cancelIdleTimer();
            cancelDeadlineTimer();
            timer.cancel();
            timer = null;
          }
        }
      }

      if (dropIfNoChildren && children.isEmpty() && transactionOptions.getIdleTimeout() != null) {
        // if it's an idle transaction which has no children, we drop it to save user's quota
        scopes
            .getOptions()
            .getLogger()
            .log(
                SentryLevel.DEBUG,
                "Dropping idle transaction %s because it has no child spans",
                name);
        return;
      }

      transaction.getMeasurements().putAll(root.getMeasurements());
      scopes.captureTransaction(transaction, traceContext(), hint, profilingTraceData);
    }
  }

  private void cancelIdleTimer() {
    try (final @NotNull ISentryLifecycleToken ignored = timerLock.acquire()) {
      if (idleTimeoutTask != null) {
        idleTimeoutTask.cancel();
        isIdleFinishTimerRunning.set(false);
        idleTimeoutTask = null;
      }
    }
  }

  private void scheduleDeadlineTimeout() {
    final @Nullable Long deadlineTimeOut = transactionOptions.getDeadlineTimeout();
    if (deadlineTimeOut != null) {
      try (final @NotNull ISentryLifecycleToken ignored = timerLock.acquire()) {
        if (timer != null) {
          cancelDeadlineTimer();
          isDeadlineTimerRunning.set(true);
          deadlineTimeoutTask =
              new TimerTask() {
                @Override
                public void run() {
                  onDeadlineTimeoutReached();
                }
              };
          try {
            timer.schedule(deadlineTimeoutTask, deadlineTimeOut);
          } catch (Throwable e) {
            scopes
                .getOptions()
                .getLogger()
                .log(SentryLevel.WARNING, "Failed to schedule finish timer", e);
            // if we failed to schedule the finish timer for some reason, we finish it here right
            // away
            onDeadlineTimeoutReached();
          }
        }
      }
    }
  }

  private void cancelDeadlineTimer() {
    try (final @NotNull ISentryLifecycleToken ignored = timerLock.acquire()) {
      if (deadlineTimeoutTask != null) {
        deadlineTimeoutTask.cancel();
        isDeadlineTimerRunning.set(false);
        deadlineTimeoutTask = null;
      }
    }
  }

  public @NotNull List<Span> getChildren() {
    return children;
  }

  @Override
  public @NotNull SentryDate getStartDate() {
    return this.root.getStartDate();
  }

  @Override
  public @Nullable SentryDate getFinishDate() {
    return this.root.getFinishDate();
  }

  /**
   * Starts a child Span with given trace id and parent span id.
   *
   * @param parentSpanId - parent span id
   * @param operation - span operation name
   * @param description - span description
   * @return a new transaction span
   */
  @NotNull
  ISpan startChild(
      final @NotNull SpanId parentSpanId,
      final @NotNull String operation,
      final @Nullable String description) {
    return startChild(parentSpanId, operation, description, new SpanOptions());
  }

  /**
   * Starts a child Span with given trace id and parent span id.
   *
   * @param parentSpanId - parent span id
   * @param operation - span operation name
   * @param description - span description
   * @param spanOptions - span options
   * @return a new transaction span
   */
  @NotNull
  ISpan startChild(
      final @NotNull SpanId parentSpanId,
      final @NotNull String operation,
      final @Nullable String description,
      final @NotNull SpanOptions spanOptions) {
    return createChild(parentSpanId, operation, description, spanOptions);
  }

  @NotNull
  ISpan startChild(
      final @NotNull SpanId parentSpanId,
      final @NotNull String operation,
      final @Nullable String description,
      final @Nullable SentryDate timestamp,
      final @NotNull Instrumenter instrumenter) {
    final @NotNull SpanContext spanContext =
        getSpanContext().copyForChild(operation, parentSpanId, null);
    spanContext.setDescription(description);
    spanContext.setInstrumenter(instrumenter);

    final @NotNull SpanOptions spanOptions = new SpanOptions();
    spanOptions.setStartTimestamp(timestamp);

    return createChild(spanContext, spanOptions);
  }

  @NotNull
  ISpan startChild(
      final @NotNull SpanId parentSpanId,
      final @NotNull String operation,
      final @Nullable String description,
      final @Nullable SentryDate timestamp,
      final @NotNull Instrumenter instrumenter,
      final @NotNull SpanOptions spanOptions) {
    final @NotNull SpanContext spanContext =
        getSpanContext().copyForChild(operation, parentSpanId, null);
    spanContext.setDescription(description);
    spanContext.setInstrumenter(instrumenter);

    spanOptions.setStartTimestamp(timestamp);

    return createChild(spanContext, spanOptions);
  }

  /**
   * Starts a child Span with given trace id and parent span id.
   *
   * @param parentSpanId - parent span id
   * @param operation - the span operation
   * @param description - the optional span description
   * @param options - span options
   * @return a new transaction span
   */
  @NotNull
  private ISpan createChild(
      final @NotNull SpanId parentSpanId,
      final @NotNull String operation,
      final @Nullable String description,
      final @NotNull SpanOptions options) {
    final @NotNull SpanContext spanContext =
        getSpanContext().copyForChild(operation, parentSpanId, null);
    spanContext.setDescription(description);
    spanContext.setInstrumenter(Instrumenter.SENTRY);

    return createChild(spanContext, options);
  }

  @NotNull
  private ISpan createChild(
      final @NotNull SpanContext spanContext, final @NotNull SpanOptions spanOptions) {
    if (root.isFinished()) {
      return NoOpSpan.getInstance();
    }

    if (!this.instrumenter.equals(spanContext.getInstrumenter())) {
      return NoOpSpan.getInstance();
    }

    if (SpanUtils.isIgnored(scopes.getOptions().getIgnoredSpanOrigins(), spanOptions.getOrigin())) {
      return NoOpSpan.getInstance();
    }

    final @Nullable SpanId parentSpanId = spanContext.getParentSpanId();
    final @NotNull String operation = spanContext.getOperation();
    final @Nullable String description = spanContext.getDescription();

    if (children.size() < scopes.getOptions().getMaxSpans()) {
      Objects.requireNonNull(parentSpanId, "parentSpanId is required");
      Objects.requireNonNull(operation, "operation is required");
      cancelIdleTimer();
      final Span span =
          new Span(
              this,
              scopes,
              spanContext,
              spanOptions,
              finishingSpan -> {
                if (transactionPerformanceCollector != null) {
                  transactionPerformanceCollector.onSpanFinished(finishingSpan);
                }
                final FinishStatus finishStatus = this.finishStatus;
                if (transactionOptions.getIdleTimeout() != null) {
                  // if it's an idle transaction, no matter the status, we'll reset the timeout here
                  // so the transaction will either idle and finish itself, or a new child will be
                  // added and we'll wait for it again
                  if (!transactionOptions.isWaitForChildren() || hasAllChildrenFinished()) {
                    scheduleFinish();
                  }
                } else if (finishStatus.isFinishing) {
                  finish(finishStatus.spanStatus);
                }
              });
      // TODO [POTEL] missing features
      //      final Span span =
      //          new Span(
      //              root.getTraceId(),
      //              parentSpanId,
      //              this,
      //              operation,
      //              this.scopes,
      //              timestamp,
      //              spanOptions,
      //              finishingSpan -> {
      //                if (transactionPerformanceCollector != null) {
      //                  transactionPerformanceCollector.onSpanFinished(finishingSpan);
      //                }
      //                final FinishStatus finishStatus = this.finishStatus;
      //                if (transactionOptions.getIdleTimeout() != null) {
      //                  // if it's an idle transaction, no matter the status, we'll reset the
      // timeout here
      //                  // so the transaction will either idle and finish itself, or a new child
      // will be
      //                  // added and we'll wait for it again
      //                  if (!transactionOptions.isWaitForChildren() || hasAllChildrenFinished()) {
      //                    scheduleFinish();
      //                  }
      //                } else if (finishStatus.isFinishing) {
      //                  finish(finishStatus.spanStatus);
      //                }
      //              });
      //      span.setDescription(description);
      final long threadId = scopes.getOptions().getThreadChecker().currentThreadSystemId();
      span.setData(SpanDataConvention.THREAD_ID, String.valueOf(threadId));
      span.setData(
          SpanDataConvention.THREAD_NAME,
          scopes.getOptions().getThreadChecker().isMainThread()
              ? "main"
              : Thread.currentThread().getName());
      this.children.add(span);
      if (transactionPerformanceCollector != null) {
        transactionPerformanceCollector.onSpanStarted(span);
      }
      return span;
    } else {
      scopes
          .getOptions()
          .getLogger()
          .log(
              SentryLevel.WARNING,
              "Span operation: %s, description: %s dropped due to limit reached. Returning NoOpSpan.",
              operation,
              description);
      return NoOpSpan.getInstance();
    }
  }

  @Override
  public @NotNull ISpan startChild(final @NotNull String operation) {
    return this.startChild(operation, (String) null);
  }

  @Override
  public @NotNull ISpan startChild(
      @NotNull String operation,
      @Nullable String description,
      @Nullable SentryDate timestamp,
      @NotNull Instrumenter instrumenter) {
    return startChild(operation, description, timestamp, instrumenter, new SpanOptions());
  }

  @Override
  public @NotNull ISpan startChild(
      final @NotNull String operation,
      @Nullable String description,
      @Nullable SentryDate timestamp,
      @NotNull Instrumenter instrumenter,
      @NotNull SpanOptions spanOptions) {
    return createChild(operation, description, timestamp, instrumenter, spanOptions);
  }

  @Override
  public @NotNull ISpan startChild(
      final @NotNull String operation,
      @Nullable String description,
      @Nullable SentryDate timestamp) {
    return createChild(operation, description, timestamp, Instrumenter.SENTRY, new SpanOptions());
  }

  @Override
  public @NotNull ISpan startChild(
      final @NotNull String operation, final @Nullable String description) {
    return startChild(operation, description, null, Instrumenter.SENTRY, new SpanOptions());
  }

  @Override
  public @NotNull ISpan startChild(
      @NotNull String operation, @Nullable String description, @NotNull SpanOptions spanOptions) {
    return createChild(operation, description, null, Instrumenter.SENTRY, spanOptions);
  }

  @Override
  public @NotNull ISpan startChild(
      @NotNull SpanContext spanContext, @NotNull SpanOptions spanOptions) {
    return createChild(spanContext, spanOptions);
  }

  private @NotNull ISpan createChild(
      final @NotNull String operation,
      final @Nullable String description,
      @Nullable SentryDate timestamp,
      final @NotNull Instrumenter instrumenter,
      final @NotNull SpanOptions spanOptions) {
    if (root.isFinished()) {
      return NoOpSpan.getInstance();
    }

    if (!this.instrumenter.equals(instrumenter)) {
      return NoOpSpan.getInstance();
    }

    if (children.size() < scopes.getOptions().getMaxSpans()) {
      return root.startChild(operation, description, timestamp, instrumenter, spanOptions);
    } else {
      scopes
          .getOptions()
          .getLogger()
          .log(
              SentryLevel.WARNING,
              "Span operation: %s, description: %s dropped due to limit reached. Returning NoOpSpan.",
              operation,
              description);
      return NoOpSpan.getInstance();
    }
  }

  @Override
  public @NotNull SentryTraceHeader toSentryTrace() {
    return root.toSentryTrace();
  }

  @Override
  public void finish() {
    this.finish(this.getStatus());
  }

  @Override
  public void finish(@Nullable SpanStatus status) {
    this.finish(status, null);
  }

  @SuppressWarnings({"JdkObsolete", "JavaUtilDate"})
  @Override
  @ApiStatus.Internal
  public void finish(@Nullable SpanStatus status, @Nullable SentryDate finishDate) {
    finish(status, finishDate, true, null);
  }

  @Override
  public @Nullable TraceContext traceContext() {
    if (scopes.getOptions().isTraceSampling()) {
      updateBaggageValues();
      return baggage.toTraceContext();
    } else {
      return null;
    }
  }

  private void updateBaggageValues() {
    try (final @NotNull ISentryLifecycleToken ignored = tracerLock.acquire()) {
      if (baggage.isMutable()) {
<<<<<<< HEAD
        final AtomicReference<User> userAtomicReference = new AtomicReference<>();
        final AtomicReference<SentryId> replayId = new AtomicReference<>();
        hub.configureScope(
            scope -> {
              userAtomicReference.set(scope.getUser());
              replayId.set(scope.getReplayId());
            });
        baggage.setValuesFromTransaction(
            this,
            userAtomicReference.get(),
            replayId.get(),
            hub.getOptions(),
            this.getSamplingDecision());
=======
        final AtomicReference<SentryId> replayId = new AtomicReference<>();
        scopes.configureScope(
            scope -> {
              replayId.set(scope.getReplayId());
            });
        baggage.setValuesFromTransaction(
            getSpanContext().getTraceId(),
            replayId.get(),
            scopes.getOptions(),
            this.getSamplingDecision(),
            getName(),
            getTransactionNameSource());
>>>>>>> 5c3a5c6d
        baggage.freeze();
      }
    }
  }

  @Override
  public @Nullable BaggageHeader toBaggageHeader(@Nullable List<String> thirdPartyBaggageHeaders) {
    if (scopes.getOptions().isTraceSampling()) {
      updateBaggageValues();

      return BaggageHeader.fromBaggageAndOutgoingHeader(baggage, thirdPartyBaggageHeaders);
    } else {
      return null;
    }
  }

  private boolean hasAllChildrenFinished() {
    final List<Span> spans = new ArrayList<>(this.children);
    if (!spans.isEmpty()) {
      for (final Span span : spans) {
        // This is used in the spanFinishCallback, when the span isn't finished, but has a finish
        // date
        if (!span.isFinished() && span.getFinishDate() == null) {
          return false;
        }
      }
    }
    return true;
  }

  @Override
  public void setOperation(final @NotNull String operation) {
    if (root.isFinished()) {
      scopes
          .getOptions()
          .getLogger()
          .log(
              SentryLevel.DEBUG,
              "The transaction is already finished. Operation %s cannot be set",
              operation);
      return;
    }

    this.root.setOperation(operation);
  }

  @Override
  public @NotNull String getOperation() {
    return this.root.getOperation();
  }

  @Override
  public void setDescription(final @Nullable String description) {
    if (root.isFinished()) {
      scopes
          .getOptions()
          .getLogger()
          .log(
              SentryLevel.DEBUG,
              "The transaction is already finished. Description %s cannot be set",
              description);
      return;
    }

    this.root.setDescription(description);
  }

  @Override
  public @Nullable String getDescription() {
    return this.root.getDescription();
  }

  @Override
  public void setStatus(final @Nullable SpanStatus status) {
    if (root.isFinished()) {
      scopes
          .getOptions()
          .getLogger()
          .log(
              SentryLevel.DEBUG,
              "The transaction is already finished. Status %s cannot be set",
              status == null ? "null" : status.name());
      return;
    }

    this.root.setStatus(status);
  }

  @Override
  public @Nullable SpanStatus getStatus() {
    return this.root.getStatus();
  }

  @Override
  public void setThrowable(final @Nullable Throwable throwable) {
    if (root.isFinished()) {
      scopes
          .getOptions()
          .getLogger()
          .log(SentryLevel.DEBUG, "The transaction is already finished. Throwable cannot be set");
      return;
    }

    this.root.setThrowable(throwable);
  }

  @Override
  public @Nullable Throwable getThrowable() {
    return this.root.getThrowable();
  }

  @Override
  public @NotNull SpanContext getSpanContext() {
    return this.root.getSpanContext();
  }

  @Override
  public void setTag(final @NotNull String key, final @NotNull String value) {
    if (root.isFinished()) {
      scopes
          .getOptions()
          .getLogger()
          .log(SentryLevel.DEBUG, "The transaction is already finished. Tag %s cannot be set", key);
      return;
    }

    this.root.setTag(key, value);
  }

  @Override
  public @Nullable String getTag(final @NotNull String key) {
    return this.root.getTag(key);
  }

  @Override
  public boolean isFinished() {
    return this.root.isFinished();
  }

  @Override
  public void setData(@NotNull String key, @NotNull Object value) {
    if (root.isFinished()) {
      scopes
          .getOptions()
          .getLogger()
          .log(
              SentryLevel.DEBUG, "The transaction is already finished. Data %s cannot be set", key);
      return;
    }

    this.root.setData(key, value);
  }

  @Override
  public @Nullable Object getData(@NotNull String key) {
    return this.root.getData(key);
  }

  @ApiStatus.Internal
  public void setMeasurementFromChild(final @NotNull String name, final @NotNull Number value) {
    // We don't want to overwrite the root span measurement, if it comes from a child.
    if (!root.getMeasurements().containsKey(name)) {
      setMeasurement(name, value);
    }
  }

  @ApiStatus.Internal
  public void setMeasurementFromChild(
      final @NotNull String name,
      final @NotNull Number value,
      final @NotNull MeasurementUnit unit) {
    // We don't want to overwrite the root span measurement, if it comes from a child.
    if (!root.getMeasurements().containsKey(name)) {
      setMeasurement(name, value, unit);
    }
  }

  @Override
  public void setMeasurement(final @NotNull String name, final @NotNull Number value) {
    root.setMeasurement(name, value);
  }

  @Override
  public void setMeasurement(
      final @NotNull String name,
      final @NotNull Number value,
      final @NotNull MeasurementUnit unit) {
    root.setMeasurement(name, value, unit);
  }

  public @Nullable Map<String, Object> getData() {
    return this.root.getData();
  }

  @Override
  public @Nullable Boolean isSampled() {
    return this.root.isSampled();
  }

  @Override
  public @Nullable Boolean isProfileSampled() {
    return this.root.isProfileSampled();
  }

  @Override
  public @Nullable TracesSamplingDecision getSamplingDecision() {
    return this.root.getSamplingDecision();
  }

  @Override
  public void setName(@NotNull String name) {
    setName(name, TransactionNameSource.CUSTOM);
  }

  @ApiStatus.Internal
  @Override
  public void setName(@NotNull String name, @NotNull TransactionNameSource transactionNameSource) {
    if (root.isFinished()) {
      scopes
          .getOptions()
          .getLogger()
          .log(
              SentryLevel.DEBUG,
              "The transaction is already finished. Name %s cannot be set",
              name);
      return;
    }

    this.name = name;
    this.transactionNameSource = transactionNameSource;
  }

  @Override
  public @NotNull String getName() {
    return this.name;
  }

  @Override
  public @NotNull TransactionNameSource getTransactionNameSource() {
    return this.transactionNameSource;
  }

  @Override
  public @NotNull List<Span> getSpans() {
    return this.children;
  }

  @Override
  public @Nullable ISpan getLatestActiveSpan() {
    final List<Span> spans = new ArrayList<>(this.children);
    if (!spans.isEmpty()) {
      for (int i = spans.size() - 1; i >= 0; i--) {
        if (!spans.get(i).isFinished()) {
          return spans.get(i);
        }
      }
    }
    return null;
  }

  @Override
  public @NotNull SentryId getEventId() {
    return eventId;
  }

  @ApiStatus.Internal
  @Override
  public @NotNull ISentryLifecycleToken makeCurrent() {
    scopes.configureScope(
        (scope) -> {
          scope.setTransaction(this);
        });

    return NoOpScopesLifecycleToken.getInstance();
  }

  @NotNull
  Span getRoot() {
    return root;
  }

  @TestOnly
  @Nullable
  TimerTask getIdleTimeoutTask() {
    return idleTimeoutTask;
  }

  @TestOnly
  @Nullable
  TimerTask getDeadlineTimeoutTask() {
    return deadlineTimeoutTask;
  }

  @TestOnly
  @Nullable
  Timer getTimer() {
    return timer;
  }

  @TestOnly
  @NotNull
  AtomicBoolean isFinishTimerRunning() {
    return isIdleFinishTimerRunning;
  }

  @TestOnly
  @NotNull
  AtomicBoolean isDeadlineTimerRunning() {
    return isDeadlineTimerRunning;
  }

  @ApiStatus.Internal
  @Override
  public void setContext(final @NotNull String key, final @NotNull Object context) {
    contexts.put(key, context);
  }

  @ApiStatus.Internal
  @Override
  public @NotNull Contexts getContexts() {
    return contexts;
  }

  @Override
  public boolean updateEndDate(final @NotNull SentryDate date) {
    return root.updateEndDate(date);
  }

  @Override
  public boolean isNoOp() {
    return false;
  }

  private static final class FinishStatus {
    static final FinishStatus NOT_FINISHED = FinishStatus.notFinished();

    private final boolean isFinishing;
    private final @Nullable SpanStatus spanStatus;

    static @NotNull FinishStatus finishing(final @Nullable SpanStatus finishStatus) {
      return new FinishStatus(true, finishStatus);
    }

    private static @NotNull FinishStatus notFinished() {
      return new FinishStatus(false, null);
    }

    private FinishStatus(final boolean isFinishing, final @Nullable SpanStatus spanStatus) {
      this.isFinishing = isFinishing;
      this.spanStatus = spanStatus;
    }
  }
}<|MERGE_RESOLUTION|>--- conflicted
+++ resolved
@@ -652,21 +652,6 @@
   private void updateBaggageValues() {
     try (final @NotNull ISentryLifecycleToken ignored = tracerLock.acquire()) {
       if (baggage.isMutable()) {
-<<<<<<< HEAD
-        final AtomicReference<User> userAtomicReference = new AtomicReference<>();
-        final AtomicReference<SentryId> replayId = new AtomicReference<>();
-        hub.configureScope(
-            scope -> {
-              userAtomicReference.set(scope.getUser());
-              replayId.set(scope.getReplayId());
-            });
-        baggage.setValuesFromTransaction(
-            this,
-            userAtomicReference.get(),
-            replayId.get(),
-            hub.getOptions(),
-            this.getSamplingDecision());
-=======
         final AtomicReference<SentryId> replayId = new AtomicReference<>();
         scopes.configureScope(
             scope -> {
@@ -679,7 +664,6 @@
             this.getSamplingDecision(),
             getName(),
             getTransactionNameSource());
->>>>>>> 5c3a5c6d
         baggage.freeze();
       }
     }
