package io.sentry;

import io.sentry.protocol.Contexts;
import io.sentry.protocol.MeasurementValue;
import io.sentry.protocol.SentryId;
import io.sentry.protocol.SentryTransaction;
import io.sentry.protocol.TransactionNameSource;
import io.sentry.protocol.User;
import io.sentry.util.Objects;
import java.util.ArrayList;
import java.util.Collections;
import java.util.Comparator;
import java.util.Date;
import java.util.List;
import java.util.Map;
import java.util.Timer;
import java.util.TimerTask;
import java.util.concurrent.ConcurrentHashMap;
import java.util.concurrent.CopyOnWriteArrayList;
import java.util.concurrent.atomic.AtomicBoolean;
import java.util.concurrent.atomic.AtomicReference;
import org.jetbrains.annotations.ApiStatus;
import org.jetbrains.annotations.NotNull;
import org.jetbrains.annotations.Nullable;
import org.jetbrains.annotations.TestOnly;

@ApiStatus.Internal
public final class SentryTracer implements ITransaction {
  private final @NotNull SentryId eventId = new SentryId();
  private final @NotNull Span root;
  private final @NotNull List<Span> children = new CopyOnWriteArrayList<>();
  private final @NotNull IHub hub;
  private @NotNull String name;
  /**
   * When `waitForChildren` is set to `true`, tracer will finish only when both conditions are met
   * (the order of meeting condition does not matter): - tracer itself is finished - all child spans
   * are finished
   */
  private final boolean waitForChildren;

  /**
   * Holds the status for finished tracer. Tracer can have finishedStatus set, but not be finished
   * itself when `waitForChildren` is set to `true`, `#finish()` method was called but there are
   * unfinished children spans.
   */
  private @NotNull FinishStatus finishStatus = FinishStatus.NOT_FINISHED;

  /**
   * When `waitForChildren` is set to `true` and this callback is set, it's called before the
   * transaction is captured.
   */
  private final @Nullable TransactionFinishedCallback transactionFinishedCallback;

  /**
   * If `trimEnd` is true, sets the end timestamp of the transaction to the highest timestamp of
   * child spans, trimming the duration of the transaction. This is useful to discard extra time in
   * the idle transactions to trim their duration to children' duration.
   */
  private final boolean trimEnd;

  /**
   * The idle time, measured in ms, to wait until the transaction will be finished. The transaction
   * will use the end timestamp of the last finished span as the endtime for the transaction.
   *
   * <p>When set to {@code null} the transaction must be finished manually.
   *
   * <p>The default is 3 seconds.
   */
  private final @Nullable Long idleTimeout;

  private volatile @Nullable TimerTask timerTask;
  private volatile @Nullable Timer timer = null;
  private final @NotNull Object timerLock = new Object();
  private final @NotNull SpanByTimestampComparator spanByTimestampComparator =
      new SpanByTimestampComparator();
  private final @NotNull AtomicBoolean isFinishTimerRunning = new AtomicBoolean(false);

  private final @NotNull Baggage baggage;
  private @NotNull TransactionNameSource transactionNameSource;
  private final @NotNull Map<String, MeasurementValue> measurements;
  private final @NotNull Instrumenter instrumenter;
  private final @NotNull Contexts contexts = new Contexts();
  private final @Nullable TransactionPerformanceCollector transactionPerformanceCollector;

  public SentryTracer(final @NotNull TransactionContext context, final @NotNull IHub hub) {
    this(context, hub, null, false, null, false, null);
  }

  public SentryTracer(
      final @NotNull TransactionContext context,
      final @NotNull IHub hub,
      final boolean waitForChildren,
      final @Nullable TransactionFinishedCallback transactionFinishedCallback) {
    this(context, hub, null, waitForChildren, null, false, transactionFinishedCallback);
  }

  SentryTracer(
      final @NotNull TransactionContext context,
      final @NotNull IHub hub,
<<<<<<< HEAD
      final @Nullable SentryDate startTimestamp) {
    this(context, hub, startTimestamp, false, null, false, null);
=======
      final @Nullable Date startTimestamp,
      final boolean waitForChildren,
      final @Nullable Long idleTimeout,
      final boolean trimEnd,
      final @Nullable TransactionFinishedCallback transactionFinishedCallback) {
    this(
        context,
        hub,
        startTimestamp,
        waitForChildren,
        idleTimeout,
        trimEnd,
        transactionFinishedCallback,
        null);
>>>>>>> 8ade2254
  }

  SentryTracer(
      final @NotNull TransactionContext context,
      final @NotNull IHub hub,
      final @Nullable SentryDate startTimestamp,
      final boolean waitForChildren,
      final @Nullable Long idleTimeout,
      final boolean trimEnd,
      final @Nullable TransactionFinishedCallback transactionFinishedCallback,
      final @Nullable TransactionPerformanceCollector transactionPerformanceCollector) {
    Objects.requireNonNull(context, "context is required");
    Objects.requireNonNull(hub, "hub is required");
    this.measurements = new ConcurrentHashMap<>();
    this.root = new Span(context, this, hub, startTimestamp);
    this.name = context.getName();
    this.instrumenter = context.getInstrumenter();
    this.hub = hub;
    this.waitForChildren = waitForChildren;
    this.idleTimeout = idleTimeout;
    this.trimEnd = trimEnd;
    this.transactionFinishedCallback = transactionFinishedCallback;
    this.transactionPerformanceCollector = transactionPerformanceCollector;
    this.transactionNameSource = context.getTransactionNameSource();

    if (context.getBaggage() != null) {
      this.baggage = context.getBaggage();
    } else {
      this.baggage = new Baggage(hub.getOptions().getLogger());
    }

    if (transactionPerformanceCollector != null) {
      transactionPerformanceCollector.start(this);
    }

    if (idleTimeout != null) {
      timer = new Timer(true);
      scheduleFinish();
    }
  }

  @Override
  public void scheduleFinish() {
    synchronized (timerLock) {
      cancelTimer();
      if (timer != null) {
        isFinishTimerRunning.set(true);
        timerTask =
            new TimerTask() {
              @Override
              public void run() {
                final SpanStatus status = getStatus();
                finish((status != null) ? status : SpanStatus.OK);
                isFinishTimerRunning.set(false);
              }
            };

        timer.schedule(timerTask, idleTimeout);
      }
    }
  }

  private void cancelTimer() {
    synchronized (timerLock) {
      if (timerTask != null) {
        timerTask.cancel();
        isFinishTimerRunning.set(false);
        timerTask = null;
      }
    }
  }

  public @NotNull List<Span> getChildren() {
    return children;
  }

  /**
   * @deprecated use {@link getStartDate()} instead as it offers better precision
   */
  @Deprecated
  public @NotNull Date getStartTimestamp() {
    return this.root.getStartTimestamp();
  }

  /**
   * @deprecated use {@link getFinishDate()} instead as it offers better precision
   */
  @Deprecated
  public @Nullable Double getTimestamp() {
    return this.root.getTimestamp();
  }

  public @NotNull SentryDate getStartDate() {
    return this.root.getStartDate();
  }

  public @Nullable SentryDate getFinishDate() {
    return this.root.getFinishDate();
  }

  /**
   * Starts a child Span with given trace id and parent span id.
   *
   * @param parentSpanId - parent span id
   * @param operation - span operation name
   * @param description - span description
   * @return a new transaction span
   */
  @NotNull
  ISpan startChild(
      final @NotNull SpanId parentSpanId,
      final @NotNull String operation,
      final @Nullable String description) {
    final ISpan span = createChild(parentSpanId, operation);
    span.setDescription(description);
    return span;
  }

  @NotNull
  ISpan startChild(
      final @NotNull SpanId parentSpanId,
      final @NotNull String operation,
      final @Nullable String description,
      final @Nullable SentryDate timestamp,
      final @NotNull Instrumenter instrumenter) {
    return createChild(parentSpanId, operation, description, timestamp, instrumenter);
  }

  /**
   * Starts a child Span with given trace id and parent span id.
   *
   * @param parentSpanId - parent span id
   * @return a new transaction span
   */
  @NotNull
  private ISpan createChild(final @NotNull SpanId parentSpanId, final @NotNull String operation) {
    return createChild(parentSpanId, operation, null, null, Instrumenter.SENTRY);
  }

  @NotNull
  private ISpan createChild(
      final @NotNull SpanId parentSpanId,
      final @NotNull String operation,
      final @Nullable String description,
      @Nullable SentryDate timestamp,
      final @NotNull Instrumenter instrumenter) {
    if (root.isFinished()) {
      return NoOpSpan.getInstance();
    }

    if (!this.instrumenter.equals(instrumenter)) {
      return NoOpSpan.getInstance();
    }

    Objects.requireNonNull(parentSpanId, "parentSpanId is required");
    Objects.requireNonNull(operation, "operation is required");
    cancelTimer();
    final Span span =
        new Span(
            root.getTraceId(),
            parentSpanId,
            this,
            operation,
            this.hub,
            timestamp,
            __ -> {
              final FinishStatus finishStatus = this.finishStatus;
              if (idleTimeout != null) {
                // if it's an idle transaction, no matter the status, we'll reset the timeout here
                // so the transaction will either idle and finish itself, or a new child will be
                // added and we'll wait for it again
                if (!waitForChildren || hasAllChildrenFinished()) {
                  scheduleFinish();
                }
              } else if (finishStatus.isFinishing) {
                finish(finishStatus.spanStatus);
              }
            });
    span.setDescription(description);
    this.children.add(span);
    return span;
  }

  @Override
  public @NotNull ISpan startChild(final @NotNull String operation) {
    return this.startChild(operation, (String) null);
  }

  @Override
  public @NotNull ISpan startChild(
      final @NotNull String operation,
      @Nullable String description,
      @Nullable SentryDate timestamp,
      @NotNull Instrumenter instrumenter) {
    return createChild(operation, description, timestamp, instrumenter);
  }

  @Override
  public @NotNull ISpan startChild(
      final @NotNull String operation, final @Nullable String description) {
    return createChild(operation, description, null, Instrumenter.SENTRY);
  }

  private @NotNull ISpan createChild(
      final @NotNull String operation,
      final @Nullable String description,
      @Nullable SentryDate timestamp,
      final @NotNull Instrumenter instrumenter) {
    if (root.isFinished()) {
      return NoOpSpan.getInstance();
    }

    if (!this.instrumenter.equals(instrumenter)) {
      return NoOpSpan.getInstance();
    }

    if (children.size() < hub.getOptions().getMaxSpans()) {
      return root.startChild(operation, description, timestamp, instrumenter);
    } else {
      hub.getOptions()
          .getLogger()
          .log(
              SentryLevel.WARNING,
              "Span operation: %s, description: %s dropped due to limit reached. Returning NoOpSpan.",
              operation,
              description);
      return NoOpSpan.getInstance();
    }
  }

  @Override
  public @NotNull SentryTraceHeader toSentryTrace() {
    return root.toSentryTrace();
  }

  @Override
  public void finish() {
    this.finish(this.getStatus());
  }

  @Override
  public void finish(@Nullable SpanStatus status) {
    this.finish(status, null);
  }

  @SuppressWarnings({"JdkObsolete", "JavaUtilDate"})
  @Override
  @ApiStatus.Internal
  public void finish(@Nullable SpanStatus status, @Nullable SentryDate finishDate) {
    this.finishStatus = FinishStatus.finishing(status);
    if (!root.isFinished() && (!waitForChildren || hasAllChildrenFinished())) {
      if (transactionPerformanceCollector != null) {
        transactionPerformanceCollector.stop(this);
      }

      ProfilingTraceData profilingTraceData = null;
      if (Boolean.TRUE.equals(isSampled()) && Boolean.TRUE.equals(isProfileSampled())) {
        profilingTraceData = hub.getOptions().getTransactionProfiler().onTransactionFinish(this);
      }

      // try to get the high precision timestamp from the root span
      SentryDate finishTimestamp = root.getFinishDate();

      // if a finishDate was passed in, use that instead
      if (finishDate != null) {
        finishTimestamp = finishDate;
      }

      // if it's not set -> fallback to the current time
      if (finishTimestamp == null) {
        finishTimestamp = hub.getOptions().getDateProvider().now();
      }
      // finish unfinished children
      for (final Span child : children) {
        if (!child.isFinished()) {
          child.setSpanFinishedCallback(
              null); // reset the callback, as we're already in the finish method
          child.finish(SpanStatus.DEADLINE_EXCEEDED, finishTimestamp);
        }
      }

      // set the transaction finish timestamp to the latest child timestamp, if the transaction
      // is an idle transaction
      if (!children.isEmpty() && trimEnd) {
        final @NotNull Span oldestChild = Collections.max(children, spanByTimestampComparator);
        final @Nullable SentryDate oldestChildTimestamp = oldestChild.getFinishDate();
        if (oldestChildTimestamp != null && finishTimestamp.compareTo(oldestChildTimestamp) > 0) {
          finishTimestamp = oldestChildTimestamp;
        }
      }
      root.finish(finishStatus.spanStatus, finishTimestamp);

      hub.configureScope(
          scope -> {
            scope.withTransaction(
                transaction -> {
                  if (transaction == this) {
                    scope.clearTransaction();
                  }
                });
          });
      SentryTransaction transaction = new SentryTransaction(this);
      if (transactionFinishedCallback != null) {
        transactionFinishedCallback.execute(this);
      }

      if (timer != null) {
        synchronized (timerLock) {
          if (timer != null) {
            timer.cancel();
            timer = null;
          }
        }
      }

      if (children.isEmpty() && idleTimeout != null) {
        // if it's an idle transaction which has no children, we drop it to save user's quota
        return;
      }

      transaction.getMeasurements().putAll(measurements);
      hub.captureTransaction(transaction, traceContext(), null, profilingTraceData);
    }
  }

  @Override
  public @Nullable TraceContext traceContext() {
    if (hub.getOptions().isTraceSampling()) {
      updateBaggageValues();
      return baggage.toTraceContext();
    } else {
      return null;
    }
  }

  private void updateBaggageValues() {
    synchronized (this) {
      if (baggage.isMutable()) {
        final AtomicReference<User> userAtomicReference = new AtomicReference<>();
        hub.configureScope(
            scope -> {
              userAtomicReference.set(scope.getUser());
            });
        baggage.setValuesFromTransaction(
            this, userAtomicReference.get(), hub.getOptions(), this.getSamplingDecision());
        baggage.freeze();
      }
    }
  }

  @Override
  public @Nullable BaggageHeader toBaggageHeader(@Nullable List<String> thirdPartyBaggageHeaders) {
    if (hub.getOptions().isTraceSampling()) {
      updateBaggageValues();

      return BaggageHeader.fromBaggageAndOutgoingHeader(baggage, thirdPartyBaggageHeaders);
    } else {
      return null;
    }
  }

  private boolean hasAllChildrenFinished() {
    final List<Span> spans = new ArrayList<>(this.children);
    if (!spans.isEmpty()) {
      for (final Span span : spans) {
        if (!span.isFinished()) {
          return false;
        }
      }
    }
    return true;
  }

  @Override
  public void setOperation(final @NotNull String operation) {
    if (root.isFinished()) {
      return;
    }

    this.root.setOperation(operation);
  }

  @Override
  public @NotNull String getOperation() {
    return this.root.getOperation();
  }

  @Override
  public void setDescription(final @Nullable String description) {
    if (root.isFinished()) {
      return;
    }

    this.root.setDescription(description);
  }

  @Override
  public @Nullable String getDescription() {
    return this.root.getDescription();
  }

  @Override
  public void setStatus(final @Nullable SpanStatus status) {
    if (root.isFinished()) {
      return;
    }

    this.root.setStatus(status);
  }

  @Override
  public @Nullable SpanStatus getStatus() {
    return this.root.getStatus();
  }

  @Override
  public void setThrowable(final @Nullable Throwable throwable) {
    if (root.isFinished()) {
      return;
    }

    this.root.setThrowable(throwable);
  }

  @Override
  public @Nullable Throwable getThrowable() {
    return this.root.getThrowable();
  }

  @Override
  public @NotNull SpanContext getSpanContext() {
    return this.root.getSpanContext();
  }

  @Override
  public void setTag(final @NotNull String key, final @NotNull String value) {
    if (root.isFinished()) {
      return;
    }

    this.root.setTag(key, value);
  }

  @Override
  public @Nullable String getTag(final @NotNull String key) {
    return this.root.getTag(key);
  }

  @Override
  public boolean isFinished() {
    return this.root.isFinished();
  }

  @Override
  public void setData(@NotNull String key, @NotNull Object value) {
    if (root.isFinished()) {
      return;
    }

    this.root.setData(key, value);
  }

  @Override
  public @Nullable Object getData(@NotNull String key) {
    return this.root.getData(key);
  }

  @Override
  public void setMeasurement(final @NotNull String name, final @NotNull Number value) {
    if (root.isFinished()) {
      return;
    }

    this.measurements.put(name, new MeasurementValue(value, null));
  }

  @Override
  public void setMeasurement(
      final @NotNull String name,
      final @NotNull Number value,
      final @NotNull MeasurementUnit unit) {
    if (root.isFinished()) {
      return;
    }

    this.measurements.put(name, new MeasurementValue(value, unit.apiName()));
  }

  public @Nullable Map<String, Object> getData() {
    return this.root.getData();
  }

  @Override
  public @Nullable Boolean isSampled() {
    return this.root.isSampled();
  }

  @Override
  public @Nullable Boolean isProfileSampled() {
    return this.root.isProfileSampled();
  }

  @Override
  public @Nullable TracesSamplingDecision getSamplingDecision() {
    return this.root.getSamplingDecision();
  }

  @Override
  public void setName(@NotNull String name) {
    if (root.isFinished()) {
      return;
    }

    this.name = name;
  }

  @ApiStatus.Internal
  @Override
  public void setName(@NotNull String name, @NotNull TransactionNameSource transactionNameSource) {
    this.setName(name);
    this.transactionNameSource = transactionNameSource;
  }

  @Override
  public @NotNull String getName() {
    return this.name;
  }

  @Override
  public @NotNull TransactionNameSource getTransactionNameSource() {
    return this.transactionNameSource;
  }

  @Override
  public @NotNull List<Span> getSpans() {
    return this.children;
  }

  @Override
  public @Nullable Span getLatestActiveSpan() {
    final List<Span> spans = new ArrayList<>(this.children);
    if (!spans.isEmpty()) {
      for (int i = spans.size() - 1; i >= 0; i--) {
        if (!spans.get(i).isFinished()) {
          return spans.get(i);
        }
      }
    }
    return null;
  }

  @Override
  public @NotNull SentryId getEventId() {
    return eventId;
  }

  @NotNull
  Span getRoot() {
    return root;
  }

  @TestOnly
  @Nullable
  TimerTask getTimerTask() {
    return timerTask;
  }

  @TestOnly
  @Nullable
  Timer getTimer() {
    return timer;
  }

  @TestOnly
  @NotNull
  AtomicBoolean isFinishTimerRunning() {
    return isFinishTimerRunning;
  }

  @TestOnly
  @NotNull
  Map<String, MeasurementValue> getMeasurements() {
    return measurements;
  }

  @ApiStatus.Internal
  @Override
  public void setContext(final @NotNull String key, final @NotNull Object context) {
    contexts.put(key, context);
  }

  @ApiStatus.Internal
  @Override
  public @NotNull Contexts getContexts() {
    return contexts;
  }

  @Override
  public boolean isNoOp() {
    return false;
  }

  private static final class FinishStatus {
    static final FinishStatus NOT_FINISHED = FinishStatus.notFinished();

    private final boolean isFinishing;
    private final @Nullable SpanStatus spanStatus;

    static @NotNull FinishStatus finishing(final @Nullable SpanStatus finishStatus) {
      return new FinishStatus(true, finishStatus);
    }

    private static @NotNull FinishStatus notFinished() {
      return new FinishStatus(false, null);
    }

    private FinishStatus(final boolean isFinishing, final @Nullable SpanStatus spanStatus) {
      this.isFinishing = isFinishing;
      this.spanStatus = spanStatus;
    }
  }

  private static final class SpanByTimestampComparator implements Comparator<Span> {

    @SuppressWarnings({"JdkObsolete", "JavaUtilDate"})
    @Override
    public int compare(final @NotNull Span o1, final @NotNull Span o2) {
      final @Nullable SentryDate first = o1.getFinishDate();
      final @Nullable SentryDate second = o2.getFinishDate();
      if (first == null) {
        return -1;
      } else if (second == null) {
        return 1;
      } else {
        return first.compareTo(second);
      }
    }
  }
}<|MERGE_RESOLUTION|>--- conflicted
+++ resolved
@@ -97,11 +97,7 @@
   SentryTracer(
       final @NotNull TransactionContext context,
       final @NotNull IHub hub,
-<<<<<<< HEAD
-      final @Nullable SentryDate startTimestamp) {
-    this(context, hub, startTimestamp, false, null, false, null);
-=======
-      final @Nullable Date startTimestamp,
+      final @Nullable SentryDate startTimestamp,
       final boolean waitForChildren,
       final @Nullable Long idleTimeout,
       final boolean trimEnd,
@@ -115,7 +111,6 @@
         trimEnd,
         transactionFinishedCallback,
         null);
->>>>>>> 8ade2254
   }
 
   SentryTracer(
