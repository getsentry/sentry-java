package io.sentry;

import io.sentry.metrics.LocalMetricsAggregator;
import io.sentry.protocol.Contexts;
import io.sentry.protocol.SentryId;
import io.sentry.protocol.SentryTransaction;
import io.sentry.protocol.TransactionNameSource;
import io.sentry.protocol.User;
import io.sentry.util.Objects;
import java.util.ArrayList;
import java.util.List;
import java.util.ListIterator;
import java.util.Map;
import java.util.Timer;
import java.util.TimerTask;
import java.util.concurrent.CopyOnWriteArrayList;
import java.util.concurrent.atomic.AtomicBoolean;
import java.util.concurrent.atomic.AtomicReference;
import org.jetbrains.annotations.ApiStatus;
import org.jetbrains.annotations.NotNull;
import org.jetbrains.annotations.Nullable;
import org.jetbrains.annotations.TestOnly;

@ApiStatus.Internal
public final class SentryTracer implements ITransaction {
  private final @NotNull SentryId eventId = new SentryId();
  private final @NotNull Span root;
  private final @NotNull List<Span> children = new CopyOnWriteArrayList<>();
  private final @NotNull IScopes scopes;
  private @NotNull String name;

  /**
   * Holds the status for finished tracer. Tracer can have finishedStatus set, but not be finished
   * itself when `waitForChildren` is set to `true`, `#finish()` method was called but there are
   * unfinished children spans.
   */
  private @NotNull FinishStatus finishStatus = FinishStatus.NOT_FINISHED;

  private volatile @Nullable TimerTask idleTimeoutTask;
  private volatile @Nullable TimerTask deadlineTimeoutTask;

  private volatile @Nullable Timer timer = null;
  private final @NotNull Object timerLock = new Object();

  private final @NotNull AtomicBoolean isIdleFinishTimerRunning = new AtomicBoolean(false);
  private final @NotNull AtomicBoolean isDeadlineTimerRunning = new AtomicBoolean(false);

  private final @NotNull Baggage baggage;
  private @NotNull TransactionNameSource transactionNameSource;
  private final @NotNull Instrumenter instrumenter;
  private final @NotNull Contexts contexts = new Contexts();
  private final @Nullable TransactionPerformanceCollector transactionPerformanceCollector;
  private final @NotNull TransactionOptions transactionOptions;

  public SentryTracer(final @NotNull TransactionContext context, final @NotNull IScopes scopes) {
    this(context, scopes, new TransactionOptions(), null);
  }

  public SentryTracer(
      final @NotNull TransactionContext context,
      final @NotNull IScopes scopes,
      final @NotNull TransactionOptions transactionOptions) {
    this(context, scopes, transactionOptions, null);
  }

  SentryTracer(
      final @NotNull TransactionContext context,
      final @NotNull IScopes scopes,
      final @NotNull TransactionOptions transactionOptions,
      final @Nullable TransactionPerformanceCollector transactionPerformanceCollector) {
    Objects.requireNonNull(context, "context is required");
    Objects.requireNonNull(scopes, "scopes are required");

    this.root =
        new Span(context, this, scopes, transactionOptions.getStartTimestamp(), transactionOptions);

    this.name = context.getName();
    this.instrumenter = context.getInstrumenter();
    this.scopes = scopes;
    this.transactionPerformanceCollector = transactionPerformanceCollector;
    this.transactionNameSource = context.getTransactionNameSource();
    this.transactionOptions = transactionOptions;

    if (context.getBaggage() != null) {
      this.baggage = context.getBaggage();
    } else {
      this.baggage = new Baggage(scopes.getOptions().getLogger());
    }

    // We are currently sending the performance data only in profiles, but we are always sending
    // performance measurements.
    if (transactionPerformanceCollector != null) {
      transactionPerformanceCollector.start(this);
    }

    if (transactionOptions.getIdleTimeout() != null
        || transactionOptions.getDeadlineTimeout() != null) {
      timer = new Timer(true);

      scheduleDeadlineTimeout();
      scheduleFinish();
    }
  }

  @Override
  public void scheduleFinish() {
    synchronized (timerLock) {
      if (timer != null) {
        final @Nullable Long idleTimeout = transactionOptions.getIdleTimeout();

        if (idleTimeout != null) {
          cancelIdleTimer();
          isIdleFinishTimerRunning.set(true);
          idleTimeoutTask =
              new TimerTask() {
                @Override
                public void run() {
                  onIdleTimeoutReached();
                }
              };

          try {
            timer.schedule(idleTimeoutTask, idleTimeout);
          } catch (Throwable e) {
            scopes
                .getOptions()
                .getLogger()
                .log(SentryLevel.WARNING, "Failed to schedule finish timer", e);
            // if we failed to schedule the finish timer for some reason, we finish it here right
            // away
            onIdleTimeoutReached();
          }
        }
      }
    }
  }

  private void onIdleTimeoutReached() {
    final @Nullable SpanStatus status = getStatus();
    finish((status != null) ? status : SpanStatus.OK);
    isIdleFinishTimerRunning.set(false);
  }

  private void onDeadlineTimeoutReached() {
    final @Nullable SpanStatus status = getStatus();
    forceFinish(
        (status != null) ? status : SpanStatus.DEADLINE_EXCEEDED,
        transactionOptions.getIdleTimeout() != null,
        null);
    isDeadlineTimerRunning.set(false);
  }

  @Override
  public @NotNull void forceFinish(
      final @NotNull SpanStatus status, final boolean dropIfNoChildren, final @Nullable Hint hint) {
    if (isFinished()) {
      return;
    }

    final @NotNull SentryDate finishTimestamp = scopes.getOptions().getDateProvider().now();

    // abort all child-spans first, this ensures the transaction can be finished,
    // even if waitForChildren is true
    // iterate in reverse order to ensure leaf spans are processed before their parents
    @NotNull final ListIterator<Span> iterator = children.listIterator(children.size());
    while (iterator.hasPrevious()) {
      @NotNull final Span span = iterator.previous();
      span.setSpanFinishedCallback(null);
      span.finish(status, finishTimestamp);
    }
    finish(status, finishTimestamp, dropIfNoChildren, hint);
  }

  @Override
  public void finish(
      @Nullable SpanStatus status,
      @Nullable SentryDate finishDate,
      boolean dropIfNoChildren,
      @Nullable Hint hint) {
    // try to get the high precision timestamp from the root span
    SentryDate finishTimestamp = root.getFinishDate();

    // if a finishDate was passed in, use that instead
    if (finishDate != null) {
      finishTimestamp = finishDate;
    }

    // if it's not set -> fallback to the current time
    if (finishTimestamp == null) {
      finishTimestamp = scopes.getOptions().getDateProvider().now();
    }

    // auto-finish any idle spans first
    for (final Span span : children) {
      if (span.getOptions().isIdle()) {
        span.finish((status != null) ? status : getSpanContext().status, finishTimestamp);
      }
    }

    this.finishStatus = FinishStatus.finishing(status);
    if (!root.isFinished()
        && (!transactionOptions.isWaitForChildren() || hasAllChildrenFinished())) {

      // any un-finished childs will remain unfinished
      // as relay takes care of setting the end-timestamp + deadline_exceeded
      // see
      // https://github.com/getsentry/relay/blob/40697d0a1c54e5e7ad8d183fc7f9543b94fe3839/relay-general/src/store/transactions/processor.rs#L374-L378
      root.finish(finishStatus.spanStatus, finishTimestamp);

      List<PerformanceCollectionData> performanceCollectionData = null;
      if (transactionPerformanceCollector != null) {
        performanceCollectionData = transactionPerformanceCollector.stop(this);
      }

      ProfilingTraceData profilingTraceData = null;
      if (Boolean.TRUE.equals(isSampled()) && Boolean.TRUE.equals(isProfileSampled())) {
        profilingTraceData =
            scopes
                .getOptions()
                .getTransactionProfiler()
                .onTransactionFinish(this, performanceCollectionData, scopes.getOptions());
      }
      if (performanceCollectionData != null) {
        performanceCollectionData.clear();
      }

      scopes.configureScope(
          scope -> {
            scope.withTransaction(
                transaction -> {
                  if (transaction == this) {
                    scope.clearTransaction();
                  }
                });
          });
      final SentryTransaction transaction = new SentryTransaction(this);
      final TransactionFinishedCallback finishedCallback =
          transactionOptions.getTransactionFinishedCallback();
      if (finishedCallback != null) {
        finishedCallback.execute(this);
      }

      if (timer != null) {
        synchronized (timerLock) {
          if (timer != null) {
            cancelIdleTimer();
            cancelDeadlineTimer();
            timer.cancel();
            timer = null;
          }
        }
      }

      if (dropIfNoChildren && children.isEmpty() && transactionOptions.getIdleTimeout() != null) {
        // if it's an idle transaction which has no children, we drop it to save user's quota
        scopes
            .getOptions()
            .getLogger()
            .log(
                SentryLevel.DEBUG,
                "Dropping idle transaction %s because it has no child spans",
                name);
        return;
      }

      transaction.getMeasurements().putAll(root.getMeasurements());
      scopes.captureTransaction(transaction, traceContext(), hint, profilingTraceData);
    }
  }

  private void cancelIdleTimer() {
    synchronized (timerLock) {
      if (idleTimeoutTask != null) {
        idleTimeoutTask.cancel();
        isIdleFinishTimerRunning.set(false);
        idleTimeoutTask = null;
      }
    }
  }

  private void scheduleDeadlineTimeout() {
    final @Nullable Long deadlineTimeOut = transactionOptions.getDeadlineTimeout();
    if (deadlineTimeOut != null) {
      synchronized (timerLock) {
        if (timer != null) {
          cancelDeadlineTimer();
          isDeadlineTimerRunning.set(true);
          deadlineTimeoutTask =
              new TimerTask() {
                @Override
                public void run() {
                  onDeadlineTimeoutReached();
                }
              };
          try {
            timer.schedule(deadlineTimeoutTask, deadlineTimeOut);
          } catch (Throwable e) {
            scopes
                .getOptions()
                .getLogger()
                .log(SentryLevel.WARNING, "Failed to schedule finish timer", e);
            // if we failed to schedule the finish timer for some reason, we finish it here right
            // away
            onDeadlineTimeoutReached();
          }
        }
      }
    }
  }

  private void cancelDeadlineTimer() {
    synchronized (timerLock) {
      if (deadlineTimeoutTask != null) {
        deadlineTimeoutTask.cancel();
        isDeadlineTimerRunning.set(false);
        deadlineTimeoutTask = null;
      }
    }
  }

  public @NotNull List<Span> getChildren() {
    return children;
  }

  @Override
  public @NotNull SentryDate getStartDate() {
    return this.root.getStartDate();
  }

  @Override
  public @Nullable SentryDate getFinishDate() {
    return this.root.getFinishDate();
  }

  /**
   * Starts a child Span with given trace id and parent span id.
   *
   * @param parentSpanId - parent span id
   * @param operation - span operation name
   * @param description - span description
   * @return a new transaction span
   */
  @NotNull
  ISpan startChild(
      final @NotNull SpanId parentSpanId,
      final @NotNull String operation,
      final @Nullable String description) {
    return startChild(parentSpanId, operation, description, new SpanOptions());
  }

  /**
   * Starts a child Span with given trace id and parent span id.
   *
   * @param parentSpanId - parent span id
   * @param operation - span operation name
   * @param description - span description
   * @param spanOptions - span options
   * @return a new transaction span
   */
  @NotNull
  ISpan startChild(
      final @NotNull SpanId parentSpanId,
      final @NotNull String operation,
      final @Nullable String description,
      final @NotNull SpanOptions spanOptions) {
    return createChild(parentSpanId, operation, description, spanOptions);
  }

  @NotNull
  ISpan startChild(
      final @NotNull SpanId parentSpanId,
      final @NotNull String operation,
      final @Nullable String description,
      final @Nullable SentryDate timestamp,
      final @NotNull Instrumenter instrumenter) {
    final @NotNull SpanContext spanContext =
        getSpanContext().copyForChild(operation, parentSpanId, null);
    spanContext.setDescription(description);
    spanContext.setInstrumenter(instrumenter);

    final @NotNull SpanOptions spanOptions = new SpanOptions();
    spanOptions.setStartTimestamp(timestamp);

    return createChild(spanContext, spanOptions);
  }

  @NotNull
  ISpan startChild(
      final @NotNull SpanId parentSpanId,
      final @NotNull String operation,
      final @Nullable String description,
      final @Nullable SentryDate timestamp,
      final @NotNull Instrumenter instrumenter,
      final @NotNull SpanOptions spanOptions) {
    final @NotNull SpanContext spanContext =
        getSpanContext().copyForChild(operation, parentSpanId, null);
    spanContext.setDescription(description);
    spanContext.setInstrumenter(instrumenter);

    spanOptions.setStartTimestamp(timestamp);

    return createChild(spanContext, spanOptions);
  }

  /**
   * Starts a child Span with given trace id and parent span id.
   *
   * @param parentSpanId - parent span id
   * @param operation - the span operation
   * @param description - the optional span description
   * @param options - span options
   * @return a new transaction span
   */
  @NotNull
  private ISpan createChild(
      final @NotNull SpanId parentSpanId,
      final @NotNull String operation,
      final @Nullable String description,
      final @NotNull SpanOptions options) {
    final @NotNull SpanContext spanContext =
        getSpanContext().copyForChild(operation, parentSpanId, null);
    spanContext.setDescription(description);
    spanContext.setInstrumenter(Instrumenter.SENTRY);

    return createChild(spanContext, options);
  }

  @NotNull
  private ISpan createChild(
      final @NotNull SpanContext spanContext, final @NotNull SpanOptions spanOptions) {
    if (root.isFinished()) {
      return NoOpSpan.getInstance();
    }

    if (!this.instrumenter.equals(spanContext.getInstrumenter())) {
      return NoOpSpan.getInstance();
    }

    final @Nullable SpanId parentSpanId = spanContext.getParentSpanId();
    final @NotNull String operation = spanContext.getOperation();
    final @Nullable String description = spanContext.getDescription();

<<<<<<< HEAD
    // TODO [POTEL] how should this work? return a noop? shouldn't block nested code from actually
    // creating spans
    //    if (SpanUtils.isIgnored(scopes.getOptions().getIgnoredSpanOrigins(),
    // spanOptions.getOrigin())) {
    //      return this;
    //    }

=======
>>>>>>> ecfcb2b1
    if (children.size() < scopes.getOptions().getMaxSpans()) {
      Objects.requireNonNull(parentSpanId, "parentSpanId is required");
      //      Objects.requireNonNull(operation, "operation is required");
      cancelIdleTimer();
      final Span span =
          new Span(
              this,
              scopes,
              spanContext,
              spanOptions,
              finishingSpan -> {
                if (transactionPerformanceCollector != null) {
                  transactionPerformanceCollector.onSpanFinished(finishingSpan);
                }
                final FinishStatus finishStatus = this.finishStatus;
                if (transactionOptions.getIdleTimeout() != null) {
                  // if it's an idle transaction, no matter the status, we'll reset the timeout here
                  // so the transaction will either idle and finish itself, or a new child will be
                  // added and we'll wait for it again
                  if (!transactionOptions.isWaitForChildren() || hasAllChildrenFinished()) {
                    scheduleFinish();
                  }
                } else if (finishStatus.isFinishing) {
                  finish(finishStatus.spanStatus);
                }
              });
      //      final Span span =
      //          new Span(
      //              root.getTraceId(),
      //              parentSpanId,
      //              this,
      //              operation,
      //              this.scopes,
      //              timestamp,
      //              spanOptions,
      //              finishingSpan -> {
      //                if (transactionPerformanceCollector != null) {
      //                  transactionPerformanceCollector.onSpanFinished(finishingSpan);
      //                }
      //                final FinishStatus finishStatus = this.finishStatus;
      //                if (transactionOptions.getIdleTimeout() != null) {
      //                  // if it's an idle transaction, no matter the status, we'll reset the
      // timeout here
      //                  // so the transaction will either idle and finish itself, or a new child
      // will be
      //                  // added and we'll wait for it again
      //                  if (!transactionOptions.isWaitForChildren() || hasAllChildrenFinished()) {
      //                    scheduleFinish();
      //                  }
      //                } else if (finishStatus.isFinishing) {
      //                  finish(finishStatus.spanStatus);
      //                }
      //              });
      //      span.setDescription(description);
      span.setData(SpanDataConvention.THREAD_ID, String.valueOf(Thread.currentThread().getId()));
      span.setData(
          SpanDataConvention.THREAD_NAME,
          scopes.getOptions().getMainThreadChecker().isMainThread()
              ? "main"
              : Thread.currentThread().getName());
      this.children.add(span);
      if (transactionPerformanceCollector != null) {
        transactionPerformanceCollector.onSpanStarted(span);
      }
      return span;
    } else {
      scopes
          .getOptions()
          .getLogger()
          .log(
              SentryLevel.WARNING,
              "Span operation: %s, description: %s dropped due to limit reached. Returning NoOpSpan.",
              operation,
              description);
      return NoOpSpan.getInstance();
    }
  }

  @Override
  public @NotNull ISpan startChild(final @NotNull String operation) {
    return this.startChild(operation, (String) null);
  }

  @Override
  public @NotNull ISpan startChild(
      @NotNull String operation,
      @Nullable String description,
      @Nullable SentryDate timestamp,
      @NotNull Instrumenter instrumenter) {
    return startChild(operation, description, timestamp, instrumenter, new SpanOptions());
  }

  @Override
  public @NotNull ISpan startChild(
      final @NotNull String operation,
      @Nullable String description,
      @Nullable SentryDate timestamp,
      @NotNull Instrumenter instrumenter,
      @NotNull SpanOptions spanOptions) {
    return createChild(operation, description, timestamp, instrumenter, spanOptions);
  }

  @Override
  public @NotNull ISpan startChild(
      final @NotNull String operation,
      @Nullable String description,
      @Nullable SentryDate timestamp) {
    return createChild(operation, description, timestamp, Instrumenter.SENTRY, new SpanOptions());
  }

  @Override
  public @NotNull ISpan startChild(
      final @NotNull String operation, final @Nullable String description) {
    return startChild(operation, description, null, Instrumenter.SENTRY, new SpanOptions());
  }

  @Override
  public @NotNull ISpan startChild(
      @NotNull String operation, @Nullable String description, @NotNull SpanOptions spanOptions) {
    return createChild(operation, description, null, Instrumenter.SENTRY, spanOptions);
  }

  @Override
  public @NotNull ISpan startChild(
      @NotNull SpanContext spanContext, @NotNull SpanOptions spanOptions) {
    return createChild(spanContext, spanOptions);
  }

  private @NotNull ISpan createChild(
      final @NotNull String operation,
      final @Nullable String description,
      @Nullable SentryDate timestamp,
      final @NotNull Instrumenter instrumenter,
      final @NotNull SpanOptions spanOptions) {
    if (root.isFinished()) {
      return NoOpSpan.getInstance();
    }

    if (!this.instrumenter.equals(instrumenter)) {
      return NoOpSpan.getInstance();
    }

    if (children.size() < scopes.getOptions().getMaxSpans()) {
      return root.startChild(operation, description, timestamp, instrumenter, spanOptions);
    } else {
      scopes
          .getOptions()
          .getLogger()
          .log(
              SentryLevel.WARNING,
              "Span operation: %s, description: %s dropped due to limit reached. Returning NoOpSpan.",
              operation,
              description);
      return NoOpSpan.getInstance();
    }
  }

  @Override
  public @NotNull SentryTraceHeader toSentryTrace() {
    return root.toSentryTrace();
  }

  @Override
  public void finish() {
    this.finish(this.getStatus());
  }

  @Override
  public void finish(@Nullable SpanStatus status) {
    this.finish(status, null);
  }

  @SuppressWarnings({"JdkObsolete", "JavaUtilDate"})
  @Override
  @ApiStatus.Internal
  public void finish(@Nullable SpanStatus status, @Nullable SentryDate finishDate) {
    finish(status, finishDate, true, null);
  }

  @Override
  public @Nullable TraceContext traceContext() {
    if (scopes.getOptions().isTraceSampling()) {
      updateBaggageValues();
      return baggage.toTraceContext();
    } else {
      return null;
    }
  }

  private void updateBaggageValues() {
    synchronized (this) {
      if (baggage.isMutable()) {
        final AtomicReference<User> userAtomicReference = new AtomicReference<>();
        scopes.configureScope(
            scope -> {
              userAtomicReference.set(scope.getUser());
            });
        baggage.setValuesFromTransaction(
            getSpanContext().getTraceId(),
            userAtomicReference.get(),
            scopes.getOptions(),
            this.getSamplingDecision(),
            getName(),
            getTransactionNameSource());
        baggage.freeze();
      }
    }
  }

  @Override
  public @Nullable BaggageHeader toBaggageHeader(@Nullable List<String> thirdPartyBaggageHeaders) {
    if (scopes.getOptions().isTraceSampling()) {
      updateBaggageValues();

      return BaggageHeader.fromBaggageAndOutgoingHeader(baggage, thirdPartyBaggageHeaders);
    } else {
      return null;
    }
  }

  private boolean hasAllChildrenFinished() {
    final List<Span> spans = new ArrayList<>(this.children);
    if (!spans.isEmpty()) {
      for (final Span span : spans) {
        if (!span.isFinished()) {
          return false;
        }
      }
    }
    return true;
  }

  @Override
  public void setOperation(final @NotNull String operation) {
    if (root.isFinished()) {
      scopes
          .getOptions()
          .getLogger()
          .log(
              SentryLevel.DEBUG,
              "The transaction is already finished. Operation %s cannot be set",
              operation);
      return;
    }

    this.root.setOperation(operation);
  }

  @Override
  public @NotNull String getOperation() {
    return this.root.getOperation();
  }

  @Override
  public void setDescription(final @Nullable String description) {
    if (root.isFinished()) {
      scopes
          .getOptions()
          .getLogger()
          .log(
              SentryLevel.DEBUG,
              "The transaction is already finished. Description %s cannot be set",
              description);
      return;
    }

    this.root.setDescription(description);
  }

  @Override
  public @Nullable String getDescription() {
    return this.root.getDescription();
  }

  @Override
  public void setStatus(final @Nullable SpanStatus status) {
    if (root.isFinished()) {
      scopes
          .getOptions()
          .getLogger()
          .log(
              SentryLevel.DEBUG,
              "The transaction is already finished. Status %s cannot be set",
              status == null ? "null" : status.name());
      return;
    }

    this.root.setStatus(status);
  }

  @Override
  public @Nullable SpanStatus getStatus() {
    return this.root.getStatus();
  }

  @Override
  public void setThrowable(final @Nullable Throwable throwable) {
    if (root.isFinished()) {
      scopes
          .getOptions()
          .getLogger()
          .log(SentryLevel.DEBUG, "The transaction is already finished. Throwable cannot be set");
      return;
    }

    this.root.setThrowable(throwable);
  }

  @Override
  public @Nullable Throwable getThrowable() {
    return this.root.getThrowable();
  }

  @Override
  public @NotNull SpanContext getSpanContext() {
    return this.root.getSpanContext();
  }

  @Override
  public void setTag(final @NotNull String key, final @NotNull String value) {
    if (root.isFinished()) {
      scopes
          .getOptions()
          .getLogger()
          .log(SentryLevel.DEBUG, "The transaction is already finished. Tag %s cannot be set", key);
      return;
    }

    this.root.setTag(key, value);
  }

  @Override
  public @Nullable String getTag(final @NotNull String key) {
    return this.root.getTag(key);
  }

  @Override
  public boolean isFinished() {
    return this.root.isFinished();
  }

  @Override
  public void setData(@NotNull String key, @NotNull Object value) {
    if (root.isFinished()) {
      scopes
          .getOptions()
          .getLogger()
          .log(
              SentryLevel.DEBUG, "The transaction is already finished. Data %s cannot be set", key);
      return;
    }

    this.root.setData(key, value);
  }

  @Override
  public @Nullable Object getData(@NotNull String key) {
    return this.root.getData(key);
  }

  @ApiStatus.Internal
  public void setMeasurementFromChild(final @NotNull String name, final @NotNull Number value) {
    // We don't want to overwrite the root span measurement, if it comes from a child.
    if (!root.getMeasurements().containsKey(name)) {
      setMeasurement(name, value);
    }
  }

  @ApiStatus.Internal
  public void setMeasurementFromChild(
      final @NotNull String name,
      final @NotNull Number value,
      final @NotNull MeasurementUnit unit) {
    // We don't want to overwrite the root span measurement, if it comes from a child.
    if (!root.getMeasurements().containsKey(name)) {
      setMeasurement(name, value, unit);
    }
  }

  @Override
  public void setMeasurement(final @NotNull String name, final @NotNull Number value) {
    root.setMeasurement(name, value);
  }

  @Override
  public void setMeasurement(
      final @NotNull String name,
      final @NotNull Number value,
      final @NotNull MeasurementUnit unit) {
    root.setMeasurement(name, value, unit);
  }

  public @Nullable Map<String, Object> getData() {
    return this.root.getData();
  }

  @Override
  public @Nullable Boolean isSampled() {
    return this.root.isSampled();
  }

  @Override
  public @Nullable Boolean isProfileSampled() {
    return this.root.isProfileSampled();
  }

  @Override
  public @Nullable TracesSamplingDecision getSamplingDecision() {
    return this.root.getSamplingDecision();
  }

  @Override
  public void setName(@NotNull String name) {
    setName(name, TransactionNameSource.CUSTOM);
  }

  @ApiStatus.Internal
  @Override
  public void setName(@NotNull String name, @NotNull TransactionNameSource transactionNameSource) {
    if (root.isFinished()) {
      scopes
          .getOptions()
          .getLogger()
          .log(
              SentryLevel.DEBUG,
              "The transaction is already finished. Name %s cannot be set",
              name);
      return;
    }

    this.name = name;
    this.transactionNameSource = transactionNameSource;
  }

  @Override
  public @NotNull TransactionNameSource getNameSource() {
    return getTransactionNameSource();
  }

  @Override
  public @NotNull String getName() {
    return this.name;
  }

  @Override
  public @NotNull TransactionNameSource getTransactionNameSource() {
    return this.transactionNameSource;
  }

  @Override
  public @NotNull List<Span> getSpans() {
    return this.children;
  }

  @Override
  public @Nullable ISpan getLatestActiveSpan() {
    final List<Span> spans = new ArrayList<>(this.children);
    if (!spans.isEmpty()) {
      for (int i = spans.size() - 1; i >= 0; i--) {
        if (!spans.get(i).isFinished()) {
          return spans.get(i);
        }
      }
    }
    return null;
  }

  @Override
  public @NotNull SentryId getEventId() {
    return eventId;
  }

  @ApiStatus.Internal
  @Override
  public @NotNull ISentryLifecycleToken makeCurrent() {
    scopes.configureScope(
        (scope) -> {
          scope.setTransaction(this);
        });

    // TODO [POTEL] can we return an actual token here
    return NoOpScopesLifecycleToken.getInstance();
  }

  @NotNull
  Span getRoot() {
    return root;
  }

  @TestOnly
  @Nullable
  TimerTask getIdleTimeoutTask() {
    return idleTimeoutTask;
  }

  @TestOnly
  @Nullable
  TimerTask getDeadlineTimeoutTask() {
    return deadlineTimeoutTask;
  }

  @TestOnly
  @Nullable
  Timer getTimer() {
    return timer;
  }

  @TestOnly
  @NotNull
  AtomicBoolean isFinishTimerRunning() {
    return isIdleFinishTimerRunning;
  }

  @TestOnly
  @NotNull
  AtomicBoolean isDeadlineTimerRunning() {
    return isDeadlineTimerRunning;
  }

  @ApiStatus.Internal
  @Override
  public void setContext(final @NotNull String key, final @NotNull Object context) {
    contexts.put(key, context);
  }

  @ApiStatus.Internal
  @Override
  public @NotNull Contexts getContexts() {
    return contexts;
  }

  @Override
  public boolean updateEndDate(final @NotNull SentryDate date) {
    return root.updateEndDate(date);
  }

  @Override
  public boolean isNoOp() {
    return false;
  }

  @Override
  public @Nullable LocalMetricsAggregator getLocalMetricsAggregator() {
    return root.getLocalMetricsAggregator();
  }

  private static final class FinishStatus {
    static final FinishStatus NOT_FINISHED = FinishStatus.notFinished();

    private final boolean isFinishing;
    private final @Nullable SpanStatus spanStatus;

    static @NotNull FinishStatus finishing(final @Nullable SpanStatus finishStatus) {
      return new FinishStatus(true, finishStatus);
    }

    private static @NotNull FinishStatus notFinished() {
      return new FinishStatus(false, null);
    }

    private FinishStatus(final boolean isFinishing, final @Nullable SpanStatus spanStatus) {
      this.isFinishing = isFinishing;
      this.spanStatus = spanStatus;
    }
  }
}<|MERGE_RESOLUTION|>--- conflicted
+++ resolved
@@ -440,7 +440,6 @@
     final @NotNull String operation = spanContext.getOperation();
     final @Nullable String description = spanContext.getDescription();
 
-<<<<<<< HEAD
     // TODO [POTEL] how should this work? return a noop? shouldn't block nested code from actually
     // creating spans
     //    if (SpanUtils.isIgnored(scopes.getOptions().getIgnoredSpanOrigins(),
@@ -448,8 +447,6 @@
     //      return this;
     //    }
 
-=======
->>>>>>> ecfcb2b1
     if (children.size() < scopes.getOptions().getMaxSpans()) {
       Objects.requireNonNull(parentSpanId, "parentSpanId is required");
       //      Objects.requireNonNull(operation, "operation is required");
