--- conflicted
+++ resolved
@@ -859,10 +859,7 @@
     return eventId;
   }
 
-<<<<<<< HEAD
   @ApiStatus.Internal
-=======
->>>>>>> 504ef52d
   @Override
   public @NotNull ISentryLifecycleToken makeCurrent() {
     scopes.configureScope(
