package io.sentry;

import io.sentry.metrics.LocalMetricsAggregator;
import io.sentry.protocol.Contexts;
import io.sentry.protocol.SentryId;
import io.sentry.protocol.SentryTransaction;
import io.sentry.protocol.TransactionNameSource;
import io.sentry.protocol.User;
import io.sentry.util.Objects;
import java.util.ArrayList;
import java.util.List;
import java.util.ListIterator;
import java.util.Map;
import java.util.Timer;
import java.util.TimerTask;
import java.util.concurrent.CopyOnWriteArrayList;
import java.util.concurrent.atomic.AtomicBoolean;
import java.util.concurrent.atomic.AtomicReference;
import org.jetbrains.annotations.ApiStatus;
import org.jetbrains.annotations.NotNull;
import org.jetbrains.annotations.Nullable;
import org.jetbrains.annotations.TestOnly;

@ApiStatus.Internal
public final class SentryTracer implements ITransaction {
  private final @NotNull SentryId eventId = new SentryId();
  private final @NotNull Span root;
  private final @NotNull List<Span> children = new CopyOnWriteArrayList<>();
  private final @NotNull IScopes scopes;
  private @NotNull String name;

  /**
   * Holds the status for finished tracer. Tracer can have finishedStatus set, but not be finished
   * itself when `waitForChildren` is set to `true`, `#finish()` method was called but there are
   * unfinished children spans.
   */
  private @NotNull FinishStatus finishStatus = FinishStatus.NOT_FINISHED;

  private volatile @Nullable TimerTask idleTimeoutTask;
  private volatile @Nullable TimerTask deadlineTimeoutTask;

  private volatile @Nullable Timer timer = null;
  private final @NotNull Object timerLock = new Object();

  private final @NotNull AtomicBoolean isIdleFinishTimerRunning = new AtomicBoolean(false);
  private final @NotNull AtomicBoolean isDeadlineTimerRunning = new AtomicBoolean(false);

  private final @NotNull Baggage baggage;
  private @NotNull TransactionNameSource transactionNameSource;
  private final @NotNull Instrumenter instrumenter;
  private final @NotNull Contexts contexts = new Contexts();
  private final @Nullable TransactionPerformanceCollector transactionPerformanceCollector;
  private final @NotNull TransactionOptions transactionOptions;

  public SentryTracer(final @NotNull TransactionContext context, final @NotNull IScopes scopes) {
    this(context, scopes, new TransactionOptions(), null);
  }

  public SentryTracer(
      final @NotNull TransactionContext context,
      final @NotNull IScopes scopes,
      final @NotNull TransactionOptions transactionOptions) {
    this(context, scopes, transactionOptions, null);
  }

  SentryTracer(
      final @NotNull TransactionContext context,
      final @NotNull IScopes scopes,
      final @NotNull TransactionOptions transactionOptions,
      final @Nullable TransactionPerformanceCollector transactionPerformanceCollector) {
    Objects.requireNonNull(context, "context is required");
    Objects.requireNonNull(scopes, "scopes are required");

    this.root =
        new Span(context, this, scopes, transactionOptions.getStartTimestamp(), transactionOptions);

    this.name = context.getName();
    this.instrumenter = context.getInstrumenter();
    this.scopes = scopes;
    this.transactionPerformanceCollector = transactionPerformanceCollector;
    this.transactionNameSource = context.getTransactionNameSource();
    this.transactionOptions = transactionOptions;

    if (context.getBaggage() != null) {
      this.baggage = context.getBaggage();
    } else {
      this.baggage = new Baggage(scopes.getOptions().getLogger());
    }

    // We are currently sending the performance data only in profiles, but we are always sending
    // performance measurements.
    if (transactionPerformanceCollector != null) {
      transactionPerformanceCollector.start(this);
    }

    if (transactionOptions.getIdleTimeout() != null
        || transactionOptions.getDeadlineTimeout() != null) {
      timer = new Timer(true);

      scheduleDeadlineTimeout();
      scheduleFinish();
    }
  }

  @Override
  public void scheduleFinish() {
    synchronized (timerLock) {
      if (timer != null) {
        final @Nullable Long idleTimeout = transactionOptions.getIdleTimeout();

        if (idleTimeout != null) {
          cancelIdleTimer();
          isIdleFinishTimerRunning.set(true);
          idleTimeoutTask =
              new TimerTask() {
                @Override
                public void run() {
                  onIdleTimeoutReached();
                }
              };

          try {
            timer.schedule(idleTimeoutTask, idleTimeout);
          } catch (Throwable e) {
            scopes
                .getOptions()
                .getLogger()
                .log(SentryLevel.WARNING, "Failed to schedule finish timer", e);
            // if we failed to schedule the finish timer for some reason, we finish it here right
            // away
            onIdleTimeoutReached();
          }
        }
      }
    }
  }

  private void onIdleTimeoutReached() {
    final @Nullable SpanStatus status = getStatus();
    finish((status != null) ? status : SpanStatus.OK);
    isIdleFinishTimerRunning.set(false);
  }

  private void onDeadlineTimeoutReached() {
    final @Nullable SpanStatus status = getStatus();
    forceFinish(
        (status != null) ? status : SpanStatus.DEADLINE_EXCEEDED,
        transactionOptions.getIdleTimeout() != null,
        null);
    isDeadlineTimerRunning.set(false);
  }

  @Override
  public @NotNull void forceFinish(
      final @NotNull SpanStatus status, final boolean dropIfNoChildren, final @Nullable Hint hint) {
    if (isFinished()) {
      return;
    }

    final @NotNull SentryDate finishTimestamp = scopes.getOptions().getDateProvider().now();

    // abort all child-spans first, this ensures the transaction can be finished,
    // even if waitForChildren is true
    // iterate in reverse order to ensure leaf spans are processed before their parents
    @NotNull final ListIterator<Span> iterator = children.listIterator(children.size());
    while (iterator.hasPrevious()) {
      @NotNull final Span span = iterator.previous();
      span.setSpanFinishedCallback(null);
      span.finish(status, finishTimestamp);
    }
    finish(status, finishTimestamp, dropIfNoChildren, hint);
  }

  @Override
  public void finish(
      @Nullable SpanStatus status,
      @Nullable SentryDate finishDate,
      boolean dropIfNoChildren,
      @Nullable Hint hint) {
    // try to get the high precision timestamp from the root span
    SentryDate finishTimestamp = root.getFinishDate();

    // if a finishDate was passed in, use that instead
    if (finishDate != null) {
      finishTimestamp = finishDate;
    }

    // if it's not set -> fallback to the current time
    if (finishTimestamp == null) {
      finishTimestamp = scopes.getOptions().getDateProvider().now();
    }

    // auto-finish any idle spans first
    for (final Span span : children) {
      if (span.getOptions().isIdle()) {
        span.finish((status != null) ? status : getSpanContext().status, finishTimestamp);
      }
    }

    this.finishStatus = FinishStatus.finishing(status);
    if (!root.isFinished()
        && (!transactionOptions.isWaitForChildren() || hasAllChildrenFinished())) {

      final @NotNull AtomicReference<List<PerformanceCollectionData>> performanceCollectionData =
          new AtomicReference<>();
      // We set the new spanFinishedCallback here instead of creation time, calling the old one to
      // avoid the user overwrites it by setting a custom spanFinishedCallback on the root span
      final @Nullable SpanFinishedCallback oldCallback = this.root.getSpanFinishedCallback();
      this.root.setSpanFinishedCallback(
          span -> {
            if (oldCallback != null) {
              oldCallback.execute(span);
            }

            // Let's call the finishCallback here, when the root span has a finished date but it's
            // not finished, yet
            final @Nullable TransactionFinishedCallback finishedCallback =
                transactionOptions.getTransactionFinishedCallback();
            if (finishedCallback != null) {
              finishedCallback.execute(this);
            }

            if (transactionPerformanceCollector != null) {
              performanceCollectionData.set(transactionPerformanceCollector.stop(this));
            }
          });

      // any un-finished childs will remain unfinished
      // as relay takes care of setting the end-timestamp + deadline_exceeded
      // see
      // https://github.com/getsentry/relay/blob/40697d0a1c54e5e7ad8d183fc7f9543b94fe3839/relay-general/src/store/transactions/processor.rs#L374-L378
      root.finish(finishStatus.spanStatus, finishTimestamp);

      ProfilingTraceData profilingTraceData = null;
      if (Boolean.TRUE.equals(isSampled()) && Boolean.TRUE.equals(isProfileSampled())) {
        profilingTraceData =
            scopes
                .getOptions()
                .getTransactionProfiler()
<<<<<<< HEAD
                .onTransactionFinish(this, performanceCollectionData, scopes.getOptions());
=======
                .onTransactionFinish(this, performanceCollectionData.get(), hub.getOptions());
>>>>>>> 2e90ac77
      }
      if (performanceCollectionData.get() != null) {
        performanceCollectionData.get().clear();
      }

      scopes.configureScope(
          scope -> {
            scope.withTransaction(
                transaction -> {
                  if (transaction == this) {
                    scope.clearTransaction();
                  }
                });
          });
      final SentryTransaction transaction = new SentryTransaction(this);

      if (timer != null) {
        synchronized (timerLock) {
          if (timer != null) {
            cancelIdleTimer();
            cancelDeadlineTimer();
            timer.cancel();
            timer = null;
          }
        }
      }

      if (dropIfNoChildren && children.isEmpty() && transactionOptions.getIdleTimeout() != null) {
        // if it's an idle transaction which has no children, we drop it to save user's quota
        scopes
            .getOptions()
            .getLogger()
            .log(
                SentryLevel.DEBUG,
                "Dropping idle transaction %s because it has no child spans",
                name);
        return;
      }

      transaction.getMeasurements().putAll(root.getMeasurements());
      scopes.captureTransaction(transaction, traceContext(), hint, profilingTraceData);
    }
  }

  private void cancelIdleTimer() {
    synchronized (timerLock) {
      if (idleTimeoutTask != null) {
        idleTimeoutTask.cancel();
        isIdleFinishTimerRunning.set(false);
        idleTimeoutTask = null;
      }
    }
  }

  private void scheduleDeadlineTimeout() {
    final @Nullable Long deadlineTimeOut = transactionOptions.getDeadlineTimeout();
    if (deadlineTimeOut != null) {
      synchronized (timerLock) {
        if (timer != null) {
          cancelDeadlineTimer();
          isDeadlineTimerRunning.set(true);
          deadlineTimeoutTask =
              new TimerTask() {
                @Override
                public void run() {
                  onDeadlineTimeoutReached();
                }
              };
          try {
            timer.schedule(deadlineTimeoutTask, deadlineTimeOut);
          } catch (Throwable e) {
            scopes
                .getOptions()
                .getLogger()
                .log(SentryLevel.WARNING, "Failed to schedule finish timer", e);
            // if we failed to schedule the finish timer for some reason, we finish it here right
            // away
            onDeadlineTimeoutReached();
          }
        }
      }
    }
  }

  private void cancelDeadlineTimer() {
    synchronized (timerLock) {
      if (deadlineTimeoutTask != null) {
        deadlineTimeoutTask.cancel();
        isDeadlineTimerRunning.set(false);
        deadlineTimeoutTask = null;
      }
    }
  }

  public @NotNull List<Span> getChildren() {
    return children;
  }

  @Override
  public @NotNull SentryDate getStartDate() {
    return this.root.getStartDate();
  }

  @Override
  public @Nullable SentryDate getFinishDate() {
    return this.root.getFinishDate();
  }

  /**
   * Starts a child Span with given trace id and parent span id.
   *
   * @param parentSpanId - parent span id
   * @param operation - span operation name
   * @param description - span description
   * @return a new transaction span
   */
  @NotNull
  ISpan startChild(
      final @NotNull SpanId parentSpanId,
      final @NotNull String operation,
      final @Nullable String description) {
    return startChild(parentSpanId, operation, description, new SpanOptions());
  }

  /**
   * Starts a child Span with given trace id and parent span id.
   *
   * @param parentSpanId - parent span id
   * @param operation - span operation name
   * @param description - span description
   * @param spanOptions - span options
   * @return a new transaction span
   */
  @NotNull
  ISpan startChild(
      final @NotNull SpanId parentSpanId,
      final @NotNull String operation,
      final @Nullable String description,
      final @NotNull SpanOptions spanOptions) {
    return createChild(parentSpanId, operation, description, spanOptions);
  }

  @NotNull
  ISpan startChild(
      final @NotNull SpanId parentSpanId,
      final @NotNull String operation,
      final @Nullable String description,
      final @Nullable SentryDate timestamp,
      final @NotNull Instrumenter instrumenter) {
    final @NotNull SpanContext spanContext =
        getSpanContext().copyForChild(operation, parentSpanId, null);
    spanContext.setDescription(description);
    spanContext.setInstrumenter(instrumenter);

    final @NotNull SpanOptions spanOptions = new SpanOptions();
    spanOptions.setStartTimestamp(timestamp);

    return createChild(spanContext, spanOptions);
  }

  @NotNull
  ISpan startChild(
      final @NotNull SpanId parentSpanId,
      final @NotNull String operation,
      final @Nullable String description,
      final @Nullable SentryDate timestamp,
      final @NotNull Instrumenter instrumenter,
      final @NotNull SpanOptions spanOptions) {
    final @NotNull SpanContext spanContext =
        getSpanContext().copyForChild(operation, parentSpanId, null);
    spanContext.setDescription(description);
    spanContext.setInstrumenter(instrumenter);

    spanOptions.setStartTimestamp(timestamp);

    return createChild(spanContext, spanOptions);
  }

  /**
   * Starts a child Span with given trace id and parent span id.
   *
   * @param parentSpanId - parent span id
   * @param operation - the span operation
   * @param description - the optional span description
   * @param options - span options
   * @return a new transaction span
   */
  @NotNull
  private ISpan createChild(
      final @NotNull SpanId parentSpanId,
      final @NotNull String operation,
      final @Nullable String description,
      final @NotNull SpanOptions options) {
    final @NotNull SpanContext spanContext =
        getSpanContext().copyForChild(operation, parentSpanId, null);
    spanContext.setDescription(description);
    spanContext.setInstrumenter(Instrumenter.SENTRY);

    return createChild(spanContext, options);
  }

  @NotNull
  private ISpan createChild(
      final @NotNull SpanContext spanContext, final @NotNull SpanOptions spanOptions) {
    if (root.isFinished()) {
      return NoOpSpan.getInstance();
    }

    if (!this.instrumenter.equals(spanContext.getInstrumenter())) {
      return NoOpSpan.getInstance();
    }

    final @Nullable SpanId parentSpanId = spanContext.getParentSpanId();
    final @NotNull String operation = spanContext.getOperation();
    final @Nullable String description = spanContext.getDescription();

    // TODO [POTEL] how should this work? return a noop? shouldn't block nested code from actually
    // creating spans
    //    if (SpanUtils.isIgnored(scopes.getOptions().getIgnoredSpanOrigins(),
    // spanOptions.getOrigin())) {
    //      return this;
    //    }

    if (children.size() < scopes.getOptions().getMaxSpans()) {
      Objects.requireNonNull(parentSpanId, "parentSpanId is required");
      //      Objects.requireNonNull(operation, "operation is required");
      cancelIdleTimer();
      final Span span =
          new Span(
              this,
              scopes,
              spanContext,
              spanOptions,
              finishingSpan -> {
                if (transactionPerformanceCollector != null) {
                  transactionPerformanceCollector.onSpanFinished(finishingSpan);
                }
                final FinishStatus finishStatus = this.finishStatus;
                if (transactionOptions.getIdleTimeout() != null) {
                  // if it's an idle transaction, no matter the status, we'll reset the timeout here
                  // so the transaction will either idle and finish itself, or a new child will be
                  // added and we'll wait for it again
                  if (!transactionOptions.isWaitForChildren() || hasAllChildrenFinished()) {
                    scheduleFinish();
                  }
                } else if (finishStatus.isFinishing) {
                  finish(finishStatus.spanStatus);
                }
              });
      //      final Span span =
      //          new Span(
      //              root.getTraceId(),
      //              parentSpanId,
      //              this,
      //              operation,
      //              this.scopes,
      //              timestamp,
      //              spanOptions,
      //              finishingSpan -> {
      //                if (transactionPerformanceCollector != null) {
      //                  transactionPerformanceCollector.onSpanFinished(finishingSpan);
      //                }
      //                final FinishStatus finishStatus = this.finishStatus;
      //                if (transactionOptions.getIdleTimeout() != null) {
      //                  // if it's an idle transaction, no matter the status, we'll reset the
      // timeout here
      //                  // so the transaction will either idle and finish itself, or a new child
      // will be
      //                  // added and we'll wait for it again
      //                  if (!transactionOptions.isWaitForChildren() || hasAllChildrenFinished()) {
      //                    scheduleFinish();
      //                  }
      //                } else if (finishStatus.isFinishing) {
      //                  finish(finishStatus.spanStatus);
      //                }
      //              });
      //      span.setDescription(description);
      span.setData(SpanDataConvention.THREAD_ID, String.valueOf(Thread.currentThread().getId()));
      span.setData(
          SpanDataConvention.THREAD_NAME,
          scopes.getOptions().getMainThreadChecker().isMainThread()
              ? "main"
              : Thread.currentThread().getName());
      this.children.add(span);
      if (transactionPerformanceCollector != null) {
        transactionPerformanceCollector.onSpanStarted(span);
      }
      return span;
    } else {
      scopes
          .getOptions()
          .getLogger()
          .log(
              SentryLevel.WARNING,
              "Span operation: %s, description: %s dropped due to limit reached. Returning NoOpSpan.",
              operation,
              description);
      return NoOpSpan.getInstance();
    }
  }

  @Override
  public @NotNull ISpan startChild(final @NotNull String operation) {
    return this.startChild(operation, (String) null);
  }

  @Override
  public @NotNull ISpan startChild(
      @NotNull String operation,
      @Nullable String description,
      @Nullable SentryDate timestamp,
      @NotNull Instrumenter instrumenter) {
    return startChild(operation, description, timestamp, instrumenter, new SpanOptions());
  }

  @Override
  public @NotNull ISpan startChild(
      final @NotNull String operation,
      @Nullable String description,
      @Nullable SentryDate timestamp,
      @NotNull Instrumenter instrumenter,
      @NotNull SpanOptions spanOptions) {
    return createChild(operation, description, timestamp, instrumenter, spanOptions);
  }

  @Override
  public @NotNull ISpan startChild(
      final @NotNull String operation,
      @Nullable String description,
      @Nullable SentryDate timestamp) {
    return createChild(operation, description, timestamp, Instrumenter.SENTRY, new SpanOptions());
  }

  @Override
  public @NotNull ISpan startChild(
      final @NotNull String operation, final @Nullable String description) {
    return startChild(operation, description, null, Instrumenter.SENTRY, new SpanOptions());
  }

  @Override
  public @NotNull ISpan startChild(
      @NotNull String operation, @Nullable String description, @NotNull SpanOptions spanOptions) {
    return createChild(operation, description, null, Instrumenter.SENTRY, spanOptions);
  }

  @Override
  public @NotNull ISpan startChild(
      @NotNull SpanContext spanContext, @NotNull SpanOptions spanOptions) {
    return createChild(spanContext, spanOptions);
  }

  private @NotNull ISpan createChild(
      final @NotNull String operation,
      final @Nullable String description,
      @Nullable SentryDate timestamp,
      final @NotNull Instrumenter instrumenter,
      final @NotNull SpanOptions spanOptions) {
    if (root.isFinished()) {
      return NoOpSpan.getInstance();
    }

    if (!this.instrumenter.equals(instrumenter)) {
      return NoOpSpan.getInstance();
    }

    if (children.size() < scopes.getOptions().getMaxSpans()) {
      return root.startChild(operation, description, timestamp, instrumenter, spanOptions);
    } else {
      scopes
          .getOptions()
          .getLogger()
          .log(
              SentryLevel.WARNING,
              "Span operation: %s, description: %s dropped due to limit reached. Returning NoOpSpan.",
              operation,
              description);
      return NoOpSpan.getInstance();
    }
  }

  @Override
  public @NotNull SentryTraceHeader toSentryTrace() {
    return root.toSentryTrace();
  }

  @Override
  public void finish() {
    this.finish(this.getStatus());
  }

  @Override
  public void finish(@Nullable SpanStatus status) {
    this.finish(status, null);
  }

  @SuppressWarnings({"JdkObsolete", "JavaUtilDate"})
  @Override
  @ApiStatus.Internal
  public void finish(@Nullable SpanStatus status, @Nullable SentryDate finishDate) {
    finish(status, finishDate, true, null);
  }

  @Override
  public @Nullable TraceContext traceContext() {
    if (scopes.getOptions().isTraceSampling()) {
      updateBaggageValues();
      return baggage.toTraceContext();
    } else {
      return null;
    }
  }

  private void updateBaggageValues() {
    synchronized (this) {
      if (baggage.isMutable()) {
        final AtomicReference<User> userAtomicReference = new AtomicReference<>();
        scopes.configureScope(
            scope -> {
              userAtomicReference.set(scope.getUser());
            });
        baggage.setValuesFromTransaction(
            getSpanContext().getTraceId(),
            userAtomicReference.get(),
            scopes.getOptions(),
            this.getSamplingDecision(),
            getName(),
            getTransactionNameSource());
        baggage.freeze();
      }
    }
  }

  @Override
  public @Nullable BaggageHeader toBaggageHeader(@Nullable List<String> thirdPartyBaggageHeaders) {
    if (scopes.getOptions().isTraceSampling()) {
      updateBaggageValues();

      return BaggageHeader.fromBaggageAndOutgoingHeader(baggage, thirdPartyBaggageHeaders);
    } else {
      return null;
    }
  }

  private boolean hasAllChildrenFinished() {
    final List<Span> spans = new ArrayList<>(this.children);
    if (!spans.isEmpty()) {
      for (final Span span : spans) {
        // This is used in the spanFinishCallback, when the span isn't finished, but has a finish
        // date
        if (!span.isFinished() && span.getFinishDate() == null) {
          return false;
        }
      }
    }
    return true;
  }

  @Override
  public void setOperation(final @NotNull String operation) {
    if (root.isFinished()) {
      scopes
          .getOptions()
          .getLogger()
          .log(
              SentryLevel.DEBUG,
              "The transaction is already finished. Operation %s cannot be set",
              operation);
      return;
    }

    this.root.setOperation(operation);
  }

  @Override
  public @NotNull String getOperation() {
    return this.root.getOperation();
  }

  @Override
  public void setDescription(final @Nullable String description) {
    if (root.isFinished()) {
      scopes
          .getOptions()
          .getLogger()
          .log(
              SentryLevel.DEBUG,
              "The transaction is already finished. Description %s cannot be set",
              description);
      return;
    }

    this.root.setDescription(description);
  }

  @Override
  public @Nullable String getDescription() {
    return this.root.getDescription();
  }

  @Override
  public void setStatus(final @Nullable SpanStatus status) {
    if (root.isFinished()) {
      scopes
          .getOptions()
          .getLogger()
          .log(
              SentryLevel.DEBUG,
              "The transaction is already finished. Status %s cannot be set",
              status == null ? "null" : status.name());
      return;
    }

    this.root.setStatus(status);
  }

  @Override
  public @Nullable SpanStatus getStatus() {
    return this.root.getStatus();
  }

  @Override
  public void setThrowable(final @Nullable Throwable throwable) {
    if (root.isFinished()) {
      scopes
          .getOptions()
          .getLogger()
          .log(SentryLevel.DEBUG, "The transaction is already finished. Throwable cannot be set");
      return;
    }

    this.root.setThrowable(throwable);
  }

  @Override
  public @Nullable Throwable getThrowable() {
    return this.root.getThrowable();
  }

  @Override
  public @NotNull SpanContext getSpanContext() {
    return this.root.getSpanContext();
  }

  @Override
  public void setTag(final @NotNull String key, final @NotNull String value) {
    if (root.isFinished()) {
      scopes
          .getOptions()
          .getLogger()
          .log(SentryLevel.DEBUG, "The transaction is already finished. Tag %s cannot be set", key);
      return;
    }

    this.root.setTag(key, value);
  }

  @Override
  public @Nullable String getTag(final @NotNull String key) {
    return this.root.getTag(key);
  }

  @Override
  public boolean isFinished() {
    return this.root.isFinished();
  }

  @Override
  public void setData(@NotNull String key, @NotNull Object value) {
    if (root.isFinished()) {
      scopes
          .getOptions()
          .getLogger()
          .log(
              SentryLevel.DEBUG, "The transaction is already finished. Data %s cannot be set", key);
      return;
    }

    this.root.setData(key, value);
  }

  @Override
  public @Nullable Object getData(@NotNull String key) {
    return this.root.getData(key);
  }

  @ApiStatus.Internal
  public void setMeasurementFromChild(final @NotNull String name, final @NotNull Number value) {
    // We don't want to overwrite the root span measurement, if it comes from a child.
    if (!root.getMeasurements().containsKey(name)) {
      setMeasurement(name, value);
    }
  }

  @ApiStatus.Internal
  public void setMeasurementFromChild(
      final @NotNull String name,
      final @NotNull Number value,
      final @NotNull MeasurementUnit unit) {
    // We don't want to overwrite the root span measurement, if it comes from a child.
    if (!root.getMeasurements().containsKey(name)) {
      setMeasurement(name, value, unit);
    }
  }

  @Override
  public void setMeasurement(final @NotNull String name, final @NotNull Number value) {
    root.setMeasurement(name, value);
  }

  @Override
  public void setMeasurement(
      final @NotNull String name,
      final @NotNull Number value,
      final @NotNull MeasurementUnit unit) {
    root.setMeasurement(name, value, unit);
  }

  public @Nullable Map<String, Object> getData() {
    return this.root.getData();
  }

  @Override
  public @Nullable Boolean isSampled() {
    return this.root.isSampled();
  }

  @Override
  public @Nullable Boolean isProfileSampled() {
    return this.root.isProfileSampled();
  }

  @Override
  public @Nullable TracesSamplingDecision getSamplingDecision() {
    return this.root.getSamplingDecision();
  }

  @Override
  public void setName(@NotNull String name) {
    setName(name, TransactionNameSource.CUSTOM);
  }

  @ApiStatus.Internal
  @Override
  public void setName(@NotNull String name, @NotNull TransactionNameSource transactionNameSource) {
    if (root.isFinished()) {
      scopes
          .getOptions()
          .getLogger()
          .log(
              SentryLevel.DEBUG,
              "The transaction is already finished. Name %s cannot be set",
              name);
      return;
    }

    this.name = name;
    this.transactionNameSource = transactionNameSource;
  }

  @Override
  public @NotNull TransactionNameSource getNameSource() {
    return getTransactionNameSource();
  }

  @Override
  public @NotNull String getName() {
    return this.name;
  }

  @Override
  public @NotNull TransactionNameSource getTransactionNameSource() {
    return this.transactionNameSource;
  }

  @Override
  public @NotNull List<Span> getSpans() {
    return this.children;
  }

  @Override
  public @Nullable ISpan getLatestActiveSpan() {
    final List<Span> spans = new ArrayList<>(this.children);
    if (!spans.isEmpty()) {
      for (int i = spans.size() - 1; i >= 0; i--) {
        if (!spans.get(i).isFinished()) {
          return spans.get(i);
        }
      }
    }
    return null;
  }

  @Override
  public @NotNull SentryId getEventId() {
    return eventId;
  }

  @ApiStatus.Internal
  @Override
  public @NotNull ISentryLifecycleToken makeCurrent() {
    scopes.configureScope(
        (scope) -> {
          scope.setTransaction(this);
        });

    // TODO [POTEL] can we return an actual token here
    return NoOpScopesLifecycleToken.getInstance();
  }

  @NotNull
  Span getRoot() {
    return root;
  }

  @TestOnly
  @Nullable
  TimerTask getIdleTimeoutTask() {
    return idleTimeoutTask;
  }

  @TestOnly
  @Nullable
  TimerTask getDeadlineTimeoutTask() {
    return deadlineTimeoutTask;
  }

  @TestOnly
  @Nullable
  Timer getTimer() {
    return timer;
  }

  @TestOnly
  @NotNull
  AtomicBoolean isFinishTimerRunning() {
    return isIdleFinishTimerRunning;
  }

  @TestOnly
  @NotNull
  AtomicBoolean isDeadlineTimerRunning() {
    return isDeadlineTimerRunning;
  }

  @ApiStatus.Internal
  @Override
  public void setContext(final @NotNull String key, final @NotNull Object context) {
    contexts.put(key, context);
  }

  @ApiStatus.Internal
  @Override
  public @NotNull Contexts getContexts() {
    return contexts;
  }

  @Override
  public boolean updateEndDate(final @NotNull SentryDate date) {
    return root.updateEndDate(date);
  }

  @Override
  public boolean isNoOp() {
    return false;
  }

  @Override
  public @Nullable LocalMetricsAggregator getLocalMetricsAggregator() {
    return root.getLocalMetricsAggregator();
  }

  private static final class FinishStatus {
    static final FinishStatus NOT_FINISHED = FinishStatus.notFinished();

    private final boolean isFinishing;
    private final @Nullable SpanStatus spanStatus;

    static @NotNull FinishStatus finishing(final @Nullable SpanStatus finishStatus) {
      return new FinishStatus(true, finishStatus);
    }

    private static @NotNull FinishStatus notFinished() {
      return new FinishStatus(false, null);
    }

    private FinishStatus(final boolean isFinishing, final @Nullable SpanStatus spanStatus) {
      this.isFinishing = isFinishing;
      this.spanStatus = spanStatus;
    }
  }
}<|MERGE_RESOLUTION|>--- conflicted
+++ resolved
@@ -237,11 +237,7 @@
             scopes
                 .getOptions()
                 .getTransactionProfiler()
-<<<<<<< HEAD
-                .onTransactionFinish(this, performanceCollectionData, scopes.getOptions());
-=======
-                .onTransactionFinish(this, performanceCollectionData.get(), hub.getOptions());
->>>>>>> 2e90ac77
+                .onTransactionFinish(this, performanceCollectionData.get(), scopes.getOptions());
       }
       if (performanceCollectionData.get() != null) {
         performanceCollectionData.get().clear();
@@ -902,11 +898,6 @@
   }
 
   @Override
-  public @NotNull TransactionNameSource getNameSource() {
-    return getTransactionNameSource();
-  }
-
-  @Override
   public @NotNull String getName() {
     return this.name;
   }
