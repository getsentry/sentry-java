package io.sentry;

import io.sentry.metrics.LocalMetricsAggregator;
import io.sentry.protocol.Contexts;
import io.sentry.protocol.SentryId;
import io.sentry.protocol.SentryTransaction;
import io.sentry.protocol.TransactionNameSource;
import io.sentry.util.Objects;
import io.sentry.util.SpanUtils;
import java.util.ArrayList;
import java.util.List;
import java.util.ListIterator;
import java.util.Map;
import java.util.Timer;
import java.util.TimerTask;
import java.util.concurrent.CopyOnWriteArrayList;
import java.util.concurrent.atomic.AtomicBoolean;
import java.util.concurrent.atomic.AtomicReference;
import org.jetbrains.annotations.ApiStatus;
import org.jetbrains.annotations.NotNull;
import org.jetbrains.annotations.Nullable;
import org.jetbrains.annotations.TestOnly;

@ApiStatus.Internal
public final class SentryTracer implements ITransaction {
  private final @NotNull SentryId eventId = new SentryId();
  private final @NotNull Span root;
  private final @NotNull List<Span> children = new CopyOnWriteArrayList<>();
  private final @NotNull IScopes scopes;
  private @NotNull String name;

  /**
   * Holds the status for finished tracer. Tracer can have finishedStatus set, but not be finished
   * itself when `waitForChildren` is set to `true`, `#finish()` method was called but there are
   * unfinished children spans.
   */
  private @NotNull FinishStatus finishStatus = FinishStatus.NOT_FINISHED;

  private volatile @Nullable TimerTask idleTimeoutTask;
  private volatile @Nullable TimerTask deadlineTimeoutTask;

  private volatile @Nullable Timer timer = null;
  private final @NotNull Object timerLock = new Object();

  private final @NotNull AtomicBoolean isIdleFinishTimerRunning = new AtomicBoolean(false);
  private final @NotNull AtomicBoolean isDeadlineTimerRunning = new AtomicBoolean(false);

  private final @NotNull Baggage baggage;
  private @NotNull TransactionNameSource transactionNameSource;
  private final @NotNull Instrumenter instrumenter;
  private final @NotNull Contexts contexts = new Contexts();
  private final @Nullable TransactionPerformanceCollector transactionPerformanceCollector;
  private final @NotNull TransactionOptions transactionOptions;

  public SentryTracer(final @NotNull TransactionContext context, final @NotNull IScopes scopes) {
    this(context, scopes, new TransactionOptions(), null);
  }

  public SentryTracer(
      final @NotNull TransactionContext context,
      final @NotNull IScopes scopes,
      final @NotNull TransactionOptions transactionOptions) {
    this(context, scopes, transactionOptions, null);
  }

  SentryTracer(
      final @NotNull TransactionContext context,
      final @NotNull IScopes scopes,
      final @NotNull TransactionOptions transactionOptions,
      final @Nullable TransactionPerformanceCollector transactionPerformanceCollector) {
    Objects.requireNonNull(context, "context is required");
    Objects.requireNonNull(scopes, "scopes are required");

    this.root = new Span(context, this, scopes, transactionOptions);

    this.name = context.getName();
    this.instrumenter = context.getInstrumenter();
    this.scopes = scopes;
    this.transactionPerformanceCollector = transactionPerformanceCollector;
    this.transactionNameSource = context.getTransactionNameSource();
    this.transactionOptions = transactionOptions;

    if (context.getBaggage() != null) {
      this.baggage = context.getBaggage();
    } else {
      this.baggage = new Baggage(scopes.getOptions().getLogger());
    }

    // We are currently sending the performance data only in profiles, but we are always sending
    // performance measurements.
    if (transactionPerformanceCollector != null) {
      transactionPerformanceCollector.start(this);
    }

    if (transactionOptions.getIdleTimeout() != null
        || transactionOptions.getDeadlineTimeout() != null) {
      timer = new Timer(true);

      scheduleDeadlineTimeout();
      scheduleFinish();
    }
  }

  @Override
  public void scheduleFinish() {
    synchronized (timerLock) {
      if (timer != null) {
        final @Nullable Long idleTimeout = transactionOptions.getIdleTimeout();

        if (idleTimeout != null) {
          cancelIdleTimer();
          isIdleFinishTimerRunning.set(true);
          idleTimeoutTask =
              new TimerTask() {
                @Override
                public void run() {
                  onIdleTimeoutReached();
                }
              };

          try {
            timer.schedule(idleTimeoutTask, idleTimeout);
          } catch (Throwable e) {
            scopes
                .getOptions()
                .getLogger()
                .log(SentryLevel.WARNING, "Failed to schedule finish timer", e);
            // if we failed to schedule the finish timer for some reason, we finish it here right
            // away
            onIdleTimeoutReached();
          }
        }
      }
    }
  }

  private void onIdleTimeoutReached() {
    final @Nullable SpanStatus status = getStatus();
    finish((status != null) ? status : SpanStatus.OK);
    isIdleFinishTimerRunning.set(false);
  }

  private void onDeadlineTimeoutReached() {
    final @Nullable SpanStatus status = getStatus();
    forceFinish(
        (status != null) ? status : SpanStatus.DEADLINE_EXCEEDED,
        transactionOptions.getIdleTimeout() != null,
        null);
    isDeadlineTimerRunning.set(false);
  }

  @Override
  public @NotNull void forceFinish(
      final @NotNull SpanStatus status, final boolean dropIfNoChildren, final @Nullable Hint hint) {
    if (isFinished()) {
      return;
    }

    final @NotNull SentryDate finishTimestamp = scopes.getOptions().getDateProvider().now();

    // abort all child-spans first, this ensures the transaction can be finished,
    // even if waitForChildren is true
    // iterate in reverse order to ensure leaf spans are processed before their parents
    @NotNull final ListIterator<Span> iterator = children.listIterator(children.size());
    while (iterator.hasPrevious()) {
      @NotNull final Span span = iterator.previous();
      span.setSpanFinishedCallback(null);
      span.finish(status, finishTimestamp);
    }
    finish(status, finishTimestamp, dropIfNoChildren, hint);
  }

  @Override
  public void finish(
      @Nullable SpanStatus status,
      @Nullable SentryDate finishDate,
      boolean dropIfNoChildren,
      @Nullable Hint hint) {
    // try to get the high precision timestamp from the root span
    SentryDate finishTimestamp = root.getFinishDate();

    // if a finishDate was passed in, use that instead
    if (finishDate != null) {
      finishTimestamp = finishDate;
    }

    // if it's not set -> fallback to the current time
    if (finishTimestamp == null) {
      finishTimestamp = scopes.getOptions().getDateProvider().now();
    }

    // auto-finish any idle spans first
    for (final Span span : children) {
      if (span.getOptions().isIdle()) {
        span.finish((status != null) ? status : getSpanContext().status, finishTimestamp);
      }
    }

    this.finishStatus = FinishStatus.finishing(status);
    if (!root.isFinished()
        && (!transactionOptions.isWaitForChildren() || hasAllChildrenFinished())) {

      final @NotNull AtomicReference<List<PerformanceCollectionData>> performanceCollectionData =
          new AtomicReference<>();
      // We set the new spanFinishedCallback here instead of creation time, calling the old one to
      // avoid the user overwrites it by setting a custom spanFinishedCallback on the root span
      final @Nullable SpanFinishedCallback oldCallback = this.root.getSpanFinishedCallback();
      this.root.setSpanFinishedCallback(
          span -> {
            if (oldCallback != null) {
              oldCallback.execute(span);
            }

            // Let's call the finishCallback here, when the root span has a finished date but it's
            // not finished, yet
            final @Nullable TransactionFinishedCallback finishedCallback =
                transactionOptions.getTransactionFinishedCallback();
            if (finishedCallback != null) {
              finishedCallback.execute(this);
            }

            if (transactionPerformanceCollector != null) {
              performanceCollectionData.set(transactionPerformanceCollector.stop(this));
            }
          });

      // any un-finished childs will remain unfinished
      // as relay takes care of setting the end-timestamp + deadline_exceeded
      // see
      // https://github.com/getsentry/relay/blob/40697d0a1c54e5e7ad8d183fc7f9543b94fe3839/relay-general/src/store/transactions/processor.rs#L374-L378
      root.finish(finishStatus.spanStatus, finishTimestamp);

      ProfilingTraceData profilingTraceData = null;
      if (Boolean.TRUE.equals(isSampled()) && Boolean.TRUE.equals(isProfileSampled())) {
        profilingTraceData =
            scopes
                .getOptions()
                .getTransactionProfiler()
                .onTransactionFinish(this, performanceCollectionData.get(), scopes.getOptions());
      }
      if (performanceCollectionData.get() != null) {
        performanceCollectionData.get().clear();
      }

      scopes.configureScope(
          scope -> {
            scope.withTransaction(
                transaction -> {
                  if (transaction == this) {
                    scope.clearTransaction();
                  }
                });
          });
      final SentryTransaction transaction = new SentryTransaction(this);

      if (timer != null) {
        synchronized (timerLock) {
          if (timer != null) {
            cancelIdleTimer();
            cancelDeadlineTimer();
            timer.cancel();
            timer = null;
          }
        }
      }

      if (dropIfNoChildren && children.isEmpty() && transactionOptions.getIdleTimeout() != null) {
        // if it's an idle transaction which has no children, we drop it to save user's quota
        scopes
            .getOptions()
            .getLogger()
            .log(
                SentryLevel.DEBUG,
                "Dropping idle transaction %s because it has no child spans",
                name);
        return;
      }

      transaction.getMeasurements().putAll(root.getMeasurements());
      scopes.captureTransaction(transaction, traceContext(), hint, profilingTraceData);
    }
  }

  private void cancelIdleTimer() {
    synchronized (timerLock) {
      if (idleTimeoutTask != null) {
        idleTimeoutTask.cancel();
        isIdleFinishTimerRunning.set(false);
        idleTimeoutTask = null;
      }
    }
  }

  private void scheduleDeadlineTimeout() {
    final @Nullable Long deadlineTimeOut = transactionOptions.getDeadlineTimeout();
    if (deadlineTimeOut != null) {
      synchronized (timerLock) {
        if (timer != null) {
          cancelDeadlineTimer();
          isDeadlineTimerRunning.set(true);
          deadlineTimeoutTask =
              new TimerTask() {
                @Override
                public void run() {
                  onDeadlineTimeoutReached();
                }
              };
          try {
            timer.schedule(deadlineTimeoutTask, deadlineTimeOut);
          } catch (Throwable e) {
            scopes
                .getOptions()
                .getLogger()
                .log(SentryLevel.WARNING, "Failed to schedule finish timer", e);
            // if we failed to schedule the finish timer for some reason, we finish it here right
            // away
            onDeadlineTimeoutReached();
          }
        }
      }
    }
  }

  private void cancelDeadlineTimer() {
    synchronized (timerLock) {
      if (deadlineTimeoutTask != null) {
        deadlineTimeoutTask.cancel();
        isDeadlineTimerRunning.set(false);
        deadlineTimeoutTask = null;
      }
    }
  }

  public @NotNull List<Span> getChildren() {
    return children;
  }

  @Override
  public @NotNull SentryDate getStartDate() {
    return this.root.getStartDate();
  }

  @Override
  public @Nullable SentryDate getFinishDate() {
    return this.root.getFinishDate();
  }

  /**
   * Starts a child Span with given trace id and parent span id.
   *
   * @param parentSpanId - parent span id
   * @param operation - span operation name
   * @param description - span description
   * @return a new transaction span
   */
  @NotNull
  ISpan startChild(
      final @NotNull SpanId parentSpanId,
      final @NotNull String operation,
      final @Nullable String description) {
    return startChild(parentSpanId, operation, description, new SpanOptions());
  }

  /**
   * Starts a child Span with given trace id and parent span id.
   *
   * @param parentSpanId - parent span id
   * @param operation - span operation name
   * @param description - span description
   * @param spanOptions - span options
   * @return a new transaction span
   */
  @NotNull
  ISpan startChild(
      final @NotNull SpanId parentSpanId,
      final @NotNull String operation,
      final @Nullable String description,
      final @NotNull SpanOptions spanOptions) {
    return createChild(parentSpanId, operation, description, spanOptions);
  }

  @NotNull
  ISpan startChild(
      final @NotNull SpanId parentSpanId,
      final @NotNull String operation,
      final @Nullable String description,
      final @Nullable SentryDate timestamp,
      final @NotNull Instrumenter instrumenter) {
    final @NotNull SpanContext spanContext =
        getSpanContext().copyForChild(operation, parentSpanId, null);
    spanContext.setDescription(description);
    spanContext.setInstrumenter(instrumenter);

    final @NotNull SpanOptions spanOptions = new SpanOptions();
    spanOptions.setStartTimestamp(timestamp);

    return createChild(spanContext, spanOptions);
  }

  @NotNull
  ISpan startChild(
      final @NotNull SpanId parentSpanId,
      final @NotNull String operation,
      final @Nullable String description,
      final @Nullable SentryDate timestamp,
      final @NotNull Instrumenter instrumenter,
      final @NotNull SpanOptions spanOptions) {
    final @NotNull SpanContext spanContext =
        getSpanContext().copyForChild(operation, parentSpanId, null);
    spanContext.setDescription(description);
    spanContext.setInstrumenter(instrumenter);

    spanOptions.setStartTimestamp(timestamp);

    return createChild(spanContext, spanOptions);
  }

  /**
   * Starts a child Span with given trace id and parent span id.
   *
   * @param parentSpanId - parent span id
   * @param operation - the span operation
   * @param description - the optional span description
   * @param options - span options
   * @return a new transaction span
   */
  @NotNull
  private ISpan createChild(
      final @NotNull SpanId parentSpanId,
      final @NotNull String operation,
      final @Nullable String description,
      final @NotNull SpanOptions options) {
    final @NotNull SpanContext spanContext =
        getSpanContext().copyForChild(operation, parentSpanId, null);
    spanContext.setDescription(description);
    spanContext.setInstrumenter(Instrumenter.SENTRY);

    return createChild(spanContext, options);
  }

  @NotNull
  private ISpan createChild(
      final @NotNull SpanContext spanContext, final @NotNull SpanOptions spanOptions) {
    if (root.isFinished()) {
      return NoOpSpan.getInstance();
    }

    if (!this.instrumenter.equals(spanContext.getInstrumenter())) {
      return NoOpSpan.getInstance();
    }

    if (SpanUtils.isIgnored(scopes.getOptions().getIgnoredSpanOrigins(), spanOptions.getOrigin())) {
      return NoOpSpan.getInstance();
    }

    final @Nullable SpanId parentSpanId = spanContext.getParentSpanId();
    final @NotNull String operation = spanContext.getOperation();
    final @Nullable String description = spanContext.getDescription();

<<<<<<< HEAD
    if (SpanUtils.isIgnored(scopes.getOptions().getIgnoredSpanOrigins(), spanOptions.getOrigin())) {
      return NoOpSpan.getInstance();
    }

=======
>>>>>>> 42a340e6
    if (children.size() < scopes.getOptions().getMaxSpans()) {
      Objects.requireNonNull(parentSpanId, "parentSpanId is required");
      Objects.requireNonNull(operation, "operation is required");
      cancelIdleTimer();
      final Span span =
          new Span(
              this,
              scopes,
              spanContext,
              spanOptions,
              finishingSpan -> {
                if (transactionPerformanceCollector != null) {
                  transactionPerformanceCollector.onSpanFinished(finishingSpan);
                }
                final FinishStatus finishStatus = this.finishStatus;
                if (transactionOptions.getIdleTimeout() != null) {
                  // if it's an idle transaction, no matter the status, we'll reset the timeout here
                  // so the transaction will either idle and finish itself, or a new child will be
                  // added and we'll wait for it again
                  if (!transactionOptions.isWaitForChildren() || hasAllChildrenFinished()) {
                    scheduleFinish();
                  }
                } else if (finishStatus.isFinishing) {
                  finish(finishStatus.spanStatus);
                }
              });
      // TODO [POTEL] missing features
      //      final Span span =
      //          new Span(
      //              root.getTraceId(),
      //              parentSpanId,
      //              this,
      //              operation,
      //              this.scopes,
      //              timestamp,
      //              spanOptions,
      //              finishingSpan -> {
      //                if (transactionPerformanceCollector != null) {
      //                  transactionPerformanceCollector.onSpanFinished(finishingSpan);
      //                }
      //                final FinishStatus finishStatus = this.finishStatus;
      //                if (transactionOptions.getIdleTimeout() != null) {
      //                  // if it's an idle transaction, no matter the status, we'll reset the
      // timeout here
      //                  // so the transaction will either idle and finish itself, or a new child
      // will be
      //                  // added and we'll wait for it again
      //                  if (!transactionOptions.isWaitForChildren() || hasAllChildrenFinished()) {
      //                    scheduleFinish();
      //                  }
      //                } else if (finishStatus.isFinishing) {
      //                  finish(finishStatus.spanStatus);
      //                }
      //              });
      //      span.setDescription(description);
      span.setData(SpanDataConvention.THREAD_ID, String.valueOf(Thread.currentThread().getId()));
      span.setData(
          SpanDataConvention.THREAD_NAME,
          scopes.getOptions().getMainThreadChecker().isMainThread()
              ? "main"
              : Thread.currentThread().getName());
      this.children.add(span);
      if (transactionPerformanceCollector != null) {
        transactionPerformanceCollector.onSpanStarted(span);
      }
      return span;
    } else {
      scopes
          .getOptions()
          .getLogger()
          .log(
              SentryLevel.WARNING,
              "Span operation: %s, description: %s dropped due to limit reached. Returning NoOpSpan.",
              operation,
              description);
      return NoOpSpan.getInstance();
    }
  }

  @Override
  public @NotNull ISpan startChild(final @NotNull String operation) {
    return this.startChild(operation, (String) null);
  }

  @Override
  public @NotNull ISpan startChild(
      @NotNull String operation,
      @Nullable String description,
      @Nullable SentryDate timestamp,
      @NotNull Instrumenter instrumenter) {
    return startChild(operation, description, timestamp, instrumenter, new SpanOptions());
  }

  @Override
  public @NotNull ISpan startChild(
      final @NotNull String operation,
      @Nullable String description,
      @Nullable SentryDate timestamp,
      @NotNull Instrumenter instrumenter,
      @NotNull SpanOptions spanOptions) {
    return createChild(operation, description, timestamp, instrumenter, spanOptions);
  }

  @Override
  public @NotNull ISpan startChild(
      final @NotNull String operation,
      @Nullable String description,
      @Nullable SentryDate timestamp) {
    return createChild(operation, description, timestamp, Instrumenter.SENTRY, new SpanOptions());
  }

  @Override
  public @NotNull ISpan startChild(
      final @NotNull String operation, final @Nullable String description) {
    return startChild(operation, description, null, Instrumenter.SENTRY, new SpanOptions());
  }

  @Override
  public @NotNull ISpan startChild(
      @NotNull String operation, @Nullable String description, @NotNull SpanOptions spanOptions) {
    return createChild(operation, description, null, Instrumenter.SENTRY, spanOptions);
  }

  @Override
  public @NotNull ISpan startChild(
      @NotNull SpanContext spanContext, @NotNull SpanOptions spanOptions) {
    return createChild(spanContext, spanOptions);
  }

  private @NotNull ISpan createChild(
      final @NotNull String operation,
      final @Nullable String description,
      @Nullable SentryDate timestamp,
      final @NotNull Instrumenter instrumenter,
      final @NotNull SpanOptions spanOptions) {
    if (root.isFinished()) {
      return NoOpSpan.getInstance();
    }

    if (!this.instrumenter.equals(instrumenter)) {
      return NoOpSpan.getInstance();
    }

    if (children.size() < scopes.getOptions().getMaxSpans()) {
      return root.startChild(operation, description, timestamp, instrumenter, spanOptions);
    } else {
      scopes
          .getOptions()
          .getLogger()
          .log(
              SentryLevel.WARNING,
              "Span operation: %s, description: %s dropped due to limit reached. Returning NoOpSpan.",
              operation,
              description);
      return NoOpSpan.getInstance();
    }
  }

  @Override
  public @NotNull SentryTraceHeader toSentryTrace() {
    return root.toSentryTrace();
  }

  @Override
  public void finish() {
    this.finish(this.getStatus());
  }

  @Override
  public void finish(@Nullable SpanStatus status) {
    this.finish(status, null);
  }

  @SuppressWarnings({"JdkObsolete", "JavaUtilDate"})
  @Override
  @ApiStatus.Internal
  public void finish(@Nullable SpanStatus status, @Nullable SentryDate finishDate) {
    finish(status, finishDate, true, null);
  }

  @Override
  public @Nullable TraceContext traceContext() {
    if (scopes.getOptions().isTraceSampling()) {
      updateBaggageValues();
      return baggage.toTraceContext();
    } else {
      return null;
    }
  }

  private void updateBaggageValues() {
    synchronized (this) {
      if (baggage.isMutable()) {
        final AtomicReference<SentryId> replayId = new AtomicReference<>();
        scopes.configureScope(
            scope -> {
              replayId.set(scope.getReplayId());
            });
        baggage.setValuesFromTransaction(
            getSpanContext().getTraceId(),
            replayId.get(),
            scopes.getOptions(),
            this.getSamplingDecision(),
            getName(),
            getTransactionNameSource());
        baggage.freeze();
      }
    }
  }

  @Override
  public @Nullable BaggageHeader toBaggageHeader(@Nullable List<String> thirdPartyBaggageHeaders) {
    if (scopes.getOptions().isTraceSampling()) {
      updateBaggageValues();

      return BaggageHeader.fromBaggageAndOutgoingHeader(baggage, thirdPartyBaggageHeaders);
    } else {
      return null;
    }
  }

  private boolean hasAllChildrenFinished() {
    final List<Span> spans = new ArrayList<>(this.children);
    if (!spans.isEmpty()) {
      for (final Span span : spans) {
        // This is used in the spanFinishCallback, when the span isn't finished, but has a finish
        // date
        if (!span.isFinished() && span.getFinishDate() == null) {
          return false;
        }
      }
    }
    return true;
  }

  @Override
  public void setOperation(final @NotNull String operation) {
    if (root.isFinished()) {
      scopes
          .getOptions()
          .getLogger()
          .log(
              SentryLevel.DEBUG,
              "The transaction is already finished. Operation %s cannot be set",
              operation);
      return;
    }

    this.root.setOperation(operation);
  }

  @Override
  public @NotNull String getOperation() {
    return this.root.getOperation();
  }

  @Override
  public void setDescription(final @Nullable String description) {
    if (root.isFinished()) {
      scopes
          .getOptions()
          .getLogger()
          .log(
              SentryLevel.DEBUG,
              "The transaction is already finished. Description %s cannot be set",
              description);
      return;
    }

    this.root.setDescription(description);
  }

  @Override
  public @Nullable String getDescription() {
    return this.root.getDescription();
  }

  @Override
  public void setStatus(final @Nullable SpanStatus status) {
    if (root.isFinished()) {
      scopes
          .getOptions()
          .getLogger()
          .log(
              SentryLevel.DEBUG,
              "The transaction is already finished. Status %s cannot be set",
              status == null ? "null" : status.name());
      return;
    }

    this.root.setStatus(status);
  }

  @Override
  public @Nullable SpanStatus getStatus() {
    return this.root.getStatus();
  }

  @Override
  public void setThrowable(final @Nullable Throwable throwable) {
    if (root.isFinished()) {
      scopes
          .getOptions()
          .getLogger()
          .log(SentryLevel.DEBUG, "The transaction is already finished. Throwable cannot be set");
      return;
    }

    this.root.setThrowable(throwable);
  }

  @Override
  public @Nullable Throwable getThrowable() {
    return this.root.getThrowable();
  }

  @Override
  public @NotNull SpanContext getSpanContext() {
    return this.root.getSpanContext();
  }

  @Override
  public void setTag(final @NotNull String key, final @NotNull String value) {
    if (root.isFinished()) {
      scopes
          .getOptions()
          .getLogger()
          .log(SentryLevel.DEBUG, "The transaction is already finished. Tag %s cannot be set", key);
      return;
    }

    this.root.setTag(key, value);
  }

  @Override
  public @Nullable String getTag(final @NotNull String key) {
    return this.root.getTag(key);
  }

  @Override
  public boolean isFinished() {
    return this.root.isFinished();
  }

  @Override
  public void setData(@NotNull String key, @NotNull Object value) {
    if (root.isFinished()) {
      scopes
          .getOptions()
          .getLogger()
          .log(
              SentryLevel.DEBUG, "The transaction is already finished. Data %s cannot be set", key);
      return;
    }

    this.root.setData(key, value);
  }

  @Override
  public @Nullable Object getData(@NotNull String key) {
    return this.root.getData(key);
  }

  @ApiStatus.Internal
  public void setMeasurementFromChild(final @NotNull String name, final @NotNull Number value) {
    // We don't want to overwrite the root span measurement, if it comes from a child.
    if (!root.getMeasurements().containsKey(name)) {
      setMeasurement(name, value);
    }
  }

  @ApiStatus.Internal
  public void setMeasurementFromChild(
      final @NotNull String name,
      final @NotNull Number value,
      final @NotNull MeasurementUnit unit) {
    // We don't want to overwrite the root span measurement, if it comes from a child.
    if (!root.getMeasurements().containsKey(name)) {
      setMeasurement(name, value, unit);
    }
  }

  @Override
  public void setMeasurement(final @NotNull String name, final @NotNull Number value) {
    root.setMeasurement(name, value);
  }

  @Override
  public void setMeasurement(
      final @NotNull String name,
      final @NotNull Number value,
      final @NotNull MeasurementUnit unit) {
    root.setMeasurement(name, value, unit);
  }

  public @Nullable Map<String, Object> getData() {
    return this.root.getData();
  }

  @Override
  public @Nullable Boolean isSampled() {
    return this.root.isSampled();
  }

  @Override
  public @Nullable Boolean isProfileSampled() {
    return this.root.isProfileSampled();
  }

  @Override
  public @Nullable TracesSamplingDecision getSamplingDecision() {
    return this.root.getSamplingDecision();
  }

  @Override
  public void setName(@NotNull String name) {
    setName(name, TransactionNameSource.CUSTOM);
  }

  @ApiStatus.Internal
  @Override
  public void setName(@NotNull String name, @NotNull TransactionNameSource transactionNameSource) {
    if (root.isFinished()) {
      scopes
          .getOptions()
          .getLogger()
          .log(
              SentryLevel.DEBUG,
              "The transaction is already finished. Name %s cannot be set",
              name);
      return;
    }

    this.name = name;
    this.transactionNameSource = transactionNameSource;
  }

  @Override
  public @NotNull String getName() {
    return this.name;
  }

  @Override
  public @NotNull TransactionNameSource getTransactionNameSource() {
    return this.transactionNameSource;
  }

  @Override
  public @NotNull List<Span> getSpans() {
    return this.children;
  }

  @Override
  public @Nullable ISpan getLatestActiveSpan() {
    final List<Span> spans = new ArrayList<>(this.children);
    if (!spans.isEmpty()) {
      for (int i = spans.size() - 1; i >= 0; i--) {
        if (!spans.get(i).isFinished()) {
          return spans.get(i);
        }
      }
    }
    return null;
  }

  @Override
  public @NotNull SentryId getEventId() {
    return eventId;
  }

  @ApiStatus.Internal
  @Override
  public @NotNull ISentryLifecycleToken makeCurrent() {
    scopes.configureScope(
        (scope) -> {
          scope.setTransaction(this);
        });

    return NoOpScopesLifecycleToken.getInstance();
  }

  @NotNull
  Span getRoot() {
    return root;
  }

  @TestOnly
  @Nullable
  TimerTask getIdleTimeoutTask() {
    return idleTimeoutTask;
  }

  @TestOnly
  @Nullable
  TimerTask getDeadlineTimeoutTask() {
    return deadlineTimeoutTask;
  }

  @TestOnly
  @Nullable
  Timer getTimer() {
    return timer;
  }

  @TestOnly
  @NotNull
  AtomicBoolean isFinishTimerRunning() {
    return isIdleFinishTimerRunning;
  }

  @TestOnly
  @NotNull
  AtomicBoolean isDeadlineTimerRunning() {
    return isDeadlineTimerRunning;
  }

  @ApiStatus.Internal
  @Override
  public void setContext(final @NotNull String key, final @NotNull Object context) {
    contexts.put(key, context);
  }

  @ApiStatus.Internal
  @Override
  public @NotNull Contexts getContexts() {
    return contexts;
  }

  @Override
  public boolean updateEndDate(final @NotNull SentryDate date) {
    return root.updateEndDate(date);
  }

  @Override
  public boolean isNoOp() {
    return false;
  }

  @Override
  public @Nullable LocalMetricsAggregator getLocalMetricsAggregator() {
    return root.getLocalMetricsAggregator();
  }

  private static final class FinishStatus {
    static final FinishStatus NOT_FINISHED = FinishStatus.notFinished();

    private final boolean isFinishing;
    private final @Nullable SpanStatus spanStatus;

    static @NotNull FinishStatus finishing(final @Nullable SpanStatus finishStatus) {
      return new FinishStatus(true, finishStatus);
    }

    private static @NotNull FinishStatus notFinished() {
      return new FinishStatus(false, null);
    }

    private FinishStatus(final boolean isFinishing, final @Nullable SpanStatus spanStatus) {
      this.isFinishing = isFinishing;
      this.spanStatus = spanStatus;
    }
  }
}<|MERGE_RESOLUTION|>--- conflicted
+++ resolved
@@ -457,13 +457,6 @@
     final @NotNull String operation = spanContext.getOperation();
     final @Nullable String description = spanContext.getDescription();
 
-<<<<<<< HEAD
-    if (SpanUtils.isIgnored(scopes.getOptions().getIgnoredSpanOrigins(), spanOptions.getOrigin())) {
-      return NoOpSpan.getInstance();
-    }
-
-=======
->>>>>>> 42a340e6
     if (children.size() < scopes.getOptions().getMaxSpans()) {
       Objects.requireNonNull(parentSpanId, "parentSpanId is required");
       Objects.requireNonNull(operation, "operation is required");
