package io.sentry;

import io.sentry.protocol.MeasurementValue;
import io.sentry.protocol.SentryId;
import io.sentry.protocol.SentryTransaction;
import io.sentry.protocol.TransactionNameSource;
import io.sentry.protocol.User;
import io.sentry.util.Objects;
import java.util.ArrayList;
import java.util.Collections;
import java.util.Comparator;
import java.util.Date;
import java.util.List;
import java.util.Map;
import java.util.Timer;
import java.util.TimerTask;
import java.util.concurrent.ConcurrentHashMap;
import java.util.concurrent.CopyOnWriteArrayList;
import java.util.concurrent.atomic.AtomicBoolean;
import java.util.concurrent.atomic.AtomicReference;
import org.jetbrains.annotations.ApiStatus;
import org.jetbrains.annotations.NotNull;
import org.jetbrains.annotations.Nullable;
import org.jetbrains.annotations.TestOnly;

@ApiStatus.Internal
public final class SentryTracer implements ITransaction {
  private final @NotNull SentryId eventId = new SentryId();
  private final @NotNull Span root;
  private final @NotNull List<Span> children = new CopyOnWriteArrayList<>();
  private final @NotNull IHub hub;
  private @NotNull String name;
  /**
   * When `waitForChildren` is set to `true`, tracer will finish only when both conditions are met
   * (the order of meeting condition does not matter): - tracer itself is finished - all child spans
   * are finished
   */
  private final boolean waitForChildren;

  /**
   * Holds the status for finished tracer. Tracer can have finishedStatus set, but not be finished
   * itself when `waitForChildren` is set to `true`, `#finish()` method was called but there are
   * unfinished children spans.
   */
  private @NotNull FinishStatus finishStatus = FinishStatus.NOT_FINISHED;

  /**
   * When `waitForChildren` is set to `true` and this callback is set, it's called before the
   * transaction is captured.
   */
  private final @Nullable TransactionFinishedCallback transactionFinishedCallback;

  /**
   * If `trimEnd` is true, sets the end timestamp of the transaction to the highest timestamp of
   * child spans, trimming the duration of the transaction. This is useful to discard extra time in
   * the idle transactions to trim their duration to children' duration.
   */
  private final boolean trimEnd;

  /**
   * The idle time, measured in ms, to wait until the transaction will be finished. The transaction
   * will use the end timestamp of the last finished span as the endtime for the transaction.
   *
   * <p>When set to {@code null} the transaction must be finished manually.
   *
   * <p>The default is 3 seconds.
   */
  private final @Nullable Long idleTimeout;

  private volatile @Nullable TimerTask timerTask;
  private volatile @Nullable Timer timer = null;
  private final @NotNull Object timerLock = new Object();
  private final @NotNull SpanByTimestampComparator spanByTimestampComparator =
      new SpanByTimestampComparator();
  private final @NotNull AtomicBoolean isFinishTimerRunning = new AtomicBoolean(false);

  private final @NotNull Baggage baggage;
  private @NotNull TransactionNameSource transactionNameSource;
  private final @NotNull Map<String, MeasurementValue> measurements;

  public SentryTracer(final @NotNull TransactionContext context, final @NotNull IHub hub) {
    this(context, hub, null);
  }

  public SentryTracer(
      final @NotNull TransactionContext context,
      final @NotNull IHub hub,
      final boolean waitForChildren,
      final @Nullable TransactionFinishedCallback transactionFinishedCallback) {
    this(context, hub, null, waitForChildren, null, false, transactionFinishedCallback);
  }

  SentryTracer(
      final @NotNull TransactionContext context,
      final @NotNull IHub hub,
      final @Nullable Date startTimestamp) {
    this(context, hub, startTimestamp, false, null, false, null);
  }

  SentryTracer(
      final @NotNull TransactionContext context,
      final @NotNull IHub hub,
      final @Nullable Date startTimestamp,
      final boolean waitForChildren,
      final @Nullable Long idleTimeout,
      final boolean trimEnd,
      final @Nullable TransactionFinishedCallback transactionFinishedCallback) {
    Objects.requireNonNull(context, "context is required");
    Objects.requireNonNull(hub, "hub is required");
    this.measurements = new ConcurrentHashMap<>();
    this.root = new Span(context, this, hub, startTimestamp);
    this.name = context.getName();
    this.hub = hub;
    this.waitForChildren = waitForChildren;
    this.idleTimeout = idleTimeout;
    this.trimEnd = trimEnd;
    this.transactionFinishedCallback = transactionFinishedCallback;
    this.transactionNameSource = context.getTransactionNameSource();

    if (context.getBaggage() != null) {
      this.baggage = context.getBaggage();
    } else {
      this.baggage = new Baggage(hub.getOptions().getLogger());
    }

    if (idleTimeout != null) {
      timer = new Timer(true);
      scheduleFinish();
    }
  }

  @Override
  public void scheduleFinish() {
    synchronized (timerLock) {
      cancelTimer();
      if (timer != null) {
        isFinishTimerRunning.set(true);
        timerTask =
            new TimerTask() {
              @Override
              public void run() {
                final SpanStatus status = getStatus();
                finish((status != null) ? status : SpanStatus.OK);
                isFinishTimerRunning.set(false);
              }
            };

        timer.schedule(timerTask, idleTimeout);
      }
    }
  }

  private void cancelTimer() {
    synchronized (timerLock) {
      if (timerTask != null) {
        timerTask.cancel();
        isFinishTimerRunning.set(false);
        timerTask = null;
      }
    }
  }

  public @NotNull List<Span> getChildren() {
    return children;
  }

  public @NotNull Date getStartTimestamp() {
    return this.root.getStartTimestamp();
  }

  public @Nullable Double getTimestamp() {
    return this.root.getTimestamp();
  }

  /**
   * Starts a child Span with given trace id and parent span id.
   *
   * @param parentSpanId - parent span id
   * @param operation - span operation name
   * @param description - span description
   * @return a new transaction span
   */
  @NotNull
  ISpan startChild(
      final @NotNull SpanId parentSpanId,
      final @NotNull String operation,
      final @Nullable String description) {
    final ISpan span = createChild(parentSpanId, operation);
    span.setDescription(description);
    return span;
  }

  @NotNull
  ISpan startChild(
      final @NotNull SpanId parentSpanId,
      final @NotNull String operation,
      final @Nullable String description,
      final @Nullable Date timestamp) {
    return createChild(parentSpanId, operation, description, timestamp);
  }

  /**
   * Starts a child Span with given trace id and parent span id.
   *
   * @param parentSpanId - parent span id
   * @return a new transaction span
   */
  @NotNull
  private ISpan createChild(final @NotNull SpanId parentSpanId, final @NotNull String operation) {
    return createChild(parentSpanId, operation, null, null);
  }

  @NotNull
  private ISpan createChild(
      final @NotNull SpanId parentSpanId,
      final @NotNull String operation,
      final @Nullable String description,
      @Nullable Date timestamp) {
    if (root.isFinished()) {
      return NoOpSpan.getInstance();
    }

    Objects.requireNonNull(parentSpanId, "parentSpanId is required");
    Objects.requireNonNull(operation, "operation is required");
    cancelTimer();
    final Span span =
        new Span(
            root.getTraceId(),
            parentSpanId,
            this,
            operation,
            this.hub,
            timestamp,
            __ -> {
              final FinishStatus finishStatus = this.finishStatus;
              if (idleTimeout != null) {
                // if it's an idle transaction, no matter the status, we'll reset the timeout here
                // so the transaction will either idle and finish itself, or a new child will be
                // added and we'll wait for it again
                if (!waitForChildren || hasAllChildrenFinished()) {
                  scheduleFinish();
                }
              } else if (finishStatus.isFinishing) {
                finish(finishStatus.spanStatus);
              }
            });
    span.setDescription(description);
    this.children.add(span);
    return span;
  }

  @Override
  public @NotNull ISpan startChild(final @NotNull String operation) {
    return this.startChild(operation, (String) null);
  }

  @Override
  public @NotNull ISpan startChild(
      final @NotNull String operation, @Nullable String description, @Nullable Date timestamp) {
    return createChild(operation, description, timestamp);
  }

  @Override
  public @NotNull ISpan startChild(
      final @NotNull String operation, final @Nullable String description) {
    return createChild(operation, description, null);
  }

  private @NotNull ISpan createChild(
      final @NotNull String operation,
      final @Nullable String description,
      @Nullable Date timestamp) {
    if (root.isFinished()) {
      return NoOpSpan.getInstance();
    }

    if (children.size() < hub.getOptions().getMaxSpans()) {
      return root.startChild(operation, description, timestamp);
    } else {
      hub.getOptions()
          .getLogger()
          .log(
              SentryLevel.WARNING,
              "Span operation: %s, description: %s dropped due to limit reached. Returning NoOpSpan.",
              operation,
              description);
      return NoOpSpan.getInstance();
    }
  }

  @Override
  public @NotNull SentryTraceHeader toSentryTrace() {
    return root.toSentryTrace();
  }

  @Override
  public void finish() {
    this.finish(this.getStatus());
  }

  @SuppressWarnings({"JdkObsolete", "JavaUtilDate"})
  @Override
  public void finish(@Nullable SpanStatus status) {
    this.finishStatus = FinishStatus.finishing(status);
    if (!root.isFinished() && (!waitForChildren || hasAllChildrenFinished())) {
      ProfilingTraceData profilingTraceData = null;
      if (Boolean.TRUE.equals(isSampled()) && Boolean.TRUE.equals(isProfileSampled())) {
        profilingTraceData = hub.getOptions().getTransactionProfiler().onTransactionFinish(this);
      }

      // try to get the high precision timestamp from the root span
      Long endTime = System.nanoTime();
      Double finishTimestamp = root.getHighPrecisionTimestamp(endTime);
      // if it's not set -> fallback to the current time
      if (finishTimestamp == null) {
        finishTimestamp = DateUtils.dateToSeconds(DateUtils.getCurrentDateTime());
        endTime = null;
      }
      // finish unfinished children
      for (final Span child : children) {
        if (!child.isFinished()) {
          child.setSpanFinishedCallback(
              null); // reset the callback, as we're already in the finish method
          child.finish(SpanStatus.DEADLINE_EXCEEDED, finishTimestamp, endTime);
        }
      }

      // set the transaction finish timestamp to the latest child timestamp, if the transaction
      // is an idle transaction
      if (!children.isEmpty() && trimEnd) {
        final Span oldestChild = Collections.max(children, spanByTimestampComparator);
        final Double oldestChildTimestamp = oldestChild.getTimestamp();
        if (oldestChildTimestamp != null && finishTimestamp > oldestChildTimestamp) {
          finishTimestamp = oldestChildTimestamp;
          endTime = oldestChild.getEndNanos();
        }
      }
      root.finish(finishStatus.spanStatus, finishTimestamp, endTime);

      hub.configureScope(
          scope -> {
            scope.withTransaction(
                transaction -> {
                  if (transaction == this) {
                    scope.clearTransaction();
                  }
                });
          });
      SentryTransaction transaction = new SentryTransaction(this);
      if (transactionFinishedCallback != null) {
        transactionFinishedCallback.execute(this);
      }

      if (timer != null) {
        synchronized (timerLock) {
          if (timer != null) {
            timer.cancel();
            timer = null;
          }
        }
      }

      if (children.isEmpty() && idleTimeout != null) {
        // if it's an idle transaction which has no children, we drop it to save user's quota
        return;
      }
<<<<<<< HEAD
      if (profilingTraceData != null) {
        hub.captureProfile(profilingTraceData);
      }
      hub.captureTransaction(transaction, traceContext(), null);
=======

      transaction.getMeasurements().putAll(measurements);

      hub.captureTransaction(transaction, traceContext(), null, profilingTraceData);
>>>>>>> 4ca1d7b2
    }
  }

  @Override
  public @Nullable TraceContext traceContext() {
    if (hub.getOptions().isTraceSampling()) {
      updateBaggageValues();
      return baggage.toTraceContext();
    } else {
      return null;
    }
  }

  private void updateBaggageValues() {
    synchronized (this) {
      if (baggage.isMutable()) {
        final AtomicReference<User> userAtomicReference = new AtomicReference<>();
        hub.configureScope(
            scope -> {
              userAtomicReference.set(scope.getUser());
            });
        baggage.setValuesFromTransaction(
            this, userAtomicReference.get(), hub.getOptions(), this.getSamplingDecision());
        baggage.freeze();
      }
    }
  }

  @Override
  public @Nullable BaggageHeader toBaggageHeader(@Nullable List<String> thirdPartyBaggageHeaders) {
    if (hub.getOptions().isTraceSampling()) {
      updateBaggageValues();

      return BaggageHeader.fromBaggageAndOutgoingHeader(baggage, thirdPartyBaggageHeaders);
    } else {
      return null;
    }
  }

  private boolean hasAllChildrenFinished() {
    final List<Span> spans = new ArrayList<>(this.children);
    if (!spans.isEmpty()) {
      for (final Span span : spans) {
        if (!span.isFinished()) {
          return false;
        }
      }
    }
    return true;
  }

  @Override
  public void setOperation(final @NotNull String operation) {
    if (root.isFinished()) {
      return;
    }

    this.root.setOperation(operation);
  }

  @Override
  public @NotNull String getOperation() {
    return this.root.getOperation();
  }

  @Override
  public void setDescription(final @Nullable String description) {
    if (root.isFinished()) {
      return;
    }

    this.root.setDescription(description);
  }

  @Override
  public @Nullable String getDescription() {
    return this.root.getDescription();
  }

  @Override
  public void setStatus(final @Nullable SpanStatus status) {
    if (root.isFinished()) {
      return;
    }

    this.root.setStatus(status);
  }

  @Override
  public @Nullable SpanStatus getStatus() {
    return this.root.getStatus();
  }

  @Override
  public void setThrowable(final @Nullable Throwable throwable) {
    if (root.isFinished()) {
      return;
    }

    this.root.setThrowable(throwable);
  }

  @Override
  public @Nullable Throwable getThrowable() {
    return this.root.getThrowable();
  }

  @Override
  public @NotNull SpanContext getSpanContext() {
    return this.root.getSpanContext();
  }

  @Override
  public void setTag(final @NotNull String key, final @NotNull String value) {
    if (root.isFinished()) {
      return;
    }

    this.root.setTag(key, value);
  }

  @Override
  public @Nullable String getTag(final @NotNull String key) {
    return this.root.getTag(key);
  }

  @Override
  public boolean isFinished() {
    return this.root.isFinished();
  }

  @Override
  public void setData(@NotNull String key, @NotNull Object value) {
    if (root.isFinished()) {
      return;
    }

    this.root.setData(key, value);
  }

  @Override
  public @Nullable Object getData(@NotNull String key) {
    return this.root.getData(key);
  }

  @Override
  public void setMeasurement(final @NotNull String name, final @NotNull Number value) {
    if (root.isFinished()) {
      return;
    }

    this.measurements.put(name, new MeasurementValue(value, null));
  }

  @Override
  public void setMeasurement(
      final @NotNull String name,
      final @NotNull Number value,
      final @NotNull MeasurementUnit unit) {
    if (root.isFinished()) {
      return;
    }

    this.measurements.put(name, new MeasurementValue(value, unit.apiName()));
  }

  public @Nullable Map<String, Object> getData() {
    return this.root.getData();
  }

  @Override
  public @Nullable Boolean isSampled() {
    return this.root.isSampled();
  }

  @Override
  public @Nullable Boolean isProfileSampled() {
    return this.root.isProfileSampled();
  }

  @Override
  public @Nullable TracesSamplingDecision getSamplingDecision() {
    return this.root.getSamplingDecision();
  }

  @Override
  public void setName(@NotNull String name) {
    if (root.isFinished()) {
      return;
    }

    this.name = name;
  }

  @ApiStatus.Internal
  @Override
  public void setName(@NotNull String name, @NotNull TransactionNameSource transactionNameSource) {
    this.setName(name);
    this.transactionNameSource = transactionNameSource;
  }

  @Override
  public @NotNull String getName() {
    return this.name;
  }

  @Override
  public @NotNull TransactionNameSource getTransactionNameSource() {
    return this.transactionNameSource;
  }

  @Override
  public @NotNull List<Span> getSpans() {
    return this.children;
  }

  @Override
  public @Nullable Span getLatestActiveSpan() {
    final List<Span> spans = new ArrayList<>(this.children);
    if (!spans.isEmpty()) {
      for (int i = spans.size() - 1; i >= 0; i--) {
        if (!spans.get(i).isFinished()) {
          return spans.get(i);
        }
      }
    }
    return null;
  }

  @Override
  public @NotNull SentryId getEventId() {
    return eventId;
  }

  public @Nullable Double getHighPrecisionTimestamp() {
    return root.getHighPrecisionTimestamp();
  }

  @NotNull
  Span getRoot() {
    return root;
  }

  @TestOnly
  @Nullable
  TimerTask getTimerTask() {
    return timerTask;
  }

  @TestOnly
  @Nullable
  Timer getTimer() {
    return timer;
  }

  @TestOnly
  @NotNull
  AtomicBoolean isFinishTimerRunning() {
    return isFinishTimerRunning;
  }

  @TestOnly
  @NotNull
  Map<String, MeasurementValue> getMeasurements() {
    return measurements;
  }

  private static final class FinishStatus {
    static final FinishStatus NOT_FINISHED = FinishStatus.notFinished();

    private final boolean isFinishing;
    private final @Nullable SpanStatus spanStatus;

    static @NotNull FinishStatus finishing(final @Nullable SpanStatus finishStatus) {
      return new FinishStatus(true, finishStatus);
    }

    private static @NotNull FinishStatus notFinished() {
      return new FinishStatus(false, null);
    }

    private FinishStatus(final boolean isFinishing, final @Nullable SpanStatus spanStatus) {
      this.isFinishing = isFinishing;
      this.spanStatus = spanStatus;
    }
  }

  private static final class SpanByTimestampComparator implements Comparator<Span> {

    @SuppressWarnings({"JdkObsolete", "JavaUtilDate"})
    @Override
    public int compare(Span o1, Span o2) {
      final Double first = o1.getHighPrecisionTimestamp();
      final Double second = o2.getHighPrecisionTimestamp();
      if (first == null) {
        return -1;
      } else if (second == null) {
        return 1;
      } else {
        return first.compareTo(second);
      }
    }
  }
}<|MERGE_RESOLUTION|>--- conflicted
+++ resolved
@@ -364,17 +364,13 @@
         // if it's an idle transaction which has no children, we drop it to save user's quota
         return;
       }
-<<<<<<< HEAD
+
+      transaction.getMeasurements().putAll(measurements);
+      
       if (profilingTraceData != null) {
         hub.captureProfile(profilingTraceData);
       }
       hub.captureTransaction(transaction, traceContext(), null);
-=======
-
-      transaction.getMeasurements().putAll(measurements);
-
-      hub.captureTransaction(transaction, traceContext(), null, profilingTraceData);
->>>>>>> 4ca1d7b2
     }
   }
 
