package io.sentry;

<<<<<<< HEAD
import io.sentry.clientreport.ClientReport;
=======
import static io.sentry.vendor.Base64.NO_PADDING;
import static io.sentry.vendor.Base64.NO_WRAP;

>>>>>>> e5cc1b32
import io.sentry.exception.SentryEnvelopeException;
import io.sentry.protocol.SentryTransaction;
import io.sentry.util.Objects;
import io.sentry.vendor.Base64;
import java.io.BufferedInputStream;
import java.io.BufferedReader;
import java.io.BufferedWriter;
import java.io.ByteArrayInputStream;
import java.io.ByteArrayOutputStream;
import java.io.File;
import java.io.FileInputStream;
import java.io.IOException;
import java.io.InputStreamReader;
import java.io.OutputStreamWriter;
import java.io.Reader;
import java.io.Writer;
import java.nio.charset.Charset;
import java.util.concurrent.Callable;
import org.jetbrains.annotations.ApiStatus;
import org.jetbrains.annotations.NotNull;
import org.jetbrains.annotations.Nullable;

@ApiStatus.Internal
public final class SentryEnvelopeItem {

  @SuppressWarnings("CharsetObjectCanBeUsed")
  private static final Charset UTF_8 = Charset.forName("UTF-8");

  private final SentryEnvelopeItemHeader header;
  // Either dataFactory is set or data needs to be set.
  private final @Nullable Callable<byte[]> dataFactory;
  // TODO: Can we have a slice or a reader here instead?
  private @Nullable byte[] data;

  SentryEnvelopeItem(final @NotNull SentryEnvelopeItemHeader header, final byte[] data) {
    this.header = Objects.requireNonNull(header, "SentryEnvelopeItemHeader is required.");
    this.data = data;
    this.dataFactory = null;
  }

  SentryEnvelopeItem(
      final @NotNull SentryEnvelopeItemHeader header,
      final @Nullable Callable<byte[]> dataFactory) {
    this.header = Objects.requireNonNull(header, "SentryEnvelopeItemHeader is required.");
    this.dataFactory = Objects.requireNonNull(dataFactory, "DataFactory is required.");
    this.data = null;
  }

  // TODO: Should be a Stream
  // dataFactory is a Callable which returns theoretically a nullable result. Our implementations
  // always provide non-null values.
  @SuppressWarnings("NullAway")
  public @NotNull byte[] getData() throws Exception {
    if (data == null && dataFactory != null) {
      data = dataFactory.call();
    }
    return data;
  }

  public @NotNull SentryEnvelopeItemHeader getHeader() {
    return header;
  }

  public static @NotNull SentryEnvelopeItem fromSession(
      final @NotNull ISerializer serializer, final @NotNull Session session) throws IOException {
    Objects.requireNonNull(serializer, "ISerializer is required.");
    Objects.requireNonNull(session, "Session is required.");

    final CachedItem cachedItem =
        new CachedItem(
            () -> {
              try (final ByteArrayOutputStream stream = new ByteArrayOutputStream();
                  final Writer writer = new BufferedWriter(new OutputStreamWriter(stream, UTF_8))) {
                serializer.serialize(session, writer);
                return stream.toByteArray();
              }
            });

    SentryEnvelopeItemHeader itemHeader =
        new SentryEnvelopeItemHeader(
            SentryItemType.Session, () -> cachedItem.getBytes().length, "application/json", null);

    // Don't use method reference. This can cause issues on Android
    return new SentryEnvelopeItem(itemHeader, () -> cachedItem.getBytes());
  }

  public @Nullable SentryEvent getEvent(final @NotNull ISerializer serializer) throws Exception {
    if (header == null || header.getType() != SentryItemType.Event) {
      return null;
    }
    try (final Reader eventReader =
        new BufferedReader(new InputStreamReader(new ByteArrayInputStream(getData()), UTF_8))) {
      return serializer.deserialize(eventReader, SentryEvent.class);
    }
  }

  public static @NotNull SentryEnvelopeItem fromEvent(
      final @NotNull ISerializer serializer, final @NotNull SentryBaseEvent event)
      throws IOException {
    Objects.requireNonNull(serializer, "ISerializer is required.");
    Objects.requireNonNull(event, "SentryEvent is required.");

    final CachedItem cachedItem =
        new CachedItem(
            () -> {
              try (final ByteArrayOutputStream stream = new ByteArrayOutputStream();
                  final Writer writer = new BufferedWriter(new OutputStreamWriter(stream, UTF_8))) {
                serializer.serialize(event, writer);
                return stream.toByteArray();
              }
            });

    SentryEnvelopeItemHeader itemHeader =
        new SentryEnvelopeItemHeader(
            SentryItemType.resolve(event),
            () -> cachedItem.getBytes().length,
            "application/json",
            null);

    // Don't use method reference. This can cause issues on Android
    return new SentryEnvelopeItem(itemHeader, () -> cachedItem.getBytes());
  }

  public @Nullable SentryTransaction getTransaction(final @NotNull ISerializer serializer)
      throws Exception {
    if (header == null || header.getType() != SentryItemType.Transaction) {
      return null;
    }
    try (final Reader eventReader =
        new BufferedReader(new InputStreamReader(new ByteArrayInputStream(getData()), UTF_8))) {
      return serializer.deserialize(eventReader, SentryTransaction.class);
    }
  }

  public static SentryEnvelopeItem fromUserFeedback(
      final @NotNull ISerializer serializer, final @NotNull UserFeedback userFeedback) {
    Objects.requireNonNull(serializer, "ISerializer is required.");
    Objects.requireNonNull(userFeedback, "UserFeedback is required.");

    final CachedItem cachedItem =
        new CachedItem(
            () -> {
              try (final ByteArrayOutputStream stream = new ByteArrayOutputStream();
                  final Writer writer = new BufferedWriter(new OutputStreamWriter(stream, UTF_8))) {
                serializer.serialize(userFeedback, writer);
                return stream.toByteArray();
              }
            });

    SentryEnvelopeItemHeader itemHeader =
        new SentryEnvelopeItemHeader(
            SentryItemType.UserFeedback,
            () -> cachedItem.getBytes().length,
            "application/json",
            null);

    // Don't use method reference. This can cause issues on Android
    return new SentryEnvelopeItem(itemHeader, () -> cachedItem.getBytes());
  }

  public static SentryEnvelopeItem fromAttachment(
      final @NotNull Attachment attachment, final long maxAttachmentSize) {

    final CachedItem cachedItem =
        new CachedItem(
            () -> {
              if (attachment.getBytes() != null) {
                if (attachment.getBytes().length > maxAttachmentSize) {
                  throw new SentryEnvelopeException(
                      String.format(
                          "Dropping attachment with filename '%s', because the "
                              + "size of the passed bytes with %d bytes is bigger "
                              + "than the maximum allowed attachment size of "
                              + "%d bytes.",
                          attachment.getFilename(),
                          attachment.getBytes().length,
                          maxAttachmentSize));
                }
                return attachment.getBytes();
              } else if (attachment.getPathname() != null) {
                return readBytesFromFile(attachment.getPathname(), maxAttachmentSize);
              }
              throw new SentryEnvelopeException(
                  String.format(
                      "Couldn't attach the attachment %s.\n"
                          + "Please check that either bytes or a path is set.",
                      attachment.getFilename()));
            });

    SentryEnvelopeItemHeader itemHeader =
        new SentryEnvelopeItemHeader(
            SentryItemType.Attachment,
            () -> cachedItem.getBytes().length,
            attachment.getContentType(),
            attachment.getFilename(),
            attachment.getAttachmentType());

    // Don't use method reference. This can cause issues on Android
    return new SentryEnvelopeItem(itemHeader, () -> cachedItem.getBytes());
  }

<<<<<<< HEAD
  public static @NotNull SentryEnvelopeItem fromClientReport(
      final @NotNull ISerializer serializer, final @NotNull ClientReport clientReport)
      throws IOException {
    Objects.requireNonNull(serializer, "ISerializer is required.");
    Objects.requireNonNull(clientReport, "SentryEvent is required.");

    final CachedItem cachedItem =
        new CachedItem(
            () -> {
              try (final ByteArrayOutputStream stream = new ByteArrayOutputStream();
                  final Writer writer = new BufferedWriter(new OutputStreamWriter(stream, UTF_8))) {
                serializer.serialize(clientReport, writer);
                return stream.toByteArray();
=======
  public static @NotNull SentryEnvelopeItem fromProfilingTrace(
      final @NotNull ProfilingTraceData profilingTraceData,
      final long maxTraceFileSize,
      final @NotNull ISerializer serializer)
      throws SentryEnvelopeException {

    File traceFile = profilingTraceData.getTraceFile();
    // Using CachedItem, so we read the trace file in the background
    final CachedItem cachedItem =
        new CachedItem(
            () -> {
              if (!traceFile.exists()) {
                throw new SentryEnvelopeException(
                    String.format(
                        "Dropping profiling trace data, because the file '%s' doesn't exists",
                        traceFile.getName()));
              }
              // The payload of the profile item is a json including the trace file encoded with
              // base64
              byte[] traceFileBytes = readBytesFromFile(traceFile.getPath(), maxTraceFileSize);
              String base64Trace = Base64.encodeToString(traceFileBytes, NO_WRAP | NO_PADDING);
              profilingTraceData.setSampledProfile(base64Trace);
              profilingTraceData.readDeviceCpuFrequencies();

              try (final ByteArrayOutputStream stream = new ByteArrayOutputStream();
                  final Writer writer = new BufferedWriter(new OutputStreamWriter(stream, UTF_8))) {
                serializer.serialize(profilingTraceData, writer);
                return stream.toByteArray();
              } catch (IOException e) {
                throw new SentryEnvelopeException(
                    String.format("Failed to serialize profiling trace data\n%s", e.getMessage()));
              } finally {
                // In any case we delete the trace file
                traceFile.delete();
>>>>>>> e5cc1b32
              }
            });

    SentryEnvelopeItemHeader itemHeader =
        new SentryEnvelopeItemHeader(
<<<<<<< HEAD
            SentryItemType.resolve(clientReport),
            () -> cachedItem.getBytes().length,
            "application/json",
            null);
=======
            SentryItemType.Profile,
            () -> cachedItem.getBytes().length,
            "application-json",
            traceFile.getName());
>>>>>>> e5cc1b32

    // Don't use method reference. This can cause issues on Android
    return new SentryEnvelopeItem(itemHeader, () -> cachedItem.getBytes());
  }

<<<<<<< HEAD
  @Nullable
  public ClientReport getClientReport(final @NotNull ISerializer serializer) throws Exception {
    if (header == null || header.getType() != SentryItemType.ClientReport) {
      return null;
    }
    try (final Reader eventReader =
        new BufferedReader(new InputStreamReader(new ByteArrayInputStream(getData()), UTF_8))) {
      return serializer.deserialize(eventReader, ClientReport.class);
=======
  private static byte[] readBytesFromFile(String pathname, long maxFileLength)
      throws SentryEnvelopeException {
    try {
      File file = new File(pathname);

      if (!file.isFile()) {
        throw new SentryEnvelopeException(
            String.format(
                "Reading the item %s failed, because the file located at the path is not a file.",
                pathname));
      }

      if (!file.canRead()) {
        throw new SentryEnvelopeException(
            String.format("Reading the item %s failed, because can't read the file.", pathname));
      }

      if (file.length() > maxFileLength) {
        throw new SentryEnvelopeException(
            String.format(
                "Dropping item, because its size located at '%s' with %d bytes is bigger "
                    + "than the maximum allowed size of %d bytes.",
                pathname, file.length(), maxFileLength));
      }

      try (FileInputStream fileInputStream = new FileInputStream(pathname);
          BufferedInputStream inputStream = new BufferedInputStream(fileInputStream);
          ByteArrayOutputStream outputStream = new ByteArrayOutputStream()) {
        byte[] bytes = new byte[1024];
        int length;
        int offset = 0;
        while ((length = inputStream.read(bytes)) != -1) {
          outputStream.write(bytes, offset, length);
        }
        return outputStream.toByteArray();
      }
    } catch (IOException | SecurityException exception) {
      throw new SentryEnvelopeException(
          String.format("Reading the item %s failed.\n%s", pathname, exception.getMessage()));
>>>>>>> e5cc1b32
    }
  }

  private static class CachedItem {
    private @Nullable byte[] bytes;
    private final @Nullable Callable<byte[]> dataFactory;

    public CachedItem(final @Nullable Callable<byte[]> dataFactory) {
      this.dataFactory = dataFactory;
    }

    public @NotNull byte[] getBytes() throws Exception {
      if (bytes == null && dataFactory != null) {
        bytes = dataFactory.call();
      }
      return orEmptyArray(bytes);
    }

    private static @NotNull byte[] orEmptyArray(final @Nullable byte[] bytes) {
      return bytes != null ? bytes : new byte[] {};
    }
  }
}<|MERGE_RESOLUTION|>--- conflicted
+++ resolved
@@ -1,12 +1,9 @@
 package io.sentry;
 
-<<<<<<< HEAD
-import io.sentry.clientreport.ClientReport;
-=======
 import static io.sentry.vendor.Base64.NO_PADDING;
 import static io.sentry.vendor.Base64.NO_WRAP;
 
->>>>>>> e5cc1b32
+import io.sentry.clientreport.ClientReport;
 import io.sentry.exception.SentryEnvelopeException;
 import io.sentry.protocol.SentryTransaction;
 import io.sentry.util.Objects;
@@ -208,21 +205,6 @@
     return new SentryEnvelopeItem(itemHeader, () -> cachedItem.getBytes());
   }
 
-<<<<<<< HEAD
-  public static @NotNull SentryEnvelopeItem fromClientReport(
-      final @NotNull ISerializer serializer, final @NotNull ClientReport clientReport)
-      throws IOException {
-    Objects.requireNonNull(serializer, "ISerializer is required.");
-    Objects.requireNonNull(clientReport, "SentryEvent is required.");
-
-    final CachedItem cachedItem =
-        new CachedItem(
-            () -> {
-              try (final ByteArrayOutputStream stream = new ByteArrayOutputStream();
-                  final Writer writer = new BufferedWriter(new OutputStreamWriter(stream, UTF_8))) {
-                serializer.serialize(clientReport, writer);
-                return stream.toByteArray();
-=======
   public static @NotNull SentryEnvelopeItem fromProfilingTrace(
       final @NotNull ProfilingTraceData profilingTraceData,
       final long maxTraceFileSize,
@@ -257,38 +239,20 @@
               } finally {
                 // In any case we delete the trace file
                 traceFile.delete();
->>>>>>> e5cc1b32
-              }
-            });
-
-    SentryEnvelopeItemHeader itemHeader =
-        new SentryEnvelopeItemHeader(
-<<<<<<< HEAD
-            SentryItemType.resolve(clientReport),
-            () -> cachedItem.getBytes().length,
-            "application/json",
-            null);
-=======
+              }
+            });
+
+    SentryEnvelopeItemHeader itemHeader =
+        new SentryEnvelopeItemHeader(
             SentryItemType.Profile,
             () -> cachedItem.getBytes().length,
             "application-json",
             traceFile.getName());
->>>>>>> e5cc1b32
-
-    // Don't use method reference. This can cause issues on Android
-    return new SentryEnvelopeItem(itemHeader, () -> cachedItem.getBytes());
-  }
-
-<<<<<<< HEAD
-  @Nullable
-  public ClientReport getClientReport(final @NotNull ISerializer serializer) throws Exception {
-    if (header == null || header.getType() != SentryItemType.ClientReport) {
-      return null;
-    }
-    try (final Reader eventReader =
-        new BufferedReader(new InputStreamReader(new ByteArrayInputStream(getData()), UTF_8))) {
-      return serializer.deserialize(eventReader, ClientReport.class);
-=======
+
+    // Don't use method reference. This can cause issues on Android
+    return new SentryEnvelopeItem(itemHeader, () -> cachedItem.getBytes());
+  }
+
   private static byte[] readBytesFromFile(String pathname, long maxFileLength)
       throws SentryEnvelopeException {
     try {
@@ -328,7 +292,44 @@
     } catch (IOException | SecurityException exception) {
       throw new SentryEnvelopeException(
           String.format("Reading the item %s failed.\n%s", pathname, exception.getMessage()));
->>>>>>> e5cc1b32
+    }
+  }
+
+  public static @NotNull SentryEnvelopeItem fromClientReport(
+      final @NotNull ISerializer serializer, final @NotNull ClientReport clientReport)
+      throws IOException {
+    Objects.requireNonNull(serializer, "ISerializer is required.");
+    Objects.requireNonNull(clientReport, "SentryEvent is required.");
+
+    final CachedItem cachedItem =
+        new CachedItem(
+            () -> {
+              try (final ByteArrayOutputStream stream = new ByteArrayOutputStream();
+                  final Writer writer = new BufferedWriter(new OutputStreamWriter(stream, UTF_8))) {
+                serializer.serialize(clientReport, writer);
+                return stream.toByteArray();
+              }
+            });
+
+    SentryEnvelopeItemHeader itemHeader =
+        new SentryEnvelopeItemHeader(
+            SentryItemType.resolve(clientReport),
+            () -> cachedItem.getBytes().length,
+            "application/json",
+            null);
+
+    // Don't use method reference. This can cause issues on Android
+    return new SentryEnvelopeItem(itemHeader, () -> cachedItem.getBytes());
+  }
+
+  @Nullable
+  public ClientReport getClientReport(final @NotNull ISerializer serializer) throws Exception {
+    if (header == null || header.getType() != SentryItemType.ClientReport) {
+      return null;
+    }
+    try (final Reader eventReader =
+        new BufferedReader(new InputStreamReader(new ByteArrayInputStream(getData()), UTF_8))) {
+      return serializer.deserialize(eventReader, ClientReport.class);
     }
   }
 
