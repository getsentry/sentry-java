package io.sentry;

import io.sentry.metrics.LocalMetricsAggregator;
import io.sentry.protocol.Contexts;
import io.sentry.protocol.SentryId;
import io.sentry.protocol.TransactionNameSource;
import java.util.List;
import org.jetbrains.annotations.NotNull;
import org.jetbrains.annotations.Nullable;

public final class NoOpSpan implements ISpan {

  private static final NoOpSpan instance = new NoOpSpan();

  private NoOpSpan() {}

  public static NoOpSpan getInstance() {
    return instance;
  }

  @Override
  public @NotNull ISpan startChild(final @NotNull String operation) {
    return NoOpSpan.getInstance();
  }

  @Override
  public @NotNull ISpan startChild(
      @NotNull String operation, @Nullable String description, @NotNull SpanOptions spanOptions) {
    return NoOpSpan.getInstance();
  }

  @Override
  public @NotNull ISpan startChild(
      @NotNull String operation,
      @Nullable String description,
      @Nullable SentryDate timestamp,
      @NotNull Instrumenter instrumenter) {
    return NoOpSpan.getInstance();
  }

  @Override
  public @NotNull ISpan startChild(
      @NotNull String operation,
      @Nullable String description,
      @Nullable SentryDate timestamp,
      @NotNull Instrumenter instrumenter,
      @NotNull SpanOptions spanOptions) {
    return NoOpSpan.getInstance();
  }

  @Override
  public @NotNull ISpan startChild(
      final @NotNull String operation, final @Nullable String description) {
    return NoOpSpan.getInstance();
  }

  @Override
  public @NotNull SentryTraceHeader toSentryTrace() {
    return new SentryTraceHeader(SentryId.EMPTY_ID, SpanId.EMPTY_ID, false);
  }

  @Override
  public @NotNull TraceContext traceContext() {
    return new TraceContext(SentryId.EMPTY_ID, "");
  }

  @Override
  public @Nullable BaggageHeader toBaggageHeader(@Nullable List<String> thirdPartyBaggageHeaders) {
    return null;
  }

  @Override
  public void finish() {}

  @Override
  public void finish(@Nullable SpanStatus status) {}

  @Override
  public void finish(@Nullable SpanStatus status, @Nullable SentryDate timestamp) {}

  @Override
  public void setOperation(@NotNull String operation) {}

  @Override
  public @NotNull String getOperation() {
    return "";
  }

  @Override
  public void setDescription(@Nullable String description) {}

  @Override
  public @Nullable String getDescription() {
    return null;
  }

  @Override
  public void setStatus(@Nullable SpanStatus status) {}

  @Override
  public @Nullable SpanStatus getStatus() {
    return null;
  }

  @Override
  public void setThrowable(@Nullable Throwable throwable) {}

  @Override
  public @Nullable Throwable getThrowable() {
    return null;
  }

  @Override
  public @NotNull SpanContext getSpanContext() {
    return new SpanContext(SentryId.EMPTY_ID, SpanId.EMPTY_ID, "op", null, null);
  }

  @Override
  public void setTag(@NotNull String key, @NotNull String value) {}

  @Override
  public @Nullable String getTag(@NotNull String key) {
    return null;
  }

  @Override
  public boolean isFinished() {
    return false;
  }

  @Override
  public void setData(@NotNull String key, @NotNull Object value) {}

  @Override
  public @Nullable Object getData(@NotNull String key) {
    return null;
  }

  @Override
  public void setMeasurement(@NotNull String name, @NotNull Number value) {}

  @Override
  public void setMeasurement(
      @NotNull String name, @NotNull Number value, @NotNull MeasurementUnit unit) {}

  @Override
  public boolean updateEndDate(final @NotNull SentryDate date) {
    return false;
  }

  @Override
  public @NotNull SentryDate getStartDate() {
    return new SentryNanotimeDate();
  }

  @Override
  public @NotNull SentryDate getFinishDate() {
    return new SentryNanotimeDate();
  }

  @Override
  public boolean isNoOp() {
    return true;
  }

  @Override
  public @Nullable LocalMetricsAggregator getLocalMetricsAggregator() {
    return null;
  }

  @Override
  public void setContext(@NotNull String key, @NotNull Object context) {}

  @Override
  public @NotNull Contexts getContexts() {
    return new Contexts();
  }

  @Override
<<<<<<< HEAD
=======
  public void setName(@NotNull String name) {}

  @Override
  public void setName(@NotNull String name, @NotNull TransactionNameSource nameSource) {}

  @Override
  public @NotNull TransactionNameSource getNameSource() {
    return TransactionNameSource.CUSTOM;
  }

  @Override
  public @NotNull String getName() {
    return "<no-op span>";
  }

  @Override
>>>>>>> f6bd8202
  public @Nullable Boolean isSampled() {
    return null;
  }

  @Override
  public @Nullable TracesSamplingDecision getSamplingDecision() {
    return null;
  }

  @Override
  public @NotNull SentryId getEventId() {
    return SentryId.EMPTY_ID;
  }

  @Override
  public @NotNull ISentryLifecycleToken makeCurrent() {
    return NoOpScopesStorage.NoOpScopesLifecycleToken.getInstance();
  }
}<|MERGE_RESOLUTION|>--- conflicted
+++ resolved
@@ -177,25 +177,6 @@
   }
 
   @Override
-<<<<<<< HEAD
-=======
-  public void setName(@NotNull String name) {}
-
-  @Override
-  public void setName(@NotNull String name, @NotNull TransactionNameSource nameSource) {}
-
-  @Override
-  public @NotNull TransactionNameSource getNameSource() {
-    return TransactionNameSource.CUSTOM;
-  }
-
-  @Override
-  public @NotNull String getName() {
-    return "<no-op span>";
-  }
-
-  @Override
->>>>>>> f6bd8202
   public @Nullable Boolean isSampled() {
     return null;
   }
