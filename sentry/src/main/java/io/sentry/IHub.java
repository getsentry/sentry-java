--- conflicted
+++ resolved
@@ -334,7 +334,6 @@
   SentryTraceHeader traceHeaders();
 
   /**
-<<<<<<< HEAD
    * Associates {@link SpanContext} with the {@link Throwable}. Used to determine in which trace the
    * exception has been thrown in framework integrations.
    *
@@ -354,12 +353,12 @@
   @ApiStatus.Internal
   @Nullable
   SpanContext getSpanContext(Throwable throwable);
-=======
+
+  /**
    * Gets the current active transaction or span.
    *
    * @return the active span or null when no active transaction is running
    */
   @Nullable
   ISpan getSpan();
->>>>>>> 417b76b5
 }