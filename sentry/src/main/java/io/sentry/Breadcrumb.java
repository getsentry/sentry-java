--- conflicted
+++ resolved
@@ -25,11 +25,8 @@
 
   /** A timestamp representing when the breadcrumb occurred as java.util.Date. */
   private @Nullable Date timestamp;
-<<<<<<< HEAD
-=======
 
   private final @NotNull Long nanos;
->>>>>>> 5c3a5c6d
 
   /** If a message is provided, its rendered as text and the whitespace is preserved. */
   private @Nullable String message;
@@ -68,10 +65,7 @@
   }
 
   public Breadcrumb(final long timestamp) {
-<<<<<<< HEAD
-=======
     this.nanos = System.nanoTime();
->>>>>>> 5c3a5c6d
     this.timestampMs = timestamp;
     this.timestamp = null;
   }
