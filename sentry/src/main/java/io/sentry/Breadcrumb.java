package io.sentry;

import io.sentry.util.CollectionUtils;
import io.sentry.vendor.gson.stream.JsonToken;
import java.io.IOException;
import java.util.Collections;
import java.util.Date;
import java.util.Locale;
import java.util.Map;
import java.util.concurrent.ConcurrentHashMap;
import org.jetbrains.annotations.ApiStatus;
import org.jetbrains.annotations.NotNull;
import org.jetbrains.annotations.Nullable;

/** Series of application events */
public final class Breadcrumb implements JsonUnknown, JsonSerializable {

  /** A timestamp representing when the breadcrumb occurred. */
  private final @NotNull Date timestamp;

  /** If a message is provided, its rendered as text and the whitespace is preserved. */
  private @Nullable String message;

  /** The type of breadcrumb. */
  private @Nullable String type;

  /** Data associated with this breadcrumb. */
  private @NotNull Map<String, @NotNull Object> data = new ConcurrentHashMap<>();

  /** Dotted strings that indicate what the crumb is or where it comes from. */
  private @Nullable String category;

  /** The level of the event. */
  private @Nullable SentryLevel level;

  /** the unknown fields of breadcrumbs, internal usage only */
  private @Nullable Map<String, Object> unknown;

  /**
   * Breadcrumb ctor
   *
   * @param timestamp the timestamp
   */
  public Breadcrumb(final @NotNull Date timestamp) {
    this.timestamp = timestamp;
  }

  Breadcrumb(final @NotNull Breadcrumb breadcrumb) {
    this.timestamp = breadcrumb.timestamp;
    this.message = breadcrumb.message;
    this.type = breadcrumb.type;
    this.category = breadcrumb.category;
    final Map<String, Object> dataClone = CollectionUtils.newConcurrentHashMap(breadcrumb.data);
    if (dataClone != null) {
      this.data = dataClone;
    }
    this.unknown = CollectionUtils.newConcurrentHashMap(breadcrumb.unknown);
    this.level = breadcrumb.level;
  }

  /**
   * Creates HTTP breadcrumb.
   *
   * @param url - the request URL
   * @param method - the request method
   * @return the breadcrumb
   */
  public static @NotNull Breadcrumb http(final @NotNull String url, final @NotNull String method) {
    final Breadcrumb breadcrumb = new Breadcrumb();
    breadcrumb.setType("http");
    breadcrumb.setCategory("http");
    breadcrumb.setData("url", url);
    breadcrumb.setData("method", method.toUpperCase(Locale.ROOT));
    return breadcrumb;
  }

  /**
   * Creates HTTP breadcrumb.
   *
   * @param url - the request URL
   * @param method - the request method
   * @param code - the code result. Code can be null when http request did not finish or ended with
   *     network error
   * @return the breadcrumb
   */
  public static @NotNull Breadcrumb http(
      final @NotNull String url, final @NotNull String method, final @Nullable Integer code) {
    final Breadcrumb breadcrumb = http(url, method);
    if (code != null) {
      breadcrumb.setData("status_code", code);
    }
    return breadcrumb;
  }

  /**
   * Creates navigation breadcrumb - a navigation event can be a URL change in a web application, or
   * a UI transition in a mobile or desktop application, etc.
   *
   * @param from - the original application state / location
   * @param to - the new application state / location
   * @return the breadcrumb
   */
  public static @NotNull Breadcrumb navigation(
      final @NotNull String from, final @NotNull String to) {
    final Breadcrumb breadcrumb = new Breadcrumb();
    breadcrumb.setCategory("navigation");
    breadcrumb.setType("navigation");
    breadcrumb.setData("from", from);
    breadcrumb.setData("to", to);
    return breadcrumb;
  }

  /**
   * Creates transaction breadcrumb - describing a tracing event.
   *
   * @param message - the message
   * @return the breadcrumb
   */
  public static @NotNull Breadcrumb transaction(final @NotNull String message) {
    final Breadcrumb breadcrumb = new Breadcrumb();
    breadcrumb.setType("default");
    breadcrumb.setCategory("sentry.transaction");
    breadcrumb.setMessage(message);
    return breadcrumb;
  }

  /**
   * Creates debug breadcrumb - typically a log message. The data part is entirely undefined and as
   * such, completely rendered as a key/value table.
   *
   * @param message - the message
   * @return the breadcrumb
   */
  public static @NotNull Breadcrumb debug(final @NotNull String message) {
    final Breadcrumb breadcrumb = new Breadcrumb();
    breadcrumb.setType("debug");
    breadcrumb.setMessage(message);
    breadcrumb.setLevel(SentryLevel.DEBUG);
    return breadcrumb;
  }

  /**
   * Creates error breadcrumb.
   *
   * @param message - the message
   * @return the breadcrumb
   */
  public static @NotNull Breadcrumb error(final @NotNull String message) {
    final Breadcrumb breadcrumb = new Breadcrumb();
    breadcrumb.setType("error");
    breadcrumb.setMessage(message);
    breadcrumb.setLevel(SentryLevel.ERROR);
    return breadcrumb;
  }

  /**
   * Creates info breadcrumb - information that helps identify the root cause of the issue or for
   * whom the error occurred.
   *
   * @param message - the message
   * @return the breadcrumb
   */
  public static @NotNull Breadcrumb info(final @NotNull String message) {
    final Breadcrumb breadcrumb = new Breadcrumb();
    breadcrumb.setType("info");
    breadcrumb.setMessage(message);
    breadcrumb.setLevel(SentryLevel.INFO);
    return breadcrumb;
  }

  /**
   * Creates query breadcrumb - representing a query that was made in your application.
   *
   * @param message - the message
   * @return the breadcrumb
   */
  public static @NotNull Breadcrumb query(final @NotNull String message) {
    final Breadcrumb breadcrumb = new Breadcrumb();
    breadcrumb.setType("query");
    breadcrumb.setMessage(message);
    return breadcrumb;
  }

  /**
   * Creates ui breadcrumb - a user interaction with your app's UI.
   *
   * @param category - the category, for example "click"
   * @param message - the message
   * @return the breadcrumb
   */
  public static @NotNull Breadcrumb ui(
      final @NotNull String category, final @NotNull String message) {
    final Breadcrumb breadcrumb = new Breadcrumb();
    breadcrumb.setType("default");
    breadcrumb.setCategory("ui." + category);
    breadcrumb.setMessage(message);
    return breadcrumb;
  }

  /**
   * Creates user breadcrumb - a user interaction with your app's UI.
   *
   * @param message - the message
   * @return the breadcrumb
   */
  public static @NotNull Breadcrumb user(
      final @NotNull String category, final @NotNull String message) {
    final Breadcrumb breadcrumb = new Breadcrumb();
    breadcrumb.setType("user");
    breadcrumb.setCategory(category);
    breadcrumb.setMessage(message);
    return breadcrumb;
  }

  /**
   * Creates user breadcrumb - a user interaction with your app's UI. The breadcrumb can contain
   * additional data like {@code viewId} or {@code viewClass}. By default, the breadcrumb is
<<<<<<< HEAD
   * captured with SentryLevel.INFO level.
=======
   * captured with {@link SentryLevel} INFO level.
>>>>>>> 2ecfa90d
   *
   * @param subCategory - the category, for example "click"
   * @param viewId - the human-readable view id, for example "button_load"
   * @param viewClass - the fully qualified class name, for example "android.widget.Button"
   * @return the breadcrumb
   */
  public static @NotNull Breadcrumb userInteraction(
      final @NotNull String subCategory,
      final @Nullable String viewId,
      final @Nullable String viewClass) {
    return userInteraction(subCategory, viewId, viewClass, Collections.emptyMap());
  }

  /**
   * Creates user breadcrumb - a user interaction with your app's UI. The breadcrumb can contain
   * additional data like {@code viewId} or {@code viewClass}. By default, the breadcrumb is
<<<<<<< HEAD
   * captured with SentryLevel.INFO level.
=======
   * captured with {@link SentryLevel} INFO level.
>>>>>>> 2ecfa90d
   *
   * @param subCategory - the category, for example "click"
   * @param viewId - the human-readable view id, for example "button_load"
   * @param viewClass - the fully qualified class name, for example "android.widget.Button"
   * @param additionalData - additional properties to be put into the data bag
   * @return the breadcrumb
   */
  public static @NotNull Breadcrumb userInteraction(
      final @NotNull String subCategory,
      final @Nullable String viewId,
      final @Nullable String viewClass,
      final @NotNull Map<String, Object> additionalData) {
    final Breadcrumb breadcrumb = new Breadcrumb();
    breadcrumb.setType("user");
    breadcrumb.setCategory("ui." + subCategory);
    if (viewId != null) {
      breadcrumb.setData("view.id", viewId);
    }
    if (viewClass != null) {
      breadcrumb.setData("view.class", viewClass);
    }
    for (final Map.Entry<String, Object> entry : additionalData.entrySet()) {
      breadcrumb.getData().put(entry.getKey(), entry.getValue());
    }
    breadcrumb.setLevel(SentryLevel.INFO);
    return breadcrumb;
  }

  /** Breadcrumb ctor */
  public Breadcrumb() {
    this(DateUtils.getCurrentDateTime());
  }

  /**
   * Breadcrumb ctor
   *
   * @param message the message
   */
  public Breadcrumb(@Nullable String message) {
    this();
    this.message = message;
  }

  /**
   * Returns the Breadcrumb's timestamp
   *
   * @return the timestamp
   */
  @SuppressWarnings({"JdkObsolete", "JavaUtilDate"})
  public @NotNull Date getTimestamp() {
    return (Date) timestamp.clone();
  }

  /**
   * Returns the message
   *
   * @return the message
   */
  public @Nullable String getMessage() {
    return message;
  }

  /**
   * Sets the message
   *
   * @param message the message
   */
  public void setMessage(@Nullable String message) {
    this.message = message;
  }

  /**
   * Returns the type
   *
   * @return the type
   */
  public @Nullable String getType() {
    return type;
  }

  /**
   * Sets the type
   *
   * @param type the type
   */
  public void setType(@Nullable String type) {
    this.type = type;
  }

  /**
   * Returns the data map
   *
   * @return the data map
   */
  @ApiStatus.Internal
  @NotNull
  public Map<String, Object> getData() {
    return data;
  }

  /**
   * Returns the value of data[key] or null
   *
   * @param key the key
   * @return the value or null
   */
  @Nullable
  public Object getData(final @NotNull String key) {
    return data.get(key);
  }

  /**
   * Sets an entry to the data's map
   *
   * @param key the key
   * @param value the value
   */
  public void setData(@NotNull String key, @NotNull Object value) {
    data.put(key, value);
  }

  /**
   * Removes an entry from the data's map
   *
   * @param key the key
   */
  public void removeData(@NotNull String key) {
    data.remove(key);
  }

  /**
   * Returns the category
   *
   * @return the category
   */
  public @Nullable String getCategory() {
    return category;
  }

  /**
   * Sets the category
   *
   * @param category the category
   */
  public void setCategory(@Nullable String category) {
    this.category = category;
  }

  /**
   * Returns the SentryLevel
   *
   * @return the level
   */
  public @Nullable SentryLevel getLevel() {
    return level;
  }

  /**
   * Sets the level
   *
   * @param level the level
   */
  public void setLevel(@Nullable SentryLevel level) {
    this.level = level;
  }

  // region json

  @Nullable
  @Override
  public Map<String, Object> getUnknown() {
    return unknown;
  }

  @Override
  public void setUnknown(@Nullable Map<String, Object> unknown) {
    this.unknown = unknown;
  }

  public static final class JsonKeys {
    public static final String TIMESTAMP = "timestamp";
    public static final String MESSAGE = "message";
    public static final String TYPE = "type";
    public static final String DATA = "data";
    public static final String CATEGORY = "category";
    public static final String LEVEL = "level";
  }

  @Override
  public void serialize(@NotNull JsonObjectWriter writer, @NotNull ILogger logger)
      throws IOException {
    writer.beginObject();
    writer.name(JsonKeys.TIMESTAMP).value(logger, timestamp);
    if (message != null) {
      writer.name(JsonKeys.MESSAGE).value(message);
    }
    if (type != null) {
      writer.name(JsonKeys.TYPE).value(type);
    }
    writer.name(JsonKeys.DATA).value(logger, data);
    if (category != null) {
      writer.name(JsonKeys.CATEGORY).value(category);
    }
    if (level != null) {
      writer.name(JsonKeys.LEVEL).value(logger, level);
    }
    if (unknown != null) {
      for (String key : unknown.keySet()) {
        Object value = unknown.get(key);
        writer.name(key);
        writer.value(logger, value);
      }
    }
    writer.endObject();
  }

  public static final class Deserializer implements JsonDeserializer<Breadcrumb> {
    @SuppressWarnings("unchecked")
    @Override
    public @NotNull Breadcrumb deserialize(
        @NotNull JsonObjectReader reader, @NotNull ILogger logger) throws Exception {
      reader.beginObject();
      @NotNull Date timestamp = DateUtils.getCurrentDateTime();
      String message = null;
      String type = null;
      @NotNull Map<String, Object> data = new ConcurrentHashMap<>();
      String category = null;
      SentryLevel level = null;

      Map<String, Object> unknown = null;
      while (reader.peek() == JsonToken.NAME) {
        final String nextName = reader.nextName();
        switch (nextName) {
          case JsonKeys.TIMESTAMP:
            Date deserializedDate = reader.nextDateOrNull(logger);
            if (deserializedDate != null) {
              timestamp = deserializedDate;
            }
            break;
          case JsonKeys.MESSAGE:
            message = reader.nextStringOrNull();
            break;
          case JsonKeys.TYPE:
            type = reader.nextStringOrNull();
            break;
          case JsonKeys.DATA:
            Map<String, Object> deserializedData =
                CollectionUtils.newConcurrentHashMap(
                    (Map<String, Object>) reader.nextObjectOrNull());
            if (deserializedData != null) {
              data = deserializedData;
            }
            break;
          case JsonKeys.CATEGORY:
            category = reader.nextStringOrNull();
            break;
          case JsonKeys.LEVEL:
            try {
              level = new SentryLevel.Deserializer().deserialize(reader, logger);
            } catch (Exception exception) {
              logger.log(SentryLevel.ERROR, exception, "Error when deserializing SentryLevel");
            }
            break;
          default:
            if (unknown == null) {
              unknown = new ConcurrentHashMap<>();
            }
            reader.nextUnknown(logger, unknown, nextName);
            break;
        }
      }

      Breadcrumb breadcrumb = new Breadcrumb(timestamp);
      breadcrumb.message = message;
      breadcrumb.type = type;
      breadcrumb.data = data;
      breadcrumb.category = category;
      breadcrumb.level = level;

      breadcrumb.setUnknown(unknown);
      reader.endObject();
      return breadcrumb;
    }
  }

  // endregion
}<|MERGE_RESOLUTION|>--- conflicted
+++ resolved
@@ -215,11 +215,7 @@
   /**
    * Creates user breadcrumb - a user interaction with your app's UI. The breadcrumb can contain
    * additional data like {@code viewId} or {@code viewClass}. By default, the breadcrumb is
-<<<<<<< HEAD
-   * captured with SentryLevel.INFO level.
-=======
    * captured with {@link SentryLevel} INFO level.
->>>>>>> 2ecfa90d
    *
    * @param subCategory - the category, for example "click"
    * @param viewId - the human-readable view id, for example "button_load"
@@ -236,11 +232,7 @@
   /**
    * Creates user breadcrumb - a user interaction with your app's UI. The breadcrumb can contain
    * additional data like {@code viewId} or {@code viewClass}. By default, the breadcrumb is
-<<<<<<< HEAD
-   * captured with SentryLevel.INFO level.
-=======
    * captured with {@link SentryLevel} INFO level.
->>>>>>> 2ecfa90d
    *
    * @param subCategory - the category, for example "click"
    * @param viewId - the human-readable view id, for example "button_load"
