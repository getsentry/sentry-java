package io.sentry;

import io.sentry.clientreport.ClientReport;
import io.sentry.protocol.SentryTransaction;
import java.io.IOException;
import java.util.Locale;
import org.jetbrains.annotations.ApiStatus;
import org.jetbrains.annotations.NotNull;

@ApiStatus.Internal
public enum SentryItemType implements JsonSerializable {
  Session("session"),
  Event("event"), // DataCategory.Error
  UserFeedback("user_report"), // Sentry backend still uses user_report
  Attachment("attachment"),
  Transaction("transaction"),
  Profile("profile"),
  ClientReport("client_report"),
  ReplayEvent("replay_event"),
  ReplayRecording("replay_recording"),
  ReplayVideo("replay_video"),
  CheckIn("check_in"),
<<<<<<< HEAD
  Statsd("statsd"),
=======
>>>>>>> 5c3a5c6d
  Feedback("feedback"),
  Unknown("__unknown__"); // DataCategory.Unknown

  private final String itemType;

  public static SentryItemType resolve(Object item) {
    if (item instanceof SentryEvent) {
      return Event;
    } else if (item instanceof SentryTransaction) {
      return Transaction;
    } else if (item instanceof Session) {
      return Session;
    } else if (item instanceof ClientReport) {
      return ClientReport;
    } else {
      return Attachment;
    }
  }

  SentryItemType(final String itemType) {
    this.itemType = itemType;
  }

  public String getItemType() {
    return itemType;
  }

  public static @NotNull SentryItemType valueOfLabel(String itemType) {
    for (SentryItemType sentryItemType : values()) {
      if (sentryItemType.itemType.equals(itemType)) {
        return sentryItemType;
      }
    }
    return Unknown;
  }

  @Override
  public void serialize(final @NotNull ObjectWriter writer, final @NotNull ILogger logger)
      throws IOException {
    writer.value(itemType);
  }

  public static final class Deserializer implements JsonDeserializer<SentryItemType> {

    @Override
    public @NotNull SentryItemType deserialize(
        @NotNull ObjectReader reader, @NotNull ILogger logger) throws Exception {
      return SentryItemType.valueOfLabel(reader.nextString().toLowerCase(Locale.ROOT));
    }
  }
}<|MERGE_RESOLUTION|>--- conflicted
+++ resolved
@@ -20,10 +20,6 @@
   ReplayRecording("replay_recording"),
   ReplayVideo("replay_video"),
   CheckIn("check_in"),
-<<<<<<< HEAD
-  Statsd("statsd"),
-=======
->>>>>>> 5c3a5c6d
   Feedback("feedback"),
   Unknown("__unknown__"); // DataCategory.Unknown
 
