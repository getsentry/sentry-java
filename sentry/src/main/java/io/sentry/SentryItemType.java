--- conflicted
+++ resolved
@@ -20,11 +20,7 @@
   ReplayRecording("replay_recording"),
   ReplayVideo("replay_video"),
   CheckIn("check_in"),
-<<<<<<< HEAD
-=======
-  Statsd("statsd"),
   Feedback("feedback"),
->>>>>>> f79c9c10
   Unknown("__unknown__"); // DataCategory.Unknown
 
   private final String itemType;
