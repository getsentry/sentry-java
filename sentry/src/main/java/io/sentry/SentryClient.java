--- conflicted
+++ resolved
@@ -187,17 +187,13 @@
   public void captureUserFeedback(UserFeedback userFeedback) {
     Objects.requireNonNull(userFeedback, "SentryEvent is required.");
 
-<<<<<<< HEAD
+    if (SentryId.EMPTY_ID.equals(userFeedback.getEventId())) {
+      options.getLogger().log(SentryLevel.WARNING, "Capturing userFeedback without a Sentry Id.");
+      return;
+    }
     options
         .getLogger()
         .log(SentryLevel.DEBUG, "Capturing userFeedback: %s", userFeedback.getEventId());
-=======
-    if (SentryId.EMPTY_ID.equals(userFeedback.getEventId())) {
-      options.getLogger().log(SentryLevel.WARNING, "Capturing userFeedback without a Sentry Id.");
-      return;
-    }
-    options.getLogger().log(SentryLevel.DEBUG, "Capturing userFeedback: %s", userFeedback.getEventId());
->>>>>>> 202f771d
 
     try {
       final SentryEnvelope envelope = buildEnvelope(userFeedback);
