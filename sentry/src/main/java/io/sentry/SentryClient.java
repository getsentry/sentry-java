package io.sentry;

import static io.sentry.TypeCheckHint.SENTRY_SCREENSHOT;

import io.sentry.clientreport.DiscardReason;
import io.sentry.exception.SentryEnvelopeException;
import io.sentry.hints.DiskFlushNotification;
import io.sentry.protocol.Contexts;
import io.sentry.protocol.SentryId;
import io.sentry.protocol.SentryTransaction;
import io.sentry.transport.ITransport;
import io.sentry.util.HintUtils;
import io.sentry.util.Objects;
import java.io.Closeable;
import java.io.IOException;
import java.security.SecureRandom;
import java.util.ArrayList;
import java.util.Collection;
import java.util.Collections;
import java.util.Comparator;
import java.util.HashMap;
import java.util.List;
import java.util.Map;
import org.jetbrains.annotations.ApiStatus;
import org.jetbrains.annotations.NotNull;
import org.jetbrains.annotations.Nullable;
import org.jetbrains.annotations.TestOnly;

public final class SentryClient implements ISentryClient {
  static final String SENTRY_PROTOCOL_VERSION = "7";

  private boolean enabled;

  private final @NotNull SentryOptions options;
  private final @NotNull ITransport transport;
  private final @Nullable SecureRandom random;

  private final @NotNull SortBreadcrumbsByDate sortBreadcrumbsByDate = new SortBreadcrumbsByDate();

  @Override
  public boolean isEnabled() {
    return enabled;
  }

  SentryClient(final @NotNull SentryOptions options) {
    this.options = Objects.requireNonNull(options, "SentryOptions is required.");
    this.enabled = true;

    ITransportFactory transportFactory = options.getTransportFactory();
    if (transportFactory instanceof NoOpTransportFactory) {
      transportFactory = new AsyncHttpTransportFactory();
      options.setTransportFactory(transportFactory);
    }

    final RequestDetailsResolver requestDetailsResolver = new RequestDetailsResolver(options);
    transport = transportFactory.create(options, requestDetailsResolver.resolve());

    this.random = options.getSampleRate() == null ? null : new SecureRandom();
  }

  private boolean shouldApplyScopeData(
      final @NotNull SentryBaseEvent event, final @NotNull Map<String, Object> hint) {
    if (HintUtils.shouldApplyScopeData(hint)) {
      return true;
    } else {
      options
          .getLogger()
          .log(SentryLevel.DEBUG, "Event was cached so not applying scope: %s", event.getEventId());
      return false;
    }
  }

  @Override
  public @NotNull SentryId captureEvent(
      @NotNull SentryEvent event, final @Nullable Scope scope, @Nullable Map<String, Object> hint) {
    Objects.requireNonNull(event, "SentryEvent is required.");

    if (hint == null) {
      hint = new HashMap<>();
    }

    options.getLogger().log(SentryLevel.DEBUG, "Capturing event: %s", event.getEventId());

    if (event != null) {
      final Throwable eventThrowable = event.getThrowable();
      if (eventThrowable != null && options.containsIgnoredExceptionForType(eventThrowable)) {
        options
            .getLogger()
            .log(
                SentryLevel.DEBUG,
                "Event was dropped as the exception %s is ignored",
                eventThrowable.getClass());
        options
            .getClientReportRecorder()
            .recordLostEvent(DiscardReason.EVENT_PROCESSOR, DataCategory.Error);
        return SentryId.EMPTY_ID;
      }
    }

    if (shouldApplyScopeData(event, hint)) {
      // Event has already passed through here before it was cached
      // Going through again could be reading data that is no longer relevant
      // i.e proguard id, app version, threads
      event = applyScope(event, scope, hint);

      if (event == null) {
        options.getLogger().log(SentryLevel.DEBUG, "Event was dropped by applyScope");
        return SentryId.EMPTY_ID;
      }
    }

    event = processEvent(event, hint, options.getEventProcessors());

    if (event != null) {
      event = executeBeforeSend(event, hint);

      if (event == null) {
        options.getLogger().log(SentryLevel.DEBUG, "Event was dropped by beforeSend");
        options
            .getClientReportRecorder()
            .recordLostEvent(DiscardReason.BEFORE_SEND, DataCategory.Error);
      }
    }

    if (event == null) {
      return SentryId.EMPTY_ID;
    }

<<<<<<< HEAD
    @Nullable
    Session sessionBeforeUpdate =
        scope != null ? scope.withSession((@Nullable Session session) -> {}) : null;
    @Nullable Session session = null;
=======
    Session session = null;
>>>>>>> 4fd621ec

    if (event != null) {
      session = updateSessionData(event, hint, scope);

      if (!sample()) {
        options
            .getLogger()
            .log(
                SentryLevel.DEBUG,
                "Event %s was dropped due to sampling decision.",
                event.getEventId());
        options
            .getClientReportRecorder()
            .recordLostEvent(DiscardReason.SAMPLE_RATE, DataCategory.Error);
        // setting event as null to not be sent as its been discarded by sample rate
        event = null;
      }
    }

<<<<<<< HEAD
    final boolean shouldSendSessionUpdate =
        shouldSendSessionUpdateForDroppedEvent(sessionBeforeUpdate, session);

    if (event == null && !shouldSendSessionUpdate) {
      options
          .getLogger()
          .log(
              SentryLevel.DEBUG,
              "Not sending session update for dropped event as it did not cause the session health to change.");
      return SentryId.EMPTY_ID;
    }

=======
>>>>>>> 4fd621ec
    SentryId sentryId = SentryId.EMPTY_ID;
    if (event != null && event.getEventId() != null) {
      sentryId = event.getEventId();
    }

    try {
      final TraceState traceState =
          scope != null && scope.getTransaction() != null
              ? scope.getTransaction().traceState()
              : null;
      final boolean shouldSendAttachments = event != null;
      List<Attachment> attachments = shouldSendAttachments ? getAttachments(scope, hint) : null;
      final SentryEnvelope envelope = buildEnvelope(event, attachments, session, traceState, null);

      if (envelope != null) {
        transport.send(envelope, hint);
      }
    } catch (IOException | SentryEnvelopeException e) {
      options.getLogger().log(SentryLevel.WARNING, e, "Capturing event %s failed.", sentryId);

      // if there was an error capturing the event, we return an emptyId
      sentryId = SentryId.EMPTY_ID;
    }

    return sentryId;
  }

  private boolean shouldSendSessionUpdateForDroppedEvent(
      @Nullable Session sessionBeforeUpdate, @Nullable Session sessionAfterUpdate) {
    if (sessionAfterUpdate == null) {
      return false;
    }

    if (sessionBeforeUpdate == null) {
      return true;
    }

    final boolean didSessionMoveToCrashedState =
        sessionAfterUpdate.getStatus() == Session.State.Crashed
            && sessionBeforeUpdate.getStatus() != Session.State.Crashed;
    if (didSessionMoveToCrashedState) {
      return true;
    }

    final boolean didSessionMoveToErroredState =
        sessionAfterUpdate.errorCount() > 0 && sessionBeforeUpdate.errorCount() <= 0;
    if (didSessionMoveToErroredState) {
      return true;
    }

    return false;
  }

  private @Nullable List<Attachment> getAttachments(
      final @Nullable Scope scope, final @NotNull Map<String, Object> hint) {
    List<Attachment> attachments = null;
    if (scope != null) {
      attachments = scope.getAttachments();
    }

    final Object screenshotAttachment = hint.get(SENTRY_SCREENSHOT);
    if (screenshotAttachment instanceof Attachment) {

      if (attachments == null) {
        attachments = new ArrayList<>();
      }

      attachments.add((Attachment) screenshotAttachment);
    }

    return attachments;
  }

  private @Nullable SentryEnvelope buildEnvelope(
      final @Nullable SentryBaseEvent event,
      final @Nullable List<Attachment> attachments,
      final @Nullable Session session,
      final @Nullable TraceState traceState,
      final @Nullable ProfilingTraceData profilingTraceData)
      throws IOException, SentryEnvelopeException {
    SentryId sentryId = null;

    final List<SentryEnvelopeItem> envelopeItems = new ArrayList<>();

    if (event != null) {
      final SentryEnvelopeItem eventItem =
          SentryEnvelopeItem.fromEvent(options.getSerializer(), event);
      envelopeItems.add(eventItem);
      sentryId = event.getEventId();
    }

    if (session != null) {
      final SentryEnvelopeItem sessionItem =
          SentryEnvelopeItem.fromSession(options.getSerializer(), session);
      envelopeItems.add(sessionItem);
    }

    if (profilingTraceData != null) {
      final SentryEnvelopeItem profilingTraceItem =
          SentryEnvelopeItem.fromProfilingTrace(
              profilingTraceData, options.getMaxTraceFileSize(), options.getSerializer());
      envelopeItems.add(profilingTraceItem);
    }

    if (attachments != null) {
      for (final Attachment attachment : attachments) {
        final SentryEnvelopeItem attachmentItem =
            SentryEnvelopeItem.fromAttachment(attachment, options.getMaxAttachmentSize());
        envelopeItems.add(attachmentItem);
      }
    }

    if (!envelopeItems.isEmpty()) {
      final SentryEnvelopeHeader envelopeHeader =
          new SentryEnvelopeHeader(sentryId, options.getSdkVersion(), traceState);
      return new SentryEnvelope(envelopeHeader, envelopeItems);
    }

    return null;
  }

  @Nullable
  private SentryEvent processEvent(
      @NotNull SentryEvent event,
      final @NotNull Map<String, Object> hint,
      final @NotNull List<EventProcessor> eventProcessors) {
    for (final EventProcessor processor : eventProcessors) {
      try {
        event = processor.process(event, hint);
      } catch (Throwable e) {
        options
            .getLogger()
            .log(
                SentryLevel.ERROR,
                e,
                "An exception occurred while processing event by processor: %s",
                processor.getClass().getName());
      }

      if (event == null) {
        options
            .getLogger()
            .log(
                SentryLevel.DEBUG,
                "Event was dropped by a processor: %s",
                processor.getClass().getName());
        options
            .getClientReportRecorder()
            .recordLostEvent(DiscardReason.EVENT_PROCESSOR, DataCategory.Error);
        break;
      }
    }
    return event;
  }

  @Nullable
  private SentryTransaction processTransaction(
      @NotNull SentryTransaction transaction,
      final @NotNull Map<String, Object> hint,
      final @NotNull List<EventProcessor> eventProcessors) {
    for (final EventProcessor processor : eventProcessors) {
      try {
        transaction = processor.process(transaction, hint);
      } catch (Throwable e) {
        options
            .getLogger()
            .log(
                SentryLevel.ERROR,
                e,
                "An exception occurred while processing transaction by processor: %s",
                processor.getClass().getName());
      }

      if (transaction == null) {
        options
            .getLogger()
            .log(
                SentryLevel.DEBUG,
                "Transaction was dropped by a processor: %s",
                processor.getClass().getName());
        options
            .getClientReportRecorder()
            .recordLostEvent(DiscardReason.EVENT_PROCESSOR, DataCategory.Transaction);
        break;
      }
    }
    return transaction;
  }

  @Override
  public void captureUserFeedback(final @NotNull UserFeedback userFeedback) {
    Objects.requireNonNull(userFeedback, "SentryEvent is required.");

    if (SentryId.EMPTY_ID.equals(userFeedback.getEventId())) {
      options.getLogger().log(SentryLevel.WARNING, "Capturing userFeedback without a Sentry Id.");
      return;
    }
    options
        .getLogger()
        .log(SentryLevel.DEBUG, "Capturing userFeedback: %s", userFeedback.getEventId());

    try {
      final SentryEnvelope envelope = buildEnvelope(userFeedback);
      transport.send(envelope);
    } catch (IOException e) {
      options
          .getLogger()
          .log(
              SentryLevel.WARNING,
              e,
              "Capturing user feedback %s failed.",
              userFeedback.getEventId());
    }
  }

  private @NotNull SentryEnvelope buildEnvelope(final @NotNull UserFeedback userFeedback) {
    final List<SentryEnvelopeItem> envelopeItems = new ArrayList<>();

    final SentryEnvelopeItem userFeedbackItem =
        SentryEnvelopeItem.fromUserFeedback(options.getSerializer(), userFeedback);
    envelopeItems.add(userFeedbackItem);

    final SentryEnvelopeHeader envelopeHeader =
        new SentryEnvelopeHeader(userFeedback.getEventId(), options.getSdkVersion());

    return new SentryEnvelope(envelopeHeader, envelopeItems);
  }

  /**
   * Updates the session data based on the event, hint and scope data
   *
   * @param event the SentryEvent
   * @param hint the hint or null
   * @param scope the Scope or null
   */
  @TestOnly
  @Nullable
  Session updateSessionData(
      final @NotNull SentryEvent event,
      final @Nullable Map<String, Object> hint,
      final @Nullable Scope scope) {
    Session clonedSession = null;

    if (HintUtils.shouldApplyScopeData(hint)) {
      if (scope != null) {
        clonedSession =
            scope.withSession(
                session -> {
                  if (session != null) {
                    Session.State status = null;
                    if (event.isCrashed()) {
                      status = Session.State.Crashed;
                    }

                    boolean crashedOrErrored = false;
                    if (Session.State.Crashed == status || event.isErrored()) {
                      crashedOrErrored = true;
                    }

                    String userAgent = null;
                    if (event.getRequest() != null && event.getRequest().getHeaders() != null) {
                      if (event.getRequest().getHeaders().containsKey("user-agent")) {
                        userAgent = event.getRequest().getHeaders().get("user-agent");
                      }
                    }

                    if (session.update(status, userAgent, crashedOrErrored)) {
                      Object sentrySdkHint = HintUtils.getSentrySdkHint(hint);
                      // if hint is DiskFlushNotification, it means we have an uncaughtException
                      // and we can end the session.
                      if (sentrySdkHint instanceof DiskFlushNotification) {
                        session.end();
                      }
                    }
                  } else {
                    options
                        .getLogger()
                        .log(SentryLevel.INFO, "Session is null on scope.withSession");
                  }
                });
      } else {
        options.getLogger().log(SentryLevel.INFO, "Scope is null on client.captureEvent");
      }
    }
    return clonedSession;
  }

  @ApiStatus.Internal
  @Override
  public void captureSession(
      final @NotNull Session session, final @Nullable Map<String, Object> hint) {
    Objects.requireNonNull(session, "Session is required.");

    if (session.getRelease() == null || session.getRelease().isEmpty()) {
      options
          .getLogger()
          .log(SentryLevel.WARNING, "Sessions can't be captured without setting a release.");
      return;
    }

    SentryEnvelope envelope;
    try {
      envelope = SentryEnvelope.from(options.getSerializer(), session, options.getSdkVersion());
    } catch (IOException e) {
      options.getLogger().log(SentryLevel.ERROR, "Failed to capture session.", e);
      return;
    }

    captureEnvelope(envelope, hint);
  }

  @ApiStatus.Internal
  @Override
  public @NotNull SentryId captureEnvelope(
      final @NotNull SentryEnvelope envelope, final @Nullable Map<String, Object> hint) {
    Objects.requireNonNull(envelope, "SentryEnvelope is required.");

    try {
      transport.send(envelope, hint);
    } catch (IOException e) {
      options.getLogger().log(SentryLevel.ERROR, "Failed to capture envelope.", e);
      return SentryId.EMPTY_ID;
    }
    final SentryId eventId = envelope.getHeader().getEventId();
    if (eventId != null) {
      return eventId;
    } else {
      return SentryId.EMPTY_ID;
    }
  }

  @Override
  public @NotNull SentryId captureTransaction(
      @NotNull SentryTransaction transaction,
      @Nullable TraceState traceState,
      final @Nullable Scope scope,
      @Nullable Map<String, Object> hint,
      final @Nullable ProfilingTraceData profilingTraceData) {
    Objects.requireNonNull(transaction, "Transaction is required.");

    if (hint == null) {
      hint = new HashMap<>();
    }

    options
        .getLogger()
        .log(SentryLevel.DEBUG, "Capturing transaction: %s", transaction.getEventId());

    SentryId sentryId = SentryId.EMPTY_ID;
    if (transaction.getEventId() != null) {
      sentryId = transaction.getEventId();
    }

    if (shouldApplyScopeData(transaction, hint)) {
      transaction = applyScope(transaction, scope);

      if (transaction != null && scope != null) {
        transaction = processTransaction(transaction, hint, scope.getEventProcessors());
      }

      if (transaction == null) {
        options.getLogger().log(SentryLevel.DEBUG, "Transaction was dropped by applyScope");
      }
    }

    if (transaction != null) {
      transaction = processTransaction(transaction, hint, options.getEventProcessors());
    }

    if (transaction == null) {
      options.getLogger().log(SentryLevel.DEBUG, "Transaction was dropped by Event processors.");
      return SentryId.EMPTY_ID;
    }

    try {
      final SentryEnvelope envelope =
          buildEnvelope(
              transaction,
              filterForTransaction(getAttachments(scope, hint)),
              null,
              traceState,
              profilingTraceData);

      if (envelope != null) {
        transport.send(envelope, hint);
      } else {
        sentryId = SentryId.EMPTY_ID;
      }
    } catch (IOException | SentryEnvelopeException e) {
      options.getLogger().log(SentryLevel.WARNING, e, "Capturing transaction %s failed.", sentryId);
      // if there was an error capturing the event, we return an emptyId
      sentryId = SentryId.EMPTY_ID;
    }

    return sentryId;
  }

  private @Nullable List<Attachment> filterForTransaction(@Nullable List<Attachment> attachments) {
    if (attachments == null) {
      return null;
    }

    List<Attachment> attachmentsToSend = new ArrayList<>();
    for (Attachment attachment : attachments) {
      if (attachment.isAddToTransactions()) {
        attachmentsToSend.add(attachment);
      }
    }

    return attachmentsToSend;
  }

  private @Nullable SentryEvent applyScope(
      @NotNull SentryEvent event,
      final @Nullable Scope scope,
      final @NotNull Map<String, Object> hint) {
    if (scope != null) {
      applyScope(event, scope);

      if (event.getTransaction() == null) {
        event.setTransaction(scope.getTransactionName());
      }
      if (event.getFingerprints() == null) {
        event.setFingerprints(scope.getFingerprint());
      }
      // Level from scope exceptionally take precedence over the event
      if (scope.getLevel() != null) {
        event.setLevel(scope.getLevel());
      }
      // Set trace data from active span to connect events with transactions
      final ISpan span = scope.getSpan();
      if (event.getContexts().getTrace() == null && span != null) {
        event.getContexts().setTrace(span.getSpanContext());
      }

      event = processEvent(event, hint, scope.getEventProcessors());
    }
    return event;
  }

  private <T extends SentryBaseEvent> @NotNull T applyScope(
      final @NotNull T sentryBaseEvent, final @Nullable Scope scope) {
    if (scope != null) {
      if (sentryBaseEvent.getRequest() == null) {
        sentryBaseEvent.setRequest(scope.getRequest());
      }
      if (sentryBaseEvent.getUser() == null) {
        sentryBaseEvent.setUser(scope.getUser());
      }
      if (sentryBaseEvent.getTags() == null) {
        sentryBaseEvent.setTags(new HashMap<>(scope.getTags()));
      } else {
        for (Map.Entry<String, String> item : scope.getTags().entrySet()) {
          if (!sentryBaseEvent.getTags().containsKey(item.getKey())) {
            sentryBaseEvent.getTags().put(item.getKey(), item.getValue());
          }
        }
      }
      if (sentryBaseEvent.getBreadcrumbs() == null) {
        sentryBaseEvent.setBreadcrumbs(new ArrayList<>(scope.getBreadcrumbs()));
      } else {
        sortBreadcrumbsByDate(sentryBaseEvent, scope.getBreadcrumbs());
      }
      if (sentryBaseEvent.getExtras() == null) {
        sentryBaseEvent.setExtras(new HashMap<>(scope.getExtras()));
      } else {
        for (Map.Entry<String, Object> item : scope.getExtras().entrySet()) {
          if (!sentryBaseEvent.getExtras().containsKey(item.getKey())) {
            sentryBaseEvent.getExtras().put(item.getKey(), item.getValue());
          }
        }
      }
      final Contexts contexts = sentryBaseEvent.getContexts();
      for (Map.Entry<String, Object> entry : new Contexts(scope.getContexts()).entrySet()) {
        if (!contexts.containsKey(entry.getKey())) {
          contexts.put(entry.getKey(), entry.getValue());
        }
      }
    }
    return sentryBaseEvent;
  }

  private void sortBreadcrumbsByDate(
      final @NotNull SentryBaseEvent event, final @NotNull Collection<Breadcrumb> breadcrumbs) {
    final List<Breadcrumb> sortedBreadcrumbs = event.getBreadcrumbs();

    if (sortedBreadcrumbs != null && !breadcrumbs.isEmpty()) {
      sortedBreadcrumbs.addAll(breadcrumbs);
      Collections.sort(sortedBreadcrumbs, sortBreadcrumbsByDate);
    }
  }

  private @Nullable SentryEvent executeBeforeSend(
      @NotNull SentryEvent event, final @NotNull Map<String, Object> hint) {
    final SentryOptions.BeforeSendCallback beforeSend = options.getBeforeSend();
    if (beforeSend != null) {
      try {
        event = beforeSend.execute(event, hint);
      } catch (Throwable e) {
        options
            .getLogger()
            .log(
                SentryLevel.ERROR,
                "The BeforeSend callback threw an exception. It will be added as breadcrumb and continue.",
                e);

        final Breadcrumb breadcrumb = new Breadcrumb();
        breadcrumb.setMessage("BeforeSend callback failed.");
        breadcrumb.setCategory("SentryClient");
        breadcrumb.setLevel(SentryLevel.ERROR);
        if (e.getMessage() != null) {
          breadcrumb.setData("sentry:message", e.getMessage());
        }

        event.addBreadcrumb(breadcrumb);
      }
    }
    return event;
  }

  @Override
  public void close() {
    options.getLogger().log(SentryLevel.INFO, "Closing SentryClient.");

    try {
      flush(options.getShutdownTimeoutMillis());
      transport.close();
    } catch (IOException e) {
      options
          .getLogger()
          .log(SentryLevel.WARNING, "Failed to close the connection to the Sentry Server.", e);
    }
    for (EventProcessor eventProcessor : options.getEventProcessors()) {
      if (eventProcessor instanceof Closeable) {
        try {
          ((Closeable) eventProcessor).close();
        } catch (IOException e) {
          options
              .getLogger()
              .log(
                  SentryLevel.WARNING,
                  "Failed to close the event processor {}.",
                  eventProcessor,
                  e);
        }
      }
    }
    enabled = false;
  }

  @Override
  public void flush(final long timeoutMillis) {
    transport.flush(timeoutMillis);
  }

  private boolean sample() {
    // https://docs.sentry.io/development/sdk-dev/features/#event-sampling
    if (options.getSampleRate() != null && random != null) {
      final double sampling = options.getSampleRate();
      return !(sampling < random.nextDouble()); // bad luck
    }
    return true;
  }

  private static final class SortBreadcrumbsByDate implements Comparator<Breadcrumb> {

    @SuppressWarnings({"JdkObsolete", "JavaUtilDate"})
    @Override
    public int compare(final @NotNull Breadcrumb b1, final @NotNull Breadcrumb b2) {
      return b1.getTimestamp().compareTo(b2.getTimestamp());
    }
  }
}<|MERGE_RESOLUTION|>--- conflicted
+++ resolved
@@ -126,14 +126,26 @@
       return SentryId.EMPTY_ID;
     }
 
-<<<<<<< HEAD
+    Session session = null;
+    if (event != null) {
+      event = executeBeforeSend(event, hint);
+
+      if (event == null) {
+        options.getLogger().log(SentryLevel.DEBUG, "Event was dropped by beforeSend");
+        options
+            .getClientReportRecorder()
+            .recordLostEvent(DiscardReason.BEFORE_SEND, DataCategory.Error);
+      }
+    }
+
+    if (event == null) {
+      return SentryId.EMPTY_ID;
+    }
+
     @Nullable
     Session sessionBeforeUpdate =
         scope != null ? scope.withSession((@Nullable Session session) -> {}) : null;
     @Nullable Session session = null;
-=======
-    Session session = null;
->>>>>>> 4fd621ec
 
     if (event != null) {
       session = updateSessionData(event, hint, scope);
@@ -153,7 +165,6 @@
       }
     }
 
-<<<<<<< HEAD
     final boolean shouldSendSessionUpdate =
         shouldSendSessionUpdateForDroppedEvent(sessionBeforeUpdate, session);
 
@@ -166,8 +177,6 @@
       return SentryId.EMPTY_ID;
     }
 
-=======
->>>>>>> 4fd621ec
     SentryId sentryId = SentryId.EMPTY_ID;
     if (event != null && event.getEventId() != null) {
       sentryId = event.getEventId();
