--- conflicted
+++ resolved
@@ -1,11 +1,7 @@
 package io.sentry;
 
-<<<<<<< HEAD
+import static io.sentry.TypeCheckHint.SENTRY_SCREENSHOT;
 import io.sentry.exception.SentryEnvelopeException;
-=======
-import static io.sentry.TypeCheckHint.SENTRY_SCREENSHOT;
-
->>>>>>> 4414ba0f
 import io.sentry.hints.DiskFlushNotification;
 import io.sentry.protocol.Contexts;
 import io.sentry.protocol.SentryId;
@@ -143,11 +139,7 @@
               ? scope.getTransaction().traceState()
               : null;
       final SentryEnvelope envelope =
-<<<<<<< HEAD
-          buildEnvelope(event, getAttachmentsFromScope(scope), session, traceState, null);
-=======
-          buildEnvelope(event, getAttachments(scope, hint), session, traceState);
->>>>>>> 4414ba0f
+          buildEnvelope(event, getAttachments(scope, hint), session, traceState, null);
 
       if (envelope != null) {
         transport.send(envelope, hint);
@@ -439,12 +431,8 @@
       @NotNull SentryTransaction transaction,
       @Nullable TraceState traceState,
       final @Nullable Scope scope,
-<<<<<<< HEAD
-      final @Nullable Map<String, Object> hint,
+      @Nullable Map<String, Object> hint,
       final @Nullable ProfilingTraceData profilingTraceData) {
-=======
-      @Nullable Map<String, Object> hint) {
->>>>>>> 4414ba0f
     Objects.requireNonNull(transaction, "Transaction is required.");
 
     if (hint == null) {
@@ -484,16 +472,12 @@
     try {
       final SentryEnvelope envelope =
           buildEnvelope(
-<<<<<<< HEAD
               transaction,
-              filterForTransaction(getAttachmentsFromScope(scope)),
+              filterForTransaction(getAttachments(scope, hint)),
               null,
               traceState,
               profilingTraceData);
 
-=======
-              transaction, filterForTransaction(getAttachments(scope, hint)), null, traceState);
->>>>>>> 4414ba0f
       if (envelope != null) {
         transport.send(envelope, hint);
       } else {
