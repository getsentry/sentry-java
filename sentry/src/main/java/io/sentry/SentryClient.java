package io.sentry;

import io.sentry.clientreport.DiscardReason;
import io.sentry.exception.SentryEnvelopeException;
<<<<<<< HEAD
=======
import io.sentry.hints.AbnormalExit;
import io.sentry.hints.DiskFlushNotification;
>>>>>>> 0a390a66
import io.sentry.protocol.Contexts;
import io.sentry.protocol.SentryId;
import io.sentry.protocol.SentryTransaction;
import io.sentry.transport.ITransport;
import io.sentry.util.HintUtils;
import io.sentry.util.Objects;
import java.io.Closeable;
import java.io.IOException;
import java.security.SecureRandom;
import java.util.ArrayList;
import java.util.Collection;
import java.util.Collections;
import java.util.Comparator;
import java.util.HashMap;
import java.util.List;
import java.util.Map;
import org.jetbrains.annotations.ApiStatus;
import org.jetbrains.annotations.NotNull;
import org.jetbrains.annotations.Nullable;
import org.jetbrains.annotations.TestOnly;

public final class SentryClient implements ISentryClient {
  static final String SENTRY_PROTOCOL_VERSION = "7";

  private boolean enabled;

  private final @NotNull SentryOptions options;
  private final @NotNull ITransport transport;
  private final @Nullable SecureRandom random;

  private final @NotNull SortBreadcrumbsByDate sortBreadcrumbsByDate = new SortBreadcrumbsByDate();

  @Override
  public boolean isEnabled() {
    return enabled;
  }

  SentryClient(final @NotNull SentryOptions options) {
    this.options = Objects.requireNonNull(options, "SentryOptions is required.");
    this.enabled = true;

    ITransportFactory transportFactory = options.getTransportFactory();
    if (transportFactory instanceof NoOpTransportFactory) {
      transportFactory = new AsyncHttpTransportFactory();
      options.setTransportFactory(transportFactory);
    }

    final RequestDetailsResolver requestDetailsResolver = new RequestDetailsResolver(options);
    transport = transportFactory.create(options, requestDetailsResolver.resolve());

    this.random = options.getSampleRate() == null ? null : new SecureRandom();
  }

  private boolean shouldApplyScopeData(
      final @NotNull SentryBaseEvent event, final @NotNull Hint hint) {
    if (HintUtils.shouldApplyScopeData(hint)) {
      return true;
    } else {
      options
          .getLogger()
          .log(SentryLevel.DEBUG, "Event was cached so not applying scope: %s", event.getEventId());
      return false;
    }
  }

  @Override
  public @NotNull SentryId captureEvent(
      @NotNull SentryEvent event, final @Nullable Scope scope, @Nullable Hint hint) {
    Objects.requireNonNull(event, "SentryEvent is required.");

    if (hint == null) {
      hint = new Hint();
    }

    if (shouldApplyScopeData(event, hint)) {
      addScopeAttachmentsToHint(scope, hint);
    }

    options.getLogger().log(SentryLevel.DEBUG, "Capturing event: %s", event.getEventId());

    if (event != null) {
      final Throwable eventThrowable = event.getThrowable();
      if (eventThrowable != null && options.containsIgnoredExceptionForType(eventThrowable)) {
        options
            .getLogger()
            .log(
                SentryLevel.DEBUG,
                "Event was dropped as the exception %s is ignored",
                eventThrowable.getClass());
        options
            .getClientReportRecorder()
            .recordLostEvent(DiscardReason.EVENT_PROCESSOR, DataCategory.Error);
        return SentryId.EMPTY_ID;
      }
    }

    if (shouldApplyScopeData(event, hint)) {
      // Event has already passed through here before it was cached
      // Going through again could be reading data that is no longer relevant
      // i.e proguard id, app version, threads
      event = applyScope(event, scope, hint);

      if (event == null) {
        options.getLogger().log(SentryLevel.DEBUG, "Event was dropped by applyScope");
        return SentryId.EMPTY_ID;
      }
    }

    event = processEvent(event, hint, options.getEventProcessors());

    if (event != null) {
      event = executeBeforeSend(event, hint);

      if (event == null) {
        options.getLogger().log(SentryLevel.DEBUG, "Event was dropped by beforeSend");
        options
            .getClientReportRecorder()
            .recordLostEvent(DiscardReason.BEFORE_SEND, DataCategory.Error);
      }
    }

    if (event == null) {
      return SentryId.EMPTY_ID;
    }

    @Nullable
    Session sessionBeforeUpdate =
        scope != null ? scope.withSession((@Nullable Session session) -> {}) : null;
    @Nullable Session session = null;

    if (event != null) {
      session = updateSessionData(event, hint, scope);

      if (!sample()) {
        options
            .getLogger()
            .log(
                SentryLevel.DEBUG,
                "Event %s was dropped due to sampling decision.",
                event.getEventId());
        options
            .getClientReportRecorder()
            .recordLostEvent(DiscardReason.SAMPLE_RATE, DataCategory.Error);
        // setting event as null to not be sent as its been discarded by sample rate
        event = null;
      }
    }

    final boolean shouldSendSessionUpdate =
        shouldSendSessionUpdateForDroppedEvent(sessionBeforeUpdate, session);

    if (event == null && !shouldSendSessionUpdate) {
      options
          .getLogger()
          .log(
              SentryLevel.DEBUG,
              "Not sending session update for dropped event as it did not cause the session health to change.");
      return SentryId.EMPTY_ID;
    }

    SentryId sentryId = SentryId.EMPTY_ID;
    if (event != null && event.getEventId() != null) {
      sentryId = event.getEventId();
    }

    try {
      final TraceContext traceContext =
          scope != null && scope.getTransaction() != null
              ? scope.getTransaction().traceContext()
              : null;
      final boolean shouldSendAttachments = event != null;
      List<Attachment> attachments = shouldSendAttachments ? getAttachments(hint) : null;
      final SentryEnvelope envelope =
          buildEnvelope(event, attachments, session, traceContext, null);

      hint.clear();
      if (envelope != null) {
        transport.send(envelope, hint);
      }
    } catch (IOException | SentryEnvelopeException e) {
      options.getLogger().log(SentryLevel.WARNING, e, "Capturing event %s failed.", sentryId);

      // if there was an error capturing the event, we return an emptyId
      sentryId = SentryId.EMPTY_ID;
    }

    return sentryId;
  }

  private void addScopeAttachmentsToHint(@Nullable Scope scope, @NotNull Hint hint) {
    if (scope != null) {
      hint.addAttachments(scope.getAttachments());
    }
  }

  private boolean shouldSendSessionUpdateForDroppedEvent(
      @Nullable Session sessionBeforeUpdate, @Nullable Session sessionAfterUpdate) {
    if (sessionAfterUpdate == null) {
      return false;
    }

    if (sessionBeforeUpdate == null) {
      return true;
    }

    final boolean didSessionMoveToCrashedState =
        sessionAfterUpdate.getStatus() == Session.State.Crashed
            && sessionBeforeUpdate.getStatus() != Session.State.Crashed;
    if (didSessionMoveToCrashedState) {
      return true;
    }

    final boolean didSessionMoveToErroredState =
        sessionAfterUpdate.errorCount() > 0 && sessionBeforeUpdate.errorCount() <= 0;
    if (didSessionMoveToErroredState) {
      return true;
    }

    return false;
  }

  private @Nullable List<Attachment> getAttachments(final @NotNull Hint hint) {
    @NotNull final List<Attachment> attachments = hint.getAttachments();

    @Nullable final Attachment screenshot = hint.getScreenshot();
    if (screenshot != null) {
      attachments.add(screenshot);
    }

    @Nullable final Attachment viewHierarchy = hint.getViewHierarchy();
    if (viewHierarchy != null) {
      attachments.add(viewHierarchy);
    }

    return attachments;
  }

  private @Nullable SentryEnvelope buildEnvelope(
      final @Nullable SentryBaseEvent event,
      final @Nullable List<Attachment> attachments,
      final @Nullable Session session,
      final @Nullable TraceContext traceContext,
      final @Nullable ProfilingTraceData profilingTraceData)
      throws IOException, SentryEnvelopeException {
    SentryId sentryId = null;

    final List<SentryEnvelopeItem> envelopeItems = new ArrayList<>();

    if (event != null) {
      final SentryEnvelopeItem eventItem =
          SentryEnvelopeItem.fromEvent(options.getSerializer(), event);
      envelopeItems.add(eventItem);
      sentryId = event.getEventId();
    }

    if (session != null) {
      final SentryEnvelopeItem sessionItem =
          SentryEnvelopeItem.fromSession(options.getSerializer(), session);
      envelopeItems.add(sessionItem);
    }

    if (profilingTraceData != null) {
      final SentryEnvelopeItem profilingTraceItem =
          SentryEnvelopeItem.fromProfilingTrace(
              profilingTraceData, options.getMaxTraceFileSize(), options.getSerializer());
      envelopeItems.add(profilingTraceItem);

      if (sentryId == null) {
        sentryId = new SentryId(profilingTraceData.getProfileId());
      }
    }

    if (attachments != null) {
      for (final Attachment attachment : attachments) {
        final SentryEnvelopeItem attachmentItem =
            SentryEnvelopeItem.fromAttachment(
                options.getSerializer(),
                options.getLogger(),
                attachment,
                options.getMaxAttachmentSize());
        envelopeItems.add(attachmentItem);
      }
    }

    if (!envelopeItems.isEmpty()) {
      final SentryEnvelopeHeader envelopeHeader =
          new SentryEnvelopeHeader(sentryId, options.getSdkVersion(), traceContext);
      return new SentryEnvelope(envelopeHeader, envelopeItems);
    }

    return null;
  }

  @Nullable
  private SentryEvent processEvent(
      @NotNull SentryEvent event,
      final @NotNull Hint hint,
      final @NotNull List<EventProcessor> eventProcessors) {
    for (final EventProcessor processor : eventProcessors) {
      try {
        event = processor.process(event, hint);
      } catch (Throwable e) {
        options
            .getLogger()
            .log(
                SentryLevel.ERROR,
                e,
                "An exception occurred while processing event by processor: %s",
                processor.getClass().getName());
      }

      if (event == null) {
        options
            .getLogger()
            .log(
                SentryLevel.DEBUG,
                "Event was dropped by a processor: %s",
                processor.getClass().getName());
        options
            .getClientReportRecorder()
            .recordLostEvent(DiscardReason.EVENT_PROCESSOR, DataCategory.Error);
        break;
      }
    }
    return event;
  }

  @Nullable
  private SentryTransaction processTransaction(
      @NotNull SentryTransaction transaction,
      final @NotNull Hint hint,
      final @NotNull List<EventProcessor> eventProcessors) {
    for (final EventProcessor processor : eventProcessors) {
      try {
        transaction = processor.process(transaction, hint);
      } catch (Throwable e) {
        options
            .getLogger()
            .log(
                SentryLevel.ERROR,
                e,
                "An exception occurred while processing transaction by processor: %s",
                processor.getClass().getName());
      }

      if (transaction == null) {
        options
            .getLogger()
            .log(
                SentryLevel.DEBUG,
                "Transaction was dropped by a processor: %s",
                processor.getClass().getName());
        options
            .getClientReportRecorder()
            .recordLostEvent(DiscardReason.EVENT_PROCESSOR, DataCategory.Transaction);
        break;
      }
    }
    return transaction;
  }

  @Override
  public void captureUserFeedback(final @NotNull UserFeedback userFeedback) {
    Objects.requireNonNull(userFeedback, "SentryEvent is required.");

    if (SentryId.EMPTY_ID.equals(userFeedback.getEventId())) {
      options.getLogger().log(SentryLevel.WARNING, "Capturing userFeedback without a Sentry Id.");
      return;
    }
    options
        .getLogger()
        .log(SentryLevel.DEBUG, "Capturing userFeedback: %s", userFeedback.getEventId());

    try {
      final SentryEnvelope envelope = buildEnvelope(userFeedback);
      transport.send(envelope);
    } catch (IOException e) {
      options
          .getLogger()
          .log(
              SentryLevel.WARNING,
              e,
              "Capturing user feedback %s failed.",
              userFeedback.getEventId());
    }
  }

  private @NotNull SentryEnvelope buildEnvelope(final @NotNull UserFeedback userFeedback) {
    final List<SentryEnvelopeItem> envelopeItems = new ArrayList<>();

    final SentryEnvelopeItem userFeedbackItem =
        SentryEnvelopeItem.fromUserFeedback(options.getSerializer(), userFeedback);
    envelopeItems.add(userFeedbackItem);

    final SentryEnvelopeHeader envelopeHeader =
        new SentryEnvelopeHeader(userFeedback.getEventId(), options.getSdkVersion());

    return new SentryEnvelope(envelopeHeader, envelopeItems);
  }

  /**
   * Updates the session data based on the event, hint and scope data
   *
   * @param event the SentryEvent
   * @param hint the hint or null
   * @param scope the Scope or null
   */
  @TestOnly
  @Nullable
  Session updateSessionData(
      final @NotNull SentryEvent event, final @NotNull Hint hint, final @Nullable Scope scope) {
    Session clonedSession = null;

    if (HintUtils.shouldApplyScopeData(hint)) {
      if (scope != null) {
        clonedSession =
            scope.withSession(
                session -> {
                  if (session != null) {
                    Session.State status = null;
                    if (event.isCrashed()) {
                      status = Session.State.Crashed;
                    }

                    boolean crashedOrErrored = false;
                    if (Session.State.Crashed == status || event.isErrored()) {
                      crashedOrErrored = true;
                    }

                    String userAgent = null;
                    if (event.getRequest() != null && event.getRequest().getHeaders() != null) {
                      if (event.getRequest().getHeaders().containsKey("user-agent")) {
                        userAgent = event.getRequest().getHeaders().get("user-agent");
                      }
                    }

<<<<<<< HEAD
                    if (session.update(status, userAgent, crashedOrErrored)) {
                      // if we have an uncaughtExceptionHint we can end the session.
                      if (HintUtils.hasType(hint, UncaughtExceptionHandlerIntegration.UncaughtExceptionHint.class)) {
=======
                    final Object sentrySdkHint = HintUtils.getSentrySdkHint(hint);
                    @Nullable String abnormalMechanism = null;
                    if (sentrySdkHint instanceof AbnormalExit) {
                      abnormalMechanism = ((AbnormalExit) sentrySdkHint).mechanism();
                      status = Session.State.Abnormal;
                    }

                    if (session.update(status, userAgent, crashedOrErrored, abnormalMechanism)) {
                      // if hint is DiskFlushNotification, it means we have an uncaughtException
                      // and we can end the session.
                      if (HintUtils.hasType(hint, DiskFlushNotification.class)) {
>>>>>>> 0a390a66
                        session.end();
                      }
                    }
                  } else {
                    options
                        .getLogger()
                        .log(SentryLevel.INFO, "Session is null on scope.withSession");
                  }
                });
      } else {
        options.getLogger().log(SentryLevel.INFO, "Scope is null on client.captureEvent");
      }
    }
    return clonedSession;
  }

  @ApiStatus.Internal
  @Override
  public void captureSession(final @NotNull Session session, final @Nullable Hint hint) {
    Objects.requireNonNull(session, "Session is required.");

    if (session.getRelease() == null || session.getRelease().isEmpty()) {
      options
          .getLogger()
          .log(SentryLevel.WARNING, "Sessions can't be captured without setting a release.");
      return;
    }

    SentryEnvelope envelope;
    try {
      envelope = SentryEnvelope.from(options.getSerializer(), session, options.getSdkVersion());
    } catch (IOException e) {
      options.getLogger().log(SentryLevel.ERROR, "Failed to capture session.", e);
      return;
    }

    captureEnvelope(envelope, hint);
  }

  @ApiStatus.Internal
  @Override
  public @NotNull SentryId captureEnvelope(
      final @NotNull SentryEnvelope envelope, @Nullable Hint hint) {
    Objects.requireNonNull(envelope, "SentryEnvelope is required.");

    if (hint == null) {
      hint = new Hint();
    }

    try {
      hint.clear();
      transport.send(envelope, hint);
    } catch (IOException e) {
      options.getLogger().log(SentryLevel.ERROR, "Failed to capture envelope.", e);
      return SentryId.EMPTY_ID;
    }
    final SentryId eventId = envelope.getHeader().getEventId();
    if (eventId != null) {
      return eventId;
    } else {
      return SentryId.EMPTY_ID;
    }
  }

  @Override
  public @NotNull SentryId captureTransaction(
      @NotNull SentryTransaction transaction,
      @Nullable TraceContext traceContext,
      final @Nullable Scope scope,
      @Nullable Hint hint,
      final @Nullable ProfilingTraceData profilingTraceData) {
    Objects.requireNonNull(transaction, "Transaction is required.");

    if (hint == null) {
      hint = new Hint();
    }

    if (shouldApplyScopeData(transaction, hint)) {
      addScopeAttachmentsToHint(scope, hint);
    }

    options
        .getLogger()
        .log(SentryLevel.DEBUG, "Capturing transaction: %s", transaction.getEventId());

    SentryId sentryId = SentryId.EMPTY_ID;
    if (transaction.getEventId() != null) {
      sentryId = transaction.getEventId();
    }

    if (shouldApplyScopeData(transaction, hint)) {
      transaction = applyScope(transaction, scope);

      if (transaction != null && scope != null) {
        transaction = processTransaction(transaction, hint, scope.getEventProcessors());
      }

      if (transaction == null) {
        options.getLogger().log(SentryLevel.DEBUG, "Transaction was dropped by applyScope");
      }
    }

    if (transaction != null) {
      transaction = processTransaction(transaction, hint, options.getEventProcessors());
    }

    if (transaction == null) {
      options.getLogger().log(SentryLevel.DEBUG, "Transaction was dropped by Event processors.");
      return SentryId.EMPTY_ID;
    }

    transaction = executeBeforeSendTransaction(transaction, hint);

    if (transaction == null) {
      options
          .getLogger()
          .log(SentryLevel.DEBUG, "Transaction was dropped by beforeSendTransaction.");
      options
          .getClientReportRecorder()
          .recordLostEvent(DiscardReason.BEFORE_SEND, DataCategory.Transaction);
      return SentryId.EMPTY_ID;
    }

    try {
      final SentryEnvelope envelope =
          buildEnvelope(
              transaction,
              filterForTransaction(getAttachments(hint)),
              null,
              traceContext,
              profilingTraceData);

      hint.clear();
      if (envelope != null) {
        transport.send(envelope, hint);
      } else {
        sentryId = SentryId.EMPTY_ID;
      }
    } catch (IOException | SentryEnvelopeException e) {
      options.getLogger().log(SentryLevel.WARNING, e, "Capturing transaction %s failed.", sentryId);
      // if there was an error capturing the event, we return an emptyId
      sentryId = SentryId.EMPTY_ID;
    }

    return sentryId;
  }

  private @Nullable List<Attachment> filterForTransaction(@Nullable List<Attachment> attachments) {
    if (attachments == null) {
      return null;
    }

    List<Attachment> attachmentsToSend = new ArrayList<>();
    for (Attachment attachment : attachments) {
      if (attachment.isAddToTransactions()) {
        attachmentsToSend.add(attachment);
      }
    }

    return attachmentsToSend;
  }

  private @Nullable SentryEvent applyScope(
      @NotNull SentryEvent event, final @Nullable Scope scope, final @NotNull Hint hint) {
    if (scope != null) {
      applyScope(event, scope);

      if (event.getTransaction() == null) {
        event.setTransaction(scope.getTransactionName());
      }
      if (event.getFingerprints() == null) {
        event.setFingerprints(scope.getFingerprint());
      }
      // Level from scope exceptionally take precedence over the event
      if (scope.getLevel() != null) {
        event.setLevel(scope.getLevel());
      }
      // Set trace data from active span to connect events with transactions
      final ISpan span = scope.getSpan();
      if (event.getContexts().getTrace() == null && span != null) {
        event.getContexts().setTrace(span.getSpanContext());
      }

      event = processEvent(event, hint, scope.getEventProcessors());
    }
    return event;
  }

  private <T extends SentryBaseEvent> @NotNull T applyScope(
      final @NotNull T sentryBaseEvent, final @Nullable Scope scope) {
    if (scope != null) {
      if (sentryBaseEvent.getRequest() == null) {
        sentryBaseEvent.setRequest(scope.getRequest());
      }
      if (sentryBaseEvent.getUser() == null) {
        sentryBaseEvent.setUser(scope.getUser());
      }
      if (sentryBaseEvent.getTags() == null) {
        sentryBaseEvent.setTags(new HashMap<>(scope.getTags()));
      } else {
        for (Map.Entry<String, String> item : scope.getTags().entrySet()) {
          if (!sentryBaseEvent.getTags().containsKey(item.getKey())) {
            sentryBaseEvent.getTags().put(item.getKey(), item.getValue());
          }
        }
      }
      if (sentryBaseEvent.getBreadcrumbs() == null) {
        sentryBaseEvent.setBreadcrumbs(new ArrayList<>(scope.getBreadcrumbs()));
      } else {
        sortBreadcrumbsByDate(sentryBaseEvent, scope.getBreadcrumbs());
      }
      if (sentryBaseEvent.getExtras() == null) {
        sentryBaseEvent.setExtras(new HashMap<>(scope.getExtras()));
      } else {
        for (Map.Entry<String, Object> item : scope.getExtras().entrySet()) {
          if (!sentryBaseEvent.getExtras().containsKey(item.getKey())) {
            sentryBaseEvent.getExtras().put(item.getKey(), item.getValue());
          }
        }
      }
      final Contexts contexts = sentryBaseEvent.getContexts();
      for (Map.Entry<String, Object> entry : new Contexts(scope.getContexts()).entrySet()) {
        if (!contexts.containsKey(entry.getKey())) {
          contexts.put(entry.getKey(), entry.getValue());
        }
      }
    }
    return sentryBaseEvent;
  }

  private void sortBreadcrumbsByDate(
      final @NotNull SentryBaseEvent event, final @NotNull Collection<Breadcrumb> breadcrumbs) {
    final List<Breadcrumb> sortedBreadcrumbs = event.getBreadcrumbs();

    if (sortedBreadcrumbs != null && !breadcrumbs.isEmpty()) {
      sortedBreadcrumbs.addAll(breadcrumbs);
      Collections.sort(sortedBreadcrumbs, sortBreadcrumbsByDate);
    }
  }

  private @Nullable SentryEvent executeBeforeSend(
      @NotNull SentryEvent event, final @NotNull Hint hint) {
    final SentryOptions.BeforeSendCallback beforeSend = options.getBeforeSend();
    if (beforeSend != null) {
      try {
        event = beforeSend.execute(event, hint);
      } catch (Throwable e) {
        options
            .getLogger()
            .log(
                SentryLevel.ERROR,
                "The BeforeSend callback threw an exception. It will be added as breadcrumb and continue.",
                e);

        final Breadcrumb breadcrumb = new Breadcrumb();
        breadcrumb.setMessage("BeforeSend callback failed.");
        breadcrumb.setCategory("SentryClient");
        breadcrumb.setLevel(SentryLevel.ERROR);
        if (e.getMessage() != null) {
          breadcrumb.setData("sentry:message", e.getMessage());
        }

        event.addBreadcrumb(breadcrumb);
      }
    }
    return event;
  }

  private @Nullable SentryTransaction executeBeforeSendTransaction(
      @NotNull SentryTransaction transaction, final @NotNull Hint hint) {
    final SentryOptions.BeforeSendTransactionCallback beforeSendTransaction =
        options.getBeforeSendTransaction();
    if (beforeSendTransaction != null) {
      try {
        transaction = beforeSendTransaction.execute(transaction, hint);
      } catch (Throwable e) {
        options
            .getLogger()
            .log(
                SentryLevel.ERROR,
                "The BeforeSendTransaction callback threw an exception. It will be added as breadcrumb and continue.",
                e);

        final Breadcrumb breadcrumb = new Breadcrumb();
        breadcrumb.setMessage("BeforeSendTransaction callback failed.");
        breadcrumb.setCategory("SentryClient");
        breadcrumb.setLevel(SentryLevel.ERROR);
        if (e.getMessage() != null) {
          breadcrumb.setData("sentry:message", e.getMessage());
        }

        transaction.addBreadcrumb(breadcrumb);
      }
    }
    return transaction;
  }

  @Override
  public void close() {
    options.getLogger().log(SentryLevel.INFO, "Closing SentryClient.");

    try {
      flush(options.getShutdownTimeoutMillis());
      transport.close();
    } catch (IOException e) {
      options
          .getLogger()
          .log(SentryLevel.WARNING, "Failed to close the connection to the Sentry Server.", e);
    }
    for (EventProcessor eventProcessor : options.getEventProcessors()) {
      if (eventProcessor instanceof Closeable) {
        try {
          ((Closeable) eventProcessor).close();
        } catch (IOException e) {
          options
              .getLogger()
              .log(
                  SentryLevel.WARNING,
                  "Failed to close the event processor {}.",
                  eventProcessor,
                  e);
        }
      }
    }
    enabled = false;
  }

  @Override
  public void flush(final long timeoutMillis) {
    transport.flush(timeoutMillis);
  }

  private boolean sample() {
    // https://docs.sentry.io/development/sdk-dev/features/#event-sampling
    if (options.getSampleRate() != null && random != null) {
      final double sampling = options.getSampleRate();
      return !(sampling < random.nextDouble()); // bad luck
    }
    return true;
  }

  private static final class SortBreadcrumbsByDate implements Comparator<Breadcrumb> {

    @SuppressWarnings({"JdkObsolete", "JavaUtilDate"})
    @Override
    public int compare(final @NotNull Breadcrumb b1, final @NotNull Breadcrumb b2) {
      return b1.getTimestamp().compareTo(b2.getTimestamp());
    }
  }
}<|MERGE_RESOLUTION|>--- conflicted
+++ resolved
@@ -2,11 +2,8 @@
 
 import io.sentry.clientreport.DiscardReason;
 import io.sentry.exception.SentryEnvelopeException;
-<<<<<<< HEAD
-=======
 import io.sentry.hints.AbnormalExit;
 import io.sentry.hints.DiskFlushNotification;
->>>>>>> 0a390a66
 import io.sentry.protocol.Contexts;
 import io.sentry.protocol.SentryId;
 import io.sentry.protocol.SentryTransaction;
@@ -443,11 +440,6 @@
                       }
                     }
 
-<<<<<<< HEAD
-                    if (session.update(status, userAgent, crashedOrErrored)) {
-                      // if we have an uncaughtExceptionHint we can end the session.
-                      if (HintUtils.hasType(hint, UncaughtExceptionHandlerIntegration.UncaughtExceptionHint.class)) {
-=======
                     final Object sentrySdkHint = HintUtils.getSentrySdkHint(hint);
                     @Nullable String abnormalMechanism = null;
                     if (sentrySdkHint instanceof AbnormalExit) {
@@ -456,10 +448,8 @@
                     }
 
                     if (session.update(status, userAgent, crashedOrErrored, abnormalMechanism)) {
-                      // if hint is DiskFlushNotification, it means we have an uncaughtException
-                      // and we can end the session.
-                      if (HintUtils.hasType(hint, DiskFlushNotification.class)) {
->>>>>>> 0a390a66
+                      // if we have an uncaughtExceptionHint we can end the session.
+                      if (HintUtils.hasType(hint, UncaughtExceptionHandlerIntegration.UncaughtExceptionHint.class)) {
                         session.end();
                       }
                     }
