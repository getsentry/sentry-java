package io.sentry;

import io.sentry.clientreport.DiscardReason;
import io.sentry.exception.SentryEnvelopeException;
import io.sentry.hints.AbnormalExit;
import io.sentry.hints.Backfillable;
import io.sentry.hints.DiskFlushNotification;
import io.sentry.hints.TransactionEnd;
import io.sentry.protocol.Contexts;
<<<<<<< HEAD
import io.sentry.protocol.Feedback;
=======
import io.sentry.protocol.DebugMeta;
>>>>>>> 084562da
import io.sentry.protocol.SentryId;
import io.sentry.protocol.SentryTransaction;
import io.sentry.transport.ITransport;
import io.sentry.transport.RateLimiter;
import io.sentry.util.*;
import java.io.Closeable;
import java.io.IOException;
import java.util.ArrayList;
import java.util.Collection;
import java.util.Collections;
import java.util.Comparator;
import java.util.HashMap;
import java.util.List;
import java.util.Map;
import org.jetbrains.annotations.ApiStatus;
import org.jetbrains.annotations.NotNull;
import org.jetbrains.annotations.Nullable;
import org.jetbrains.annotations.TestOnly;

public final class SentryClient implements ISentryClient {
  static final String SENTRY_PROTOCOL_VERSION = "7";

  private boolean enabled;

  private final @NotNull SentryOptions options;
  private final @NotNull ITransport transport;
  private final @NotNull SortBreadcrumbsByDate sortBreadcrumbsByDate = new SortBreadcrumbsByDate();

  @Override
  public boolean isEnabled() {
    return enabled;
  }

  @ApiStatus.Internal
  public SentryClient(final @NotNull SentryOptions options) {
    this.options = Objects.requireNonNull(options, "SentryOptions is required.");
    this.enabled = true;

    ITransportFactory transportFactory = options.getTransportFactory();
    if (transportFactory instanceof NoOpTransportFactory) {
      transportFactory = new AsyncHttpTransportFactory();
      options.setTransportFactory(transportFactory);
    }

    final RequestDetailsResolver requestDetailsResolver = new RequestDetailsResolver(options);
    transport = transportFactory.create(options, requestDetailsResolver.resolve());
  }

  private boolean shouldApplyScopeData(
      final @NotNull SentryBaseEvent event, final @NotNull Hint hint) {
    if (HintUtils.shouldApplyScopeData(hint)) {
      return true;
    } else {
      options
          .getLogger()
          .log(SentryLevel.DEBUG, "Event was cached so not applying scope: %s", event.getEventId());
      return false;
    }
  }

  private boolean shouldApplyScopeData(final @NotNull CheckIn event, final @NotNull Hint hint) {
    if (HintUtils.shouldApplyScopeData(hint)) {
      return true;
    } else {
      options
          .getLogger()
          .log(
              SentryLevel.DEBUG,
              "Check-in was cached so not applying scope: %s",
              event.getCheckInId());
      return false;
    }
  }

  @Override
  public @NotNull SentryId captureEvent(
      @NotNull SentryEvent event, final @Nullable IScope scope, @Nullable Hint hint) {
    Objects.requireNonNull(event, "SentryEvent is required.");

    if (hint == null) {
      hint = new Hint();
    }

    if (shouldApplyScopeData(event, hint)) {
      addScopeAttachmentsToHint(scope, hint);
    }

    options.getLogger().log(SentryLevel.DEBUG, "Capturing event: %s", event.getEventId());

    if (event != null) {
      final Throwable eventThrowable = event.getThrowable();
      if (eventThrowable != null
          && ExceptionUtils.isIgnored(options.getIgnoredExceptionsForType(), eventThrowable)) {
        options
            .getLogger()
            .log(
                SentryLevel.DEBUG,
                "Event was dropped as the exception %s is ignored",
                eventThrowable.getClass());
        options
            .getClientReportRecorder()
            .recordLostEvent(DiscardReason.EVENT_PROCESSOR, DataCategory.Error);
        return SentryId.EMPTY_ID;
      }

      if (ErrorUtils.isIgnored(options.getIgnoredErrors(), event)) {
        options
            .getLogger()
            .log(
                SentryLevel.DEBUG,
                "Event was dropped as it matched a string/pattern in ignoredErrors",
                event.getMessage());
        options
            .getClientReportRecorder()
            .recordLostEvent(DiscardReason.EVENT_PROCESSOR, DataCategory.Error);
        return SentryId.EMPTY_ID;
      }
    }

    if (shouldApplyScopeData(event, hint)) {
      // Event has already passed through here before it was cached
      // Going through again could be reading data that is no longer relevant
      // i.e proguard id, app version, threads
      event = applyScope(event, scope, hint);

      if (event == null) {
        options.getLogger().log(SentryLevel.DEBUG, "Event was dropped by applyScope");
        return SentryId.EMPTY_ID;
      }
    }

    event = processEvent(event, hint, options.getEventProcessors());

    if (event != null) {
      event = executeBeforeSend(event, hint);

      if (event == null) {
        options.getLogger().log(SentryLevel.DEBUG, "Event was dropped by beforeSend");
        options
            .getClientReportRecorder()
            .recordLostEvent(DiscardReason.BEFORE_SEND, DataCategory.Error);
      }
    }

    if (event == null) {
      return SentryId.EMPTY_ID;
    }

    @Nullable
    Session sessionBeforeUpdate =
        scope != null ? scope.withSession((@Nullable Session session) -> {}) : null;
    @Nullable Session session = null;

    if (event != null) {
      // https://develop.sentry.dev/sdk/sessions/#terminal-session-states
      if (sessionBeforeUpdate == null || !sessionBeforeUpdate.isTerminated()) {
        session = updateSessionData(event, hint, scope);
      }

      if (!sample()) {
        options
            .getLogger()
            .log(
                SentryLevel.DEBUG,
                "Event %s was dropped due to sampling decision.",
                event.getEventId());
        options
            .getClientReportRecorder()
            .recordLostEvent(DiscardReason.SAMPLE_RATE, DataCategory.Error);
        // setting event as null to not be sent as its been discarded by sample rate
        event = null;
      }
    }

    final boolean shouldSendSessionUpdate =
        shouldSendSessionUpdateForDroppedEvent(sessionBeforeUpdate, session);

    if (event == null && !shouldSendSessionUpdate) {
      options
          .getLogger()
          .log(
              SentryLevel.DEBUG,
              "Not sending session update for dropped event as it did not cause the session health to change.");
      return SentryId.EMPTY_ID;
    }

    SentryId sentryId = SentryId.EMPTY_ID;
    if (event != null && event.getEventId() != null) {
      sentryId = event.getEventId();
    }

    final boolean isBackfillable = HintUtils.hasType(hint, Backfillable.class);
    // if event is backfillable we don't wanna trigger capture replay, because it's an event from
    // the past
    if (event != null && !isBackfillable && (event.isErrored() || event.isCrashed())) {
      options.getReplayController().captureReplay(event.isCrashed());
    }

    try {
      final @Nullable TraceContext traceContext = getTraceContext(scope, hint, event);
      final boolean shouldSendAttachments = event != null;
      List<Attachment> attachments = shouldSendAttachments ? getAttachments(hint) : null;
      final @Nullable SentryEnvelope envelope =
          buildEnvelope(event, attachments, session, traceContext, null);

      hint.clear();
      if (envelope != null) {
        sentryId = sendEnvelope(envelope, hint);
      }
    } catch (IOException | SentryEnvelopeException e) {
      options.getLogger().log(SentryLevel.WARNING, e, "Capturing event %s failed.", sentryId);

      // if there was an error capturing the event, we return an emptyId
      sentryId = SentryId.EMPTY_ID;
    }

    // if we encountered a crash/abnormal exit finish tracing in order to persist and send
    // any running transaction / profiling data.
    if (scope != null) {
      finalizeTransaction(scope, hint);
    }

    return sentryId;
  }

  private void finalizeTransaction(final @NotNull IScope scope, final @NotNull Hint hint) {
    final @Nullable ITransaction transaction = scope.getTransaction();
    if (transaction != null) {
      if (HintUtils.hasType(hint, TransactionEnd.class)) {
        final Object sentrySdkHint = HintUtils.getSentrySdkHint(hint);
        if (sentrySdkHint instanceof DiskFlushNotification) {
          ((DiskFlushNotification) sentrySdkHint).setFlushable(transaction.getEventId());
          transaction.forceFinish(SpanStatus.ABORTED, false, hint);
        } else {
          transaction.forceFinish(SpanStatus.ABORTED, false, null);
        }
      }
    }
  }

  @Override
  public @NotNull SentryId captureReplayEvent(
      @NotNull SentryReplayEvent event, final @Nullable IScope scope, @Nullable Hint hint) {
    Objects.requireNonNull(event, "SessionReplay is required.");

    if (hint == null) {
      hint = new Hint();
    }

    if (shouldApplyScopeData(event, hint)) {
      applyScope(event, scope);
    }

    options.getLogger().log(SentryLevel.DEBUG, "Capturing session replay: %s", event.getEventId());

    SentryId sentryId = SentryId.EMPTY_ID;
    if (event.getEventId() != null) {
      sentryId = event.getEventId();
    }

    event = processReplayEvent(event, hint, options.getEventProcessors());

    if (event != null) {
      event = executeBeforeSendReplay(event, hint);

      if (event == null) {
        options.getLogger().log(SentryLevel.DEBUG, "Event was dropped by beforeSendReplay");
        options
            .getClientReportRecorder()
            .recordLostEvent(DiscardReason.BEFORE_SEND, DataCategory.Replay);
      }
    }

    if (event == null) {
      return SentryId.EMPTY_ID;
    }

    try {
      final @Nullable TraceContext traceContext = getTraceContext(scope, hint, event, null);
      final boolean cleanupReplayFolder = HintUtils.hasType(hint, Backfillable.class);
      final SentryEnvelope envelope =
          buildEnvelope(event, hint.getReplayRecording(), traceContext, cleanupReplayFolder);

      hint.clear();
      transport.send(envelope, hint);
    } catch (IOException e) {
      options.getLogger().log(SentryLevel.WARNING, e, "Capturing event %s failed.", sentryId);

      // if there was an error capturing the event, we return an emptyId
      sentryId = SentryId.EMPTY_ID;
    }

    return sentryId;
  }

  private void addScopeAttachmentsToHint(@Nullable IScope scope, @NotNull Hint hint) {
    if (scope != null) {
      hint.addAttachments(scope.getAttachments());
    }
  }

  private boolean shouldSendSessionUpdateForDroppedEvent(
      @Nullable Session sessionBeforeUpdate, @Nullable Session sessionAfterUpdate) {
    if (sessionAfterUpdate == null) {
      return false;
    }

    if (sessionBeforeUpdate == null) {
      return true;
    }

    final boolean didSessionMoveToCrashedState =
        sessionAfterUpdate.getStatus() == Session.State.Crashed
            && sessionBeforeUpdate.getStatus() != Session.State.Crashed;
    if (didSessionMoveToCrashedState) {
      return true;
    }

    final boolean didSessionMoveToErroredState =
        sessionAfterUpdate.errorCount() > 0 && sessionBeforeUpdate.errorCount() <= 0;
    if (didSessionMoveToErroredState) {
      return true;
    }

    return false;
  }

  private @Nullable List<Attachment> getAttachments(final @NotNull Hint hint) {
    @NotNull final List<Attachment> attachments = hint.getAttachments();

    @Nullable final Attachment screenshot = hint.getScreenshot();
    if (screenshot != null) {
      attachments.add(screenshot);
    }

    @Nullable final Attachment viewHierarchy = hint.getViewHierarchy();
    if (viewHierarchy != null) {
      attachments.add(viewHierarchy);
    }

    @Nullable final Attachment threadDump = hint.getThreadDump();
    if (threadDump != null) {
      attachments.add(threadDump);
    }

    return attachments;
  }

  private @Nullable SentryEnvelope buildEnvelope(
      final @Nullable SentryBaseEvent event,
      final @Nullable List<Attachment> attachments,
      final @Nullable Session session,
      final @Nullable TraceContext traceContext,
      final @Nullable ProfilingTraceData profilingTraceData)
      throws IOException, SentryEnvelopeException {
    SentryId sentryId = null;

    final List<SentryEnvelopeItem> envelopeItems = new ArrayList<>();

    if (event != null) {
      final SentryEnvelopeItem eventItem =
          SentryEnvelopeItem.fromEvent(options.getSerializer(), event);
      envelopeItems.add(eventItem);
      sentryId = event.getEventId();
    }

    if (session != null) {
      final SentryEnvelopeItem sessionItem =
          SentryEnvelopeItem.fromSession(options.getSerializer(), session);
      envelopeItems.add(sessionItem);
    }

    if (profilingTraceData != null) {
      final SentryEnvelopeItem profilingTraceItem =
          SentryEnvelopeItem.fromProfilingTrace(
              profilingTraceData, options.getMaxTraceFileSize(), options.getSerializer());
      envelopeItems.add(profilingTraceItem);

      if (sentryId == null) {
        sentryId = new SentryId(profilingTraceData.getProfileId());
      }
    }

    if (attachments != null) {
      for (final Attachment attachment : attachments) {
        final SentryEnvelopeItem attachmentItem =
            SentryEnvelopeItem.fromAttachment(
                options.getSerializer(),
                options.getLogger(),
                attachment,
                options.getMaxAttachmentSize());
        envelopeItems.add(attachmentItem);
      }
    }

    if (!envelopeItems.isEmpty()) {
      final SentryEnvelopeHeader envelopeHeader =
          new SentryEnvelopeHeader(sentryId, options.getSdkVersion(), traceContext);

      return new SentryEnvelope(envelopeHeader, envelopeItems);
    }

    return null;
  }

  @Nullable
  private SentryEvent processEvent(
      @NotNull SentryEvent event,
      final @NotNull Hint hint,
      final @NotNull List<EventProcessor> eventProcessors) {
    for (final EventProcessor processor : eventProcessors) {
      try {
        // only wire backfillable events through the backfilling processors, skip from others, and
        // the other way around
        final boolean isBackfillingProcessor = processor instanceof BackfillingEventProcessor;
        final boolean isBackfillable = HintUtils.hasType(hint, Backfillable.class);
        if (isBackfillable && isBackfillingProcessor) {
          event = processor.process(event, hint);
        } else if (!isBackfillable && !isBackfillingProcessor) {
          event = processor.process(event, hint);
        }
      } catch (Throwable e) {
        options
            .getLogger()
            .log(
                SentryLevel.ERROR,
                e,
                "An exception occurred while processing event by processor: %s",
                processor.getClass().getName());
      }

      if (event == null) {
        options
            .getLogger()
            .log(
                SentryLevel.DEBUG,
                "Event was dropped by a processor: %s",
                processor.getClass().getName());
        options
            .getClientReportRecorder()
            .recordLostEvent(DiscardReason.EVENT_PROCESSOR, DataCategory.Error);
        break;
      }
    }
    return event;
  }

  private @Nullable SentryTransaction processTransaction(
      @NotNull SentryTransaction transaction,
      final @NotNull Hint hint,
      final @NotNull List<EventProcessor> eventProcessors) {
    for (final EventProcessor processor : eventProcessors) {
      final int spanCountBeforeProcessor = transaction.getSpans().size();
      try {
        transaction = processor.process(transaction, hint);
      } catch (Throwable e) {
        options
            .getLogger()
            .log(
                SentryLevel.ERROR,
                e,
                "An exception occurred while processing transaction by processor: %s",
                processor.getClass().getName());
      }
      final int spanCountAfterProcessor = transaction == null ? 0 : transaction.getSpans().size();

      if (transaction == null) {
        options
            .getLogger()
            .log(
                SentryLevel.DEBUG,
                "Transaction was dropped by a processor: %s",
                processor.getClass().getName());
        options
            .getClientReportRecorder()
            .recordLostEvent(DiscardReason.EVENT_PROCESSOR, DataCategory.Transaction);
        // If we drop a transaction, we are also dropping all its spans (+1 for the root span)
        options
            .getClientReportRecorder()
            .recordLostEvent(
                DiscardReason.EVENT_PROCESSOR, DataCategory.Span, spanCountBeforeProcessor + 1);
        break;
      } else if (spanCountAfterProcessor < spanCountBeforeProcessor) {
        // If the callback removed some spans, we report it
        final int droppedSpanCount = spanCountBeforeProcessor - spanCountAfterProcessor;
        options
            .getLogger()
            .log(
                SentryLevel.DEBUG,
                "%d spans were dropped by a processor: %s",
                droppedSpanCount,
                processor.getClass().getName());
        options
            .getClientReportRecorder()
            .recordLostEvent(DiscardReason.EVENT_PROCESSOR, DataCategory.Span, droppedSpanCount);
      }
    }
    return transaction;
  }

  @Nullable
  private SentryReplayEvent processReplayEvent(
      @NotNull SentryReplayEvent replayEvent,
      final @NotNull Hint hint,
      final @NotNull List<EventProcessor> eventProcessors) {
    for (final EventProcessor processor : eventProcessors) {
      try {
        replayEvent = processor.process(replayEvent, hint);
      } catch (Throwable e) {
        options
            .getLogger()
            .log(
                SentryLevel.ERROR,
                e,
                "An exception occurred while processing replay event by processor: %s",
                processor.getClass().getName());
      }

      if (replayEvent == null) {
        options
            .getLogger()
            .log(
                SentryLevel.DEBUG,
                "Replay event was dropped by a processor: %s",
                processor.getClass().getName());
        options
            .getClientReportRecorder()
            .recordLostEvent(DiscardReason.EVENT_PROCESSOR, DataCategory.Replay);
        break;
      }
    }
    return replayEvent;
  }

  @Nullable
  private SentryEvent processFeedbackEvent(
      @NotNull SentryEvent feedbackEvent,
      final @NotNull Hint hint,
      final @NotNull List<EventProcessor> eventProcessors) {
    for (final EventProcessor processor : eventProcessors) {
      try {
        feedbackEvent = processor.process(feedbackEvent, hint);
      } catch (Throwable e) {
        options
            .getLogger()
            .log(
                SentryLevel.ERROR,
                e,
                "An exception occurred while processing feedback event by processor: %s",
                processor.getClass().getName());
      }

      if (feedbackEvent == null) {
        options
            .getLogger()
            .log(
                SentryLevel.DEBUG,
                "Feedback event was dropped by a processor: %s",
                processor.getClass().getName());
        options
            .getClientReportRecorder()
            .recordLostEvent(DiscardReason.EVENT_PROCESSOR, DataCategory.Feedback);
        break;
      }
    }
    return feedbackEvent;
  }

  @Override
  public void captureUserFeedback(final @NotNull UserFeedback userFeedback) {
    Objects.requireNonNull(userFeedback, "SentryEvent is required.");

    if (SentryId.EMPTY_ID.equals(userFeedback.getEventId())) {
      options.getLogger().log(SentryLevel.WARNING, "Capturing userFeedback without a Sentry Id.");
      return;
    }
    options
        .getLogger()
        .log(SentryLevel.DEBUG, "Capturing userFeedback: %s", userFeedback.getEventId());

    try {
      final @NotNull SentryEnvelope envelope = buildEnvelope(userFeedback);
      sendEnvelope(envelope, null);
    } catch (IOException e) {
      options
          .getLogger()
          .log(
              SentryLevel.WARNING,
              e,
              "Capturing user feedback %s failed.",
              userFeedback.getEventId());
    }
  }

  private @NotNull SentryEnvelope buildEnvelope(final @NotNull UserFeedback userFeedback) {
    final List<SentryEnvelopeItem> envelopeItems = new ArrayList<>();

    final SentryEnvelopeItem userFeedbackItem =
        SentryEnvelopeItem.fromUserFeedback(options.getSerializer(), userFeedback);
    envelopeItems.add(userFeedbackItem);

    final SentryEnvelopeHeader envelopeHeader =
        new SentryEnvelopeHeader(userFeedback.getEventId(), options.getSdkVersion());

    return new SentryEnvelope(envelopeHeader, envelopeItems);
  }

  private @NotNull SentryEnvelope buildEnvelope(
      final @NotNull CheckIn checkIn, final @Nullable TraceContext traceContext) {
    final List<SentryEnvelopeItem> envelopeItems = new ArrayList<>();

    final SentryEnvelopeItem checkInItem =
        SentryEnvelopeItem.fromCheckIn(options.getSerializer(), checkIn);
    envelopeItems.add(checkInItem);

    final SentryEnvelopeHeader envelopeHeader =
        new SentryEnvelopeHeader(checkIn.getCheckInId(), options.getSdkVersion(), traceContext);

    return new SentryEnvelope(envelopeHeader, envelopeItems);
  }

  private @NotNull SentryEnvelope buildEnvelope(
      final @NotNull SentryReplayEvent event,
      final @Nullable ReplayRecording replayRecording,
      final @Nullable TraceContext traceContext,
      final boolean cleanupReplayFolder) {
    final List<SentryEnvelopeItem> envelopeItems = new ArrayList<>();

    final SentryEnvelopeItem replayItem =
        SentryEnvelopeItem.fromReplay(
            options.getSerializer(),
            options.getLogger(),
            event,
            replayRecording,
            cleanupReplayFolder);
    envelopeItems.add(replayItem);
    final SentryId sentryId = event.getEventId();

    // SdkVersion from ReplayOptions defaults to SdkVersion from SentryOptions and can be
    // overwritten by the hybrid SDKs
    final SentryEnvelopeHeader envelopeHeader =
        new SentryEnvelopeHeader(
            sentryId, options.getSessionReplay().getSdkVersion(), traceContext);

    return new SentryEnvelope(envelopeHeader, envelopeItems);
  }

  /**
   * Updates the session data based on the event, hint and scope data
   *
   * @param event the SentryEvent
   * @param hint the hint or null
   * @param scope the Scope or null
   */
  @TestOnly
  @Nullable
  Session updateSessionData(
      final @NotNull SentryEvent event, final @NotNull Hint hint, final @Nullable IScope scope) {
    Session clonedSession = null;

    if (HintUtils.shouldApplyScopeData(hint)) {
      if (scope != null) {
        clonedSession =
            scope.withSession(
                session -> {
                  if (session != null) {
                    Session.State status = null;
                    if (event.isCrashed()) {
                      status = Session.State.Crashed;
                    }

                    boolean crashedOrErrored = false;
                    if (Session.State.Crashed == status || event.isErrored()) {
                      crashedOrErrored = true;
                    }

                    String userAgent = null;
                    if (event.getRequest() != null && event.getRequest().getHeaders() != null) {
                      if (event.getRequest().getHeaders().containsKey("user-agent")) {
                        userAgent = event.getRequest().getHeaders().get("user-agent");
                      }
                    }

                    final Object sentrySdkHint = HintUtils.getSentrySdkHint(hint);
                    @Nullable String abnormalMechanism = null;
                    if (sentrySdkHint instanceof AbnormalExit) {
                      abnormalMechanism = ((AbnormalExit) sentrySdkHint).mechanism();
                      status = Session.State.Abnormal;
                    }

                    if (session.update(status, userAgent, crashedOrErrored, abnormalMechanism)) {
                      // if session terminated we can end it.
                      if (session.isTerminated()) {
                        session.end();
                      }
                    }
                  } else {
                    options
                        .getLogger()
                        .log(SentryLevel.INFO, "Session is null on scope.withSession");
                  }
                });
      } else {
        options.getLogger().log(SentryLevel.INFO, "Scope is null on client.captureEvent");
      }
    }
    return clonedSession;
  }

  @ApiStatus.Internal
  @Override
  public void captureSession(final @NotNull Session session, final @Nullable Hint hint) {
    Objects.requireNonNull(session, "Session is required.");

    if (session.getRelease() == null || session.getRelease().isEmpty()) {
      options
          .getLogger()
          .log(SentryLevel.WARNING, "Sessions can't be captured without setting a release.");
      return;
    }

    SentryEnvelope envelope;
    try {
      envelope = SentryEnvelope.from(options.getSerializer(), session, options.getSdkVersion());
    } catch (IOException e) {
      options.getLogger().log(SentryLevel.ERROR, "Failed to capture session.", e);
      return;
    }

    captureEnvelope(envelope, hint);
  }

  @ApiStatus.Internal
  @Override
  public @NotNull SentryId captureEnvelope(
      final @NotNull SentryEnvelope envelope, @Nullable Hint hint) {
    Objects.requireNonNull(envelope, "SentryEnvelope is required.");

    if (hint == null) {
      hint = new Hint();
    }

    try {
      hint.clear();
      return sendEnvelope(envelope, hint);
    } catch (IOException e) {
      options.getLogger().log(SentryLevel.ERROR, "Failed to capture envelope.", e);
    }
    return SentryId.EMPTY_ID;
  }

  private @NotNull SentryId sendEnvelope(
      @NotNull final SentryEnvelope envelope, @Nullable final Hint hint) throws IOException {
    final @Nullable SentryOptions.BeforeEnvelopeCallback beforeEnvelopeCallback =
        options.getBeforeEnvelopeCallback();
    if (beforeEnvelopeCallback != null) {
      try {
        beforeEnvelopeCallback.execute(envelope, hint);
      } catch (Throwable e) {
        options
            .getLogger()
            .log(SentryLevel.ERROR, "The BeforeEnvelope callback threw an exception.", e);
      }
    }

    SentryIntegrationPackageStorage.getInstance().checkForMixedVersions(options.getLogger());

    if (hint == null) {
      transport.send(envelope);
    } else {
      transport.send(envelope, hint);
    }
    final @Nullable SentryId id = envelope.getHeader().getEventId();
    return id != null ? id : SentryId.EMPTY_ID;
  }

  @Override
  public @NotNull SentryId captureTransaction(
      @NotNull SentryTransaction transaction,
      @Nullable TraceContext traceContext,
      final @Nullable IScope scope,
      @Nullable Hint hint,
      final @Nullable ProfilingTraceData profilingTraceData) {
    Objects.requireNonNull(transaction, "Transaction is required.");

    if (hint == null) {
      hint = new Hint();
    }

    if (shouldApplyScopeData(transaction, hint)) {
      addScopeAttachmentsToHint(scope, hint);
    }

    options
        .getLogger()
        .log(SentryLevel.DEBUG, "Capturing transaction: %s", transaction.getEventId());

    if (TracingUtils.isIgnored(options.getIgnoredTransactions(), transaction.getTransaction())) {
      options
          .getLogger()
          .log(
              SentryLevel.DEBUG,
              "Transaction was dropped as transaction name %s is ignored",
              transaction.getTransaction());
      options
          .getClientReportRecorder()
          .recordLostEvent(DiscardReason.EVENT_PROCESSOR, DataCategory.Transaction);
      options
          .getClientReportRecorder()
          .recordLostEvent(
              DiscardReason.EVENT_PROCESSOR, DataCategory.Span, transaction.getSpans().size() + 1);
      return SentryId.EMPTY_ID;
    }

    SentryId sentryId = SentryId.EMPTY_ID;
    if (transaction.getEventId() != null) {
      sentryId = transaction.getEventId();
    }

    if (shouldApplyScopeData(transaction, hint)) {
      transaction = applyScope(transaction, scope);

      if (transaction != null && scope != null) {
        transaction = processTransaction(transaction, hint, scope.getEventProcessors());
      }

      if (transaction == null) {
        options.getLogger().log(SentryLevel.DEBUG, "Transaction was dropped by applyScope");
      }
    }

    if (transaction != null) {
      transaction = processTransaction(transaction, hint, options.getEventProcessors());
    }

    if (transaction == null) {
      options.getLogger().log(SentryLevel.DEBUG, "Transaction was dropped by Event processors.");
      return SentryId.EMPTY_ID;
    }

    final int spanCountBeforeCallback = transaction.getSpans().size();
    transaction = executeBeforeSendTransaction(transaction, hint);
    final int spanCountAfterCallback = transaction == null ? 0 : transaction.getSpans().size();

    if (transaction == null) {
      options
          .getLogger()
          .log(SentryLevel.DEBUG, "Transaction was dropped by beforeSendTransaction.");
      options
          .getClientReportRecorder()
          .recordLostEvent(DiscardReason.BEFORE_SEND, DataCategory.Transaction);
      // If we drop a transaction, we are also dropping all its spans (+1 for the root span)
      options
          .getClientReportRecorder()
          .recordLostEvent(
              DiscardReason.BEFORE_SEND, DataCategory.Span, spanCountBeforeCallback + 1);
      return SentryId.EMPTY_ID;
    } else if (spanCountAfterCallback < spanCountBeforeCallback) {
      // If the callback removed some spans, we report it
      final int droppedSpanCount = spanCountBeforeCallback - spanCountAfterCallback;
      options
          .getLogger()
          .log(
              SentryLevel.DEBUG,
              "%d spans were dropped by beforeSendTransaction.",
              droppedSpanCount);
      options
          .getClientReportRecorder()
          .recordLostEvent(DiscardReason.BEFORE_SEND, DataCategory.Span, droppedSpanCount);
    }

    try {
      final SentryEnvelope envelope =
          buildEnvelope(
              transaction,
              filterForTransaction(getAttachments(hint)),
              null,
              traceContext,
              profilingTraceData);

      hint.clear();
      if (envelope != null) {
        sentryId = sendEnvelope(envelope, hint);
      }
    } catch (IOException | SentryEnvelopeException e) {
      options.getLogger().log(SentryLevel.WARNING, e, "Capturing transaction %s failed.", sentryId);
      // if there was an error capturing the event, we return an emptyId
      sentryId = SentryId.EMPTY_ID;
    }

    return sentryId;
  }

  @ApiStatus.Internal
  @Override
  public @NotNull SentryId captureProfileChunk(
      @NotNull ProfileChunk profileChunk, final @Nullable IScope scope) {
    Objects.requireNonNull(profileChunk, "profileChunk is required.");

    options
        .getLogger()
        .log(SentryLevel.DEBUG, "Capturing profile chunk: %s", profileChunk.getChunkId());

    @NotNull SentryId sentryId = profileChunk.getChunkId();
    final DebugMeta debugMeta = DebugMeta.buildDebugMeta(profileChunk.getDebugMeta(), options);
    if (debugMeta != null) {
      profileChunk.setDebugMeta(debugMeta);
    }

    // BeforeSend and EventProcessors are not supported at the moment for Profile Chunks

    try {
      final @NotNull SentryEnvelope envelope =
          new SentryEnvelope(
              new SentryEnvelopeHeader(sentryId, options.getSdkVersion(), null),
              Collections.singletonList(
                  SentryEnvelopeItem.fromProfileChunk(profileChunk, options.getSerializer())));
      sentryId = sendEnvelope(envelope, null);
    } catch (IOException | SentryEnvelopeException e) {
      options
          .getLogger()
          .log(SentryLevel.WARNING, e, "Capturing profile chunk %s failed.", sentryId);
      // if there was an error capturing the event, we return an emptyId
      sentryId = SentryId.EMPTY_ID;
    }

    return sentryId;
  }

  @Override
  @ApiStatus.Experimental
  public @NotNull SentryId captureCheckIn(
      @NotNull CheckIn checkIn, final @Nullable IScope scope, @Nullable Hint hint) {
    if (hint == null) {
      hint = new Hint();
    }

    if (checkIn.getEnvironment() == null) {
      checkIn.setEnvironment(options.getEnvironment());
    }

    if (checkIn.getRelease() == null) {
      checkIn.setRelease(options.getRelease());
    }

    if (shouldApplyScopeData(checkIn, hint)) {
      checkIn = applyScope(checkIn, scope);
    }

    if (CheckInUtils.isIgnored(options.getIgnoredCheckIns(), checkIn.getMonitorSlug())) {
      options
          .getLogger()
          .log(
              SentryLevel.DEBUG,
              "Check-in was dropped as slug %s is ignored",
              checkIn.getMonitorSlug());
      options
          .getClientReportRecorder()
          .recordLostEvent(DiscardReason.EVENT_PROCESSOR, DataCategory.Monitor);
      return SentryId.EMPTY_ID;
    }

    options.getLogger().log(SentryLevel.DEBUG, "Capturing check-in: %s", checkIn.getCheckInId());

    SentryId sentryId = checkIn.getCheckInId();

    try {
      final @Nullable TraceContext traceContext = getTraceContext(scope, hint, null);
      final @NotNull SentryEnvelope envelope = buildEnvelope(checkIn, traceContext);

      hint.clear();
      sentryId = sendEnvelope(envelope, hint);
    } catch (IOException e) {
      options.getLogger().log(SentryLevel.WARNING, e, "Capturing check-in %s failed.", sentryId);
      // if there was an error capturing the event, we return an emptyId
      sentryId = SentryId.EMPTY_ID;
    }

    return sentryId;
  }

  /**
   * Captures the feedback.
   *
   * @param feedback The feedback to send.
   * @param hint An optional hint to be applied to the event.
   * @param scope An optional scope to be applied to the event.
   * @return The Id (SentryId object) of the event
   */
  @Override
  public @NotNull SentryId captureFeedback(
      final @NotNull Feedback feedback, @Nullable Hint hint, final @NotNull IScope scope) {
    SentryEvent event = new SentryEvent();
    event.getContexts().setFeedback(feedback);

    if (hint == null) {
      hint = new Hint();
    }

    if (feedback.getUrl() == null) {
      feedback.setUrl(scope.getScreen());
    }

    options.getLogger().log(SentryLevel.DEBUG, "Capturing feedback: %s", event.getEventId());

    if (shouldApplyScopeData(event, hint)) {
      // Event has already passed through here before it was cached
      // Going through again could be reading data that is no longer relevant
      // i.e proguard id, app version, threads
      event = applyFeedbackScope(event, scope, hint);

      if (event == null) {
        options.getLogger().log(SentryLevel.DEBUG, "Feedback was dropped by applyScope");
        return SentryId.EMPTY_ID;
      }
    }

    event = processFeedbackEvent(event, hint, options.getEventProcessors());

    if (event != null) {
      event = executeBeforeSendFeedback(event, hint);

      if (event == null) {
        options.getLogger().log(SentryLevel.DEBUG, "Event was dropped by beforeSend");
        options
            .getClientReportRecorder()
            .recordLostEvent(DiscardReason.BEFORE_SEND, DataCategory.Feedback);
      }
    }

    if (event == null) {
      return SentryId.EMPTY_ID;
    }

    SentryId sentryId = SentryId.EMPTY_ID;
    if (event.getEventId() != null) {
      sentryId = event.getEventId();
    }

    final boolean isBackfillable = HintUtils.hasType(hint, Backfillable.class);
    // if event is backfillable we don't wanna trigger capture replay, because it's an event from
    // the past. If feedback already has a replayId, we don't want to overwrite it.
    if (feedback.getReplayId() == null && !isBackfillable) {
      options.getReplayController().captureReplay(false);
      final @NotNull SentryId replayId = scope.getReplayId();
      if (!replayId.equals(SentryId.EMPTY_ID)) {
        feedback.setReplayId(replayId);
      }
    }

    try {
      final @Nullable TraceContext traceContext = getTraceContext(scope, hint, event);
      final List<Attachment> attachments = getAttachments(hint);
      final @Nullable SentryEnvelope envelope =
          buildEnvelope(event, attachments, null, traceContext, null);

      hint.clear();
      if (envelope != null) {
        sentryId = sendEnvelope(envelope, hint);
      }
    } catch (IOException | SentryEnvelopeException e) {
      options.getLogger().log(SentryLevel.WARNING, e, "Capturing feedback %s failed.", sentryId);

      // if there was an error capturing the event, we return an emptyId
      sentryId = SentryId.EMPTY_ID;
    }

    return sentryId;
  }

  private @Nullable TraceContext getTraceContext(
      final @Nullable IScope scope, final @NotNull Hint hint, final @Nullable SentryEvent event) {
    return getTraceContext(scope, hint, event, event != null ? event.getTransaction() : null);
  }

  private @Nullable TraceContext getTraceContext(
      final @Nullable IScope scope,
      final @NotNull Hint hint,
      final @Nullable SentryBaseEvent event,
      final @Nullable String txn) {
    @Nullable TraceContext traceContext = null;
    final boolean isBackfillable = HintUtils.hasType(hint, Backfillable.class);
    if (isBackfillable) {
      // for backfillable hint we synthesize Baggage from event values
      if (event != null) {
        final Baggage baggage = Baggage.fromEvent(event, txn, options);
        traceContext = baggage.toTraceContext();
      }
    } else if (scope != null) {
      final @Nullable ITransaction transaction = scope.getTransaction();
      if (transaction != null) {
        traceContext = transaction.traceContext();
      } else {
        final @NotNull PropagationContext propagationContext =
            TracingUtils.maybeUpdateBaggage(scope, options);
        traceContext = propagationContext.traceContext();
      }
    }
    return traceContext;
  }

  private @Nullable List<Attachment> filterForTransaction(@Nullable List<Attachment> attachments) {
    if (attachments == null) {
      return null;
    }

    List<Attachment> attachmentsToSend = new ArrayList<>();
    for (Attachment attachment : attachments) {
      if (attachment.isAddToTransactions()) {
        attachmentsToSend.add(attachment);
      }
    }

    return attachmentsToSend;
  }

  private @Nullable SentryEvent applyScope(
      @NotNull SentryEvent event, final @Nullable IScope scope, final @NotNull Hint hint) {
    if (scope != null) {
      applyScope(event, scope);

      if (event.getTransaction() == null) {
        event.setTransaction(scope.getTransactionName());
      }
      if (event.getFingerprints() == null) {
        event.setFingerprints(scope.getFingerprint());
      }
      // Level from scope exceptionally take precedence over the event
      if (scope.getLevel() != null) {
        event.setLevel(scope.getLevel());
      }
      // Set trace data from active span to connect events with transactions
      final ISpan span = scope.getSpan();
      if (event.getContexts().getTrace() == null) {
        if (span == null) {
          event
              .getContexts()
              .setTrace(TransactionContext.fromPropagationContext(scope.getPropagationContext()));
        } else {
          event.getContexts().setTrace(span.getSpanContext());
        }
      }

      event = processEvent(event, hint, scope.getEventProcessors());
    }
    return event;
  }

  private @Nullable SentryEvent applyFeedbackScope(
      @NotNull SentryEvent event, final @NotNull IScope scope, final @NotNull Hint hint) {

    if (event.getUser() == null) {
      event.setUser(scope.getUser());
    }
    if (event.getTags() == null) {
      event.setTags(new HashMap<>(scope.getTags()));
    } else {
      for (Map.Entry<String, String> item : scope.getTags().entrySet()) {
        if (!event.getTags().containsKey(item.getKey())) {
          event.getTags().put(item.getKey(), item.getValue());
        }
      }
    }
    final Contexts contexts = event.getContexts();
    for (Map.Entry<String, Object> entry : new Contexts(scope.getContexts()).entrySet()) {
      if (!contexts.containsKey(entry.getKey())) {
        contexts.put(entry.getKey(), entry.getValue());
      }
    }
    // Set trace data from active span to connect events with transactions
    final ISpan span = scope.getSpan();
    if (event.getContexts().getTrace() == null) {
      if (span == null) {
        event
            .getContexts()
            .setTrace(TransactionContext.fromPropagationContext(scope.getPropagationContext()));
      } else {
        event.getContexts().setTrace(span.getSpanContext());
      }
    }

    event = processFeedbackEvent(event, hint, scope.getEventProcessors());
    return event;
  }

  private @NotNull CheckIn applyScope(@NotNull CheckIn checkIn, final @Nullable IScope scope) {
    if (scope != null) {
      // Set trace data from active span to connect events with transactions
      final ISpan span = scope.getSpan();
      if (checkIn.getContexts().getTrace() == null) {
        if (span == null) {
          checkIn
              .getContexts()
              .setTrace(TransactionContext.fromPropagationContext(scope.getPropagationContext()));
        } else {
          checkIn.getContexts().setTrace(span.getSpanContext());
        }
      }
    }
    return checkIn;
  }

  private @NotNull SentryReplayEvent applyScope(
      final @NotNull SentryReplayEvent replayEvent, final @Nullable IScope scope) {
    // no breadcrumbs and extras for replay events
    if (scope != null) {
      if (replayEvent.getRequest() == null) {
        replayEvent.setRequest(scope.getRequest());
      }
      if (replayEvent.getUser() == null) {
        replayEvent.setUser(scope.getUser());
      }
      if (replayEvent.getTags() == null) {
        replayEvent.setTags(new HashMap<>(scope.getTags()));
      } else {
        for (Map.Entry<String, String> item : scope.getTags().entrySet()) {
          if (!replayEvent.getTags().containsKey(item.getKey())) {
            replayEvent.getTags().put(item.getKey(), item.getValue());
          }
        }
      }
      final Contexts contexts = replayEvent.getContexts();
      for (Map.Entry<String, Object> entry : new Contexts(scope.getContexts()).entrySet()) {
        if (!contexts.containsKey(entry.getKey())) {
          contexts.put(entry.getKey(), entry.getValue());
        }
      }

      // Set trace data from active span to connect replays with transactions
      final ISpan span = scope.getSpan();
      if (replayEvent.getContexts().getTrace() == null) {
        if (span == null) {
          replayEvent
              .getContexts()
              .setTrace(TransactionContext.fromPropagationContext(scope.getPropagationContext()));
        } else {
          replayEvent.getContexts().setTrace(span.getSpanContext());
        }
      }
    }
    return replayEvent;
  }

  private <T extends SentryBaseEvent> @NotNull T applyScope(
      final @NotNull T sentryBaseEvent, final @Nullable IScope scope) {
    if (scope != null) {
      if (sentryBaseEvent.getRequest() == null) {
        sentryBaseEvent.setRequest(scope.getRequest());
      }
      if (sentryBaseEvent.getUser() == null) {
        sentryBaseEvent.setUser(scope.getUser());
      }
      if (sentryBaseEvent.getTags() == null) {
        sentryBaseEvent.setTags(new HashMap<>(scope.getTags()));
      } else {
        for (Map.Entry<String, String> item : scope.getTags().entrySet()) {
          if (!sentryBaseEvent.getTags().containsKey(item.getKey())) {
            sentryBaseEvent.getTags().put(item.getKey(), item.getValue());
          }
        }
      }
      if (sentryBaseEvent.getBreadcrumbs() == null) {
        sentryBaseEvent.setBreadcrumbs(new ArrayList<>(scope.getBreadcrumbs()));
      } else {
        sortBreadcrumbsByDate(sentryBaseEvent, scope.getBreadcrumbs());
      }
      if (sentryBaseEvent.getExtras() == null) {
        sentryBaseEvent.setExtras(new HashMap<>(scope.getExtras()));
      } else {
        for (Map.Entry<String, Object> item : scope.getExtras().entrySet()) {
          if (!sentryBaseEvent.getExtras().containsKey(item.getKey())) {
            sentryBaseEvent.getExtras().put(item.getKey(), item.getValue());
          }
        }
      }
      final Contexts contexts = sentryBaseEvent.getContexts();
      for (Map.Entry<String, Object> entry : new Contexts(scope.getContexts()).entrySet()) {
        if (!contexts.containsKey(entry.getKey())) {
          contexts.put(entry.getKey(), entry.getValue());
        }
      }
    }
    return sentryBaseEvent;
  }

  private void sortBreadcrumbsByDate(
      final @NotNull SentryBaseEvent event, final @NotNull Collection<Breadcrumb> breadcrumbs) {
    final List<Breadcrumb> sortedBreadcrumbs = event.getBreadcrumbs();

    if (sortedBreadcrumbs != null && !breadcrumbs.isEmpty()) {
      sortedBreadcrumbs.addAll(breadcrumbs);
      Collections.sort(sortedBreadcrumbs, sortBreadcrumbsByDate);
    }
  }

  private @Nullable SentryEvent executeBeforeSend(
      @NotNull SentryEvent event, final @NotNull Hint hint) {
    final SentryOptions.BeforeSendCallback beforeSend = options.getBeforeSend();
    if (beforeSend != null) {
      try {
        event = beforeSend.execute(event, hint);
      } catch (Throwable e) {
        options
            .getLogger()
            .log(
                SentryLevel.ERROR,
                "The BeforeSend callback threw an exception. It will be added as breadcrumb and continue.",
                e);

        // drop event in case of an error in beforeSend due to PII concerns
        event = null;
      }
    }
    return event;
  }

  private @Nullable SentryTransaction executeBeforeSendTransaction(
      @NotNull SentryTransaction transaction, final @NotNull Hint hint) {
    final SentryOptions.BeforeSendTransactionCallback beforeSendTransaction =
        options.getBeforeSendTransaction();
    if (beforeSendTransaction != null) {
      try {
        transaction = beforeSendTransaction.execute(transaction, hint);
      } catch (Throwable e) {
        options
            .getLogger()
            .log(
                SentryLevel.ERROR,
                "The BeforeSendTransaction callback threw an exception. It will be added as breadcrumb and continue.",
                e);

        // drop transaction in case of an error in beforeSend due to PII concerns
        transaction = null;
      }
    }
    return transaction;
  }

  private @Nullable SentryEvent executeBeforeSendFeedback(
      @NotNull SentryEvent event, final @NotNull Hint hint) {
    final SentryOptions.BeforeSendCallback beforeSendFeedback = options.getBeforeSendFeedback();
    if (beforeSendFeedback != null) {
      try {
        event = beforeSendFeedback.execute(event, hint);
      } catch (Throwable e) {
        options
            .getLogger()
            .log(SentryLevel.ERROR, "The BeforeSendFeedback callback threw an exception.", e);

        // drop feedback in case of an error in beforeSend due to PII concerns
        event = null;
      }
    }
    return event;
  }

  private @Nullable SentryReplayEvent executeBeforeSendReplay(
      @NotNull SentryReplayEvent event, final @NotNull Hint hint) {
    final SentryOptions.BeforeSendReplayCallback beforeSendReplay = options.getBeforeSendReplay();
    if (beforeSendReplay != null) {
      try {
        event = beforeSendReplay.execute(event, hint);
      } catch (Throwable e) {
        options
            .getLogger()
            .log(
                SentryLevel.ERROR,
                "The BeforeSendReplay callback threw an exception. It will be added as breadcrumb and continue.",
                e);

        // drop event in case of an error in beforeSend due to PII concerns
        event = null;
      }
    }
    return event;
  }

  @Override
  public void close() {
    close(false);
  }

  @Override
  public void close(final boolean isRestarting) {
    options.getLogger().log(SentryLevel.INFO, "Closing SentryClient.");
    try {
      flush(isRestarting ? 0 : options.getShutdownTimeoutMillis());
      transport.close(isRestarting);
    } catch (IOException e) {
      options
          .getLogger()
          .log(SentryLevel.WARNING, "Failed to close the connection to the Sentry Server.", e);
    }
    for (EventProcessor eventProcessor : options.getEventProcessors()) {
      if (eventProcessor instanceof Closeable) {
        try {
          ((Closeable) eventProcessor).close();
        } catch (IOException e) {
          options
              .getLogger()
              .log(
                  SentryLevel.WARNING,
                  "Failed to close the event processor {}.",
                  eventProcessor,
                  e);
        }
      }
    }
    enabled = false;
  }

  @Override
  public void flush(final long timeoutMillis) {
    transport.flush(timeoutMillis);
  }

  @Override
  public @Nullable RateLimiter getRateLimiter() {
    return transport.getRateLimiter();
  }

  @Override
  public boolean isHealthy() {
    return transport.isHealthy();
  }

  private boolean sample() {
    final @Nullable Random random = options.getSampleRate() == null ? null : SentryRandom.current();
    // https://docs.sentry.io/development/sdk-dev/features/#event-sampling
    if (options.getSampleRate() != null && random != null) {
      final double sampling = options.getSampleRate();
      return !(sampling < random.nextDouble()); // bad luck
    }
    return true;
  }

  private static final class SortBreadcrumbsByDate implements Comparator<Breadcrumb> {

    @SuppressWarnings({"JdkObsolete", "JavaUtilDate"})
    @Override
    public int compare(final @NotNull Breadcrumb b1, final @NotNull Breadcrumb b2) {
      return b1.getTimestamp().compareTo(b2.getTimestamp());
    }
  }
}<|MERGE_RESOLUTION|>--- conflicted
+++ resolved
@@ -7,11 +7,8 @@
 import io.sentry.hints.DiskFlushNotification;
 import io.sentry.hints.TransactionEnd;
 import io.sentry.protocol.Contexts;
-<<<<<<< HEAD
 import io.sentry.protocol.Feedback;
-=======
 import io.sentry.protocol.DebugMeta;
->>>>>>> 084562da
 import io.sentry.protocol.SentryId;
 import io.sentry.protocol.SentryTransaction;
 import io.sentry.transport.ITransport;
@@ -1108,7 +1105,6 @@
         final @NotNull PropagationContext propagationContext =
             TracingUtils.maybeUpdateBaggage(scope, options);
         traceContext = propagationContext.traceContext();
-      }
     }
     return traceContext;
   }
