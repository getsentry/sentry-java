--- conflicted
+++ resolved
@@ -174,14 +174,9 @@
     try {
       @Nullable TraceContext traceContext = null;
       if (scope != null) {
-<<<<<<< HEAD
-        if (scope.getTransaction() != null) {
-          traceContext = scope.getTransaction().traceContext();
-=======
         final @Nullable ITransaction transaction = scope.getTransaction();
         if (transaction != null) {
           traceContext = transaction.traceContext();
->>>>>>> 581d779b
         } else {
           final @NotNull PropagationContext propagationContext =
               TracingUtils.maybeUpdateBaggage(scope, options);
