package io.sentry;

import io.sentry.hints.DiskFlushNotification;
import io.sentry.protocol.SentryId;
import io.sentry.transport.ITransport;
import io.sentry.util.ApplyScopeUtils;
import io.sentry.util.Objects;
import java.io.IOException;
import java.util.ArrayList;
import java.util.Collection;
import java.util.Collections;
import java.util.Comparator;
import java.util.HashMap;
import java.util.List;
import java.util.Map;
import java.util.Random;
import org.jetbrains.annotations.ApiStatus;
import org.jetbrains.annotations.NotNull;
import org.jetbrains.annotations.Nullable;
import org.jetbrains.annotations.TestOnly;

public final class SentryClient implements ISentryClient {
  static final String SENTRY_PROTOCOL_VERSION = "7";

  private boolean enabled;

  private final @NotNull SentryOptions options;
  private final @NotNull ITransport transport;
  private final @Nullable Random random;

  private final @NotNull SortBreadcrumbsByDate sortBreadcrumbsByDate = new SortBreadcrumbsByDate();

  @Override
  public boolean isEnabled() {
    return enabled;
  }

  SentryClient(final @NotNull SentryOptions options) {
    this.options = Objects.requireNonNull(options, "SentryOptions is required.");
    this.enabled = true;

    ITransportFactory transportFactory = options.getTransportFactory();
    if (transportFactory instanceof NoOpTransportFactory) {
      transportFactory = new AsyncHttpTransportFactory();
      options.setTransportFactory(transportFactory);
    }
    transport = transportFactory.create(options);
    this.random = options.getSampleRate() == null ? null : new Random();
  }

  @Override
  public @NotNull SentryId captureEvent(
      @NotNull SentryEvent event, final @Nullable Scope scope, final @Nullable Object hint) {
    Objects.requireNonNull(event, "SentryEvent is required.");

    options.getLogger().log(SentryLevel.DEBUG, "Capturing event: %s", event.getEventId());

    if (ApplyScopeUtils.shouldApplyScopeData(hint)) {
      // Event has already passed through here before it was cached
      // Going through again could be reading data that is no longer relevant
      // i.e proguard id, app version, threads
      event = applyScope(event, scope, hint);

      if (event == null) {
        options.getLogger().log(SentryLevel.DEBUG, "Event was dropped by applyScope");
      }
    } else {
      options
          .getLogger()
          .log(SentryLevel.DEBUG, "Event was cached so not applying scope: %s", event.getEventId());
    }

    event = processEvent(event, hint, options.getEventProcessors());

    Session session = null;

    if (event != null) {
      session = updateSessionData(event, hint, scope);

      if (!sample()) {
        options
            .getLogger()
            .log(
                SentryLevel.DEBUG,
                "Event %s was dropped due to sampling decision.",
                event.getEventId());
        // setting event as null to not be sent as its been discarded by sample rate
        event = null;
      }
    }

    if (event != null) {
      event = executeBeforeSend(event, hint);

      if (event == null) {
        options.getLogger().log(SentryLevel.DEBUG, "Event was dropped by beforeSend");
      }
    }

    SentryId sentryId = SentryId.EMPTY_ID;

    if (event != null) {
      sentryId = event.getEventId();
    }

    try {
      final SentryEnvelope envelope = buildEnvelope(event, getAttachmentsFromScope(scope), session);

      if (envelope != null) {
        transport.send(envelope, hint);
      }
    } catch (IOException e) {
      options.getLogger().log(SentryLevel.WARNING, e, "Capturing event %s failed.", sentryId);

      // if there was an error capturing the event, we return an emptyId
      sentryId = SentryId.EMPTY_ID;
    }

    return sentryId;
  }

  private List<Attachment> getAttachmentsFromScope(@Nullable Scope scope) {
    if (scope != null) {
      return scope.getAttachments();
    } else {
      return null;
    }
  }

  private @Nullable SentryEnvelope buildEnvelope(
      final @Nullable SentryBaseEvent event, final @Nullable List<Attachment> attachments)
      throws IOException {
    return this.buildEnvelope(event, attachments, null);
  }

  private @Nullable SentryEnvelope buildEnvelope(
      final @Nullable SentryBaseEvent event,
      final @Nullable List<Attachment> attachments,
      final @Nullable Session session)
      throws IOException {
    SentryId sentryId = null;

    final List<SentryEnvelopeItem> envelopeItems = new ArrayList<>();

    if (event != null) {
      final SentryEnvelopeItem eventItem =
          SentryEnvelopeItem.fromEvent(options.getSerializer(), event);
      envelopeItems.add(eventItem);
      sentryId = event.getEventId();
    }

    if (session != null) {
      final SentryEnvelopeItem sessionItem =
          SentryEnvelopeItem.fromSession(options.getSerializer(), session);
      envelopeItems.add(sessionItem);
    }

    if (attachments != null) {
      for (final Attachment attachment : attachments) {
        final SentryEnvelopeItem attachmentItem =
            SentryEnvelopeItem.fromAttachment(options.getLogger(), attachment);
        envelopeItems.add(attachmentItem);
      }
    }

    if (!envelopeItems.isEmpty()) {
      final SentryEnvelopeHeader envelopeHeader =
          new SentryEnvelopeHeader(sentryId, options.getSdkVersion());
      return new SentryEnvelope(envelopeHeader, envelopeItems);
    }

    return null;
  }

  @Nullable
  private SentryEvent processEvent(
      @NotNull SentryEvent event,
      final @Nullable Object hint,
      final @NotNull List<EventProcessor> eventProcessors) {
    for (EventProcessor processor : eventProcessors) {
      try {
        event = processor.process(event, hint);
      } catch (Exception e) {
        options
            .getLogger()
            .log(
                SentryLevel.ERROR,
                e,
                "An exception occurred while processing event by processor: %s",
                processor.getClass().getName());
      }

      if (event == null) {
        options
            .getLogger()
            .log(
                SentryLevel.DEBUG,
                "Event was dropped by a processor: %s",
                processor.getClass().getName());
        break;
      }
    }
    return event;
  }

  @Override
  public void captureUserFeedback(final @NotNull UserFeedback userFeedback) {
    Objects.requireNonNull(userFeedback, "SentryEvent is required.");

    if (SentryId.EMPTY_ID.equals(userFeedback.getEventId())) {
      options.getLogger().log(SentryLevel.WARNING, "Capturing userFeedback without a Sentry Id.");
      return;
    }
    options
        .getLogger()
        .log(SentryLevel.DEBUG, "Capturing userFeedback: %s", userFeedback.getEventId());

    try {
      final SentryEnvelope envelope = buildEnvelope(userFeedback);
      transport.send(envelope);
    } catch (IOException e) {
      options
          .getLogger()
          .log(
              SentryLevel.WARNING,
              e,
              "Capturing user feedback %s failed.",
              userFeedback.getEventId());
    }
  }

  private @NotNull SentryEnvelope buildEnvelope(final @NotNull UserFeedback userFeedback) {
    final List<SentryEnvelopeItem> envelopeItems = new ArrayList<>();

    final SentryEnvelopeItem userFeedbackItem =
        SentryEnvelopeItem.fromUserFeedback(options.getSerializer(), userFeedback);
    envelopeItems.add(userFeedbackItem);

    final SentryEnvelopeHeader envelopeHeader =
        new SentryEnvelopeHeader(userFeedback.getEventId(), options.getSdkVersion());

    return new SentryEnvelope(envelopeHeader, envelopeItems);
  }

  /**
   * Updates the session data based on the event, hint and scope data
   *
   * @param event the SentryEvent
   * @param hint the hint or null
   * @param scope the Scope or null
   */
  @TestOnly
  @Nullable
  Session updateSessionData(
      final @NotNull SentryEvent event, final @Nullable Object hint, final @Nullable Scope scope) {
    Session clonedSession = null;

    if (ApplyScopeUtils.shouldApplyScopeData(hint)) {
      if (scope != null) {
        clonedSession =
            scope.withSession(
                session -> {
                  if (session != null) {
                    Session.State status = null;
                    if (event.isCrashed()) {
                      status = Session.State.Crashed;
                    }

                    boolean crashedOrErrored = false;
                    if (Session.State.Crashed == status || event.isErrored()) {
                      crashedOrErrored = true;
                    }

                    String userAgent = null;
                    if (event.getRequest() != null && event.getRequest().getHeaders() != null) {
                      if (event.getRequest().getHeaders().containsKey("user-agent")) {
                        userAgent = event.getRequest().getHeaders().get("user-agent");
                      }
                    }

                    if (session.update(status, userAgent, crashedOrErrored)) {
                      // if hint is DiskFlushNotification, it means we have an uncaughtException
                      // and we can end the session.
                      if (hint instanceof DiskFlushNotification) {
                        session.end();
                      }
                    }
                  } else {
                    options
                        .getLogger()
                        .log(SentryLevel.INFO, "Session is null on scope.withSession");
                  }
                });
      } else {
        options.getLogger().log(SentryLevel.INFO, "Scope is null on client.captureEvent");
      }
    }
    return clonedSession;
  }

  @ApiStatus.Internal
  @Override
  public void captureSession(final @NotNull Session session, final @Nullable Object hint) {
    Objects.requireNonNull(session, "Session is required.");

    if (session.getRelease() == null || session.getRelease().isEmpty()) {
      options
          .getLogger()
          .log(SentryLevel.WARNING, "Sessions can't be captured without setting a release.");
      return;
    }

    SentryEnvelope envelope;
    try {
      envelope = SentryEnvelope.from(options.getSerializer(), session, options.getSdkVersion());
    } catch (IOException e) {
      options.getLogger().log(SentryLevel.ERROR, "Failed to capture session.", e);
      return;
    }

    captureEnvelope(envelope, hint);
  }

  @ApiStatus.Internal
  @Override
  public @Nullable SentryId captureEnvelope(
      final @NotNull SentryEnvelope envelope, final @Nullable Object hint) {
    Objects.requireNonNull(envelope, "SentryEnvelope is required.");

    try {
      transport.send(envelope, hint);
    } catch (IOException e) {
      options.getLogger().log(SentryLevel.ERROR, "Failed to capture envelope.", e);
      return SentryId.EMPTY_ID;
    }
    return envelope.getHeader().getEventId();
  }

  @Override
  public @NotNull SentryId captureTransaction(
      final @NotNull ITransaction transaction,
      final @NotNull Scope scope,
      final @Nullable Object hint) {
    Objects.requireNonNull(transaction, "Transaction is required.");

    options
        .getLogger()
        .log(SentryLevel.DEBUG, "Capturing transaction: %s", transaction.getEventId());

    SentryId sentryId = transaction.getEventId();

    if (transaction instanceof SentryTransaction) {
      final SentryTransaction sentryTransaction = (SentryTransaction) transaction;
      try {
        final SentryEnvelope envelope =
            buildEnvelope(sentryTransaction, getAttachmentsFromScope(scope));

<<<<<<< HEAD
        if (envelope != null) {
          connection.send(envelope, hint);
        } else {
          sentryId = SentryId.EMPTY_ID;
        }
      } catch (IOException e) {
        options
            .getLogger()
            .log(SentryLevel.WARNING, e, "Capturing transaction %s failed.", sentryId);

        // if there was an error capturing the event, we return an emptyId
=======
      if (envelope != null) {
        transport.send(envelope, hint);
      } else {
>>>>>>> 43b3c1f9
        sentryId = SentryId.EMPTY_ID;
      }
    } else {
      options.getLogger().log(SentryLevel.DEBUG, "Captured a NoOpTransaction %s", sentryId);
    }

    return sentryId;
  }

  private @Nullable SentryEvent applyScope(
      @NotNull SentryEvent event, final @Nullable Scope scope, final @Nullable Object hint) {
    if (scope != null) {
      if (event.getTransaction() == null) {
        event.setTransaction(scope.getTransactionName());
      }
      if (event.getUser() == null) {
        event.setUser(scope.getUser());
      }
      if (event.getFingerprints() == null) {
        event.setFingerprints(scope.getFingerprint());
      }
      if (event.getBreadcrumbs() == null) {
        event.setBreadcrumbs(new ArrayList<>(scope.getBreadcrumbs()));
      } else {
        sortBreadcrumbsByDate(event, scope.getBreadcrumbs());
      }
      if (event.getTags() == null) {
        event.setTags(new HashMap<>(scope.getTags()));
      } else {
        for (Map.Entry<String, String> item : scope.getTags().entrySet()) {
          if (!event.getTags().containsKey(item.getKey())) {
            event.getTags().put(item.getKey(), item.getValue());
          }
        }
      }
      if (event.getExtras() == null) {
        event.setExtras(new HashMap<>(scope.getExtras()));
      } else {
        for (Map.Entry<String, Object> item : scope.getExtras().entrySet()) {
          if (!event.getExtras().containsKey(item.getKey())) {
            event.getExtras().put(item.getKey(), item.getValue());
          }
        }
      }
      try {
        for (Map.Entry<String, Object> entry : scope.getContexts().clone().entrySet()) {
          if (!event.getContexts().containsKey(entry.getKey())) {
            event.getContexts().put(entry.getKey(), entry.getValue());
          }
        }
      } catch (CloneNotSupportedException e) {
        options
            .getLogger()
            .log(SentryLevel.ERROR, "An error has occurred when cloning Contexts", e);
      }
      // Level from scope exceptionally take precedence over the event
      if (scope.getLevel() != null) {
        event.setLevel(scope.getLevel());
      }
      // Set trace data from active span to connect events with transactions
      final ISpan span = scope.getSpan();
      if (event.getContexts().getTrace() == null && span != null) {
        event.getContexts().setTrace(span.getSpanContext());
      }

      event = processEvent(event, hint, scope.getEventProcessors());
    }
    return event;
  }

  private void sortBreadcrumbsByDate(
      final @NotNull SentryEvent event, final @NotNull Collection<Breadcrumb> breadcrumbs) {
    final List<Breadcrumb> sortedBreadcrumbs = event.getBreadcrumbs();

    if (!breadcrumbs.isEmpty()) {
      sortedBreadcrumbs.addAll(breadcrumbs);
      Collections.sort(sortedBreadcrumbs, sortBreadcrumbsByDate);
    }
  }

  private @Nullable SentryEvent executeBeforeSend(
      @NotNull SentryEvent event, final @Nullable Object hint) {
    final SentryOptions.BeforeSendCallback beforeSend = options.getBeforeSend();
    if (beforeSend != null) {
      try {
        event = beforeSend.execute(event, hint);
      } catch (Exception e) {
        options
            .getLogger()
            .log(
                SentryLevel.ERROR,
                "The BeforeSend callback threw an exception. It will be added as breadcrumb and continue.",
                e);

        final Breadcrumb breadcrumb = new Breadcrumb();
        breadcrumb.setMessage("BeforeSend callback failed.");
        breadcrumb.setCategory("SentryClient");
        breadcrumb.setLevel(SentryLevel.ERROR);
        breadcrumb.setData("sentry:message", e.getMessage());
        event.addBreadcrumb(breadcrumb);
      }
    }
    return event;
  }

  @Override
  public void close() {
    options.getLogger().log(SentryLevel.INFO, "Closing SentryClient.");

    try {
      flush(options.getShutdownTimeout());
      transport.close();
    } catch (IOException e) {
      options
          .getLogger()
          .log(SentryLevel.WARNING, "Failed to close the connection to the Sentry Server.", e);
    }
    enabled = false;
  }

  @Override
  public void flush(final long timeoutMillis) {
    // TODO: Flush transport
  }

  private boolean sample() {
    // https://docs.sentry.io/development/sdk-dev/features/#event-sampling
    if (options.getSampleRate() != null && random != null) {
      final double sampling = options.getSampleRate();
      return !(sampling < random.nextDouble()); // bad luck
    }
    return true;
  }

  private static final class SortBreadcrumbsByDate implements Comparator<Breadcrumb> {

    @SuppressWarnings("JdkObsolete")
    @Override
    public int compare(final @NotNull Breadcrumb b1, final @NotNull Breadcrumb b2) {
      return b1.getTimestamp().compareTo(b2.getTimestamp());
    }
  }
}<|MERGE_RESOLUTION|>--- conflicted
+++ resolved
@@ -354,10 +354,8 @@
       try {
         final SentryEnvelope envelope =
             buildEnvelope(sentryTransaction, getAttachmentsFromScope(scope));
-
-<<<<<<< HEAD
         if (envelope != null) {
-          connection.send(envelope, hint);
+          transport.send(envelope, hint);
         } else {
           sentryId = SentryId.EMPTY_ID;
         }
@@ -365,13 +363,7 @@
         options
             .getLogger()
             .log(SentryLevel.WARNING, e, "Capturing transaction %s failed.", sentryId);
-
         // if there was an error capturing the event, we return an emptyId
-=======
-      if (envelope != null) {
-        transport.send(envelope, hint);
-      } else {
->>>>>>> 43b3c1f9
         sentryId = SentryId.EMPTY_ID;
       }
     } else {
