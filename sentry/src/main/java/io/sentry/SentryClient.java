package io.sentry;

import io.sentry.clientreport.DiscardReason;
import io.sentry.exception.SentryEnvelopeException;
import io.sentry.hints.AbnormalExit;
import io.sentry.hints.Backfillable;
import io.sentry.hints.DiskFlushNotification;
import io.sentry.hints.TransactionEnd;
import io.sentry.logger.ILoggerBatchProcessor;
import io.sentry.logger.LoggerBatchProcessor;
import io.sentry.logger.NoOpLoggerBatchProcessor;
import io.sentry.protocol.Contexts;
import io.sentry.protocol.DebugMeta;
import io.sentry.protocol.Feedback;
import io.sentry.protocol.SentryId;
import io.sentry.protocol.SentryTransaction;
import io.sentry.transport.ITransport;
import io.sentry.transport.RateLimiter;
import io.sentry.util.*;
import java.io.Closeable;
import java.io.IOException;
import java.util.ArrayList;
import java.util.Collection;
import java.util.Collections;
import java.util.Comparator;
import java.util.HashMap;
import java.util.List;
import java.util.Map;
import org.jetbrains.annotations.ApiStatus;
import org.jetbrains.annotations.NotNull;
import org.jetbrains.annotations.Nullable;
import org.jetbrains.annotations.TestOnly;

public final class SentryClient implements ISentryClient {
  static final String SENTRY_PROTOCOL_VERSION = "7";

  private boolean enabled;

  private final @NotNull SentryOptions options;
  private final @NotNull ITransport transport;
  private final @NotNull SortBreadcrumbsByDate sortBreadcrumbsByDate = new SortBreadcrumbsByDate();
  private final @NotNull ILoggerBatchProcessor loggerBatchProcessor;

  @Override
  public boolean isEnabled() {
    return enabled;
  }

  @ApiStatus.Internal
  public SentryClient(final @NotNull SentryOptions options) {
    this.options = Objects.requireNonNull(options, "SentryOptions is required.");
    this.enabled = true;

    ITransportFactory transportFactory = options.getTransportFactory();
    if (transportFactory instanceof NoOpTransportFactory) {
      transportFactory = new AsyncHttpTransportFactory();
      options.setTransportFactory(transportFactory);
    }

    final RequestDetailsResolver requestDetailsResolver = new RequestDetailsResolver(options);
    transport = transportFactory.create(options, requestDetailsResolver.resolve());
    if (options.getExperimental().getLogs().isEnabled()) {
      loggerBatchProcessor = new LoggerBatchProcessor(options, this);
    } else {
      loggerBatchProcessor = NoOpLoggerBatchProcessor.getInstance();
    }
  }

  private boolean shouldApplyScopeData(
      final @NotNull SentryBaseEvent event, final @NotNull Hint hint) {
    if (HintUtils.shouldApplyScopeData(hint)) {
      return true;
    } else {
      options
          .getLogger()
          .log(SentryLevel.DEBUG, "Event was cached so not applying scope: %s", event.getEventId());
      return false;
    }
  }

  private boolean shouldApplyScopeData(final @NotNull CheckIn event, final @NotNull Hint hint) {
    if (HintUtils.shouldApplyScopeData(hint)) {
      return true;
    } else {
      options
          .getLogger()
          .log(
              SentryLevel.DEBUG,
              "Check-in was cached so not applying scope: %s",
              event.getCheckInId());
      return false;
    }
  }

  @Override
  public @NotNull SentryId captureEvent(
      @NotNull SentryEvent event, final @Nullable IScope scope, @Nullable Hint hint) {
    Objects.requireNonNull(event, "SentryEvent is required.");

    if (hint == null) {
      hint = new Hint();
    }

    if (shouldApplyScopeData(event, hint)) {
      addScopeAttachmentsToHint(scope, hint);
    }

    options.getLogger().log(SentryLevel.DEBUG, "Capturing event: %s", event.getEventId());

    if (event != null) {
      final Throwable eventThrowable = event.getThrowable();
      if (eventThrowable != null
          && ExceptionUtils.isIgnored(options.getIgnoredExceptionsForType(), eventThrowable)) {
        options
            .getLogger()
            .log(
                SentryLevel.DEBUG,
                "Event was dropped as the exception %s is ignored",
                eventThrowable.getClass());
        options
            .getClientReportRecorder()
            .recordLostEvent(DiscardReason.EVENT_PROCESSOR, DataCategory.Error);
        return SentryId.EMPTY_ID;
      }

      if (ErrorUtils.isIgnored(options.getIgnoredErrors(), event)) {
        options
            .getLogger()
            .log(
                SentryLevel.DEBUG,
                "Event was dropped as it matched a string/pattern in ignoredErrors",
                event.getMessage());
        options
            .getClientReportRecorder()
            .recordLostEvent(DiscardReason.EVENT_PROCESSOR, DataCategory.Error);
        return SentryId.EMPTY_ID;
      }
    }

    if (shouldApplyScopeData(event, hint)) {
      // Event has already passed through here before it was cached
      // Going through again could be reading data that is no longer relevant
      // i.e proguard id, app version, threads
      event = applyScope(event, scope, hint);

      if (event == null) {
        options.getLogger().log(SentryLevel.DEBUG, "Event was dropped by applyScope");
        return SentryId.EMPTY_ID;
      }
    }

    event = processEvent(event, hint, options.getEventProcessors());

    if (event != null) {
      event = executeBeforeSend(event, hint);

      if (event == null) {
        options.getLogger().log(SentryLevel.DEBUG, "Event was dropped by beforeSend");
        options
            .getClientReportRecorder()
            .recordLostEvent(DiscardReason.BEFORE_SEND, DataCategory.Error);
      }
    }

    if (event == null) {
      return SentryId.EMPTY_ID;
    }

    @Nullable
    Session sessionBeforeUpdate =
        scope != null ? scope.withSession((@Nullable Session session) -> {}) : null;
    @Nullable Session session = null;

    if (event != null) {
      // https://develop.sentry.dev/sdk/sessions/#terminal-session-states
      if (sessionBeforeUpdate == null || !sessionBeforeUpdate.isTerminated()) {
        session = updateSessionData(event, hint, scope);
      }

      if (!sample()) {
        options
            .getLogger()
            .log(
                SentryLevel.DEBUG,
                "Event %s was dropped due to sampling decision.",
                event.getEventId());
        options
            .getClientReportRecorder()
            .recordLostEvent(DiscardReason.SAMPLE_RATE, DataCategory.Error);
        // setting event as null to not be sent as its been discarded by sample rate
        event = null;
      }
    }

    final boolean shouldSendSessionUpdate =
        shouldSendSessionUpdateForDroppedEvent(sessionBeforeUpdate, session);

    if (event == null && !shouldSendSessionUpdate) {
      options
          .getLogger()
          .log(
              SentryLevel.DEBUG,
              "Not sending session update for dropped event as it did not cause the session health to change.");
      return SentryId.EMPTY_ID;
    }

    SentryId sentryId = SentryId.EMPTY_ID;
    if (event != null && event.getEventId() != null) {
      sentryId = event.getEventId();
    }

    final boolean isBackfillable = HintUtils.hasType(hint, Backfillable.class);
    // if event is backfillable we don't wanna trigger capture replay, because it's an event from
    // the past
    if (event != null && !isBackfillable && (event.isErrored() || event.isCrashed())) {
      options.getReplayController().captureReplay(event.isCrashed());
    }

    try {
      final @Nullable TraceContext traceContext = getTraceContext(scope, hint, event);
      final boolean shouldSendAttachments = event != null;
      List<Attachment> attachments = shouldSendAttachments ? getAttachments(hint) : null;
      final @Nullable SentryEnvelope envelope =
          buildEnvelope(event, attachments, session, traceContext, null);

      hint.clear();
      if (envelope != null) {
        sentryId = sendEnvelope(envelope, hint);
      }
    } catch (IOException | SentryEnvelopeException e) {
      options.getLogger().log(SentryLevel.WARNING, e, "Capturing event %s failed.", sentryId);

      // if there was an error capturing the event, we return an emptyId
      sentryId = SentryId.EMPTY_ID;
    }

    // if we encountered a crash/abnormal exit finish tracing in order to persist and send
    // any running transaction / profiling data.
    if (scope != null) {
      finalizeTransaction(scope, hint);
    }

    return sentryId;
  }

  private void finalizeTransaction(final @NotNull IScope scope, final @NotNull Hint hint) {
    final @Nullable ITransaction transaction = scope.getTransaction();
    if (transaction != null) {
      if (HintUtils.hasType(hint, TransactionEnd.class)) {
        final Object sentrySdkHint = HintUtils.getSentrySdkHint(hint);
        if (sentrySdkHint instanceof DiskFlushNotification) {
          ((DiskFlushNotification) sentrySdkHint).setFlushable(transaction.getEventId());
          transaction.forceFinish(SpanStatus.ABORTED, false, hint);
        } else {
          transaction.forceFinish(SpanStatus.ABORTED, false, null);
        }
      }
    }
  }

  @Override
  public @NotNull SentryId captureReplayEvent(
      @NotNull SentryReplayEvent event, final @Nullable IScope scope, @Nullable Hint hint) {
    Objects.requireNonNull(event, "SessionReplay is required.");

    if (hint == null) {
      hint = new Hint();
    }

    if (shouldApplyScopeData(event, hint)) {
      applyScope(event, scope);
    }

    options.getLogger().log(SentryLevel.DEBUG, "Capturing session replay: %s", event.getEventId());

    SentryId sentryId = SentryId.EMPTY_ID;
    if (event.getEventId() != null) {
      sentryId = event.getEventId();
    }

    event = processReplayEvent(event, hint, options.getEventProcessors());

    if (event != null) {
      event = executeBeforeSendReplay(event, hint);

      if (event == null) {
        options.getLogger().log(SentryLevel.DEBUG, "Event was dropped by beforeSendReplay");
        options
            .getClientReportRecorder()
            .recordLostEvent(DiscardReason.BEFORE_SEND, DataCategory.Replay);
      }
    }

    if (event == null) {
      return SentryId.EMPTY_ID;
    }

    try {
      final @Nullable TraceContext traceContext = getTraceContext(scope, hint, event, null);
      final boolean cleanupReplayFolder = HintUtils.hasType(hint, Backfillable.class);
      final SentryEnvelope envelope =
          buildEnvelope(event, hint.getReplayRecording(), traceContext, cleanupReplayFolder);

      hint.clear();
      transport.send(envelope, hint);
    } catch (IOException e) {
      options.getLogger().log(SentryLevel.WARNING, e, "Capturing event %s failed.", sentryId);

      // if there was an error capturing the event, we return an emptyId
      sentryId = SentryId.EMPTY_ID;
    }

    return sentryId;
  }

  private void addScopeAttachmentsToHint(@Nullable IScope scope, @NotNull Hint hint) {
    if (scope != null) {
      hint.addAttachments(scope.getAttachments());
    }
  }

  private boolean shouldSendSessionUpdateForDroppedEvent(
      @Nullable Session sessionBeforeUpdate, @Nullable Session sessionAfterUpdate) {
    if (sessionAfterUpdate == null) {
      return false;
    }

    if (sessionBeforeUpdate == null) {
      return true;
    }

    final boolean didSessionMoveToCrashedState =
        sessionAfterUpdate.getStatus() == Session.State.Crashed
            && sessionBeforeUpdate.getStatus() != Session.State.Crashed;
    if (didSessionMoveToCrashedState) {
      return true;
    }

    final boolean didSessionMoveToErroredState =
        sessionAfterUpdate.errorCount() > 0 && sessionBeforeUpdate.errorCount() <= 0;
    if (didSessionMoveToErroredState) {
      return true;
    }

    return false;
  }

  private @Nullable List<Attachment> getAttachments(final @NotNull Hint hint) {
    @NotNull final List<Attachment> attachments = hint.getAttachments();

    @Nullable final Attachment screenshot = hint.getScreenshot();
    if (screenshot != null) {
      attachments.add(screenshot);
    }

    @Nullable final Attachment viewHierarchy = hint.getViewHierarchy();
    if (viewHierarchy != null) {
      attachments.add(viewHierarchy);
    }

    @Nullable final Attachment threadDump = hint.getThreadDump();
    if (threadDump != null) {
      attachments.add(threadDump);
    }

    return attachments;
  }

  private @Nullable SentryEnvelope buildEnvelope(
      final @Nullable SentryBaseEvent event,
      final @Nullable List<Attachment> attachments,
      final @Nullable Session session,
      final @Nullable TraceContext traceContext,
      final @Nullable ProfilingTraceData profilingTraceData)
      throws IOException, SentryEnvelopeException {
    SentryId sentryId = null;

    final List<SentryEnvelopeItem> envelopeItems = new ArrayList<>();

    if (event != null) {
      final SentryEnvelopeItem eventItem =
          SentryEnvelopeItem.fromEvent(options.getSerializer(), event);
      envelopeItems.add(eventItem);
      sentryId = event.getEventId();
    }

    if (session != null) {
      final SentryEnvelopeItem sessionItem =
          SentryEnvelopeItem.fromSession(options.getSerializer(), session);
      envelopeItems.add(sessionItem);
    }

    if (profilingTraceData != null) {
      final SentryEnvelopeItem profilingTraceItem =
          SentryEnvelopeItem.fromProfilingTrace(
              profilingTraceData, options.getMaxTraceFileSize(), options.getSerializer());
      envelopeItems.add(profilingTraceItem);

      if (sentryId == null) {
        sentryId = new SentryId(profilingTraceData.getProfileId());
      }
    }

    if (attachments != null) {
      for (final Attachment attachment : attachments) {
        final SentryEnvelopeItem attachmentItem =
            SentryEnvelopeItem.fromAttachment(
                options.getSerializer(),
                options.getLogger(),
                attachment,
                options.getMaxAttachmentSize());
        envelopeItems.add(attachmentItem);
      }
    }

    if (!envelopeItems.isEmpty()) {
      final SentryEnvelopeHeader envelopeHeader =
          new SentryEnvelopeHeader(sentryId, options.getSdkVersion(), traceContext);

      return new SentryEnvelope(envelopeHeader, envelopeItems);
    }

    return null;
  }

  @Nullable
  private SentryEvent processEvent(
      @NotNull SentryEvent event,
      final @NotNull Hint hint,
      final @NotNull List<EventProcessor> eventProcessors) {
    for (final EventProcessor processor : eventProcessors) {
      try {
        // only wire backfillable events through the backfilling processors, skip from others, and
        // the other way around
        final boolean isBackfillingProcessor = processor instanceof BackfillingEventProcessor;
        final boolean isBackfillable = HintUtils.hasType(hint, Backfillable.class);
        if (isBackfillable && isBackfillingProcessor) {
          event = processor.process(event, hint);
        } else if (!isBackfillable && !isBackfillingProcessor) {
          event = processor.process(event, hint);
        }
      } catch (Throwable e) {
        options
            .getLogger()
            .log(
                SentryLevel.ERROR,
                e,
                "An exception occurred while processing event by processor: %s",
                processor.getClass().getName());
      }

      if (event == null) {
        options
            .getLogger()
            .log(
                SentryLevel.DEBUG,
                "Event was dropped by a processor: %s",
                processor.getClass().getName());
        options
            .getClientReportRecorder()
            .recordLostEvent(DiscardReason.EVENT_PROCESSOR, DataCategory.Error);
        break;
      }
    }
    return event;
  }

  private @Nullable SentryTransaction processTransaction(
      @NotNull SentryTransaction transaction,
      final @NotNull Hint hint,
      final @NotNull List<EventProcessor> eventProcessors) {
    for (final EventProcessor processor : eventProcessors) {
      final int spanCountBeforeProcessor = transaction.getSpans().size();
      try {
        transaction = processor.process(transaction, hint);
      } catch (Throwable e) {
        options
            .getLogger()
            .log(
                SentryLevel.ERROR,
                e,
                "An exception occurred while processing transaction by processor: %s",
                processor.getClass().getName());
      }
      final int spanCountAfterProcessor = transaction == null ? 0 : transaction.getSpans().size();

      if (transaction == null) {
        options
            .getLogger()
            .log(
                SentryLevel.DEBUG,
                "Transaction was dropped by a processor: %s",
                processor.getClass().getName());
        options
            .getClientReportRecorder()
            .recordLostEvent(DiscardReason.EVENT_PROCESSOR, DataCategory.Transaction);
        // If we drop a transaction, we are also dropping all its spans (+1 for the root span)
        options
            .getClientReportRecorder()
            .recordLostEvent(
                DiscardReason.EVENT_PROCESSOR, DataCategory.Span, spanCountBeforeProcessor + 1);
        break;
      } else if (spanCountAfterProcessor < spanCountBeforeProcessor) {
        // If the callback removed some spans, we report it
        final int droppedSpanCount = spanCountBeforeProcessor - spanCountAfterProcessor;
        options
            .getLogger()
            .log(
                SentryLevel.DEBUG,
                "%d spans were dropped by a processor: %s",
                droppedSpanCount,
                processor.getClass().getName());
        options
            .getClientReportRecorder()
            .recordLostEvent(DiscardReason.EVENT_PROCESSOR, DataCategory.Span, droppedSpanCount);
      }
    }
    return transaction;
  }

  @Nullable
  private SentryReplayEvent processReplayEvent(
      @NotNull SentryReplayEvent replayEvent,
      final @NotNull Hint hint,
      final @NotNull List<EventProcessor> eventProcessors) {
    for (final EventProcessor processor : eventProcessors) {
      try {
        replayEvent = processor.process(replayEvent, hint);
      } catch (Throwable e) {
        options
            .getLogger()
            .log(
                SentryLevel.ERROR,
                e,
                "An exception occurred while processing replay event by processor: %s",
                processor.getClass().getName());
      }

      if (replayEvent == null) {
        options
            .getLogger()
            .log(
                SentryLevel.DEBUG,
                "Replay event was dropped by a processor: %s",
                processor.getClass().getName());
        options
            .getClientReportRecorder()
            .recordLostEvent(DiscardReason.EVENT_PROCESSOR, DataCategory.Replay);
        break;
      }
    }
    return replayEvent;
  }

  @Nullable
  private SentryEvent processFeedbackEvent(
      @NotNull SentryEvent feedbackEvent,
      final @NotNull Hint hint,
      final @NotNull List<EventProcessor> eventProcessors) {
    for (final EventProcessor processor : eventProcessors) {
      try {
        feedbackEvent = processor.process(feedbackEvent, hint);
      } catch (Throwable e) {
        options
            .getLogger()
            .log(
                SentryLevel.ERROR,
                e,
                "An exception occurred while processing feedback event by processor: %s",
                processor.getClass().getName());
      }

      if (feedbackEvent == null) {
        options
            .getLogger()
            .log(
                SentryLevel.DEBUG,
                "Feedback event was dropped by a processor: %s",
                processor.getClass().getName());
        options
            .getClientReportRecorder()
            .recordLostEvent(DiscardReason.EVENT_PROCESSOR, DataCategory.Feedback);
        break;
      }
    }
    return feedbackEvent;
  }

  @Override
  public void captureUserFeedback(final @NotNull UserFeedback userFeedback) {
    Objects.requireNonNull(userFeedback, "SentryEvent is required.");

    if (SentryId.EMPTY_ID.equals(userFeedback.getEventId())) {
      options.getLogger().log(SentryLevel.WARNING, "Capturing userFeedback without a Sentry Id.");
      return;
    }
    options
        .getLogger()
        .log(SentryLevel.DEBUG, "Capturing userFeedback: %s", userFeedback.getEventId());

    try {
      final @NotNull SentryEnvelope envelope = buildEnvelope(userFeedback);
      sendEnvelope(envelope, null);
    } catch (IOException e) {
      options
          .getLogger()
          .log(
              SentryLevel.WARNING,
              e,
              "Capturing user feedback %s failed.",
              userFeedback.getEventId());
    }
  }

  private @NotNull SentryEnvelope buildEnvelope(final @NotNull UserFeedback userFeedback) {
    final List<SentryEnvelopeItem> envelopeItems = new ArrayList<>();

    final SentryEnvelopeItem userFeedbackItem =
        SentryEnvelopeItem.fromUserFeedback(options.getSerializer(), userFeedback);
    envelopeItems.add(userFeedbackItem);

    final SentryEnvelopeHeader envelopeHeader =
        new SentryEnvelopeHeader(userFeedback.getEventId(), options.getSdkVersion());

    return new SentryEnvelope(envelopeHeader, envelopeItems);
  }

  private @NotNull SentryEnvelope buildEnvelope(
      final @NotNull CheckIn checkIn, final @Nullable TraceContext traceContext) {
    final List<SentryEnvelopeItem> envelopeItems = new ArrayList<>();

    final SentryEnvelopeItem checkInItem =
        SentryEnvelopeItem.fromCheckIn(options.getSerializer(), checkIn);
    envelopeItems.add(checkInItem);

    final SentryEnvelopeHeader envelopeHeader =
        new SentryEnvelopeHeader(checkIn.getCheckInId(), options.getSdkVersion(), traceContext);

    return new SentryEnvelope(envelopeHeader, envelopeItems);
  }

  private @NotNull SentryEnvelope buildEnvelope(final @NotNull SentryLogEvents logEvents) {
    final List<SentryEnvelopeItem> envelopeItems = new ArrayList<>();

    final SentryEnvelopeItem logItem =
        SentryEnvelopeItem.fromLogs(options.getSerializer(), logEvents);
    envelopeItems.add(logItem);

    final SentryEnvelopeHeader envelopeHeader =
        new SentryEnvelopeHeader(null, options.getSdkVersion(), null);

    return new SentryEnvelope(envelopeHeader, envelopeItems);
  }

  private @NotNull SentryEnvelope buildEnvelope(
      final @NotNull SentryReplayEvent event,
      final @Nullable ReplayRecording replayRecording,
      final @Nullable TraceContext traceContext,
      final boolean cleanupReplayFolder) {
    final List<SentryEnvelopeItem> envelopeItems = new ArrayList<>();

    final SentryEnvelopeItem replayItem =
        SentryEnvelopeItem.fromReplay(
            options.getSerializer(),
            options.getLogger(),
            event,
            replayRecording,
            cleanupReplayFolder);
    envelopeItems.add(replayItem);
    final SentryId sentryId = event.getEventId();

    // SdkVersion from ReplayOptions defaults to SdkVersion from SentryOptions and can be
    // overwritten by the hybrid SDKs
    final SentryEnvelopeHeader envelopeHeader =
        new SentryEnvelopeHeader(
            sentryId, options.getSessionReplay().getSdkVersion(), traceContext);

    return new SentryEnvelope(envelopeHeader, envelopeItems);
  }

  /**
   * Updates the session data based on the event, hint and scope data
   *
   * @param event the SentryEvent
   * @param hint the hint or null
   * @param scope the Scope or null
   */
  @TestOnly
  @Nullable
  Session updateSessionData(
      final @NotNull SentryEvent event, final @NotNull Hint hint, final @Nullable IScope scope) {
    Session clonedSession = null;

    if (HintUtils.shouldApplyScopeData(hint)) {
      if (scope != null) {
        clonedSession =
            scope.withSession(
                session -> {
                  if (session != null) {
                    Session.State status = null;
                    if (event.isCrashed()) {
                      status = Session.State.Crashed;
                    }

                    boolean crashedOrErrored = false;
                    if (Session.State.Crashed == status || event.isErrored()) {
                      crashedOrErrored = true;
                    }

                    String userAgent = null;
                    if (event.getRequest() != null && event.getRequest().getHeaders() != null) {
                      if (event.getRequest().getHeaders().containsKey("user-agent")) {
                        userAgent = event.getRequest().getHeaders().get("user-agent");
                      }
                    }

                    final Object sentrySdkHint = HintUtils.getSentrySdkHint(hint);
                    @Nullable String abnormalMechanism = null;
                    if (sentrySdkHint instanceof AbnormalExit) {
                      abnormalMechanism = ((AbnormalExit) sentrySdkHint).mechanism();
                      status = Session.State.Abnormal;
                    }

                    if (session.update(status, userAgent, crashedOrErrored, abnormalMechanism)) {
                      // if session terminated we can end it.
                      if (session.isTerminated()) {
                        session.end();
                      }
                    }
                  } else {
                    options
                        .getLogger()
                        .log(SentryLevel.INFO, "Session is null on scope.withSession");
                  }
                });
      } else {
        options.getLogger().log(SentryLevel.INFO, "Scope is null on client.captureEvent");
      }
    }
    return clonedSession;
  }

  @ApiStatus.Internal
  @Override
  public void captureSession(final @NotNull Session session, final @Nullable Hint hint) {
    Objects.requireNonNull(session, "Session is required.");

    if (session.getRelease() == null || session.getRelease().isEmpty()) {
      options
          .getLogger()
          .log(SentryLevel.WARNING, "Sessions can't be captured without setting a release.");
      return;
    }

    SentryEnvelope envelope;
    try {
      envelope = SentryEnvelope.from(options.getSerializer(), session, options.getSdkVersion());
    } catch (IOException e) {
      options.getLogger().log(SentryLevel.ERROR, "Failed to capture session.", e);
      return;
    }

    captureEnvelope(envelope, hint);
  }

  @ApiStatus.Internal
  @Override
  public @NotNull SentryId captureEnvelope(
      final @NotNull SentryEnvelope envelope, @Nullable Hint hint) {
    Objects.requireNonNull(envelope, "SentryEnvelope is required.");

    if (hint == null) {
      hint = new Hint();
    }

    try {
      hint.clear();
      return sendEnvelope(envelope, hint);
    } catch (IOException e) {
      options.getLogger().log(SentryLevel.ERROR, "Failed to capture envelope.", e);
    }
    return SentryId.EMPTY_ID;
  }

  private @NotNull SentryId sendEnvelope(
      @NotNull final SentryEnvelope envelope, @Nullable final Hint hint) throws IOException {
    final @Nullable SentryOptions.BeforeEnvelopeCallback beforeEnvelopeCallback =
        options.getBeforeEnvelopeCallback();
    if (beforeEnvelopeCallback != null) {
      try {
        beforeEnvelopeCallback.execute(envelope, hint);
      } catch (Throwable e) {
        options
            .getLogger()
            .log(SentryLevel.ERROR, "The BeforeEnvelope callback threw an exception.", e);
      }
    }

    SentryIntegrationPackageStorage.getInstance().checkForMixedVersions(options.getLogger());

    if (hint == null) {
      transport.send(envelope);
    } else {
      transport.send(envelope, hint);
    }
    final @Nullable SentryId id = envelope.getHeader().getEventId();
    return id != null ? id : SentryId.EMPTY_ID;
  }

  @Override
  public @NotNull SentryId captureTransaction(
      @NotNull SentryTransaction transaction,
      @Nullable TraceContext traceContext,
      final @Nullable IScope scope,
      @Nullable Hint hint,
      final @Nullable ProfilingTraceData profilingTraceData) {
    Objects.requireNonNull(transaction, "Transaction is required.");

    if (hint == null) {
      hint = new Hint();
    }

    if (shouldApplyScopeData(transaction, hint)) {
      addScopeAttachmentsToHint(scope, hint);
    }

    options
        .getLogger()
        .log(SentryLevel.DEBUG, "Capturing transaction: %s", transaction.getEventId());

    if (TracingUtils.isIgnored(options.getIgnoredTransactions(), transaction.getTransaction())) {
      options
          .getLogger()
          .log(
              SentryLevel.DEBUG,
              "Transaction was dropped as transaction name %s is ignored",
              transaction.getTransaction());
      options
          .getClientReportRecorder()
          .recordLostEvent(DiscardReason.EVENT_PROCESSOR, DataCategory.Transaction);
      options
          .getClientReportRecorder()
          .recordLostEvent(
              DiscardReason.EVENT_PROCESSOR, DataCategory.Span, transaction.getSpans().size() + 1);
      return SentryId.EMPTY_ID;
    }

    SentryId sentryId = SentryId.EMPTY_ID;
    if (transaction.getEventId() != null) {
      sentryId = transaction.getEventId();
    }

    if (shouldApplyScopeData(transaction, hint)) {
      transaction = applyScope(transaction, scope);

      if (transaction != null && scope != null) {
        transaction = processTransaction(transaction, hint, scope.getEventProcessors());
      }

      if (transaction == null) {
        options.getLogger().log(SentryLevel.DEBUG, "Transaction was dropped by applyScope");
      }
    }

    if (transaction != null) {
      transaction = processTransaction(transaction, hint, options.getEventProcessors());
    }

    if (transaction == null) {
      options.getLogger().log(SentryLevel.DEBUG, "Transaction was dropped by Event processors.");
      return SentryId.EMPTY_ID;
    }

    final int spanCountBeforeCallback = transaction.getSpans().size();
    transaction = executeBeforeSendTransaction(transaction, hint);
    final int spanCountAfterCallback = transaction == null ? 0 : transaction.getSpans().size();

    if (transaction == null) {
      options
          .getLogger()
          .log(SentryLevel.DEBUG, "Transaction was dropped by beforeSendTransaction.");
      options
          .getClientReportRecorder()
          .recordLostEvent(DiscardReason.BEFORE_SEND, DataCategory.Transaction);
      // If we drop a transaction, we are also dropping all its spans (+1 for the root span)
      options
          .getClientReportRecorder()
          .recordLostEvent(
              DiscardReason.BEFORE_SEND, DataCategory.Span, spanCountBeforeCallback + 1);
      return SentryId.EMPTY_ID;
    } else if (spanCountAfterCallback < spanCountBeforeCallback) {
      // If the callback removed some spans, we report it
      final int droppedSpanCount = spanCountBeforeCallback - spanCountAfterCallback;
      options
          .getLogger()
          .log(
              SentryLevel.DEBUG,
              "%d spans were dropped by beforeSendTransaction.",
              droppedSpanCount);
      options
          .getClientReportRecorder()
          .recordLostEvent(DiscardReason.BEFORE_SEND, DataCategory.Span, droppedSpanCount);
    }

    try {
      final SentryEnvelope envelope =
          buildEnvelope(
              transaction,
              filterForTransaction(getAttachments(hint)),
              null,
              traceContext,
              profilingTraceData);

      hint.clear();
      if (envelope != null) {
        sentryId = sendEnvelope(envelope, hint);
      }
    } catch (IOException | SentryEnvelopeException e) {
      options.getLogger().log(SentryLevel.WARNING, e, "Capturing transaction %s failed.", sentryId);
      // if there was an error capturing the event, we return an emptyId
      sentryId = SentryId.EMPTY_ID;
    }

    return sentryId;
  }

  @ApiStatus.Internal
  @Override
  public @NotNull SentryId captureProfileChunk(
      @NotNull ProfileChunk profileChunk, final @Nullable IScope scope) {
    Objects.requireNonNull(profileChunk, "profileChunk is required.");

    options
        .getLogger()
        .log(SentryLevel.DEBUG, "Capturing profile chunk: %s", profileChunk.getChunkId());

    @NotNull SentryId sentryId = profileChunk.getChunkId();
    final DebugMeta debugMeta = DebugMeta.buildDebugMeta(profileChunk.getDebugMeta(), options);
    if (debugMeta != null) {
      profileChunk.setDebugMeta(debugMeta);
    }

    // BeforeSend and EventProcessors are not supported at the moment for Profile Chunks

    try {
      final @NotNull SentryEnvelope envelope =
          new SentryEnvelope(
              new SentryEnvelopeHeader(sentryId, options.getSdkVersion(), null),
              Collections.singletonList(
                  SentryEnvelopeItem.fromProfileChunk(profileChunk, options.getSerializer())));
      sentryId = sendEnvelope(envelope, null);
    } catch (IOException | SentryEnvelopeException e) {
      options
          .getLogger()
          .log(SentryLevel.WARNING, e, "Capturing profile chunk %s failed.", sentryId);
      // if there was an error capturing the event, we return an emptyId
      sentryId = SentryId.EMPTY_ID;
    }

    return sentryId;
  }

  @Override
  @ApiStatus.Experimental
  public @NotNull SentryId captureCheckIn(
      @NotNull CheckIn checkIn, final @Nullable IScope scope, @Nullable Hint hint) {
    if (hint == null) {
      hint = new Hint();
    }

    if (checkIn.getEnvironment() == null) {
      checkIn.setEnvironment(options.getEnvironment());
    }

    if (checkIn.getRelease() == null) {
      checkIn.setRelease(options.getRelease());
    }

    if (shouldApplyScopeData(checkIn, hint)) {
      checkIn = applyScope(checkIn, scope);
    }

    if (CheckInUtils.isIgnored(options.getIgnoredCheckIns(), checkIn.getMonitorSlug())) {
      options
          .getLogger()
          .log(
              SentryLevel.DEBUG,
              "Check-in was dropped as slug %s is ignored",
              checkIn.getMonitorSlug());
      options
          .getClientReportRecorder()
          .recordLostEvent(DiscardReason.EVENT_PROCESSOR, DataCategory.Monitor);
      return SentryId.EMPTY_ID;
    }

    options.getLogger().log(SentryLevel.DEBUG, "Capturing check-in: %s", checkIn.getCheckInId());

    SentryId sentryId = checkIn.getCheckInId();

    try {
      final @Nullable TraceContext traceContext = getTraceContext(scope, hint, null);
      final @NotNull SentryEnvelope envelope = buildEnvelope(checkIn, traceContext);

      hint.clear();
      sentryId = sendEnvelope(envelope, hint);
    } catch (IOException e) {
      options.getLogger().log(SentryLevel.WARNING, e, "Capturing check-in %s failed.", sentryId);
      // if there was an error capturing the event, we return an emptyId
      sentryId = SentryId.EMPTY_ID;
    }

    return sentryId;
  }

<<<<<<< HEAD
=======
  /**
   * Captures the feedback.
   *
   * @param feedback The feedback to send.
   * @param hint An optional hint to be applied to the event.
   * @param scope An optional scope to be applied to the event.
   * @return The Id (SentryId object) of the event
   */
  @Override
  public @NotNull SentryId captureFeedback(
      final @NotNull Feedback feedback, @Nullable Hint hint, final @NotNull IScope scope) {
    SentryEvent event = new SentryEvent();
    event.getContexts().setFeedback(feedback);

    if (hint == null) {
      hint = new Hint();
    }

    if (feedback.getUrl() == null) {
      feedback.setUrl(scope.getScreen());
    }

    options.getLogger().log(SentryLevel.DEBUG, "Capturing feedback: %s", event.getEventId());

    if (shouldApplyScopeData(event, hint)) {
      // Event has already passed through here before it was cached
      // Going through again could be reading data that is no longer relevant
      // i.e proguard id, app version, threads
      event = applyFeedbackScope(event, scope, hint);

      if (event == null) {
        options.getLogger().log(SentryLevel.DEBUG, "Feedback was dropped by applyScope");
        return SentryId.EMPTY_ID;
      }
    }

    event = processFeedbackEvent(event, hint, options.getEventProcessors());

    if (event != null) {
      event = executeBeforeSendFeedback(event, hint);

      if (event == null) {
        options.getLogger().log(SentryLevel.DEBUG, "Event was dropped by beforeSend");
        options
            .getClientReportRecorder()
            .recordLostEvent(DiscardReason.BEFORE_SEND, DataCategory.Feedback);
      }
    }

    if (event == null) {
      return SentryId.EMPTY_ID;
    }

    SentryId sentryId = SentryId.EMPTY_ID;
    if (event.getEventId() != null) {
      sentryId = event.getEventId();
    }

    // If feedback already has a replayId, we don't want to overwrite it.
    if (feedback.getReplayId() == null) {
      options.getReplayController().captureReplay(false);
      final @NotNull SentryId replayId = scope.getReplayId();
      if (!replayId.equals(SentryId.EMPTY_ID)) {
        feedback.setReplayId(replayId);
      }
    }

    try {
      final @Nullable TraceContext traceContext = getTraceContext(scope, hint, event);
      final List<Attachment> attachments = getAttachments(hint);
      final @Nullable SentryEnvelope envelope =
          buildEnvelope(event, attachments, null, traceContext, null);

      hint.clear();
      if (envelope != null) {
        sentryId = sendEnvelope(envelope, hint);
      }
    } catch (IOException | SentryEnvelopeException e) {
      options.getLogger().log(SentryLevel.WARNING, e, "Capturing feedback %s failed.", sentryId);

      // if there was an error capturing the event, we return an emptyId
      sentryId = SentryId.EMPTY_ID;
    }

    return sentryId;
  }

  private @Nullable TraceContext getTraceContext(
      final @Nullable IScope scope, final @NotNull Hint hint, final @Nullable SentryEvent event) {
    return getTraceContext(scope, hint, event, event != null ? event.getTransaction() : null);
  }

  private @Nullable TraceContext getTraceContext(
      final @Nullable IScope scope,
      final @NotNull Hint hint,
      final @Nullable SentryBaseEvent event,
      final @Nullable String txn) {
    @Nullable TraceContext traceContext = null;
    final boolean isBackfillable = HintUtils.hasType(hint, Backfillable.class);
    if (isBackfillable) {
      // for backfillable hint we synthesize Baggage from event values
      if (event != null) {
        final Baggage baggage = Baggage.fromEvent(event, txn, options);
        traceContext = baggage.toTraceContext();
      }
    } else if (scope != null) {
      final @Nullable ITransaction transaction = scope.getTransaction();
      if (transaction != null) {
        traceContext = transaction.traceContext();
      } else {
        final @NotNull PropagationContext propagationContext =
            TracingUtils.maybeUpdateBaggage(scope, options);
        traceContext = propagationContext.traceContext();
      }
    }
    return traceContext;
  }

>>>>>>> 55564f6d
  @ApiStatus.Experimental
  @Override
  public void captureLog(
      @Nullable SentryLogEvent logEvent, @Nullable IScope scope, @Nullable Hint hint) {
    if (hint == null) {
      hint = new Hint();
    }

    //    @Nullable TraceContext traceContext = null;
    //    if (scope != null) {
    //      final @Nullable ITransaction transaction = scope.getTransaction();
    //      if (transaction != null) {
    //        traceContext = transaction.traceContext();
    //      } else {
    //        final @NotNull PropagationContext propagationContext =
    //            TracingUtils.maybeUpdateBaggage(scope, options);
    //        traceContext = propagationContext.traceContext();
    //      }
    //    }

    if (logEvent != null) {
      logEvent = executeBeforeSendLog(logEvent, hint);

      if (logEvent == null) {
        options.getLogger().log(SentryLevel.DEBUG, "Log Event was dropped by beforeSendLog");
        options
            .getClientReportRecorder()
            .recordLostEvent(DiscardReason.BEFORE_SEND, DataCategory.LogItem);
        return;
      }

      loggerBatchProcessor.add(logEvent);
    }

    hint.clear();
  }

  @Override
  public void captureBatchedLogEvents(final @NotNull SentryLogEvents logEvents) {
    try {
      final @NotNull SentryEnvelope envelope = buildEnvelope(logEvents);
      sendEnvelope(envelope, null);
    } catch (IOException e) {
      options.getLogger().log(SentryLevel.WARNING, e, "Capturing log failed.");
    }
  }

  private @Nullable List<Attachment> filterForTransaction(@Nullable List<Attachment> attachments) {
    if (attachments == null) {
      return null;
    }

    List<Attachment> attachmentsToSend = new ArrayList<>();
    for (Attachment attachment : attachments) {
      if (attachment.isAddToTransactions()) {
        attachmentsToSend.add(attachment);
      }
    }

    return attachmentsToSend;
  }

  private @Nullable SentryEvent applyScope(
      @NotNull SentryEvent event, final @Nullable IScope scope, final @NotNull Hint hint) {
    if (scope != null) {
      applyScope(event, scope);

      if (event.getTransaction() == null) {
        event.setTransaction(scope.getTransactionName());
      }
      if (event.getFingerprints() == null) {
        event.setFingerprints(scope.getFingerprint());
      }
      // Level from scope exceptionally take precedence over the event
      if (scope.getLevel() != null) {
        event.setLevel(scope.getLevel());
      }
      // Set trace data from active span to connect events with transactions
      final ISpan span = scope.getSpan();
      if (event.getContexts().getTrace() == null) {
        if (span == null) {
          event
              .getContexts()
              .setTrace(TransactionContext.fromPropagationContext(scope.getPropagationContext()));
        } else {
          event.getContexts().setTrace(span.getSpanContext());
        }
      }

      event = processEvent(event, hint, scope.getEventProcessors());
    }
    return event;
  }

  private @Nullable SentryEvent applyFeedbackScope(
      @NotNull SentryEvent event, final @NotNull IScope scope, final @NotNull Hint hint) {

    if (event.getUser() == null) {
      event.setUser(scope.getUser());
    }
    if (event.getTags() == null) {
      event.setTags(new HashMap<>(scope.getTags()));
    } else {
      for (Map.Entry<String, String> item : scope.getTags().entrySet()) {
        if (!event.getTags().containsKey(item.getKey())) {
          event.getTags().put(item.getKey(), item.getValue());
        }
      }
    }
    final Contexts contexts = event.getContexts();
    for (Map.Entry<String, Object> entry : new Contexts(scope.getContexts()).entrySet()) {
      if (!contexts.containsKey(entry.getKey())) {
        contexts.put(entry.getKey(), entry.getValue());
      }
    }
    // Set trace data from active span to connect events with transactions
    final ISpan span = scope.getSpan();
    if (event.getContexts().getTrace() == null) {
      if (span == null) {
        event
            .getContexts()
            .setTrace(TransactionContext.fromPropagationContext(scope.getPropagationContext()));
      } else {
        event.getContexts().setTrace(span.getSpanContext());
      }
    }

    event = processFeedbackEvent(event, hint, scope.getEventProcessors());
    return event;
  }

  private @NotNull CheckIn applyScope(@NotNull CheckIn checkIn, final @Nullable IScope scope) {
    if (scope != null) {
      // Set trace data from active span to connect events with transactions
      final ISpan span = scope.getSpan();
      if (checkIn.getContexts().getTrace() == null) {
        if (span == null) {
          checkIn
              .getContexts()
              .setTrace(TransactionContext.fromPropagationContext(scope.getPropagationContext()));
        } else {
          checkIn.getContexts().setTrace(span.getSpanContext());
        }
      }
    }
    return checkIn;
  }

  private @NotNull SentryReplayEvent applyScope(
      final @NotNull SentryReplayEvent replayEvent, final @Nullable IScope scope) {
    // no breadcrumbs and extras for replay events
    if (scope != null) {
      if (replayEvent.getRequest() == null) {
        replayEvent.setRequest(scope.getRequest());
      }
      if (replayEvent.getUser() == null) {
        replayEvent.setUser(scope.getUser());
      }
      if (replayEvent.getTags() == null) {
        replayEvent.setTags(new HashMap<>(scope.getTags()));
      } else {
        for (Map.Entry<String, String> item : scope.getTags().entrySet()) {
          if (!replayEvent.getTags().containsKey(item.getKey())) {
            replayEvent.getTags().put(item.getKey(), item.getValue());
          }
        }
      }
      final Contexts contexts = replayEvent.getContexts();
      for (Map.Entry<String, Object> entry : new Contexts(scope.getContexts()).entrySet()) {
        if (!contexts.containsKey(entry.getKey())) {
          contexts.put(entry.getKey(), entry.getValue());
        }
      }

      // Set trace data from active span to connect replays with transactions
      final ISpan span = scope.getSpan();
      if (replayEvent.getContexts().getTrace() == null) {
        if (span == null) {
          replayEvent
              .getContexts()
              .setTrace(TransactionContext.fromPropagationContext(scope.getPropagationContext()));
        } else {
          replayEvent.getContexts().setTrace(span.getSpanContext());
        }
      }
    }
    return replayEvent;
  }

  private <T extends SentryBaseEvent> @NotNull T applyScope(
      final @NotNull T sentryBaseEvent, final @Nullable IScope scope) {
    if (scope != null) {
      if (sentryBaseEvent.getRequest() == null) {
        sentryBaseEvent.setRequest(scope.getRequest());
      }
      if (sentryBaseEvent.getUser() == null) {
        sentryBaseEvent.setUser(scope.getUser());
      }
      if (sentryBaseEvent.getTags() == null) {
        sentryBaseEvent.setTags(new HashMap<>(scope.getTags()));
      } else {
        for (Map.Entry<String, String> item : scope.getTags().entrySet()) {
          if (!sentryBaseEvent.getTags().containsKey(item.getKey())) {
            sentryBaseEvent.getTags().put(item.getKey(), item.getValue());
          }
        }
      }
      if (sentryBaseEvent.getBreadcrumbs() == null) {
        sentryBaseEvent.setBreadcrumbs(new ArrayList<>(scope.getBreadcrumbs()));
      } else {
        sortBreadcrumbsByDate(sentryBaseEvent, scope.getBreadcrumbs());
      }
      if (sentryBaseEvent.getExtras() == null) {
        sentryBaseEvent.setExtras(new HashMap<>(scope.getExtras()));
      } else {
        for (Map.Entry<String, Object> item : scope.getExtras().entrySet()) {
          if (!sentryBaseEvent.getExtras().containsKey(item.getKey())) {
            sentryBaseEvent.getExtras().put(item.getKey(), item.getValue());
          }
        }
      }
      final Contexts contexts = sentryBaseEvent.getContexts();
      for (Map.Entry<String, Object> entry : new Contexts(scope.getContexts()).entrySet()) {
        if (!contexts.containsKey(entry.getKey())) {
          contexts.put(entry.getKey(), entry.getValue());
        }
      }
    }
    return sentryBaseEvent;
  }

  private void sortBreadcrumbsByDate(
      final @NotNull SentryBaseEvent event, final @NotNull Collection<Breadcrumb> breadcrumbs) {
    final List<Breadcrumb> sortedBreadcrumbs = event.getBreadcrumbs();

    if (sortedBreadcrumbs != null && !breadcrumbs.isEmpty()) {
      sortedBreadcrumbs.addAll(breadcrumbs);
      Collections.sort(sortedBreadcrumbs, sortBreadcrumbsByDate);
    }
  }

  private @Nullable SentryEvent executeBeforeSend(
      @NotNull SentryEvent event, final @NotNull Hint hint) {
    final SentryOptions.BeforeSendCallback beforeSend = options.getBeforeSend();
    if (beforeSend != null) {
      try {
        event = beforeSend.execute(event, hint);
      } catch (Throwable e) {
        options
            .getLogger()
            .log(
                SentryLevel.ERROR,
                "The BeforeSend callback threw an exception. It will be added as breadcrumb and continue.",
                e);

        // drop event in case of an error in beforeSend due to PII concerns
        event = null;
      }
    }
    return event;
  }

  private @Nullable SentryTransaction executeBeforeSendTransaction(
      @NotNull SentryTransaction transaction, final @NotNull Hint hint) {
    final SentryOptions.BeforeSendTransactionCallback beforeSendTransaction =
        options.getBeforeSendTransaction();
    if (beforeSendTransaction != null) {
      try {
        transaction = beforeSendTransaction.execute(transaction, hint);
      } catch (Throwable e) {
        options
            .getLogger()
            .log(
                SentryLevel.ERROR,
                "The BeforeSendTransaction callback threw an exception. It will be added as breadcrumb and continue.",
                e);

        // drop transaction in case of an error in beforeSend due to PII concerns
        transaction = null;
      }
    }
    return transaction;
  }

  private @Nullable SentryEvent executeBeforeSendFeedback(
      @NotNull SentryEvent event, final @NotNull Hint hint) {
    final SentryOptions.BeforeSendCallback beforeSendFeedback = options.getBeforeSendFeedback();
    if (beforeSendFeedback != null) {
      try {
        event = beforeSendFeedback.execute(event, hint);
      } catch (Throwable e) {
        options
            .getLogger()
            .log(SentryLevel.ERROR, "The BeforeSendFeedback callback threw an exception.", e);

        // drop feedback in case of an error in beforeSend due to PII concerns
        event = null;
      }
    }
    return event;
  }

  private @Nullable SentryReplayEvent executeBeforeSendReplay(
      @NotNull SentryReplayEvent event, final @NotNull Hint hint) {
    final SentryOptions.BeforeSendReplayCallback beforeSendReplay = options.getBeforeSendReplay();
    if (beforeSendReplay != null) {
      try {
        event = beforeSendReplay.execute(event, hint);
      } catch (Throwable e) {
        options
            .getLogger()
            .log(
                SentryLevel.ERROR,
                "The BeforeSendReplay callback threw an exception. It will be added as breadcrumb and continue.",
                e);

        // drop event in case of an error in beforeSend due to PII concerns
        event = null;
      }
    }
    return event;
  }

  private @Nullable SentryLogEvent executeBeforeSendLog(
      @NotNull SentryLogEvent event, final @NotNull Hint hint) {
    final SentryOptions.Logs.BeforeSendLogCallback beforeSendLog =
        options.getExperimental().getLogs().getBeforeSend();
    if (beforeSendLog != null) {
      try {
        event = beforeSendLog.execute(event, hint);
      } catch (Throwable e) {
        options
            .getLogger()
            .log(
                SentryLevel.ERROR,
                "The BeforeSendLog callback threw an exception. Dropping log event.",
                e);

        // drop event in case of an error in beforeSendLog due to PII concerns
        event = null;
      }
    }
    return event;
  }

  @Override
  public void close() {
    close(false);
  }

  @Override
  public void close(final boolean isRestarting) {
    options.getLogger().log(SentryLevel.INFO, "Closing SentryClient.");
    try {
      flush(isRestarting ? 0 : options.getShutdownTimeoutMillis());
      loggerBatchProcessor.close(isRestarting);
      transport.close(isRestarting);
    } catch (IOException e) {
      options
          .getLogger()
          .log(SentryLevel.WARNING, "Failed to close the connection to the Sentry Server.", e);
    }
    for (EventProcessor eventProcessor : options.getEventProcessors()) {
      if (eventProcessor instanceof Closeable) {
        try {
          ((Closeable) eventProcessor).close();
        } catch (IOException e) {
          options
              .getLogger()
              .log(
                  SentryLevel.WARNING,
                  "Failed to close the event processor {}.",
                  eventProcessor,
                  e);
        }
      }
    }
    enabled = false;
  }

  @Override
  public void flush(final long timeoutMillis) {
    transport.flush(timeoutMillis);
  }

  @Override
  public @Nullable RateLimiter getRateLimiter() {
    return transport.getRateLimiter();
  }

  @Override
  public boolean isHealthy() {
    return transport.isHealthy();
  }

  private boolean sample() {
    final @Nullable Random random = options.getSampleRate() == null ? null : SentryRandom.current();
    // https://docs.sentry.io/development/sdk-dev/features/#event-sampling
    if (options.getSampleRate() != null && random != null) {
      final double sampling = options.getSampleRate();
      return !(sampling < random.nextDouble()); // bad luck
    }
    return true;
  }

  private static final class SortBreadcrumbsByDate implements Comparator<Breadcrumb> {

    @SuppressWarnings({"JdkObsolete", "JavaUtilDate"})
    @Override
    public int compare(final @NotNull Breadcrumb b1, final @NotNull Breadcrumb b2) {
      return b1.getTimestamp().compareTo(b2.getTimestamp());
    }
  }
}<|MERGE_RESOLUTION|>--- conflicted
+++ resolved
@@ -1012,8 +1012,6 @@
     return sentryId;
   }
 
-<<<<<<< HEAD
-=======
   /**
    * Captures the feedback.
    *
@@ -1132,7 +1130,6 @@
     return traceContext;
   }
 
->>>>>>> 55564f6d
   @ApiStatus.Experimental
   @Override
   public void captureLog(
