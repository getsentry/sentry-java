package io.sentry;

import io.sentry.clientreport.DiscardReason;
import io.sentry.exception.SentryEnvelopeException;
import io.sentry.hints.AbnormalExit;
import io.sentry.hints.Backfillable;
import io.sentry.hints.DiskFlushNotification;
import io.sentry.hints.TransactionEnd;
import io.sentry.logger.ILoggerBatchProcessor;
import io.sentry.logger.LoggerBatchProcessor;
import io.sentry.logger.NoOpLoggerBatchProcessor;
import io.sentry.protocol.Contexts;
import io.sentry.protocol.DebugMeta;
import io.sentry.protocol.Feedback;
import io.sentry.protocol.SentryId;
import io.sentry.protocol.SentryTransaction;
import io.sentry.transport.ITransport;
import io.sentry.transport.RateLimiter;
import io.sentry.util.*;
import java.io.Closeable;
import java.io.IOException;
import java.util.ArrayList;
import java.util.Arrays;
import java.util.Collection;
import java.util.Collections;
import java.util.Comparator;
import java.util.HashMap;
import java.util.List;
import java.util.Map;
import org.jetbrains.annotations.ApiStatus;
import org.jetbrains.annotations.NotNull;
import org.jetbrains.annotations.Nullable;
import org.jetbrains.annotations.TestOnly;

public final class SentryClient implements ISentryClient {
  static final String SENTRY_PROTOCOL_VERSION = "7";

  private boolean enabled;

  private final @NotNull SentryOptions options;
  private final @NotNull ITransport transport;
  private final @NotNull SortBreadcrumbsByDate sortBreadcrumbsByDate = new SortBreadcrumbsByDate();
  private final @NotNull ILoggerBatchProcessor loggerBatchProcessor;

  @Override
  public boolean isEnabled() {
    return enabled;
  }

  @ApiStatus.Internal
  public SentryClient(final @NotNull SentryOptions options) {
    this.options = Objects.requireNonNull(options, "SentryOptions is required.");
    this.enabled = true;

    ITransportFactory transportFactory = options.getTransportFactory();
    if (transportFactory instanceof NoOpTransportFactory) {
      transportFactory = new AsyncHttpTransportFactory();
      options.setTransportFactory(transportFactory);
    }

    final RequestDetailsResolver requestDetailsResolver = new RequestDetailsResolver(options);
    transport = transportFactory.create(options, requestDetailsResolver.resolve());
    if (options.getExperimental().getLogs().isEnabled()) {
      loggerBatchProcessor = new LoggerBatchProcessor(options, this);
    } else {
      loggerBatchProcessor = NoOpLoggerBatchProcessor.getInstance();
    }
  }

  private boolean shouldApplyScopeData(
      final @NotNull SentryBaseEvent event, final @NotNull Hint hint) {
    if (HintUtils.shouldApplyScopeData(hint)) {
      return true;
    } else {
      options
          .getLogger()
          .log(SentryLevel.DEBUG, "Event was cached so not applying scope: %s", event.getEventId());
      return false;
    }
  }

  private boolean shouldApplyScopeData(final @NotNull CheckIn event, final @NotNull Hint hint) {
    if (HintUtils.shouldApplyScopeData(hint)) {
      return true;
    } else {
      options
          .getLogger()
          .log(
              SentryLevel.DEBUG,
              "Check-in was cached so not applying scope: %s",
              event.getCheckInId());
      return false;
    }
  }

  @Override
  public @NotNull SentryId captureEvent(
      @NotNull SentryEvent event, final @Nullable IScope scope, @Nullable Hint hint) {
    Objects.requireNonNull(event, "SentryEvent is required.");

    if (hint == null) {
      hint = new Hint();
    }

    if (shouldApplyScopeData(event, hint)) {
      addScopeAttachmentsToHint(scope, hint);
    }

    options.getLogger().log(SentryLevel.DEBUG, "Capturing event: %s", event.getEventId());

    if (event != null) {
      final Throwable eventThrowable = event.getThrowable();
      if (eventThrowable != null
          && ExceptionUtils.isIgnored(options.getIgnoredExceptionsForType(), eventThrowable)) {
        options
            .getLogger()
            .log(
                SentryLevel.DEBUG,
                "Event was dropped as the exception %s is ignored",
                eventThrowable.getClass());
        options
            .getClientReportRecorder()
            .recordLostEvent(DiscardReason.EVENT_PROCESSOR, DataCategory.Error);
        return SentryId.EMPTY_ID;
      }

      if (ErrorUtils.isIgnored(options.getIgnoredErrors(), event)) {
        options
            .getLogger()
            .log(
                SentryLevel.DEBUG,
                "Event was dropped as it matched a string/pattern in ignoredErrors",
                event.getMessage());
        options
            .getClientReportRecorder()
            .recordLostEvent(DiscardReason.EVENT_PROCESSOR, DataCategory.Error);
        return SentryId.EMPTY_ID;
      }
    }

    if (shouldApplyScopeData(event, hint)) {
      // Event has already passed through here before it was cached
      // Going through again could be reading data that is no longer relevant
      // i.e proguard id, app version, threads
      event = applyScope(event, scope, hint);

      if (event == null) {
        options.getLogger().log(SentryLevel.DEBUG, "Event was dropped by applyScope");
        return SentryId.EMPTY_ID;
      }
    }

    event = processEvent(event, hint, options.getEventProcessors());

    if (event != null) {
      event = executeBeforeSend(event, hint);

      if (event == null) {
        options.getLogger().log(SentryLevel.DEBUG, "Event was dropped by beforeSend");
        options
            .getClientReportRecorder()
            .recordLostEvent(DiscardReason.BEFORE_SEND, DataCategory.Error);
      }
    }

    if (event == null) {
      return SentryId.EMPTY_ID;
    }

    @Nullable
    Session sessionBeforeUpdate =
        scope != null ? scope.withSession((@Nullable Session session) -> {}) : null;
    @Nullable Session session = null;

    if (event != null) {
      // https://develop.sentry.dev/sdk/sessions/#terminal-session-states
      if (sessionBeforeUpdate == null || !sessionBeforeUpdate.isTerminated()) {
        session = updateSessionData(event, hint, scope);
      }

      if (!sample()) {
        options
            .getLogger()
            .log(
                SentryLevel.DEBUG,
                "Event %s was dropped due to sampling decision.",
                event.getEventId());
        options
            .getClientReportRecorder()
            .recordLostEvent(DiscardReason.SAMPLE_RATE, DataCategory.Error);
        // setting event as null to not be sent as its been discarded by sample rate
        event = null;
      }
    }

    final boolean shouldSendSessionUpdate =
        shouldSendSessionUpdateForDroppedEvent(sessionBeforeUpdate, session);

    if (event == null && !shouldSendSessionUpdate) {
      options
          .getLogger()
          .log(
              SentryLevel.DEBUG,
              "Not sending session update for dropped event as it did not cause the session health to change.");
      return SentryId.EMPTY_ID;
    }

    SentryId sentryId = SentryId.EMPTY_ID;
    if (event != null && event.getEventId() != null) {
      sentryId = event.getEventId();
    }

    final boolean isBackfillable = HintUtils.hasType(hint, Backfillable.class);
    // if event is backfillable we don't wanna trigger capture replay, because it's an event from
    // the past
    if (event != null && !isBackfillable && (event.isErrored() || event.isCrashed())) {
      options.getReplayController().captureReplay(event.isCrashed());
    }

    try {
      final @Nullable TraceContext traceContext = getTraceContext(scope, hint, event);
      final boolean shouldSendAttachments = event != null;
      List<Attachment> attachments = shouldSendAttachments ? getAttachments(hint) : null;
      final @Nullable SentryEnvelope envelope =
          buildEnvelope(event, attachments, session, traceContext, null);

      hint.clear();
      if (envelope != null) {
        sentryId = sendEnvelope(envelope, hint);
      }
    } catch (IOException | SentryEnvelopeException e) {
      options.getLogger().log(SentryLevel.WARNING, e, "Capturing event %s failed.", sentryId);

      // if there was an error capturing the event, we return an emptyId
      sentryId = SentryId.EMPTY_ID;
    }

    // if we encountered a crash/abnormal exit finish tracing in order to persist and send
    // any running transaction / profiling data.
    if (scope != null) {
      finalizeTransaction(scope, hint);
    }

    return sentryId;
  }

  private void finalizeTransaction(final @NotNull IScope scope, final @NotNull Hint hint) {
    final @Nullable ITransaction transaction = scope.getTransaction();
    if (transaction != null) {
      if (HintUtils.hasType(hint, TransactionEnd.class)) {
        final Object sentrySdkHint = HintUtils.getSentrySdkHint(hint);
        if (sentrySdkHint instanceof DiskFlushNotification) {
          ((DiskFlushNotification) sentrySdkHint).setFlushable(transaction.getEventId());
          transaction.forceFinish(SpanStatus.ABORTED, false, hint);
        } else {
          transaction.forceFinish(SpanStatus.ABORTED, false, null);
        }
      }
    }
  }

  @Override
  public @NotNull SentryId captureReplayEvent(
      @NotNull SentryReplayEvent event, final @Nullable IScope scope, @Nullable Hint hint) {
    Objects.requireNonNull(event, "SessionReplay is required.");

    if (hint == null) {
      hint = new Hint();
    }

    if (shouldApplyScopeData(event, hint)) {
      applyScope(event, scope);
    }

    options.getLogger().log(SentryLevel.DEBUG, "Capturing session replay: %s", event.getEventId());

    SentryId sentryId = SentryId.EMPTY_ID;
    if (event.getEventId() != null) {
      sentryId = event.getEventId();
    }

    event = processReplayEvent(event, hint, options.getEventProcessors());

    if (event != null) {
      event = executeBeforeSendReplay(event, hint);

      if (event == null) {
        options.getLogger().log(SentryLevel.DEBUG, "Event was dropped by beforeSendReplay");
        options
            .getClientReportRecorder()
            .recordLostEvent(DiscardReason.BEFORE_SEND, DataCategory.Replay);
      }
    }

    if (event == null) {
      return SentryId.EMPTY_ID;
    }

    try {
      final @Nullable TraceContext traceContext = getTraceContext(scope, hint, event, null);
      final boolean cleanupReplayFolder = HintUtils.hasType(hint, Backfillable.class);
      final SentryEnvelope envelope =
          buildEnvelope(event, hint.getReplayRecording(), traceContext, cleanupReplayFolder);

      hint.clear();
      transport.send(envelope, hint);
    } catch (IOException e) {
      options.getLogger().log(SentryLevel.WARNING, e, "Capturing event %s failed.", sentryId);

      // if there was an error capturing the event, we return an emptyId
      sentryId = SentryId.EMPTY_ID;
    }

    return sentryId;
  }

  private void addScopeAttachmentsToHint(@Nullable IScope scope, @NotNull Hint hint) {
    if (scope != null) {
      hint.addAttachments(scope.getAttachments());
    }
  }

  private boolean shouldSendSessionUpdateForDroppedEvent(
      @Nullable Session sessionBeforeUpdate, @Nullable Session sessionAfterUpdate) {
    if (sessionAfterUpdate == null) {
      return false;
    }

    if (sessionBeforeUpdate == null) {
      return true;
    }

    final boolean didSessionMoveToCrashedState =
        sessionAfterUpdate.getStatus() == Session.State.Crashed
            && sessionBeforeUpdate.getStatus() != Session.State.Crashed;
    if (didSessionMoveToCrashedState) {
      return true;
    }

    final boolean didSessionMoveToErroredState =
        sessionAfterUpdate.errorCount() > 0 && sessionBeforeUpdate.errorCount() <= 0;
    if (didSessionMoveToErroredState) {
      return true;
    }

    return false;
  }

  private @Nullable List<Attachment> getAttachments(final @NotNull Hint hint) {
    @NotNull final List<Attachment> attachments = hint.getAttachments();

    @Nullable final Attachment screenshot = hint.getScreenshot();
    if (screenshot != null) {
      attachments.add(screenshot);
    }

    @Nullable final Attachment viewHierarchy = hint.getViewHierarchy();
    if (viewHierarchy != null) {
      attachments.add(viewHierarchy);
    }

    @Nullable final Attachment threadDump = hint.getThreadDump();
    if (threadDump != null) {
      attachments.add(threadDump);
    }

    return attachments;
  }

  private @Nullable SentryEnvelope buildEnvelope(
      final @Nullable SentryBaseEvent event,
      final @Nullable List<Attachment> attachments,
      final @Nullable Session session,
      final @Nullable TraceContext traceContext,
      final @Nullable ProfilingTraceData profilingTraceData)
      throws IOException, SentryEnvelopeException {
    SentryId sentryId = null;

    final List<SentryEnvelopeItem> envelopeItems = new ArrayList<>();

    if (event != null) {
      final SentryEnvelopeItem eventItem =
          SentryEnvelopeItem.fromEvent(options.getSerializer(), event);
      envelopeItems.add(eventItem);
      sentryId = event.getEventId();
    }

    if (session != null) {
      final SentryEnvelopeItem sessionItem =
          SentryEnvelopeItem.fromSession(options.getSerializer(), session);
      envelopeItems.add(sessionItem);
    }

    if (profilingTraceData != null) {
      final SentryEnvelopeItem profilingTraceItem =
          SentryEnvelopeItem.fromProfilingTrace(
              profilingTraceData, options.getMaxTraceFileSize(), options.getSerializer());
      envelopeItems.add(profilingTraceItem);

      if (sentryId == null) {
        sentryId = new SentryId(profilingTraceData.getProfileId());
      }
    }

    if (attachments != null) {
      for (final Attachment attachment : attachments) {
        final SentryEnvelopeItem attachmentItem =
            SentryEnvelopeItem.fromAttachment(
                options.getSerializer(),
                options.getLogger(),
                attachment,
                options.getMaxAttachmentSize());
        envelopeItems.add(attachmentItem);
      }
    }

    if (!envelopeItems.isEmpty()) {
      final SentryEnvelopeHeader envelopeHeader =
          new SentryEnvelopeHeader(sentryId, options.getSdkVersion(), traceContext);

      return new SentryEnvelope(envelopeHeader, envelopeItems);
    }

    return null;
  }

  @Nullable
  private SentryEvent processEvent(
      @NotNull SentryEvent event,
      final @NotNull Hint hint,
      final @NotNull List<EventProcessor> eventProcessors) {
    for (final EventProcessor processor : eventProcessors) {
      try {
        // only wire backfillable events through the backfilling processors, skip from others, and
        // the other way around
        final boolean isBackfillingProcessor = processor instanceof BackfillingEventProcessor;
        final boolean isBackfillable = HintUtils.hasType(hint, Backfillable.class);
        if (isBackfillable && isBackfillingProcessor) {
          event = processor.process(event, hint);
        } else if (!isBackfillable && !isBackfillingProcessor) {
          event = processor.process(event, hint);
        }
      } catch (Throwable e) {
        options
            .getLogger()
            .log(
                SentryLevel.ERROR,
                e,
                "An exception occurred while processing event by processor: %s",
                processor.getClass().getName());
      }

      if (event == null) {
        options
            .getLogger()
            .log(
                SentryLevel.DEBUG,
                "Event was dropped by a processor: %s",
                processor.getClass().getName());
        options
            .getClientReportRecorder()
            .recordLostEvent(DiscardReason.EVENT_PROCESSOR, DataCategory.Error);
        break;
      }
    }
    return event;
  }

  private @Nullable SentryTransaction processTransaction(
      @NotNull SentryTransaction transaction,
      final @NotNull Hint hint,
      final @NotNull List<EventProcessor> eventProcessors) {
    for (final EventProcessor processor : eventProcessors) {
      final int spanCountBeforeProcessor = transaction.getSpans().size();
      try {
        transaction = processor.process(transaction, hint);
      } catch (Throwable e) {
        options
            .getLogger()
            .log(
                SentryLevel.ERROR,
                e,
                "An exception occurred while processing transaction by processor: %s",
                processor.getClass().getName());
      }
      final int spanCountAfterProcessor = transaction == null ? 0 : transaction.getSpans().size();

      if (transaction == null) {
        options
            .getLogger()
            .log(
                SentryLevel.DEBUG,
                "Transaction was dropped by a processor: %s",
                processor.getClass().getName());
        options
            .getClientReportRecorder()
            .recordLostEvent(DiscardReason.EVENT_PROCESSOR, DataCategory.Transaction);
        // If we drop a transaction, we are also dropping all its spans (+1 for the root span)
        options
            .getClientReportRecorder()
            .recordLostEvent(
                DiscardReason.EVENT_PROCESSOR, DataCategory.Span, spanCountBeforeProcessor + 1);
        break;
      } else if (spanCountAfterProcessor < spanCountBeforeProcessor) {
        // If the callback removed some spans, we report it
        final int droppedSpanCount = spanCountBeforeProcessor - spanCountAfterProcessor;
        options
            .getLogger()
            .log(
                SentryLevel.DEBUG,
                "%d spans were dropped by a processor: %s",
                droppedSpanCount,
                processor.getClass().getName());
        options
            .getClientReportRecorder()
            .recordLostEvent(DiscardReason.EVENT_PROCESSOR, DataCategory.Span, droppedSpanCount);
      }
    }
    return transaction;
  }

  @Nullable
  private SentryReplayEvent processReplayEvent(
      @NotNull SentryReplayEvent replayEvent,
      final @NotNull Hint hint,
      final @NotNull List<EventProcessor> eventProcessors) {
    for (final EventProcessor processor : eventProcessors) {
      try {
        replayEvent = processor.process(replayEvent, hint);
      } catch (Throwable e) {
        options
            .getLogger()
            .log(
                SentryLevel.ERROR,
                e,
                "An exception occurred while processing replay event by processor: %s",
                processor.getClass().getName());
      }

      if (replayEvent == null) {
        options
            .getLogger()
            .log(
                SentryLevel.DEBUG,
                "Replay event was dropped by a processor: %s",
                processor.getClass().getName());
        options
            .getClientReportRecorder()
            .recordLostEvent(DiscardReason.EVENT_PROCESSOR, DataCategory.Replay);
        break;
      }
    }
    return replayEvent;
  }

  @Nullable
  private SentryEvent processFeedbackEvent(
      @NotNull SentryEvent feedbackEvent,
      final @NotNull Hint hint,
      final @NotNull List<EventProcessor> eventProcessors) {
    for (final EventProcessor processor : eventProcessors) {
      try {
        feedbackEvent = processor.process(feedbackEvent, hint);
      } catch (Throwable e) {
        options
            .getLogger()
            .log(
                SentryLevel.ERROR,
                e,
                "An exception occurred while processing feedback event by processor: %s",
                processor.getClass().getName());
      }

      if (feedbackEvent == null) {
        options
            .getLogger()
            .log(
                SentryLevel.DEBUG,
                "Feedback event was dropped by a processor: %s",
                processor.getClass().getName());
        options
            .getClientReportRecorder()
            .recordLostEvent(DiscardReason.EVENT_PROCESSOR, DataCategory.Feedback);
        break;
      }
    }
    return feedbackEvent;
  }

  @Override
  public void captureUserFeedback(final @NotNull UserFeedback userFeedback) {
    Objects.requireNonNull(userFeedback, "SentryEvent is required.");

    if (SentryId.EMPTY_ID.equals(userFeedback.getEventId())) {
      options.getLogger().log(SentryLevel.WARNING, "Capturing userFeedback without a Sentry Id.");
      return;
    }
    options
        .getLogger()
        .log(SentryLevel.DEBUG, "Capturing userFeedback: %s", userFeedback.getEventId());

    try {
      final @NotNull SentryEnvelope envelope = buildEnvelope(userFeedback);
      sendEnvelope(envelope, null);
    } catch (IOException e) {
      options
          .getLogger()
          .log(
              SentryLevel.WARNING,
              e,
              "Capturing user feedback %s failed.",
              userFeedback.getEventId());
    }
  }

  private @NotNull SentryEnvelope buildEnvelope(final @NotNull UserFeedback userFeedback) {
    final List<SentryEnvelopeItem> envelopeItems = new ArrayList<>();

    final SentryEnvelopeItem userFeedbackItem =
        SentryEnvelopeItem.fromUserFeedback(options.getSerializer(), userFeedback);
    envelopeItems.add(userFeedbackItem);

    final SentryEnvelopeHeader envelopeHeader =
        new SentryEnvelopeHeader(userFeedback.getEventId(), options.getSdkVersion());

    return new SentryEnvelope(envelopeHeader, envelopeItems);
  }

  private @NotNull SentryEnvelope buildEnvelope(
      final @NotNull CheckIn checkIn, final @Nullable TraceContext traceContext) {
    final List<SentryEnvelopeItem> envelopeItems = new ArrayList<>();

    final SentryEnvelopeItem checkInItem =
        SentryEnvelopeItem.fromCheckIn(options.getSerializer(), checkIn);
    envelopeItems.add(checkInItem);

    final SentryEnvelopeHeader envelopeHeader =
        new SentryEnvelopeHeader(checkIn.getCheckInId(), options.getSdkVersion(), traceContext);

    return new SentryEnvelope(envelopeHeader, envelopeItems);
  }

  private @NotNull SentryEnvelope buildEnvelope(final @NotNull SentryLogEvents logEvents) {
    final List<SentryEnvelopeItem> envelopeItems = new ArrayList<>();

    final SentryEnvelopeItem logItem =
        SentryEnvelopeItem.fromLogs(options.getSerializer(), logEvents);
    envelopeItems.add(logItem);

    final SentryEnvelopeHeader envelopeHeader =
        new SentryEnvelopeHeader(null, options.getSdkVersion(), null);

    return new SentryEnvelope(envelopeHeader, envelopeItems);
  }

  private @NotNull SentryEnvelope buildEnvelope(
      final @NotNull SentryLogEvents logEvents, final @Nullable TraceContext traceContext) {
    final List<SentryEnvelopeItem> envelopeItems = new ArrayList<>();

    final SentryEnvelopeItem logItem =
        SentryEnvelopeItem.fromLogs(options.getSerializer(), logEvents);
    envelopeItems.add(logItem);

    final SentryEnvelopeHeader envelopeHeader =
        new SentryEnvelopeHeader(null, options.getSdkVersion(), traceContext);

    return new SentryEnvelope(envelopeHeader, envelopeItems);
  }

  private @NotNull SentryEnvelope buildEnvelope(
      final @NotNull SentryReplayEvent event,
      final @Nullable ReplayRecording replayRecording,
      final @Nullable TraceContext traceContext,
      final boolean cleanupReplayFolder) {
    final List<SentryEnvelopeItem> envelopeItems = new ArrayList<>();

    final SentryEnvelopeItem replayItem =
        SentryEnvelopeItem.fromReplay(
            options.getSerializer(),
            options.getLogger(),
            event,
            replayRecording,
            cleanupReplayFolder);
    envelopeItems.add(replayItem);
    final SentryId sentryId = event.getEventId();

    // SdkVersion from ReplayOptions defaults to SdkVersion from SentryOptions and can be
    // overwritten by the hybrid SDKs
    final SentryEnvelopeHeader envelopeHeader =
        new SentryEnvelopeHeader(
            sentryId, options.getSessionReplay().getSdkVersion(), traceContext);

    return new SentryEnvelope(envelopeHeader, envelopeItems);
  }

  /**
   * Updates the session data based on the event, hint and scope data
   *
   * @param event the SentryEvent
   * @param hint the hint or null
   * @param scope the Scope or null
   */
  @TestOnly
  @Nullable
  Session updateSessionData(
      final @NotNull SentryEvent event, final @NotNull Hint hint, final @Nullable IScope scope) {
    Session clonedSession = null;

    if (HintUtils.shouldApplyScopeData(hint)) {
      if (scope != null) {
        clonedSession =
            scope.withSession(
                session -> {
                  if (session != null) {
                    Session.State status = null;
                    if (event.isCrashed()) {
                      status = Session.State.Crashed;
                    }

                    boolean crashedOrErrored = false;
                    if (Session.State.Crashed == status || event.isErrored()) {
                      crashedOrErrored = true;
                    }

                    String userAgent = null;
                    if (event.getRequest() != null && event.getRequest().getHeaders() != null) {
                      if (event.getRequest().getHeaders().containsKey("user-agent")) {
                        userAgent = event.getRequest().getHeaders().get("user-agent");
                      }
                    }

                    final Object sentrySdkHint = HintUtils.getSentrySdkHint(hint);
                    @Nullable String abnormalMechanism = null;
                    if (sentrySdkHint instanceof AbnormalExit) {
                      abnormalMechanism = ((AbnormalExit) sentrySdkHint).mechanism();
                      status = Session.State.Abnormal;
                    }

                    if (session.update(status, userAgent, crashedOrErrored, abnormalMechanism)) {
                      // if session terminated we can end it.
                      if (session.isTerminated()) {
                        session.end();
                      }
                    }
                  } else {
                    options
                        .getLogger()
                        .log(SentryLevel.INFO, "Session is null on scope.withSession");
                  }
                });
      } else {
        options.getLogger().log(SentryLevel.INFO, "Scope is null on client.captureEvent");
      }
    }
    return clonedSession;
  }

  @ApiStatus.Internal
  @Override
  public void captureSession(final @NotNull Session session, final @Nullable Hint hint) {
    Objects.requireNonNull(session, "Session is required.");

    if (session.getRelease() == null || session.getRelease().isEmpty()) {
      options
          .getLogger()
          .log(SentryLevel.WARNING, "Sessions can't be captured without setting a release.");
      return;
    }

    SentryEnvelope envelope;
    try {
      envelope = SentryEnvelope.from(options.getSerializer(), session, options.getSdkVersion());
    } catch (IOException e) {
      options.getLogger().log(SentryLevel.ERROR, "Failed to capture session.", e);
      return;
    }

    captureEnvelope(envelope, hint);
  }

  @ApiStatus.Internal
  @Override
  public @NotNull SentryId captureEnvelope(
      final @NotNull SentryEnvelope envelope, @Nullable Hint hint) {
    Objects.requireNonNull(envelope, "SentryEnvelope is required.");

    if (hint == null) {
      hint = new Hint();
    }

    try {
      hint.clear();
      return sendEnvelope(envelope, hint);
    } catch (IOException e) {
      options.getLogger().log(SentryLevel.ERROR, "Failed to capture envelope.", e);
    }
    return SentryId.EMPTY_ID;
  }

  private @NotNull SentryId sendEnvelope(
      @NotNull final SentryEnvelope envelope, @Nullable final Hint hint) throws IOException {
    final @Nullable SentryOptions.BeforeEnvelopeCallback beforeEnvelopeCallback =
        options.getBeforeEnvelopeCallback();
    if (beforeEnvelopeCallback != null) {
      try {
        beforeEnvelopeCallback.execute(envelope, hint);
      } catch (Throwable e) {
        options
            .getLogger()
            .log(SentryLevel.ERROR, "The BeforeEnvelope callback threw an exception.", e);
      }
    }

    SentryIntegrationPackageStorage.getInstance().checkForMixedVersions(options.getLogger());

    if (hint == null) {
      transport.send(envelope);
    } else {
      transport.send(envelope, hint);
    }
    final @Nullable SentryId id = envelope.getHeader().getEventId();
    return id != null ? id : SentryId.EMPTY_ID;
  }

  @Override
  public @NotNull SentryId captureTransaction(
      @NotNull SentryTransaction transaction,
      @Nullable TraceContext traceContext,
      final @Nullable IScope scope,
      @Nullable Hint hint,
      final @Nullable ProfilingTraceData profilingTraceData) {
    Objects.requireNonNull(transaction, "Transaction is required.");

    if (hint == null) {
      hint = new Hint();
    }

    if (shouldApplyScopeData(transaction, hint)) {
      addScopeAttachmentsToHint(scope, hint);
    }

    options
        .getLogger()
        .log(SentryLevel.DEBUG, "Capturing transaction: %s", transaction.getEventId());

    if (TracingUtils.isIgnored(options.getIgnoredTransactions(), transaction.getTransaction())) {
      options
          .getLogger()
          .log(
              SentryLevel.DEBUG,
              "Transaction was dropped as transaction name %s is ignored",
              transaction.getTransaction());
      options
          .getClientReportRecorder()
          .recordLostEvent(DiscardReason.EVENT_PROCESSOR, DataCategory.Transaction);
      options
          .getClientReportRecorder()
          .recordLostEvent(
              DiscardReason.EVENT_PROCESSOR, DataCategory.Span, transaction.getSpans().size() + 1);
      return SentryId.EMPTY_ID;
    }

    SentryId sentryId = SentryId.EMPTY_ID;
    if (transaction.getEventId() != null) {
      sentryId = transaction.getEventId();
    }

    if (shouldApplyScopeData(transaction, hint)) {
      transaction = applyScope(transaction, scope);

      if (transaction != null && scope != null) {
        transaction = processTransaction(transaction, hint, scope.getEventProcessors());
      }

      if (transaction == null) {
        options.getLogger().log(SentryLevel.DEBUG, "Transaction was dropped by applyScope");
      }
    }

    if (transaction != null) {
      transaction = processTransaction(transaction, hint, options.getEventProcessors());
    }

    if (transaction == null) {
      options.getLogger().log(SentryLevel.DEBUG, "Transaction was dropped by Event processors.");
      return SentryId.EMPTY_ID;
    }

    final int spanCountBeforeCallback = transaction.getSpans().size();
    transaction = executeBeforeSendTransaction(transaction, hint);
    final int spanCountAfterCallback = transaction == null ? 0 : transaction.getSpans().size();

    if (transaction == null) {
      options
          .getLogger()
          .log(SentryLevel.DEBUG, "Transaction was dropped by beforeSendTransaction.");
      options
          .getClientReportRecorder()
          .recordLostEvent(DiscardReason.BEFORE_SEND, DataCategory.Transaction);
      // If we drop a transaction, we are also dropping all its spans (+1 for the root span)
      options
          .getClientReportRecorder()
          .recordLostEvent(
              DiscardReason.BEFORE_SEND, DataCategory.Span, spanCountBeforeCallback + 1);
      return SentryId.EMPTY_ID;
    } else if (spanCountAfterCallback < spanCountBeforeCallback) {
      // If the callback removed some spans, we report it
      final int droppedSpanCount = spanCountBeforeCallback - spanCountAfterCallback;
      options
          .getLogger()
          .log(
              SentryLevel.DEBUG,
              "%d spans were dropped by beforeSendTransaction.",
              droppedSpanCount);
      options
          .getClientReportRecorder()
          .recordLostEvent(DiscardReason.BEFORE_SEND, DataCategory.Span, droppedSpanCount);
    }

    try {
      final SentryEnvelope envelope =
          buildEnvelope(
              transaction,
              filterForTransaction(getAttachments(hint)),
              null,
              traceContext,
              profilingTraceData);

      hint.clear();
      if (envelope != null) {
        sentryId = sendEnvelope(envelope, hint);
      }
    } catch (IOException | SentryEnvelopeException e) {
      options.getLogger().log(SentryLevel.WARNING, e, "Capturing transaction %s failed.", sentryId);
      // if there was an error capturing the event, we return an emptyId
      sentryId = SentryId.EMPTY_ID;
    }

    return sentryId;
  }

  @ApiStatus.Internal
  @Override
  public @NotNull SentryId captureProfileChunk(
      @NotNull ProfileChunk profileChunk, final @Nullable IScope scope) {
    Objects.requireNonNull(profileChunk, "profileChunk is required.");

    options
        .getLogger()
        .log(SentryLevel.DEBUG, "Capturing profile chunk: %s", profileChunk.getChunkId());

    @NotNull SentryId sentryId = profileChunk.getChunkId();
    final DebugMeta debugMeta = DebugMeta.buildDebugMeta(profileChunk.getDebugMeta(), options);
    if (debugMeta != null) {
      profileChunk.setDebugMeta(debugMeta);
    }

    // BeforeSend and EventProcessors are not supported at the moment for Profile Chunks

    try {
      final @NotNull SentryEnvelope envelope =
          new SentryEnvelope(
              new SentryEnvelopeHeader(sentryId, options.getSdkVersion(), null),
              Collections.singletonList(
                  SentryEnvelopeItem.fromProfileChunk(profileChunk, options.getSerializer())));
      sentryId = sendEnvelope(envelope, null);
    } catch (IOException | SentryEnvelopeException e) {
      options
          .getLogger()
          .log(SentryLevel.WARNING, e, "Capturing profile chunk %s failed.", sentryId);
      // if there was an error capturing the event, we return an emptyId
      sentryId = SentryId.EMPTY_ID;
    }

    return sentryId;
  }

  @Override
  @ApiStatus.Experimental
  public @NotNull SentryId captureCheckIn(
      @NotNull CheckIn checkIn, final @Nullable IScope scope, @Nullable Hint hint) {
    if (hint == null) {
      hint = new Hint();
    }

    if (checkIn.getEnvironment() == null) {
      checkIn.setEnvironment(options.getEnvironment());
    }

    if (checkIn.getRelease() == null) {
      checkIn.setRelease(options.getRelease());
    }

    if (shouldApplyScopeData(checkIn, hint)) {
      checkIn = applyScope(checkIn, scope);
    }

    if (CheckInUtils.isIgnored(options.getIgnoredCheckIns(), checkIn.getMonitorSlug())) {
      options
          .getLogger()
          .log(
              SentryLevel.DEBUG,
              "Check-in was dropped as slug %s is ignored",
              checkIn.getMonitorSlug());
      options
          .getClientReportRecorder()
          .recordLostEvent(DiscardReason.EVENT_PROCESSOR, DataCategory.Monitor);
      return SentryId.EMPTY_ID;
    }

    options.getLogger().log(SentryLevel.DEBUG, "Capturing check-in: %s", checkIn.getCheckInId());

    SentryId sentryId = checkIn.getCheckInId();

    try {
      final @Nullable TraceContext traceContext = getTraceContext(scope, hint, null);
      final @NotNull SentryEnvelope envelope = buildEnvelope(checkIn, traceContext);

      hint.clear();
      sentryId = sendEnvelope(envelope, hint);
    } catch (IOException e) {
      options.getLogger().log(SentryLevel.WARNING, e, "Capturing check-in %s failed.", sentryId);
      // if there was an error capturing the event, we return an emptyId
      sentryId = SentryId.EMPTY_ID;
    }

    return sentryId;
  }

<<<<<<< HEAD
=======
  /**
   * Captures the feedback.
   *
   * @param feedback The feedback to send.
   * @param hint An optional hint to be applied to the event.
   * @param scope An optional scope to be applied to the event.
   * @return The Id (SentryId object) of the event
   */
  @Override
  public @NotNull SentryId captureFeedback(
      final @NotNull Feedback feedback, @Nullable Hint hint, final @NotNull IScope scope) {
    SentryEvent event = new SentryEvent();
    event.getContexts().setFeedback(feedback);

    if (hint == null) {
      hint = new Hint();
    }

    if (feedback.getUrl() == null) {
      feedback.setUrl(scope.getScreen());
    }

    options.getLogger().log(SentryLevel.DEBUG, "Capturing feedback: %s", event.getEventId());

    if (shouldApplyScopeData(event, hint)) {
      // Event has already passed through here before it was cached
      // Going through again could be reading data that is no longer relevant
      // i.e proguard id, app version, threads
      event = applyFeedbackScope(event, scope, hint);

      if (event == null) {
        options.getLogger().log(SentryLevel.DEBUG, "Feedback was dropped by applyScope");
        return SentryId.EMPTY_ID;
      }
    }

    event = processFeedbackEvent(event, hint, options.getEventProcessors());

    if (event != null) {
      event = executeBeforeSendFeedback(event, hint);

      if (event == null) {
        options.getLogger().log(SentryLevel.DEBUG, "Event was dropped by beforeSend");
        options
            .getClientReportRecorder()
            .recordLostEvent(DiscardReason.BEFORE_SEND, DataCategory.Feedback);
      }
    }

    if (event == null) {
      return SentryId.EMPTY_ID;
    }

    SentryId sentryId = SentryId.EMPTY_ID;
    if (event.getEventId() != null) {
      sentryId = event.getEventId();
    }

    // If feedback already has a replayId, we don't want to overwrite it.
    if (feedback.getReplayId() == null) {
      options.getReplayController().captureReplay(false);
      final @NotNull SentryId replayId = scope.getReplayId();
      if (!replayId.equals(SentryId.EMPTY_ID)) {
        feedback.setReplayId(replayId);
      }
    }

    try {
      final @Nullable TraceContext traceContext = getTraceContext(scope, hint, event);
      final List<Attachment> attachments = getAttachments(hint);
      final @Nullable SentryEnvelope envelope =
          buildEnvelope(event, attachments, null, traceContext, null);

      hint.clear();
      if (envelope != null) {
        sentryId = sendEnvelope(envelope, hint);
      }
    } catch (IOException | SentryEnvelopeException e) {
      options.getLogger().log(SentryLevel.WARNING, e, "Capturing feedback %s failed.", sentryId);

      // if there was an error capturing the event, we return an emptyId
      sentryId = SentryId.EMPTY_ID;
    }

    return sentryId;
  }

  private @Nullable TraceContext getTraceContext(
      final @Nullable IScope scope, final @NotNull Hint hint, final @Nullable SentryEvent event) {
    return getTraceContext(scope, hint, event, event != null ? event.getTransaction() : null);
  }

  private @Nullable TraceContext getTraceContext(
      final @Nullable IScope scope,
      final @NotNull Hint hint,
      final @Nullable SentryBaseEvent event,
      final @Nullable String txn) {
    @Nullable TraceContext traceContext = null;
    final boolean isBackfillable = HintUtils.hasType(hint, Backfillable.class);
    if (isBackfillable) {
      // for backfillable hint we synthesize Baggage from event values
      if (event != null) {
        final Baggage baggage = Baggage.fromEvent(event, txn, options);
        traceContext = baggage.toTraceContext();
      }
    } else if (scope != null) {
      final @Nullable ITransaction transaction = scope.getTransaction();
      if (transaction != null) {
        traceContext = transaction.traceContext();
      } else {
        final @NotNull PropagationContext propagationContext =
            TracingUtils.maybeUpdateBaggage(scope, options);
        traceContext = propagationContext.traceContext();
      }
    }
    return traceContext;
  }

>>>>>>> 8a19857a
  @ApiStatus.Experimental
  @Override
  public void captureLog(
      @Nullable SentryLogEvent logEvent, @Nullable IScope scope, @Nullable Hint hint) {
    if (hint == null) {
      hint = new Hint();
    }

<<<<<<< HEAD
    //    @Nullable TraceContext traceContext = null;
    //    if (scope != null) {
    //      final @Nullable ITransaction transaction = scope.getTransaction();
    //      if (transaction != null) {
    //        traceContext = transaction.traceContext();
    //      } else {
    //        final @NotNull PropagationContext propagationContext =
    //            TracingUtils.maybeUpdateBaggage(scope, options);
    //        traceContext = propagationContext.traceContext();
    //      }
    //    }
=======
    @Nullable TraceContext traceContext = null;
    if (scope != null) {
      final @Nullable ITransaction transaction = scope.getTransaction();
      if (transaction != null) {
        traceContext = transaction.traceContext();
      } else {
        final @NotNull PropagationContext propagationContext =
            TracingUtils.maybeUpdateBaggage(scope, options);
        traceContext = propagationContext.traceContext();
      }
    }
>>>>>>> 8a19857a

    if (logEvent != null) {
      logEvent = executeBeforeSendLog(logEvent, hint);

      if (logEvent == null) {
        options.getLogger().log(SentryLevel.DEBUG, "Log Event was dropped by beforeSendLog");
        options
            .getClientReportRecorder()
            .recordLostEvent(DiscardReason.BEFORE_SEND, DataCategory.LogItem);
        return;
      }
<<<<<<< HEAD

      loggerBatchProcessor.add(logEvent);
    }

    hint.clear();
  }

  @Override
  public void captureBatchedLogEvents(final @NotNull SentryLogEvents logEvents) {
    try {
      final @NotNull SentryEnvelope envelope = buildEnvelope(logEvents);
      sendEnvelope(envelope, null);
=======
    }

    try {
      final @NotNull SentryEnvelope envelope =
          buildEnvelope(new SentryLogEvents(Arrays.asList(logEvent)), traceContext);

      hint.clear();
      // TODO buffer
      sendEnvelope(envelope, hint);
>>>>>>> 8a19857a
    } catch (IOException e) {
      options.getLogger().log(SentryLevel.WARNING, e, "Capturing log failed.");
    }
  }

  private @Nullable List<Attachment> filterForTransaction(@Nullable List<Attachment> attachments) {
    if (attachments == null) {
      return null;
    }

    List<Attachment> attachmentsToSend = new ArrayList<>();
    for (Attachment attachment : attachments) {
      if (attachment.isAddToTransactions()) {
        attachmentsToSend.add(attachment);
      }
    }

    return attachmentsToSend;
  }

  private @Nullable SentryEvent applyScope(
      @NotNull SentryEvent event, final @Nullable IScope scope, final @NotNull Hint hint) {
    if (scope != null) {
      applyScope(event, scope);

      if (event.getTransaction() == null) {
        event.setTransaction(scope.getTransactionName());
      }
      if (event.getFingerprints() == null) {
        event.setFingerprints(scope.getFingerprint());
      }
      // Level from scope exceptionally take precedence over the event
      if (scope.getLevel() != null) {
        event.setLevel(scope.getLevel());
      }
      // Set trace data from active span to connect events with transactions
      final ISpan span = scope.getSpan();
      if (event.getContexts().getTrace() == null) {
        if (span == null) {
          event
              .getContexts()
              .setTrace(TransactionContext.fromPropagationContext(scope.getPropagationContext()));
        } else {
          event.getContexts().setTrace(span.getSpanContext());
        }
      }

      event = processEvent(event, hint, scope.getEventProcessors());
    }
    return event;
  }

  private @Nullable SentryEvent applyFeedbackScope(
      @NotNull SentryEvent event, final @NotNull IScope scope, final @NotNull Hint hint) {

    if (event.getUser() == null) {
      event.setUser(scope.getUser());
    }
    if (event.getTags() == null) {
      event.setTags(new HashMap<>(scope.getTags()));
    } else {
      for (Map.Entry<String, String> item : scope.getTags().entrySet()) {
        if (!event.getTags().containsKey(item.getKey())) {
          event.getTags().put(item.getKey(), item.getValue());
        }
      }
    }
    final Contexts contexts = event.getContexts();
    for (Map.Entry<String, Object> entry : new Contexts(scope.getContexts()).entrySet()) {
      if (!contexts.containsKey(entry.getKey())) {
        contexts.put(entry.getKey(), entry.getValue());
      }
    }
    // Set trace data from active span to connect events with transactions
    final ISpan span = scope.getSpan();
    if (event.getContexts().getTrace() == null) {
      if (span == null) {
        event
            .getContexts()
            .setTrace(TransactionContext.fromPropagationContext(scope.getPropagationContext()));
      } else {
        event.getContexts().setTrace(span.getSpanContext());
      }
    }

    event = processFeedbackEvent(event, hint, scope.getEventProcessors());
    return event;
  }

  private @NotNull CheckIn applyScope(@NotNull CheckIn checkIn, final @Nullable IScope scope) {
    if (scope != null) {
      // Set trace data from active span to connect events with transactions
      final ISpan span = scope.getSpan();
      if (checkIn.getContexts().getTrace() == null) {
        if (span == null) {
          checkIn
              .getContexts()
              .setTrace(TransactionContext.fromPropagationContext(scope.getPropagationContext()));
        } else {
          checkIn.getContexts().setTrace(span.getSpanContext());
        }
      }
    }
    return checkIn;
  }

  private @NotNull SentryReplayEvent applyScope(
      final @NotNull SentryReplayEvent replayEvent, final @Nullable IScope scope) {
    // no breadcrumbs and extras for replay events
    if (scope != null) {
      if (replayEvent.getRequest() == null) {
        replayEvent.setRequest(scope.getRequest());
      }
      if (replayEvent.getUser() == null) {
        replayEvent.setUser(scope.getUser());
      }
      if (replayEvent.getTags() == null) {
        replayEvent.setTags(new HashMap<>(scope.getTags()));
      } else {
        for (Map.Entry<String, String> item : scope.getTags().entrySet()) {
          if (!replayEvent.getTags().containsKey(item.getKey())) {
            replayEvent.getTags().put(item.getKey(), item.getValue());
          }
        }
      }
      final Contexts contexts = replayEvent.getContexts();
      for (Map.Entry<String, Object> entry : new Contexts(scope.getContexts()).entrySet()) {
        if (!contexts.containsKey(entry.getKey())) {
          contexts.put(entry.getKey(), entry.getValue());
        }
      }

      // Set trace data from active span to connect replays with transactions
      final ISpan span = scope.getSpan();
      if (replayEvent.getContexts().getTrace() == null) {
        if (span == null) {
          replayEvent
              .getContexts()
              .setTrace(TransactionContext.fromPropagationContext(scope.getPropagationContext()));
        } else {
          replayEvent.getContexts().setTrace(span.getSpanContext());
        }
      }
    }
    return replayEvent;
  }

  private <T extends SentryBaseEvent> @NotNull T applyScope(
      final @NotNull T sentryBaseEvent, final @Nullable IScope scope) {
    if (scope != null) {
      if (sentryBaseEvent.getRequest() == null) {
        sentryBaseEvent.setRequest(scope.getRequest());
      }
      if (sentryBaseEvent.getUser() == null) {
        sentryBaseEvent.setUser(scope.getUser());
      }
      if (sentryBaseEvent.getTags() == null) {
        sentryBaseEvent.setTags(new HashMap<>(scope.getTags()));
      } else {
        for (Map.Entry<String, String> item : scope.getTags().entrySet()) {
          if (!sentryBaseEvent.getTags().containsKey(item.getKey())) {
            sentryBaseEvent.getTags().put(item.getKey(), item.getValue());
          }
        }
      }
      if (sentryBaseEvent.getBreadcrumbs() == null) {
        sentryBaseEvent.setBreadcrumbs(new ArrayList<>(scope.getBreadcrumbs()));
      } else {
        sortBreadcrumbsByDate(sentryBaseEvent, scope.getBreadcrumbs());
      }
      if (sentryBaseEvent.getExtras() == null) {
        sentryBaseEvent.setExtras(new HashMap<>(scope.getExtras()));
      } else {
        for (Map.Entry<String, Object> item : scope.getExtras().entrySet()) {
          if (!sentryBaseEvent.getExtras().containsKey(item.getKey())) {
            sentryBaseEvent.getExtras().put(item.getKey(), item.getValue());
          }
        }
      }
      final Contexts contexts = sentryBaseEvent.getContexts();
      for (Map.Entry<String, Object> entry : new Contexts(scope.getContexts()).entrySet()) {
        if (!contexts.containsKey(entry.getKey())) {
          contexts.put(entry.getKey(), entry.getValue());
        }
      }
    }
    return sentryBaseEvent;
  }

  private void sortBreadcrumbsByDate(
      final @NotNull SentryBaseEvent event, final @NotNull Collection<Breadcrumb> breadcrumbs) {
    final List<Breadcrumb> sortedBreadcrumbs = event.getBreadcrumbs();

    if (sortedBreadcrumbs != null && !breadcrumbs.isEmpty()) {
      sortedBreadcrumbs.addAll(breadcrumbs);
      Collections.sort(sortedBreadcrumbs, sortBreadcrumbsByDate);
    }
  }

  private @Nullable SentryEvent executeBeforeSend(
      @NotNull SentryEvent event, final @NotNull Hint hint) {
    final SentryOptions.BeforeSendCallback beforeSend = options.getBeforeSend();
    if (beforeSend != null) {
      try {
        event = beforeSend.execute(event, hint);
      } catch (Throwable e) {
        options
            .getLogger()
            .log(
                SentryLevel.ERROR,
                "The BeforeSend callback threw an exception. It will be added as breadcrumb and continue.",
                e);

        // drop event in case of an error in beforeSend due to PII concerns
        event = null;
      }
    }
    return event;
  }

  private @Nullable SentryTransaction executeBeforeSendTransaction(
      @NotNull SentryTransaction transaction, final @NotNull Hint hint) {
    final SentryOptions.BeforeSendTransactionCallback beforeSendTransaction =
        options.getBeforeSendTransaction();
    if (beforeSendTransaction != null) {
      try {
        transaction = beforeSendTransaction.execute(transaction, hint);
      } catch (Throwable e) {
        options
            .getLogger()
            .log(
                SentryLevel.ERROR,
                "The BeforeSendTransaction callback threw an exception. It will be added as breadcrumb and continue.",
                e);

        // drop transaction in case of an error in beforeSend due to PII concerns
        transaction = null;
      }
    }
    return transaction;
  }

  private @Nullable SentryEvent executeBeforeSendFeedback(
      @NotNull SentryEvent event, final @NotNull Hint hint) {
    final SentryOptions.BeforeSendCallback beforeSendFeedback = options.getBeforeSendFeedback();
    if (beforeSendFeedback != null) {
      try {
        event = beforeSendFeedback.execute(event, hint);
      } catch (Throwable e) {
        options
            .getLogger()
            .log(SentryLevel.ERROR, "The BeforeSendFeedback callback threw an exception.", e);

        // drop feedback in case of an error in beforeSend due to PII concerns
        event = null;
      }
    }
    return event;
  }

  private @Nullable SentryReplayEvent executeBeforeSendReplay(
      @NotNull SentryReplayEvent event, final @NotNull Hint hint) {
    final SentryOptions.BeforeSendReplayCallback beforeSendReplay = options.getBeforeSendReplay();
    if (beforeSendReplay != null) {
      try {
        event = beforeSendReplay.execute(event, hint);
      } catch (Throwable e) {
        options
            .getLogger()
            .log(
                SentryLevel.ERROR,
                "The BeforeSendReplay callback threw an exception. It will be added as breadcrumb and continue.",
                e);

        // drop event in case of an error in beforeSend due to PII concerns
        event = null;
      }
    }
    return event;
  }

  private @Nullable SentryLogEvent executeBeforeSendLog(
      @NotNull SentryLogEvent event, final @NotNull Hint hint) {
    final SentryOptions.Logs.BeforeSendLogCallback beforeSendLog =
        options.getExperimental().getLogs().getBeforeSend();
    if (beforeSendLog != null) {
      try {
        event = beforeSendLog.execute(event, hint);
      } catch (Throwable e) {
        options
            .getLogger()
            .log(
                SentryLevel.ERROR,
                "The BeforeSendLog callback threw an exception. Dropping log event.",
                e);

        // drop event in case of an error in beforeSendLog due to PII concerns
        event = null;
      }
    }
    return event;
  }

  @Override
  public void close() {
    close(false);
  }

  @Override
  public void close(final boolean isRestarting) {
    options.getLogger().log(SentryLevel.INFO, "Closing SentryClient.");
    try {
      flush(isRestarting ? 0 : options.getShutdownTimeoutMillis());
      loggerBatchProcessor.close(isRestarting);
      transport.close(isRestarting);
    } catch (IOException e) {
      options
          .getLogger()
          .log(SentryLevel.WARNING, "Failed to close the connection to the Sentry Server.", e);
    }
    for (EventProcessor eventProcessor : options.getEventProcessors()) {
      if (eventProcessor instanceof Closeable) {
        try {
          ((Closeable) eventProcessor).close();
        } catch (IOException e) {
          options
              .getLogger()
              .log(
                  SentryLevel.WARNING,
                  "Failed to close the event processor {}.",
                  eventProcessor,
                  e);
        }
      }
    }
    enabled = false;
  }

  @Override
  public void flush(final long timeoutMillis) {
    transport.flush(timeoutMillis);
  }

  @Override
  public @Nullable RateLimiter getRateLimiter() {
    return transport.getRateLimiter();
  }

  @Override
  public boolean isHealthy() {
    return transport.isHealthy();
  }

  private boolean sample() {
    final @Nullable Random random = options.getSampleRate() == null ? null : SentryRandom.current();
    // https://docs.sentry.io/development/sdk-dev/features/#event-sampling
    if (options.getSampleRate() != null && random != null) {
      final double sampling = options.getSampleRate();
      return !(sampling < random.nextDouble()); // bad luck
    }
    return true;
  }

  private static final class SortBreadcrumbsByDate implements Comparator<Breadcrumb> {

    @SuppressWarnings({"JdkObsolete", "JavaUtilDate"})
    @Override
    public int compare(final @NotNull Breadcrumb b1, final @NotNull Breadcrumb b2) {
      return b1.getTimestamp().compareTo(b2.getTimestamp());
    }
  }
}<|MERGE_RESOLUTION|>--- conflicted
+++ resolved
@@ -20,7 +20,6 @@
 import java.io.Closeable;
 import java.io.IOException;
 import java.util.ArrayList;
-import java.util.Arrays;
 import java.util.Collection;
 import java.util.Collections;
 import java.util.Comparator;
@@ -654,20 +653,6 @@
   }
 
   private @NotNull SentryEnvelope buildEnvelope(
-      final @NotNull SentryLogEvents logEvents, final @Nullable TraceContext traceContext) {
-    final List<SentryEnvelopeItem> envelopeItems = new ArrayList<>();
-
-    final SentryEnvelopeItem logItem =
-        SentryEnvelopeItem.fromLogs(options.getSerializer(), logEvents);
-    envelopeItems.add(logItem);
-
-    final SentryEnvelopeHeader envelopeHeader =
-        new SentryEnvelopeHeader(null, options.getSdkVersion(), traceContext);
-
-    return new SentryEnvelope(envelopeHeader, envelopeItems);
-  }
-
-  private @NotNull SentryEnvelope buildEnvelope(
       final @NotNull SentryReplayEvent event,
       final @Nullable ReplayRecording replayRecording,
       final @Nullable TraceContext traceContext,
@@ -1027,8 +1012,6 @@
     return sentryId;
   }
 
-<<<<<<< HEAD
-=======
   /**
    * Captures the feedback.
    *
@@ -1147,7 +1130,6 @@
     return traceContext;
   }
 
->>>>>>> 8a19857a
   @ApiStatus.Experimental
   @Override
   public void captureLog(
@@ -1156,7 +1138,6 @@
       hint = new Hint();
     }
 
-<<<<<<< HEAD
     //    @Nullable TraceContext traceContext = null;
     //    if (scope != null) {
     //      final @Nullable ITransaction transaction = scope.getTransaction();
@@ -1168,19 +1149,6 @@
     //        traceContext = propagationContext.traceContext();
     //      }
     //    }
-=======
-    @Nullable TraceContext traceContext = null;
-    if (scope != null) {
-      final @Nullable ITransaction transaction = scope.getTransaction();
-      if (transaction != null) {
-        traceContext = transaction.traceContext();
-      } else {
-        final @NotNull PropagationContext propagationContext =
-            TracingUtils.maybeUpdateBaggage(scope, options);
-        traceContext = propagationContext.traceContext();
-      }
-    }
->>>>>>> 8a19857a
 
     if (logEvent != null) {
       logEvent = executeBeforeSendLog(logEvent, hint);
@@ -1192,7 +1160,6 @@
             .recordLostEvent(DiscardReason.BEFORE_SEND, DataCategory.LogItem);
         return;
       }
-<<<<<<< HEAD
 
       loggerBatchProcessor.add(logEvent);
     }
@@ -1205,17 +1172,6 @@
     try {
       final @NotNull SentryEnvelope envelope = buildEnvelope(logEvents);
       sendEnvelope(envelope, null);
-=======
-    }
-
-    try {
-      final @NotNull SentryEnvelope envelope =
-          buildEnvelope(new SentryLogEvents(Arrays.asList(logEvent)), traceContext);
-
-      hint.clear();
-      // TODO buffer
-      sendEnvelope(envelope, hint);
->>>>>>> 8a19857a
     } catch (IOException e) {
       options.getLogger().log(SentryLevel.WARNING, e, "Capturing log failed.");
     }
