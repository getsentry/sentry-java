--- conflicted
+++ resolved
@@ -15,49 +15,6 @@
 /** Utilities to deal with dates */
 @ApiStatus.Internal
 public final class DateUtils {
-<<<<<<< HEAD
-  private static final String UTC = "UTC";
-  // ISO 8601
-  private static final String ISO_FORMAT = "yyyy-MM-dd'T'HH:mm:ss'Z'";
-  private static final String ISO_FORMAT_WITH_MILLIS = "yyyy-MM-dd'T'HH:mm:ss.SSS'Z'";
-  private static final String ISO_FORMAT_MINUTES_PRECISION = "yyyy-MM-dd'T'HH:mm:00'Z'";
-
-  // if UTC is not found, it fallback to "GMT" which is UTC equivalent
-  private static final @NotNull TimeZone UTC_TIMEZONE = TimeZone.getTimeZone(UTC);
-
-  private static final @NotNull ThreadLocal<SimpleDateFormat> SDF_ISO_FORMAT_WITH_MILLIS_UTC =
-      new ThreadLocal<SimpleDateFormat>() {
-        @Override
-        protected SimpleDateFormat initialValue() {
-          final SimpleDateFormat simpleDateFormat =
-              new SimpleDateFormat(ISO_FORMAT_WITH_MILLIS, Locale.ROOT);
-          simpleDateFormat.setTimeZone(UTC_TIMEZONE);
-          return simpleDateFormat;
-        }
-      };
-
-  private static final @NotNull ThreadLocal<SimpleDateFormat> SDF_ISO_FORMAT_UTC =
-      new ThreadLocal<SimpleDateFormat>() {
-        @Override
-        protected SimpleDateFormat initialValue() {
-          final SimpleDateFormat simpleDateFormat = new SimpleDateFormat(ISO_FORMAT, Locale.ROOT);
-          simpleDateFormat.setTimeZone(UTC_TIMEZONE);
-          return simpleDateFormat;
-        }
-      };
-=======
->>>>>>> 193345bb
-
-  private static final @NotNull ThreadLocal<SimpleDateFormat> SDF_ISO_FORMAT_MINUTES_PRECISION =
-      new ThreadLocal<SimpleDateFormat>() {
-        @Override
-        protected SimpleDateFormat initialValue() {
-          final SimpleDateFormat simpleDateFormat =
-              new SimpleDateFormat(ISO_FORMAT_MINUTES_PRECISION, Locale.ROOT);
-          simpleDateFormat.setTimeZone(UTC_TIMEZONE);
-          return simpleDateFormat;
-        }
-      };
 
   private DateUtils() {}
 
@@ -127,13 +84,13 @@
   }
 
   /**
-   * Gets the timestamp with minutes prcecision from date.
+   * Gets the timestamp with minutes precision from date.
    *
    * @param date the UTC date
    * @return the string timestamp
    */
   public static @NotNull String getTimestampMinutesPrecision(final @NotNull Date date) {
-    return SDF_ISO_FORMAT_MINUTES_PRECISION.get().format(date);
+    return ISO8601Utils.format(date).substring(0, 16) + ":00Z";
   }
 
   /**
