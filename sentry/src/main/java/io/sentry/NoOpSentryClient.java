package io.sentry;

import io.sentry.protocol.Feedback;
import io.sentry.protocol.SentryId;
import io.sentry.protocol.SentryTransaction;
import io.sentry.transport.RateLimiter;
import org.jetbrains.annotations.ApiStatus;
import org.jetbrains.annotations.NotNull;
import org.jetbrains.annotations.Nullable;

final class NoOpSentryClient implements ISentryClient {

  private static final NoOpSentryClient instance = new NoOpSentryClient();

  private NoOpSentryClient() {}

  public static NoOpSentryClient getInstance() {
    return instance;
  }

  @Override
  public boolean isEnabled() {
    return false;
  }

  @Override
  public @NotNull SentryId captureEvent(
      @NotNull SentryEvent event, @Nullable IScope scope, @Nullable Hint hint) {
    return SentryId.EMPTY_ID;
  }

  @Override
  public void close(final boolean isRestarting) {}

  @Override
  public void close() {}

  @Override
  public void flush(long timeoutMillis) {}

  @Override
  public @NotNull SentryId captureFeedback(
      @NotNull Feedback feedback, @Nullable Hint hint, @NotNull IScope scope) {
    return SentryId.EMPTY_ID;
  }

  @Override
  public void captureUserFeedback(@NotNull UserFeedback userFeedback) {}

  @Override
  public void captureSession(@NotNull Session session, @Nullable Hint hint) {}

  @Override
  public SentryId captureEnvelope(@NotNull SentryEnvelope envelope, @Nullable Hint hint) {
    return SentryId.EMPTY_ID;
  }

  @Override
  public @NotNull SentryId captureTransaction(
      @NotNull SentryTransaction transaction,
      @Nullable TraceContext traceContext,
      @Nullable IScope scope,
      @Nullable Hint hint,
      @Nullable ProfilingTraceData profilingTraceData) {
    return SentryId.EMPTY_ID;
  }

  @Override
  public @NotNull SentryId captureProfileChunk(
      final @NotNull ProfileChunk profileChunk, final @Nullable IScope scope) {
    return SentryId.EMPTY_ID;
  }

  @Override
  @ApiStatus.Experimental
  public @NotNull SentryId captureCheckIn(
      @NotNull CheckIn checkIn, @Nullable IScope scope, @Nullable Hint hint) {
    return SentryId.EMPTY_ID;
  }

  @Override
  public @NotNull SentryId captureReplayEvent(
      @NotNull SentryReplayEvent event, @Nullable IScope scope, @Nullable Hint hint) {
    return SentryId.EMPTY_ID;
  }

  @ApiStatus.Experimental
  @Override
  public void captureLog(
      @NotNull SentryLogEvent logEvent, @Nullable IScope scope, @Nullable Hint hint) {
    // do nothing
  }

<<<<<<< HEAD
  @ApiStatus.Experimental
  @Override
  public void captureBatchedLogEvents(@NotNull SentryLogEvents logEvents) {
    // do nothing
  }

=======
>>>>>>> 8a19857a
  @Override
  public @Nullable RateLimiter getRateLimiter() {
    return null;
  }
}<|MERGE_RESOLUTION|>--- conflicted
+++ resolved
@@ -91,15 +91,12 @@
     // do nothing
   }
 
-<<<<<<< HEAD
   @ApiStatus.Experimental
   @Override
   public void captureBatchedLogEvents(@NotNull SentryLogEvents logEvents) {
     // do nothing
   }
 
-=======
->>>>>>> 8a19857a
   @Override
   public @Nullable RateLimiter getRateLimiter() {
     return null;
