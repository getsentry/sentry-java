--- conflicted
+++ resolved
@@ -69,14 +69,6 @@
   public @NotNull SentryId captureReplayEvent(
       @NotNull SentryReplayEvent event, @Nullable IScope scope, @Nullable Hint hint) {
     return SentryId.EMPTY_ID;
-<<<<<<< HEAD
-  }
-
-  @Override
-  public @Nullable RateLimiter getRateLimiter() {
-    return null;
-=======
->>>>>>> 5c3a5c6d
   }
 
   @Override
