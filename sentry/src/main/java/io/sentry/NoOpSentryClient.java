--- conflicted
+++ resolved
@@ -2,11 +2,8 @@
 
 import io.sentry.protocol.SentryId;
 import io.sentry.protocol.SentryTransaction;
-<<<<<<< HEAD
 import io.sentry.transport.RateLimiter;
-=======
 import org.jetbrains.annotations.ApiStatus;
->>>>>>> 5b8a9a6b
 import org.jetbrains.annotations.NotNull;
 import org.jetbrains.annotations.Nullable;
 
@@ -59,14 +56,14 @@
   }
 
   @Override
-<<<<<<< HEAD
-  public @Nullable RateLimiter getRateLimiter() {
-    return null;
-=======
   @ApiStatus.Experimental
   public @NotNull SentryId captureCheckIn(
       @NotNull CheckIn checkIn, @Nullable Scope scope, @Nullable Hint hint) {
     return SentryId.EMPTY_ID;
->>>>>>> 5b8a9a6b
+  }
+
+  @Override
+  public @Nullable RateLimiter getRateLimiter() {
+    return null;
   }
 }