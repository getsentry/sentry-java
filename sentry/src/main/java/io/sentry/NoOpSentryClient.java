package io.sentry;

import io.sentry.protocol.Feedback;
import io.sentry.protocol.SentryId;
import io.sentry.protocol.SentryTransaction;
import io.sentry.transport.RateLimiter;
import org.jetbrains.annotations.ApiStatus;
import org.jetbrains.annotations.NotNull;
import org.jetbrains.annotations.Nullable;

final class NoOpSentryClient implements ISentryClient {

  private static final NoOpSentryClient instance = new NoOpSentryClient();

  private NoOpSentryClient() {}

  public static NoOpSentryClient getInstance() {
    return instance;
  }

  @Override
  public boolean isEnabled() {
    return false;
  }

  @Override
  public @NotNull SentryId captureEvent(
      @NotNull SentryEvent event, @Nullable IScope scope, @Nullable Hint hint) {
    return SentryId.EMPTY_ID;
  }

  @Override
  public void close(final boolean isRestarting) {}

  @Override
  public void close() {}

  @Override
  public void flush(long timeoutMillis) {}

  @Override
  public @NotNull SentryId captureFeedback(
      @NotNull Feedback feedback, @Nullable Hint hint, @NotNull IScope scope) {
    return SentryId.EMPTY_ID;
  }

  @Override
  public void captureUserFeedback(@NotNull UserFeedback userFeedback) {}

  @Override
  public void captureSession(@NotNull Session session, @Nullable Hint hint) {}

  @Override
  public SentryId captureEnvelope(@NotNull SentryEnvelope envelope, @Nullable Hint hint) {
    return SentryId.EMPTY_ID;
  }

  @Override
  public @NotNull SentryId captureTransaction(
      @NotNull SentryTransaction transaction,
      @Nullable TraceContext traceContext,
      @Nullable IScope scope,
      @Nullable Hint hint,
      @Nullable ProfilingTraceData profilingTraceData) {
    return SentryId.EMPTY_ID;
  }

  @Override
  public @NotNull SentryId captureProfileChunk(
      final @NotNull ProfileChunk profileChunk, final @Nullable IScope scope) {
    return SentryId.EMPTY_ID;
  }

  @Override
  @ApiStatus.Experimental
  public @NotNull SentryId captureCheckIn(
      @NotNull CheckIn checkIn, @Nullable IScope scope, @Nullable Hint hint) {
    return SentryId.EMPTY_ID;
  }

  @Override
  public @NotNull SentryId captureReplayEvent(
      @NotNull SentryReplayEvent event, @Nullable IScope scope, @Nullable Hint hint) {
    return SentryId.EMPTY_ID;
  }

  @ApiStatus.Experimental
  @Override
<<<<<<< HEAD
  public void captureLog(
      @NotNull SentryLogEvent logEvent, @Nullable IScope scope, @Nullable Hint hint) {
=======
  public void captureLogs(
      @NotNull SentryLogEvents logEvents, @Nullable IScope scope, @Nullable Hint hint) {
>>>>>>> c6086029
    // do nothing
  }

  @Override
  public @Nullable RateLimiter getRateLimiter() {
    return null;
  }
}<|MERGE_RESOLUTION|>--- conflicted
+++ resolved
@@ -86,13 +86,8 @@
 
   @ApiStatus.Experimental
   @Override
-<<<<<<< HEAD
   public void captureLog(
       @NotNull SentryLogEvent logEvent, @Nullable IScope scope, @Nullable Hint hint) {
-=======
-  public void captureLogs(
-      @NotNull SentryLogEvents logEvents, @Nullable IScope scope, @Nullable Hint hint) {
->>>>>>> c6086029
     // do nothing
   }
 
