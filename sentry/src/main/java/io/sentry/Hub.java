--- conflicted
+++ resolved
@@ -642,16 +642,10 @@
       final @NotNull String transactionName) {
     Objects.requireNonNull(throwable, "throwable is required");
     Objects.requireNonNull(span, "span is required");
-<<<<<<< HEAD
     Objects.requireNonNull(transactionName, "transactionName is required");
     // the most inner span should be assigned to a throwable
     if (!throwableToSpan.containsKey(throwable)) {
-      this.throwableToSpan.put(throwable, new Pair<>(span, transactionName));
-=======
-    // the most inner span should be assigned to a throwable
-    if (!throwableToSpan.containsKey(throwable)) {
-      throwableToSpan.put(throwable, span);
->>>>>>> 4c3cb1c9
+      throwableToSpan.put(throwable, new Pair<>(span, transactionName));
     }
   }
 
