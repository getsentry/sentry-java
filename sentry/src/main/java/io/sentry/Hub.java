package io.sentry;

import io.sentry.hints.SessionEndHint;
import io.sentry.hints.SessionStartHint;
import io.sentry.protocol.SentryId;
import io.sentry.protocol.User;
import io.sentry.util.Objects;
import java.io.Closeable;
import java.util.Deque;
import java.util.List;
import java.util.WeakHashMap;
import java.util.concurrent.LinkedBlockingDeque;
import org.jetbrains.annotations.ApiStatus;
import org.jetbrains.annotations.NotNull;
import org.jetbrains.annotations.Nullable;

public final class Hub implements IHub {

  private static final class StackItem {
    private volatile @NotNull ISentryClient client;
    private volatile @NotNull Scope scope;

    StackItem(final @NotNull ISentryClient client, final @NotNull Scope scope) {
      this.client = Objects.requireNonNull(client, "ISentryClient is required.");
      this.scope = Objects.requireNonNull(scope, "Scope is required.");
    }
  }

  private volatile @NotNull SentryId lastEventId;
  private final @NotNull SentryOptions options;
  private volatile boolean isEnabled;
  private final @NotNull Deque<StackItem> stack = new LinkedBlockingDeque<>();
  private final @NotNull TracingSampler tracingSampler;
  private final @NotNull WeakHashMap<Throwable, SpanContext> throwableToSpanContext =
      new WeakHashMap<>();

  public Hub(final @NotNull SentryOptions options) {
    this(options, createRootStackItem(options));

    // Integrations are no longer registed on Hub ctor, but on Sentry.init
  }

  private Hub(final @NotNull SentryOptions options, final @Nullable StackItem rootStackItem) {
    validateOptions(options);

    this.options = options;
    this.tracingSampler = new TracingSampler(options);
    if (rootStackItem != null) {
      this.stack.push(rootStackItem);
    }
    this.lastEventId = SentryId.EMPTY_ID;

    // Integrations will use this Hub instance once registered.
    // Make sure Hub ready to be used then.
    this.isEnabled = true;
  }

  private static void validateOptions(final @NotNull SentryOptions options) {
    Objects.requireNonNull(options, "SentryOptions is required.");
    if (options.getDsn() == null || options.getDsn().isEmpty()) {
      throw new IllegalArgumentException(
          "Hub requires a DSN to be instantiated. Considering using the NoOpHub is no DSN is available.");
    }
  }

  private static StackItem createRootStackItem(final @NotNull SentryOptions options) {
    validateOptions(options);
    final Scope scope = new Scope(options);
    final ISentryClient client = new SentryClient(options);
    return new StackItem(client, scope);
  }

  @Override
  public boolean isEnabled() {
    return isEnabled;
  }

  @Override
  public @NotNull SentryId captureEvent(
      final @NotNull SentryEvent event, final @Nullable Object hint) {
    SentryId sentryId = SentryId.EMPTY_ID;
    if (!isEnabled()) {
      options
          .getLogger()
          .log(
              SentryLevel.WARNING, "Instance is disabled and this 'captureEvent' call is a no-op.");
    } else if (event == null) {
      options.getLogger().log(SentryLevel.WARNING, "captureEvent called with null parameter.");
    } else {
      try {
        final StackItem item = stack.peek();
        if (item != null) {
          sentryId = item.client.captureEvent(event, item.scope, hint);
        } else {
          options.getLogger().log(SentryLevel.FATAL, "Stack peek was null when captureEvent");
        }
      } catch (Exception e) {
        options
            .getLogger()
            .log(
                SentryLevel.ERROR, "Error while capturing event with id: " + event.getEventId(), e);
      }
    }
    this.lastEventId = sentryId;
    return sentryId;
  }

  @Override
  public @NotNull SentryId captureMessage(
      final @NotNull String message, final @NotNull SentryLevel level) {
    SentryId sentryId = SentryId.EMPTY_ID;
    if (!isEnabled()) {
      options
          .getLogger()
          .log(
              SentryLevel.WARNING,
              "Instance is disabled and this 'captureMessage' call is a no-op.");
    } else if (message == null) {
      options.getLogger().log(SentryLevel.WARNING, "captureMessage called with null parameter.");
    } else {
      try {
        final StackItem item = stack.peek();
        if (item != null) {
          sentryId = item.client.captureMessage(message, level, item.scope);
        } else {
          options.getLogger().log(SentryLevel.FATAL, "Stack peek was null when captureMessage");
        }
      } catch (Exception e) {
        options.getLogger().log(SentryLevel.ERROR, "Error while capturing message: " + message, e);
      }
    }
    this.lastEventId = sentryId;
    return sentryId;
  }

  @ApiStatus.Internal
  @Override
  public SentryId captureEnvelope(
      final @NotNull SentryEnvelope envelope, final @Nullable Object hint) {
    Objects.requireNonNull(envelope, "SentryEnvelope is required.");

    SentryId sentryId = SentryId.EMPTY_ID;
    if (!isEnabled()) {
      options
          .getLogger()
          .log(
              SentryLevel.WARNING,
              "Instance is disabled and this 'captureEnvelope' call is a no-op.");
    } else {
      try {
        final StackItem item = stack.peek();
        if (item != null) {
          sentryId = item.client.captureEnvelope(envelope, hint);
        } else {
          options.getLogger().log(SentryLevel.FATAL, "Stack peek was null when captureEnvelope");
        }
      } catch (Exception e) {
        options.getLogger().log(SentryLevel.ERROR, "Error while capturing envelope.", e);
      }
    }
    this.lastEventId = sentryId;
    return sentryId;
  }

  @Override
  public @NotNull SentryId captureException(
      final @NotNull Throwable throwable, final @Nullable Object hint) {
    SentryId sentryId = SentryId.EMPTY_ID;
    if (!isEnabled()) {
      options
          .getLogger()
          .log(
              SentryLevel.WARNING,
              "Instance is disabled and this 'captureException' call is a no-op.");
    } else if (throwable == null) {
      options.getLogger().log(SentryLevel.WARNING, "captureException called with null parameter.");
    } else {
      try {
        final StackItem item = stack.peek();
        if (item != null) {
          sentryId = item.client.captureException(throwable, item.scope, hint);
        } else {
          options.getLogger().log(SentryLevel.FATAL, "Stack peek was null when captureException");
        }
      } catch (Exception e) {
        options
            .getLogger()
            .log(
                SentryLevel.ERROR, "Error while capturing exception: " + throwable.getMessage(), e);
      }
    }
    this.lastEventId = sentryId;
    return sentryId;
  }

  @Override
  public void captureUserFeedback(UserFeedback userFeedback) {
    if (!isEnabled()) {
      options
          .getLogger()
          .log(
              SentryLevel.WARNING,
              "Instance is disabled and this 'captureUserFeedback' call is a no-op.");
    } else {
      try {
        final StackItem item = stack.peek();
        if (item != null) {
          item.client.captureUserFeedback(userFeedback);
        } else {
          options
              .getLogger()
              .log(SentryLevel.FATAL, "Stack peek was null when captureUserFeedback");
        }
      } catch (Exception e) {
        options
            .getLogger()
            .log(
                SentryLevel.ERROR,
                "Error while capturing captureUserFeedback: " + userFeedback.toString(),
                e);
      }
    }
  }

  @Override
  public void startSession() {
    if (!isEnabled()) {
      options
          .getLogger()
          .log(
              SentryLevel.WARNING, "Instance is disabled and this 'startSession' call is a no-op.");
    } else {
      final StackItem item = this.stack.peek();
      if (item != null) {
        final Scope.SessionPair pair = item.scope.startSession();

        // TODO: add helper overload `captureSessions` to pass a list of sessions and submit a
        // single envelope
        // Or create the envelope here with both items and call `captureEnvelope`
        if (pair.getPrevious() != null) {
          item.client.captureSession(pair.getPrevious(), new SessionEndHint());
        }

        item.client.captureSession(pair.getCurrent(), new SessionStartHint());
      } else {
        options.getLogger().log(SentryLevel.FATAL, "Stack peek was null when startSession");
      }
    }
  }

  @Override
  public void endSession() {
    if (!isEnabled()) {
      options
          .getLogger()
          .log(SentryLevel.WARNING, "Instance is disabled and this 'endSession' call is a no-op.");
    } else {
      final StackItem item = this.stack.peek();
      if (item != null) {
        final Session previousSession = item.scope.endSession();
        if (previousSession != null) {
          item.client.captureSession(previousSession, new SessionEndHint());
        }
      } else {
        options.getLogger().log(SentryLevel.FATAL, "Stack peek was null when endSession");
      }
    }
  }

  @Override
  public void close() {
    if (!isEnabled()) {
      options
          .getLogger()
          .log(SentryLevel.WARNING, "Instance is disabled and this 'close' call is a no-op.");
    } else {
      try {
        for (Integration integration : options.getIntegrations()) {
          if (integration instanceof Closeable) {
            ((Closeable) integration).close();
          }
        }
        options.getExecutorService().close(options.getShutdownTimeout());

        // Close the top-most client
        final StackItem item = stack.peek();
        if (item != null) {
          // TODO: should we end session before closing client?

          item.client.close();
        } else {
          options.getLogger().log(SentryLevel.FATAL, "Stack peek was NULL when closing Hub");
        }
      } catch (Exception e) {
        options.getLogger().log(SentryLevel.ERROR, "Error while closing the Hub.", e);
      }
      isEnabled = false;
    }
  }

  @Override
  public void addBreadcrumb(final @NotNull Breadcrumb breadcrumb, final @Nullable Object hint) {
    if (!isEnabled()) {
      options
          .getLogger()
          .log(
              SentryLevel.WARNING,
              "Instance is disabled and this 'addBreadcrumb' call is a no-op.");
    } else if (breadcrumb == null) {
      options.getLogger().log(SentryLevel.WARNING, "addBreadcrumb called with null parameter.");
    } else {
      final StackItem item = stack.peek();
      if (item != null) {
        item.scope.addBreadcrumb(breadcrumb, hint);
      } else {
        options.getLogger().log(SentryLevel.FATAL, "Stack peek was null when addBreadcrumb");
      }
    }
  }

  @Override
  public void setLevel(final @Nullable SentryLevel level) {
    if (!isEnabled()) {
      options
          .getLogger()
          .log(SentryLevel.WARNING, "Instance is disabled and this 'setLevel' call is a no-op.");
    } else {
      final StackItem item = stack.peek();
      if (item != null) {
        item.scope.setLevel(level);
      } else {
        options.getLogger().log(SentryLevel.FATAL, "Stack peek was null when setLevel");
      }
    }
  }

  @Override
  public void setTransaction(final @Nullable String transaction) {
    if (!isEnabled()) {
      options
          .getLogger()
          .log(
              SentryLevel.WARNING,
              "Instance is disabled and this 'setTransaction' call is a no-op.");
    } else {
      final StackItem item = stack.peek();
      if (item != null) {
        item.scope.setTransaction(transaction);
      } else {
        options.getLogger().log(SentryLevel.FATAL, "Stack peek was null when setTransaction");
      }
    }
  }

  @Override
  public void setUser(final @Nullable User user) {
    if (!isEnabled()) {
      options
          .getLogger()
          .log(SentryLevel.WARNING, "Instance is disabled and this 'setUser' call is a no-op.");
    } else {
      final StackItem item = stack.peek();
      if (item != null) {
        item.scope.setUser(user);
      } else {
        options.getLogger().log(SentryLevel.FATAL, "Stack peek was null when setUser");
      }
    }
  }

  @Override
  public void setFingerprint(final @NotNull List<String> fingerprint) {
    if (!isEnabled()) {
      options
          .getLogger()
          .log(
              SentryLevel.WARNING,
              "Instance is disabled and this 'setFingerprint' call is a no-op.");
    } else if (fingerprint == null) {
      options.getLogger().log(SentryLevel.WARNING, "setFingerprint called with null parameter.");
    } else {
      final StackItem item = stack.peek();
      if (item != null) {
        item.scope.setFingerprint(fingerprint);
      } else {
        options.getLogger().log(SentryLevel.FATAL, "Stack peek was null when setFingerprint");
      }
    }
  }

  @Override
  public void clearBreadcrumbs() {
    if (!isEnabled()) {
      options
          .getLogger()
          .log(
              SentryLevel.WARNING,
              "Instance is disabled and this 'clearBreadcrumbs' call is a no-op.");
    } else {
      final StackItem item = stack.peek();
      if (item != null) {
        item.scope.clearBreadcrumbs();
      } else {
        options.getLogger().log(SentryLevel.FATAL, "Stack peek was null when clearBreadcrumbs");
      }
    }
  }

  @Override
  public void setTag(final @NotNull String key, final @NotNull String value) {
    if (!isEnabled()) {
      options
          .getLogger()
          .log(SentryLevel.WARNING, "Instance is disabled and this 'setTag' call is a no-op.");
    } else if (key == null || value == null) {
      options.getLogger().log(SentryLevel.WARNING, "setTag called with null parameter.");
    } else {
      final StackItem item = stack.peek();
      if (item != null) {
        item.scope.setTag(key, value);
      } else {
        options.getLogger().log(SentryLevel.FATAL, "Stack peek was null when setTag");
      }
    }
  }

  @Override
  public void removeTag(final @NotNull String key) {
    if (!isEnabled()) {
      options
          .getLogger()
          .log(SentryLevel.WARNING, "Instance is disabled and this 'removeTag' call is a no-op.");
    } else if (key == null) {
      options.getLogger().log(SentryLevel.WARNING, "removeTag called with null parameter.");
    } else {
      final StackItem item = stack.peek();
      if (item != null) {
        item.scope.removeTag(key);
      } else {
        options.getLogger().log(SentryLevel.FATAL, "Stack peek was null when removeTag");
      }
    }
  }

  @Override
  public void setExtra(final @NotNull String key, final @NotNull String value) {
    if (!isEnabled()) {
      options
          .getLogger()
          .log(SentryLevel.WARNING, "Instance is disabled and this 'setExtra' call is a no-op.");
    } else if (key == null || value == null) {
      options.getLogger().log(SentryLevel.WARNING, "setExtra called with null parameter.");
    } else {
      final StackItem item = stack.peek();
      if (item != null) {
        item.scope.setExtra(key, value);
      } else {
        options.getLogger().log(SentryLevel.FATAL, "Stack peek was null when setExtra");
      }
    }
  }

  @Override
  public void removeExtra(final @NotNull String key) {
    if (!isEnabled()) {
      options
          .getLogger()
          .log(SentryLevel.WARNING, "Instance is disabled and this 'removeExtra' call is a no-op.");
    } else if (key == null) {
      options.getLogger().log(SentryLevel.WARNING, "removeExtra called with null parameter.");
    } else {
      final StackItem item = stack.peek();
      if (item != null) {
        item.scope.removeExtra(key);
      } else {
        options.getLogger().log(SentryLevel.FATAL, "Stack peek was null when removeExtra");
      }
    }
  }

  @Override
  public @NotNull SentryId getLastEventId() {
    return lastEventId;
  }

  @Override
  public void pushScope() {
    if (!isEnabled()) {
      options
          .getLogger()
          .log(SentryLevel.WARNING, "Instance is disabled and this 'pushScope' call is a no-op.");
    } else {
      final StackItem item = stack.peek();
      if (item != null) {
        Scope clone = null;
        try {
          clone = item.scope.clone();
        } catch (CloneNotSupportedException e) {
          options
              .getLogger()
              .log(SentryLevel.ERROR, "An error has occurred when cloning a Scope", e);
        }
        if (clone != null) {
          final StackItem newItem = new StackItem(item.client, clone);
          stack.push(newItem);
        }
      } else {
        options.getLogger().log(SentryLevel.FATAL, "Stack peek was NULL when pushScope");
      }
    }
  }

  @Override
  public void popScope() {
    if (!isEnabled()) {
      options
          .getLogger()
          .log(SentryLevel.WARNING, "Instance is disabled and this 'popScope' call is a no-op.");
    } else {
      // Don't drop the root scope
      synchronized (stack) {
        if (stack.size() != 1) {
          stack.pop();
        } else {
          options.getLogger().log(SentryLevel.WARNING, "Attempt to pop the root scope.");
        }
      }
    }
  }

  @Override
  public void withScope(final @NotNull ScopeCallback callback) {
    if (!isEnabled()) {
      options
          .getLogger()
          .log(SentryLevel.WARNING, "Instance is disabled and this 'withScope' call is a no-op.");
    } else {
      pushScope();
      final StackItem item = stack.peek();
      if (item != null) {
        try {
          callback.run(item.scope);
        } catch (Exception e) {
          options.getLogger().log(SentryLevel.ERROR, "Error in the 'withScope' callback.", e);
        }
      } else {
        options.getLogger().log(SentryLevel.FATAL, "Stack peek was null when withScope");
      }
      popScope();
    }
  }

  @Override
  public void configureScope(final @NotNull ScopeCallback callback) {
    if (!isEnabled()) {
      options
          .getLogger()
          .log(
              SentryLevel.WARNING,
              "Instance is disabled and this 'configureScope' call is a no-op.");
    } else {
      final StackItem item = stack.peek();
      if (item != null) {
        try {
          callback.run(item.scope);
        } catch (Exception e) {
          options.getLogger().log(SentryLevel.ERROR, "Error in the 'configureScope' callback.", e);
        }
      } else {
        options.getLogger().log(SentryLevel.FATAL, "Stack peek was null when configureScope");
      }
    }
  }

  @Override
  public void bindClient(final @NotNull ISentryClient client) {
    if (!isEnabled()) {
      options
          .getLogger()
          .log(SentryLevel.WARNING, "Instance is disabled and this 'bindClient' call is a no-op.");
    } else {
      final StackItem item = stack.peek();
      if (item != null) {
        if (client != null) {
          options.getLogger().log(SentryLevel.DEBUG, "New client bound to scope.");
          item.client = client;
        } else {
          options.getLogger().log(SentryLevel.DEBUG, "NoOp client bound to scope.");
          item.client = NoOpSentryClient.getInstance();
        }
      } else {
        options.getLogger().log(SentryLevel.FATAL, "Stack peek was null when bindClient");
      }
    }
  }

  @Override
  public void flush(long timeoutMillis) {
    if (!isEnabled()) {
      options
          .getLogger()
          .log(SentryLevel.WARNING, "Instance is disabled and this 'flush' call is a no-op.");
    } else {
      final StackItem item = stack.peek();
      if (item != null) {
        try {
          item.client.flush(timeoutMillis);
        } catch (Exception e) {
          options.getLogger().log(SentryLevel.ERROR, "Error in the 'client.flush'.", e);
        }
      } else {
        options.getLogger().log(SentryLevel.FATAL, "Stack peek was null when flush");
      }
    }
  }

  @Override
  public @NotNull IHub clone() {
    if (!isEnabled()) {
      options.getLogger().log(SentryLevel.WARNING, "Disabled Hub cloned.");
    }
    // Clone will be invoked in parallel
    final Hub clone = new Hub(this.options, null);
    for (StackItem item : this.stack) {
      Scope clonedScope;
      try {
        clonedScope = item.scope.clone();
      } catch (CloneNotSupportedException e) {
        // TODO: Why do we need to deal with this? We must guarantee clone is possible here!
        options.getLogger().log(SentryLevel.ERROR, "Clone not supported");
        clonedScope = new Scope(options);
      }
      final StackItem cloneItem = new StackItem(item.client, clonedScope);
      clone.stack.push(cloneItem);
    }
    return clone;
  }

  @ApiStatus.Internal
  @Override
  public @NotNull SentryId captureTransaction(
      final @NotNull SentryTransaction transaction, final @Nullable Object hint) {
    Objects.requireNonNull(transaction, "transaction is required");

    SentryId sentryId = SentryId.EMPTY_ID;
    if (!isEnabled()) {
      options
          .getLogger()
          .log(
              SentryLevel.WARNING,
              "Instance is disabled and this 'captureTransaction' call is a no-op.");
    } else if (!Boolean.TRUE.equals(transaction.isSampled())) {
      options
          .getLogger()
          .log(
              SentryLevel.DEBUG,
              "Transaction %s was dropped due to sampling decision.",
              transaction.getEventId());
    } else {
      StackItem item = null;
      try {
        item = stack.peek();
        if (item != null) {
          sentryId = item.client.captureTransaction(transaction, item.scope, hint);
        } else {
          options.getLogger().log(SentryLevel.FATAL, "Stack peek was null when captureTransaction");
        }
      } catch (Exception e) {
        options
            .getLogger()
            .log(
                SentryLevel.ERROR,
                "Error while capturing transaction with id: " + transaction.getEventId(),
                e);
      } finally {
        if (item != null) {
          item.scope.clearTransaction();
        }
      }
    }
    this.lastEventId = sentryId;
    return sentryId;
  }

  @Override
  public @Nullable SentryTransaction startTransaction(
      final @NotNull TransactionContext transactionContexts) {
    Objects.requireNonNull(transactionContexts, "transactionContexts is required");

    SentryTransaction transaction = null;
    if (!isEnabled()) {
      options
          .getLogger()
          .log(
              SentryLevel.WARNING,
              "Instance is disabled and this 'startTransaction' call is a no-op.");
    } else {
      final StackItem item = stack.peek();
      if (item != null) {
        transaction = new SentryTransaction(transactionContexts, this);
        item.scope.setTransaction(transaction);
      } else {
        options.getLogger().log(SentryLevel.FATAL, "Stack peek was null when startTransaction");
      }
    }
    return transaction;
  }

  @Override
  public @Nullable SentryTransaction startTransaction(
      final @NotNull TransactionContext transactionContexts,
      final @Nullable CustomSamplingContext customSamplingContext) {
    final SamplingContext samplingContext =
        new SamplingContext(transactionContexts, customSamplingContext);
    boolean samplingDecision = tracingSampler.sample(samplingContext);
    transactionContexts.setSampled(samplingDecision);
    return this.startTransaction(transactionContexts);
  }

  @Override
  public @Nullable SentryTraceHeader traceHeaders() {
    SentryTraceHeader traceHeader = null;
    if (!isEnabled()) {
      options
          .getLogger()
          .log(
              SentryLevel.WARNING, "Instance is disabled and this 'traceHeaders' call is a no-op.");
    } else {
      final StackItem item = stack.peek();
      if (item != null) {
        final ISpan span = item.scope.getSpan();
        if (span != null) {
          traceHeader = span.toSentryTrace();
        }
      } else {
        options.getLogger().log(SentryLevel.FATAL, "Stack peek was null when 'traceHeaders'");
      }
    }
    return traceHeader;
  }

  @Override
<<<<<<< HEAD
  public void setSpanContext(
      final @NotNull Throwable throwable, final @NotNull SpanContext spanContext) {
    Objects.requireNonNull(throwable, "throwable is required");
    Objects.requireNonNull(spanContext, "spanContext is required");
    this.throwableToSpanContext.put(throwable, spanContext);
  }

  @Override
  public @Nullable SpanContext getSpanContext(final @NotNull Throwable throwable) {
    Objects.requireNonNull(throwable, "throwable is required");
    return this.throwableToSpanContext.get(throwable);
=======
  public @Nullable ISpan getSpan() {
    ISpan span = null;
    if (!isEnabled()) {
      options
          .getLogger()
          .log(SentryLevel.WARNING, "Instance is disabled and this 'getSpan' call is a no-op.");
    } else {
      final StackItem item = stack.peek();
      if (item != null) {
        span = item.scope.getSpan();
      } else {
        options.getLogger().log(SentryLevel.FATAL, "Stack peek was null when getSpan");
      }
    }
    return span;
>>>>>>> 417b76b5
  }
}<|MERGE_RESOLUTION|>--- conflicted
+++ resolved
@@ -740,7 +740,24 @@
   }
 
   @Override
-<<<<<<< HEAD
+  public @Nullable ISpan getSpan() {
+    ISpan span = null;
+    if (!isEnabled()) {
+      options
+          .getLogger()
+          .log(SentryLevel.WARNING, "Instance is disabled and this 'getSpan' call is a no-op.");
+    } else {
+      final StackItem item = stack.peek();
+      if (item != null) {
+        span = item.scope.getSpan();
+      } else {
+        options.getLogger().log(SentryLevel.FATAL, "Stack peek was null when getSpan");
+      }
+    }
+    return span;
+  }
+
+  @Override
   public void setSpanContext(
       final @NotNull Throwable throwable, final @NotNull SpanContext spanContext) {
     Objects.requireNonNull(throwable, "throwable is required");
@@ -752,22 +769,5 @@
   public @Nullable SpanContext getSpanContext(final @NotNull Throwable throwable) {
     Objects.requireNonNull(throwable, "throwable is required");
     return this.throwableToSpanContext.get(throwable);
-=======
-  public @Nullable ISpan getSpan() {
-    ISpan span = null;
-    if (!isEnabled()) {
-      options
-          .getLogger()
-          .log(SentryLevel.WARNING, "Instance is disabled and this 'getSpan' call is a no-op.");
-    } else {
-      final StackItem item = stack.peek();
-      if (item != null) {
-        span = item.scope.getSpan();
-      } else {
-        options.getLogger().log(SentryLevel.FATAL, "Stack peek was null when getSpan");
-      }
-    }
-    return span;
->>>>>>> 417b76b5
   }
 }