package io.sentry;

import io.sentry.Stack.StackItem;
import io.sentry.clientreport.DiscardReason;
import io.sentry.hints.SessionEndHint;
import io.sentry.hints.SessionStartHint;
import io.sentry.metrics.LocalMetricsAggregator;
import io.sentry.metrics.MetricsApi;
import io.sentry.protocol.SentryId;
import io.sentry.protocol.SentryTransaction;
import io.sentry.protocol.User;
import io.sentry.transport.RateLimiter;
import io.sentry.util.ExceptionUtils;
import io.sentry.util.HintUtils;
import io.sentry.util.Objects;
import io.sentry.util.Pair;
import io.sentry.util.TracingUtils;
import java.io.Closeable;
import java.io.IOException;
import java.lang.ref.WeakReference;
import java.util.Collections;
import java.util.HashMap;
import java.util.List;
import java.util.Map;
import java.util.WeakHashMap;
import org.jetbrains.annotations.ApiStatus;
import org.jetbrains.annotations.NotNull;
import org.jetbrains.annotations.Nullable;

public final class Hub implements IHub, MetricsApi.IMetricsInterface {

  private volatile @NotNull SentryId lastEventId;
  private final @NotNull SentryOptions options;
  private volatile boolean isEnabled;
  private final @NotNull Stack stack;
  private final @NotNull TracesSampler tracesSampler;
  private final @NotNull Map<Throwable, Pair<WeakReference<ISpan>, String>> throwableToSpan =
      Collections.synchronizedMap(new WeakHashMap<>());
  private final @NotNull TransactionPerformanceCollector transactionPerformanceCollector;
  private final @NotNull MetricsApi metricsApi;

  public Hub(final @NotNull SentryOptions options) {
    this(options, createRootStackItem(options));
    // Integrations are no longer registered on Hub ctor, but on Sentry.init
  }

  private Hub(final @NotNull SentryOptions options, final @NotNull Stack stack) {
    validateOptions(options);

    this.options = options;
    this.tracesSampler = new TracesSampler(options);
    this.stack = stack;
    this.lastEventId = SentryId.EMPTY_ID;
    this.transactionPerformanceCollector = options.getTransactionPerformanceCollector();

    // Integrations will use this Hub instance once registered.
    // Make sure Hub ready to be used then.
    this.isEnabled = true;

    this.metricsApi = new MetricsApi(this);
  }

  private Hub(final @NotNull SentryOptions options, final @NotNull StackItem rootStackItem) {
    this(options, new Stack(options.getLogger(), rootStackItem));
  }

  private static void validateOptions(final @NotNull SentryOptions options) {
    Objects.requireNonNull(options, "SentryOptions is required.");
    if (options.getDsn() == null || options.getDsn().isEmpty()) {
      throw new IllegalArgumentException(
          "Hub requires a DSN to be instantiated. Considering using the NoOpHub if no DSN is available.");
    }
  }

  private static StackItem createRootStackItem(final @NotNull SentryOptions options) {
    validateOptions(options);
    final IScope scope = new Scope(options);
    final ISentryClient client = new SentryClient(options);
    return new StackItem(options, client, scope);
  }

  @Override
  public boolean isEnabled() {
    return isEnabled;
  }

  @Override
  public @NotNull SentryId captureEvent(
      final @NotNull SentryEvent event, final @Nullable Hint hint) {
    return captureEventInternal(event, hint, null);
  }

  @Override
  public @NotNull SentryId captureEvent(
      final @NotNull SentryEvent event,
      final @Nullable Hint hint,
      final @NotNull ScopeCallback callback) {
    return captureEventInternal(event, hint, callback);
  }

  private @NotNull SentryId captureEventInternal(
      final @NotNull SentryEvent event,
      final @Nullable Hint hint,
      final @Nullable ScopeCallback scopeCallback) {
    SentryId sentryId = SentryId.EMPTY_ID;
    if (!isEnabled()) {
      options
          .getLogger()
          .log(
              SentryLevel.WARNING, "Instance is disabled and this 'captureEvent' call is a no-op.");
    } else if (event == null) {
      options.getLogger().log(SentryLevel.WARNING, "captureEvent called with null parameter.");
    } else {
      try {
        assignTraceContext(event);
        final StackItem item = stack.peek();

        final IScope scope = buildLocalScope(item.getScope(), scopeCallback);

        sentryId = item.getClient().captureEvent(event, scope, hint);
        this.lastEventId = sentryId;
      } catch (Throwable e) {
        options
            .getLogger()
            .log(
                SentryLevel.ERROR, "Error while capturing event with id: " + event.getEventId(), e);
      }
    }
    return sentryId;
  }

  @Override
  public @NotNull SentryId captureMessage(
      final @NotNull String message, final @NotNull SentryLevel level) {
    return captureMessageInternal(message, level, null);
  }

  @Override
  public @NotNull SentryId captureMessage(
      final @NotNull String message,
      final @NotNull SentryLevel level,
      final @NotNull ScopeCallback callback) {
    return captureMessageInternal(message, level, callback);
  }

  private @NotNull SentryId captureMessageInternal(
      final @NotNull String message,
      final @NotNull SentryLevel level,
      final @Nullable ScopeCallback scopeCallback) {
    SentryId sentryId = SentryId.EMPTY_ID;
    if (!isEnabled()) {
      options
          .getLogger()
          .log(
              SentryLevel.WARNING,
              "Instance is disabled and this 'captureMessage' call is a no-op.");
    } else if (message == null) {
      options.getLogger().log(SentryLevel.WARNING, "captureMessage called with null parameter.");
    } else {
      try {
        final StackItem item = stack.peek();

        final IScope scope = buildLocalScope(item.getScope(), scopeCallback);

        sentryId = item.getClient().captureMessage(message, level, scope);
      } catch (Throwable e) {
        options.getLogger().log(SentryLevel.ERROR, "Error while capturing message: " + message, e);
      }
    }
    this.lastEventId = sentryId;
    return sentryId;
  }

  @ApiStatus.Internal
  @Override
  public @NotNull SentryId captureEnvelope(
      final @NotNull SentryEnvelope envelope, final @Nullable Hint hint) {
    Objects.requireNonNull(envelope, "SentryEnvelope is required.");

    SentryId sentryId = SentryId.EMPTY_ID;
    if (!isEnabled()) {
      options
          .getLogger()
          .log(
              SentryLevel.WARNING,
              "Instance is disabled and this 'captureEnvelope' call is a no-op.");
    } else {
      try {
        final SentryId capturedEnvelopeId =
            stack.peek().getClient().captureEnvelope(envelope, hint);
        if (capturedEnvelopeId != null) {
          sentryId = capturedEnvelopeId;
        }
      } catch (Throwable e) {
        options.getLogger().log(SentryLevel.ERROR, "Error while capturing envelope.", e);
      }
    }
    return sentryId;
  }

  @Override
  public @NotNull SentryId captureException(
      final @NotNull Throwable throwable, final @Nullable Hint hint) {
    return captureExceptionInternal(throwable, hint, null);
  }

  @Override
  public @NotNull SentryId captureException(
      final @NotNull Throwable throwable,
      final @Nullable Hint hint,
      final @NotNull ScopeCallback callback) {

    return captureExceptionInternal(throwable, hint, callback);
  }

  private @NotNull SentryId captureExceptionInternal(
      final @NotNull Throwable throwable,
      final @Nullable Hint hint,
      final @Nullable ScopeCallback scopeCallback) {
    SentryId sentryId = SentryId.EMPTY_ID;
    if (!isEnabled()) {
      options
          .getLogger()
          .log(
              SentryLevel.WARNING,
              "Instance is disabled and this 'captureException' call is a no-op.");
    } else if (throwable == null) {
      options.getLogger().log(SentryLevel.WARNING, "captureException called with null parameter.");
    } else {
      try {
        final StackItem item = stack.peek();
        final SentryEvent event = new SentryEvent(throwable);
        assignTraceContext(event);

        final IScope scope = buildLocalScope(item.getScope(), scopeCallback);

        sentryId = item.getClient().captureEvent(event, scope, hint);
      } catch (Throwable e) {
        options
            .getLogger()
            .log(
                SentryLevel.ERROR, "Error while capturing exception: " + throwable.getMessage(), e);
      }
    }
    this.lastEventId = sentryId;
    return sentryId;
  }

  private void assignTraceContext(final @NotNull SentryEvent event) {
    if (options.isTracingEnabled() && event.getThrowable() != null) {
      final Pair<WeakReference<ISpan>, String> pair =
          throwableToSpan.get(ExceptionUtils.findRootCause(event.getThrowable()));
      if (pair != null) {
        final WeakReference<ISpan> spanWeakRef = pair.getFirst();
        if (event.getContexts().getTrace() == null && spanWeakRef != null) {
          final ISpan span = spanWeakRef.get();
          if (span != null) {
            event.getContexts().setTrace(span.getSpanContext());
          }
        }
        final String transactionName = pair.getSecond();
        if (event.getTransaction() == null && transactionName != null) {
          event.setTransaction(transactionName);
        }
      }
    }
  }

  @Override
  public void captureUserFeedback(final @NotNull UserFeedback userFeedback) {
    if (!isEnabled()) {
      options
          .getLogger()
          .log(
              SentryLevel.WARNING,
              "Instance is disabled and this 'captureUserFeedback' call is a no-op.");
    } else {
      try {
        final StackItem item = stack.peek();
        item.getClient().captureUserFeedback(userFeedback);
      } catch (Throwable e) {
        options
            .getLogger()
            .log(
                SentryLevel.ERROR,
                "Error while capturing captureUserFeedback: " + userFeedback.toString(),
                e);
      }
    }
  }

  @Override
  public void startSession() {
    if (!isEnabled()) {
      options
          .getLogger()
          .log(
              SentryLevel.WARNING, "Instance is disabled and this 'startSession' call is a no-op.");
    } else {
      final StackItem item = this.stack.peek();
      final Scope.SessionPair pair = item.getScope().startSession();
      if (pair != null) {
        // TODO: add helper overload `captureSessions` to pass a list of sessions and submit a
        // single envelope
        // Or create the envelope here with both items and call `captureEnvelope`
        if (pair.getPrevious() != null) {
          final Hint hint = HintUtils.createWithTypeCheckHint(new SessionEndHint());

          item.getClient().captureSession(pair.getPrevious(), hint);
        }

        final Hint hint = HintUtils.createWithTypeCheckHint(new SessionStartHint());

        item.getClient().captureSession(pair.getCurrent(), hint);
      } else {
        options.getLogger().log(SentryLevel.WARNING, "Session could not be started.");
      }
    }
  }

  @Override
  public void endSession() {
    if (!isEnabled()) {
      options
          .getLogger()
          .log(SentryLevel.WARNING, "Instance is disabled and this 'endSession' call is a no-op.");
    } else {
      final StackItem item = this.stack.peek();
      final Session previousSession = item.getScope().endSession();
      if (previousSession != null) {
        final Hint hint = HintUtils.createWithTypeCheckHint(new SessionEndHint());

        item.getClient().captureSession(previousSession, hint);
      }
    }
  }

  @Override
  public void close() {
    close(false);
  }

  @Override
  @SuppressWarnings("FutureReturnValueIgnored")
  public void close(final boolean isRestarting) {
    if (!isEnabled()) {
      options
          .getLogger()
          .log(SentryLevel.WARNING, "Instance is disabled and this 'close' call is a no-op.");
    } else {
      try {
        for (Integration integration : options.getIntegrations()) {
          if (integration instanceof Closeable) {
            try {
              ((Closeable) integration).close();
            } catch (IOException e) {
              options
                  .getLogger()
                  .log(SentryLevel.WARNING, "Failed to close the integration {}.", integration, e);
            }
          }
        }

        configureScope(scope -> scope.clear());
        options.getTransactionProfiler().close();
        options.getTransactionPerformanceCollector().close();
        final @NotNull ISentryExecutorService executorService = options.getExecutorService();
        if (isRestarting) {
          executorService.submit(() -> executorService.close(options.getShutdownTimeoutMillis()));
        } else {
          executorService.close(options.getShutdownTimeoutMillis());
        }

        // Close the top-most client
        final StackItem item = stack.peek();
        // TODO: should we end session before closing client?
        item.getClient().close(isRestarting);
      } catch (Throwable e) {
        options.getLogger().log(SentryLevel.ERROR, "Error while closing the Hub.", e);
      }
      isEnabled = false;
    }
  }

  @Override
  public void addBreadcrumb(final @NotNull Breadcrumb breadcrumb, final @Nullable Hint hint) {
    if (!isEnabled()) {
      options
          .getLogger()
          .log(
              SentryLevel.WARNING,
              "Instance is disabled and this 'addBreadcrumb' call is a no-op.");
    } else if (breadcrumb == null) {
      options.getLogger().log(SentryLevel.WARNING, "addBreadcrumb called with null parameter.");
    } else {
      stack.peek().getScope().addBreadcrumb(breadcrumb, hint);
    }
  }

  @Override
  public void addBreadcrumb(final @NotNull Breadcrumb breadcrumb) {
    addBreadcrumb(breadcrumb, new Hint());
  }

  @Override
  public void setLevel(final @Nullable SentryLevel level) {
    if (!isEnabled()) {
      options
          .getLogger()
          .log(SentryLevel.WARNING, "Instance is disabled and this 'setLevel' call is a no-op.");
    } else {
      stack.peek().getScope().setLevel(level);
    }
  }

  @Override
  public void setTransaction(final @Nullable String transaction) {
    if (!isEnabled()) {
      options
          .getLogger()
          .log(
              SentryLevel.WARNING,
              "Instance is disabled and this 'setTransaction' call is a no-op.");
    } else if (transaction != null) {
      stack.peek().getScope().setTransaction(transaction);
    } else {
      options.getLogger().log(SentryLevel.WARNING, "Transaction cannot be null");
    }
  }

  @Override
  public void setUser(final @Nullable User user) {
    if (!isEnabled()) {
      options
          .getLogger()
          .log(SentryLevel.WARNING, "Instance is disabled and this 'setUser' call is a no-op.");
    } else {
      stack.peek().getScope().setUser(user);
    }
  }

  @Override
  public void setFingerprint(final @NotNull List<String> fingerprint) {
    if (!isEnabled()) {
      options
          .getLogger()
          .log(
              SentryLevel.WARNING,
              "Instance is disabled and this 'setFingerprint' call is a no-op.");
    } else if (fingerprint == null) {
      options.getLogger().log(SentryLevel.WARNING, "setFingerprint called with null parameter.");
    } else {
      stack.peek().getScope().setFingerprint(fingerprint);
    }
  }

  @Override
  public void clearBreadcrumbs() {
    if (!isEnabled()) {
      options
          .getLogger()
          .log(
              SentryLevel.WARNING,
              "Instance is disabled and this 'clearBreadcrumbs' call is a no-op.");
    } else {
      stack.peek().getScope().clearBreadcrumbs();
    }
  }

  @Override
  public void setTag(final @NotNull String key, final @NotNull String value) {
    if (!isEnabled()) {
      options
          .getLogger()
          .log(SentryLevel.WARNING, "Instance is disabled and this 'setTag' call is a no-op.");
    } else if (key == null || value == null) {
      options.getLogger().log(SentryLevel.WARNING, "setTag called with null parameter.");
    } else {
      stack.peek().getScope().setTag(key, value);
    }
  }

  @Override
  public void removeTag(final @NotNull String key) {
    if (!isEnabled()) {
      options
          .getLogger()
          .log(SentryLevel.WARNING, "Instance is disabled and this 'removeTag' call is a no-op.");
    } else if (key == null) {
      options.getLogger().log(SentryLevel.WARNING, "removeTag called with null parameter.");
    } else {
      stack.peek().getScope().removeTag(key);
    }
  }

  @Override
  public void setExtra(final @NotNull String key, final @NotNull String value) {
    if (!isEnabled()) {
      options
          .getLogger()
          .log(SentryLevel.WARNING, "Instance is disabled and this 'setExtra' call is a no-op.");
    } else if (key == null || value == null) {
      options.getLogger().log(SentryLevel.WARNING, "setExtra called with null parameter.");
    } else {
      stack.peek().getScope().setExtra(key, value);
    }
  }

  @Override
  public void removeExtra(final @NotNull String key) {
    if (!isEnabled()) {
      options
          .getLogger()
          .log(SentryLevel.WARNING, "Instance is disabled and this 'removeExtra' call is a no-op.");
    } else if (key == null) {
      options.getLogger().log(SentryLevel.WARNING, "removeExtra called with null parameter.");
    } else {
      stack.peek().getScope().removeExtra(key);
    }
  }

  @Override
  public @NotNull SentryId getLastEventId() {
    return lastEventId;
  }

  @Override
  public void pushScope() {
    if (!isEnabled()) {
      options
          .getLogger()
          .log(SentryLevel.WARNING, "Instance is disabled and this 'pushScope' call is a no-op.");
    } else {
      final StackItem item = stack.peek();
      final StackItem newItem = new StackItem(options, item.getClient(), item.getScope().clone());
      stack.push(newItem);
    }
  }

  @Override
  public @NotNull SentryOptions getOptions() {
    return this.stack.peek().getOptions();
  }

  @Override
  public @Nullable Boolean isCrashedLastRun() {
    return SentryCrashLastRunState.getInstance()
        .isCrashedLastRun(options.getCacheDirPath(), !options.isEnableAutoSessionTracking());
  }

  @Override
  public void reportFullyDisplayed() {
    if (options.isEnableTimeToFullDisplayTracing()) {
      options.getFullyDisplayedReporter().reportFullyDrawn();
    }
  }

  @Override
  public void popScope() {
    if (!isEnabled()) {
      options
          .getLogger()
          .log(SentryLevel.WARNING, "Instance is disabled and this 'popScope' call is a no-op.");
    } else {
      stack.pop();
    }
  }

  @Override
  public void withScope(final @NotNull ScopeCallback callback) {
    if (!isEnabled()) {
      try {
        callback.run(NoOpScope.getInstance());
      } catch (Throwable e) {
        options.getLogger().log(SentryLevel.ERROR, "Error in the 'withScope' callback.", e);
      }

    } else {
      pushScope();
      try {
        callback.run(stack.peek().getScope());
      } catch (Throwable e) {
        options.getLogger().log(SentryLevel.ERROR, "Error in the 'withScope' callback.", e);
      }
      popScope();
    }
  }

  @Override
  public void configureScope(final @NotNull ScopeCallback callback) {
    if (!isEnabled()) {
      options
          .getLogger()
          .log(
              SentryLevel.WARNING,
              "Instance is disabled and this 'configureScope' call is a no-op.");
    } else {
      try {
        callback.run(stack.peek().getScope());
      } catch (Throwable e) {
        options.getLogger().log(SentryLevel.ERROR, "Error in the 'configureScope' callback.", e);
      }
    }
  }

  @Override
  public void bindClient(final @NotNull ISentryClient client) {
    if (!isEnabled()) {
      options
          .getLogger()
          .log(SentryLevel.WARNING, "Instance is disabled and this 'bindClient' call is a no-op.");
    } else {
      final StackItem item = stack.peek();
      if (client != null) {
        options.getLogger().log(SentryLevel.DEBUG, "New client bound to scope.");
        item.setClient(client);
      } else {
        options.getLogger().log(SentryLevel.DEBUG, "NoOp client bound to scope.");
        item.setClient(NoOpSentryClient.getInstance());
      }
    }
  }

  @Override
  public boolean isHealthy() {
    return stack.peek().getClient().isHealthy();
  }

  @Override
  public void flush(long timeoutMillis) {
    if (!isEnabled()) {
      options
          .getLogger()
          .log(SentryLevel.WARNING, "Instance is disabled and this 'flush' call is a no-op.");
    } else {
      try {
        stack.peek().getClient().flush(timeoutMillis);
      } catch (Throwable e) {
        options.getLogger().log(SentryLevel.ERROR, "Error in the 'client.flush'.", e);
      }
    }
  }

  @Override
  public @NotNull IHub clone() {
    if (!isEnabled()) {
      options.getLogger().log(SentryLevel.WARNING, "Disabled Hub cloned.");
    }
    // Clone will be invoked in parallel
    return new Hub(this.options, new Stack(this.stack));
  }

  @ApiStatus.Internal
  @Override
  public @NotNull SentryId captureTransaction(
      final @NotNull SentryTransaction transaction,
      final @Nullable TraceContext traceContext,
      final @Nullable Hint hint,
      final @Nullable ProfilingTraceData profilingTraceData) {
    Objects.requireNonNull(transaction, "transaction is required");

    SentryId sentryId = SentryId.EMPTY_ID;
    if (!isEnabled()) {
      options
          .getLogger()
          .log(
              SentryLevel.WARNING,
              "Instance is disabled and this 'captureTransaction' call is a no-op.");
    } else {
      if (!transaction.isFinished()) {
        options
            .getLogger()
            .log(
                SentryLevel.WARNING,
                "Transaction: %s is not finished and this 'captureTransaction' call is a no-op.",
                transaction.getEventId());
      } else {
        if (!Boolean.TRUE.equals(transaction.isSampled())) {
          options
              .getLogger()
              .log(
                  SentryLevel.DEBUG,
                  "Transaction %s was dropped due to sampling decision.",
                  transaction.getEventId());
          if (options.getBackpressureMonitor().getDownsampleFactor() > 0) {
            options
                .getClientReportRecorder()
                .recordLostEvent(DiscardReason.BACKPRESSURE, DataCategory.Transaction);
            options
                .getClientReportRecorder()
                .recordLostEvent(
                    DiscardReason.BACKPRESSURE,
                    DataCategory.Span,
                    transaction.getSpans().size() + 1);
          } else {
            options
                .getClientReportRecorder()
                .recordLostEvent(DiscardReason.SAMPLE_RATE, DataCategory.Transaction);
            options
                .getClientReportRecorder()
                .recordLostEvent(
                    DiscardReason.SAMPLE_RATE,
                    DataCategory.Span,
                    transaction.getSpans().size() + 1);
          }
        } else {
          StackItem item = null;
          try {
            item = stack.peek();
            sentryId =
                item.getClient()
                    .captureTransaction(
                        transaction, traceContext, item.getScope(), hint, profilingTraceData);
          } catch (Throwable e) {
            options
                .getLogger()
                .log(
                    SentryLevel.ERROR,
                    "Error while capturing transaction with id: " + transaction.getEventId(),
                    e);
          }
        }
      }
    }
    return sentryId;
  }

  @Override
  public @NotNull ITransaction startTransaction(
      final @NotNull TransactionContext transactionContext,
      final @NotNull TransactionOptions transactionOptions) {
    return createTransaction(transactionContext, transactionOptions);
  }

  private @NotNull ITransaction createTransaction(
      final @NotNull TransactionContext transactionContext,
      final @NotNull TransactionOptions transactionOptions) {
    Objects.requireNonNull(transactionContext, "transactionContext is required");

    ITransaction transaction;
    if (!isEnabled()) {
      options
          .getLogger()
          .log(
              SentryLevel.WARNING,
              "Instance is disabled and this 'startTransaction' returns a no-op.");
      transaction = NoOpTransaction.getInstance();
    } else if (!options.getInstrumenter().equals(transactionContext.getInstrumenter())) {
      options
          .getLogger()
          .log(
              SentryLevel.DEBUG,
              "Returning no-op for instrumenter %s as the SDK has been configured to use instrumenter %s",
              transactionContext.getInstrumenter(),
              options.getInstrumenter());
      transaction = NoOpTransaction.getInstance();
    } else if (!options.isTracingEnabled()) {
      options
          .getLogger()
          .log(
              SentryLevel.INFO, "Tracing is disabled and this 'startTransaction' returns a no-op.");
      transaction = NoOpTransaction.getInstance();
    } else {
      final SamplingContext samplingContext =
          new SamplingContext(transactionContext, transactionOptions.getCustomSamplingContext());
      @NotNull TracesSamplingDecision samplingDecision = tracesSampler.sample(samplingContext);
      transactionContext.setSamplingDecision(samplingDecision);

      transaction =
          new SentryTracer(
              transactionContext, this, transactionOptions, transactionPerformanceCollector);

      // The listener is called only if the transaction exists, as the transaction is needed to
      // stop it
      if (samplingDecision.getSampled() && samplingDecision.getProfileSampled()) {
        final ITransactionProfiler transactionProfiler = options.getTransactionProfiler();
        // If the profiler is not running, we start and bind it here.
        if (!transactionProfiler.isRunning()) {
          transactionProfiler.start();
          transactionProfiler.bindTransaction(transaction);
        } else if (transactionOptions.isAppStartTransaction()) {
          // If the profiler is running and the current transaction is the app start, we bind it.
          transactionProfiler.bindTransaction(transaction);
        }
      }
    }
    if (transactionOptions.isBindToScope()) {
      configureScope(scope -> scope.setTransaction(transaction));
    }
    return transaction;
  }

  @Deprecated
  @SuppressWarnings("InlineMeSuggester")
  @Override
  public @Nullable SentryTraceHeader traceHeaders() {
    return getTraceparent();
  }

  @Override
  public @Nullable ISpan getSpan() {
    ISpan span = null;
    if (!isEnabled()) {
      options
          .getLogger()
          .log(SentryLevel.WARNING, "Instance is disabled and this 'getSpan' call is a no-op.");
    } else {
      span = stack.peek().getScope().getSpan();
    }
    return span;
  }

  @Override
  @ApiStatus.Internal
  public @Nullable ITransaction getTransaction() {
    ITransaction span = null;
    if (!isEnabled()) {
      options
          .getLogger()
          .log(
              SentryLevel.WARNING,
              "Instance is disabled and this 'getTransaction' call is a no-op.");
    } else {
      span = stack.peek().getScope().getTransaction();
    }
    return span;
  }

  @Override
  @ApiStatus.Internal
  public void setSpanContext(
      final @NotNull Throwable throwable,
      final @NotNull ISpan span,
      final @NotNull String transactionName) {
    Objects.requireNonNull(throwable, "throwable is required");
    Objects.requireNonNull(span, "span is required");
    Objects.requireNonNull(transactionName, "transactionName is required");
    // to match any cause, span context is always attached to the root cause of the exception
    final Throwable rootCause = ExceptionUtils.findRootCause(throwable);
    // the most inner span should be assigned to a throwable
    if (!throwableToSpan.containsKey(rootCause)) {
      throwableToSpan.put(rootCause, new Pair<>(new WeakReference<>(span), transactionName));
    }
  }

  @Nullable
  SpanContext getSpanContext(final @NotNull Throwable throwable) {
    Objects.requireNonNull(throwable, "throwable is required");
    final Throwable rootCause = ExceptionUtils.findRootCause(throwable);
    final Pair<WeakReference<ISpan>, String> pair = this.throwableToSpan.get(rootCause);
    if (pair != null) {
      final WeakReference<ISpan> spanWeakRef = pair.getFirst();
      if (spanWeakRef != null) {
        final ISpan span = spanWeakRef.get();
        if (span != null) {
          return span.getSpanContext();
        }
      }
    }
    return null;
  }

  private IScope buildLocalScope(
      final @NotNull IScope scope, final @Nullable ScopeCallback callback) {
    if (callback != null) {
      try {
        final IScope localScope = scope.clone();
        callback.run(localScope);
        return localScope;
      } catch (Throwable t) {
        options.getLogger().log(SentryLevel.ERROR, "Error in the 'ScopeCallback' callback.", t);
      }
    }
    return scope;
  }

  @Override
  public @Nullable TransactionContext continueTrace(
      final @Nullable String sentryTrace, final @Nullable List<String> baggageHeaders) {
    @NotNull
    PropagationContext propagationContext =
        PropagationContext.fromHeaders(getOptions().getLogger(), sentryTrace, baggageHeaders);
    configureScope(
        (scope) -> {
          scope.setPropagationContext(propagationContext);
        });
    if (options.isTracingEnabled()) {
      return TransactionContext.fromPropagationContext(propagationContext);
    } else {
      return null;
    }
  }

  @Override
  public @Nullable SentryTraceHeader getTraceparent() {
    if (!isEnabled()) {
      options
          .getLogger()
          .log(
              SentryLevel.WARNING,
              "Instance is disabled and this 'getTraceparent' call is a no-op.");
    } else {
      final @Nullable TracingUtils.TracingHeaders headers =
          TracingUtils.trace(this, null, getSpan());
      if (headers != null) {
        return headers.getSentryTraceHeader();
      }
    }

    return null;
  }

  @Override
  public @Nullable BaggageHeader getBaggage() {
    if (!isEnabled()) {
      options
          .getLogger()
          .log(SentryLevel.WARNING, "Instance is disabled and this 'getBaggage' call is a no-op.");
    } else {
      final @Nullable TracingUtils.TracingHeaders headers =
          TracingUtils.trace(this, null, getSpan());
      if (headers != null) {
        return headers.getBaggageHeader();
      }
    }

    return null;
  }

  @Override
  @ApiStatus.Experimental
  public @NotNull SentryId captureCheckIn(final @NotNull CheckIn checkIn) {
    SentryId sentryId = SentryId.EMPTY_ID;
    if (!isEnabled()) {
      options
          .getLogger()
          .log(
              SentryLevel.WARNING,
              "Instance is disabled and this 'captureCheckIn' call is a no-op.");
    } else {
      try {
        StackItem item = stack.peek();
        sentryId = item.getClient().captureCheckIn(checkIn, item.getScope(), null);
      } catch (Throwable e) {
        options.getLogger().log(SentryLevel.ERROR, "Error while capturing check-in for slug", e);
      }
    }
    this.lastEventId = sentryId;
    return sentryId;
  }

  @Override
  public @NotNull SentryId captureReplay(
      final @NotNull SentryReplayEvent replay, final @Nullable Hint hint) {
    SentryId sentryId = SentryId.EMPTY_ID;
    if (!isEnabled()) {
      options
          .getLogger()
          .log(
              SentryLevel.WARNING,
              "Instance is disabled and this 'captureReplay' call is a no-op.");
    } else {
      try {
        final @NotNull StackItem item = stack.peek();
        sentryId = item.getClient().captureReplayEvent(replay, item.getScope(), hint);
      } catch (Throwable e) {
        options.getLogger().log(SentryLevel.ERROR, "Error while capturing replay", e);
      }
    }
<<<<<<< HEAD
    this.lastEventId = sentryId;
=======
>>>>>>> 7620eacc
    return sentryId;
  }

  @ApiStatus.Internal
  @Override
  public @Nullable RateLimiter getRateLimiter() {
    final StackItem item = stack.peek();
    return item.getClient().getRateLimiter();
  }

  @Override
  public @NotNull MetricsApi metrics() {
    return metricsApi;
  }

  @Override
  public @NotNull IMetricsAggregator getMetricsAggregator() {
    return stack.peek().getClient().getMetricsAggregator();
  }

  @Override
  public @NotNull Map<String, String> getDefaultTagsForMetrics() {
    if (!options.isEnableDefaultTagsForMetrics()) {
      return Collections.emptyMap();
    }

    final @NotNull Map<String, String> tags = new HashMap<>();
    final @Nullable String release = options.getRelease();
    if (release != null) {
      tags.put("release", release);
    }

    final @Nullable String environment = options.getEnvironment();
    if (environment != null) {
      tags.put("environment", environment);
    }

    final @Nullable String txnName = stack.peek().getScope().getTransactionName();
    if (txnName != null) {
      tags.put("transaction", txnName);
    }
    return Collections.unmodifiableMap(tags);
  }

  @Override
  public @Nullable ISpan startSpanForMetric(@NotNull String op, @NotNull String description) {
    final @Nullable ISpan span = getSpan();
    if (span != null) {
      return span.startChild(op, description);
    }
    return null;
  }

  @Override
  public @Nullable LocalMetricsAggregator getLocalMetricsAggregator() {
    if (!options.isEnableSpanLocalMetricAggregation()) {
      return null;
    }
    final @Nullable ISpan span = getSpan();
    if (span != null) {
      return span.getLocalMetricsAggregator();
    }
    return null;
  }
}<|MERGE_RESOLUTION|>--- conflicted
+++ resolved
@@ -967,10 +967,6 @@
         options.getLogger().log(SentryLevel.ERROR, "Error while capturing replay", e);
       }
     }
-<<<<<<< HEAD
-    this.lastEventId = sentryId;
-=======
->>>>>>> 7620eacc
     return sentryId;
   }
 
