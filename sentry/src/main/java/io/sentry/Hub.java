package io.sentry;

import io.sentry.Stack.StackItem;
import io.sentry.clientreport.DiscardReason;
<<<<<<< HEAD
=======
import io.sentry.hints.SessionEndHint;
import io.sentry.hints.SessionStartHint;
>>>>>>> 77fd2f21
import io.sentry.protocol.SentryId;
import io.sentry.protocol.SentryTransaction;
import io.sentry.protocol.User;
import io.sentry.util.ExceptionUtils;
import io.sentry.util.HintUtils;
import io.sentry.util.Objects;
import io.sentry.util.Pair;
import java.io.Closeable;
import java.util.Collections;
import java.util.Date;
import java.util.List;
import java.util.Map;
import java.util.WeakHashMap;
import org.jetbrains.annotations.ApiStatus;
import org.jetbrains.annotations.NotNull;
import org.jetbrains.annotations.Nullable;

public final class Hub implements IHub {
  private volatile @NotNull SentryId lastEventId;
  private final @NotNull SentryOptions options;
  private volatile boolean isEnabled;
  private final @NotNull Stack stack;
  private final @NotNull TracesSampler tracesSampler;
  private final @NotNull Map<Throwable, Pair<ISpan, String>> throwableToSpan =
      Collections.synchronizedMap(new WeakHashMap<>());
  private final @NotNull SessionTracker sessionTracker;
  private final @Nullable SessionAggregates sessionAggregates;
  private final @Nullable SessionsFlusher sessionFlusher;

  public static Hub create(final @NotNull SentryOptions options) {
    validateOptions(options);
    final Scope scope = new Scope(options);
    // release presence in server mode is validated in `validateOptions(..)` method, extra check
    // here is needed for uber:nullAway linter
    if (options.getSessionMode() == SentryOptions.SessionMode.SERVER
        && options.getRelease() != null) {
      // creates Hub working in server-side session mode
      final SessionAggregates sessionAggregates =
          new SessionAggregates(options.getRelease(), options.getEnvironment());
      final ServerSessionManager sessionTracker = new ServerSessionManager(sessionAggregates);
      final ISentryClient client = new SentryClient(options, sessionTracker);
      final Stack stack = new Stack(options.getLogger(), new StackItem(options, client, scope));
      return new Hub(
          options,
          stack,
          sessionTracker,
          sessionAggregates,
          new SessionsFlusher(sessionAggregates, client));
    } else {
      // creates Hub working in client-side session mode
      final ISentryClient client = new SentryClient(options, new ClientSessionUpdater(options));
      final Stack stack = new Stack(options.getLogger(), new StackItem(options, client, scope));
      return new Hub(options, stack, new ClientSessionTracker(options, stack), null, null);
    }
  }

  private Hub(
      final @NotNull SentryOptions options,
      final @NotNull Stack stack,
      final @NotNull SessionTracker sessionTracker,
      final @Nullable SessionAggregates sessionAggregates,
      final @Nullable SessionsFlusher sessionFlusher) {
    validateOptions(options);
    this.options = options;
    this.stack = stack;
    this.tracesSampler = new TracesSampler(options);
    this.sessionTracker = sessionTracker;
    this.lastEventId = SentryId.EMPTY_ID;
    this.sessionAggregates = sessionAggregates;
    if (sessionFlusher != null) {
      this.sessionFlusher = sessionFlusher;
      this.sessionFlusher.start();
    } else {
      this.sessionFlusher = null;
    }

    // Integrations will use this Hub instance once registered.
    // Make sure Hub ready to be used then.
    this.isEnabled = true;
  }

  // Copy constructor
  private Hub(final @NotNull Hub hub) {
    validateOptions(hub.options);

    this.options = hub.options;
    this.tracesSampler = new TracesSampler(hub.options);
    this.lastEventId = SentryId.EMPTY_ID;

    // Integrations will use this Hub instance once registered.
    // Make sure Hub ready to be used then.
    this.isEnabled = true;
    if (hub.sessionAggregates != null) {
      // server mode
      final ServerSessionManager serverSessionManager =
          new ServerSessionManager(hub.sessionAggregates);
      this.sessionTracker = serverSessionManager;
      this.stack = new Stack(hub.stack, new SentryClient(options, serverSessionManager));
    } else {
      // client mode
      this.stack = new Stack(hub.stack);
      this.sessionTracker = hub.sessionTracker;
    }
    this.sessionAggregates = hub.sessionAggregates;
    this.sessionFlusher = hub.sessionFlusher;
  }

  private static void validateOptions(final @NotNull SentryOptions options) {
    Objects.requireNonNull(options, "SentryOptions is required.");
    if (options.getDsn() == null || options.getDsn().isEmpty()) {
      throw new IllegalArgumentException(
          "Hub requires a DSN to be instantiated. Considering using the NoOpHub if no DSN is available.");
<<<<<<< HEAD
    }
    if (options.getSessionMode() == SentryOptions.SessionMode.SERVER
        && options.getRelease() == null) {
      throw new IllegalArgumentException("In session mode SERVER, release must be set.");
=======
>>>>>>> 77fd2f21
    }
  }

  @Override
  public boolean isEnabled() {
    return isEnabled;
  }

  @Override
  public @NotNull SentryId captureEvent(
<<<<<<< HEAD
      final @NotNull SentryEvent event, final @Nullable Map<String, Object> hint) {
=======
      final @NotNull SentryEvent event, final @Nullable Hint hint) {
>>>>>>> 77fd2f21
    SentryId sentryId = SentryId.EMPTY_ID;
    if (!isEnabled()) {
      options
          .getLogger()
          .log(
              SentryLevel.WARNING, "Instance is disabled and this 'captureEvent' call is a no-op.");
    } else if (event == null) {
      options.getLogger().log(SentryLevel.WARNING, "captureEvent called with null parameter.");
    } else {
      try {
        assignTraceContext(event);
        final StackItem item = stack.peek();
        sentryId = item.getClient().captureEvent(event, item.getScope(), hint);
        this.lastEventId = sentryId;
      } catch (Throwable e) {
        options
            .getLogger()
            .log(
                SentryLevel.ERROR, "Error while capturing event with id: " + event.getEventId(), e);
      }
    }
    return sentryId;
  }

  @Override
  public @NotNull SentryId captureMessage(
      final @NotNull String message, final @NotNull SentryLevel level) {
    SentryId sentryId = SentryId.EMPTY_ID;
    if (!isEnabled()) {
      options
          .getLogger()
          .log(
              SentryLevel.WARNING,
              "Instance is disabled and this 'captureMessage' call is a no-op.");
    } else if (message == null) {
      options.getLogger().log(SentryLevel.WARNING, "captureMessage called with null parameter.");
    } else {
      try {
        final StackItem item = stack.peek();
        sentryId = item.getClient().captureMessage(message, level, item.getScope());
      } catch (Throwable e) {
        options.getLogger().log(SentryLevel.ERROR, "Error while capturing message: " + message, e);
      }
    }
    this.lastEventId = sentryId;
    return sentryId;
  }

  @ApiStatus.Internal
  @Override
  public @NotNull SentryId captureEnvelope(
<<<<<<< HEAD
      final @NotNull SentryEnvelope envelope, final @Nullable Map<String, Object> hint) {
=======
      final @NotNull SentryEnvelope envelope, final @Nullable Hint hint) {
>>>>>>> 77fd2f21
    Objects.requireNonNull(envelope, "SentryEnvelope is required.");

    SentryId sentryId = SentryId.EMPTY_ID;
    if (!isEnabled()) {
      options
          .getLogger()
          .log(
              SentryLevel.WARNING,
              "Instance is disabled and this 'captureEnvelope' call is a no-op.");
    } else {
      try {
        final SentryId capturedEnvelopeId =
            stack.peek().getClient().captureEnvelope(envelope, hint);
        if (capturedEnvelopeId != null) {
          sentryId = capturedEnvelopeId;
        }
      } catch (Throwable e) {
        options.getLogger().log(SentryLevel.ERROR, "Error while capturing envelope.", e);
      }
    }
    return sentryId;
  }

  @Override
  public @NotNull SentryId captureException(
<<<<<<< HEAD
      final @NotNull Throwable throwable, final @Nullable Map<String, Object> hint) {
=======
      final @NotNull Throwable throwable, final @Nullable Hint hint) {
>>>>>>> 77fd2f21
    SentryId sentryId = SentryId.EMPTY_ID;
    if (!isEnabled()) {
      options
          .getLogger()
          .log(
              SentryLevel.WARNING,
              "Instance is disabled and this 'captureException' call is a no-op.");
    } else if (throwable == null) {
      options.getLogger().log(SentryLevel.WARNING, "captureException called with null parameter.");
    } else {
      try {
        final StackItem item = stack.peek();
        final SentryEvent event = new SentryEvent(throwable);
        assignTraceContext(event);
        sentryId = item.getClient().captureEvent(event, item.getScope(), hint);
      } catch (Throwable e) {
        options
            .getLogger()
            .log(
                SentryLevel.ERROR, "Error while capturing exception: " + throwable.getMessage(), e);
      }
    }
    this.lastEventId = sentryId;
    return sentryId;
  }

  private void assignTraceContext(final @NotNull SentryEvent event) {
    if (options.isTracingEnabled() && event.getThrowable() != null) {
      final Pair<ISpan, String> pair =
          throwableToSpan.get(ExceptionUtils.findRootCause(event.getThrowable()));
      if (pair != null) {
        final ISpan span = pair.getFirst();
        if (event.getContexts().getTrace() == null && span != null) {
          event.getContexts().setTrace(span.getSpanContext());
        }
        final String transactionName = pair.getSecond();
        if (event.getTransaction() == null && transactionName != null) {
          event.setTransaction(transactionName);
        }
      }
    }
  }

  @Override
  public void captureUserFeedback(final @NotNull UserFeedback userFeedback) {
    if (!isEnabled()) {
      options
          .getLogger()
          .log(
              SentryLevel.WARNING,
              "Instance is disabled and this 'captureUserFeedback' call is a no-op.");
    } else {
      try {
        final StackItem item = stack.peek();
        item.getClient().captureUserFeedback(userFeedback);
      } catch (Throwable e) {
        options
            .getLogger()
            .log(
                SentryLevel.ERROR,
                "Error while capturing captureUserFeedback: " + userFeedback.toString(),
                e);
      }
    }
  }

  @Override
  public void startSession() {
    if (!isEnabled()) {
      options
          .getLogger()
          .log(
              SentryLevel.WARNING, "Instance is disabled and this 'startSession' call is a no-op.");
    } else {
<<<<<<< HEAD
      sessionTracker.startSession();
=======
      final StackItem item = this.stack.peek();
      final Scope.SessionPair pair = item.getScope().startSession();
      if (pair != null) {
        // TODO: add helper overload `captureSessions` to pass a list of sessions and submit a
        // single envelope
        // Or create the envelope here with both items and call `captureEnvelope`
        if (pair.getPrevious() != null) {
          final Hint hint = HintUtils.createWithTypeCheckHint(new SessionEndHint());

          item.getClient().captureSession(pair.getPrevious(), hint);
        }

        final Hint hint = HintUtils.createWithTypeCheckHint(new SessionStartHint());

        item.getClient().captureSession(pair.getCurrent(), hint);
      } else {
        options.getLogger().log(SentryLevel.WARNING, "Session could not be started.");
      }
>>>>>>> 77fd2f21
    }
  }

  @Override
  public void endSession() {
    if (!isEnabled()) {
      options
          .getLogger()
          .log(SentryLevel.WARNING, "Instance is disabled and this 'endSession' call is a no-op.");
    } else {
<<<<<<< HEAD
      sessionTracker.endSession();
=======
      final StackItem item = this.stack.peek();
      final Session previousSession = item.getScope().endSession();
      if (previousSession != null) {
        final Hint hint = HintUtils.createWithTypeCheckHint(new SessionEndHint());

        item.getClient().captureSession(previousSession, hint);
      }
>>>>>>> 77fd2f21
    }
  }

  @Override
  public void close() {
    if (!isEnabled()) {
      options
          .getLogger()
          .log(SentryLevel.WARNING, "Instance is disabled and this 'close' call is a no-op.");
    } else {
      try {
        for (Integration integration : options.getIntegrations()) {
          if (integration instanceof Closeable) {
            ((Closeable) integration).close();
          }
        }
        options.getExecutorService().close(options.getShutdownTimeoutMillis());

        // Close the top-most client
        final StackItem item = stack.peek();
        // TODO: should we end session before closing client?
        item.getClient().close();

        if (sessionFlusher != null) {
          sessionFlusher.close();
        }
      } catch (Throwable e) {
        options.getLogger().log(SentryLevel.ERROR, "Error while closing the Hub.", e);
      }
      isEnabled = false;
    }
  }

  @Override
<<<<<<< HEAD
  public void addBreadcrumb(
      final @NotNull Breadcrumb breadcrumb, final @Nullable Map<String, Object> hint) {
=======
  public void addBreadcrumb(final @NotNull Breadcrumb breadcrumb, final @Nullable Hint hint) {
>>>>>>> 77fd2f21
    if (!isEnabled()) {
      options
          .getLogger()
          .log(
              SentryLevel.WARNING,
              "Instance is disabled and this 'addBreadcrumb' call is a no-op.");
    } else if (breadcrumb == null) {
      options.getLogger().log(SentryLevel.WARNING, "addBreadcrumb called with null parameter.");
    } else {
      stack.peek().getScope().addBreadcrumb(breadcrumb, hint);
    }
  }

  @Override
  public void setLevel(final @Nullable SentryLevel level) {
    if (!isEnabled()) {
      options
          .getLogger()
          .log(SentryLevel.WARNING, "Instance is disabled and this 'setLevel' call is a no-op.");
    } else {
      stack.peek().getScope().setLevel(level);
    }
  }

  @Override
  public void setTransaction(final @Nullable String transaction) {
    if (!isEnabled()) {
      options
          .getLogger()
          .log(
              SentryLevel.WARNING,
              "Instance is disabled and this 'setTransaction' call is a no-op.");
    } else if (transaction != null) {
      stack.peek().getScope().setTransaction(transaction);
    } else {
      options.getLogger().log(SentryLevel.WARNING, "Transaction cannot be null");
    }
  }

  @Override
  public void setUser(final @Nullable User user) {
    if (!isEnabled()) {
      options
          .getLogger()
          .log(SentryLevel.WARNING, "Instance is disabled and this 'setUser' call is a no-op.");
    } else {
      stack.peek().getScope().setUser(user);
    }
  }

  @Override
  public void setFingerprint(final @NotNull List<String> fingerprint) {
    if (!isEnabled()) {
      options
          .getLogger()
          .log(
              SentryLevel.WARNING,
              "Instance is disabled and this 'setFingerprint' call is a no-op.");
    } else if (fingerprint == null) {
      options.getLogger().log(SentryLevel.WARNING, "setFingerprint called with null parameter.");
    } else {
      stack.peek().getScope().setFingerprint(fingerprint);
    }
  }

  @Override
  public void clearBreadcrumbs() {
    if (!isEnabled()) {
      options
          .getLogger()
          .log(
              SentryLevel.WARNING,
              "Instance is disabled and this 'clearBreadcrumbs' call is a no-op.");
    } else {
      stack.peek().getScope().clearBreadcrumbs();
    }
  }

  @Override
  public void setTag(final @NotNull String key, final @NotNull String value) {
    if (!isEnabled()) {
      options
          .getLogger()
          .log(SentryLevel.WARNING, "Instance is disabled and this 'setTag' call is a no-op.");
    } else if (key == null || value == null) {
      options.getLogger().log(SentryLevel.WARNING, "setTag called with null parameter.");
    } else {
      stack.peek().getScope().setTag(key, value);
    }
  }

  @Override
  public void removeTag(final @NotNull String key) {
    if (!isEnabled()) {
      options
          .getLogger()
          .log(SentryLevel.WARNING, "Instance is disabled and this 'removeTag' call is a no-op.");
    } else if (key == null) {
      options.getLogger().log(SentryLevel.WARNING, "removeTag called with null parameter.");
    } else {
      stack.peek().getScope().removeTag(key);
    }
  }

  @Override
  public void setExtra(final @NotNull String key, final @NotNull String value) {
    if (!isEnabled()) {
      options
          .getLogger()
          .log(SentryLevel.WARNING, "Instance is disabled and this 'setExtra' call is a no-op.");
    } else if (key == null || value == null) {
      options.getLogger().log(SentryLevel.WARNING, "setExtra called with null parameter.");
    } else {
      stack.peek().getScope().setExtra(key, value);
    }
  }

  @Override
  public void removeExtra(final @NotNull String key) {
    if (!isEnabled()) {
      options
          .getLogger()
          .log(SentryLevel.WARNING, "Instance is disabled and this 'removeExtra' call is a no-op.");
    } else if (key == null) {
      options.getLogger().log(SentryLevel.WARNING, "removeExtra called with null parameter.");
    } else {
      stack.peek().getScope().removeExtra(key);
    }
  }

  @Override
  public @NotNull SentryId getLastEventId() {
    return lastEventId;
  }

  @Override
  public void pushScope() {
    if (!isEnabled()) {
      options
          .getLogger()
          .log(SentryLevel.WARNING, "Instance is disabled and this 'pushScope' call is a no-op.");
    } else {
      final StackItem item = stack.peek();
      final StackItem newItem =
          new StackItem(options, item.getClient(), new Scope(item.getScope()));
      stack.push(newItem);
    }
  }

  @Override
  public @NotNull SentryOptions getOptions() {
    return this.stack.peek().getOptions();
  }

  @Override
  public @Nullable Boolean isCrashedLastRun() {
    return SentryCrashLastRunState.getInstance()
        .isCrashedLastRun(options.getCacheDirPath(), !options.isEnableAutoSessionTracking());
  }

  @Override
  public void popScope() {
    if (!isEnabled()) {
      options
          .getLogger()
          .log(SentryLevel.WARNING, "Instance is disabled and this 'popScope' call is a no-op.");
    } else {
      stack.pop();
    }
  }

  @Override
  public void withScope(final @NotNull ScopeCallback callback) {
    if (!isEnabled()) {
      options
          .getLogger()
          .log(SentryLevel.WARNING, "Instance is disabled and this 'withScope' call is a no-op.");
    } else {
      pushScope();
      try {
        callback.run(stack.peek().getScope());
      } catch (Throwable e) {
        options.getLogger().log(SentryLevel.ERROR, "Error in the 'withScope' callback.", e);
      }
      popScope();
    }
  }

  @Override
  public void configureScope(final @NotNull ScopeCallback callback) {
    if (!isEnabled()) {
      options
          .getLogger()
          .log(
              SentryLevel.WARNING,
              "Instance is disabled and this 'configureScope' call is a no-op.");
    } else {
      try {
        callback.run(stack.peek().getScope());
      } catch (Throwable e) {
        options.getLogger().log(SentryLevel.ERROR, "Error in the 'configureScope' callback.", e);
      }
    }
  }

  @Override
  public void bindClient(final @NotNull ISentryClient client) {
    if (!isEnabled()) {
      options
          .getLogger()
          .log(SentryLevel.WARNING, "Instance is disabled and this 'bindClient' call is a no-op.");
    } else {
      final StackItem item = stack.peek();
      if (client != null) {
        options.getLogger().log(SentryLevel.DEBUG, "New client bound to scope.");
        item.setClient(client);
      } else {
        options.getLogger().log(SentryLevel.DEBUG, "NoOp client bound to scope.");
        item.setClient(NoOpSentryClient.getInstance());
      }
    }
  }

  @Override
  public void flush(long timeoutMillis) {
    if (!isEnabled()) {
      options
          .getLogger()
          .log(SentryLevel.WARNING, "Instance is disabled and this 'flush' call is a no-op.");
    } else {
      try {
        stack.peek().getClient().flush(timeoutMillis);
      } catch (Throwable e) {
        options.getLogger().log(SentryLevel.ERROR, "Error in the 'client.flush'.", e);
      }
    }
  }

  @Override
  public @NotNull IHub clone() {
    if (!isEnabled()) {
      options.getLogger().log(SentryLevel.WARNING, "Disabled Hub cloned.");
    }
    // Clone will be invoked in parallel
    return new Hub(this);
  }

  @ApiStatus.Internal
  @Override
  public @NotNull SentryId captureTransaction(
      final @NotNull SentryTransaction transaction,
      final @Nullable TraceState traceState,
<<<<<<< HEAD
      final @Nullable Map<String, Object> hint,
=======
      final @Nullable Hint hint,
>>>>>>> 77fd2f21
      final @Nullable ProfilingTraceData profilingTraceData) {
    Objects.requireNonNull(transaction, "transaction is required");

    SentryId sentryId = SentryId.EMPTY_ID;
    if (!isEnabled()) {
      options
          .getLogger()
          .log(
              SentryLevel.WARNING,
              "Instance is disabled and this 'captureTransaction' call is a no-op.");
    } else {
      if (!transaction.isFinished()) {
        options
            .getLogger()
            .log(
                SentryLevel.WARNING,
                "Transaction: %s is not finished and this 'captureTransaction' call is a no-op.",
                transaction.getEventId());
      } else {
        if (!Boolean.TRUE.equals(transaction.isSampled())) {
          options
              .getLogger()
              .log(
                  SentryLevel.DEBUG,
                  "Transaction %s was dropped due to sampling decision.",
                  transaction.getEventId());
          options
              .getClientReportRecorder()
              .recordLostEvent(DiscardReason.SAMPLE_RATE, DataCategory.Transaction);
        } else {
          StackItem item = null;
          try {
            item = stack.peek();
            sentryId =
                item.getClient()
                    .captureTransaction(
                        transaction, traceState, item.getScope(), hint, profilingTraceData);
          } catch (Throwable e) {
            options
                .getLogger()
                .log(
                    SentryLevel.ERROR,
                    "Error while capturing transaction with id: " + transaction.getEventId(),
                    e);
          }
        }
      }
    }
    return sentryId;
  }

  @Override
  public @NotNull ITransaction startTransaction(
      final @NotNull TransactionContext transactionContext,
      final @Nullable CustomSamplingContext customSamplingContext,
      final boolean bindToScope) {
    return createTransaction(
        transactionContext, customSamplingContext, bindToScope, null, false, null, false, null);
  }

  @ApiStatus.Internal
  @Override
  public @NotNull ITransaction startTransaction(
      @NotNull TransactionContext transactionContext,
      @Nullable CustomSamplingContext customSamplingContext,
      boolean bindToScope,
      @Nullable Date startTimestamp) {
    return createTransaction(
        transactionContext,
        customSamplingContext,
        bindToScope,
        startTimestamp,
        false,
        null,
        false,
        null);
  }

  @ApiStatus.Internal
  @Override
  public @NotNull ITransaction startTransaction(
      final @NotNull TransactionContext transactionContexts,
      final @Nullable CustomSamplingContext customSamplingContext,
      final boolean bindToScope,
      final @Nullable Date startTimestamp,
      final boolean waitForChildren,
      final @Nullable Long idleTimeout,
      final boolean trimEnd,
      final @Nullable TransactionFinishedCallback transactionFinishedCallback) {
    return createTransaction(
        transactionContexts,
        customSamplingContext,
        bindToScope,
        startTimestamp,
        waitForChildren,
        idleTimeout,
        trimEnd,
        transactionFinishedCallback);
  }

  private @NotNull ITransaction createTransaction(
      final @NotNull TransactionContext transactionContext,
      final @Nullable CustomSamplingContext customSamplingContext,
      final boolean bindToScope,
      final @Nullable Date startTimestamp,
      final boolean waitForChildren,
      final @Nullable Long idleTimeout,
      final boolean trimEnd,
      final @Nullable TransactionFinishedCallback transactionFinishedCallback) {
    Objects.requireNonNull(transactionContext, "transactionContext is required");

    ITransaction transaction;
    if (!isEnabled()) {
      options
          .getLogger()
          .log(
              SentryLevel.WARNING,
              "Instance is disabled and this 'startTransaction' returns a no-op.");
      transaction = NoOpTransaction.getInstance();
    } else if (!options.isTracingEnabled()) {
      options
          .getLogger()
          .log(
              SentryLevel.INFO, "Tracing is disabled and this 'startTransaction' returns a no-op.");
      transaction = NoOpTransaction.getInstance();
    } else {
      final SamplingContext samplingContext =
          new SamplingContext(transactionContext, customSamplingContext);
      boolean samplingDecision = tracesSampler.sample(samplingContext);
      transactionContext.setSampled(samplingDecision);

      transaction =
          new SentryTracer(
              transactionContext,
              this,
              startTimestamp,
              waitForChildren,
              idleTimeout,
              trimEnd,
              transactionFinishedCallback);

      // The listener is called only if the transaction exists, as the transaction is needed to
      // stop it
      if (samplingDecision && options.isProfilingEnabled()) {
        final ITransactionProfiler transactionListener = options.getTransactionProfiler();
        transactionListener.onTransactionStart(transaction);
      }
    }
    if (bindToScope) {
      configureScope(scope -> scope.setTransaction(transaction));
    }
    return transaction;
  }

  @Override
  public @Nullable SentryTraceHeader traceHeaders() {
    SentryTraceHeader traceHeader = null;
    if (!isEnabled()) {
      options
          .getLogger()
          .log(
              SentryLevel.WARNING, "Instance is disabled and this 'traceHeaders' call is a no-op.");
    } else {
      final ISpan span = stack.peek().getScope().getSpan();
      if (span != null) {
        traceHeader = span.toSentryTrace();
      }
    }
    return traceHeader;
  }

  @Override
  public @Nullable ISpan getSpan() {
    ISpan span = null;
    if (!isEnabled()) {
      options
          .getLogger()
          .log(SentryLevel.WARNING, "Instance is disabled and this 'getSpan' call is a no-op.");
    } else {
      span = stack.peek().getScope().getSpan();
    }
    return span;
  }

  @Override
  @ApiStatus.Internal
  public void setSpanContext(
      final @NotNull Throwable throwable,
      final @NotNull ISpan span,
      final @NotNull String transactionName) {
    Objects.requireNonNull(throwable, "throwable is required");
    Objects.requireNonNull(span, "span is required");
    Objects.requireNonNull(transactionName, "transactionName is required");
    // to match any cause, span context is always attached to the root cause of the exception
    final Throwable rootCause = ExceptionUtils.findRootCause(throwable);
    // the most inner span should be assigned to a throwable
    if (!throwableToSpan.containsKey(rootCause)) {
      throwableToSpan.put(rootCause, new Pair<>(span, transactionName));
    }
  }

  @Nullable
  SpanContext getSpanContext(final @NotNull Throwable throwable) {
    Objects.requireNonNull(throwable, "throwable is required");
    final Throwable rootCause = ExceptionUtils.findRootCause(throwable);
    final Pair<ISpan, String> pair = this.throwableToSpan.get(rootCause);
    if (pair != null) {
      final ISpan span = pair.getFirst();
      if (span != null) {
        return span.getSpanContext();
      }
    }
    return null;
  }
}<|MERGE_RESOLUTION|>--- conflicted
+++ resolved
@@ -2,16 +2,10 @@
 
 import io.sentry.Stack.StackItem;
 import io.sentry.clientreport.DiscardReason;
-<<<<<<< HEAD
-=======
-import io.sentry.hints.SessionEndHint;
-import io.sentry.hints.SessionStartHint;
->>>>>>> 77fd2f21
 import io.sentry.protocol.SentryId;
 import io.sentry.protocol.SentryTransaction;
 import io.sentry.protocol.User;
 import io.sentry.util.ExceptionUtils;
-import io.sentry.util.HintUtils;
 import io.sentry.util.Objects;
 import io.sentry.util.Pair;
 import java.io.Closeable;
@@ -119,13 +113,10 @@
     if (options.getDsn() == null || options.getDsn().isEmpty()) {
       throw new IllegalArgumentException(
           "Hub requires a DSN to be instantiated. Considering using the NoOpHub if no DSN is available.");
-<<<<<<< HEAD
     }
     if (options.getSessionMode() == SentryOptions.SessionMode.SERVER
         && options.getRelease() == null) {
       throw new IllegalArgumentException("In session mode SERVER, release must be set.");
-=======
->>>>>>> 77fd2f21
     }
   }
 
@@ -136,11 +127,7 @@
 
   @Override
   public @NotNull SentryId captureEvent(
-<<<<<<< HEAD
-      final @NotNull SentryEvent event, final @Nullable Map<String, Object> hint) {
-=======
       final @NotNull SentryEvent event, final @Nullable Hint hint) {
->>>>>>> 77fd2f21
     SentryId sentryId = SentryId.EMPTY_ID;
     if (!isEnabled()) {
       options
@@ -192,11 +179,7 @@
   @ApiStatus.Internal
   @Override
   public @NotNull SentryId captureEnvelope(
-<<<<<<< HEAD
-      final @NotNull SentryEnvelope envelope, final @Nullable Map<String, Object> hint) {
-=======
       final @NotNull SentryEnvelope envelope, final @Nullable Hint hint) {
->>>>>>> 77fd2f21
     Objects.requireNonNull(envelope, "SentryEnvelope is required.");
 
     SentryId sentryId = SentryId.EMPTY_ID;
@@ -222,11 +205,7 @@
 
   @Override
   public @NotNull SentryId captureException(
-<<<<<<< HEAD
-      final @NotNull Throwable throwable, final @Nullable Map<String, Object> hint) {
-=======
       final @NotNull Throwable throwable, final @Nullable Hint hint) {
->>>>>>> 77fd2f21
     SentryId sentryId = SentryId.EMPTY_ID;
     if (!isEnabled()) {
       options
@@ -301,28 +280,7 @@
           .log(
               SentryLevel.WARNING, "Instance is disabled and this 'startSession' call is a no-op.");
     } else {
-<<<<<<< HEAD
       sessionTracker.startSession();
-=======
-      final StackItem item = this.stack.peek();
-      final Scope.SessionPair pair = item.getScope().startSession();
-      if (pair != null) {
-        // TODO: add helper overload `captureSessions` to pass a list of sessions and submit a
-        // single envelope
-        // Or create the envelope here with both items and call `captureEnvelope`
-        if (pair.getPrevious() != null) {
-          final Hint hint = HintUtils.createWithTypeCheckHint(new SessionEndHint());
-
-          item.getClient().captureSession(pair.getPrevious(), hint);
-        }
-
-        final Hint hint = HintUtils.createWithTypeCheckHint(new SessionStartHint());
-
-        item.getClient().captureSession(pair.getCurrent(), hint);
-      } else {
-        options.getLogger().log(SentryLevel.WARNING, "Session could not be started.");
-      }
->>>>>>> 77fd2f21
     }
   }
 
@@ -333,17 +291,7 @@
           .getLogger()
           .log(SentryLevel.WARNING, "Instance is disabled and this 'endSession' call is a no-op.");
     } else {
-<<<<<<< HEAD
       sessionTracker.endSession();
-=======
-      final StackItem item = this.stack.peek();
-      final Session previousSession = item.getScope().endSession();
-      if (previousSession != null) {
-        final Hint hint = HintUtils.createWithTypeCheckHint(new SessionEndHint());
-
-        item.getClient().captureSession(previousSession, hint);
-      }
->>>>>>> 77fd2f21
     }
   }
 
@@ -378,12 +326,7 @@
   }
 
   @Override
-<<<<<<< HEAD
-  public void addBreadcrumb(
-      final @NotNull Breadcrumb breadcrumb, final @Nullable Map<String, Object> hint) {
-=======
   public void addBreadcrumb(final @NotNull Breadcrumb breadcrumb, final @Nullable Hint hint) {
->>>>>>> 77fd2f21
     if (!isEnabled()) {
       options
           .getLogger()
@@ -636,11 +579,7 @@
   public @NotNull SentryId captureTransaction(
       final @NotNull SentryTransaction transaction,
       final @Nullable TraceState traceState,
-<<<<<<< HEAD
-      final @Nullable Map<String, Object> hint,
-=======
       final @Nullable Hint hint,
->>>>>>> 77fd2f21
       final @Nullable ProfilingTraceData profilingTraceData) {
     Objects.requireNonNull(transaction, "transaction is required");
 
