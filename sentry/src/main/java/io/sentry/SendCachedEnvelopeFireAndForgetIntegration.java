package io.sentry;

import static io.sentry.util.IntegrationUtils.addIntegrationToSdkVersion;

import io.sentry.util.Objects;
import java.io.Closeable;
import java.io.File;
import java.io.IOException;
import java.util.concurrent.RejectedExecutionException;
import org.jetbrains.annotations.NotNull;
import org.jetbrains.annotations.Nullable;

/** Sends cached events over when your App is starting or a network connection is present. */
public final class SendCachedEnvelopeFireAndForgetIntegration
    implements Integration, IConnectionStatusProvider.IConnectionStatusObserver, Closeable {

  private final @NotNull SendFireAndForgetFactory factory;
  private @Nullable IConnectionStatusProvider connectionStatusProvider;
  private @Nullable IHub hub;
  private @Nullable SentryOptions options;

  public interface SendFireAndForget {
    void send();
  }

  public interface SendFireAndForgetDirPath {
    @Nullable
    String getDirPath();
  }

  public interface SendFireAndForgetFactory {
    @Nullable
    SendFireAndForget create(@NotNull IHub hub, @NotNull SentryOptions options);

    default boolean hasValidPath(final @Nullable String dirPath, final @NotNull ILogger logger) {
      if (dirPath == null || dirPath.isEmpty()) {
        logger.log(SentryLevel.INFO, "No cached dir path is defined in options.");
        return false;
      }
      return true;
    }

    default @NotNull SendFireAndForget processDir(
        final @NotNull DirectoryProcessor directoryProcessor,
        final @NotNull String dirPath,
        final @NotNull ILogger logger) {
      final File dirFile = new File(dirPath);
      return () -> {
        logger.log(SentryLevel.DEBUG, "Started processing cached files from %s", dirPath);

        directoryProcessor.processDirectory(dirFile);

        logger.log(SentryLevel.DEBUG, "Finished processing cached files from %s", dirPath);
      };
    }
  }

  public SendCachedEnvelopeFireAndForgetIntegration(
      final @NotNull SendFireAndForgetFactory factory) {
    this.factory = Objects.requireNonNull(factory, "SendFireAndForgetFactory is required");
  }

  @Override
  public void register(final @NotNull IHub hub, final @NotNull SentryOptions options) {
    Objects.requireNonNull(hub, "Hub is required");
    Objects.requireNonNull(options, "SentryOptions is required");

    this.hub = hub;
    this.options = options;

    final String cachedDir = options.getCacheDirPath();
    if (!factory.hasValidPath(cachedDir, options.getLogger())) {
      options.getLogger().log(SentryLevel.ERROR, "No cache dir path is defined in options.");
      return;
    }

    options
        .getLogger()
        .log(SentryLevel.DEBUG, "SendCachedEventFireAndForgetIntegration installed.");
    addIntegrationToSdkVersion();

    connectionStatusProvider = options.getConnectionStatusProvider();
    connectionStatusProvider.addConnectionStatusObserver(this);

    sendCachedEnvelopes(hub, options);
  }

  @Override
  public void close() throws IOException {
    if (connectionStatusProvider != null) {
      connectionStatusProvider.removeConnectionStatusObserver(this);
    }
  }

  @Override
  public void onConnectionStatusChanged(IConnectionStatusProvider.ConnectionStatus status) {
    if (hub != null && options != null) {
      sendCachedEnvelopes(hub, options);
    }
  }

  @SuppressWarnings("FutureReturnValueIgnored")
  private synchronized void sendCachedEnvelopes(@NotNull IHub hub, @NotNull SentryOptions options) {

    // skip run only if we're certainly disconnected
    if (connectionStatusProvider != null
        && connectionStatusProvider.getConnectionStatus()
            == IConnectionStatusProvider.ConnectionStatus.DISCONNECTED) {
      options
          .getLogger()
          .log(SentryLevel.INFO, "SendCachedEnvelopeFireAndForgetIntegration, no connection.");
      return;
    }

    final SendFireAndForget sender = factory.create(hub, options);
    if (sender == null) {
      options.getLogger().log(SentryLevel.ERROR, "SendFireAndForget factory is null.");
      return;
    }

    try {
      options
          .getExecutorService()
          .submit(
              () -> {
                try {
                  sender.send();
                } catch (Throwable e) {
                  options
                      .getLogger()
                      .log(SentryLevel.ERROR, "Failed trying to send cached events.", e);
                }
              });

<<<<<<< HEAD
=======
      options
          .getLogger()
          .log(SentryLevel.DEBUG, "SendCachedEventFireAndForgetIntegration installed.");
      addIntegrationToSdkVersion(getClass());
>>>>>>> c383ed17
    } catch (RejectedExecutionException e) {
      options
          .getLogger()
          .log(
              SentryLevel.ERROR,
              "Failed to call the executor. Cached events will not be sent. Did you call Sentry.close()?",
              e);
    } catch (Throwable e) {
      options
          .getLogger()
          .log(SentryLevel.ERROR, "Failed to call the executor. Cached events will not be sent", e);
    }
  }
}<|MERGE_RESOLUTION|>--- conflicted
+++ resolved
@@ -77,7 +77,7 @@
     options
         .getLogger()
         .log(SentryLevel.DEBUG, "SendCachedEventFireAndForgetIntegration installed.");
-    addIntegrationToSdkVersion();
+    addIntegrationToSdkVersion(getClass());
 
     connectionStatusProvider = options.getConnectionStatusProvider();
     connectionStatusProvider.addConnectionStatusObserver(this);
@@ -131,14 +131,6 @@
                       .log(SentryLevel.ERROR, "Failed trying to send cached events.", e);
                 }
               });
-
-<<<<<<< HEAD
-=======
-      options
-          .getLogger()
-          .log(SentryLevel.DEBUG, "SendCachedEventFireAndForgetIntegration installed.");
-      addIntegrationToSdkVersion(getClass());
->>>>>>> c383ed17
     } catch (RejectedExecutionException e) {
       options
           .getLogger()
