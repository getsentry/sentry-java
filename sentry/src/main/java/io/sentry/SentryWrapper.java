--- conflicted
+++ resolved
@@ -27,11 +27,7 @@
    * @return the wrapped {@link Callable}
    * @param <U> - the result type of the {@link Callable}
    */
-<<<<<<< HEAD
   // TODO [HSM] adapt javadoc
-=======
-  // TODO adapt javadoc
->>>>>>> 2d01626c
   public static <U> Callable<U> wrapCallable(final @NotNull Callable<U> callable) {
     final IScopes newScopes = Sentry.getCurrentScopes().forkedCurrentScope("wrapCallable");
 
