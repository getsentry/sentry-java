--- conflicted
+++ resolved
@@ -27,7 +27,6 @@
    * @return the wrapped {@link Callable}
    * @param <U> - the result type of the {@link Callable}
    */
-<<<<<<< HEAD
   // TODO adapt javadoc
   public static <U> Callable<U> wrapCallable(final @NotNull Callable<U> callable) {
     final IScopes newScopes = Sentry.getCurrentScopes().forkedCurrentScope("wrapCallable");
@@ -45,20 +44,6 @@
     return () -> {
       try (ISentryLifecycleToken ignored = newScopes.makeCurrent()) {
         return callable.call();
-=======
-  @SuppressWarnings("deprecation")
-  public static <U> Callable<U> wrapCallable(final @NotNull Callable<U> callable) {
-    // TODO replace with forking
-    final IScopes newHub = Sentry.getCurrentScopes().clone();
-
-    return () -> {
-      final IScopes oldState = Sentry.getCurrentScopes();
-      Sentry.setCurrentScopes(newHub);
-      try {
-        return callable.call();
-      } finally {
-        Sentry.setCurrentScopes(oldState);
->>>>>>> 153f6781
       }
     };
   }
@@ -75,7 +60,6 @@
    */
   @SuppressWarnings("deprecation")
   public static <U> Supplier<U> wrapSupplier(final @NotNull Supplier<U> supplier) {
-<<<<<<< HEAD
     final IScopes newScopes = Sentry.forkedCurrentScope("wrapSupplier");
 
     return () -> {
@@ -91,18 +75,6 @@
     return () -> {
       try (ISentryLifecycleToken ignore = newScopes.makeCurrent()) {
         return supplier.get();
-=======
-    // TODO replace with forking
-    final IScopes newHub = Sentry.getCurrentScopes().clone();
-
-    return () -> {
-      final IScopes oldState = Sentry.getCurrentScopes();
-      Sentry.setCurrentScopes(newHub);
-      try {
-        return supplier.get();
-      } finally {
-        Sentry.setCurrentScopes(oldState);
->>>>>>> 153f6781
       }
     };
   }
