--- conflicted
+++ resolved
@@ -102,22 +102,16 @@
   /** The maximum duration of a full session replay, defaults to 1h. */
   private long sessionDuration = 60 * 60 * 1000L;
 
-<<<<<<< HEAD
-  public SentryReplayOptions() {
-    setMaskAllText(true);
-    setMaskAllImages(true);
-    maskViewClasses.add(WEB_VIEW_CLASS_NAME);
-    maskViewClasses.add(VIDEO_VIEW_CLASS_NAME);
-    maskViewClasses.add(ANDROIDX_MEDIA_VIEW_CLASS_NAME);
-    maskViewClasses.add(EXOPLAYER_CLASS_NAME);
-    maskViewClasses.add(EXOPLAYER_STYLED_CLASS_NAME);
-=======
   public SentryReplayOptions(final boolean empty) {
     if (!empty) {
-      setRedactAllText(true);
-      setRedactAllImages(true);
-    }
->>>>>>> 5fe7802a
+      setMaskAllText(true);
+      setMaskAllImages(true);
+      maskViewClasses.add(WEB_VIEW_CLASS_NAME);
+      maskViewClasses.add(VIDEO_VIEW_CLASS_NAME);
+      maskViewClasses.add(ANDROIDX_MEDIA_VIEW_CLASS_NAME);
+      maskViewClasses.add(EXOPLAYER_CLASS_NAME);
+      maskViewClasses.add(EXOPLAYER_STYLED_CLASS_NAME);
+    }
   }
 
   public SentryReplayOptions(
