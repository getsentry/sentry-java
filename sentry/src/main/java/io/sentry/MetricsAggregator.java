package io.sentry;

import io.sentry.metrics.CounterMetric;
import io.sentry.metrics.DistributionMetric;
import io.sentry.metrics.EncodedMetrics;
import io.sentry.metrics.GaugeMetric;
import io.sentry.metrics.IMetricsClient;
import io.sentry.metrics.LocalMetricsAggregator;
import io.sentry.metrics.Metric;
import io.sentry.metrics.MetricType;
import io.sentry.metrics.MetricsHelper;
import io.sentry.metrics.SetMetric;
import java.io.Closeable;
import java.io.IOException;
import java.nio.charset.Charset;
import java.util.HashMap;
import java.util.Map;
import java.util.NavigableMap;
import java.util.Set;
import java.util.concurrent.ConcurrentSkipListMap;
import java.util.concurrent.TimeUnit;
import java.util.concurrent.atomic.AtomicInteger;
import java.util.zip.CRC32;
import org.jetbrains.annotations.ApiStatus;
import org.jetbrains.annotations.NotNull;
import org.jetbrains.annotations.Nullable;
import org.jetbrains.annotations.TestOnly;

@ApiStatus.Internal
public final class MetricsAggregator implements IMetricsAggregator, Runnable, Closeable {

  @SuppressWarnings({"CharsetObjectCanBeUsed"})
  private static final Charset UTF8 = Charset.forName("UTF-8");

  private final @NotNull ILogger logger;
  private final @NotNull IMetricsClient client;
  private final @NotNull SentryDateProvider dateProvider;

  private volatile @NotNull ISentryExecutorService executorService;
  private volatile boolean isClosed = false;
  private volatile boolean flushScheduled = false;

  // The key for this dictionary is the Timestamp for the bucket, rounded down to the nearest
  // RollupInSeconds... so it
  // aggregates all of the metrics data for a particular time period. The Value is a dictionary for
  // the metrics,
  // each of which has a key that uniquely identifies it within the time period
  private final @NotNull NavigableMap<Long, Map<String, Metric>> buckets =
      new ConcurrentSkipListMap<>();
<<<<<<< HEAD
=======
  private final @NotNull AtomicInteger totalBucketsWeight = new AtomicInteger();

  private final int maxWeight;
>>>>>>> 9b1f4aaf

  public MetricsAggregator(
      final @NotNull SentryOptions options, final @NotNull IMetricsClient client) {
    this(
        client,
        options.getLogger(),
        options.getDateProvider(),
        MetricsHelper.MAX_TOTAL_WEIGHT,
        NoOpSentryExecutorService.getInstance());
  }

  @TestOnly
  public MetricsAggregator(
      final @NotNull IMetricsClient client,
      final @NotNull ILogger logger,
      final @NotNull SentryDateProvider dateProvider,
      final int maxWeight,
      final @NotNull ISentryExecutorService executorService) {
    this.client = client;
    this.logger = logger;
    this.dateProvider = dateProvider;
    this.maxWeight = maxWeight;
    this.executorService = executorService;
  }

  @Override
  public void increment(
      @NotNull String key,
      double value,
      @Nullable MeasurementUnit unit,
      @Nullable Map<String, String> tags,
      final long timestampMs,
      int stackLevel,
      @Nullable LocalMetricsAggregator localMetricsAggregator) {
    add(
        MetricType.Counter,
        key,
        value,
        unit,
        tags,
        timestampMs,
        stackLevel,
        localMetricsAggregator);
  }

  @Override
  public void gauge(
      @NotNull String key,
      double value,
      @Nullable MeasurementUnit unit,
      @Nullable Map<String, String> tags,
      final long timestampMs,
      int stackLevel,
      @Nullable LocalMetricsAggregator localMetricsAggregator) {
    add(MetricType.Gauge, key, value, unit, tags, timestampMs, stackLevel, localMetricsAggregator);
  }

  @Override
  public void distribution(
      @NotNull String key,
      double value,
      @Nullable MeasurementUnit unit,
      @Nullable Map<String, String> tags,
      final long timestampMs,
      int stackLevel,
      @Nullable LocalMetricsAggregator localMetricsAggregator) {
    add(
        MetricType.Distribution,
        key,
        value,
        unit,
        tags,
        timestampMs,
        stackLevel,
        localMetricsAggregator);
  }

  @Override
  public void set(
      @NotNull String key,
      int value,
      @Nullable MeasurementUnit unit,
      @Nullable Map<String, String> tags,
      final long timestampMs,
      int stackLevel,
      @Nullable LocalMetricsAggregator localMetricsAggregator) {
    add(MetricType.Set, key, value, unit, tags, timestampMs, stackLevel, localMetricsAggregator);
  }

  @Override
  public void set(
      @NotNull String key,
      @NotNull String value,
      @Nullable MeasurementUnit unit,
      @Nullable Map<String, String> tags,
      final long timestampMs,
      int stackLevel,
      @Nullable LocalMetricsAggregator localMetricsAggregator) {

    final byte[] bytes = value.getBytes(UTF8);

    final CRC32 crc = new CRC32();
    crc.update(bytes, 0, bytes.length);
    final int intValue = (int) crc.getValue();

    add(MetricType.Set, key, intValue, unit, tags, timestampMs, stackLevel, localMetricsAggregator);
  }

  @Override
  public void timing(
      @NotNull String key,
      @NotNull Runnable callback,
      @NotNull MeasurementUnit.Duration unit,
      @Nullable Map<String, String> tags,
      int stackLevel,
      @Nullable LocalMetricsAggregator localMetricsAggregator) {
    final long startMs = nowMillis();
    final long startNanos = System.nanoTime();
    try {
      callback.run();
    } finally {
      final long durationNanos = (System.nanoTime() - startNanos);
      final double value = MetricsHelper.convertNanosTo(unit, durationNanos);
      add(
          MetricType.Distribution,
          key,
          value,
          unit,
          tags,
          startMs,
          stackLevel + 1,
          localMetricsAggregator);
    }
  }

  @SuppressWarnings({"FutureReturnValueIgnored", "UnusedVariable"})
  private void add(
      final @NotNull MetricType type,
      final @NotNull String key,
      final double value,
      @Nullable MeasurementUnit unit,
      final @Nullable Map<String, String> tags,
<<<<<<< HEAD
      @Nullable Long timestampMs,
      final int stackLevel,
      @Nullable LocalMetricsAggregator localMetricsAggregator) {
=======
      @NotNull Long timestampMs,
      final int stackLevel) {
>>>>>>> 9b1f4aaf

    if (isClosed) {
      return;
    }

    final long timeBucketKey = MetricsHelper.getTimeBucketKey(timestampMs);
    final @NotNull Map<String, Metric> timeBucket = getOrAddTimeBucket(timeBucketKey);

    final @NotNull String metricKey = MetricsHelper.getMetricBucketKey(type, key, unit, tags);

    // TODO ideally we can synchronize only the metric itself
    synchronized (timeBucket) {
      @Nullable Metric existingMetric = timeBucket.get(metricKey);
      if (existingMetric != null) {
        final int oldWeight = existingMetric.getWeight();
        existingMetric.add(value);
        final int newWeight = existingMetric.getWeight();
        totalBucketsWeight.addAndGet(newWeight - oldWeight);
      } else {
        final @NotNull Metric metric;
        switch (type) {
          case Counter:
            metric = new CounterMetric(key, value, unit, tags, timestampMs);
            break;
          case Gauge:
            metric = new GaugeMetric(key, value, unit, tags, timestampMs);
            break;
          case Distribution:
            metric = new DistributionMetric(key, value, unit, tags, timestampMs);
            break;
          case Set:
            metric = new SetMetric(key, unit, tags, timestampMs);
            // sets API is either ints or strings cr32 encoded into ints
            // noinspection unchecked
            metric.add((int) value);
            break;
          default:
            throw new IllegalArgumentException("Unknown MetricType: " + type.name());
        }
        timeBucket.put(metricKey, metric);
        totalBucketsWeight.addAndGet(metric.getWeight());
      }
    }

<<<<<<< HEAD
    if (localMetricsAggregator != null) {
      // TODO only have a set value of 1 if weight changed
      final double localValue = type == MetricType.Set ? 1 : value;
      localMetricsAggregator.add(metricKey, type, key, localValue, unit, tags, timestampMs);
    }

    // spin up real executor service the first time metrics are collected
    if (!isClosed && !flushScheduled) {
=======
    final boolean isOverWeight = isOverWeight();
    if (!isClosed && (isOverWeight || !flushScheduled)) {
>>>>>>> 9b1f4aaf
      synchronized (this) {
        if (!isClosed) {
          // TODO this is probably not a good idea after all
          // as it will slow down the first metric emission
          // maybe move to constructor?
          if (executorService instanceof NoOpSentryExecutorService) {
            executorService = new SentryExecutorService();
          }

          flushScheduled = true;
          final long delayMs = isOverWeight ? 0 : MetricsHelper.FLUSHER_SLEEP_TIME_MS;
          executorService.schedule(this, delayMs);
        }
      }
    }
  }

  @Override
  public void flush(boolean force) {
    if (!force && isOverWeight()) {
      logger.log(SentryLevel.INFO, "Metrics: total weight exceeded, flushing all buckets");
      force = true;
    }

    final @NotNull Set<Long> flushableBuckets = getFlushableBuckets(force);
    if (flushableBuckets.isEmpty()) {
      logger.log(SentryLevel.DEBUG, "Metrics: nothing to flush");
      return;
    }
    logger.log(SentryLevel.DEBUG, "Metrics: flushing " + flushableBuckets.size() + " buckets");

    final Map<Long, Map<String, Metric>> snapshot = new HashMap<>();
    int numMetrics = 0;
    for (long bucketKey : flushableBuckets) {
      final @Nullable Map<String, Metric> bucket = buckets.remove(bucketKey);
      if (bucket != null) {
        synchronized (bucket) {
          final int weight = getBucketWeight(bucket);
          totalBucketsWeight.addAndGet(-weight);

          numMetrics += bucket.size();
          snapshot.put(bucketKey, bucket);
        }
      }
    }

    if (numMetrics == 0) {
      logger.log(SentryLevel.DEBUG, "Metrics: only empty buckets found");
      return;
    }

    logger.log(SentryLevel.DEBUG, "Metrics: capturing metrics");
    client.captureMetrics(new EncodedMetrics(snapshot));
  }

  private boolean isOverWeight() {
    final int totalWeight = buckets.size() + totalBucketsWeight.get();
    return totalWeight >= maxWeight;
  }

  private static int getBucketWeight(final @NotNull Map<String, Metric> bucket) {
    int weight = 0;
    for (final @NotNull Metric value : bucket.values()) {
      weight += value.getWeight();
    }
    return weight;
  }

  @NotNull
  private Set<Long> getFlushableBuckets(final boolean force) {
    if (force) {
      return buckets.keySet();
    } else {
      // get all keys, including the cutoff key
      final long cutoffTimestampMs = MetricsHelper.getCutoffTimestampMs(nowMillis());
      final long cutoffKey = MetricsHelper.getTimeBucketKey(cutoffTimestampMs);
      return buckets.headMap(cutoffKey, true).keySet();
    }
  }

  @SuppressWarnings("Java8MapApi")
  @NotNull
  private Map<String, Metric> getOrAddTimeBucket(final long bucketKey) {
    @Nullable Map<String, Metric> bucket = buckets.get(bucketKey);
    if (bucket == null) {
      // although buckets is thread safe, we still need to synchronize here to avoid creating
      // the same bucket at the same time, overwriting each other
      synchronized (buckets) {
        bucket = buckets.get(bucketKey);
        if (bucket == null) {
          bucket = new HashMap<>();
          buckets.put(bucketKey, bucket);
        }
      }
    }
    return bucket;
  }

  @Override
  public void close() throws IOException {
    synchronized (this) {
      isClosed = true;
      executorService.close(0);
    }
    flush(true);
  }

  @Override
  @SuppressWarnings("FutureReturnValueIgnored")
  public void run() {
    flush(false);

    synchronized (this) {
      if (!isClosed) {
        executorService.schedule(this, MetricsHelper.FLUSHER_SLEEP_TIME_MS);
      }
    }
  }

  private long nowMillis() {
    return TimeUnit.NANOSECONDS.toMillis(dateProvider.now().nanoTimestamp());
  }
}<|MERGE_RESOLUTION|>--- conflicted
+++ resolved
@@ -47,12 +47,9 @@
   // each of which has a key that uniquely identifies it within the time period
   private final @NotNull NavigableMap<Long, Map<String, Metric>> buckets =
       new ConcurrentSkipListMap<>();
-<<<<<<< HEAD
-=======
+
   private final @NotNull AtomicInteger totalBucketsWeight = new AtomicInteger();
-
   private final int maxWeight;
->>>>>>> 9b1f4aaf
 
   public MetricsAggregator(
       final @NotNull SentryOptions options, final @NotNull IMetricsClient client) {
@@ -195,14 +192,9 @@
       final double value,
       @Nullable MeasurementUnit unit,
       final @Nullable Map<String, String> tags,
-<<<<<<< HEAD
-      @Nullable Long timestampMs,
+      final long timestampMs,
       final int stackLevel,
       @Nullable LocalMetricsAggregator localMetricsAggregator) {
-=======
-      @NotNull Long timestampMs,
-      final int stackLevel) {
->>>>>>> 9b1f4aaf
 
     if (isClosed) {
       return;
@@ -214,13 +206,14 @@
     final @NotNull String metricKey = MetricsHelper.getMetricBucketKey(type, key, unit, tags);
 
     // TODO ideally we can synchronize only the metric itself
+    final int addedWeight;
+
     synchronized (timeBucket) {
       @Nullable Metric existingMetric = timeBucket.get(metricKey);
       if (existingMetric != null) {
         final int oldWeight = existingMetric.getWeight();
         existingMetric.add(value);
-        final int newWeight = existingMetric.getWeight();
-        totalBucketsWeight.addAndGet(newWeight - oldWeight);
+        addedWeight = existingMetric.getWeight() - oldWeight;
       } else {
         final @NotNull Metric metric;
         switch (type) {
@@ -242,24 +235,18 @@
           default:
             throw new IllegalArgumentException("Unknown MetricType: " + type.name());
         }
+        addedWeight = metric.getWeight();
         timeBucket.put(metricKey, metric);
-        totalBucketsWeight.addAndGet(metric.getWeight());
-      }
-    }
-
-<<<<<<< HEAD
+      }
+      totalBucketsWeight.addAndGet(addedWeight);
+    }
     if (localMetricsAggregator != null) {
-      // TODO only have a set value of 1 if weight changed
-      final double localValue = type == MetricType.Set ? 1 : value;
+      final double localValue = type == MetricType.Set ? addedWeight : value;
       localMetricsAggregator.add(metricKey, type, key, localValue, unit, tags, timestampMs);
     }
 
-    // spin up real executor service the first time metrics are collected
-    if (!isClosed && !flushScheduled) {
-=======
     final boolean isOverWeight = isOverWeight();
     if (!isClosed && (isOverWeight || !flushScheduled)) {
->>>>>>> 9b1f4aaf
       synchronized (this) {
         if (!isClosed) {
           // TODO this is probably not a good idea after all
