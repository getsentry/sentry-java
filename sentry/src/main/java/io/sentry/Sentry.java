package io.sentry;

import io.sentry.backpressure.BackpressureMonitor;
import io.sentry.backpressure.NoOpBackpressureMonitor;
import io.sentry.cache.EnvelopeCache;
import io.sentry.cache.IEnvelopeCache;
import io.sentry.config.PropertiesProviderFactory;
import io.sentry.internal.debugmeta.NoOpDebugMetaLoader;
import io.sentry.internal.debugmeta.ResourcesDebugMetaLoader;
import io.sentry.internal.modules.CompositeModulesLoader;
import io.sentry.internal.modules.IModulesLoader;
import io.sentry.internal.modules.ManifestModulesLoader;
import io.sentry.internal.modules.NoOpModulesLoader;
import io.sentry.internal.modules.ResourcesModulesLoader;
import io.sentry.opentelemetry.OpenTelemetryUtil;
import io.sentry.protocol.SentryId;
import io.sentry.protocol.User;
import io.sentry.transport.NoOpEnvelopeCache;
import io.sentry.util.AutoClosableReentrantLock;
import io.sentry.util.DebugMetaPropertiesApplier;
import io.sentry.util.FileUtils;
import io.sentry.util.InitUtil;
import io.sentry.util.LoadClass;
import io.sentry.util.Platform;
import io.sentry.util.thread.IThreadChecker;
import io.sentry.util.thread.NoOpThreadChecker;
import io.sentry.util.thread.ThreadChecker;
import java.io.BufferedWriter;
import java.io.File;
import java.io.FileOutputStream;
import java.io.OutputStream;
import java.io.OutputStreamWriter;
import java.io.Writer;
import java.lang.reflect.InvocationTargetException;
import java.nio.charset.Charset;
import java.util.Arrays;
import java.util.List;
import java.util.Properties;
import java.util.concurrent.RejectedExecutionException;
import java.util.concurrent.TimeUnit;
import org.jetbrains.annotations.ApiStatus;
import org.jetbrains.annotations.NotNull;
import org.jetbrains.annotations.Nullable;

/** Sentry SDK main API entry point */
public final class Sentry {

  private Sentry() {}

  // TODO logger?
  private static volatile @NotNull IScopesStorage scopesStorage = NoOpScopesStorage.getInstance();

  /** The root Scopes or NoOp if Sentry is disabled. */
  private static volatile @NotNull IScopes rootScopes = NoOpScopes.getInstance();
  /**
   * This initializes global scope with default options. Options will later be replaced on
   * Sentry.init
   *
   * <p>For Android options will also be (temporarily) replaced by SentryAndroid static block.
   */
  // TODO https://github.com/getsentry/sentry-java/issues/2541
  private static final @NotNull IScope globalScope = new Scope(SentryOptions.empty());

  /** Default value for globalHubMode is false */
  private static final boolean GLOBAL_HUB_DEFAULT_MODE = false;

  /** whether to use a single (global) Scopes as opposed to one per thread. */
  private static volatile boolean globalHubMode = GLOBAL_HUB_DEFAULT_MODE;

  @ApiStatus.Internal
  public static final @NotNull String APP_START_PROFILING_CONFIG_FILE_NAME =
      "app_start_profiling_config";

  @SuppressWarnings("CharsetObjectCanBeUsed")
  private static final Charset UTF_8 = Charset.forName("UTF-8");

  /** Timestamp used to check old profiles to delete. */
  private static final long classCreationTimestamp = System.currentTimeMillis();

  private static final AutoClosableReentrantLock lock = new AutoClosableReentrantLock();

  /**
   * Returns the current (threads) hub, if none, clones the rootScopes and returns it.
   *
   * @deprecated please use {@link Sentry#getCurrentScopes()} instead
   * @return the hub
   */
  @ApiStatus.Internal // exposed for the coroutines integration in SentryContext
  @SuppressWarnings("deprecation")
  @Deprecated
  public static @NotNull IHub getCurrentHub() {
    return new HubScopesWrapper(getCurrentScopes());
  }

  @ApiStatus.Internal // exposed for the coroutines integration in SentryContext
  @SuppressWarnings("deprecation")
  public static @NotNull IScopes getCurrentScopes() {
    if (globalHubMode) {
      return rootScopes;
    }
    @Nullable IScopes scopes = getScopesStorage().get();
    if (scopes == null || scopes.isNoOp()) {
      scopes = rootScopes.forkedScopes("getCurrentScopes");
      getScopesStorage().set(scopes);
    }
    return scopes;
  }

  private static @NotNull IScopesStorage getScopesStorage() {
    return scopesStorage;
  }

  /**
   * Returns a new Scopes which is cloned from the rootScopes.
   *
   * @return the forked scopes
   */
  @ApiStatus.Internal
  public static @NotNull IScopes forkedRootScopes(final @NotNull String creator) {
    if (globalHubMode) {
      return rootScopes;
    }
    return rootScopes.forkedScopes(creator);
  }

  public static @NotNull IScopes forkedScopes(final @NotNull String creator) {
    return getCurrentScopes().forkedScopes(creator);
  }

  public static @NotNull IScopes forkedCurrentScope(final @NotNull String creator) {
    return getCurrentScopes().forkedCurrentScope(creator);
  }

  /**
   * @deprecated please use {@link Sentry#setCurrentScopes} instead.
   */
  @ApiStatus.Internal // exposed for the coroutines integration in SentryContext
  @Deprecated
  @SuppressWarnings({"deprecation", "InlineMeSuggester"})
  public static @NotNull ISentryLifecycleToken setCurrentHub(final @NotNull IHub hub) {
    return setCurrentScopes(hub);
  }

  @ApiStatus.Internal // exposed for the coroutines integration in SentryContext
  public static @NotNull ISentryLifecycleToken setCurrentScopes(final @NotNull IScopes scopes) {
    return getScopesStorage().set(scopes);
  }

  public static @NotNull IScope getGlobalScope() {
    return globalScope;
  }

  /**
   * Check if Sentry is enabled/active.
   *
   * @return true if its enabled or false otherwise.
   */
  public static boolean isEnabled() {
    return getCurrentScopes().isEnabled();
  }

  /** Initializes the SDK */
  public static void init() {
    init(options -> options.setEnableExternalConfiguration(true), GLOBAL_HUB_DEFAULT_MODE);
  }

  /**
   * Initializes the SDK
   *
   * @param dsn The Sentry DSN
   */
  public static void init(final @NotNull String dsn) {
    init(options -> options.setDsn(dsn));
  }

  /**
   * Initializes the SDK
   *
   * @param clazz OptionsContainer for SentryOptions
   * @param optionsConfiguration configuration options callback
   * @param <T> class that extends SentryOptions
   * @throws IllegalAccessException the IllegalAccessException
   * @throws InstantiationException the InstantiationException
   * @throws NoSuchMethodException the NoSuchMethodException
   * @throws InvocationTargetException the InvocationTargetException
   */
  public static <T extends SentryOptions> void init(
      final @NotNull OptionsContainer<T> clazz,
      final @NotNull OptionsConfiguration<T> optionsConfiguration)
      throws IllegalAccessException, InstantiationException, NoSuchMethodException,
          InvocationTargetException {
    init(clazz, optionsConfiguration, GLOBAL_HUB_DEFAULT_MODE);
  }

  /**
   * Initializes the SDK
   *
   * @param clazz OptionsContainer for SentryOptions
   * @param optionsConfiguration configuration options callback
   * @param globalHubMode the globalHubMode
   * @param <T> class that extends SentryOptions
   * @throws IllegalAccessException the IllegalAccessException
   * @throws InstantiationException the InstantiationException
   * @throws NoSuchMethodException the NoSuchMethodException
   * @throws InvocationTargetException the InvocationTargetException
   */
  public static <T extends SentryOptions> void init(
      final @NotNull OptionsContainer<T> clazz,
      final @NotNull OptionsConfiguration<T> optionsConfiguration,
      final boolean globalHubMode)
      throws IllegalAccessException, InstantiationException, NoSuchMethodException,
          InvocationTargetException {
    final T options = clazz.createInstance();
    applyOptionsConfiguration(optionsConfiguration, options);
    init(options, globalHubMode);
  }

  /**
   * Initializes the SDK with an optional configuration options callback.
   *
   * @param optionsConfiguration configuration options callback
   */
  public static void init(final @NotNull OptionsConfiguration<SentryOptions> optionsConfiguration) {
    init(optionsConfiguration, GLOBAL_HUB_DEFAULT_MODE);
  }

  /**
   * Initializes the SDK with an optional configuration options callback.
   *
   * @param optionsConfiguration configuration options callback
   * @param globalHubMode the globalHubMode
   */
  public static void init(
      final @NotNull OptionsConfiguration<SentryOptions> optionsConfiguration,
      final boolean globalHubMode) {
    final SentryOptions options = new SentryOptions();
    applyOptionsConfiguration(optionsConfiguration, options);
    init(options, globalHubMode);
  }

  private static <T extends SentryOptions> void applyOptionsConfiguration(
      OptionsConfiguration<T> optionsConfiguration, T options) {
    try {
      optionsConfiguration.configure(options);
    } catch (Throwable t) {
      options
          .getLogger()
          .log(SentryLevel.ERROR, "Error in the 'OptionsConfiguration.configure' callback.", t);
    }
  }

  /**
   * Initializes the SDK with a SentryOptions.
   *
   * @param options options the SentryOptions
   */
  @ApiStatus.Internal
  public static void init(final @NotNull SentryOptions options) {
    init(options, GLOBAL_HUB_DEFAULT_MODE);
  }

  /**
   * Initializes the SDK with a SentryOptions and globalHubMode
   *
   * @param options options the SentryOptions
   * @param globalHubMode the globalHubMode
   */
  @SuppressWarnings({
    "deprecation",
    "Convert2MethodRef",
    "FutureReturnValueIgnored"
  }) // older AGP versions do not support method references
  private static void init(final @NotNull SentryOptions options, final boolean globalHubMode) {
    try (final @NotNull ISentryLifecycleToken ignored = lock.acquire()) {
      if (!options.getClass().getName().equals("io.sentry.android.core.SentryAndroidOptions")
          && Platform.isAndroid()) {
        throw new IllegalArgumentException(
            "You are running Android. Please, use SentryAndroid.init. "
                + options.getClass().getName());
      }

      if (!preInitConfigurations(options)) {
        return;
      }

      final @Nullable Boolean globalHubModeFromOptions = options.isGlobalHubMode();
      final boolean globalHubModeToUse =
          globalHubModeFromOptions != null ? globalHubModeFromOptions : globalHubMode;
      options
          .getLogger()
          .log(SentryLevel.INFO, "GlobalHubMode: '%s'", String.valueOf(globalHubModeToUse));
      Sentry.globalHubMode = globalHubModeToUse;
      final boolean shouldInit =
          InitUtil.shouldInit(globalScope.getOptions(), options, isEnabled());
      if (shouldInit) {
        if (isEnabled()) {
          options
              .getLogger()
              .log(
                  SentryLevel.WARNING,
                  "Sentry has been already initialized. Previous configuration will be overwritten.");
        }

        // load lazy fields of the options in a separate thread
        try {
          options.getExecutorService().submit(() -> options.loadLazyFields());
        } catch (RejectedExecutionException e) {
          options
              .getLogger()
              .log(
                  SentryLevel.DEBUG,
                  "Failed to call the executor. Lazy fields will not be loaded. Did you call Sentry.close()?",
                  e);
        }

        final IScopes scopes = getCurrentScopes();
        scopes.close(true);

        globalScope.replaceOptions(options);

        final IScope rootScope = new Scope(options);
        final IScope rootIsolationScope = new Scope(options);
        rootScopes = new Scopes(rootScope, rootIsolationScope, globalScope, "Sentry.init");

        initForOpenTelemetryMaybe(options);
        getScopesStorage().set(rootScopes);

        initConfigurations(options);

        globalScope.bindClient(new SentryClient(options));

        // If the executorService passed in the init is the same that was previously closed, we have
        // to
        // set a new one
        if (options.getExecutorService().isClosed()) {
          options.setExecutorService(new SentryExecutorService());
        }
        // when integrations are registered on Scopes ctor and async integrations are fired,
        // it might and actually happened that integrations called captureSomething
        // and Scopes was still NoOp.
        // Registering integrations here make sure that Scopes is already created.
        for (final Integration integration : options.getIntegrations()) {
          integration.register(ScopesAdapter.getInstance(), options);
        }

        notifyOptionsObservers(options);

        finalizePreviousSession(options, ScopesAdapter.getInstance());

        handleAppStartProfilingConfig(options, options.getExecutorService());
      } else {
        options
            .getLogger()
            .log(
                SentryLevel.WARNING,
                "This init call has been ignored due to priority being too low.");
      }
    }
  }

  private static void initForOpenTelemetryMaybe(SentryOptions options) {
    if (SentryOpenTelemetryMode.OFF == options.getOpenTelemetryMode()) {
      options.setSpanFactory(new DefaultSpanFactory());
      //    } else {
      // enabling this causes issues with agentless where OTel spans seem to be randomly ended
      //      options.setSpanFactory(SpanFactoryFactory.create(new LoadClass(),
      // NoOpLogger.getInstance()));
    }
    initScopesStorage(options);
    OpenTelemetryUtil.applyIgnoredSpanOrigins(options, new LoadClass());
  }

<<<<<<< HEAD
  @SuppressWarnings("UnusedMethod")
=======
>>>>>>> 0e41f356
  private static void initScopesStorage(SentryOptions options) {
    getScopesStorage().close();
    if (SentryOpenTelemetryMode.OFF == options.getOpenTelemetryMode()) {
      scopesStorage = new DefaultScopesStorage();
    } else {
      scopesStorage = ScopesStorageFactory.create(new LoadClass(), options.getLogger());
    }
  }

  @SuppressWarnings("FutureReturnValueIgnored")
  private static void handleAppStartProfilingConfig(
      final @NotNull SentryOptions options,
      final @NotNull ISentryExecutorService sentryExecutorService) {
    try {
      sentryExecutorService.submit(
          () -> {
            final String cacheDirPath = options.getCacheDirPathWithoutDsn();
            if (cacheDirPath != null) {
              final @NotNull File appStartProfilingConfigFile =
                  new File(cacheDirPath, APP_START_PROFILING_CONFIG_FILE_NAME);
              try {
                // We always delete the config file for app start profiling
                FileUtils.deleteRecursively(appStartProfilingConfigFile);
                if (!options.isEnableAppStartProfiling()) {
                  return;
                }
                if (!options.isTracingEnabled()) {
                  options
                      .getLogger()
                      .log(
                          SentryLevel.INFO,
                          "Tracing is disabled and app start profiling will not start.");
                  return;
                }
                if (appStartProfilingConfigFile.createNewFile()) {
                  final @NotNull TracesSamplingDecision appStartSamplingDecision =
                      sampleAppStartProfiling(options);
                  final @NotNull SentryAppStartProfilingOptions appStartProfilingOptions =
                      new SentryAppStartProfilingOptions(options, appStartSamplingDecision);
                  try (final OutputStream outputStream =
                          new FileOutputStream(appStartProfilingConfigFile);
                      final Writer writer =
                          new BufferedWriter(new OutputStreamWriter(outputStream, UTF_8))) {
                    options.getSerializer().serialize(appStartProfilingOptions, writer);
                  }
                }
              } catch (Throwable e) {
                options
                    .getLogger()
                    .log(
                        SentryLevel.ERROR, "Unable to create app start profiling config file. ", e);
              }
            }
          });
    } catch (Throwable e) {
      options
          .getLogger()
          .log(
              SentryLevel.ERROR,
              "Failed to call the executor. App start profiling config will not be changed. Did you call Sentry.close()?",
              e);
    }
  }

  private static @NotNull TracesSamplingDecision sampleAppStartProfiling(
      final @NotNull SentryOptions options) {
    TransactionContext appStartTransactionContext = new TransactionContext("app.launch", "profile");
    appStartTransactionContext.setForNextAppStart(true);
    SamplingContext appStartSamplingContext = new SamplingContext(appStartTransactionContext, null);
    return options.getInternalTracesSampler().sample(appStartSamplingContext);
  }

  @SuppressWarnings("FutureReturnValueIgnored")
  private static void finalizePreviousSession(
      final @NotNull SentryOptions options, final @NotNull IScopes scopes) {
    // enqueue a task to finalize previous session. Since the executor
    // is single-threaded, this task will be enqueued sequentially after all integrations that have
    // to modify the previous session have done their work, even if they do that async.
    try {
      options.getExecutorService().submit(new PreviousSessionFinalizer(options, scopes));
    } catch (Throwable e) {
      options.getLogger().log(SentryLevel.DEBUG, "Failed to finalize previous session.", e);
    }
  }

  @SuppressWarnings("FutureReturnValueIgnored")
  private static void notifyOptionsObservers(final @NotNull SentryOptions options) {
    // enqueue a task to trigger the static options change for the observers. Since the executor
    // is single-threaded, this task will be enqueued sequentially after all integrations that rely
    // on the observers have done their work, even if they do that async.
    try {
      options
          .getExecutorService()
          .submit(
              () -> {
                // for static things like sentry options we can immediately trigger observers
                for (final IOptionsObserver observer : options.getOptionsObservers()) {
                  observer.setRelease(options.getRelease());
                  observer.setProguardUuid(options.getProguardUuid());
                  observer.setSdkVersion(options.getSdkVersion());
                  observer.setDist(options.getDist());
                  observer.setEnvironment(options.getEnvironment());
                  observer.setTags(options.getTags());
                  observer.setReplayErrorSampleRate(
                      options.getExperimental().getSessionReplay().getOnErrorSampleRate());
                }
              });
    } catch (Throwable e) {
      options.getLogger().log(SentryLevel.DEBUG, "Failed to notify options observers.", e);
    }
  }

  private static boolean preInitConfigurations(final @NotNull SentryOptions options) {
    if (options.isEnableExternalConfiguration()) {
      options.merge(ExternalOptions.from(PropertiesProviderFactory.create(), options.getLogger()));
    }

    final String dsn = options.getDsn();

    if (!options.isEnabled() || (dsn != null && dsn.isEmpty())) {
      close();
      return false;
    } else if (dsn == null) {
      throw new IllegalArgumentException(
          "DSN is required. Use empty string or set enabled to false in SentryOptions to disable SDK.");
    }

    // This creates the DSN object and performs some checks
    options.retrieveParsedDsn();

    return true;
  }

  @SuppressWarnings("FutureReturnValueIgnored")
  private static void initConfigurations(final @NotNull SentryOptions options) {
    ILogger logger = options.getLogger();

    if (options.isDebug() && logger instanceof NoOpLogger) {
      options.setLogger(new SystemOutLogger());
      logger = options.getLogger();
    }
    logger.log(SentryLevel.INFO, "Initializing SDK with DSN: '%s'", options.getDsn());

    OpenTelemetryUtil.applyIgnoredSpanOrigins(options, new LoadClass());

    // TODO: read values from conf file, Build conf or system envs
    // eg release, distinctId, sentryClientName

    // this should be after setting serializers
    final String outboxPath = options.getOutboxPath();
    if (outboxPath != null) {
      final File outboxDir = new File(outboxPath);
      outboxDir.mkdirs();
    } else {
      logger.log(SentryLevel.INFO, "No outbox dir path is defined in options.");
    }

    final String cacheDirPath = options.getCacheDirPath();
    if (cacheDirPath != null) {
      final File cacheDir = new File(cacheDirPath);
      cacheDir.mkdirs();
      final IEnvelopeCache envelopeCache = options.getEnvelopeDiskCache();
      // only overwrite the cache impl if it's not already set
      if (envelopeCache instanceof NoOpEnvelopeCache) {
        options.setEnvelopeDiskCache(EnvelopeCache.create(options));
      }
    }

    final String profilingTracesDirPath = options.getProfilingTracesDirPath();
    if (options.isProfilingEnabled() && profilingTracesDirPath != null) {

      final File profilingTracesDir = new File(profilingTracesDirPath);
      profilingTracesDir.mkdirs();

      try {
        options
            .getExecutorService()
            .submit(
                () -> {
                  final File[] oldTracesDirContent = profilingTracesDir.listFiles();
                  if (oldTracesDirContent == null) return;
                  // Method trace files are normally deleted at the end of traces, but if that fails
                  // for some reason we try to clear any old files here.
                  for (File f : oldTracesDirContent) {
                    // We delete files 5 minutes older than class creation to account for app
                    // start profiles, as an app start profile could have a lower creation date.
                    if (f.lastModified() < classCreationTimestamp - TimeUnit.MINUTES.toMillis(5)) {
                      FileUtils.deleteRecursively(f);
                    }
                  }
                });
      } catch (RejectedExecutionException e) {
        options
            .getLogger()
            .log(
                SentryLevel.ERROR,
                "Failed to call the executor. Old profiles will not be deleted. Did you call Sentry.close()?",
                e);
      }
    }

    final @NotNull IModulesLoader modulesLoader = options.getModulesLoader();
    if (!options.isSendModules()) {
      options.setModulesLoader(NoOpModulesLoader.getInstance());
    } else if (modulesLoader instanceof NoOpModulesLoader) {
      options.setModulesLoader(
          new CompositeModulesLoader(
              Arrays.asList(
                  new ManifestModulesLoader(options.getLogger()),
                  new ResourcesModulesLoader(options.getLogger())),
              options.getLogger()));
    }

    if (options.getDebugMetaLoader() instanceof NoOpDebugMetaLoader) {
      options.setDebugMetaLoader(new ResourcesDebugMetaLoader(options.getLogger()));
    }
    final @Nullable List<Properties> propertiesList = options.getDebugMetaLoader().loadDebugMeta();
    DebugMetaPropertiesApplier.applyToOptions(options, propertiesList);

    final IThreadChecker threadChecker = options.getThreadChecker();
    // only override the ThreadChecker if it's not already set by Android
    if (threadChecker instanceof NoOpThreadChecker) {
      options.setThreadChecker(ThreadChecker.getInstance());
    }

    if (options.getPerformanceCollectors().isEmpty()) {
      options.addPerformanceCollector(new JavaMemoryCollector());
    }

    if (options.isEnableBackpressureHandling() && Platform.isJvm()) {
      if (options.getBackpressureMonitor() instanceof NoOpBackpressureMonitor) {
        options.setBackpressureMonitor(
            new BackpressureMonitor(options, ScopesAdapter.getInstance()));
      }
      options.getBackpressureMonitor().start();
    }
  }

  /** Close the SDK */
  public static void close() {
    try (final @NotNull ISentryLifecycleToken ignored = lock.acquire()) {
      final IScopes scopes = getCurrentScopes();
      rootScopes = NoOpScopes.getInstance();
      // remove thread local to avoid memory leak
      getScopesStorage().close();
      scopes.close(false);
    }
  }

  /**
   * Captures the event.
   *
   * @param event the event
   * @return The Id (SentryId object) of the event
   */
  public static @NotNull SentryId captureEvent(final @NotNull SentryEvent event) {
    return getCurrentScopes().captureEvent(event);
  }

  /**
   * Captures the event.
   *
   * @param event The event.
   * @param callback The callback to configure the scope for a single invocation.
   * @return The Id (SentryId object) of the event
   */
  public static @NotNull SentryId captureEvent(
      final @NotNull SentryEvent event, final @NotNull ScopeCallback callback) {
    return getCurrentScopes().captureEvent(event, callback);
  }

  /**
   * Captures the event.
   *
   * @param event the event
   * @param hint SDK specific but provides high level information about the origin of the event
   * @return The Id (SentryId object) of the event
   */
  public static @NotNull SentryId captureEvent(
      final @NotNull SentryEvent event, final @Nullable Hint hint) {
    return getCurrentScopes().captureEvent(event, hint);
  }

  /**
   * Captures the event.
   *
   * @param event The event.
   * @param hint SDK specific but provides high level information about the origin of the event
   * @param callback The callback to configure the scope for a single invocation.
   * @return The Id (SentryId object) of the event
   */
  public static @NotNull SentryId captureEvent(
      final @NotNull SentryEvent event,
      final @Nullable Hint hint,
      final @NotNull ScopeCallback callback) {
    return getCurrentScopes().captureEvent(event, hint, callback);
  }

  /**
   * Captures the message.
   *
   * @param message The message to send.
   * @return The Id (SentryId object) of the event
   */
  public static @NotNull SentryId captureMessage(final @NotNull String message) {
    return getCurrentScopes().captureMessage(message);
  }

  /**
   * Captures the message.
   *
   * @param message The message to send.
   * @param callback The callback to configure the scope for a single invocation.
   * @return The Id (SentryId object) of the event
   */
  public static @NotNull SentryId captureMessage(
      final @NotNull String message, final @NotNull ScopeCallback callback) {
    return getCurrentScopes().captureMessage(message, callback);
  }

  /**
   * Captures the message.
   *
   * @param message The message to send.
   * @param level The message level.
   * @return The Id (SentryId object) of the event
   */
  public static @NotNull SentryId captureMessage(
      final @NotNull String message, final @NotNull SentryLevel level) {
    return getCurrentScopes().captureMessage(message, level);
  }

  /**
   * Captures the message.
   *
   * @param message The message to send.
   * @param level The message level.
   * @param callback The callback to configure the scope for a single invocation.
   * @return The Id (SentryId object) of the event
   */
  public static @NotNull SentryId captureMessage(
      final @NotNull String message,
      final @NotNull SentryLevel level,
      final @NotNull ScopeCallback callback) {
    return getCurrentScopes().captureMessage(message, level, callback);
  }

  /**
   * Captures the exception.
   *
   * @param throwable The exception.
   * @return The Id (SentryId object) of the event
   */
  public static @NotNull SentryId captureException(final @NotNull Throwable throwable) {
    return getCurrentScopes().captureException(throwable);
  }

  /**
   * Captures the exception.
   *
   * @param throwable The exception.
   * @param callback The callback to configure the scope for a single invocation.
   * @return The Id (SentryId object) of the event
   */
  public static @NotNull SentryId captureException(
      final @NotNull Throwable throwable, final @NotNull ScopeCallback callback) {
    return getCurrentScopes().captureException(throwable, callback);
  }

  /**
   * Captures the exception.
   *
   * @param throwable The exception.
   * @param hint SDK specific but provides high level information about the origin of the event
   * @return The Id (SentryId object) of the event
   */
  public static @NotNull SentryId captureException(
      final @NotNull Throwable throwable, final @Nullable Hint hint) {
    return getCurrentScopes().captureException(throwable, hint);
  }

  /**
   * Captures the exception.
   *
   * @param throwable The exception.
   * @param hint SDK specific but provides high level information about the origin of the event
   * @param callback The callback to configure the scope for a single invocation.
   * @return The Id (SentryId object) of the event
   */
  public static @NotNull SentryId captureException(
      final @NotNull Throwable throwable,
      final @Nullable Hint hint,
      final @NotNull ScopeCallback callback) {
    return getCurrentScopes().captureException(throwable, hint, callback);
  }

  /**
   * Captures a manually created user feedback and sends it to Sentry.
   *
   * @param userFeedback The user feedback to send to Sentry.
   */
  public static void captureUserFeedback(final @NotNull UserFeedback userFeedback) {
    getCurrentScopes().captureUserFeedback(userFeedback);
  }

  /**
   * Adds a breadcrumb to the current Scope
   *
   * @param breadcrumb the breadcrumb
   * @param hint SDK specific but provides high level information about the origin of the event
   */
  public static void addBreadcrumb(
      final @NotNull Breadcrumb breadcrumb, final @Nullable Hint hint) {
    getCurrentScopes().addBreadcrumb(breadcrumb, hint);
  }

  /**
   * Adds a breadcrumb to the current Scope
   *
   * @param breadcrumb the breadcrumb
   */
  public static void addBreadcrumb(final @NotNull Breadcrumb breadcrumb) {
    getCurrentScopes().addBreadcrumb(breadcrumb);
  }

  /**
   * Adds a breadcrumb to the current Scope
   *
   * @param message rendered as text and the whitespace is preserved.
   */
  public static void addBreadcrumb(final @NotNull String message) {
    getCurrentScopes().addBreadcrumb(message);
  }

  /**
   * Adds a breadcrumb to the current Scope
   *
   * @param message rendered as text and the whitespace is preserved.
   * @param category Categories are dotted strings that indicate what the crumb is or where it comes
   *     from.
   */
  public static void addBreadcrumb(final @NotNull String message, final @NotNull String category) {
    getCurrentScopes().addBreadcrumb(message, category);
  }

  /**
   * Sets the level of all events sent within current Scope
   *
   * @param level the Sentry level
   */
  public static void setLevel(final @Nullable SentryLevel level) {
    getCurrentScopes().setLevel(level);
  }

  /**
   * Sets the name of the current transaction to the current Scope.
   *
   * @param transaction the transaction
   */
  public static void setTransaction(final @Nullable String transaction) {
    getCurrentScopes().setTransaction(transaction);
  }

  /**
   * Shallow merges user configuration (email, username, etc) to the current Scope.
   *
   * @param user the user
   */
  public static void setUser(final @Nullable User user) {
    getCurrentScopes().setUser(user);
  }

  /**
   * Sets the fingerprint to group specific events together to the current Scope.
   *
   * @param fingerprint the fingerprints
   */
  public static void setFingerprint(final @NotNull List<String> fingerprint) {
    getCurrentScopes().setFingerprint(fingerprint);
  }

  /** Deletes current breadcrumbs from the current scope. */
  public static void clearBreadcrumbs() {
    getCurrentScopes().clearBreadcrumbs();
  }

  /**
   * Sets the tag to a string value to the current Scope, overwriting a potential previous value
   *
   * @param key the key
   * @param value the value
   */
  public static void setTag(final @NotNull String key, final @NotNull String value) {
    getCurrentScopes().setTag(key, value);
  }

  /**
   * Removes the tag to a string value to the current Scope
   *
   * @param key the key
   */
  public static void removeTag(final @NotNull String key) {
    getCurrentScopes().removeTag(key);
  }

  /**
   * Sets the extra key to an arbitrary value to the current Scope, overwriting a potential previous
   * value
   *
   * @param key the key
   * @param value the value
   */
  public static void setExtra(final @NotNull String key, final @NotNull String value) {
    getCurrentScopes().setExtra(key, value);
  }

  /**
   * Removes the extra key to an arbitrary value to the current Scope
   *
   * @param key the key
   */
  public static void removeExtra(final @NotNull String key) {
    getCurrentScopes().removeExtra(key);
  }

  /**
   * Last event id recorded in the current scope
   *
   * @return last SentryId
   */
  public static @NotNull SentryId getLastEventId() {
    return getCurrentScopes().getLastEventId();
  }

  /** Pushes a new scope while inheriting the current scope's data. */
  public static @NotNull ISentryLifecycleToken pushScope() {
    // pushScope is no-op in global hub mode
    if (!globalHubMode) {
      return getCurrentScopes().pushScope();
    }
    return NoOpScopesLifecycleToken.getInstance();
  }

  /** Pushes a new isolation and current scope while inheriting the current scope's data. */
  public static @NotNull ISentryLifecycleToken pushIsolationScope() {
    // pushScope is no-op in global hub mode
    if (!globalHubMode) {
      return getCurrentScopes().pushIsolationScope();
    }
    return NoOpScopesLifecycleToken.getInstance();
  }

  /**
   * Removes the first scope and restores its parent.
   *
   * @deprecated please call {@link ISentryLifecycleToken#close()} on the token returned by {@link
   *     Sentry#pushScope()} or {@link Sentry#pushIsolationScope()} instead.
   */
  @Deprecated
  public static void popScope() {
    // popScope is no-op in global hub mode
    if (!globalHubMode) {
      getCurrentScopes().popScope();
    }
  }

  /**
   * Runs the callback with a new current scope which gets dropped at the end
   *
   * @param callback the callback
   */
  public static void withScope(final @NotNull ScopeCallback callback) {
    getCurrentScopes().withScope(callback);
  }

  /**
   * Runs the callback with a new isolation scope which gets dropped at the end. Current scope is
   * also forked.
   *
   * @param callback the callback
   */
  public static void withIsolationScope(final @NotNull ScopeCallback callback) {
    getCurrentScopes().withIsolationScope(callback);
  }

  /**
   * Configures the scope through the callback.
   *
   * @param callback The configure scope callback.
   */
  public static void configureScope(final @NotNull ScopeCallback callback) {
    configureScope(null, callback);
  }

  /**
   * Configures the scope through the callback.
   *
   * @param callback The configure scope callback.
   */
  public static void configureScope(
      final @Nullable ScopeType scopeType, final @NotNull ScopeCallback callback) {
    getCurrentScopes().configureScope(scopeType, callback);
  }

  /**
   * Binds a different client to the current Scopes
   *
   * @param client the client.
   */
  public static void bindClient(final @NotNull ISentryClient client) {
    getCurrentScopes().bindClient(client);
  }

  public static boolean isHealthy() {
    return getCurrentScopes().isHealthy();
  }

  /**
   * Flushes events queued up to the current Scopes. Not implemented yet.
   *
   * @param timeoutMillis time in milliseconds
   */
  public static void flush(final long timeoutMillis) {
    getCurrentScopes().flush(timeoutMillis);
  }

  /** Starts a new session. If there's a running session, it ends it before starting the new one. */
  public static void startSession() {
    getCurrentScopes().startSession();
  }

  /** Ends the current session */
  public static void endSession() {
    getCurrentScopes().endSession();
  }

  /**
   * Creates a Transaction and returns the instance. Started transaction is set on the scope.
   *
   * @param name the transaction name
   * @param operation the operation
   * @return created transaction
   */
  public static @NotNull ITransaction startTransaction(
      final @NotNull String name, final @NotNull String operation) {
    return getCurrentScopes().startTransaction(name, operation);
  }

  /**
   * Creates a Transaction and returns the instance.
   *
   * @param name the transaction name
   * @param operation the operation
   * @param transactionOptions options for the transaction
   * @return created transaction
   */
  public static @NotNull ITransaction startTransaction(
      final @NotNull String name,
      final @NotNull String operation,
      final @NotNull TransactionOptions transactionOptions) {
    return getCurrentScopes().startTransaction(name, operation, transactionOptions);
  }

  /**
   * Creates a Transaction and returns the instance.
   *
   * @param name the transaction name
   * @param operation the operation
   * @param description the description
   * @param transactionOptions options for the transaction
   * @return created transaction
   */
  public static @NotNull ITransaction startTransaction(
      final @NotNull String name,
      final @NotNull String operation,
      final @Nullable String description,
      final @NotNull TransactionOptions transactionOptions) {
    final ITransaction transaction =
        getCurrentScopes().startTransaction(name, operation, transactionOptions);
    transaction.setDescription(description);
    return transaction;
  }

  /**
   * Creates a Transaction and returns the instance.
   *
   * @param transactionContexts the transaction contexts
   * @return created transaction
   */
  public static @NotNull ITransaction startTransaction(
      final @NotNull TransactionContext transactionContexts) {
    return getCurrentScopes().startTransaction(transactionContexts);
  }

  /**
   * Creates a Transaction and returns the instance.
   *
   * @param transactionContext the transaction context
   * @param transactionOptions options for the transaction
   * @return created transaction.
   */
  public static @NotNull ITransaction startTransaction(
      final @NotNull TransactionContext transactionContext,
      final @NotNull TransactionOptions transactionOptions) {
    return getCurrentScopes().startTransaction(transactionContext, transactionOptions);
  }

  /**
   * Gets the current active transaction or span.
   *
   * @return the active span or null when no active transaction is running. In case of
   *     globalHubMode=true, always the active transaction is returned, rather than the last active
   *     span.
   */
  public static @Nullable ISpan getSpan() {
    if (globalHubMode && Platform.isAndroid()) {
      return getCurrentScopes().getTransaction();
    } else {
      return getCurrentScopes().getSpan();
    }
  }

  /**
   * Returns if the App has crashed (Process has terminated) during the last run. It only returns
   * true or false if offline caching {{@link SentryOptions#getCacheDirPath()} } is set with a valid
   * dir.
   *
   * <p>If the call to this method is early in the App lifecycle and the SDK could not check if the
   * App has crashed in the background, the check is gonna do IO in the calling thread.
   *
   * @return true if App has crashed, false otherwise, and null if not evaluated yet
   */
  public static @Nullable Boolean isCrashedLastRun() {
    return getCurrentScopes().isCrashedLastRun();
  }

  /**
   * Report a screen has been fully loaded. That means all data needed by the UI was loaded. If
   * time-to-full-display tracing {{@link SentryOptions#isEnableTimeToFullDisplayTracing()} } is
   * disabled this call is ignored.
   *
   * <p>This method is safe to be called multiple times. If the time-to-full-display span is already
   * finished, this call will be ignored.
   */
  public static void reportFullyDisplayed() {
    getCurrentScopes().reportFullyDisplayed();
  }

  /**
   * Configuration options callback
   *
   * @param <T> a class that extends SentryOptions or SentryOptions itself.
   */
  public interface OptionsConfiguration<T extends SentryOptions> {

    /**
     * configure the options
     *
     * @param options the options
     */
    void configure(@NotNull T options);
  }

  /**
   * Continue a trace based on HTTP header values. If no "sentry-trace" header is provided a random
   * trace ID and span ID is created.
   *
   * @param sentryTrace "sentry-trace" header
   * @param baggageHeaders "baggage" headers
   * @return a transaction context for starting a transaction or null if performance is disabled
   */
  // return TransactionContext (if performance enabled) or null (if performance disabled)
  public static @Nullable TransactionContext continueTrace(
      final @Nullable String sentryTrace, final @Nullable List<String> baggageHeaders) {
    return getCurrentScopes().continueTrace(sentryTrace, baggageHeaders);
  }

  /**
   * Returns the "sentry-trace" header that allows tracing across services. Can also be used in
   * &lt;meta&gt; HTML tags. Also see {@link Sentry#getBaggage()}.
   *
   * @return sentry trace header or null
   */
  public static @Nullable SentryTraceHeader getTraceparent() {
    return getCurrentScopes().getTraceparent();
  }

  /**
   * Returns the "baggage" header that allows tracing across services. Can also be used in
   * &lt;meta&gt; HTML tags. Also see {@link Sentry#getTraceparent()}.
   *
   * @return baggage header or null
   */
  public static @Nullable BaggageHeader getBaggage() {
    return getCurrentScopes().getBaggage();
  }

  @ApiStatus.Experimental
  public static @NotNull SentryId captureCheckIn(final @NotNull CheckIn checkIn) {
    return getCurrentScopes().captureCheckIn(checkIn);
  }
}<|MERGE_RESOLUTION|>--- conflicted
+++ resolved
@@ -370,10 +370,6 @@
     OpenTelemetryUtil.applyIgnoredSpanOrigins(options, new LoadClass());
   }
 
-<<<<<<< HEAD
-  @SuppressWarnings("UnusedMethod")
-=======
->>>>>>> 0e41f356
   private static void initScopesStorage(SentryOptions options) {
     getScopesStorage().close();
     if (SentryOpenTelemetryMode.OFF == options.getOpenTelemetryMode()) {
