package io.sentry;

import io.sentry.cache.EnvelopeCache;
import io.sentry.config.PropertiesProviderFactory;
import io.sentry.protocol.SentryId;
import io.sentry.protocol.User;
import io.sentry.util.FileUtils;
import java.io.File;
import java.lang.reflect.InvocationTargetException;
import java.util.Date;
import java.util.List;
import java.util.Map;
import org.jetbrains.annotations.ApiStatus;
import org.jetbrains.annotations.NotNull;
import org.jetbrains.annotations.Nullable;

/** Sentry SDK main API entry point */
public final class Sentry {

  private Sentry() {}

  /** Holds Hubs per thread or only mainHub if globalHubMode is enabled. */
  private static final @NotNull ThreadLocal<IHub> currentHub = new ThreadLocal<>();

  /** The Main Hub or NoOp if Sentry is disabled. */
  private static volatile @NotNull IHub mainHub = NoOpHub.getInstance();

  /** Default value for globalHubMode is false */
  private static final boolean GLOBAL_HUB_DEFAULT_MODE = false;

  /** whether to use a single (global) Hub as opposed to one per thread. */
  private static volatile boolean globalHubMode = GLOBAL_HUB_DEFAULT_MODE;

  /**
   * Returns the current (threads) hub, if none, clones the mainHub and returns it.
   *
   * @return the hub
   */
  @ApiStatus.Internal // exposed for the coroutines integration in SentryContext
  public static @NotNull IHub getCurrentHub() {
    if (globalHubMode) {
      return mainHub;
    }
    IHub hub = currentHub.get();
    if (hub == null) {
      hub = mainHub.clone();
      currentHub.set(hub);
    }
    return hub;
  }

  @ApiStatus.Internal // exposed for the coroutines integration in SentryContext
  public static void setCurrentHub(final @NotNull IHub hub) {
    currentHub.set(hub);
  }

  /**
   * Check if the current Hub is enabled/active.
   *
   * @return true if its enabled or false otherwise.
   */
  public static boolean isEnabled() {
    return getCurrentHub().isEnabled();
  }

  /** Initializes the SDK */
  public static void init() {
    init(options -> options.setEnableExternalConfiguration(true), GLOBAL_HUB_DEFAULT_MODE);
  }

  /**
   * Initializes the SDK
   *
   * @param dsn The Sentry DSN
   */
  public static void init(final @NotNull String dsn) {
    init(options -> options.setDsn(dsn));
  }

  /**
   * Initializes the SDK
   *
   * @param clazz OptionsContainer for SentryOptions
   * @param optionsConfiguration configuration options callback
   * @param <T> class that extends SentryOptions
   * @throws IllegalAccessException the IllegalAccessException
   * @throws InstantiationException the InstantiationException
   * @throws NoSuchMethodException the NoSuchMethodException
   * @throws InvocationTargetException the InvocationTargetException
   */
  public static <T extends SentryOptions> void init(
      final @NotNull OptionsContainer<T> clazz,
      final @NotNull OptionsConfiguration<T> optionsConfiguration)
      throws IllegalAccessException, InstantiationException, NoSuchMethodException,
          InvocationTargetException {
    init(clazz, optionsConfiguration, GLOBAL_HUB_DEFAULT_MODE);
  }

  /**
   * Initializes the SDK
   *
   * @param clazz OptionsContainer for SentryOptions
   * @param optionsConfiguration configuration options callback
   * @param globalHubMode the globalHubMode
   * @param <T> class that extends SentryOptions
   * @throws IllegalAccessException the IllegalAccessException
   * @throws InstantiationException the InstantiationException
   * @throws NoSuchMethodException the NoSuchMethodException
   * @throws InvocationTargetException the InvocationTargetException
   */
  public static <T extends SentryOptions> void init(
      final @NotNull OptionsContainer<T> clazz,
      final @NotNull OptionsConfiguration<T> optionsConfiguration,
      final boolean globalHubMode)
      throws IllegalAccessException, InstantiationException, NoSuchMethodException,
          InvocationTargetException {
    final T options = clazz.createInstance();
    optionsConfiguration.configure(options);
    init(options, globalHubMode);
  }

  /**
   * Initializes the SDK with an optional configuration options callback.
   *
   * @param optionsConfiguration configuration options callback
   */
  public static void init(final @NotNull OptionsConfiguration<SentryOptions> optionsConfiguration) {
    init(optionsConfiguration, GLOBAL_HUB_DEFAULT_MODE);
  }

  /**
   * Initializes the SDK with an optional configuration options callback.
   *
   * @param optionsConfiguration configuration options callback
   * @param globalHubMode the globalHubMode
   */
  public static void init(
      final @NotNull OptionsConfiguration<SentryOptions> optionsConfiguration,
      final boolean globalHubMode) {
    final SentryOptions options = new SentryOptions();
    optionsConfiguration.configure(options);
    init(options, globalHubMode);
  }

  /**
   * Initializes the SDK with a SentryOptions.
   *
   * @param options options the SentryOptions
   */
  @ApiStatus.Internal
  public static void init(final @NotNull SentryOptions options) {
    init(options, GLOBAL_HUB_DEFAULT_MODE);
  }

  /**
   * Initializes the SDK with a SentryOptions and globalHubMode
   *
   * @param options options the SentryOptions
   * @param globalHubMode the globalHubMode
   */
  private static synchronized void init(
      final @NotNull SentryOptions options, final boolean globalHubMode) {
    if (isEnabled()) {
      options
          .getLogger()
          .log(
              SentryLevel.WARNING,
              "Sentry has been already initialized. Previous configuration will be overwritten.");
    }

    if (!initConfigurations(options)) {
      return;
    }

    options.getLogger().log(SentryLevel.INFO, "GlobalHubMode: '%s'", String.valueOf(globalHubMode));
    Sentry.globalHubMode = globalHubMode;

    final IHub hub = getCurrentHub();
    mainHub = Hub.create(options);

    currentHub.set(mainHub);

    hub.close();

    // when integrations are registered on Hub ctor and async integrations are fired,
    // it might and actually happened that integrations called captureSomething
    // and hub was still NoOp.
    // Registering integrations here make sure that Hub is already created.
    for (final Integration integration : options.getIntegrations()) {
      integration.register(HubAdapter.getInstance(), options);
    }
  }

  @SuppressWarnings("FutureReturnValueIgnored")
  private static boolean initConfigurations(final @NotNull SentryOptions options) {
    if (options.isEnableExternalConfiguration()) {
      options.merge(ExternalOptions.from(PropertiesProviderFactory.create(), options.getLogger()));
    }

    final String dsn = options.getDsn();
    if (dsn == null) {
      throw new IllegalArgumentException("DSN is required. Use empty string to disable SDK.");
    } else if (dsn.isEmpty()) {
      close();
      return false;
    }

    @SuppressWarnings("unused")
    final Dsn parsedDsn = new Dsn(dsn);

    ILogger logger = options.getLogger();

    if (options.isDebug() && logger instanceof NoOpLogger) {
      options.setLogger(new SystemOutLogger());
      logger = options.getLogger();
    }
    logger.log(SentryLevel.INFO, "Initializing SDK with DSN: '%s'", options.getDsn());

    // TODO: read values from conf file, Build conf or system envs
    // eg release, distinctId, sentryClientName

    // this should be after setting serializers
    final String outboxPath = options.getOutboxPath();
    if (outboxPath != null) {
      final File outboxDir = new File(outboxPath);
      outboxDir.mkdirs();
    } else {
      logger.log(SentryLevel.INFO, "No outbox dir path is defined in options.");
    }

    final String cacheDirPath = options.getCacheDirPath();
    if (cacheDirPath != null) {
      final File cacheDir = new File(cacheDirPath);
      cacheDir.mkdirs();
      options.setEnvelopeDiskCache(EnvelopeCache.create(options));
    }

    final String profilingTracesDirPath = options.getProfilingTracesDirPath();
<<<<<<< HEAD
    if (options.isProfilingEnabled()
        && profilingTracesDirPath != null
        && !profilingTracesDirPath.isEmpty()) {
=======
    if (options.isProfilingEnabled() && profilingTracesDirPath != null) {
>>>>>>> 77fd2f21

      final File profilingTracesDir = new File(profilingTracesDirPath);
      profilingTracesDir.mkdirs();
      final File[] oldTracesDirContent = profilingTracesDir.listFiles();

      options
          .getExecutorService()
          .submit(
              () -> {
                if (oldTracesDirContent == null) return;
                // Method trace files are normally deleted at the end of traces, but if that fails
                // for some reason we try to clear any old files here.
                for (File f : oldTracesDirContent) {
                  FileUtils.deleteRecursively(f);
                }
              });
    }

    return true;
  }

  /** Close the SDK */
  public static synchronized void close() {
    final IHub hub = getCurrentHub();
    mainHub = NoOpHub.getInstance();
    // remove thread local to avoid memory leak
    currentHub.remove();
    hub.close();
  }

  /**
   * Captures the event.
   *
   * @param event the event
   * @return The Id (SentryId object) of the event
   */
  public static @NotNull SentryId captureEvent(final @NotNull SentryEvent event) {
    return getCurrentHub().captureEvent(event);
  }

  /**
   * Captures the event.
   *
   * @param event the event
   * @param hint SDK specific but provides high level information about the origin of the event
   * @return The Id (SentryId object) of the event
   */
  public static @NotNull SentryId captureEvent(
<<<<<<< HEAD
      final @NotNull SentryEvent event, final @Nullable Map<String, Object> hint) {
=======
      final @NotNull SentryEvent event, final @Nullable Hint hint) {
>>>>>>> 77fd2f21
    return getCurrentHub().captureEvent(event, hint);
  }

  /**
   * Captures the message.
   *
   * @param message The message to send.
   * @return The Id (SentryId object) of the event
   */
  public static @NotNull SentryId captureMessage(final @NotNull String message) {
    return getCurrentHub().captureMessage(message);
  }

  /**
   * Captures the message.
   *
   * @param message The message to send.
   * @param level The message level.
   * @return The Id (SentryId object) of the event
   */
  public static @NotNull SentryId captureMessage(
      final @NotNull String message, final @NotNull SentryLevel level) {
    return getCurrentHub().captureMessage(message, level);
  }

  /**
   * Captures the exception.
   *
   * @param throwable The exception.
   * @return The Id (SentryId object) of the event
   */
  public static @NotNull SentryId captureException(final @NotNull Throwable throwable) {
    return getCurrentHub().captureException(throwable);
  }

  /**
   * Captures the exception.
   *
   * @param throwable The exception.
   * @param hint SDK specific but provides high level information about the origin of the event
   * @return The Id (SentryId object) of the event
   */
  public static @NotNull SentryId captureException(
<<<<<<< HEAD
      final @NotNull Throwable throwable, final @Nullable Map<String, Object> hint) {
=======
      final @NotNull Throwable throwable, final @Nullable Hint hint) {
>>>>>>> 77fd2f21
    return getCurrentHub().captureException(throwable, hint);
  }

  /**
   * Captures a manually created user feedback and sends it to Sentry.
   *
   * @param userFeedback The user feedback to send to Sentry.
   */
  public static void captureUserFeedback(final @NotNull UserFeedback userFeedback) {
    getCurrentHub().captureUserFeedback(userFeedback);
  }

  /**
   * Adds a breadcrumb to the current Scope
   *
   * @param breadcrumb the breadcrumb
   * @param hint SDK specific but provides high level information about the origin of the event
   */
  public static void addBreadcrumb(
<<<<<<< HEAD
      final @NotNull Breadcrumb breadcrumb, final @Nullable Map<String, Object> hint) {
=======
      final @NotNull Breadcrumb breadcrumb, final @Nullable Hint hint) {
>>>>>>> 77fd2f21
    getCurrentHub().addBreadcrumb(breadcrumb, hint);
  }

  /**
   * Adds a breadcrumb to the current Scope
   *
   * @param breadcrumb the breadcrumb
   */
  public static void addBreadcrumb(final @NotNull Breadcrumb breadcrumb) {
    getCurrentHub().addBreadcrumb(breadcrumb);
  }

  /**
   * Adds a breadcrumb to the current Scope
   *
   * @param message rendered as text and the whitespace is preserved.
   */
  public static void addBreadcrumb(final @NotNull String message) {
    getCurrentHub().addBreadcrumb(message);
  }

  /**
   * Adds a breadcrumb to the current Scope
   *
   * @param message rendered as text and the whitespace is preserved.
   * @param category Categories are dotted strings that indicate what the crumb is or where it comes
   *     from.
   */
  public static void addBreadcrumb(final @NotNull String message, final @NotNull String category) {
    getCurrentHub().addBreadcrumb(message, category);
  }

  /**
   * Sets the level of all events sent within current Scope
   *
   * @param level the Sentry level
   */
  public static void setLevel(final @Nullable SentryLevel level) {
    getCurrentHub().setLevel(level);
  }

  /**
   * Sets the name of the current transaction to the current Scope.
   *
   * @param transaction the transaction
   */
  public static void setTransaction(final @Nullable String transaction) {
    getCurrentHub().setTransaction(transaction);
  }

  /**
   * Shallow merges user configuration (email, username, etc) to the current Scope.
   *
   * @param user the user
   */
  public static void setUser(final @Nullable User user) {
    getCurrentHub().setUser(user);
  }

  /**
   * Sets the fingerprint to group specific events together to the current Scope.
   *
   * @param fingerprint the fingerprints
   */
  public static void setFingerprint(final @NotNull List<String> fingerprint) {
    getCurrentHub().setFingerprint(fingerprint);
  }

  /** Deletes current breadcrumbs from the current scope. */
  public static void clearBreadcrumbs() {
    getCurrentHub().clearBreadcrumbs();
  }

  /**
   * Sets the tag to a string value to the current Scope, overwriting a potential previous value
   *
   * @param key the key
   * @param value the value
   */
  public static void setTag(final @NotNull String key, final @NotNull String value) {
    getCurrentHub().setTag(key, value);
  }

  /**
   * Removes the tag to a string value to the current Scope
   *
   * @param key the key
   */
  public static void removeTag(final @NotNull String key) {
    getCurrentHub().removeTag(key);
  }

  /**
   * Sets the extra key to an arbitrary value to the current Scope, overwriting a potential previous
   * value
   *
   * @param key the key
   * @param value the value
   */
  public static void setExtra(final @NotNull String key, final @NotNull String value) {
    getCurrentHub().setExtra(key, value);
  }

  /**
   * Removes the extra key to an arbitrary value to the current Scope
   *
   * @param key the key
   */
  public static void removeExtra(final @NotNull String key) {
    getCurrentHub().removeExtra(key);
  }

  /**
   * Last event id recorded in the current scope
   *
   * @return last SentryId
   */
  public static @NotNull SentryId getLastEventId() {
    return getCurrentHub().getLastEventId();
  }

  /** Pushes a new scope while inheriting the current scope's data. */
  public static void pushScope() {
    // pushScope is no-op in global hub mode
    if (!globalHubMode) {
      getCurrentHub().pushScope();
    }
  }

  /** Removes the first scope */
  public static void popScope() {
    // popScope is no-op in global hub mode
    if (!globalHubMode) {
      getCurrentHub().popScope();
    }
  }

  /**
   * Runs the callback with a new scope which gets dropped at the end
   *
   * @param callback the callback
   */
  public static void withScope(final @NotNull ScopeCallback callback) {
    getCurrentHub().withScope(callback);
  }

  /**
   * Configures the scope through the callback.
   *
   * @param callback The configure scope callback.
   */
  public static void configureScope(final @NotNull ScopeCallback callback) {
    getCurrentHub().configureScope(callback);
  }

  /**
   * Binds a different client to the current hub
   *
   * @param client the client.
   */
  public static void bindClient(final @NotNull ISentryClient client) {
    getCurrentHub().bindClient(client);
  }

  /**
   * Flushes events queued up to the current hub. Not implemented yet.
   *
   * @param timeoutMillis time in milliseconds
   */
  public static void flush(final long timeoutMillis) {
    getCurrentHub().flush(timeoutMillis);
  }

  /** Starts a new session. If there's a running session, it ends it before starting the new one. */
  public static void startSession() {
    getCurrentHub().startSession();
  }

  /** Ends the current session */
  public static void endSession() {
    getCurrentHub().endSession();
  }

  /**
   * Creates a Transaction and returns the instance. Started transaction is set on the scope.
   *
   * @param name the transaction name
   * @param operation the operation
   * @return created transaction
   */
  public static @NotNull ITransaction startTransaction(
      final @NotNull String name, final @NotNull String operation) {
    return getCurrentHub().startTransaction(name, operation);
  }

  /**
   * Creates a Transaction and returns the instance.
   *
   * @param name the transaction name
   * @param operation the operation
   * @param bindToScope if transaction should be bound to scope
   * @return created transaction
   */
  public static @NotNull ITransaction startTransaction(
      final @NotNull String name, final @NotNull String operation, final boolean bindToScope) {
    return getCurrentHub().startTransaction(name, operation, bindToScope);
  }

  /**
   * Creates a Transaction and returns the instance.
   *
   * @param name the transaction name
   * @param operation the operation
   * @param description the description
   * @return created transaction
   */
  public static @NotNull ITransaction startTransaction(
      final @NotNull String name,
      final @NotNull String operation,
      final @Nullable String description) {
    return startTransaction(name, operation, description, false);
  }

  /**
   * Creates a Transaction and returns the instance.
   *
   * @param name the transaction name
   * @param operation the operation
   * @param description the description
   * @param bindToScope if transaction should be bound to scope
   * @return created transaction
   */
  public static @NotNull ITransaction startTransaction(
      final @NotNull String name,
      final @NotNull String operation,
      final @Nullable String description,
      final boolean bindToScope) {
    final ITransaction transaction = getCurrentHub().startTransaction(name, operation, bindToScope);
    transaction.setDescription(description);
    return transaction;
  }

  /**
   * Creates a Transaction and returns the instance.
   *
   * @param transactionContexts the transaction contexts
   * @return created transaction
   */
  public static @NotNull ITransaction startTransaction(
      final @NotNull TransactionContext transactionContexts) {
    return getCurrentHub().startTransaction(transactionContexts);
  }

  /**
   * Creates a Transaction and returns the instance.
   *
   * @param transactionContexts the transaction contexts
   * @param bindToScope if transaction should be bound to scope
   * @return created transaction
   */
  public static @NotNull ITransaction startTransaction(
      final @NotNull TransactionContext transactionContexts, boolean bindToScope) {
    return getCurrentHub().startTransaction(transactionContexts, bindToScope);
  }

  /**
   * Creates a Transaction and returns the instance. Based on the passed sampling context the
   * decision if transaction is sampled will be taken by {@link TracesSampler}.
   *
   * @param name the transaction name
   * @param operation the operation
   * @param customSamplingContext the sampling context
   * @return created transaction.
   */
  public static @NotNull ITransaction startTransaction(
      final @NotNull String name,
      final @NotNull String operation,
      final @NotNull CustomSamplingContext customSamplingContext) {
    return getCurrentHub().startTransaction(name, operation, customSamplingContext);
  }

  /**
   * Creates a Transaction and returns the instance. Based on the passed sampling context the
   * decision if transaction is sampled will be taken by {@link TracesSampler}.
   *
   * @param name the transaction name
   * @param operation the operation
   * @param customSamplingContext the sampling context
   * @param bindToScope if transaction should be bound to scope
   * @return created transaction.
   */
  public static @NotNull ITransaction startTransaction(
      final @NotNull String name,
      final @NotNull String operation,
      final @NotNull CustomSamplingContext customSamplingContext,
      final boolean bindToScope) {
    return getCurrentHub().startTransaction(name, operation, customSamplingContext, bindToScope);
  }

  /**
   * Creates a Transaction and returns the instance. Based on the passed transaction and sampling
   * contexts the decision if transaction is sampled will be taken by {@link TracesSampler}.
   *
   * @param transactionContexts the transaction context
   * @param customSamplingContext the sampling context
   * @return created transaction.
   */
  public static @NotNull ITransaction startTransaction(
      final @NotNull TransactionContext transactionContexts,
      final @NotNull CustomSamplingContext customSamplingContext) {
    return getCurrentHub().startTransaction(transactionContexts, customSamplingContext);
  }

  /**
   * Creates a Transaction and returns the instance. Based on the passed transaction and sampling
   * contexts the decision if transaction is sampled will be taken by {@link TracesSampler}.
   *
   * @param transactionContexts the transaction context
   * @param customSamplingContext the sampling context
   * @param bindToScope if transaction should be bound to scope
   * @return created transaction.
   */
  public static @NotNull ITransaction startTransaction(
      final @NotNull TransactionContext transactionContexts,
      final @Nullable CustomSamplingContext customSamplingContext,
      final boolean bindToScope) {
    return getCurrentHub()
        .startTransaction(transactionContexts, customSamplingContext, bindToScope);
  }

  @ApiStatus.Internal
  public static @NotNull ITransaction startTransaction(
      final @NotNull TransactionContext transactionContexts,
      final @Nullable CustomSamplingContext customSamplingContext,
      final boolean bindToScope,
      final @Nullable Date startTimestamp) {
    return getCurrentHub()
        .startTransaction(transactionContexts, customSamplingContext, bindToScope, startTimestamp);
  }

  @ApiStatus.Internal
  public static @NotNull ITransaction startTransaction(
      final @NotNull TransactionContext transactionContexts,
      final @Nullable CustomSamplingContext customSamplingContext,
      final boolean bindToScope,
      final @Nullable Date startTimestamp,
      final boolean waitForChildren,
      final @Nullable Long idleTimeout,
      final boolean trimEnd,
      final @Nullable TransactionFinishedCallback transactionFinishedCallback) {
    return getCurrentHub()
        .startTransaction(
            transactionContexts,
            customSamplingContext,
            bindToScope,
            startTimestamp,
            waitForChildren,
            idleTimeout,
            trimEnd,
            transactionFinishedCallback);
  }

  /**
   * Returns trace header of active transaction or {@code null} if no transaction is active.
   *
   * @return trace header or null
   */
  public static @Nullable SentryTraceHeader traceHeaders() {
    return getCurrentHub().traceHeaders();
  }

  /**
   * Gets the current active transaction or span.
   *
   * @return the active span or null when no active transaction is running
   */
  public static @Nullable ISpan getSpan() {
    return getCurrentHub().getSpan();
  }

  /**
   * Returns if the App has crashed (Process has terminated) during the last run. It only returns
   * true or false if offline caching {{@link SentryOptions#getCacheDirPath()} } is set with a valid
   * dir.
   *
   * <p>If the call to this method is early in the App lifecycle and the SDK could not check if the
   * App has crashed in the background, the check is gonna do IO in the calling thread.
   *
   * @return true if App has crashed, false otherwise, and null if not evaluated yet
   */
  public static @Nullable Boolean isCrashedLastRun() {
    return getCurrentHub().isCrashedLastRun();
  }

  /**
   * Configuration options callback
   *
   * @param <T> a class that extends SentryOptions or SentryOptions itself.
   */
  public interface OptionsConfiguration<T extends SentryOptions> {

    /**
     * configure the options
     *
     * @param options the options
     */
    void configure(@NotNull T options);
  }
}<|MERGE_RESOLUTION|>--- conflicted
+++ resolved
@@ -9,7 +9,6 @@
 import java.lang.reflect.InvocationTargetException;
 import java.util.Date;
 import java.util.List;
-import java.util.Map;
 import org.jetbrains.annotations.ApiStatus;
 import org.jetbrains.annotations.NotNull;
 import org.jetbrains.annotations.Nullable;
@@ -236,13 +235,7 @@
     }
 
     final String profilingTracesDirPath = options.getProfilingTracesDirPath();
-<<<<<<< HEAD
-    if (options.isProfilingEnabled()
-        && profilingTracesDirPath != null
-        && !profilingTracesDirPath.isEmpty()) {
-=======
     if (options.isProfilingEnabled() && profilingTracesDirPath != null) {
->>>>>>> 77fd2f21
 
       final File profilingTracesDir = new File(profilingTracesDirPath);
       profilingTracesDir.mkdirs();
@@ -291,11 +284,7 @@
    * @return The Id (SentryId object) of the event
    */
   public static @NotNull SentryId captureEvent(
-<<<<<<< HEAD
-      final @NotNull SentryEvent event, final @Nullable Map<String, Object> hint) {
-=======
       final @NotNull SentryEvent event, final @Nullable Hint hint) {
->>>>>>> 77fd2f21
     return getCurrentHub().captureEvent(event, hint);
   }
 
@@ -339,11 +328,7 @@
    * @return The Id (SentryId object) of the event
    */
   public static @NotNull SentryId captureException(
-<<<<<<< HEAD
-      final @NotNull Throwable throwable, final @Nullable Map<String, Object> hint) {
-=======
       final @NotNull Throwable throwable, final @Nullable Hint hint) {
->>>>>>> 77fd2f21
     return getCurrentHub().captureException(throwable, hint);
   }
 
@@ -363,11 +348,7 @@
    * @param hint SDK specific but provides high level information about the origin of the event
    */
   public static void addBreadcrumb(
-<<<<<<< HEAD
-      final @NotNull Breadcrumb breadcrumb, final @Nullable Map<String, Object> hint) {
-=======
       final @NotNull Breadcrumb breadcrumb, final @Nullable Hint hint) {
->>>>>>> 77fd2f21
     getCurrentHub().addBreadcrumb(breadcrumb, hint);
   }
 
