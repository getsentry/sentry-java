package io.sentry;

import io.sentry.backpressure.BackpressureMonitor;
import io.sentry.cache.EnvelopeCache;
import io.sentry.cache.IEnvelopeCache;
import io.sentry.config.PropertiesProviderFactory;
import io.sentry.internal.debugmeta.NoOpDebugMetaLoader;
import io.sentry.internal.debugmeta.ResourcesDebugMetaLoader;
import io.sentry.internal.modules.CompositeModulesLoader;
import io.sentry.internal.modules.IModulesLoader;
import io.sentry.internal.modules.ManifestModulesLoader;
import io.sentry.internal.modules.NoOpModulesLoader;
import io.sentry.internal.modules.ResourcesModulesLoader;
import io.sentry.opentelemetry.OpenTelemetryUtil;
import io.sentry.protocol.SentryId;
import io.sentry.protocol.User;
import io.sentry.transport.NoOpEnvelopeCache;
import io.sentry.util.AutoClosableReentrantLock;
import io.sentry.util.DebugMetaPropertiesApplier;
import io.sentry.util.FileUtils;
import io.sentry.util.InitUtil;
import io.sentry.util.LoadClass;
import io.sentry.util.Platform;
import io.sentry.util.thread.IThreadChecker;
import io.sentry.util.thread.NoOpThreadChecker;
import io.sentry.util.thread.ThreadChecker;
import java.io.BufferedWriter;
import java.io.File;
import java.io.FileOutputStream;
import java.io.OutputStream;
import java.io.OutputStreamWriter;
import java.io.Writer;
import java.lang.reflect.InvocationTargetException;
import java.nio.charset.Charset;
import java.util.Arrays;
import java.util.List;
import java.util.Properties;
import java.util.concurrent.RejectedExecutionException;
import java.util.concurrent.TimeUnit;
import org.jetbrains.annotations.ApiStatus;
import org.jetbrains.annotations.NotNull;
import org.jetbrains.annotations.Nullable;

/** Sentry SDK main API entry point */
public final class Sentry {

  private Sentry() {}

  // TODO logger?
  private static volatile @NotNull IScopesStorage scopesStorage = NoOpScopesStorage.getInstance();

  /** The root Scopes or NoOp if Sentry is disabled. */
  private static volatile @NotNull IScopes rootScopes = NoOpScopes.getInstance();
  /**
   * This initializes global scope with default options. Options will later be replaced on
   * Sentry.init
   *
   * <p>For Android options will also be (temporarily) replaced by SentryAndroid static block.
   */
  // TODO https://github.com/getsentry/sentry-java/issues/2541
  private static final @NotNull IScope globalScope = new Scope(SentryOptions.empty());

  /** Default value for globalHubMode is false */
  private static final boolean GLOBAL_HUB_DEFAULT_MODE = false;

  /** whether to use a single (global) Scopes as opposed to one per thread. */
  private static volatile boolean globalHubMode = GLOBAL_HUB_DEFAULT_MODE;

  @ApiStatus.Internal
  public static final @NotNull String APP_START_PROFILING_CONFIG_FILE_NAME =
      "app_start_profiling_config";

  @SuppressWarnings("CharsetObjectCanBeUsed")
  private static final Charset UTF_8 = Charset.forName("UTF-8");

  /** Timestamp used to check old profiles to delete. */
  private static final long classCreationTimestamp = System.currentTimeMillis();

  private static final AutoClosableReentrantLock lock = new AutoClosableReentrantLock();

  /**
   * Returns the current (threads) hub, if none, clones the rootScopes and returns it.
   *
   * @deprecated please use {@link Sentry#getCurrentScopes()} instead
   * @return the hub
   */
  @ApiStatus.Internal // exposed for the coroutines integration in SentryContext
  @SuppressWarnings("deprecation")
  @Deprecated
  public static @NotNull IHub getCurrentHub() {
    return new HubScopesWrapper(getCurrentScopes());
  }

  @ApiStatus.Internal // exposed for the coroutines integration in SentryContext
  @SuppressWarnings("deprecation")
  public static @NotNull IScopes getCurrentScopes() {
    if (globalHubMode) {
      return rootScopes;
    }
    @Nullable IScopes scopes = getScopesStorage().get();
    if (scopes == null || scopes.isNoOp()) {
      scopes = rootScopes.forkedScopes("getCurrentScopes");
      getScopesStorage().set(scopes);
    }
    return scopes;
  }

  private static @NotNull IScopesStorage getScopesStorage() {
    return scopesStorage;
  }

  /**
   * Returns a new Scopes which is cloned from the rootScopes.
   *
   * @return the forked scopes
   */
  @ApiStatus.Internal
  public static @NotNull IScopes forkedRootScopes(final @NotNull String creator) {
    if (globalHubMode) {
      return rootScopes;
    }
    return rootScopes.forkedScopes(creator);
  }

  public static @NotNull IScopes forkedScopes(final @NotNull String creator) {
    return getCurrentScopes().forkedScopes(creator);
  }

  public static @NotNull IScopes forkedCurrentScope(final @NotNull String creator) {
    return getCurrentScopes().forkedCurrentScope(creator);
  }

  /**
   * @deprecated please use {@link Sentry#setCurrentScopes} instead.
   */
  @ApiStatus.Internal // exposed for the coroutines integration in SentryContext
  @Deprecated
  @SuppressWarnings({"deprecation", "InlineMeSuggester"})
  public static @NotNull ISentryLifecycleToken setCurrentHub(final @NotNull IHub hub) {
    return setCurrentScopes(hub);
  }

  @ApiStatus.Internal // exposed for the coroutines integration in SentryContext
  public static @NotNull ISentryLifecycleToken setCurrentScopes(final @NotNull IScopes scopes) {
    return getScopesStorage().set(scopes);
  }

  public static @NotNull IScope getGlobalScope() {
    return globalScope;
  }

  /**
   * Check if Sentry is enabled/active.
   *
   * @return true if its enabled or false otherwise.
   */
  public static boolean isEnabled() {
    return getCurrentScopes().isEnabled();
  }

  /** Initializes the SDK */
  public static void init() {
    init(options -> options.setEnableExternalConfiguration(true), GLOBAL_HUB_DEFAULT_MODE);
  }

  /**
   * Initializes the SDK
   *
   * @param dsn The Sentry DSN
   */
  public static void init(final @NotNull String dsn) {
    init(options -> options.setDsn(dsn));
  }

  /**
   * Initializes the SDK
   *
   * @param clazz OptionsContainer for SentryOptions
   * @param optionsConfiguration configuration options callback
   * @param <T> class that extends SentryOptions
   * @throws IllegalAccessException the IllegalAccessException
   * @throws InstantiationException the InstantiationException
   * @throws NoSuchMethodException the NoSuchMethodException
   * @throws InvocationTargetException the InvocationTargetException
   */
  public static <T extends SentryOptions> void init(
      final @NotNull OptionsContainer<T> clazz,
      final @NotNull OptionsConfiguration<T> optionsConfiguration)
      throws IllegalAccessException, InstantiationException, NoSuchMethodException,
          InvocationTargetException {
    init(clazz, optionsConfiguration, GLOBAL_HUB_DEFAULT_MODE);
  }

  /**
   * Initializes the SDK
   *
   * @param clazz OptionsContainer for SentryOptions
   * @param optionsConfiguration configuration options callback
   * @param globalHubMode the globalHubMode
   * @param <T> class that extends SentryOptions
   * @throws IllegalAccessException the IllegalAccessException
   * @throws InstantiationException the InstantiationException
   * @throws NoSuchMethodException the NoSuchMethodException
   * @throws InvocationTargetException the InvocationTargetException
   */
  public static <T extends SentryOptions> void init(
      final @NotNull OptionsContainer<T> clazz,
      final @NotNull OptionsConfiguration<T> optionsConfiguration,
      final boolean globalHubMode)
      throws IllegalAccessException, InstantiationException, NoSuchMethodException,
          InvocationTargetException {
    final T options = clazz.createInstance();
    applyOptionsConfiguration(optionsConfiguration, options);
    init(options, globalHubMode);
  }

  /**
   * Initializes the SDK with an optional configuration options callback.
   *
   * @param optionsConfiguration configuration options callback
   */
  public static void init(final @NotNull OptionsConfiguration<SentryOptions> optionsConfiguration) {
    init(optionsConfiguration, GLOBAL_HUB_DEFAULT_MODE);
  }

  /**
   * Initializes the SDK with an optional configuration options callback.
   *
   * @param optionsConfiguration configuration options callback
   * @param globalHubMode the globalHubMode
   */
  public static void init(
      final @NotNull OptionsConfiguration<SentryOptions> optionsConfiguration,
      final boolean globalHubMode) {
    final SentryOptions options = new SentryOptions();
    applyOptionsConfiguration(optionsConfiguration, options);
    init(options, globalHubMode);
  }

  private static <T extends SentryOptions> void applyOptionsConfiguration(
      OptionsConfiguration<T> optionsConfiguration, T options) {
    try {
      optionsConfiguration.configure(options);
    } catch (Throwable t) {
      options
          .getLogger()
          .log(SentryLevel.ERROR, "Error in the 'OptionsConfiguration.configure' callback.", t);
    }
  }

  /**
   * Initializes the SDK with a SentryOptions.
   *
   * @param options options the SentryOptions
   */
  @ApiStatus.Internal
  public static void init(final @NotNull SentryOptions options) {
    init(options, GLOBAL_HUB_DEFAULT_MODE);
  }

  /**
   * Initializes the SDK with a SentryOptions and globalHubMode
   *
   * @param options options the SentryOptions
   * @param globalHubMode the globalHubMode
   */
  @SuppressWarnings({
    "deprecation",
    "Convert2MethodRef",
    "FutureReturnValueIgnored"
  }) // older AGP versions do not support method references
  private static void init(final @NotNull SentryOptions options, final boolean globalHubMode) {
    try (final @NotNull ISentryLifecycleToken ignored = lock.acquire()) {
      if (!options.getClass().getName().equals("io.sentry.android.core.SentryAndroidOptions")
          && Platform.isAndroid()) {
        throw new IllegalArgumentException(
            "You are running Android. Please, use SentryAndroid.init. "
                + options.getClass().getName());
      }

      if (!preInitConfigurations(options)) {
        return;
      }

      final @Nullable Boolean globalHubModeFromOptions = options.isGlobalHubMode();
      final boolean globalHubModeToUse =
          globalHubModeFromOptions != null ? globalHubModeFromOptions : globalHubMode;
      options
          .getLogger()
          .log(SentryLevel.INFO, "GlobalHubMode: '%s'", String.valueOf(globalHubModeToUse));
      Sentry.globalHubMode = globalHubModeToUse;
      final boolean shouldInit =
          InitUtil.shouldInit(globalScope.getOptions(), options, isEnabled());
      if (shouldInit) {
        if (isEnabled()) {
          options
              .getLogger()
              .log(
                  SentryLevel.WARNING,
                  "Sentry has been already initialized. Previous configuration will be overwritten.");
        }

        // load lazy fields of the options in a separate thread
        try {
          options.getExecutorService().submit(() -> options.loadLazyFields());
        } catch (RejectedExecutionException e) {
          options
              .getLogger()
              .log(
                  SentryLevel.DEBUG,
                  "Failed to call the executor. Lazy fields will not be loaded. Did you call Sentry.close()?",
                  e);
        }

        final IScopes scopes = getCurrentScopes();
        scopes.close(true);

        globalScope.replaceOptions(options);

        final IScope rootScope = new Scope(options);
        final IScope rootIsolationScope = new Scope(options);
        rootScopes = new Scopes(rootScope, rootIsolationScope, globalScope, "Sentry.init");

        initForOpenTelemetryMaybe(options);
        getScopesStorage().set(rootScopes);

        initConfigurations(options);

        globalScope.bindClient(new SentryClient(options));

        // If the executorService passed in the init is the same that was previously closed, we have
        // to
        // set a new one
        if (options.getExecutorService().isClosed()) {
          options.setExecutorService(new SentryExecutorService());
        }
        // when integrations are registered on Scopes ctor and async integrations are fired,
        // it might and actually happened that integrations called captureSomething
        // and Scopes was still NoOp.
        // Registering integrations here make sure that Scopes is already created.
        for (final Integration integration : options.getIntegrations()) {
          integration.register(ScopesAdapter.getInstance(), options);
        }

        notifyOptionsObservers(options);

        finalizePreviousSession(options, ScopesAdapter.getInstance());

        handleAppStartProfilingConfig(options, options.getExecutorService());
      } else {
        options
            .getLogger()
            .log(
                SentryLevel.WARNING,
                "This init call has been ignored due to priority being too low.");
      }
    }
  }

  private static void initForOpenTelemetryMaybe(SentryOptions options) {
    if (SentryOpenTelemetryMode.OFF == options.getOpenTelemetryMode()) {
      options.setSpanFactory(new DefaultSpanFactory());
      //    } else {
      // enabling this causes issues with agentless where OTel spans seem to be randomly ended
      //      options.setSpanFactory(SpanFactoryFactory.create(new LoadClass(),
      // NoOpLogger.getInstance()));
    }
    initScopesStorage(options);
    OpenTelemetryUtil.applyIgnoredSpanOrigins(options, new LoadClass());
  }

<<<<<<< HEAD
  @SuppressWarnings("UnusedMethod")
=======
>>>>>>> d91b2d77
  private static void initScopesStorage(SentryOptions options) {
    getScopesStorage().close();
    if (SentryOpenTelemetryMode.OFF == options.getOpenTelemetryMode()) {
      scopesStorage = new DefaultScopesStorage();
    } else {
      scopesStorage = ScopesStorageFactory.create(new LoadClass(), options.getLogger());
    }
  }

  @SuppressWarnings("FutureReturnValueIgnored")
  private static void handleAppStartProfilingConfig(
      final @NotNull SentryOptions options,
      final @NotNull ISentryExecutorService sentryExecutorService) {
    try {
      sentryExecutorService.submit(
          () -> {
            final String cacheDirPath = options.getCacheDirPathWithoutDsn();
            if (cacheDirPath != null) {
              final @NotNull File appStartProfilingConfigFile =
                  new File(cacheDirPath, APP_START_PROFILING_CONFIG_FILE_NAME);
              try {
                // We always delete the config file for app start profiling
                FileUtils.deleteRecursively(appStartProfilingConfigFile);
                if (!options.isEnableAppStartProfiling()) {
                  return;
                }
                if (!options.isTracingEnabled()) {
                  options
                      .getLogger()
                      .log(
                          SentryLevel.INFO,
                          "Tracing is disabled and app start profiling will not start.");
                  return;
                }
                if (appStartProfilingConfigFile.createNewFile()) {
                  final @NotNull TracesSamplingDecision appStartSamplingDecision =
                      sampleAppStartProfiling(options);
                  final @NotNull SentryAppStartProfilingOptions appStartProfilingOptions =
                      new SentryAppStartProfilingOptions(options, appStartSamplingDecision);
                  try (final OutputStream outputStream =
                          new FileOutputStream(appStartProfilingConfigFile);
                      final Writer writer =
                          new BufferedWriter(new OutputStreamWriter(outputStream, UTF_8))) {
                    options.getSerializer().serialize(appStartProfilingOptions, writer);
                  }
                }
              } catch (Throwable e) {
                options
                    .getLogger()
                    .log(
                        SentryLevel.ERROR, "Unable to create app start profiling config file. ", e);
              }
            }
          });
    } catch (Throwable e) {
      options
          .getLogger()
          .log(
              SentryLevel.ERROR,
              "Failed to call the executor. App start profiling config will not be changed. Did you call Sentry.close()?",
              e);
    }
  }

  private static @NotNull TracesSamplingDecision sampleAppStartProfiling(
      final @NotNull SentryOptions options) {
    TransactionContext appStartTransactionContext = new TransactionContext("app.launch", "profile");
    appStartTransactionContext.setForNextAppStart(true);
    SamplingContext appStartSamplingContext = new SamplingContext(appStartTransactionContext, null);
    return options.getInternalTracesSampler().sample(appStartSamplingContext);
  }

  @SuppressWarnings("FutureReturnValueIgnored")
  private static void finalizePreviousSession(
      final @NotNull SentryOptions options, final @NotNull IScopes scopes) {
    // enqueue a task to finalize previous session. Since the executor
    // is single-threaded, this task will be enqueued sequentially after all integrations that have
    // to modify the previous session have done their work, even if they do that async.
    try {
      options.getExecutorService().submit(new PreviousSessionFinalizer(options, scopes));
    } catch (Throwable e) {
      options.getLogger().log(SentryLevel.DEBUG, "Failed to finalize previous session.", e);
    }
  }

  @SuppressWarnings("FutureReturnValueIgnored")
  private static void notifyOptionsObservers(final @NotNull SentryOptions options) {
    // enqueue a task to trigger the static options change for the observers. Since the executor
    // is single-threaded, this task will be enqueued sequentially after all integrations that rely
    // on the observers have done their work, even if they do that async.
    try {
      options
          .getExecutorService()
          .submit(
              () -> {
                // for static things like sentry options we can immediately trigger observers
                for (final IOptionsObserver observer : options.getOptionsObservers()) {
                  observer.setRelease(options.getRelease());
                  observer.setProguardUuid(options.getProguardUuid());
                  observer.setSdkVersion(options.getSdkVersion());
                  observer.setDist(options.getDist());
                  observer.setEnvironment(options.getEnvironment());
                  observer.setTags(options.getTags());
                  observer.setReplayErrorSampleRate(
                      options.getExperimental().getSessionReplay().getOnErrorSampleRate());
                }
              });
    } catch (Throwable e) {
      options.getLogger().log(SentryLevel.DEBUG, "Failed to notify options observers.", e);
    }
  }

  private static boolean preInitConfigurations(final @NotNull SentryOptions options) {
    if (options.isEnableExternalConfiguration()) {
      options.merge(ExternalOptions.from(PropertiesProviderFactory.create(), options.getLogger()));
    }

    final String dsn = options.getDsn();

    if (!options.isEnabled() || (dsn != null && dsn.isEmpty())) {
      close();
      return false;
    } else if (dsn == null) {
      throw new IllegalArgumentException(
          "DSN is required. Use empty string or set enabled to false in SentryOptions to disable SDK.");
    }

    // This creates the DSN object and performs some checks
    options.retrieveParsedDsn();

    return true;
  }

  @SuppressWarnings("FutureReturnValueIgnored")
  private static void initConfigurations(final @NotNull SentryOptions options) {
    ILogger logger = options.getLogger();

    if (options.isDebug() && logger instanceof NoOpLogger) {
      options.setLogger(new SystemOutLogger());
      logger = options.getLogger();
    }
    logger.log(SentryLevel.INFO, "Initializing SDK with DSN: '%s'", options.getDsn());

    OpenTelemetryUtil.applyIgnoredSpanOrigins(options, new LoadClass());

    // TODO: read values from conf file, Build conf or system envs
    // eg release, distinctId, sentryClientName

    // this should be after setting serializers
    final String outboxPath = options.getOutboxPath();
    if (outboxPath != null) {
      final File outboxDir = new File(outboxPath);
      outboxDir.mkdirs();
    } else {
      logger.log(SentryLevel.INFO, "No outbox dir path is defined in options.");
    }

    final String cacheDirPath = options.getCacheDirPath();
    if (cacheDirPath != null) {
      final File cacheDir = new File(cacheDirPath);
      cacheDir.mkdirs();
      final IEnvelopeCache envelopeCache = options.getEnvelopeDiskCache();
      // only overwrite the cache impl if it's not already set
      if (envelopeCache instanceof NoOpEnvelopeCache) {
        options.setEnvelopeDiskCache(EnvelopeCache.create(options));
      }
    }

    final String profilingTracesDirPath = options.getProfilingTracesDirPath();
    if (options.isProfilingEnabled() && profilingTracesDirPath != null) {

      final File profilingTracesDir = new File(profilingTracesDirPath);
      profilingTracesDir.mkdirs();

      try {
        options
            .getExecutorService()
            .submit(
                () -> {
                  final File[] oldTracesDirContent = profilingTracesDir.listFiles();
                  if (oldTracesDirContent == null) return;
                  // Method trace files are normally deleted at the end of traces, but if that fails
                  // for some reason we try to clear any old files here.
                  for (File f : oldTracesDirContent) {
                    // We delete files 5 minutes older than class creation to account for app
                    // start profiles, as an app start profile could have a lower creation date.
                    if (f.lastModified() < classCreationTimestamp - TimeUnit.MINUTES.toMillis(5)) {
                      FileUtils.deleteRecursively(f);
                    }
                  }
                });
      } catch (RejectedExecutionException e) {
        options
            .getLogger()
            .log(
                SentryLevel.ERROR,
                "Failed to call the executor. Old profiles will not be deleted. Did you call Sentry.close()?",
                e);
      }
    }

    final @NotNull IModulesLoader modulesLoader = options.getModulesLoader();
    if (!options.isSendModules()) {
      options.setModulesLoader(NoOpModulesLoader.getInstance());
    } else if (modulesLoader instanceof NoOpModulesLoader) {
      options.setModulesLoader(
          new CompositeModulesLoader(
              Arrays.asList(
                  new ManifestModulesLoader(options.getLogger()),
                  new ResourcesModulesLoader(options.getLogger())),
              options.getLogger()));
    }

    if (options.getDebugMetaLoader() instanceof NoOpDebugMetaLoader) {
      options.setDebugMetaLoader(new ResourcesDebugMetaLoader(options.getLogger()));
    }
    final @Nullable List<Properties> propertiesList = options.getDebugMetaLoader().loadDebugMeta();
    DebugMetaPropertiesApplier.applyToOptions(options, propertiesList);

    final IThreadChecker threadChecker = options.getThreadChecker();
    // only override the ThreadChecker if it's not already set by Android
    if (threadChecker instanceof NoOpThreadChecker) {
      options.setThreadChecker(ThreadChecker.getInstance());
    }

    if (options.getPerformanceCollectors().isEmpty()) {
      options.addPerformanceCollector(new JavaMemoryCollector());
    }

    if (options.isEnableBackpressureHandling() && Platform.isJvm()) {
      options.setBackpressureMonitor(new BackpressureMonitor(options, ScopesAdapter.getInstance()));
      options.getBackpressureMonitor().start();
    }
  }

  /** Close the SDK */
  public static void close() {
    try (final @NotNull ISentryLifecycleToken ignored = lock.acquire()) {
      final IScopes scopes = getCurrentScopes();
      rootScopes = NoOpScopes.getInstance();
      // remove thread local to avoid memory leak
      getScopesStorage().close();
      scopes.close(false);
    }
  }

  /**
   * Captures the event.
   *
   * @param event the event
   * @return The Id (SentryId object) of the event
   */
  public static @NotNull SentryId captureEvent(final @NotNull SentryEvent event) {
    return getCurrentScopes().captureEvent(event);
  }

  /**
   * Captures the event.
   *
   * @param event The event.
   * @param callback The callback to configure the scope for a single invocation.
   * @return The Id (SentryId object) of the event
   */
  public static @NotNull SentryId captureEvent(
      final @NotNull SentryEvent event, final @NotNull ScopeCallback callback) {
    return getCurrentScopes().captureEvent(event, callback);
  }

  /**
   * Captures the event.
   *
   * @param event the event
   * @param hint SDK specific but provides high level information about the origin of the event
   * @return The Id (SentryId object) of the event
   */
  public static @NotNull SentryId captureEvent(
      final @NotNull SentryEvent event, final @Nullable Hint hint) {
    return getCurrentScopes().captureEvent(event, hint);
  }

  /**
   * Captures the event.
   *
   * @param event The event.
   * @param hint SDK specific but provides high level information about the origin of the event
   * @param callback The callback to configure the scope for a single invocation.
   * @return The Id (SentryId object) of the event
   */
  public static @NotNull SentryId captureEvent(
      final @NotNull SentryEvent event,
      final @Nullable Hint hint,
      final @NotNull ScopeCallback callback) {
    return getCurrentScopes().captureEvent(event, hint, callback);
  }

  /**
   * Captures the message.
   *
   * @param message The message to send.
   * @return The Id (SentryId object) of the event
   */
  public static @NotNull SentryId captureMessage(final @NotNull String message) {
    return getCurrentScopes().captureMessage(message);
  }

  /**
   * Captures the message.
   *
   * @param message The message to send.
   * @param callback The callback to configure the scope for a single invocation.
   * @return The Id (SentryId object) of the event
   */
  public static @NotNull SentryId captureMessage(
      final @NotNull String message, final @NotNull ScopeCallback callback) {
    return getCurrentScopes().captureMessage(message, callback);
  }

  /**
   * Captures the message.
   *
   * @param message The message to send.
   * @param level The message level.
   * @return The Id (SentryId object) of the event
   */
  public static @NotNull SentryId captureMessage(
      final @NotNull String message, final @NotNull SentryLevel level) {
    return getCurrentScopes().captureMessage(message, level);
  }

  /**
   * Captures the message.
   *
   * @param message The message to send.
   * @param level The message level.
   * @param callback The callback to configure the scope for a single invocation.
   * @return The Id (SentryId object) of the event
   */
  public static @NotNull SentryId captureMessage(
      final @NotNull String message,
      final @NotNull SentryLevel level,
      final @NotNull ScopeCallback callback) {
    return getCurrentScopes().captureMessage(message, level, callback);
  }

  /**
   * Captures the exception.
   *
   * @param throwable The exception.
   * @return The Id (SentryId object) of the event
   */
  public static @NotNull SentryId captureException(final @NotNull Throwable throwable) {
    return getCurrentScopes().captureException(throwable);
  }

  /**
   * Captures the exception.
   *
   * @param throwable The exception.
   * @param callback The callback to configure the scope for a single invocation.
   * @return The Id (SentryId object) of the event
   */
  public static @NotNull SentryId captureException(
      final @NotNull Throwable throwable, final @NotNull ScopeCallback callback) {
    return getCurrentScopes().captureException(throwable, callback);
  }

  /**
   * Captures the exception.
   *
   * @param throwable The exception.
   * @param hint SDK specific but provides high level information about the origin of the event
   * @return The Id (SentryId object) of the event
   */
  public static @NotNull SentryId captureException(
      final @NotNull Throwable throwable, final @Nullable Hint hint) {
    return getCurrentScopes().captureException(throwable, hint);
  }

  /**
   * Captures the exception.
   *
   * @param throwable The exception.
   * @param hint SDK specific but provides high level information about the origin of the event
   * @param callback The callback to configure the scope for a single invocation.
   * @return The Id (SentryId object) of the event
   */
  public static @NotNull SentryId captureException(
      final @NotNull Throwable throwable,
      final @Nullable Hint hint,
      final @NotNull ScopeCallback callback) {
    return getCurrentScopes().captureException(throwable, hint, callback);
  }

  /**
   * Captures a manually created user feedback and sends it to Sentry.
   *
   * @param userFeedback The user feedback to send to Sentry.
   */
  public static void captureUserFeedback(final @NotNull UserFeedback userFeedback) {
    getCurrentScopes().captureUserFeedback(userFeedback);
  }

  /**
   * Adds a breadcrumb to the current Scope
   *
   * @param breadcrumb the breadcrumb
   * @param hint SDK specific but provides high level information about the origin of the event
   */
  public static void addBreadcrumb(
      final @NotNull Breadcrumb breadcrumb, final @Nullable Hint hint) {
    getCurrentScopes().addBreadcrumb(breadcrumb, hint);
  }

  /**
   * Adds a breadcrumb to the current Scope
   *
   * @param breadcrumb the breadcrumb
   */
  public static void addBreadcrumb(final @NotNull Breadcrumb breadcrumb) {
    getCurrentScopes().addBreadcrumb(breadcrumb);
  }

  /**
   * Adds a breadcrumb to the current Scope
   *
   * @param message rendered as text and the whitespace is preserved.
   */
  public static void addBreadcrumb(final @NotNull String message) {
    getCurrentScopes().addBreadcrumb(message);
  }

  /**
   * Adds a breadcrumb to the current Scope
   *
   * @param message rendered as text and the whitespace is preserved.
   * @param category Categories are dotted strings that indicate what the crumb is or where it comes
   *     from.
   */
  public static void addBreadcrumb(final @NotNull String message, final @NotNull String category) {
    getCurrentScopes().addBreadcrumb(message, category);
  }

  /**
   * Sets the level of all events sent within current Scope
   *
   * @param level the Sentry level
   */
  public static void setLevel(final @Nullable SentryLevel level) {
    getCurrentScopes().setLevel(level);
  }

  /**
   * Sets the name of the current transaction to the current Scope.
   *
   * @param transaction the transaction
   */
  public static void setTransaction(final @Nullable String transaction) {
    getCurrentScopes().setTransaction(transaction);
  }

  /**
   * Shallow merges user configuration (email, username, etc) to the current Scope.
   *
   * @param user the user
   */
  public static void setUser(final @Nullable User user) {
    getCurrentScopes().setUser(user);
  }

  /**
   * Sets the fingerprint to group specific events together to the current Scope.
   *
   * @param fingerprint the fingerprints
   */
  public static void setFingerprint(final @NotNull List<String> fingerprint) {
    getCurrentScopes().setFingerprint(fingerprint);
  }

  /** Deletes current breadcrumbs from the current scope. */
  public static void clearBreadcrumbs() {
    getCurrentScopes().clearBreadcrumbs();
  }

  /**
   * Sets the tag to a string value to the current Scope, overwriting a potential previous value
   *
   * @param key the key
   * @param value the value
   */
  public static void setTag(final @NotNull String key, final @NotNull String value) {
    getCurrentScopes().setTag(key, value);
  }

  /**
   * Removes the tag to a string value to the current Scope
   *
   * @param key the key
   */
  public static void removeTag(final @NotNull String key) {
    getCurrentScopes().removeTag(key);
  }

  /**
   * Sets the extra key to an arbitrary value to the current Scope, overwriting a potential previous
   * value
   *
   * @param key the key
   * @param value the value
   */
  public static void setExtra(final @NotNull String key, final @NotNull String value) {
    getCurrentScopes().setExtra(key, value);
  }

  /**
   * Removes the extra key to an arbitrary value to the current Scope
   *
   * @param key the key
   */
  public static void removeExtra(final @NotNull String key) {
    getCurrentScopes().removeExtra(key);
  }

  /**
   * Last event id recorded in the current scope
   *
   * @return last SentryId
   */
  public static @NotNull SentryId getLastEventId() {
    return getCurrentScopes().getLastEventId();
  }

  /** Pushes a new scope while inheriting the current scope's data. */
  public static @NotNull ISentryLifecycleToken pushScope() {
    // pushScope is no-op in global hub mode
    if (!globalHubMode) {
      return getCurrentScopes().pushScope();
    }
    return NoOpScopesLifecycleToken.getInstance();
  }

  /** Pushes a new isolation and current scope while inheriting the current scope's data. */
  public static @NotNull ISentryLifecycleToken pushIsolationScope() {
    // pushScope is no-op in global hub mode
    if (!globalHubMode) {
      return getCurrentScopes().pushIsolationScope();
    }
    return NoOpScopesLifecycleToken.getInstance();
  }

  /**
   * Removes the first scope and restores its parent.
   *
   * @deprecated please call {@link ISentryLifecycleToken#close()} on the token returned by {@link
   *     Sentry#pushScope()} or {@link Sentry#pushIsolationScope()} instead.
   */
  @Deprecated
  public static void popScope() {
    // popScope is no-op in global hub mode
    if (!globalHubMode) {
      getCurrentScopes().popScope();
    }
  }

  /**
   * Runs the callback with a new current scope which gets dropped at the end
   *
   * @param callback the callback
   */
  public static void withScope(final @NotNull ScopeCallback callback) {
    getCurrentScopes().withScope(callback);
  }

  /**
   * Runs the callback with a new isolation scope which gets dropped at the end. Current scope is
   * also forked.
   *
   * @param callback the callback
   */
  public static void withIsolationScope(final @NotNull ScopeCallback callback) {
    getCurrentScopes().withIsolationScope(callback);
  }

  /**
   * Configures the scope through the callback.
   *
   * @param callback The configure scope callback.
   */
  public static void configureScope(final @NotNull ScopeCallback callback) {
    configureScope(null, callback);
  }

  /**
   * Configures the scope through the callback.
   *
   * @param callback The configure scope callback.
   */
  public static void configureScope(
      final @Nullable ScopeType scopeType, final @NotNull ScopeCallback callback) {
    getCurrentScopes().configureScope(scopeType, callback);
  }

  /**
   * Binds a different client to the current Scopes
   *
   * @param client the client.
   */
  public static void bindClient(final @NotNull ISentryClient client) {
    getCurrentScopes().bindClient(client);
  }

  public static boolean isHealthy() {
    return getCurrentScopes().isHealthy();
  }

  /**
   * Flushes events queued up to the current Scopes. Not implemented yet.
   *
   * @param timeoutMillis time in milliseconds
   */
  public static void flush(final long timeoutMillis) {
    getCurrentScopes().flush(timeoutMillis);
  }

  /** Starts a new session. If there's a running session, it ends it before starting the new one. */
  public static void startSession() {
    getCurrentScopes().startSession();
  }

  /** Ends the current session */
  public static void endSession() {
    getCurrentScopes().endSession();
  }

  /**
   * Creates a Transaction and returns the instance. Started transaction is set on the scope.
   *
   * @param name the transaction name
   * @param operation the operation
   * @return created transaction
   */
  public static @NotNull ITransaction startTransaction(
      final @NotNull String name, final @NotNull String operation) {
    return getCurrentScopes().startTransaction(name, operation);
  }

  /**
   * Creates a Transaction and returns the instance.
   *
   * @param name the transaction name
   * @param operation the operation
   * @param transactionOptions options for the transaction
   * @return created transaction
   */
  public static @NotNull ITransaction startTransaction(
      final @NotNull String name,
      final @NotNull String operation,
      final @NotNull TransactionOptions transactionOptions) {
    return getCurrentScopes().startTransaction(name, operation, transactionOptions);
  }

  /**
   * Creates a Transaction and returns the instance.
   *
   * @param name the transaction name
   * @param operation the operation
   * @param description the description
   * @param transactionOptions options for the transaction
   * @return created transaction
   */
  public static @NotNull ITransaction startTransaction(
      final @NotNull String name,
      final @NotNull String operation,
      final @Nullable String description,
      final @NotNull TransactionOptions transactionOptions) {
    final ITransaction transaction =
        getCurrentScopes().startTransaction(name, operation, transactionOptions);
    transaction.setDescription(description);
    return transaction;
  }

  /**
   * Creates a Transaction and returns the instance.
   *
   * @param transactionContexts the transaction contexts
   * @return created transaction
   */
  public static @NotNull ITransaction startTransaction(
      final @NotNull TransactionContext transactionContexts) {
    return getCurrentScopes().startTransaction(transactionContexts);
  }

  /**
   * Creates a Transaction and returns the instance.
   *
   * @param transactionContext the transaction context
   * @param transactionOptions options for the transaction
   * @return created transaction.
   */
  public static @NotNull ITransaction startTransaction(
      final @NotNull TransactionContext transactionContext,
      final @NotNull TransactionOptions transactionOptions) {
    return getCurrentScopes().startTransaction(transactionContext, transactionOptions);
  }

  /**
   * Gets the current active transaction or span.
   *
   * @return the active span or null when no active transaction is running. In case of
   *     globalHubMode=true, always the active transaction is returned, rather than the last active
   *     span.
   */
  public static @Nullable ISpan getSpan() {
    if (globalHubMode && Platform.isAndroid()) {
      return getCurrentScopes().getTransaction();
    } else {
      return getCurrentScopes().getSpan();
    }
  }

  /**
   * Returns if the App has crashed (Process has terminated) during the last run. It only returns
   * true or false if offline caching {{@link SentryOptions#getCacheDirPath()} } is set with a valid
   * dir.
   *
   * <p>If the call to this method is early in the App lifecycle and the SDK could not check if the
   * App has crashed in the background, the check is gonna do IO in the calling thread.
   *
   * @return true if App has crashed, false otherwise, and null if not evaluated yet
   */
  public static @Nullable Boolean isCrashedLastRun() {
    return getCurrentScopes().isCrashedLastRun();
  }

  /**
   * Report a screen has been fully loaded. That means all data needed by the UI was loaded. If
   * time-to-full-display tracing {{@link SentryOptions#isEnableTimeToFullDisplayTracing()} } is
   * disabled this call is ignored.
   *
   * <p>This method is safe to be called multiple times. If the time-to-full-display span is already
   * finished, this call will be ignored.
   */
  public static void reportFullyDisplayed() {
    getCurrentScopes().reportFullyDisplayed();
  }

  /**
   * Configuration options callback
   *
   * @param <T> a class that extends SentryOptions or SentryOptions itself.
   */
  public interface OptionsConfiguration<T extends SentryOptions> {

    /**
     * configure the options
     *
     * @param options the options
     */
    void configure(@NotNull T options);
  }

  /**
   * Continue a trace based on HTTP header values. If no "sentry-trace" header is provided a random
   * trace ID and span ID is created.
   *
   * @param sentryTrace "sentry-trace" header
   * @param baggageHeaders "baggage" headers
   * @return a transaction context for starting a transaction or null if performance is disabled
   */
  // return TransactionContext (if performance enabled) or null (if performance disabled)
  public static @Nullable TransactionContext continueTrace(
      final @Nullable String sentryTrace, final @Nullable List<String> baggageHeaders) {
    return getCurrentScopes().continueTrace(sentryTrace, baggageHeaders);
  }

  /**
   * Returns the "sentry-trace" header that allows tracing across services. Can also be used in
   * &lt;meta&gt; HTML tags. Also see {@link Sentry#getBaggage()}.
   *
   * @return sentry trace header or null
   */
  public static @Nullable SentryTraceHeader getTraceparent() {
    return getCurrentScopes().getTraceparent();
  }

  /**
   * Returns the "baggage" header that allows tracing across services. Can also be used in
   * &lt;meta&gt; HTML tags. Also see {@link Sentry#getTraceparent()}.
   *
   * @return baggage header or null
   */
  public static @Nullable BaggageHeader getBaggage() {
    return getCurrentScopes().getBaggage();
  }

  @ApiStatus.Experimental
  public static @NotNull SentryId captureCheckIn(final @NotNull CheckIn checkIn) {
    return getCurrentScopes().captureCheckIn(checkIn);
  }
}<|MERGE_RESOLUTION|>--- conflicted
+++ resolved
@@ -369,10 +369,6 @@
     OpenTelemetryUtil.applyIgnoredSpanOrigins(options, new LoadClass());
   }
 
-<<<<<<< HEAD
-  @SuppressWarnings("UnusedMethod")
-=======
->>>>>>> d91b2d77
   private static void initScopesStorage(SentryOptions options) {
     getScopesStorage().close();
     if (SentryOpenTelemetryMode.OFF == options.getOpenTelemetryMode()) {
