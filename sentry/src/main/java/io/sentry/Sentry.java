--- conflicted
+++ resolved
@@ -369,10 +369,6 @@
     OpenTelemetryUtil.applyIgnoredSpanOrigins(options, new LoadClass());
   }
 
-<<<<<<< HEAD
-  @SuppressWarnings("UnusedMethod")
-=======
->>>>>>> 5a15f74e
   private static void initScopesStorage(SentryOptions options) {
     getScopesStorage().close();
     if (SentryOpenTelemetryMode.OFF == options.getOpenTelemetryMode()) {
