--- conflicted
+++ resolved
@@ -540,14 +540,6 @@
   }
 
   /**
-<<<<<<< HEAD
-   * Returns trace header of active transaction or {@code null} if no transaction is active.
-   *
-   * @return trace header or null
-   */
-  public static @Nullable SentryTraceHeader traceHeaders() {
-    return getCurrentHub().traceHeaders();
-=======
    * Creates a Transaction bound to the current hub and returns the instance. Based on the passed
    * transaction and sampling contexts the decision if transaction is sampled will be taken by
    * {@link TracingSampler}.
@@ -562,7 +554,15 @@
       final @NotNull SpanContext transactionContexts,
       final @NotNull SamplingContext samplingContext) {
     return getCurrentHub().startTransaction(name, transactionContexts, samplingContext);
->>>>>>> ffa560c1
+  }
+
+  /**
+   * Returns trace header of active transaction or {@code null} if no transaction is active.
+   *
+   * @return trace header or null
+   */
+  public static @Nullable SentryTraceHeader traceHeaders() {
+    return getCurrentHub().traceHeaders();
   }
 
   /**
