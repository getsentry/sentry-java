--- conflicted
+++ resolved
@@ -370,10 +370,6 @@
     OpenTelemetryUtil.applyIgnoredSpanOrigins(options, new LoadClass());
   }
 
-<<<<<<< HEAD
-  @SuppressWarnings("UnusedMethod")
-=======
->>>>>>> 78415f3c
   private static void initScopesStorage(SentryOptions options) {
     getScopesStorage().close();
     if (SentryOpenTelemetryMode.OFF == options.getOpenTelemetryMode()) {
