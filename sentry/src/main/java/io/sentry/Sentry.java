package io.sentry;

import io.sentry.backpressure.BackpressureMonitor;
import io.sentry.cache.EnvelopeCache;
import io.sentry.cache.IEnvelopeCache;
import io.sentry.config.PropertiesProviderFactory;
import io.sentry.internal.debugmeta.NoOpDebugMetaLoader;
import io.sentry.internal.debugmeta.ResourcesDebugMetaLoader;
import io.sentry.internal.modules.CompositeModulesLoader;
import io.sentry.internal.modules.IModulesLoader;
import io.sentry.internal.modules.ManifestModulesLoader;
import io.sentry.internal.modules.NoOpModulesLoader;
import io.sentry.internal.modules.ResourcesModulesLoader;
import io.sentry.protocol.SentryId;
import io.sentry.protocol.User;
import io.sentry.transport.NoOpEnvelopeCache;
import io.sentry.util.AutoClosableReentrantLock;
import io.sentry.util.DebugMetaPropertiesApplier;
import io.sentry.util.FileUtils;
import io.sentry.util.InitUtil;
import io.sentry.util.LoadClass;
import io.sentry.util.Platform;
import io.sentry.util.thread.IThreadChecker;
import io.sentry.util.thread.NoOpThreadChecker;
import io.sentry.util.thread.ThreadChecker;
import java.io.BufferedWriter;
import java.io.File;
import java.io.FileOutputStream;
import java.io.OutputStream;
import java.io.OutputStreamWriter;
import java.io.Writer;
import java.lang.reflect.InvocationTargetException;
import java.nio.charset.Charset;
import java.util.Arrays;
import java.util.List;
import java.util.Properties;
import java.util.concurrent.RejectedExecutionException;
import java.util.concurrent.TimeUnit;
import org.jetbrains.annotations.ApiStatus;
import org.jetbrains.annotations.NotNull;
import org.jetbrains.annotations.Nullable;

/** Sentry SDK main API entry point */
public final class Sentry {

  private Sentry() {}

  // TODO logger?
  private static volatile @NotNull IScopesStorage scopesStorage =
      ScopesStorageFactory.create(new LoadClass(), NoOpLogger.getInstance());

  /** The root Scopes or NoOp if Sentry is disabled. */
  private static volatile @NotNull IScopes rootScopes = NoOpScopes.getInstance();
  /**
   * This initializes global scope with default options. Options will later be replaced on
   * Sentry.init
   *
   * <p>For Android options will also be (temporarily) replaced by SentryAndroid static block.
   */
  // TODO https://github.com/getsentry/sentry-java/issues/2541
  private static final @NotNull IScope globalScope = new Scope(SentryOptions.empty());

  /** Default value for globalHubMode is false */
  private static final boolean GLOBAL_HUB_DEFAULT_MODE = false;

  /** whether to use a single (global) Scopes as opposed to one per thread. */
  private static volatile boolean globalHubMode = GLOBAL_HUB_DEFAULT_MODE;

  @ApiStatus.Internal
  public static final @NotNull String APP_START_PROFILING_CONFIG_FILE_NAME =
      "app_start_profiling_config";

  @SuppressWarnings("CharsetObjectCanBeUsed")
  private static final Charset UTF_8 = Charset.forName("UTF-8");

  /** Timestamp used to check old profiles to delete. */
  private static final long classCreationTimestamp = System.currentTimeMillis();

  private static final AutoClosableReentrantLock lock = new AutoClosableReentrantLock();

  /**
   * Returns the current (threads) hub, if none, clones the rootScopes and returns it.
   *
   * @deprecated please use {@link Sentry#getCurrentScopes()} instead
   * @return the hub
   */
  @ApiStatus.Internal // exposed for the coroutines integration in SentryContext
  @SuppressWarnings("deprecation")
  @Deprecated
  public static @NotNull IHub getCurrentHub() {
    return new HubScopesWrapper(getCurrentScopes());
  }

  @ApiStatus.Internal // exposed for the coroutines integration in SentryContext
  @SuppressWarnings("deprecation")
  public static @NotNull IScopes getCurrentScopes() {
    if (globalHubMode) {
      return rootScopes;
    }
    @Nullable IScopes scopes = getScopesStorage().get();
    if (scopes == null || scopes.isNoOp()) {
      scopes = rootScopes.forkedScopes("getCurrentScopes");
      getScopesStorage().set(scopes);
    }
    return scopes;
  }

  private static @NotNull IScopesStorage getScopesStorage() {
    return scopesStorage;
  }

  /**
   * Returns a new Scopes which is cloned from the rootScopes.
   *
   * @return the forked scopes
   */
  @ApiStatus.Internal
  public static @NotNull IScopes forkedRootScopes(final @NotNull String creator) {
    if (globalHubMode) {
      return rootScopes;
    }
    return rootScopes.forkedScopes(creator);
  }

  public static @NotNull IScopes forkedScopes(final @NotNull String creator) {
    return getCurrentScopes().forkedScopes(creator);
  }

  public static @NotNull IScopes forkedCurrentScope(final @NotNull String creator) {
    return getCurrentScopes().forkedCurrentScope(creator);
  }

  /**
   * @deprecated please use {@link Sentry#setCurrentScopes} instead.
   */
  @ApiStatus.Internal // exposed for the coroutines integration in SentryContext
  @Deprecated
  @SuppressWarnings({"deprecation", "InlineMeSuggester"})
  public static @NotNull ISentryLifecycleToken setCurrentHub(final @NotNull IHub hub) {
    return setCurrentScopes(hub);
  }

  @ApiStatus.Internal // exposed for the coroutines integration in SentryContext
  public static @NotNull ISentryLifecycleToken setCurrentScopes(final @NotNull IScopes scopes) {
    return getScopesStorage().set(scopes);
  }

  public static @NotNull IScope getGlobalScope() {
    return globalScope;
  }

  /**
   * Check if Sentry is enabled/active.
   *
   * @return true if its enabled or false otherwise.
   */
  public static boolean isEnabled() {
    return getCurrentScopes().isEnabled();
  }

  /** Initializes the SDK */
  public static void init() {
    init(options -> options.setEnableExternalConfiguration(true), GLOBAL_HUB_DEFAULT_MODE);
  }

  /**
   * Initializes the SDK
   *
   * @param dsn The Sentry DSN
   */
  public static void init(final @NotNull String dsn) {
    init(options -> options.setDsn(dsn));
  }

  /**
   * Initializes the SDK
   *
   * @param clazz OptionsContainer for SentryOptions
   * @param optionsConfiguration configuration options callback
   * @param <T> class that extends SentryOptions
   * @throws IllegalAccessException the IllegalAccessException
   * @throws InstantiationException the InstantiationException
   * @throws NoSuchMethodException the NoSuchMethodException
   * @throws InvocationTargetException the InvocationTargetException
   */
  public static <T extends SentryOptions> void init(
      final @NotNull OptionsContainer<T> clazz,
      final @NotNull OptionsConfiguration<T> optionsConfiguration)
      throws IllegalAccessException, InstantiationException, NoSuchMethodException,
          InvocationTargetException {
    init(clazz, optionsConfiguration, GLOBAL_HUB_DEFAULT_MODE);
  }

  /**
   * Initializes the SDK
   *
   * @param clazz OptionsContainer for SentryOptions
   * @param optionsConfiguration configuration options callback
   * @param globalHubMode the globalHubMode
   * @param <T> class that extends SentryOptions
   * @throws IllegalAccessException the IllegalAccessException
   * @throws InstantiationException the InstantiationException
   * @throws NoSuchMethodException the NoSuchMethodException
   * @throws InvocationTargetException the InvocationTargetException
   */
  public static <T extends SentryOptions> void init(
      final @NotNull OptionsContainer<T> clazz,
      final @NotNull OptionsConfiguration<T> optionsConfiguration,
      final boolean globalHubMode)
      throws IllegalAccessException, InstantiationException, NoSuchMethodException,
          InvocationTargetException {
    final T options = clazz.createInstance();
    applyOptionsConfiguration(optionsConfiguration, options);
    init(options, globalHubMode);
  }

  /**
   * Initializes the SDK with an optional configuration options callback.
   *
   * @param optionsConfiguration configuration options callback
   */
  public static void init(final @NotNull OptionsConfiguration<SentryOptions> optionsConfiguration) {
    init(optionsConfiguration, GLOBAL_HUB_DEFAULT_MODE);
  }

  /**
   * Initializes the SDK with an optional configuration options callback.
   *
   * @param optionsConfiguration configuration options callback
   * @param globalHubMode the globalHubMode
   */
  public static void init(
      final @NotNull OptionsConfiguration<SentryOptions> optionsConfiguration,
      final boolean globalHubMode) {
    final SentryOptions options = new SentryOptions();
    applyOptionsConfiguration(optionsConfiguration, options);
    init(options, globalHubMode);
  }

  private static <T extends SentryOptions> void applyOptionsConfiguration(
      OptionsConfiguration<T> optionsConfiguration, T options) {
    try {
      optionsConfiguration.configure(options);
    } catch (Throwable t) {
      options
          .getLogger()
          .log(SentryLevel.ERROR, "Error in the 'OptionsConfiguration.configure' callback.", t);
    }
  }

  /**
   * Initializes the SDK with a SentryOptions.
   *
   * @param options options the SentryOptions
   */
  @ApiStatus.Internal
  public static void init(final @NotNull SentryOptions options) {
    init(options, GLOBAL_HUB_DEFAULT_MODE);
  }

  /**
   * Initializes the SDK with a SentryOptions and globalHubMode
   *
   * @param options options the SentryOptions
   * @param globalHubMode the globalHubMode
   */
  @SuppressWarnings({
<<<<<<< HEAD
    "Convert2MethodRef",
    "FutureReturnValueIgnored"
  }) // older AGP versions do not support method references
  private static synchronized void init(
      final @NotNull SentryOptions options, final boolean globalHubMode) {
    if (isEnabled()) {
      options
          .getLogger()
          .log(
              SentryLevel.WARNING,
              "Sentry has been already initialized. Previous configuration will be overwritten.");
    }

    if (!initConfigurations(options)) {
      return;
    }

    // load lazy fields of the options in a separate thread
    try {
      options.getExecutorService().submit(() -> options.loadLazyFields());
    } catch (RejectedExecutionException e) {
      options
          .getLogger()
          .log(
              SentryLevel.DEBUG,
              "Failed to call the executor. Lazy fields will not be loaded. Did you call Sentry.close()?",
              e);
    }

    options.getLogger().log(SentryLevel.INFO, "GlobalHubMode: '%s'", String.valueOf(globalHubMode));
    Sentry.globalHubMode = globalHubMode;

    final IHub hub = getCurrentHub();
    mainHub = new Hub(options);

    currentHub.set(mainHub);

    hub.close(true);
=======
    "deprecation",
    "Convert2MethodRef",
    "FutureReturnValueIgnored"
  }) // older AGP versions do not support method references
  private static void init(final @NotNull SentryOptions options, final boolean globalHubMode) {
    try (final @NotNull ISentryLifecycleToken ignored = lock.acquire()) {
      if (!options.getClass().getName().equals("io.sentry.android.core.SentryAndroidOptions")
          && Platform.isAndroid()) {
        throw new IllegalArgumentException(
            "You are running Android. Please, use SentryAndroid.init. "
                + options.getClass().getName());
      }
>>>>>>> 5c3a5c6d

      if (!preInitConfigurations(options)) {
        return;
      }

      final @Nullable Boolean globalHubModeFromOptions = options.isGlobalHubMode();
      final boolean globalHubModeToUse =
          globalHubModeFromOptions != null ? globalHubModeFromOptions : globalHubMode;
      options
          .getLogger()
          .log(SentryLevel.INFO, "GlobalHubMode: '%s'", String.valueOf(globalHubModeToUse));
      Sentry.globalHubMode = globalHubModeToUse;
      final boolean shouldInit =
          InitUtil.shouldInit(globalScope.getOptions(), options, isEnabled());
      if (shouldInit) {
        if (isEnabled()) {
          options
              .getLogger()
              .log(
                  SentryLevel.WARNING,
                  "Sentry has been already initialized. Previous configuration will be overwritten.");
        }

        // load lazy fields of the options in a separate thread
        try {
          options.getExecutorService().submit(() -> options.loadLazyFields());
        } catch (RejectedExecutionException e) {
          options
              .getLogger()
              .log(
                  SentryLevel.DEBUG,
                  "Failed to call the executor. Lazy fields will not be loaded. Did you call Sentry.close()?",
                  e);
        }

        final IScopes scopes = getCurrentScopes();
        scopes.close(true);

        globalScope.replaceOptions(options);

        final IScope rootScope = new Scope(options);
        final IScope rootIsolationScope = new Scope(options);
        rootScopes = new Scopes(rootScope, rootIsolationScope, globalScope, "Sentry.init");

        getScopesStorage().set(rootScopes);

        initConfigurations(options);

        globalScope.bindClient(new SentryClient(options));

        // If the executorService passed in the init is the same that was previously closed, we have
        // to
        // set a new one
        if (options.getExecutorService().isClosed()) {
          options.setExecutorService(new SentryExecutorService());
        }
        // when integrations are registered on Scopes ctor and async integrations are fired,
        // it might and actually happened that integrations called captureSomething
        // and Scopes was still NoOp.
        // Registering integrations here make sure that Scopes is already created.
        for (final Integration integration : options.getIntegrations()) {
          integration.register(ScopesAdapter.getInstance(), options);
        }

        notifyOptionsObservers(options);

        finalizePreviousSession(options, ScopesAdapter.getInstance());

        handleAppStartProfilingConfig(options, options.getExecutorService());
      } else {
        options
            .getLogger()
            .log(
                SentryLevel.WARNING,
                "This init call has been ignored due to priority being too low.");
      }
    }
  }

  @SuppressWarnings("FutureReturnValueIgnored")
  private static void handleAppStartProfilingConfig(
      final @NotNull SentryOptions options,
      final @NotNull ISentryExecutorService sentryExecutorService) {
    try {
      sentryExecutorService.submit(
          () -> {
            final String cacheDirPath = options.getCacheDirPathWithoutDsn();
            if (cacheDirPath != null) {
              final @NotNull File appStartProfilingConfigFile =
                  new File(cacheDirPath, APP_START_PROFILING_CONFIG_FILE_NAME);
              try {
                // We always delete the config file for app start profiling
                FileUtils.deleteRecursively(appStartProfilingConfigFile);
                if (!options.isEnableAppStartProfiling()) {
                  return;
                }
                if (!options.isTracingEnabled()) {
                  options
                      .getLogger()
                      .log(
                          SentryLevel.INFO,
                          "Tracing is disabled and app start profiling will not start.");
                  return;
                }
                if (appStartProfilingConfigFile.createNewFile()) {
                  final @NotNull TracesSamplingDecision appStartSamplingDecision =
                      sampleAppStartProfiling(options);
                  final @NotNull SentryAppStartProfilingOptions appStartProfilingOptions =
                      new SentryAppStartProfilingOptions(options, appStartSamplingDecision);
                  try (final OutputStream outputStream =
                          new FileOutputStream(appStartProfilingConfigFile);
                      final Writer writer =
                          new BufferedWriter(new OutputStreamWriter(outputStream, UTF_8))) {
                    options.getSerializer().serialize(appStartProfilingOptions, writer);
                  }
                }
              } catch (Throwable e) {
                options
                    .getLogger()
                    .log(
                        SentryLevel.ERROR, "Unable to create app start profiling config file. ", e);
              }
            }
          });
    } catch (Throwable e) {
      options
          .getLogger()
          .log(
              SentryLevel.ERROR,
              "Failed to call the executor. App start profiling config will not be changed. Did you call Sentry.close()?",
              e);
    }
  }

  private static @NotNull TracesSamplingDecision sampleAppStartProfiling(
      final @NotNull SentryOptions options) {
    TransactionContext appStartTransactionContext = new TransactionContext("app.launch", "profile");
    appStartTransactionContext.setForNextAppStart(true);
    SamplingContext appStartSamplingContext = new SamplingContext(appStartTransactionContext, null);
    return options.getInternalTracesSampler().sample(appStartSamplingContext);
  }

  @SuppressWarnings("FutureReturnValueIgnored")
  private static void finalizePreviousSession(
      final @NotNull SentryOptions options, final @NotNull IScopes scopes) {
    // enqueue a task to finalize previous session. Since the executor
    // is single-threaded, this task will be enqueued sequentially after all integrations that have
    // to modify the previous session have done their work, even if they do that async.
    try {
      options.getExecutorService().submit(new PreviousSessionFinalizer(options, scopes));
    } catch (Throwable e) {
      options.getLogger().log(SentryLevel.DEBUG, "Failed to finalize previous session.", e);
    }
  }

  @SuppressWarnings("FutureReturnValueIgnored")
  private static void notifyOptionsObservers(final @NotNull SentryOptions options) {
    // enqueue a task to trigger the static options change for the observers. Since the executor
    // is single-threaded, this task will be enqueued sequentially after all integrations that rely
    // on the observers have done their work, even if they do that async.
    try {
      options
          .getExecutorService()
          .submit(
              () -> {
                // for static things like sentry options we can immediately trigger observers
                for (final IOptionsObserver observer : options.getOptionsObservers()) {
                  observer.setRelease(options.getRelease());
                  observer.setProguardUuid(options.getProguardUuid());
                  observer.setSdkVersion(options.getSdkVersion());
                  observer.setDist(options.getDist());
                  observer.setEnvironment(options.getEnvironment());
                  observer.setTags(options.getTags());
                  observer.setReplayErrorSampleRate(
                      options.getExperimental().getSessionReplay().getOnErrorSampleRate());
                }
              });
    } catch (Throwable e) {
      options.getLogger().log(SentryLevel.DEBUG, "Failed to notify options observers.", e);
    }
  }

  private static boolean preInitConfigurations(final @NotNull SentryOptions options) {
    if (options.isEnableExternalConfiguration()) {
      options.merge(ExternalOptions.from(PropertiesProviderFactory.create(), options.getLogger()));
    }

    final String dsn = options.getDsn();

    if (!options.isEnabled() || (dsn != null && dsn.isEmpty())) {
      close();
      return false;
    } else if (dsn == null) {
      throw new IllegalArgumentException(
          "DSN is required. Use empty string or set enabled to false in SentryOptions to disable SDK.");
    }

    // This creates the DSN object and performs some checks
    options.retrieveParsedDsn();

    return true;
  }

  @SuppressWarnings("FutureReturnValueIgnored")
  private static void initConfigurations(final @NotNull SentryOptions options) {
    ILogger logger = options.getLogger();

    if (options.isDebug() && logger instanceof NoOpLogger) {
      options.setLogger(new SystemOutLogger());
      logger = options.getLogger();
    }
    logger.log(SentryLevel.INFO, "Initializing SDK with DSN: '%s'", options.getDsn());

    // TODO: read values from conf file, Build conf or system envs
    // eg release, distinctId, sentryClientName

    // this should be after setting serializers
    final String outboxPath = options.getOutboxPath();
    if (outboxPath != null) {
      final File outboxDir = new File(outboxPath);
      outboxDir.mkdirs();
    } else {
      logger.log(SentryLevel.INFO, "No outbox dir path is defined in options.");
    }

    final String cacheDirPath = options.getCacheDirPath();
    if (cacheDirPath != null) {
      final File cacheDir = new File(cacheDirPath);
      cacheDir.mkdirs();
      final IEnvelopeCache envelopeCache = options.getEnvelopeDiskCache();
      // only overwrite the cache impl if it's not already set
      if (envelopeCache instanceof NoOpEnvelopeCache) {
        options.setEnvelopeDiskCache(EnvelopeCache.create(options));
      }
    }

    final String profilingTracesDirPath = options.getProfilingTracesDirPath();
    if (options.isProfilingEnabled() && profilingTracesDirPath != null) {

      final File profilingTracesDir = new File(profilingTracesDirPath);
      profilingTracesDir.mkdirs();

      try {
        options
            .getExecutorService()
            .submit(
                () -> {
                  final File[] oldTracesDirContent = profilingTracesDir.listFiles();
                  if (oldTracesDirContent == null) return;
                  // Method trace files are normally deleted at the end of traces, but if that fails
                  // for some reason we try to clear any old files here.
                  for (File f : oldTracesDirContent) {
                    // We delete files 5 minutes older than class creation to account for app
                    // start profiles, as an app start profile could have a lower creation date.
                    if (f.lastModified() < classCreationTimestamp - TimeUnit.MINUTES.toMillis(5)) {
                      FileUtils.deleteRecursively(f);
                    }
                  }
                });
      } catch (RejectedExecutionException e) {
        options
            .getLogger()
            .log(
                SentryLevel.ERROR,
                "Failed to call the executor. Old profiles will not be deleted. Did you call Sentry.close()?",
                e);
      }
    }

    final @NotNull IModulesLoader modulesLoader = options.getModulesLoader();
    if (!options.isSendModules()) {
      options.setModulesLoader(NoOpModulesLoader.getInstance());
    } else if (modulesLoader instanceof NoOpModulesLoader) {
      options.setModulesLoader(
          new CompositeModulesLoader(
              Arrays.asList(
                  new ManifestModulesLoader(options.getLogger()),
                  new ResourcesModulesLoader(options.getLogger())),
              options.getLogger()));
    }

    if (options.getDebugMetaLoader() instanceof NoOpDebugMetaLoader) {
      options.setDebugMetaLoader(new ResourcesDebugMetaLoader(options.getLogger()));
    }
    final @Nullable List<Properties> propertiesList = options.getDebugMetaLoader().loadDebugMeta();
    DebugMetaPropertiesApplier.applyToOptions(options, propertiesList);

    final IThreadChecker threadChecker = options.getThreadChecker();
    // only override the ThreadChecker if it's not already set by Android
    if (threadChecker instanceof NoOpThreadChecker) {
      options.setThreadChecker(ThreadChecker.getInstance());
    }

    if (options.getPerformanceCollectors().isEmpty()) {
      options.addPerformanceCollector(new JavaMemoryCollector());
    }

    if (options.isEnableBackpressureHandling() && Platform.isJvm()) {
      options.setBackpressureMonitor(new BackpressureMonitor(options, ScopesAdapter.getInstance()));
      options.getBackpressureMonitor().start();
    }
  }

  /** Close the SDK */
  public static void close() {
    try (final @NotNull ISentryLifecycleToken ignored = lock.acquire()) {
      final IScopes scopes = getCurrentScopes();
      rootScopes = NoOpScopes.getInstance();
      // remove thread local to avoid memory leak
      getScopesStorage().close();
      scopes.close(false);
    }
  }

  /**
   * Captures the event.
   *
   * @param event the event
   * @return The Id (SentryId object) of the event
   */
  public static @NotNull SentryId captureEvent(final @NotNull SentryEvent event) {
    return getCurrentScopes().captureEvent(event);
  }

  /**
   * Captures the event.
   *
   * @param event The event.
   * @param callback The callback to configure the scope for a single invocation.
   * @return The Id (SentryId object) of the event
   */
  public static @NotNull SentryId captureEvent(
      final @NotNull SentryEvent event, final @NotNull ScopeCallback callback) {
    return getCurrentScopes().captureEvent(event, callback);
  }

  /**
   * Captures the event.
   *
   * @param event the event
   * @param hint SDK specific but provides high level information about the origin of the event
   * @return The Id (SentryId object) of the event
   */
  public static @NotNull SentryId captureEvent(
      final @NotNull SentryEvent event, final @Nullable Hint hint) {
    return getCurrentScopes().captureEvent(event, hint);
  }

  /**
   * Captures the event.
   *
   * @param event The event.
   * @param hint SDK specific but provides high level information about the origin of the event
   * @param callback The callback to configure the scope for a single invocation.
   * @return The Id (SentryId object) of the event
   */
  public static @NotNull SentryId captureEvent(
      final @NotNull SentryEvent event,
      final @Nullable Hint hint,
      final @NotNull ScopeCallback callback) {
    return getCurrentScopes().captureEvent(event, hint, callback);
  }

  /**
   * Captures the message.
   *
   * @param message The message to send.
   * @return The Id (SentryId object) of the event
   */
  public static @NotNull SentryId captureMessage(final @NotNull String message) {
    return getCurrentScopes().captureMessage(message);
  }

  /**
   * Captures the message.
   *
   * @param message The message to send.
   * @param callback The callback to configure the scope for a single invocation.
   * @return The Id (SentryId object) of the event
   */
  public static @NotNull SentryId captureMessage(
      final @NotNull String message, final @NotNull ScopeCallback callback) {
    return getCurrentScopes().captureMessage(message, callback);
  }

  /**
   * Captures the message.
   *
   * @param message The message to send.
   * @param level The message level.
   * @return The Id (SentryId object) of the event
   */
  public static @NotNull SentryId captureMessage(
      final @NotNull String message, final @NotNull SentryLevel level) {
    return getCurrentScopes().captureMessage(message, level);
  }

  /**
   * Captures the message.
   *
   * @param message The message to send.
   * @param level The message level.
   * @param callback The callback to configure the scope for a single invocation.
   * @return The Id (SentryId object) of the event
   */
  public static @NotNull SentryId captureMessage(
      final @NotNull String message,
      final @NotNull SentryLevel level,
      final @NotNull ScopeCallback callback) {
    return getCurrentScopes().captureMessage(message, level, callback);
  }

  /**
   * Captures the exception.
   *
   * @param throwable The exception.
   * @return The Id (SentryId object) of the event
   */
  public static @NotNull SentryId captureException(final @NotNull Throwable throwable) {
    return getCurrentScopes().captureException(throwable);
  }

  /**
   * Captures the exception.
   *
   * @param throwable The exception.
   * @param callback The callback to configure the scope for a single invocation.
   * @return The Id (SentryId object) of the event
   */
  public static @NotNull SentryId captureException(
      final @NotNull Throwable throwable, final @NotNull ScopeCallback callback) {
    return getCurrentScopes().captureException(throwable, callback);
  }

  /**
   * Captures the exception.
   *
   * @param throwable The exception.
   * @param hint SDK specific but provides high level information about the origin of the event
   * @return The Id (SentryId object) of the event
   */
  public static @NotNull SentryId captureException(
      final @NotNull Throwable throwable, final @Nullable Hint hint) {
    return getCurrentScopes().captureException(throwable, hint);
  }

  /**
   * Captures the exception.
   *
   * @param throwable The exception.
   * @param hint SDK specific but provides high level information about the origin of the event
   * @param callback The callback to configure the scope for a single invocation.
   * @return The Id (SentryId object) of the event
   */
  public static @NotNull SentryId captureException(
      final @NotNull Throwable throwable,
      final @Nullable Hint hint,
      final @NotNull ScopeCallback callback) {
    return getCurrentScopes().captureException(throwable, hint, callback);
  }

  /**
   * Captures a manually created user feedback and sends it to Sentry.
   *
   * @param userFeedback The user feedback to send to Sentry.
   */
  public static void captureUserFeedback(final @NotNull UserFeedback userFeedback) {
    getCurrentScopes().captureUserFeedback(userFeedback);
  }

  /**
   * Adds a breadcrumb to the current Scope
   *
   * @param breadcrumb the breadcrumb
   * @param hint SDK specific but provides high level information about the origin of the event
   */
  public static void addBreadcrumb(
      final @NotNull Breadcrumb breadcrumb, final @Nullable Hint hint) {
    getCurrentScopes().addBreadcrumb(breadcrumb, hint);
  }

  /**
   * Adds a breadcrumb to the current Scope
   *
   * @param breadcrumb the breadcrumb
   */
  public static void addBreadcrumb(final @NotNull Breadcrumb breadcrumb) {
    getCurrentScopes().addBreadcrumb(breadcrumb);
  }

  /**
   * Adds a breadcrumb to the current Scope
   *
   * @param message rendered as text and the whitespace is preserved.
   */
  public static void addBreadcrumb(final @NotNull String message) {
    getCurrentScopes().addBreadcrumb(message);
  }

  /**
   * Adds a breadcrumb to the current Scope
   *
   * @param message rendered as text and the whitespace is preserved.
   * @param category Categories are dotted strings that indicate what the crumb is or where it comes
   *     from.
   */
  public static void addBreadcrumb(final @NotNull String message, final @NotNull String category) {
    getCurrentScopes().addBreadcrumb(message, category);
  }

  /**
   * Sets the level of all events sent within current Scope
   *
   * @param level the Sentry level
   */
  public static void setLevel(final @Nullable SentryLevel level) {
    getCurrentScopes().setLevel(level);
  }

  /**
   * Sets the name of the current transaction to the current Scope.
   *
   * @param transaction the transaction
   */
  public static void setTransaction(final @Nullable String transaction) {
    getCurrentScopes().setTransaction(transaction);
  }

  /**
   * Shallow merges user configuration (email, username, etc) to the current Scope.
   *
   * @param user the user
   */
  public static void setUser(final @Nullable User user) {
    getCurrentScopes().setUser(user);
  }

  /**
   * Sets the fingerprint to group specific events together to the current Scope.
   *
   * @param fingerprint the fingerprints
   */
  public static void setFingerprint(final @NotNull List<String> fingerprint) {
    getCurrentScopes().setFingerprint(fingerprint);
  }

  /** Deletes current breadcrumbs from the current scope. */
  public static void clearBreadcrumbs() {
    getCurrentScopes().clearBreadcrumbs();
  }

  /**
   * Sets the tag to a string value to the current Scope, overwriting a potential previous value
   *
   * @param key the key
   * @param value the value
   */
  public static void setTag(final @NotNull String key, final @NotNull String value) {
    getCurrentScopes().setTag(key, value);
  }

  /**
   * Removes the tag to a string value to the current Scope
   *
   * @param key the key
   */
  public static void removeTag(final @NotNull String key) {
    getCurrentScopes().removeTag(key);
  }

  /**
   * Sets the extra key to an arbitrary value to the current Scope, overwriting a potential previous
   * value
   *
   * @param key the key
   * @param value the value
   */
  public static void setExtra(final @NotNull String key, final @NotNull String value) {
    getCurrentScopes().setExtra(key, value);
  }

  /**
   * Removes the extra key to an arbitrary value to the current Scope
   *
   * @param key the key
   */
  public static void removeExtra(final @NotNull String key) {
    getCurrentScopes().removeExtra(key);
  }

  /**
   * Last event id recorded in the current scope
   *
   * @return last SentryId
   */
  public static @NotNull SentryId getLastEventId() {
    return getCurrentScopes().getLastEventId();
  }

  /** Pushes a new scope while inheriting the current scope's data. */
  public static @NotNull ISentryLifecycleToken pushScope() {
    // pushScope is no-op in global hub mode
    if (!globalHubMode) {
      return getCurrentScopes().pushScope();
    }
    return NoOpScopesLifecycleToken.getInstance();
  }

  /** Pushes a new isolation and current scope while inheriting the current scope's data. */
  public static @NotNull ISentryLifecycleToken pushIsolationScope() {
    // pushScope is no-op in global hub mode
    if (!globalHubMode) {
      return getCurrentScopes().pushIsolationScope();
    }
    return NoOpScopesLifecycleToken.getInstance();
  }

  /**
   * Removes the first scope and restores its parent.
   *
   * @deprecated please call {@link ISentryLifecycleToken#close()} on the token returned by {@link
   *     Sentry#pushScope()} or {@link Sentry#pushIsolationScope()} instead.
   */
  @Deprecated
  public static void popScope() {
    // popScope is no-op in global hub mode
    if (!globalHubMode) {
      getCurrentScopes().popScope();
    }
  }

  /**
   * Runs the callback with a new current scope which gets dropped at the end
   *
   * @param callback the callback
   */
  public static void withScope(final @NotNull ScopeCallback callback) {
    getCurrentScopes().withScope(callback);
  }

  /**
   * Runs the callback with a new isolation scope which gets dropped at the end. Current scope is
   * also forked.
   *
   * @param callback the callback
   */
  public static void withIsolationScope(final @NotNull ScopeCallback callback) {
    getCurrentScopes().withIsolationScope(callback);
  }

  /**
   * Configures the scope through the callback.
   *
   * @param callback The configure scope callback.
   */
  public static void configureScope(final @NotNull ScopeCallback callback) {
    configureScope(null, callback);
  }

  /**
   * Configures the scope through the callback.
   *
   * @param callback The configure scope callback.
   */
  public static void configureScope(
      final @Nullable ScopeType scopeType, final @NotNull ScopeCallback callback) {
    getCurrentScopes().configureScope(scopeType, callback);
  }

  /**
   * Binds a different client to the current Scopes
   *
   * @param client the client.
   */
  public static void bindClient(final @NotNull ISentryClient client) {
    getCurrentScopes().bindClient(client);
  }

  public static boolean isHealthy() {
    return getCurrentScopes().isHealthy();
  }

  /**
   * Flushes events queued up to the current Scopes. Not implemented yet.
   *
   * @param timeoutMillis time in milliseconds
   */
  public static void flush(final long timeoutMillis) {
    getCurrentScopes().flush(timeoutMillis);
  }

  /** Starts a new session. If there's a running session, it ends it before starting the new one. */
  public static void startSession() {
    getCurrentScopes().startSession();
  }

  /** Ends the current session */
  public static void endSession() {
    getCurrentScopes().endSession();
  }

  /**
   * Creates a Transaction and returns the instance. Started transaction is set on the scope.
   *
   * @param name the transaction name
   * @param operation the operation
   * @return created transaction
   */
  public static @NotNull ITransaction startTransaction(
      final @NotNull String name, final @NotNull String operation) {
    return getCurrentScopes().startTransaction(name, operation);
  }

  /**
   * Creates a Transaction and returns the instance.
   *
   * @param name the transaction name
   * @param operation the operation
   * @param transactionOptions options for the transaction
   * @return created transaction
   */
  public static @NotNull ITransaction startTransaction(
      final @NotNull String name,
      final @NotNull String operation,
      final @NotNull TransactionOptions transactionOptions) {
    return getCurrentScopes().startTransaction(name, operation, transactionOptions);
  }

  /**
   * Creates a Transaction and returns the instance.
   *
   * @param name the transaction name
   * @param operation the operation
   * @param description the description
   * @param transactionOptions options for the transaction
   * @return created transaction
   */
  public static @NotNull ITransaction startTransaction(
      final @NotNull String name,
      final @NotNull String operation,
      final @Nullable String description,
      final @NotNull TransactionOptions transactionOptions) {
    final ITransaction transaction =
        getCurrentScopes().startTransaction(name, operation, transactionOptions);
    transaction.setDescription(description);
    return transaction;
  }

  /**
   * Creates a Transaction and returns the instance.
   *
   * @param transactionContexts the transaction contexts
   * @return created transaction
   */
  public static @NotNull ITransaction startTransaction(
      final @NotNull TransactionContext transactionContexts) {
    return getCurrentScopes().startTransaction(transactionContexts);
  }

  /**
   * Creates a Transaction and returns the instance.
   *
   * @param transactionContext the transaction context
   * @param transactionOptions options for the transaction
   * @return created transaction.
   */
  public static @NotNull ITransaction startTransaction(
      final @NotNull TransactionContext transactionContext,
      final @NotNull TransactionOptions transactionOptions) {
    return getCurrentScopes().startTransaction(transactionContext, transactionOptions);
  }

  /**
   * Gets the current active transaction or span.
   *
   * @return the active span or null when no active transaction is running. In case of
   *     globalHubMode=true, always the active transaction is returned, rather than the last active
   *     span.
   */
  public static @Nullable ISpan getSpan() {
    if (globalHubMode && Platform.isAndroid()) {
      return getCurrentScopes().getTransaction();
    } else {
      return getCurrentScopes().getSpan();
    }
  }

  /**
   * Returns if the App has crashed (Process has terminated) during the last run. It only returns
   * true or false if offline caching {{@link SentryOptions#getCacheDirPath()} } is set with a valid
   * dir.
   *
   * <p>If the call to this method is early in the App lifecycle and the SDK could not check if the
   * App has crashed in the background, the check is gonna do IO in the calling thread.
   *
   * @return true if App has crashed, false otherwise, and null if not evaluated yet
   */
  public static @Nullable Boolean isCrashedLastRun() {
    return getCurrentScopes().isCrashedLastRun();
  }

  /**
   * Report a screen has been fully loaded. That means all data needed by the UI was loaded. If
   * time-to-full-display tracing {{@link SentryOptions#isEnableTimeToFullDisplayTracing()} } is
   * disabled this call is ignored.
   *
   * <p>This method is safe to be called multiple times. If the time-to-full-display span is already
   * finished, this call will be ignored.
   */
  public static void reportFullyDisplayed() {
    getCurrentScopes().reportFullyDisplayed();
  }

  /**
   * Configuration options callback
   *
   * @param <T> a class that extends SentryOptions or SentryOptions itself.
   */
  public interface OptionsConfiguration<T extends SentryOptions> {

    /**
     * configure the options
     *
     * @param options the options
     */
    void configure(@NotNull T options);
  }

  /**
   * Continue a trace based on HTTP header values. If no "sentry-trace" header is provided a random
   * trace ID and span ID is created.
   *
   * @param sentryTrace "sentry-trace" header
   * @param baggageHeaders "baggage" headers
   * @return a transaction context for starting a transaction or null if performance is disabled
   */
  // return TransactionContext (if performance enabled) or null (if performance disabled)
  public static @Nullable TransactionContext continueTrace(
      final @Nullable String sentryTrace, final @Nullable List<String> baggageHeaders) {
    return getCurrentScopes().continueTrace(sentryTrace, baggageHeaders);
  }

  /**
   * Returns the "sentry-trace" header that allows tracing across services. Can also be used in
   * &lt;meta&gt; HTML tags. Also see {@link Sentry#getBaggage()}.
   *
   * @return sentry trace header or null
   */
  public static @Nullable SentryTraceHeader getTraceparent() {
    return getCurrentScopes().getTraceparent();
  }

  /**
   * Returns the "baggage" header that allows tracing across services. Can also be used in
   * &lt;meta&gt; HTML tags. Also see {@link Sentry#getTraceparent()}.
   *
   * @return baggage header or null
   */
  public static @Nullable BaggageHeader getBaggage() {
    return getCurrentScopes().getBaggage();
  }

  @ApiStatus.Experimental
  public static @NotNull SentryId captureCheckIn(final @NotNull CheckIn checkIn) {
    return getCurrentScopes().captureCheckIn(checkIn);
  }
}<|MERGE_RESOLUTION|>--- conflicted
+++ resolved
@@ -265,46 +265,6 @@
    * @param globalHubMode the globalHubMode
    */
   @SuppressWarnings({
-<<<<<<< HEAD
-    "Convert2MethodRef",
-    "FutureReturnValueIgnored"
-  }) // older AGP versions do not support method references
-  private static synchronized void init(
-      final @NotNull SentryOptions options, final boolean globalHubMode) {
-    if (isEnabled()) {
-      options
-          .getLogger()
-          .log(
-              SentryLevel.WARNING,
-              "Sentry has been already initialized. Previous configuration will be overwritten.");
-    }
-
-    if (!initConfigurations(options)) {
-      return;
-    }
-
-    // load lazy fields of the options in a separate thread
-    try {
-      options.getExecutorService().submit(() -> options.loadLazyFields());
-    } catch (RejectedExecutionException e) {
-      options
-          .getLogger()
-          .log(
-              SentryLevel.DEBUG,
-              "Failed to call the executor. Lazy fields will not be loaded. Did you call Sentry.close()?",
-              e);
-    }
-
-    options.getLogger().log(SentryLevel.INFO, "GlobalHubMode: '%s'", String.valueOf(globalHubMode));
-    Sentry.globalHubMode = globalHubMode;
-
-    final IHub hub = getCurrentHub();
-    mainHub = new Hub(options);
-
-    currentHub.set(mainHub);
-
-    hub.close(true);
-=======
     "deprecation",
     "Convert2MethodRef",
     "FutureReturnValueIgnored"
@@ -317,7 +277,6 @@
             "You are running Android. Please, use SentryAndroid.init. "
                 + options.getClass().getName());
       }
->>>>>>> 5c3a5c6d
 
       if (!preInitConfigurations(options)) {
         return;
