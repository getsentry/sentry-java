--- conflicted
+++ resolved
@@ -516,13 +516,8 @@
       options.addPerformanceCollector(new JavaMemoryCollector());
     }
 
-<<<<<<< HEAD
-    if (options.isEnableBackpressureHandling()) {
+    if (options.isEnableBackpressureHandling() && Platform.isJvm()) {
       options.setBackpressureMonitor(new BackpressureMonitor(options, ScopesAdapter.getInstance()));
-=======
-    if (options.isEnableBackpressureHandling() && Platform.isJvm()) {
-      options.setBackpressureMonitor(new BackpressureMonitor(options, HubAdapter.getInstance()));
->>>>>>> f1fdb9fc
       options.getBackpressureMonitor().start();
     }
 
