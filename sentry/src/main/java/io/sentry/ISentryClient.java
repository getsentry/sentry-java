--- conflicted
+++ resolved
@@ -4,7 +4,6 @@
 import io.sentry.protocol.SentryId;
 import io.sentry.protocol.SentryTransaction;
 import io.sentry.protocol.Sessions;
-import java.util.Map;
 import org.jetbrains.annotations.ApiStatus;
 import org.jetbrains.annotations.NotNull;
 import org.jetbrains.annotations.Nullable;
@@ -28,12 +27,7 @@
    * @return The Id (SentryId object) of the event.
    */
   @NotNull
-<<<<<<< HEAD
-  SentryId captureEvent(
-      @NotNull SentryEvent event, @Nullable Scope scope, @Nullable Map<String, Object> hint);
-=======
   SentryId captureEvent(@NotNull SentryEvent event, @Nullable Scope scope, @Nullable Hint hint);
->>>>>>> 77fd2f21
 
   /** Flushes out the queue for up to timeout seconds and disable the client. */
   void close();
@@ -73,12 +67,7 @@
    * @param hint SDK specific but provides high level information about the origin of the event.
    * @return The Id (SentryId object) of the event.
    */
-<<<<<<< HEAD
-  default @NotNull SentryId captureEvent(
-      @NotNull SentryEvent event, @Nullable Map<String, Object> hint) {
-=======
   default @NotNull SentryId captureEvent(@NotNull SentryEvent event, @Nullable Hint hint) {
->>>>>>> 77fd2f21
     return captureEvent(event, null, hint);
   }
 
@@ -131,11 +120,7 @@
    * @return The Id (SentryId object) of the event
    */
   default @NotNull SentryId captureException(
-<<<<<<< HEAD
-      @NotNull Throwable throwable, @Nullable Scope scope, @Nullable Map<String, Object> hint) {
-=======
       @NotNull Throwable throwable, @Nullable Scope scope, @Nullable Hint hint) {
->>>>>>> 77fd2f21
     SentryEvent event = new SentryEvent(throwable);
     return captureEvent(event, scope, hint);
   }
@@ -147,12 +132,7 @@
    * @param hint SDK specific but provides high level information about the origin of the event
    * @return The Id (SentryId object) of the event
    */
-<<<<<<< HEAD
-  default @NotNull SentryId captureException(
-      @NotNull Throwable throwable, @Nullable Map<String, Object> hint) {
-=======
   default @NotNull SentryId captureException(@NotNull Throwable throwable, @Nullable Hint hint) {
->>>>>>> 77fd2f21
     return captureException(throwable, null, hint);
   }
 
@@ -181,11 +161,7 @@
    * @param hint SDK specific but provides high level information about the origin of the event
    * @param session the Session
    */
-<<<<<<< HEAD
-  void captureSession(@NotNull Session session, @Nullable Map<String, Object> hint);
-=======
   void captureSession(@NotNull Session session, @Nullable Hint hint);
->>>>>>> 77fd2f21
 
   /**
    * Captures a session. This method transform a session to an envelope and forwards to
@@ -205,11 +181,7 @@
    * @return The Id (SentryId object) of the event
    */
   @Nullable
-<<<<<<< HEAD
-  SentryId captureEnvelope(@NotNull SentryEnvelope envelope, @Nullable Map<String, Object> hint);
-=======
   SentryId captureEnvelope(@NotNull SentryEnvelope envelope, @Nullable Hint hint);
->>>>>>> 77fd2f21
 
   /**
    * Captures an envelope.
@@ -231,13 +203,7 @@
    */
   @NotNull
   default SentryId captureTransaction(
-<<<<<<< HEAD
-      @NotNull SentryTransaction transaction,
-      @Nullable Scope scope,
-      @Nullable Map<String, Object> hint) {
-=======
       @NotNull SentryTransaction transaction, @Nullable Scope scope, @Nullable Hint hint) {
->>>>>>> 77fd2f21
     return captureTransaction(transaction, null, scope, hint);
   }
 
@@ -256,11 +222,7 @@
       @NotNull SentryTransaction transaction,
       @Nullable TraceState traceState,
       @Nullable Scope scope,
-<<<<<<< HEAD
-      @Nullable Map<String, Object> hint) {
-=======
       @Nullable Hint hint) {
->>>>>>> 77fd2f21
     return captureTransaction(transaction, traceState, scope, hint, null);
   }
 
@@ -280,11 +242,7 @@
       @NotNull SentryTransaction transaction,
       @Nullable TraceState traceState,
       @Nullable Scope scope,
-<<<<<<< HEAD
-      @Nullable Map<String, Object> hint,
-=======
       @Nullable Hint hint,
->>>>>>> 77fd2f21
       @Nullable ProfilingTraceData profilingTraceData);
 
   /**
