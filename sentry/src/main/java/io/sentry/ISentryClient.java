--- conflicted
+++ resolved
@@ -266,13 +266,11 @@
     return captureTransaction(transaction, null, null, null);
   }
 
-<<<<<<< HEAD
+  @NotNull
+  @ApiStatus.Experimental
+  SentryId captureCheckIn(@NotNull CheckIn checkIn, @Nullable Scope scope, @Nullable Hint hint);
+
   @ApiStatus.Internal
   @Nullable
   RateLimiter getRateLimiter();
-=======
-  @NotNull
-  @ApiStatus.Experimental
-  SentryId captureCheckIn(@NotNull CheckIn checkIn, @Nullable Scope scope, @Nullable Hint hint);
->>>>>>> 5b8a9a6b
 }