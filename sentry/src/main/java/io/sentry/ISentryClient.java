package io.sentry;

import io.sentry.protocol.Feedback;
import io.sentry.protocol.Message;
import io.sentry.protocol.SentryId;
import io.sentry.protocol.SentryTransaction;
import io.sentry.transport.RateLimiter;
import org.jetbrains.annotations.ApiStatus;
import org.jetbrains.annotations.NotNull;
import org.jetbrains.annotations.Nullable;

/** Sentry Client interface */
public interface ISentryClient {

  /**
   * Whether the client is enabled or not
   *
   * @return true if its enabled or false otherwise.
   */
  boolean isEnabled();

  /**
   * Capture the event
   *
   * @param event the event
   * @param scope An optional scope to be applied to the event.
   * @param hint SDK specific but provides high level information about the origin of the event.
   * @return The Id (SentryId object) of the event.
   */
  @NotNull
  SentryId captureEvent(@NotNull SentryEvent event, @Nullable IScope scope, @Nullable Hint hint);

  /** Flushes out the queue for up to timeout seconds and disable the client. */
  void close();

  /**
   * Flushes out the queue for up to timeout seconds and disable the client.
   *
   * @param isRestarting if true, avoids locking the main thread when finishing the queue.
   */
  void close(boolean isRestarting);

  /**
   * Flushes events queued up, but keeps the client enabled.
   *
   * @param timeoutMillis time in milliseconds
   */
  void flush(long timeoutMillis);

  /**
   * Captures the event.
   *
   * @param event the event
   * @return The Id (SentryId object) of the event
   */
  default @NotNull SentryId captureEvent(@NotNull SentryEvent event) {
    return captureEvent(event, null, null);
  }

  /**
   * Captures the event.
   *
   * @param event the event
   * @param scope An optional scope to be applied to the event.
   * @return The Id (SentryId object) of the event
   */
  default @NotNull SentryId captureEvent(@NotNull SentryEvent event, @Nullable IScope scope) {
    return captureEvent(event, scope, null);
  }

  /**
   * Capture the event
   *
   * @param event the event
   * @param hint SDK specific but provides high level information about the origin of the event.
   * @return The Id (SentryId object) of the event.
   */
  default @NotNull SentryId captureEvent(@NotNull SentryEvent event, @Nullable Hint hint) {
    return captureEvent(event, null, hint);
  }

  /**
   * Captures the feedback.
   *
   * @param feedback The feedback to send.
   * @param hint An optional hint to be applied to the event.
   * @param scope An optional scope to be applied to the event.
   * @return The Id (SentryId object) of the event
   */
  @NotNull
  SentryId captureFeedback(@NotNull Feedback feedback, @Nullable Hint hint, @NotNull IScope scope);

  /**
   * Captures the message.
   *
   * @param message The message to send.
   * @param level The message level.
   * @param scope An optional scope to be applied to the event.
   * @return The Id (SentryId object) of the event
   */
  default @NotNull SentryId captureMessage(
      @NotNull String message, @NotNull SentryLevel level, @Nullable IScope scope) {
    SentryEvent event = new SentryEvent();
    Message sentryMessage = new Message();
    sentryMessage.setFormatted(message);
    event.setMessage(sentryMessage);
    event.setLevel(level);

    return captureEvent(event, scope);
  }

  /**
   * Captures the message.
   *
   * @param message The message to send.
   * @param level The message level.
   * @return The Id (SentryId object) of the event
   */
  default @NotNull SentryId captureMessage(@NotNull String message, @NotNull SentryLevel level) {
    return captureMessage(message, level, null);
  }

  /**
   * Captures the exception.
   *
   * @param throwable The exception.
   * @return The Id (SentryId object) of the event
   */
  default @NotNull SentryId captureException(@NotNull Throwable throwable) {
    return captureException(throwable, null, null);
  }

  /**
   * Captures the exception.
   *
   * @param throwable The exception.
   * @param hint SDK specific but provides high level information about the origin of the event
   * @param scope An optional scope to be applied to the event.
   * @return The Id (SentryId object) of the event
   */
  default @NotNull SentryId captureException(
      @NotNull Throwable throwable, @Nullable IScope scope, @Nullable Hint hint) {
    SentryEvent event = new SentryEvent(throwable);
    return captureEvent(event, scope, hint);
  }

  /**
   * Captures the exception.
   *
   * @param throwable The exception.
   * @param hint SDK specific but provides high level information about the origin of the event
   * @return The Id (SentryId object) of the event
   */
  default @NotNull SentryId captureException(@NotNull Throwable throwable, @Nullable Hint hint) {
    return captureException(throwable, null, hint);
  }

  /**
   * Captures the exception.
   *
   * @param throwable The exception.
   * @param scope An optional scope to be applied to the event.
   * @return The Id (SentryId object) of the event
   */
  default @NotNull SentryId captureException(@NotNull Throwable throwable, @Nullable IScope scope) {
    return captureException(throwable, scope, null);
  }

  @NotNull
  SentryId captureReplayEvent(
      @NotNull SentryReplayEvent event, @Nullable IScope scope, @Nullable Hint hint);

  /**
   * Captures a manually created user feedback and sends it to Sentry.
   *
   * @param userFeedback The user feedback to send to Sentry.
   */
  void captureUserFeedback(@NotNull UserFeedback userFeedback);

  /**
   * Captures a session. This method transform a session to an envelope and forwards to
   * captureEnvelope
   *
   * @param hint SDK specific but provides high level information about the origin of the event
   * @param session the Session
   */
  void captureSession(@NotNull Session session, @Nullable Hint hint);

  /**
   * Captures a session. This method transform a session to an envelope and forwards to
   * captureEnvelope
   *
   * @param session the Session
   */
  default void captureSession(@NotNull Session session) {
    captureSession(session, null);
  }

  /**
   * Captures an envelope.
   *
   * @param envelope the SentryEnvelope to send.
   * @param hint SDK specific but provides high level information about the origin of the event
   * @return The Id (SentryId object) of the event
   */
  @Nullable
  SentryId captureEnvelope(@NotNull SentryEnvelope envelope, @Nullable Hint hint);

  /**
   * Captures an envelope.
   *
   * @param envelope the SentryEnvelope to send.
   * @return The Id (SentryId object) of the event
   */
  default @Nullable SentryId captureEnvelope(@NotNull SentryEnvelope envelope) {
    return captureEnvelope(envelope, null);
  }

  /**
   * Captures a transaction.
   *
   * @param transaction the {@link ITransaction} to send
   * @param scope An optional scope to be applied to the event.
   * @param hint SDK specific but provides high level information about the origin of the event
   * @return The Id (SentryId object) of the event
   */
  @NotNull
  default SentryId captureTransaction(
      @NotNull SentryTransaction transaction, @Nullable IScope scope, @Nullable Hint hint) {
    return captureTransaction(transaction, null, scope, hint);
  }

  /**
   * Captures a transaction.
   *
   * @param transaction the {@link ITransaction} to send
   * @param scope An optional scope to be applied to the event.
   * @param hint SDK specific but provides high level information about the origin of the event
   * @return The Id (SentryId object) of the event
   */
  @NotNull
  default SentryId captureTransaction(
      @NotNull SentryTransaction transaction,
      @Nullable TraceContext traceContext,
      @Nullable IScope scope,
      @Nullable Hint hint) {
    return captureTransaction(transaction, traceContext, scope, hint, null);
  }

  /**
   * Captures a transaction.
   *
   * @param transaction the {@link ITransaction} to send
   * @param traceContext the trace context
   * @param scope An optional scope to be applied to the event.
   * @param hint SDK specific but provides high level information about the origin of the event
   * @param profilingTraceData An optional profiling trace data captured during the transaction
   * @return The Id (SentryId object) of the event
   */
  @NotNull
  @ApiStatus.Internal
  SentryId captureTransaction(
      @NotNull SentryTransaction transaction,
      @Nullable TraceContext traceContext,
      @Nullable IScope scope,
      @Nullable Hint hint,
      @Nullable ProfilingTraceData profilingTraceData);

  /**
   * Captures a transaction without scope nor hint.
   *
   * @param transaction the {@link ITransaction} to send
   * @param traceContext the trace context
   * @return The Id (SentryId object) of the event
   */
  @ApiStatus.Internal
  default @NotNull SentryId captureTransaction(
      @NotNull SentryTransaction transaction, @Nullable TraceContext traceContext) {
    return captureTransaction(transaction, traceContext, null, null);
  }

  /**
   * Captures a transaction without scope nor hint.
   *
   * @param transaction the {@link ITransaction} to send
   * @return The Id (SentryId object) of the event
   */
  default @NotNull SentryId captureTransaction(@NotNull SentryTransaction transaction) {
    return captureTransaction(transaction, null, null, null);
  }

  /**
   * Captures the profile chunk and enqueues it for sending to Sentry server.
   *
   * @param profilingContinuousData the continuous profiling payload
   * @return the profile chunk id
   */
  @ApiStatus.Internal
  @NotNull
  SentryId captureProfileChunk(
      final @NotNull ProfileChunk profilingContinuousData, final @Nullable IScope scope);

  @NotNull
  @ApiStatus.Experimental
  SentryId captureCheckIn(@NotNull CheckIn checkIn, @Nullable IScope scope, @Nullable Hint hint);

  @ApiStatus.Experimental
<<<<<<< HEAD
  void captureLog(@NotNull SentryLogEvent logEvent, @Nullable IScope scope, @Nullable Hint hint);
=======
  void captureLogs(@NotNull SentryLogEvents logEvents, @Nullable IScope scope, @Nullable Hint hint);
>>>>>>> c6086029

  @ApiStatus.Internal
  @Nullable
  RateLimiter getRateLimiter();

  @ApiStatus.Internal
  default boolean isHealthy() {
    return true;
  }
}<|MERGE_RESOLUTION|>--- conflicted
+++ resolved
@@ -305,11 +305,7 @@
   SentryId captureCheckIn(@NotNull CheckIn checkIn, @Nullable IScope scope, @Nullable Hint hint);
 
   @ApiStatus.Experimental
-<<<<<<< HEAD
   void captureLog(@NotNull SentryLogEvent logEvent, @Nullable IScope scope, @Nullable Hint hint);
-=======
-  void captureLogs(@NotNull SentryLogEvents logEvents, @Nullable IScope scope, @Nullable Hint hint);
->>>>>>> c6086029
 
   @ApiStatus.Internal
   @Nullable
