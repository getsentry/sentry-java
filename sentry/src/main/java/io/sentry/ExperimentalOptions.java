--- conflicted
+++ resolved
@@ -16,23 +16,16 @@
 
   /**
    * Indicates the percentage in which the profiles for the session will be created. Specifying 0
-<<<<<<< HEAD
-   * means never, 1.0 means always. The value needs to be >= 0.0 and <= 1.0 The default is 0
+   * means never, 1.0 means always. The value needs to be >= 0.0 and <= 1.0 The default is null
    * (disabled).
    */
-  private double profileSessionSampleRate = 0.0;
+  private @Nullable Double profileSessionSampleRate;
 
   /**
    * Whether the profiling lifecycle is controlled manually or based on the trace lifecycle.
    * Defaults to {@link ProfileLifecycle#MANUAL}.
    */
   private @NotNull ProfileLifecycle profileLifecycle = ProfileLifecycle.MANUAL;
-=======
-   * means never, 1.0 means always. The value needs to be >= 0.0 and <= 1.0 The default is null
-   * (disabled).
-   */
-  private @Nullable Double profileSessionSampleRate;
->>>>>>> 1440de90
 
   public ExperimentalOptions(final boolean empty) {
     this.sessionReplay = new SentryReplayOptions(empty);
@@ -47,7 +40,6 @@
     this.sessionReplay = sessionReplayOptions;
   }
 
-<<<<<<< HEAD
   /**
    * Returns whether the profiling cycle is controlled manually or based on the trace lifecycle.
    * Defaults to {@link ProfileLifecycle#MANUAL}.
@@ -69,19 +61,12 @@
   }
 
   @ApiStatus.Experimental
-  public double getProfileSessionSampleRate() {
-=======
   public @Nullable Double getProfileSessionSampleRate() {
->>>>>>> 1440de90
     return profileSessionSampleRate;
   }
 
   @ApiStatus.Experimental
-<<<<<<< HEAD
-  public void setProfileSessionSampleRate(final double profileSessionSampleRate) {
-=======
   public void setProfileSessionSampleRate(final @Nullable Double profileSessionSampleRate) {
->>>>>>> 1440de90
     if (!SampleRateUtils.isValidContinuousProfilesSampleRate(profileSessionSampleRate)) {
       throw new IllegalArgumentException(
           "The value "
