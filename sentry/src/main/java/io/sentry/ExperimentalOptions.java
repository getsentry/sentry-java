--- conflicted
+++ resolved
@@ -1,12 +1,10 @@
 package io.sentry;
 
-<<<<<<< HEAD
+import io.sentry.protocol.SdkVersion;
+import org.jetbrains.annotations.Nullable;
 import io.sentry.util.SampleRateUtils;
 import org.jetbrains.annotations.ApiStatus;
 import org.jetbrains.annotations.NotNull;
-=======
-import io.sentry.protocol.SdkVersion;
->>>>>>> 70c11a0c
 import org.jetbrains.annotations.Nullable;
 
 /**
@@ -16,8 +14,8 @@
  * <p>Beware that experimental options can change at any time.
  */
 public final class ExperimentalOptions {
+  private @NotNull SentryReplayOptions sessionReplay;
 
-<<<<<<< HEAD
   /**
    * Indicates the percentage in which the profiles for the session will be created. Specifying 0
    * means never, 1.0 means always. The value needs to be >= 0.0 and <= 1.0 The default is null
@@ -42,18 +40,7 @@
    */
   private boolean startProfilerOnAppStart = false;
 
-  public ExperimentalOptions(final boolean empty) {
-    this.sessionReplay = new SentryReplayOptions(empty);
-  }
-
-  @NotNull
-  public SentryReplayOptions getSessionReplay() {
-    return sessionReplay;
-  }
-
-  public void setSessionReplay(final @NotNull SentryReplayOptions sessionReplayOptions) {
-    this.sessionReplay = sessionReplayOptions;
-  }
+  public ExperimentalOptions(final boolean empty, final @Nullable SdkVersion sdkVersion) {}
 
   /**
    * Returns whether the profiling cycle is controlled manually or based on the trace lifecycle.
@@ -99,7 +86,4 @@
   public void setStartProfilerOnAppStart(boolean startProfilerOnAppStart) {
     this.startProfilerOnAppStart = startProfilerOnAppStart;
   }
-=======
-  public ExperimentalOptions(final boolean empty, final @Nullable SdkVersion sdkVersion) {}
->>>>>>> 70c11a0c
 }