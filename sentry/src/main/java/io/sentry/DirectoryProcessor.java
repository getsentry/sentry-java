package io.sentry;

import static io.sentry.SentryLevel.ERROR;
import static io.sentry.TypeCheckHint.SENTRY_TYPE_CHECK_HINT;

import io.sentry.hints.Cached;
import io.sentry.hints.Flushable;
import io.sentry.hints.Retryable;
import io.sentry.hints.SubmissionResult;
import io.sentry.util.HintUtils;
import java.io.File;
import java.util.HashMap;
import java.util.Map;
import java.util.concurrent.CountDownLatch;
import java.util.concurrent.TimeUnit;
import org.jetbrains.annotations.NotNull;

abstract class DirectoryProcessor {

  private final @NotNull ILogger logger;
  private final long flushTimeoutMillis;

  DirectoryProcessor(final @NotNull ILogger logger, final long flushTimeoutMillis) {
    this.logger = logger;
    this.flushTimeoutMillis = flushTimeoutMillis;
  }

  public void processDirectory(final @NotNull File directory) {
    try {
      logger.log(SentryLevel.DEBUG, "Processing dir. %s", directory.getAbsolutePath());

      if (!directory.exists()) {
        logger.log(
            SentryLevel.WARNING,
            "Directory '%s' doesn't exist. No cached events to send.",
            directory.getAbsolutePath());
        return;
      }
      if (!directory.isDirectory()) {
        logger.log(
            SentryLevel.ERROR, "Cache dir %s is not a directory.", directory.getAbsolutePath());
        return;
      }

      final File[] listFiles = directory.listFiles();
      if (listFiles == null) {
        logger.log(SentryLevel.ERROR, "Cache dir %s is null.", directory.getAbsolutePath());
        return;
      }

      final File[] filteredListFiles = directory.listFiles((d, name) -> isRelevantFileName(name));

      logger.log(
          SentryLevel.DEBUG,
          "Processing %d items from cache dir %s",
          filteredListFiles != null ? filteredListFiles.length : 0,
          directory.getAbsolutePath());

      for (File file : listFiles) {
        // it ignores .sentry-native database folder and new ones that might come up
        if (!file.isFile()) {
          logger.log(SentryLevel.DEBUG, "File %s is not a File.", file.getAbsolutePath());
          continue;
        }

        logger.log(SentryLevel.DEBUG, "Processing file: %s", file.getAbsolutePath());

<<<<<<< HEAD
        final SendCachedEnvelopeHint hint = new SendCachedEnvelopeHint(flushTimeoutMillis, logger);

        final Map<String, Object> hintMap = new HashMap<>();
        hintMap.put(SENTRY_TYPE_CHECK_HINT, hint);

        processFile(file, hintMap);
=======
        final SendCachedEnvelopeHint cachedHint =
            new SendCachedEnvelopeHint(flushTimeoutMillis, logger);

        final Hint hint = HintUtils.createWithTypeCheckHint(cachedHint);

        processFile(file, hint);
>>>>>>> 77fd2f21
      }
    } catch (Throwable e) {
      logger.log(SentryLevel.ERROR, e, "Failed processing '%s'", directory.getAbsolutePath());
    }
  }

<<<<<<< HEAD
  protected abstract void processFile(
      final @NotNull File file, final @Nullable Map<String, Object> hint);
=======
  protected abstract void processFile(final @NotNull File file, final @NotNull Hint hint);
>>>>>>> 77fd2f21

  protected abstract boolean isRelevantFileName(String fileName);

  private static final class SendCachedEnvelopeHint
      implements Cached, Retryable, SubmissionResult, Flushable {
    boolean retry = false;
    boolean succeeded = false;

    private final CountDownLatch latch;
    private final long flushTimeoutMillis;
    private final @NotNull ILogger logger;

    public SendCachedEnvelopeHint(final long flushTimeoutMillis, final @NotNull ILogger logger) {
      this.flushTimeoutMillis = flushTimeoutMillis;
      this.latch = new CountDownLatch(1);
      this.logger = logger;
    }

    @Override
    public boolean isRetry() {
      return retry;
    }

    @Override
    public void setRetry(boolean retry) {
      this.retry = retry;
    }

    @Override
    public boolean waitFlush() {
      try {
        return latch.await(flushTimeoutMillis, TimeUnit.MILLISECONDS);
      } catch (InterruptedException e) {
        Thread.currentThread().interrupt();
        logger.log(ERROR, "Exception while awaiting on lock.", e);
      }
      return false;
    }

    @Override
    public void setResult(boolean succeeded) {
      this.succeeded = succeeded;
      latch.countDown();
    }

    @Override
    public boolean isSuccess() {
      return succeeded;
    }
  }
}<|MERGE_RESOLUTION|>--- conflicted
+++ resolved
@@ -1,7 +1,6 @@
 package io.sentry;
 
 import static io.sentry.SentryLevel.ERROR;
-import static io.sentry.TypeCheckHint.SENTRY_TYPE_CHECK_HINT;
 
 import io.sentry.hints.Cached;
 import io.sentry.hints.Flushable;
@@ -9,8 +8,6 @@
 import io.sentry.hints.SubmissionResult;
 import io.sentry.util.HintUtils;
 import java.io.File;
-import java.util.HashMap;
-import java.util.Map;
 import java.util.concurrent.CountDownLatch;
 import java.util.concurrent.TimeUnit;
 import org.jetbrains.annotations.NotNull;
@@ -65,33 +62,19 @@
 
         logger.log(SentryLevel.DEBUG, "Processing file: %s", file.getAbsolutePath());
 
-<<<<<<< HEAD
-        final SendCachedEnvelopeHint hint = new SendCachedEnvelopeHint(flushTimeoutMillis, logger);
-
-        final Map<String, Object> hintMap = new HashMap<>();
-        hintMap.put(SENTRY_TYPE_CHECK_HINT, hint);
-
-        processFile(file, hintMap);
-=======
         final SendCachedEnvelopeHint cachedHint =
             new SendCachedEnvelopeHint(flushTimeoutMillis, logger);
 
         final Hint hint = HintUtils.createWithTypeCheckHint(cachedHint);
 
         processFile(file, hint);
->>>>>>> 77fd2f21
       }
     } catch (Throwable e) {
       logger.log(SentryLevel.ERROR, e, "Failed processing '%s'", directory.getAbsolutePath());
     }
   }
 
-<<<<<<< HEAD
-  protected abstract void processFile(
-      final @NotNull File file, final @Nullable Map<String, Object> hint);
-=======
   protected abstract void processFile(final @NotNull File file, final @NotNull Hint hint);
->>>>>>> 77fd2f21
 
   protected abstract boolean isRelevantFileName(String fileName);
 
