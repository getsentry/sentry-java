--- conflicted
+++ resolved
@@ -376,22 +376,6 @@
 
   @ApiStatus.Internal
   public void setValuesFromTransaction(
-<<<<<<< HEAD
-      final @NotNull ITransaction transaction,
-      final @Nullable User user,
-      final @Nullable SentryId replayId,
-      final @NotNull SentryOptions sentryOptions,
-      final @Nullable TracesSamplingDecision samplingDecision) {
-    setTraceId(transaction.getSpanContext().getTraceId().toString());
-    setPublicKey(sentryOptions.retrieveParsedDsn().getPublicKey());
-    setRelease(sentryOptions.getRelease());
-    setEnvironment(sentryOptions.getEnvironment());
-    setUserSegment(user != null ? getSegment(user) : null);
-    setTransaction(
-        isHighQualityTransactionName(transaction.getTransactionNameSource())
-            ? transaction.getName()
-            : null);
-=======
       final @NotNull SentryId traceId,
       final @Nullable SentryId replayId,
       final @NotNull SentryOptions sentryOptions,
@@ -403,7 +387,6 @@
     setRelease(sentryOptions.getRelease());
     setEnvironment(sentryOptions.getEnvironment());
     setTransaction(isHighQualityTransactionName(transactionNameSource) ? transactionName : null);
->>>>>>> 5c3a5c6d
     if (replayId != null && !SentryId.EMPTY_ID.equals(replayId)) {
       setReplayId(replayId.toString());
     }
@@ -415,10 +398,6 @@
   public void setValuesFromScope(
       final @NotNull IScope scope, final @NotNull SentryOptions options) {
     final @NotNull PropagationContext propagationContext = scope.getPropagationContext();
-<<<<<<< HEAD
-    final @Nullable User user = scope.getUser();
-=======
->>>>>>> 5c3a5c6d
     final @NotNull SentryId replayId = scope.getReplayId();
     setTraceId(propagationContext.getTraceId().toString());
     setPublicKey(options.retrieveParsedDsn().getPublicKey());
@@ -427,10 +406,6 @@
     if (!SentryId.EMPTY_ID.equals(replayId)) {
       setReplayId(replayId.toString());
     }
-<<<<<<< HEAD
-    setUserSegment(user != null ? getSegment(user) : null);
-=======
->>>>>>> 5c3a5c6d
     setTransaction(null);
     setSampleRate(null);
     setSampled(null);
