--- conflicted
+++ resolved
@@ -239,22 +239,12 @@
   }
 
   @Override
-<<<<<<< HEAD
   public void startProfiler() {}
 
   @Override
   public void stopProfiler() {}
 
   @Override
-  @Deprecated
-  @SuppressWarnings("InlineMeSuggester")
-  public @NotNull SentryTraceHeader traceHeaders() {
-    return new SentryTraceHeader(SentryId.EMPTY_ID, SpanId.EMPTY_ID, true);
-  }
-
-  @Override
-=======
->>>>>>> b7e889c6
   public void setSpanContext(
       final @NotNull Throwable throwable,
       final @NotNull ISpan spanContext,
