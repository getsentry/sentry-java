package io.sentry;

import io.sentry.protocol.SentryId;
import io.sentry.protocol.User;
import java.util.List;
import org.jetbrains.annotations.NotNull;
import org.jetbrains.annotations.Nullable;

final class NoOpHub implements IHub {

  private static final NoOpHub instance = new NoOpHub();

  private NoOpHub() {}

  public static NoOpHub getInstance() {
    return instance;
  }

  @Override
  public boolean isEnabled() {
    return false;
  }

  @Override
  public SentryId captureEvent(SentryEvent event, @Nullable Object hint) {
    return SentryId.EMPTY_ID;
  }

  @Override
  public SentryId captureMessage(String message, SentryLevel level) {
    return SentryId.EMPTY_ID;
  }

  @Override
  public SentryId captureEnvelope(SentryEnvelope envelope, @Nullable Object hint) {
    return SentryId.EMPTY_ID;
  }

  @Override
  public SentryId captureException(Throwable throwable, @Nullable Object hint) {
    return SentryId.EMPTY_ID;
  }

  @Override
  public void captureUserFeedback(UserFeedback userFeedback) {}

  @Override
  public void startSession() {}

  @Override
  public void endSession() {}

  @Override
  public void close() {}

  @Override
  public void addBreadcrumb(Breadcrumb breadcrumb, @Nullable Object hint) {}

  @Override
  public void setLevel(SentryLevel level) {}

  @Override
  public void setTransaction(String transaction) {}

  @Override
  public void setUser(User user) {}

  @Override
  public void setFingerprint(List<String> fingerprint) {}

  @Override
  public void clearBreadcrumbs() {}

  @Override
  public void setTag(String key, String value) {}

  @Override
  public void removeTag(String key) {}

  @Override
  public void setExtra(String key, String value) {}

  @Override
  public void removeExtra(String key) {}

  @Override
  public SentryId getLastEventId() {
    return SentryId.EMPTY_ID;
  }

  @Override
  public void pushScope() {}

  @Override
  public void popScope() {}

  @Override
  public void withScope(ScopeCallback callback) {}

  @Override
  public void configureScope(ScopeCallback callback) {}

  @Override
  public void bindClient(ISentryClient client) {}

  @Override
  public void flush(long timeoutMillis) {}

  @Override
  public IHub clone() {
    return instance;
  }

  @Override
  public SentryId captureTransaction(
      final @NotNull SentryTransaction transaction, final @Nullable Object hint) {
    return SentryId.EMPTY_ID;
  }

  @Override
  public SentryTransaction startTransaction(TransactionContext transactionContexts) {
    return new SentryTransaction(transactionContexts, NoOpHub.getInstance());
  }

  @Override
  public SentryTransaction startTransaction(
      TransactionContext transactionContexts, CustomSamplingContext customSamplingContext) {
    return new SentryTransaction(transactionContexts, NoOpHub.getInstance());
  }

  @Override
  public @NotNull SentryTraceHeader traceHeaders() {
    return new SentryTraceHeader(SentryId.EMPTY_ID, SpanId.EMPTY_ID, true);
  }

  @Override
<<<<<<< HEAD
  public void setSpanContext(@NotNull Throwable throwable, @NotNull SpanContext spanContext) {}

  @Override
  public @Nullable SpanContext getSpanContext(Throwable throwable) {
=======
  public @Nullable ISpan getSpan() {
>>>>>>> 417b76b5
    return null;
  }
}<|MERGE_RESOLUTION|>--- conflicted
+++ resolved
@@ -134,14 +134,15 @@
   }
 
   @Override
-<<<<<<< HEAD
   public void setSpanContext(@NotNull Throwable throwable, @NotNull SpanContext spanContext) {}
 
   @Override
   public @Nullable SpanContext getSpanContext(Throwable throwable) {
-=======
+    return null;
+  }
+
+  @Override
   public @Nullable ISpan getSpan() {
->>>>>>> 417b76b5
     return null;
   }
 }