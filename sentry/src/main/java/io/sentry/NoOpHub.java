--- conflicted
+++ resolved
@@ -121,22 +121,16 @@
   }
 
   @Override
-<<<<<<< HEAD
-  public @NotNull ITransaction startTransaction(
-      TransactionContext transactionContexts,
-      CustomSamplingContext customSamplingContext,
-      boolean setOnScope) {
-    return new SentryTransaction(transactionContexts, NoOpHub.getInstance());
-=======
   public @NotNull ITransaction startTransaction(TransactionContext transactionContexts) {
     return NoOpTransaction.getInstance();
   }
 
   @Override
   public @NotNull ITransaction startTransaction(
-      TransactionContext transactionContexts, CustomSamplingContext customSamplingContext) {
+      TransactionContext transactionContexts,
+      CustomSamplingContext customSamplingContext,
+      boolean setOnScope) {
     return NoOpTransaction.getInstance();
->>>>>>> 7c3f88ad
   }
 
   @Override
