--- conflicted
+++ resolved
@@ -219,13 +219,13 @@
   }
 
   @Override
-<<<<<<< HEAD
-  public @Nullable RateLimiter getRateLimiter() {
-    return null;
-=======
   @ApiStatus.Experimental
   public @NotNull SentryId captureCheckIn(final @NotNull CheckIn checkIn) {
     return SentryId.EMPTY_ID;
->>>>>>> 5b8a9a6b
+  }
+
+  @Override
+  public @Nullable RateLimiter getRateLimiter() {
+    return null;
   }
 }