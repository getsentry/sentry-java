--- conflicted
+++ resolved
@@ -87,15 +87,7 @@
             deserializeEnvelopeItemHeader(
                 envelopeBytes, itemHeaderStartOffset, lineBreakIndex - itemHeaderStartOffset);
 
-<<<<<<< HEAD
-        if (itemHeader == null) {
-          throw new IllegalArgumentException(
-              "Item header at index '" + items.size() + "' is null.");
-        }
-        if (itemHeader.getLength() <= 0) {
-=======
         if (itemHeader == null || itemHeader.getLength() <= 0) {
->>>>>>> b45944c9
           throw new IllegalArgumentException(
               "Item header at index '" + items.size() + "' is null or empty.");
         }
