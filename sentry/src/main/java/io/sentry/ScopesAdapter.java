package io.sentry;

import io.sentry.protocol.SentryId;
import io.sentry.protocol.SentryTransaction;
import io.sentry.protocol.User;
import io.sentry.transport.RateLimiter;
import java.util.List;
import org.jetbrains.annotations.ApiStatus;
import org.jetbrains.annotations.NotNull;
import org.jetbrains.annotations.Nullable;

public final class ScopesAdapter implements IScopes {

  private static final ScopesAdapter INSTANCE = new ScopesAdapter();

  private ScopesAdapter() {}

  public static ScopesAdapter getInstance() {
    return INSTANCE;
  }

  @Override
  public boolean isEnabled() {
    return Sentry.isEnabled();
  }

  @Override
  public @NotNull SentryId captureEvent(@NotNull SentryEvent event, @Nullable Hint hint) {
    return Sentry.captureEvent(event, hint);
  }

  @Override
  public @NotNull SentryId captureEvent(
      @NotNull SentryEvent event, @Nullable Hint hint, @NotNull ScopeCallback callback) {
    return Sentry.captureEvent(event, hint, callback);
  }

  @Override
  public @NotNull SentryId captureMessage(@NotNull String message, @NotNull SentryLevel level) {
    return Sentry.captureMessage(message, level);
  }

  @Override
  public @NotNull SentryId captureMessage(
      @NotNull String message, @NotNull SentryLevel level, @NotNull ScopeCallback callback) {
    return Sentry.captureMessage(message, level, callback);
  }

  @ApiStatus.Internal
  @Override
  public @NotNull SentryId captureEnvelope(@NotNull SentryEnvelope envelope, @Nullable Hint hint) {
    return Sentry.getCurrentScopes().captureEnvelope(envelope, hint);
  }

  @Override
  public @NotNull SentryId captureException(@NotNull Throwable throwable, @Nullable Hint hint) {
    return Sentry.captureException(throwable, hint);
  }

  @Override
  public @NotNull SentryId captureException(
      @NotNull Throwable throwable, @Nullable Hint hint, @NotNull ScopeCallback callback) {
    return Sentry.captureException(throwable, hint, callback);
  }

  @Override
  public void captureUserFeedback(@NotNull UserFeedback userFeedback) {
    Sentry.captureUserFeedback(userFeedback);
  }

  @Override
  public void startSession() {
    Sentry.startSession();
  }

  @Override
  public void endSession() {
    Sentry.endSession();
  }

  @Override
  public void close(final boolean isRestarting) {
    Sentry.close();
  }

  @Override
  public void close() {
    Sentry.close();
  }

  @Override
  public void addBreadcrumb(@NotNull Breadcrumb breadcrumb, @Nullable Hint hint) {
    Sentry.addBreadcrumb(breadcrumb, hint);
  }

  @Override
  public void addBreadcrumb(final @NotNull Breadcrumb breadcrumb) {
    addBreadcrumb(breadcrumb, new Hint());
  }

  @Override
  public void setLevel(@Nullable SentryLevel level) {
    Sentry.setLevel(level);
  }

  @Override
  public void setTransaction(@Nullable String transaction) {
    Sentry.setTransaction(transaction);
  }

  @Override
  public void setUser(@Nullable User user) {
    Sentry.setUser(user);
  }

  @Override
  public void setFingerprint(@NotNull List<String> fingerprint) {
    Sentry.setFingerprint(fingerprint);
  }

  @Override
  public void clearBreadcrumbs() {
    Sentry.clearBreadcrumbs();
  }

  @Override
  public void setTag(@NotNull String key, @NotNull String value) {
    Sentry.setTag(key, value);
  }

  @Override
  public void removeTag(@NotNull String key) {
    Sentry.removeTag(key);
  }

  @Override
  public void setExtra(@NotNull String key, @NotNull String value) {
    Sentry.setExtra(key, value);
  }

  @Override
  public void removeExtra(@NotNull String key) {
    Sentry.removeExtra(key);
  }

  @Override
  public @NotNull SentryId getLastEventId() {
    return Sentry.getLastEventId();
  }

  @Override
  public @NotNull ISentryLifecycleToken pushScope() {
    return Sentry.pushScope();
  }

  @Override
  public @NotNull ISentryLifecycleToken pushIsolationScope() {
    return Sentry.pushIsolationScope();
  }

  /**
   * @deprecated please call {@link ISentryLifecycleToken#close()} on the token returned by {@link
   *     IScopes#pushScope()} or {@link IScopes#pushIsolationScope()} instead.
   */
  @Override
  @Deprecated
  public void popScope() {
    Sentry.popScope();
  }

  @Override
  public void withScope(@NotNull ScopeCallback callback) {
    Sentry.withScope(callback);
  }

  @Override
  public void withIsolationScope(@NotNull ScopeCallback callback) {
    Sentry.withIsolationScope(callback);
  }

  @Override
  public void configureScope(@Nullable ScopeType scopeType, @NotNull ScopeCallback callback) {
    Sentry.configureScope(scopeType, callback);
  }

  @Override
  public void bindClient(@NotNull ISentryClient client) {
    Sentry.bindClient(client);
  }

  @Override
  public boolean isHealthy() {
    return Sentry.isHealthy();
  }

  @Override
  public void flush(long timeoutMillis) {
    Sentry.flush(timeoutMillis);
  }

  /**
   * @deprecated please use {@link IScopes#forkedScopes(String)} or {@link
   *     IScopes#forkedCurrentScope(String)} instead.
   */
  @Deprecated
  @Override
  @SuppressWarnings("deprecation")
  public @NotNull IHub clone() {
    return Sentry.getCurrentScopes().clone();
  }

  @Override
  public @NotNull IScopes forkedScopes(@NotNull String creator) {
    return Sentry.forkedScopes(creator);
  }

  @Override
  public @NotNull IScopes forkedCurrentScope(@NotNull String creator) {
    return Sentry.forkedCurrentScope(creator);
  }

  @Override
  public @NotNull IScopes forkedRootScopes(final @NotNull String creator) {
    return Sentry.forkedRootScopes(creator);
  }

  @Override
  public @NotNull ISentryLifecycleToken makeCurrent() {
    return NoOpScopesLifecycleToken.getInstance();
  }

  @Override
  @ApiStatus.Internal
  public @NotNull IScope getScope() {
    return Sentry.getCurrentScopes().getScope();
  }

  @Override
  @ApiStatus.Internal
  public @NotNull IScope getIsolationScope() {
    return Sentry.getCurrentScopes().getIsolationScope();
  }

  @Override
  @ApiStatus.Internal
  public @NotNull IScope getGlobalScope() {
    return Sentry.getGlobalScope();
  }

  @Override
  public @Nullable IScopes getParentScopes() {
    return Sentry.getCurrentScopes().getParentScopes();
  }

  @Override
  public boolean isAncestorOf(final @Nullable IScopes otherScopes) {
    return Sentry.getCurrentScopes().isAncestorOf(otherScopes);
  }

  @ApiStatus.Internal
  @Override
  public @NotNull SentryId captureTransaction(
      @NotNull SentryTransaction transaction,
      @Nullable TraceContext traceContext,
      @Nullable Hint hint,
      @Nullable ProfilingTraceData profilingTraceData) {
    return Sentry.getCurrentScopes()
        .captureTransaction(transaction, traceContext, hint, profilingTraceData);
  }

  @Override
  public @NotNull SentryId captureProfileChunk(@NotNull ProfileChunk profileChunk) {
    return Sentry.getCurrentScopes().captureProfileChunk(profileChunk);
  }

  @Override
  public @NotNull ITransaction startTransaction(
      @NotNull TransactionContext transactionContext,
      @NotNull TransactionOptions transactionOptions) {
    return Sentry.startTransaction(transactionContext, transactionOptions);
  }

<<<<<<< HEAD
  @Override
  public void startProfiler() {
    Sentry.startProfiler();
  }

  @Override
  public void stopProfiler() {
    Sentry.stopProfiler();
  }

  @Deprecated
  @Override
  @SuppressWarnings("deprecation")
  public @Nullable SentryTraceHeader traceHeaders() {
    return Sentry.traceHeaders();
  }

=======
>>>>>>> b7e889c6
  @ApiStatus.Internal
  @Override
  public void setSpanContext(
      final @NotNull Throwable throwable,
      final @NotNull ISpan span,
      final @NotNull String transactionName) {
    Sentry.getCurrentScopes().setSpanContext(throwable, span, transactionName);
  }

  @Override
  public @Nullable ISpan getSpan() {
    return Sentry.getCurrentScopes().getSpan();
  }

  @Override
  public void setActiveSpan(final @Nullable ISpan span) {
    Sentry.getCurrentScopes().setActiveSpan(span);
  }

  @Override
  @ApiStatus.Internal
  public @Nullable ITransaction getTransaction() {
    return Sentry.getCurrentScopes().getTransaction();
  }

  @Override
  public @NotNull SentryOptions getOptions() {
    return Sentry.getCurrentScopes().getOptions();
  }

  @Override
  public @Nullable Boolean isCrashedLastRun() {
    return Sentry.isCrashedLastRun();
  }

  @Override
  public void reportFullyDisplayed() {
    Sentry.reportFullyDisplayed();
  }

  @Override
  public @Nullable TransactionContext continueTrace(
      final @Nullable String sentryTrace, final @Nullable List<String> baggageHeaders) {
    return Sentry.continueTrace(sentryTrace, baggageHeaders);
  }

  @Override
  public @Nullable SentryTraceHeader getTraceparent() {
    return Sentry.getTraceparent();
  }

  @Override
  public @Nullable BaggageHeader getBaggage() {
    return Sentry.getBaggage();
  }

  @Override
  @ApiStatus.Experimental
  public @NotNull SentryId captureCheckIn(final @NotNull CheckIn checkIn) {
    return Sentry.captureCheckIn(checkIn);
  }

  @ApiStatus.Internal
  @Override
  public @Nullable RateLimiter getRateLimiter() {
    return Sentry.getCurrentScopes().getRateLimiter();
  }

  @Override
  public @NotNull SentryId captureReplay(@NotNull SentryReplayEvent replay, @Nullable Hint hint) {
    return Sentry.getCurrentScopes().captureReplay(replay, hint);
  }
}<|MERGE_RESOLUTION|>--- conflicted
+++ resolved
@@ -280,7 +280,6 @@
     return Sentry.startTransaction(transactionContext, transactionOptions);
   }
 
-<<<<<<< HEAD
   @Override
   public void startProfiler() {
     Sentry.startProfiler();
@@ -291,15 +290,6 @@
     Sentry.stopProfiler();
   }
 
-  @Deprecated
-  @Override
-  @SuppressWarnings("deprecation")
-  public @Nullable SentryTraceHeader traceHeaders() {
-    return Sentry.traceHeaders();
-  }
-
-=======
->>>>>>> b7e889c6
   @ApiStatus.Internal
   @Override
   public void setSpanContext(
