--- conflicted
+++ resolved
@@ -137,9 +137,6 @@
     return map;
   }
 
-<<<<<<< HEAD
-  @Override
-=======
   public <T> @Nullable Map<String, List<T>> nextMapOfListOrNull(
       @NotNull ILogger logger, @NotNull JsonDeserializer<T> deserializer) throws IOException {
 
@@ -164,7 +161,7 @@
     return result;
   }
 
->>>>>>> 0d65ef77
+  @Override
   public <T> @Nullable T nextOrNull(
       @NotNull ILogger logger, @NotNull JsonDeserializer<T> deserializer) throws Exception {
     if (jsonReader.peek() == JsonToken.NULL) {
