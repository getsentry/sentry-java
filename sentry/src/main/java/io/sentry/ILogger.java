--- conflicted
+++ resolved
@@ -13,11 +13,7 @@
    * @param message The message.
    * @param args The optional arguments to format the message.
    */
-<<<<<<< HEAD
-  void log(@Nullable SentryLevel level, @Nullable String message, @Nullable Object... args);
-=======
   void log(@NotNull SentryLevel level, @NotNull String message, @Nullable Object... args);
->>>>>>> b45944c9
 
   /**
    * Logs a message with the specified level, message and optional arguments.
@@ -26,11 +22,7 @@
    * @param message The message.
    * @param throwable The throwable to log.
    */
-<<<<<<< HEAD
-  void log(@Nullable SentryLevel level, @Nullable String message, @Nullable Throwable throwable);
-=======
   void log(@NotNull SentryLevel level, @NotNull String message, @Nullable Throwable throwable);
->>>>>>> b45944c9
 
   /**
    * Logs a message with the specified level, throwable, message and optional arguments.
@@ -41,15 +33,9 @@
    * @param args the formatting arguments
    */
   void log(
-<<<<<<< HEAD
-      @Nullable SentryLevel level,
-      @Nullable Throwable throwable,
-      @Nullable String message,
-=======
       @NotNull SentryLevel level,
       @Nullable Throwable throwable,
       @NotNull String message,
->>>>>>> b45944c9
       @Nullable Object... args);
 
   /**
