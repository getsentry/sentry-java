--- conflicted
+++ resolved
@@ -2,10 +2,7 @@
 
 import io.sentry.IScopes;
 import io.sentry.ISpan;
-<<<<<<< HEAD
-=======
 import io.sentry.ScopesAdapter;
->>>>>>> b5b9f8be
 import io.sentry.SentryOptions;
 import java.io.File;
 import java.io.FileDescriptor;
@@ -131,44 +128,26 @@
     public static FileInputStream create(
         final @NotNull FileInputStream delegate, final @Nullable String name)
         throws FileNotFoundException {
-<<<<<<< HEAD
-      final @NotNull IHub hub = HubAdapter.getInstance();
-      return isTracingEnabled(hub)
-          ? new SentryFileInputStream(init(name != null ? new File(name) : null, delegate, hub))
-=======
       final @NotNull IScopes scopes = ScopesAdapter.getInstance();
       return isTracingEnabled(scopes)
           ? new SentryFileInputStream(init(name != null ? new File(name) : null, delegate, scopes))
->>>>>>> b5b9f8be
           : delegate;
     }
 
     public static FileInputStream create(
         final @NotNull FileInputStream delegate, final @Nullable File file)
         throws FileNotFoundException {
-<<<<<<< HEAD
-      final @NotNull IHub hub = HubAdapter.getInstance();
-      return isTracingEnabled(hub)
-          ? new SentryFileInputStream(init(file, delegate, hub))
-=======
       final @NotNull IScopes scopes = ScopesAdapter.getInstance();
       return isTracingEnabled(scopes)
           ? new SentryFileInputStream(init(file, delegate, scopes))
->>>>>>> b5b9f8be
           : delegate;
     }
 
     public static FileInputStream create(
         final @NotNull FileInputStream delegate, final @NotNull FileDescriptor descriptor) {
-<<<<<<< HEAD
-      final @NotNull IHub hub = HubAdapter.getInstance();
-      return isTracingEnabled(hub)
-          ? new SentryFileInputStream(init(descriptor, delegate, hub), descriptor)
-=======
       final @NotNull IScopes scopes = ScopesAdapter.getInstance();
       return isTracingEnabled(scopes)
           ? new SentryFileInputStream(init(descriptor, delegate, scopes), descriptor)
->>>>>>> b5b9f8be
           : delegate;
     }
 
@@ -177,15 +156,6 @@
         final @Nullable File file,
         final @NotNull IScopes scopes)
         throws FileNotFoundException {
-<<<<<<< HEAD
-      return isTracingEnabled(hub)
-          ? new SentryFileInputStream(init(file, delegate, hub))
-          : delegate;
-    }
-
-    private static boolean isTracingEnabled(final @NotNull IHub hub) {
-      final @NotNull SentryOptions options = hub.getOptions();
-=======
       return isTracingEnabled(scopes)
           ? new SentryFileInputStream(init(file, delegate, scopes))
           : delegate;
@@ -193,7 +163,6 @@
 
     private static boolean isTracingEnabled(final @NotNull IScopes scopes) {
       final @NotNull SentryOptions options = scopes.getOptions();
->>>>>>> b5b9f8be
       return options.isTracingEnabled();
     }
   }
