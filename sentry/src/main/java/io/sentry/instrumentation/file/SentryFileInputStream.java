--- conflicted
+++ resolved
@@ -1,12 +1,10 @@
 package io.sentry.instrumentation.file;
 
+import io.sentry.IScope;
 import io.sentry.IScopes;
 import io.sentry.ISpan;
-<<<<<<< HEAD
+import io.sentry.ScopesAdapter;
 import io.sentry.SentryOptions;
-=======
-import io.sentry.ScopesAdapter;
->>>>>>> 9c57a136
 import java.io.File;
 import java.io.FileDescriptor;
 import java.io.FileInputStream;
@@ -131,41 +129,27 @@
     public static FileInputStream create(
         final @NotNull FileInputStream delegate, final @Nullable String name)
         throws FileNotFoundException {
-<<<<<<< HEAD
-      final @NotNull IHub hub = HubAdapter.getInstance();
-      return isTracingEnabled(hub)
-          ? new SentryFileInputStream(init(name != null ? new File(name) : null, delegate, hub))
+      final @NotNull IScopes scopes = ScopesAdapter.getInstance();
+      return isTracingEnabled(scopes)
+          ? new SentryFileInputStream(init(name != null ? new File(name) : null, delegate, scopes))
           : delegate;
-=======
-      return new SentryFileInputStream(
-          init(name != null ? new File(name) : null, delegate, ScopesAdapter.getInstance()));
->>>>>>> 9c57a136
     }
 
     public static FileInputStream create(
         final @NotNull FileInputStream delegate, final @Nullable File file)
         throws FileNotFoundException {
-<<<<<<< HEAD
-      final @NotNull IHub hub = HubAdapter.getInstance();
-      return isTracingEnabled(hub)
-          ? new SentryFileInputStream(init(file, delegate, hub))
+      final @NotNull IScopes scopes = ScopesAdapter.getInstance();
+      return isTracingEnabled(scopes)
+          ? new SentryFileInputStream(init(file, delegate, scopes))
           : delegate;
-=======
-      return new SentryFileInputStream(init(file, delegate, ScopesAdapter.getInstance()));
->>>>>>> 9c57a136
     }
 
     public static FileInputStream create(
         final @NotNull FileInputStream delegate, final @NotNull FileDescriptor descriptor) {
-<<<<<<< HEAD
-      final @NotNull IHub hub = HubAdapter.getInstance();
-      return isTracingEnabled(hub)
-          ? new SentryFileInputStream(init(descriptor, delegate, hub), descriptor)
+      final @NotNull IScopes scopes = ScopesAdapter.getInstance();
+      return isTracingEnabled(scopes)
+          ? new SentryFileInputStream(init(descriptor, delegate, scopes), descriptor)
           : delegate;
-=======
-      return new SentryFileInputStream(
-          init(descriptor, delegate, ScopesAdapter.getInstance()), descriptor);
->>>>>>> 9c57a136
     }
 
     static FileInputStream create(
@@ -173,18 +157,14 @@
         final @Nullable File file,
         final @NotNull IScopes scopes)
         throws FileNotFoundException {
-<<<<<<< HEAD
-      return isTracingEnabled(hub)
-          ? new SentryFileInputStream(init(file, delegate, hub))
+      return isTracingEnabled(scopes)
+          ? new SentryFileInputStream(init(file, delegate, scopes))
           : delegate;
     }
 
-    private static boolean isTracingEnabled(final @NotNull IHub hub) {
-      final @NotNull SentryOptions options = hub.getOptions();
+    private static boolean isTracingEnabled(final @NotNull IScopes scopes) {
+      final @NotNull SentryOptions options = scopes.getOptions();
       return options.isTracingEnabled();
-=======
-      return new SentryFileInputStream(init(file, delegate, scopes));
->>>>>>> 9c57a136
     }
   }
 }