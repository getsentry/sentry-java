--- conflicted
+++ resolved
@@ -1542,7 +1542,6 @@
   }
 
   /**
-<<<<<<< HEAD
    * Returns the idle timeout.
    *
    * @return the idle timeout in millis or null.
@@ -1558,7 +1557,9 @@
    */
   public void setIdleTimeout(final @Nullable Long idleTimeout) {
     this.idleTimeout = idleTimeout;
-=======
+  }
+
+  /**
    * Returns whether sending of client reports has been enabled.
    *
    * @return true if enabled; false if disabled
@@ -1590,7 +1591,6 @@
   @ApiStatus.Internal
   public @NotNull IClientReportRecorder getClientReportRecorder() {
     return clientReportRecorder;
->>>>>>> 49c24137
   }
 
   /** The BeforeSend callback */
