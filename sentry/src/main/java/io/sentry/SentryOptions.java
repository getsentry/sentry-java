--- conflicted
+++ resolved
@@ -476,11 +476,7 @@
 
   private @Nullable BeforeEmitMetricCallback beforeEmitMetricCallback = null;
 
-<<<<<<< HEAD
   private @NotNull ISpanFactory spanFactory = NoOpSpanFactory.getInstance();
-=======
-  private @NotNull ISpanFactory spanFactory = new DefaultSpanFactory();
->>>>>>> eff63991
 
   /**
    * Profiling traces rate. 101 hz means 101 traces in 1 second. Defaults to 101 to avoid possible
