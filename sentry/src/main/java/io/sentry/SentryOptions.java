--- conflicted
+++ resolved
@@ -399,15 +399,6 @@
   private final @NotNull TransactionPerformanceCollector transactionPerformanceCollector =
       new TransactionPerformanceCollector(this);
 
-<<<<<<< HEAD
-  // TODO this should default to false on the next major
-  /** Whether OPTIONS requests should be traced. */
-  private boolean traceOptionsRequests = true;
-
-  private @NotNull ICpuCollector cpuCollector = NoOpCpuCollector.getInstance();
-
-=======
->>>>>>> e1fe6183
   /**
    * Adds an event processor
    *
@@ -1964,26 +1955,6 @@
     return collectors;
   }
 
-  /**
-   * Gets the cpu collector used to collect cpu usage during while transaction runs.
-   *
-   * @return the cpu collector.
-   */
-  @ApiStatus.Internal
-  public @NotNull ICpuCollector getCpuCollector() {
-    return cpuCollector;
-  }
-
-  /**
-   * Sets the cpu collector to collect cpu usage during while transaction runs.
-   *
-   * @param cpuCollector - the cpu collector. If null, a no op collector will be set.
-   */
-  @ApiStatus.Internal
-  public void setCpuCollector(final @Nullable ICpuCollector cpuCollector) {
-    this.cpuCollector = cpuCollector != null ? cpuCollector : NoOpCpuCollector.getInstance();
-  }
-
   /** The BeforeSend callback */
   public interface BeforeSendCallback {
 
