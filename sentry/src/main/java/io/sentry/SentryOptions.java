package io.sentry;

import com.jakewharton.nopen.annotation.Open;
import io.sentry.cache.IEnvelopeCache;
import io.sentry.clientreport.ClientReportRecorder;
import io.sentry.clientreport.IClientReportRecorder;
import io.sentry.clientreport.NoOpClientReportRecorder;
import io.sentry.internal.debugmeta.IDebugMetaLoader;
import io.sentry.internal.debugmeta.NoOpDebugMetaLoader;
import io.sentry.internal.gestures.GestureTargetLocator;
import io.sentry.internal.modules.IModulesLoader;
import io.sentry.internal.modules.NoOpModulesLoader;
import io.sentry.internal.viewhierarchy.ViewHierarchyExporter;
import io.sentry.protocol.SdkVersion;
import io.sentry.protocol.SentryTransaction;
import io.sentry.transport.ITransport;
import io.sentry.transport.ITransportGate;
import io.sentry.transport.NoOpEnvelopeCache;
import io.sentry.transport.NoOpTransportGate;
import io.sentry.util.Platform;
import io.sentry.util.SampleRateUtils;
import io.sentry.util.StringUtils;
import io.sentry.util.thread.IMainThreadChecker;
import io.sentry.util.thread.NoOpMainThreadChecker;
import java.io.File;
import java.util.ArrayList;
import java.util.Collections;
import java.util.HashMap;
import java.util.HashSet;
import java.util.List;
import java.util.Map;
import java.util.Set;
import java.util.concurrent.ConcurrentHashMap;
import java.util.concurrent.CopyOnWriteArrayList;
import java.util.concurrent.CopyOnWriteArraySet;
import javax.net.ssl.HostnameVerifier;
import javax.net.ssl.SSLSocketFactory;
import org.jetbrains.annotations.ApiStatus;
import org.jetbrains.annotations.NotNull;
import org.jetbrains.annotations.Nullable;
import org.jetbrains.annotations.TestOnly;

/** Sentry SDK options */
@Open
public class SentryOptions {

  @ApiStatus.Internal public static final @NotNull String DEFAULT_PROPAGATION_TARGETS = ".*";

  /** Default Log level if not specified Default is DEBUG */
  static final SentryLevel DEFAULT_DIAGNOSTIC_LEVEL = SentryLevel.DEBUG;

  /**
   * Default value for {@link SentryEvent#getEnvironment()} set when {@link SentryOptions} do not
   * have the environment field set.
   */
  private static final String DEFAULT_ENVIRONMENT = "production";

  /**
   * Are callbacks that run for every event. They can either return a new event which in most cases
   * means just adding data OR return null in case the event will be dropped and not sent.
   */
  private final @NotNull List<EventProcessor> eventProcessors = new CopyOnWriteArrayList<>();

  /** Exceptions that once captured will not be sent to Sentry as {@link SentryEvent}. */
  private final @NotNull Set<Class<? extends Throwable>> ignoredExceptionsForType =
      new CopyOnWriteArraySet<>();

  /**
   * Code that provides middlewares, bindings or hooks into certain frameworks or environments,
   * along with code that inserts those bindings and activates them.
   */
  private final @NotNull List<Integration> integrations = new CopyOnWriteArrayList<>();

  /** List of bundle IDs representing source bundles. */
  private final @NotNull Set<String> bundleIds = new CopyOnWriteArraySet<>();

  /**
   * The DSN tells the SDK where to send the events to. If this value is not provided, the SDK will
   * just not send any events.
   */
  private @Nullable String dsn;

  /** dsnHash is used as a subfolder of cacheDirPath to isolate events when rotating DSNs */
  private @Nullable String dsnHash;

  /**
   * Controls how many seconds to wait before shutting down. Sentry SDKs send events from a
   * background queue and this queue is given a certain amount to drain pending events Default is
   * 2000 = 2s
   */
  private long shutdownTimeoutMillis = 2000; // 2s

  /**
   * Controls how many seconds to wait before flushing down. Sentry SDKs cache events from a
   * background queue and this queue is given a certain amount to drain pending events Default is
   * 15000 = 15s
   */
  private long flushTimeoutMillis = 15000; // 15s

  /**
   * Turns debug mode on or off. If debug is enabled SDK will attempt to print out useful debugging
   * information if something goes wrong. Default is disabled.
   */
  private boolean debug;

  /** Turns NDK on or off. Default is enabled. */
  private boolean enableNdk = true;

  /** Logger interface to log useful debugging information if debug is enabled */
  private @NotNull ILogger logger = NoOpLogger.getInstance();

  /** minimum LogLevel to be used if debug is enabled */
  private @NotNull SentryLevel diagnosticLevel = DEFAULT_DIAGNOSTIC_LEVEL;

  /** Envelope reader interface */
  private @NotNull IEnvelopeReader envelopeReader = new EnvelopeReader(new JsonSerializer(this));

  /** Serializer interface to serialize/deserialize json events */
  private @NotNull ISerializer serializer = new JsonSerializer(this);

  /** Max depth when serializing object graphs with reflection. * */
  private int maxDepth = 100;

  /**
   * Sentry client name used for the HTTP authHeader and userAgent eg
   * sentry.{language}.{platform}/{version} eg sentry.java.android/2.0.0 would be a valid case
   */
  private @Nullable String sentryClientName;

  /**
   * This function is called with an SDK specific event object and can return a modified event
   * object or nothing to skip reporting the event
   */
  private @Nullable BeforeSendCallback beforeSend;

  /**
   * This function is called with an SDK specific transaction object and can return a modified
   * transaction object or nothing to skip reporting the transaction
   */
  private @Nullable BeforeSendTransactionCallback beforeSendTransaction;

  /**
   * This function is called with an SDK specific breadcrumb object before the breadcrumb is added
   * to the scope. When nothing is returned from the function, the breadcrumb is dropped
   */
  private @Nullable BeforeBreadcrumbCallback beforeBreadcrumb;

  /** The cache dir. path for caching offline events */
  private @Nullable String cacheDirPath;

  private int maxCacheItems = 30;

  /** Max. queue size before flushing events/envelopes to the disk */
  private int maxQueueSize = maxCacheItems;

  /**
   * This variable controls the total amount of breadcrumbs that should be captured Default is 100
   */
  private int maxBreadcrumbs = 100;

  /** Sets the release. SDK will try to automatically configure a release out of the box */
  private @Nullable String release;

  /**
   * Sets the environment. This string is freeform and not set by default. A release can be
   * associated with more than one environment to separate them in the UI Think staging vs prod or
   * similar.
   */
  private @Nullable String environment;

  /**
   * When set, a proxy can be configured that should be used for outbound requests. This is also
   * used for HTTPS requests
   */
  private @Nullable Proxy proxy;

  /**
   * Configures the sample rate as a percentage of events to be sent in the range of 0.0 to 1.0. if
   * 1.0 is set it means that 100% of events are sent. If set to 0.1 only 10% of events will be
   * sent. Events are picked randomly. Default is null (disabled)
   */
  private @Nullable Double sampleRate;

  /** Enables generation of transactions and propagation of trace data. */
  private @Nullable Boolean enableTracing;

  /**
   * Configures the sample rate as a percentage of transactions to be sent in the range of 0.0 to
   * 1.0. if 1.0 is set it means that 100% of transactions are sent. If set to 0.1 only 10% of
   * transactions will be sent. Transactions are picked randomly. Default is null (disabled)
   */
  private @Nullable Double tracesSampleRate;

  /**
   * This function is called by {@link TracesSampler} to determine if transaction is sampled - meant
   * to be sent to Sentry.
   */
  private @Nullable TracesSamplerCallback tracesSampler;

  /**
   * A list of string prefixes of module names that do not belong to the app, but rather third-party
   * packages. Modules considered not to be part of the app will be hidden from stack traces by
   * default.
   */
  private final @NotNull List<String> inAppExcludes = new CopyOnWriteArrayList<>();

  /**
   * A list of string prefixes of module names that belong to the app. This option takes precedence
   * over inAppExcludes.
   */
  private final @NotNull List<String> inAppIncludes = new CopyOnWriteArrayList<>();

  /**
   * The transport factory creates instances of {@link ITransport} - internal construct of the
   * client that abstracts away the event sending.
   */
  private @NotNull ITransportFactory transportFactory = NoOpTransportFactory.getInstance();

  /**
   * Implementations of this interface serve as gatekeepers that allow or disallow sending of the
   * events
   */
  private @NotNull ITransportGate transportGate = NoOpTransportGate.getInstance();

  /** Sets the distribution. Think about it together with release and environment */
  private @Nullable String dist;

  /** When enabled, all the threads are automatically attached to all logged events. */
  private boolean attachThreads;

  /**
   * When enabled, stack traces are automatically attached to all threads logged. Stack traces are
   * always attached to exceptions but when this is set stack traces are also sent with threads. If
   * no threads are logged, we log the current thread automatically.
   */
  private boolean attachStacktrace = true;

  /** Whether to enable or disable automatic session tracking. */
  private boolean enableAutoSessionTracking = true;

  /**
   * The session tracking interval in millis. This is the interval to end a session if the App goes
   * to the background.
   */
  private long sessionTrackingIntervalMillis = 30000; // 30s

  /** The distinct Id (generated Guid) used for session tracking */
  private @Nullable String distinctId;

  /** The server name used in the Sentry messages. */
  private @Nullable String serverName;

  /** Automatically resolve server name. */
  private boolean attachServerName = true;

  /** When enabled, Sentry installs UncaughtExceptionHandlerIntegration. */
  private boolean enableUncaughtExceptionHandler = true;

  /*
   * When enabled, UncaughtExceptionHandler will print exceptions (same as java would normally do),
   * if no other UncaughtExceptionHandler was registered before.
   */
  private boolean printUncaughtStackTrace = false;

  /** Sentry Executor Service that sends cached events and envelopes on App. start. */
  private @NotNull ISentryExecutorService executorService = NoOpSentryExecutorService.getInstance();

  /** connection timeout in milliseconds. */
  private int connectionTimeoutMillis = 5000;

  /** read timeout in milliseconds */
  private int readTimeoutMillis = 5000;

  /** Reads and caches envelope files in the disk */
  private @NotNull IEnvelopeCache envelopeDiskCache = NoOpEnvelopeCache.getInstance();

  /** SdkVersion object that contains the Sentry Client Name and its version */
  private @Nullable SdkVersion sdkVersion;

  /** whether to send personal identifiable information along with events */
  private boolean sendDefaultPii = false;

  /** HostnameVerifier for self-signed certificate trust* */
  private @Nullable HostnameVerifier hostnameVerifier;

  /** SSLSocketFactory for self-signed certificate trust * */
  private @Nullable SSLSocketFactory sslSocketFactory;

  /** list of scope observers */
  private final @NotNull List<IScopeObserver> observers = new CopyOnWriteArrayList<>();

  private final @NotNull List<IOptionsObserver> optionsObservers = new CopyOnWriteArrayList<>();

  /**
   * Enable the Java to NDK Scope sync. The default value for sentry-java is disabled and enabled
   * for sentry-android.
   */
  private boolean enableScopeSync;

  /**
   * Enables loading additional options from external locations like {@code sentry.properties} file
   * or environment variables, system properties.
   */
  private boolean enableExternalConfiguration;

  /** Tags applied to every event and transaction */
  private final @NotNull Map<String, @NotNull String> tags = new ConcurrentHashMap<>();

  /** max attachment size in bytes. */
  private long maxAttachmentSize = 20 * 1024 * 1024;

  /**
   * Enables event deduplication with {@link DuplicateEventDetectionEventProcessor}. Event
   * deduplication prevents from receiving the same exception multiple times when there is more than
   * one framework active that captures errors, for example Logback and Spring Boot.
   */
  private boolean enableDeduplication = true;

  /** Maximum number of spans that can be atteched to single transaction. */
  private int maxSpans = 1000;

  /** Registers hook that flushes {@link Hub} when main thread shuts down. */
  private boolean enableShutdownHook = true;

  /**
   * Controls the size of the request body to extract if any. No truncation is done by the SDK. If
   * the request body is larger than the accepted size, nothing is sent.
   */
  private @NotNull RequestSize maxRequestBodySize = RequestSize.NONE;

  /**
   * Controls if the `baggage` header is attached to HTTP client integrations and if the `trace`
   * header is attached to envelopes.
   */
  private boolean traceSampling = true;

  /**
   * Configures the profiles sample rate as a percentage of sampled transactions to be sent in the
   * range of 0.0 to 1.0. if 1.0 is set it means that 100% of sampled transactions will send a
   * profile. If set to 0.1 only 10% of sampled transactions will send a profile. Profiles are
   * picked randomly. Default is null (disabled)
   */
  private @Nullable Double profilesSampleRate;

  /**
   * This function is called by {@link TracesSampler} to determine if a profile is sampled - meant
   * to be sent to Sentry.
   */
  private @Nullable ProfilesSamplerCallback profilesSampler;

  /** Max trace file size in bytes. */
  private long maxTraceFileSize = 5 * 1024 * 1024;

  /** Listener interface to perform operations when a transaction is started or ended */
  private @NotNull ITransactionProfiler transactionProfiler = NoOpTransactionProfiler.getInstance();

  /**
   * Contains a list of origins to which `sentry-trace` header should be sent in HTTP integrations.
   */
  private @Nullable List<String> tracePropagationTargets = null;

  private final @NotNull List<String> defaultTracePropagationTargets =
      Collections.singletonList(DEFAULT_PROPAGATION_TARGETS);

  /** Proguard UUID. */
  private @Nullable String proguardUuid;

  /**
   * The idle time, measured in ms, to wait until the transaction will be finished. The transaction
   * will use the end timestamp of the last finished span as the endtime for the transaction.
   *
   * <p>When set to {@code null} the transaction must be finished manually.
   *
   * <p>The default is 3 seconds.
   */
  private @Nullable Long idleTimeout = 3000L;

  /**
   * Contains a list of context tags names (for example from MDC) that are meant to be applied as
   * Sentry tags to events.
   */
  private final @NotNull List<String> contextTags = new CopyOnWriteArrayList<>();

  /** Whether to send client reports containing information about number of dropped events. */
  private boolean sendClientReports = true;

  /** ClientReportRecorder to track count of lost events / transactions / ... * */
  @NotNull IClientReportRecorder clientReportRecorder = new ClientReportRecorder(this);

  /** Modules (dependencies, packages) that will be send along with each event. */
  private @NotNull IModulesLoader modulesLoader = NoOpModulesLoader.getInstance();

  /** Loads sentry-debug-meta.properties containing ProGuard UUID, bundle IDs etc. */
  private @NotNull IDebugMetaLoader debugMetaLoader = NoOpDebugMetaLoader.getInstance();

  /** Enables the Auto instrumentation for user interaction tracing. */
  private boolean enableUserInteractionTracing = false;

  /** Enable or disable automatic breadcrumbs for User interactions */
  private boolean enableUserInteractionBreadcrumbs = true;

  /** Which framework is responsible for instrumenting. */
  private @NotNull Instrumenter instrumenter = Instrumenter.SENTRY;

  /** Contains a list of GestureTargetLocator instances used for user interaction tracking */
  private final @NotNull List<GestureTargetLocator> gestureTargetLocators = new ArrayList<>();

  /**
   * Contains a list of ViewHierarchyExporter instances used for extracting non Android system View
   * Hierarchy elements
   */
  private final @NotNull List<ViewHierarchyExporter> viewHierarchyExporters = new ArrayList<>();

  private @NotNull IMainThreadChecker mainThreadChecker = NoOpMainThreadChecker.getInstance();

  // TODO this should default to false on the next major
  /** Whether OPTIONS requests should be traced. */
  private boolean traceOptionsRequests = true;

  /** Date provider to retrieve the current date from. */
  @ApiStatus.Internal
  private @NotNull SentryDateProvider dateProvider = new SentryAutoDateProvider();

  private final @NotNull List<ICollector> collectors = new ArrayList<>();

  /** Performance collector that collect performance stats while transactions run. */
  private @NotNull TransactionPerformanceCollector transactionPerformanceCollector =
      NoOpTransactionPerformanceCollector.getInstance();

  /** Enables the time-to-full-display spans in navigation transactions. */
  private boolean enableTimeToFullDisplayTracing = false;

  /** Screen fully displayed reporter, used for time-to-full-display spans. */
  private final @NotNull FullyDisplayedReporter fullyDisplayedReporter =
      FullyDisplayedReporter.getInstance();

<<<<<<< HEAD
  /** Whether to format serialized data, e.g. events logged to console in debug mode */
  private boolean prettyPrintSerializationOutput = true;
=======
  /** Whether Sentry should be enabled */
  private boolean enabled = true;
>>>>>>> 549cbb46

  /**
   * Adds an event processor
   *
   * @param eventProcessor the event processor
   */
  public void addEventProcessor(@NotNull EventProcessor eventProcessor) {
    eventProcessors.add(eventProcessor);
  }

  /**
   * Returns the list of event processors
   *
   * @return the event processor list
   */
  public @NotNull List<EventProcessor> getEventProcessors() {
    return eventProcessors;
  }

  /**
   * Adds an integration
   *
   * @param integration the integration
   */
  public void addIntegration(@NotNull Integration integration) {
    integrations.add(integration);
  }

  /**
   * Returns the list of integrations
   *
   * @return the integration list
   */
  public @NotNull List<Integration> getIntegrations() {
    return integrations;
  }

  /**
   * Returns the DSN
   *
   * @return the DSN or null if not set
   */
  public @Nullable String getDsn() {
    return dsn;
  }

  /**
   * Sets the DSN
   *
   * @param dsn the DSN
   */
  public void setDsn(final @Nullable String dsn) {
    this.dsn = dsn;

    dsnHash = StringUtils.calculateStringHash(this.dsn, logger);
  }

  /**
   * Check if debug mode is ON Default is OFF
   *
   * @return true if ON or false otherwise
   */
  public boolean isDebug() {
    return debug;
  }

  /**
   * Sets the debug mode to ON or OFF Default is OFF
   *
   * @param debug true if ON or false otherwise
   */
  public void setDebug(final boolean debug) {
    this.debug = debug;
  }

  /**
   * Returns the Logger interface
   *
   * @return the logger
   */
  public @NotNull ILogger getLogger() {
    return logger;
  }

  /**
   * Sets the Logger interface if null, logger will be NoOp
   *
   * @param logger the logger interface
   */
  public void setLogger(final @Nullable ILogger logger) {
    this.logger = (logger == null) ? NoOpLogger.getInstance() : new DiagnosticLogger(this, logger);
  }

  /**
   * Returns the minimum LogLevel
   *
   * @return the log level
   */
  public @NotNull SentryLevel getDiagnosticLevel() {
    return diagnosticLevel;
  }

  /**
   * Sets the minimum LogLevel if null, it uses the default min. LogLevel Default is DEBUG
   *
   * @param diagnosticLevel the log level
   */
  public void setDiagnosticLevel(@Nullable final SentryLevel diagnosticLevel) {
    this.diagnosticLevel = (diagnosticLevel != null) ? diagnosticLevel : DEFAULT_DIAGNOSTIC_LEVEL;
  }

  /**
   * Returns the Serializer interface
   *
   * @return the serializer
   */
  public @NotNull ISerializer getSerializer() {
    return serializer;
  }

  /**
   * Sets the Serializer interface if null, Serializer will be NoOp
   *
   * @param serializer the serializer
   */
  public void setSerializer(@Nullable ISerializer serializer) {
    this.serializer = serializer != null ? serializer : NoOpSerializer.getInstance();
  }

  /**
   * Returns the max depth for when serializing object graphs using reflection.
   *
   * @return the max depth
   */
  public int getMaxDepth() {
    return maxDepth;
  }

  /**
   * Set the max depth for when serializing object graphs using reflection.
   *
   * @param maxDepth the max depth
   */
  public void setMaxDepth(int maxDepth) {
    this.maxDepth = maxDepth;
  }

  public @NotNull IEnvelopeReader getEnvelopeReader() {
    return envelopeReader;
  }

  public void setEnvelopeReader(final @Nullable IEnvelopeReader envelopeReader) {
    this.envelopeReader =
        envelopeReader != null ? envelopeReader : NoOpEnvelopeReader.getInstance();
  }

  /**
   * Check if NDK is ON or OFF Default is ON
   *
   * @return true if ON or false otherwise
   */
  public boolean isEnableNdk() {
    return enableNdk;
  }

  /**
   * Sets NDK to ON or OFF
   *
   * @param enableNdk true if ON or false otherwise
   */
  public void setEnableNdk(boolean enableNdk) {
    this.enableNdk = enableNdk;
  }

  /**
   * Returns the shutdown timeout in Millis
   *
   * @deprecated use {{@link SentryOptions#getShutdownTimeoutMillis()} }
   * @return the timeout in Millis
   */
  @ApiStatus.ScheduledForRemoval
  @Deprecated
  public long getShutdownTimeout() {
    return shutdownTimeoutMillis;
  }

  /**
   * Returns the shutdown timeout in Millis
   *
   * @return the timeout in Millis
   */
  public long getShutdownTimeoutMillis() {
    return shutdownTimeoutMillis;
  }

  /**
   * Sets the shutdown timeout in Millis Default is 2000 = 2s
   *
   * @deprecated use {{@link SentryOptions#setShutdownTimeoutMillis(long)} }
   * @param shutdownTimeoutMillis the shutdown timeout in millis
   */
  @ApiStatus.ScheduledForRemoval
  @Deprecated
  public void setShutdownTimeout(long shutdownTimeoutMillis) {
    this.shutdownTimeoutMillis = shutdownTimeoutMillis;
  }

  /**
   * Sets the shutdown timeout in Millis Default is 2000 = 2s
   *
   * @param shutdownTimeoutMillis the shutdown timeout in millis
   */
  public void setShutdownTimeoutMillis(long shutdownTimeoutMillis) {
    this.shutdownTimeoutMillis = shutdownTimeoutMillis;
  }

  /**
   * Returns the Sentry client name
   *
   * @return the Sentry client name or null if not set
   */
  public @Nullable String getSentryClientName() {
    return sentryClientName;
  }

  /**
   * Sets the Sentry client name
   *
   * @param sentryClientName the Sentry client name
   */
  public void setSentryClientName(@Nullable String sentryClientName) {
    this.sentryClientName = sentryClientName;
  }

  /**
   * Returns the BeforeSend callback
   *
   * @return the beforeSend callback or null if not set
   */
  public @Nullable BeforeSendCallback getBeforeSend() {
    return beforeSend;
  }

  /**
   * Sets the beforeSend callback
   *
   * @param beforeSend the beforeSend callback
   */
  public void setBeforeSend(@Nullable BeforeSendCallback beforeSend) {
    this.beforeSend = beforeSend;
  }

  /**
   * Returns the BeforeSendTransaction callback
   *
   * @return the beforeSendTransaction callback or null if not set
   */
  public @Nullable BeforeSendTransactionCallback getBeforeSendTransaction() {
    return beforeSendTransaction;
  }

  /**
   * Sets the beforeSendTransaction callback
   *
   * @param beforeSendTransaction the beforeSendTransaction callback
   */
  public void setBeforeSendTransaction(
      @Nullable BeforeSendTransactionCallback beforeSendTransaction) {
    this.beforeSendTransaction = beforeSendTransaction;
  }

  /**
   * Returns the beforeBreadcrumb callback
   *
   * @return the beforeBreadcrumb callback or null if not set
   */
  public @Nullable BeforeBreadcrumbCallback getBeforeBreadcrumb() {
    return beforeBreadcrumb;
  }

  /**
   * Sets the beforeBreadcrumb callback
   *
   * @param beforeBreadcrumb the beforeBreadcrumb callback
   */
  public void setBeforeBreadcrumb(@Nullable BeforeBreadcrumbCallback beforeBreadcrumb) {
    this.beforeBreadcrumb = beforeBreadcrumb;
  }

  /**
   * Returns the cache dir. path if set
   *
   * @return the cache dir. path or null if not set
   */
  public @Nullable String getCacheDirPath() {
    if (cacheDirPath == null || cacheDirPath.isEmpty()) {
      return null;
    }

    return dsnHash != null ? new File(cacheDirPath, dsnHash).getAbsolutePath() : cacheDirPath;
  }

  /**
   * Returns the outbox path if cacheDirPath is set
   *
   * @return the outbox path or null if not set
   */
  public @Nullable String getOutboxPath() {
    final String cacheDirPath = getCacheDirPath();
    if (cacheDirPath == null) {
      return null;
    }
    return new File(cacheDirPath, "outbox").getAbsolutePath();
  }

  /**
   * Sets the cache dir. path
   *
   * @param cacheDirPath the cache dir. path
   */
  public void setCacheDirPath(final @Nullable String cacheDirPath) {
    this.cacheDirPath = cacheDirPath;
  }

  /**
   * Returns the max Breadcrumbs Default is 100
   *
   * @return the max breadcrumbs
   */
  public int getMaxBreadcrumbs() {
    return maxBreadcrumbs;
  }

  /**
   * Sets the max breadcrumbs Default is 100
   *
   * @param maxBreadcrumbs the max breadcrumbs
   */
  public void setMaxBreadcrumbs(int maxBreadcrumbs) {
    this.maxBreadcrumbs = maxBreadcrumbs;
  }

  /**
   * Returns the release
   *
   * @return the release or null if not set
   */
  public @Nullable String getRelease() {
    return release;
  }

  /**
   * Sets the release
   *
   * @param release the release
   */
  public void setRelease(@Nullable String release) {
    this.release = release;
  }

  /**
   * Returns the environment
   *
   * @return the environment or 'production' if not set
   */
  public @Nullable String getEnvironment() {
    return environment != null ? environment : DEFAULT_ENVIRONMENT;
  }

  /**
   * Sets the environment
   *
   * @param environment the environment
   */
  public void setEnvironment(@Nullable String environment) {
    this.environment = environment;
  }

  /**
   * Returns the proxy if set
   *
   * @return the proxy or null if not set
   */
  public @Nullable Proxy getProxy() {
    return proxy;
  }

  /**
   * Sets the proxy
   *
   * @param proxy the proxy
   */
  public void setProxy(@Nullable Proxy proxy) {
    this.proxy = proxy;
  }

  /**
   * Returns the sample rate Default is null (disabled)
   *
   * @return the sample rate
   */
  public @Nullable Double getSampleRate() {
    return sampleRate;
  }

  /**
   * Sets the sampleRate Can be anything between 0.0 and 1.0 or null (default), to disable it.
   *
   * @param sampleRate the sample rate
   */
  public void setSampleRate(Double sampleRate) {
    if (!SampleRateUtils.isValidSampleRate(sampleRate)) {
      throw new IllegalArgumentException(
          "The value "
              + sampleRate
              + " is not valid. Use null to disable or values >= 0.0 and <= 1.0.");
    }
    this.sampleRate = sampleRate;
  }

  /**
   * Whether generation of transactions and propagation of trace data is enabled.
   *
   * <p>NOTE: There is also {@link SentryOptions#isTracingEnabled()} which checks other options as
   * well.
   *
   * @return true if enabled, false if disabled, null can mean enabled if {@link
   *     SentryOptions#getTracesSampleRate()} or {@link SentryOptions#getTracesSampler()} are set.
   */
  public @Nullable Boolean getEnableTracing() {
    return enableTracing;
  }

  /** Enables generation of transactions and propagation of trace data. */
  public void setEnableTracing(@Nullable Boolean enableTracing) {
    this.enableTracing = enableTracing;
  }

  /**
   * Returns the traces sample rate Default is null (disabled)
   *
   * @return the sample rate
   */
  public @Nullable Double getTracesSampleRate() {
    return tracesSampleRate;
  }

  /**
   * Sets the tracesSampleRate Can be anything between 0.0 and 1.0 or null (default), to disable it.
   *
   * @param tracesSampleRate the sample rate
   */
  public void setTracesSampleRate(final @Nullable Double tracesSampleRate) {
    if (!SampleRateUtils.isValidTracesSampleRate(tracesSampleRate)) {
      throw new IllegalArgumentException(
          "The value "
              + tracesSampleRate
              + " is not valid. Use null to disable or values between 0.0 and 1.0.");
    }
    this.tracesSampleRate = tracesSampleRate;
  }

  /**
   * Returns the callback used to determine if transaction is sampled.
   *
   * @return the callback
   */
  public @Nullable TracesSamplerCallback getTracesSampler() {
    return tracesSampler;
  }

  /**
   * Sets the callback used to determine if transaction is sampled.
   *
   * @param tracesSampler the callback
   */
  public void setTracesSampler(final @Nullable TracesSamplerCallback tracesSampler) {
    this.tracesSampler = tracesSampler;
  }

  /**
   * the list of inApp excludes
   *
   * @return the inApp excludes list
   */
  public @NotNull List<String> getInAppExcludes() {
    return inAppExcludes;
  }

  /**
   * Adds an inApp exclude
   *
   * @param exclude the inApp exclude module/package
   */
  public void addInAppExclude(@NotNull String exclude) {
    inAppExcludes.add(exclude);
  }

  /**
   * Returns the inApp includes list
   *
   * @return the inApp includes list
   */
  public @NotNull List<String> getInAppIncludes() {
    return inAppIncludes;
  }

  /**
   * Adds an inApp include
   *
   * @param include the inApp include module/package
   */
  public void addInAppInclude(@NotNull String include) {
    inAppIncludes.add(include);
  }

  /**
   * Returns the TransportFactory interface
   *
   * @return the transport factory
   */
  public @NotNull ITransportFactory getTransportFactory() {
    return transportFactory;
  }

  /**
   * Sets the TransportFactory interface
   *
   * @param transportFactory the transport factory
   */
  public void setTransportFactory(@Nullable ITransportFactory transportFactory) {
    this.transportFactory =
        transportFactory != null ? transportFactory : NoOpTransportFactory.getInstance();
  }

  /**
   * Sets the distribution
   *
   * @return the distribution or null if not set
   */
  public @Nullable String getDist() {
    return dist;
  }

  /**
   * Sets the distribution
   *
   * @param dist the distribution
   */
  public void setDist(@Nullable String dist) {
    this.dist = dist;
  }

  /**
   * Returns the TransportGate interface
   *
   * @return the transport gate
   */
  public @NotNull ITransportGate getTransportGate() {
    return transportGate;
  }

  /**
   * Sets the TransportGate interface
   *
   * @param transportGate the transport gate
   */
  public void setTransportGate(@Nullable ITransportGate transportGate) {
    this.transportGate = (transportGate != null) ? transportGate : NoOpTransportGate.getInstance();
  }

  /**
   * Checks if the AttachStacktrace is enabled or not
   *
   * @return true if enabled or false otherwise
   */
  public boolean isAttachStacktrace() {
    return attachStacktrace;
  }

  /**
   * Sets the attachStacktrace to enabled or disabled
   *
   * @param attachStacktrace true if enabled or false otherwise
   */
  public void setAttachStacktrace(boolean attachStacktrace) {
    this.attachStacktrace = attachStacktrace;
  }

  /**
   * Checks if the AttachThreads is enabled or not
   *
   * @return true if enabled or false otherwise
   */
  public boolean isAttachThreads() {
    return attachThreads;
  }

  /**
   * Sets the attachThreads to enabled or disabled
   *
   * @param attachThreads true if enabled or false otherwise
   */
  public void setAttachThreads(boolean attachThreads) {
    this.attachThreads = attachThreads;
  }

  /**
   * Returns if the automatic session tracking is enabled or not
   *
   * @return true if enabled or false otherwise
   */
  public boolean isEnableAutoSessionTracking() {
    return enableAutoSessionTracking;
  }

  /**
   * Enable or disable the automatic session tracking
   *
   * @param enableAutoSessionTracking true if enabled or false otherwise
   */
  public void setEnableAutoSessionTracking(final boolean enableAutoSessionTracking) {
    this.enableAutoSessionTracking = enableAutoSessionTracking;
  }

  /**
   * Gets the default server name to be used in Sentry events.
   *
   * @return the default server name or null if none set
   */
  public @Nullable String getServerName() {
    return serverName;
  }

  /**
   * Sets the default server name to be used in Sentry events.
   *
   * @param serverName the default server name or null if none should be used
   */
  public void setServerName(@Nullable String serverName) {
    this.serverName = serverName;
  }

  /**
   * Returns if SDK automatically resolves and attaches server name to events.
   *
   * @return true if enabled false if otherwise
   */
  public boolean isAttachServerName() {
    return attachServerName;
  }

  /**
   * Sets if SDK should automatically resolve and attache server name to events.
   *
   * @param attachServerName true if enabled false if otherwise
   */
  public void setAttachServerName(boolean attachServerName) {
    this.attachServerName = attachServerName;
  }

  /**
   * Returns the session tracking interval in millis
   *
   * @return the interval in millis
   */
  public long getSessionTrackingIntervalMillis() {
    return sessionTrackingIntervalMillis;
  }

  /**
   * Sets the session tracking interval in millis
   *
   * @param sessionTrackingIntervalMillis the interval in millis
   */
  public void setSessionTrackingIntervalMillis(long sessionTrackingIntervalMillis) {
    this.sessionTrackingIntervalMillis = sessionTrackingIntervalMillis;
  }

  /**
   * Returns the distinct Id
   *
   * @return the distinct Id
   */
  @ApiStatus.Internal
  public @Nullable String getDistinctId() {
    return distinctId;
  }

  /**
   * Sets the distinct Id
   *
   * @param distinctId the distinct Id
   */
  @ApiStatus.Internal
  public void setDistinctId(final @Nullable String distinctId) {
    this.distinctId = distinctId;
  }

  /**
   * Returns the flush timeout in millis
   *
   * @return the timeout in millis
   */
  public long getFlushTimeoutMillis() {
    return flushTimeoutMillis;
  }

  /**
   * Sets the flush timeout in millis
   *
   * @param flushTimeoutMillis the timeout in millis
   */
  public void setFlushTimeoutMillis(long flushTimeoutMillis) {
    this.flushTimeoutMillis = flushTimeoutMillis;
  }

  /**
   * Checks if the default UncaughtExceptionHandlerIntegration is enabled or not.
   *
   * @return true if enabled or false otherwise.
   */
  public boolean isEnableUncaughtExceptionHandler() {
    return enableUncaughtExceptionHandler;
  }

  /**
   * Enable or disable the default UncaughtExceptionHandlerIntegration.
   *
   * @param enableUncaughtExceptionHandler true if enabled or false otherwise.
   */
  public void setEnableUncaughtExceptionHandler(final boolean enableUncaughtExceptionHandler) {
    this.enableUncaughtExceptionHandler = enableUncaughtExceptionHandler;
  }

  /**
   * Checks if printing exceptions by UncaughtExceptionHandler is enabled or disabled.
   *
   * @return true if enabled or false otherwise.
   */
  public boolean isPrintUncaughtStackTrace() {
    return printUncaughtStackTrace;
  }

  /**
   * Enable or disable printing exceptions in UncaughtExceptionHandler
   *
   * @param printUncaughtStackTrace true if enabled or false otherwise.
   */
  public void setPrintUncaughtStackTrace(final boolean printUncaughtStackTrace) {
    this.printUncaughtStackTrace = printUncaughtStackTrace;
  }

  /**
   * Returns the SentryExecutorService
   *
   * @return the SentryExecutorService
   */
  @ApiStatus.Internal
  @NotNull
  public ISentryExecutorService getExecutorService() {
    return executorService;
  }

  /**
   * Sets the SentryExecutorService
   *
   * @param executorService the SentryExecutorService
   */
  @ApiStatus.Internal
  @TestOnly
  public void setExecutorService(final @NotNull ISentryExecutorService executorService) {
    if (executorService != null) {
      this.executorService = executorService;
    }
  }

  /**
   * Returns the connection timeout in milliseconds.
   *
   * @return the connectionTimeoutMillis
   */
  public int getConnectionTimeoutMillis() {
    return connectionTimeoutMillis;
  }

  /**
   * Sets the connection timeout in milliseconds.
   *
   * @param connectionTimeoutMillis the connectionTimeoutMillis
   */
  public void setConnectionTimeoutMillis(int connectionTimeoutMillis) {
    this.connectionTimeoutMillis = connectionTimeoutMillis;
  }

  /**
   * Returns the read timeout in milliseconds
   *
   * @return the readTimeoutMillis
   */
  public int getReadTimeoutMillis() {
    return readTimeoutMillis;
  }

  /**
   * Sets the read timeout in milliseconds
   *
   * @param readTimeoutMillis the readTimeoutMillis
   */
  public void setReadTimeoutMillis(int readTimeoutMillis) {
    this.readTimeoutMillis = readTimeoutMillis;
  }

  /**
   * Returns the EnvelopeCache interface
   *
   * @return the EnvelopeCache object
   */
  public @NotNull IEnvelopeCache getEnvelopeDiskCache() {
    return envelopeDiskCache;
  }

  /**
   * Sets the EnvelopeCache interface
   *
   * @param envelopeDiskCache the EnvelopeCache object
   */
  public void setEnvelopeDiskCache(final @Nullable IEnvelopeCache envelopeDiskCache) {
    this.envelopeDiskCache =
        envelopeDiskCache != null ? envelopeDiskCache : NoOpEnvelopeCache.getInstance();
  }

  /**
   * Returns the Max queue size
   *
   * @return the max queue size
   */
  public int getMaxQueueSize() {
    return maxQueueSize;
  }

  /**
   * Sets the max queue size if maxQueueSize is bigger than 0
   *
   * @param maxQueueSize max queue size
   */
  public void setMaxQueueSize(int maxQueueSize) {
    if (maxQueueSize > 0) {
      this.maxQueueSize = maxQueueSize;
    }
  }

  /**
   * Returns the SdkVersion object
   *
   * @return the SdkVersion object or null
   */
  public @Nullable SdkVersion getSdkVersion() {
    return sdkVersion;
  }

  /**
   * Returns SSLSocketFactory
   *
   * @return SSLSocketFactory object or null
   */
  public @Nullable SSLSocketFactory getSslSocketFactory() {
    return sslSocketFactory;
  }

  /**
   * Set custom SSLSocketFactory that is trusted to self-signed certificates
   *
   * @param sslSocketFactory SSLSocketFactory object
   */
  public void setSslSocketFactory(final @Nullable SSLSocketFactory sslSocketFactory) {
    this.sslSocketFactory = sslSocketFactory;
  }

  /**
   * Returns HostnameVerifier
   *
   * @return HostnameVerifier objecr or null
   */
  public @Nullable HostnameVerifier getHostnameVerifier() {
    return hostnameVerifier;
  }

  /**
   * Set custom HostnameVerifier
   *
   * @param hostnameVerifier the HostnameVerifier
   */
  public void setHostnameVerifier(final @Nullable HostnameVerifier hostnameVerifier) {
    this.hostnameVerifier = hostnameVerifier;
  }

  /**
   * Sets the SdkVersion object
   *
   * @param sdkVersion the SdkVersion object or null
   */
  @ApiStatus.Internal
  public void setSdkVersion(final @Nullable SdkVersion sdkVersion) {
    this.sdkVersion = sdkVersion;
  }

  public boolean isSendDefaultPii() {
    return sendDefaultPii;
  }

  public void setSendDefaultPii(boolean sendDefaultPii) {
    this.sendDefaultPii = sendDefaultPii;
  }

  /**
   * Adds a Scope observer
   *
   * @param observer the Observer
   */
  public void addScopeObserver(final @NotNull IScopeObserver observer) {
    observers.add(observer);
  }

  /**
   * Returns the list of Scope observers
   *
   * @return the Scope observer list
   */
  @NotNull
  public List<IScopeObserver> getScopeObservers() {
    return observers;
  }

  /**
   * Adds a SentryOptions observer
   *
   * @param observer the Observer
   */
  public void addOptionsObserver(final @NotNull IOptionsObserver observer) {
    optionsObservers.add(observer);
  }

  /**
   * Returns the list of SentryOptions observers
   *
   * @return the SentryOptions observer list
   */
  @NotNull
  public List<IOptionsObserver> getOptionsObservers() {
    return optionsObservers;
  }

  /**
   * Returns if the Java to NDK Scope sync is enabled
   *
   * @return true if enabled or false otherwise
   */
  public boolean isEnableScopeSync() {
    return enableScopeSync;
  }

  /**
   * Enables or not the Java to NDK Scope sync
   *
   * @param enableScopeSync true if enabled or false otherwise
   */
  public void setEnableScopeSync(boolean enableScopeSync) {
    this.enableScopeSync = enableScopeSync;
  }

  /**
   * Returns if loading properties from external sources is enabled.
   *
   * @return true if enabled or false otherwise
   */
  public boolean isEnableExternalConfiguration() {
    return enableExternalConfiguration;
  }

  /**
   * Enables loading options from external sources like sentry.properties file or environment
   * variables, system properties.
   *
   * @param enableExternalConfiguration true if enabled or false otherwise
   */
  public void setEnableExternalConfiguration(boolean enableExternalConfiguration) {
    this.enableExternalConfiguration = enableExternalConfiguration;
  }

  /**
   * Returns tags applied to all events and transactions.
   *
   * @return the tags map
   */
  public @NotNull Map<String, String> getTags() {
    return tags;
  }

  /**
   * Sets a tag that is applied to all events and transactions.
   *
   * @param key the key
   * @param value the value
   */
  public void setTag(final @NotNull String key, final @NotNull String value) {
    this.tags.put(key, value);
  }

  /**
   * Returns the maximum attachment size for each attachment in MiB.
   *
   * @return the maximum attachment size in MiB.
   */
  public long getMaxAttachmentSize() {
    return maxAttachmentSize;
  }

  /**
   * Sets the max attachment size for each attachment in bytes. Default is 20 MiB. Please also check
   * the maximum attachment size of Relay to make sure your attachments don't get discarded there:
   * https://docs.sentry.io/product/relay/options/
   *
   * @param maxAttachmentSize the max attachment size in bytes.
   */
  public void setMaxAttachmentSize(long maxAttachmentSize) {
    this.maxAttachmentSize = maxAttachmentSize;
  }

  /**
   * Returns if event deduplication is turned on.
   *
   * @return if event deduplication is turned on.
   */
  public boolean isEnableDeduplication() {
    return enableDeduplication;
  }

  /**
   * Enables or disables event deduplication.
   *
   * @param enableDeduplication true if enabled false otherwise
   */
  public void setEnableDeduplication(final boolean enableDeduplication) {
    this.enableDeduplication = enableDeduplication;
  }

  /**
   * Returns if tracing should be enabled. If tracing is disabled, starting transactions returns
   * {@link NoOpTransaction}.
   *
   * @return if tracing is enabled.
   */
  public boolean isTracingEnabled() {
    if (enableTracing != null) {
      return enableTracing;
    }

    return getTracesSampleRate() != null || getTracesSampler() != null;
  }

  /**
   * Returns the list of exception classes that once captured will not be sent to Sentry as {@link
   * SentryEvent}.
   *
   * @return the list of exception classes that once captured will not be sent to Sentry as {@link
   *     SentryEvent}.
   */
  public @NotNull Set<Class<? extends Throwable>> getIgnoredExceptionsForType() {
    return ignoredExceptionsForType;
  }

  /**
   * Adds exception type to the list of ignored exceptions.
   *
   * @param exceptionType - the exception type
   */
  public void addIgnoredExceptionForType(final @NotNull Class<? extends Throwable> exceptionType) {
    this.ignoredExceptionsForType.add(exceptionType);
  }

  /**
   * Checks if the type of exception given by parameter is ignored.
   *
   * @param throwable the throwable
   * @return if the type of exception is ignored
   */
  boolean containsIgnoredExceptionForType(final @NotNull Throwable throwable) {
    return this.ignoredExceptionsForType.contains(throwable.getClass());
  }

  /**
   * Returns the maximum number of spans that can be attached to single transaction.
   *
   * @return the maximum number of spans that can be attached to single transaction.
   */
  @ApiStatus.Experimental
  public int getMaxSpans() {
    return maxSpans;
  }

  /**
   * Sets the maximum number of spans that can be attached to single transaction.
   *
   * @param maxSpans maximum number of spans that can be attached to single transaction.
   */
  @ApiStatus.Experimental
  public void setMaxSpans(int maxSpans) {
    this.maxSpans = maxSpans;
  }

  /**
   * True if ShutdownHookIntegration is enabled, false otherwise.
   *
   * @return true if enabled or false otherwise.
   */
  public boolean isEnableShutdownHook() {
    return enableShutdownHook;
  }

  /**
   * Enables or disable ShutdownHookIntegration.
   *
   * @param enableShutdownHook true if enabled or false otherwise.
   */
  public void setEnableShutdownHook(boolean enableShutdownHook) {
    this.enableShutdownHook = enableShutdownHook;
  }

  /**
   * The max cache items for capping the number of events Default is 30
   *
   * @return the maxCacheItems
   */
  public int getMaxCacheItems() {
    return maxCacheItems;
  }

  /**
   * Sets the max cache items for capping the number of events
   *
   * @param maxCacheItems the maxCacheItems
   */
  public void setMaxCacheItems(int maxCacheItems) {
    this.maxCacheItems = maxCacheItems;
  }

  public @NotNull RequestSize getMaxRequestBodySize() {
    return maxRequestBodySize;
  }

  public void setMaxRequestBodySize(final @NotNull RequestSize maxRequestBodySize) {
    this.maxRequestBodySize = maxRequestBodySize;
  }

  /**
   * Returns whether the `baggage` header is attached to HTTP client integrations and the `trace`
   * header is attached to envelopes.
   *
   * <p>Note: this is an experimental API and will be removed without notice.
   *
   * @return true if enabled
   */
  @ApiStatus.Experimental
  public boolean isTraceSampling() {
    return traceSampling;
  }

  /**
   * Controls if the `baggage` header is attached HTTP client integrations and if the `trace` header
   * is attached to envelopes. Defaults to false.
   *
   * <p>Note: this is an experimental API and will be removed without notice.
   *
   * @deprecated please use {{@link SentryOptions#setTracePropagationTargets(List)}} instead
   * @param traceSampling - if trace sampling should be enabled
   */
  @Deprecated
  public void setTraceSampling(boolean traceSampling) {
    this.traceSampling = traceSampling;
  }

  /**
   * Returns the maximum trace file size for each envelope item in bytes.
   *
   * @return the maximum attachment size in bytes.
   */
  public long getMaxTraceFileSize() {
    return maxTraceFileSize;
  }

  /**
   * Sets the max trace file size for each envelope item in bytes. Default is 5 Mb.
   *
   * @param maxTraceFileSize the max trace file size in bytes.
   */
  public void setMaxTraceFileSize(long maxTraceFileSize) {
    this.maxTraceFileSize = maxTraceFileSize;
  }

  /**
   * Returns the listener interface to perform operations when a transaction is started or ended.
   *
   * @return the listener interface to perform operations when a transaction is started or ended.
   */
  public @NotNull ITransactionProfiler getTransactionProfiler() {
    return transactionProfiler;
  }

  /**
   * Sets the listener interface to perform operations when a transaction is started or ended.
   *
   * @param transactionProfiler - the listener for operations when a transaction is started or ended
   */
  public void setTransactionProfiler(final @Nullable ITransactionProfiler transactionProfiler) {
    this.transactionProfiler =
        transactionProfiler != null ? transactionProfiler : NoOpTransactionProfiler.getInstance();
  }

  /**
   * Returns if profiling is enabled for transactions.
   *
   * @return if profiling is enabled for transactions.
   */
  public boolean isProfilingEnabled() {
    return (getProfilesSampleRate() != null && getProfilesSampleRate() > 0)
        || getProfilesSampler() != null;
  }

  /**
   * Sets whether profiling is enabled for transactions.
   *
   * @deprecated use {{@link SentryOptions#setProfilesSampleRate(Double)} }
   * @param profilingEnabled - whether profiling is enabled for transactions
   */
  @Deprecated
  public void setProfilingEnabled(boolean profilingEnabled) {
    if (getProfilesSampleRate() == null) {
      setProfilesSampleRate(profilingEnabled ? 1.0 : null);
    }
  }

  /**
   * Returns the callback used to determine if a profile is sampled.
   *
   * @return the callback
   */
  public @Nullable ProfilesSamplerCallback getProfilesSampler() {
    return profilesSampler;
  }

  /**
   * Sets the callback used to determine if a profile is sampled.
   *
   * @param profilesSampler the callback
   */
  public void setProfilesSampler(final @Nullable ProfilesSamplerCallback profilesSampler) {
    this.profilesSampler = profilesSampler;
  }

  /**
   * Returns the profiles sample rate. Default is null (disabled).
   *
   * @return the sample rate
   */
  public @Nullable Double getProfilesSampleRate() {
    return profilesSampleRate;
  }

  /**
   * Sets the profilesSampleRate. Can be anything between 0.0 and 1.0 or null (default), to disable
   * it. It's dependent on the {{@link SentryOptions#setTracesSampleRate(Double)} } If a transaction
   * is sampled, then a profile could be sampled with a probability given by profilesSampleRate.
   *
   * @param profilesSampleRate the sample rate
   */
  public void setProfilesSampleRate(final @Nullable Double profilesSampleRate) {
    if (!SampleRateUtils.isValidProfilesSampleRate(profilesSampleRate)) {
      throw new IllegalArgumentException(
          "The value "
              + profilesSampleRate
              + " is not valid. Use null to disable or values between 0.0 and 1.0.");
    }
    this.profilesSampleRate = profilesSampleRate;
  }

  /**
   * Returns the profiling traces dir. path if set
   *
   * @return the profiling traces dir. path or null if not set
   */
  public @Nullable String getProfilingTracesDirPath() {
    final String cacheDirPath = getCacheDirPath();
    if (cacheDirPath == null) {
      return null;
    }
    return new File(cacheDirPath, "profiling_traces").getAbsolutePath();
  }

  /**
   * Returns a list of origins to which `sentry-trace` header should be sent in HTTP integrations.
   *
   * @deprecated use {{@link SentryOptions#getTracePropagationTargets()} }
   * @return the list of origins
   */
  @Deprecated
  @SuppressWarnings("InlineMeSuggester")
  public @NotNull List<String> getTracingOrigins() {
    return getTracePropagationTargets();
  }

  /**
   * Adds an origin to which `sentry-trace` header should be sent in HTTP integrations.
   *
   * @deprecated use {{@link SentryOptions#setTracePropagationTargets(List)}}
   * @param tracingOrigin - the tracing origin
   */
  @Deprecated
  @SuppressWarnings("InlineMeSuggester")
  public void addTracingOrigin(final @NotNull String tracingOrigin) {
    if (tracePropagationTargets == null) {
      tracePropagationTargets = new CopyOnWriteArrayList<>();
    }
    if (!tracingOrigin.isEmpty()) {
      tracePropagationTargets.add(tracingOrigin);
    }
  }

  @Deprecated
  @SuppressWarnings("InlineMeSuggester")
  @ApiStatus.Internal
  public void setTracingOrigins(final @Nullable List<String> tracingOrigins) {
    setTracePropagationTargets(tracingOrigins);
  }

  /**
   * Returns a list of origins to which `sentry-trace` header should be sent in HTTP integrations.
   *
   * @return the list of targets
   */
  public @NotNull List<String> getTracePropagationTargets() {
    if (tracePropagationTargets == null) {
      return defaultTracePropagationTargets;
    }
    return tracePropagationTargets;
  }

  @ApiStatus.Internal
  public void setTracePropagationTargets(final @Nullable List<String> tracePropagationTargets) {
    if (tracePropagationTargets == null) {
      this.tracePropagationTargets = null;
    } else {
      @NotNull final List<String> filteredTracePropagationTargets = new ArrayList<>();
      for (String target : tracePropagationTargets) {
        if (!target.isEmpty()) {
          filteredTracePropagationTargets.add(target);
        }
      }

      this.tracePropagationTargets = filteredTracePropagationTargets;
    }
  }

  /**
   * Returns a Proguard UUID.
   *
   * @return the Proguard UUIDs.
   */
  public @Nullable String getProguardUuid() {
    return proguardUuid;
  }

  /**
   * Sets a Proguard UUID.
   *
   * @param proguardUuid - the Proguard UUID
   */
  public void setProguardUuid(final @Nullable String proguardUuid) {
    this.proguardUuid = proguardUuid;
  }

  /**
   * Adds a bundle ID (also known as debugId) representing a source bundle that contains sources for
   * this application. These sources will be used to source code for frames of an exceptions stack
   * trace.
   *
   * @param bundleId Bundle ID generated by sentry-cli or the sentry-android-gradle-plugin
   */
  public void addBundleId(final @Nullable String bundleId) {
    if (bundleId != null) {
      final @NotNull String trimmedBundleId = bundleId.trim();
      if (!trimmedBundleId.isEmpty()) {
        this.bundleIds.add(trimmedBundleId);
      }
    }
  }

  /**
   * Returns all configured bundle IDs referencing source code bundles.
   *
   * @return list of bundle IDs
   */
  public @NotNull Set<String> getBundleIds() {
    return bundleIds;
  }

  /**
   * Returns Context tags names applied to Sentry events as Sentry tags.
   *
   * @return context tags
   */
  public @NotNull List<String> getContextTags() {
    return contextTags;
  }

  /**
   * Adds context tag name that is applied to Sentry events as Sentry tag.
   *
   * @param contextTag - the context tag
   */
  public void addContextTag(final @NotNull String contextTag) {
    this.contextTags.add(contextTag);
  }

  /**
   * Returns the idle timeout.
   *
   * @return the idle timeout in millis or null.
   */
  public @Nullable Long getIdleTimeout() {
    return idleTimeout;
  }

  /**
   * Sets the idle timeout.
   *
   * @param idleTimeout the idle timeout in millis or null.
   */
  public void setIdleTimeout(final @Nullable Long idleTimeout) {
    this.idleTimeout = idleTimeout;
  }

  /**
   * Returns whether sending of client reports has been enabled.
   *
   * @return true if enabled; false if disabled
   */
  public boolean isSendClientReports() {
    return sendClientReports;
  }

  /**
   * Enables / disables sending of client reports.
   *
   * @param sendClientReports true enables client reports; false disables them
   */
  public void setSendClientReports(boolean sendClientReports) {
    this.sendClientReports = sendClientReports;

    if (sendClientReports) {
      clientReportRecorder = new ClientReportRecorder(this);
    } else {
      clientReportRecorder = new NoOpClientReportRecorder();
    }
  }

  public boolean isEnableUserInteractionTracing() {
    return enableUserInteractionTracing;
  }

  public void setEnableUserInteractionTracing(boolean enableUserInteractionTracing) {
    this.enableUserInteractionTracing = enableUserInteractionTracing;
  }

  public boolean isEnableUserInteractionBreadcrumbs() {
    return enableUserInteractionBreadcrumbs;
  }

  public void setEnableUserInteractionBreadcrumbs(boolean enableUserInteractionBreadcrumbs) {
    this.enableUserInteractionBreadcrumbs = enableUserInteractionBreadcrumbs;
  }

  /**
   * Sets the instrumenter used for performance instrumentation.
   *
   * <p>If you set this to something other than {@link Instrumenter#SENTRY} Sentry will not create
   * any transactions automatically nor will it create transactions if you call
   * startTransaction(...), nor will it create child spans if you call startChild(...)
   *
   * @param instrumenter - the instrumenter to use
   */
  public void setInstrumenter(final @NotNull Instrumenter instrumenter) {
    this.instrumenter = instrumenter;
  }

  /**
   * Returns the instrumenter used for performance instrumentation
   *
   * @return the configured instrumenter
   */
  public @NotNull Instrumenter getInstrumenter() {
    return instrumenter;
  }

  /**
   * Returns a ClientReportRecorder or a NoOp if sending of client reports has been disabled.
   *
   * @return a client report recorder or NoOp
   */
  @ApiStatus.Internal
  public @NotNull IClientReportRecorder getClientReportRecorder() {
    return clientReportRecorder;
  }

  /**
   * Returns a ModulesLoader to load external modules (dependencies/packages) of the program.
   *
   * @return a modules loader or no-op
   */
  @ApiStatus.Internal
  public @NotNull IModulesLoader getModulesLoader() {
    return modulesLoader;
  }

  @ApiStatus.Internal
  public void setModulesLoader(final @Nullable IModulesLoader modulesLoader) {
    this.modulesLoader = modulesLoader != null ? modulesLoader : NoOpModulesLoader.getInstance();
  }

  /**
   * Returns a DebugMetaLoader to load sentry-debug-meta.properties containing ProGuard UUID, source
   * bundle IDs etc.
   *
   * @return a loader or no-op
   */
  @ApiStatus.Internal
  public @NotNull IDebugMetaLoader getDebugMetaLoader() {
    return debugMetaLoader;
  }

  @ApiStatus.Internal
  public void setDebugMetaLoader(final @Nullable IDebugMetaLoader debugMetaLoader) {
    this.debugMetaLoader =
        debugMetaLoader != null ? debugMetaLoader : NoOpDebugMetaLoader.getInstance();
  }

  /**
   * Returns a list of all {@link GestureTargetLocator} instances used to determine which {@link
   * io.sentry.internal.gestures.UiElement} was part of an user interaction.
   *
   * @return a list of {@link GestureTargetLocator}
   */
  public List<GestureTargetLocator> getGestureTargetLocators() {
    return gestureTargetLocators;
  }

  /**
   * Sets the list of {@link GestureTargetLocator} being used to determine relevant {@link
   * io.sentry.internal.gestures.UiElement} for user interactions.
   *
   * @param locators a list of {@link GestureTargetLocator}
   */
  public void setGestureTargetLocators(@NotNull final List<GestureTargetLocator> locators) {
    gestureTargetLocators.clear();
    gestureTargetLocators.addAll(locators);
  }

  /**
   * Returns a list of all {@link ViewHierarchyExporter} instances used to export view hierarchy
   * information.
   *
   * @return a list of {@link ViewHierarchyExporter}
   */
  @NotNull
  public final List<ViewHierarchyExporter> getViewHierarchyExporters() {
    return viewHierarchyExporters;
  }

  /**
   * Sets the list of {@link ViewHierarchyExporter} being used to export the view hierarchy.
   *
   * @param exporters a list of {@link ViewHierarchyExporter}
   */
  public void setViewHierarchyExporters(@NotNull final List<ViewHierarchyExporter> exporters) {
    viewHierarchyExporters.clear();
    viewHierarchyExporters.addAll(exporters);
  }

  public @NotNull IMainThreadChecker getMainThreadChecker() {
    return mainThreadChecker;
  }

  public void setMainThreadChecker(final @NotNull IMainThreadChecker mainThreadChecker) {
    this.mainThreadChecker = mainThreadChecker;
  }

  /**
   * Gets the performance collector used to collect performance stats while transactions run.
   *
   * @return the performance collector.
   */
  @ApiStatus.Internal
  public @NotNull TransactionPerformanceCollector getTransactionPerformanceCollector() {
    return transactionPerformanceCollector;
  }

  /**
   * Sets the performance collector used to collect performance stats while transactions run.
   *
   * @param transactionPerformanceCollector the performance collector.
   */
  @ApiStatus.Internal
  public void setTransactionPerformanceCollector(
      final @NotNull TransactionPerformanceCollector transactionPerformanceCollector) {
    this.transactionPerformanceCollector = transactionPerformanceCollector;
  }

  /**
   * Gets if the time-to-full-display spans is tracked in navigation transactions.
   *
   * @return if the time-to-full-display is tracked.
   */
  public boolean isEnableTimeToFullDisplayTracing() {
    return enableTimeToFullDisplayTracing;
  }

  /**
   * Sets if the time-to-full-display spans should be tracked in navigation transactions.
   *
   * @param enableTimeToFullDisplayTracing if the time-to-full-display spans should be tracked.
   */
  public void setEnableTimeToFullDisplayTracing(final boolean enableTimeToFullDisplayTracing) {
    this.enableTimeToFullDisplayTracing = enableTimeToFullDisplayTracing;
  }

  /**
   * Gets the reporter to call when a screen is fully loaded, used for time-to-full-display spans.
   *
   * @return The reporter to call when a screen is fully loaded.
   */
  @ApiStatus.Internal
  public @NotNull FullyDisplayedReporter getFullyDisplayedReporter() {
    return fullyDisplayedReporter;
  }

  /**
   * Whether OPTIONS requests should be traced.
   *
   * @return true if OPTIONS requests should be traced
   */
  public boolean isTraceOptionsRequests() {
    return traceOptionsRequests;
  }

  /**
   * Whether OPTIONS requests should be traced.
   *
   * @param traceOptionsRequests true if OPTIONS requests should be traced
   */
  public void setTraceOptionsRequests(boolean traceOptionsRequests) {
    this.traceOptionsRequests = traceOptionsRequests;
  }

  /**
<<<<<<< HEAD
   * Whether to format serialized data, e.g. events logged to console in debug mode
   *
   * @return true if data should be pretty printed
   */
  public boolean isPrettyPrintSerializationOutput() {
    return prettyPrintSerializationOutput;
  }

  /**
   * Whether to format serialized data, e.g. events logged to console in debug mode
   *
   * @param prettyPrintSerializationOutput true if output should be pretty printed
   */
  public void setPrettyPrintSerializationOutput(boolean prettyPrintSerializationOutput) {
    this.prettyPrintSerializationOutput = prettyPrintSerializationOutput;
=======
   * Whether Sentry is enabled.
   *
   * @return true if Sentry should be enabled
   */
  public boolean isEnabled() {
    return enabled;
  }

  /**
   * Whether Sentry should be enabled.
   *
   * @param enabled true if Sentry should be enabled
   */
  public void setEnabled(boolean enabled) {
    this.enabled = enabled;
>>>>>>> 549cbb46
  }

  /** Returns the current {@link SentryDateProvider} that is used to retrieve the current date. */
  @ApiStatus.Internal
  public @NotNull SentryDateProvider getDateProvider() {
    return dateProvider;
  }

  /**
   * Sets the {@link SentryDateProvider} which is used to retrieve the current date.
   *
   * <p>Different providers offer different precision. By default Sentry tries to offer the highest
   * precision available for the system.
   */
  @ApiStatus.Internal
  public void setDateProvider(final @NotNull SentryDateProvider dateProvider) {
    this.dateProvider = dateProvider;
  }

  /**
   * Adds a ICollector.
   *
   * @param collector the ICollector.
   */
  @ApiStatus.Internal
  public void addCollector(final @NotNull ICollector collector) {
    collectors.add(collector);
  }

  /**
   * Returns the list of ICollectors.
   *
   * @return the ICollector list.
   */
  @ApiStatus.Internal
  public @NotNull List<ICollector> getCollectors() {
    return collectors;
  }

  /** The BeforeSend callback */
  public interface BeforeSendCallback {

    /**
     * Mutates or drop an event before being sent
     *
     * @param event the event
     * @param hint the hints
     * @return the original event or the mutated event or null if event was dropped
     */
    @Nullable
    SentryEvent execute(@NotNull SentryEvent event, @NotNull Hint hint);
  }

  /** The BeforeSendTransaction callback */
  public interface BeforeSendTransactionCallback {

    /**
     * Mutates or drop a transaction before being sent
     *
     * @param transaction the transaction
     * @param hint the hints
     * @return the original transaction or the mutated transaction or null if transaction was
     *     dropped
     */
    @Nullable
    SentryTransaction execute(@NotNull SentryTransaction transaction, @NotNull Hint hint);
  }

  /** The BeforeBreadcrumb callback */
  public interface BeforeBreadcrumbCallback {

    /**
     * Mutates or drop a callback before being added
     *
     * @param breadcrumb the breadcrumb
     * @param hint the hints, usually the source of the breadcrumb
     * @return the original breadcrumb or the mutated breadcrumb of null if breadcrumb was dropped
     */
    @Nullable
    Breadcrumb execute(@NotNull Breadcrumb breadcrumb, @NotNull Hint hint);
  }

  /** The traces sampler callback. */
  public interface TracesSamplerCallback {

    /**
     * Calculates the sampling value used to determine if transaction is going to be sent to Sentry
     * backend.
     *
     * @param samplingContext the sampling context
     * @return sampling value or {@code null} if decision has not been taken
     */
    @Nullable
    Double sample(@NotNull SamplingContext samplingContext);
  }

  /** The profiles sampler callback. */
  public interface ProfilesSamplerCallback {

    /**
     * Calculates the sampling value used to determine if a profile is going to be sent to Sentry
     * backend.
     *
     * @param samplingContext the sampling context
     * @return sampling value or {@code null} if decision has not been taken
     */
    @Nullable
    Double sample(@NotNull SamplingContext samplingContext);
  }

  /**
   * Creates SentryOptions instance without initializing any of the internal parts.
   *
   * <p>Used by {@link NoOpHub}.
   *
   * @return SentryOptions
   */
  static @NotNull SentryOptions empty() {
    return new SentryOptions(true);
  }

  /** SentryOptions ctor It adds and set default things */
  public SentryOptions() {
    this(false);
  }

  /**
   * Creates SentryOptions instance without initializing any of the internal parts.
   *
   * @param empty if options should be empty.
   */
  private SentryOptions(final boolean empty) {
    if (!empty) {
      // SentryExecutorService should be initialized before any
      // SendCachedEventFireAndForgetIntegration
      executorService = new SentryExecutorService();

      // UncaughtExceptionHandlerIntegration should be inited before any other Integration.
      // if there's an error on the setup, we are able to capture it
      integrations.add(new UncaughtExceptionHandlerIntegration());

      integrations.add(new ShutdownHookIntegration());

      eventProcessors.add(new MainEventProcessor(this));
      eventProcessors.add(new DuplicateEventDetectionEventProcessor(this));

      if (Platform.isJvm()) {
        eventProcessors.add(new SentryRuntimeEventProcessor());
      }

      setSentryClientName(BuildConfig.SENTRY_JAVA_SDK_NAME + "/" + BuildConfig.VERSION_NAME);
      setSdkVersion(createSdkVersion());
      addPackageInfo();
    }
  }

  /**
   * Merges with another {@link SentryOptions} object. Used when loading additional options from
   * external locations.
   *
   * @param options options loaded from external locations
   */
  public void merge(final @NotNull ExternalOptions options) {
    if (options.getDsn() != null) {
      setDsn(options.getDsn());
    }
    if (options.getEnvironment() != null) {
      setEnvironment(options.getEnvironment());
    }
    if (options.getRelease() != null) {
      setRelease(options.getRelease());
    }
    if (options.getDist() != null) {
      setDist(options.getDist());
    }
    if (options.getServerName() != null) {
      setServerName(options.getServerName());
    }
    if (options.getProxy() != null) {
      setProxy(options.getProxy());
    }
    if (options.getEnableUncaughtExceptionHandler() != null) {
      setEnableUncaughtExceptionHandler(options.getEnableUncaughtExceptionHandler());
    }
    if (options.getPrintUncaughtStackTrace() != null) {
      setPrintUncaughtStackTrace(options.getPrintUncaughtStackTrace());
    }
    if (options.getEnableTracing() != null) {
      setEnableTracing(options.getEnableTracing());
    }
    if (options.getTracesSampleRate() != null) {
      setTracesSampleRate(options.getTracesSampleRate());
    }
    if (options.getProfilesSampleRate() != null) {
      setProfilesSampleRate(options.getProfilesSampleRate());
    }
    if (options.getDebug() != null) {
      setDebug(options.getDebug());
    }
    if (options.getEnableDeduplication() != null) {
      setEnableDeduplication(options.getEnableDeduplication());
    }
    if (options.getSendClientReports() != null) {
      setSendClientReports(options.getSendClientReports());
    }
    final Map<String, String> tags = new HashMap<>(options.getTags());
    for (final Map.Entry<String, String> tag : tags.entrySet()) {
      this.tags.put(tag.getKey(), tag.getValue());
    }
    final List<String> inAppIncludes = new ArrayList<>(options.getInAppIncludes());
    for (final String inAppInclude : inAppIncludes) {
      addInAppInclude(inAppInclude);
    }
    final List<String> inAppExcludes = new ArrayList<>(options.getInAppExcludes());
    for (final String inAppExclude : inAppExcludes) {
      addInAppExclude(inAppExclude);
    }
    for (final Class<? extends Throwable> exceptionType :
        new HashSet<>(options.getIgnoredExceptionsForType())) {
      addIgnoredExceptionForType(exceptionType);
    }
    if (options.getTracePropagationTargets() != null) {
      final List<String> tracePropagationTargets =
          new ArrayList<>(options.getTracePropagationTargets());
      setTracePropagationTargets(tracePropagationTargets);
    }
    final List<String> contextTags = new ArrayList<>(options.getContextTags());
    for (final String contextTag : contextTags) {
      addContextTag(contextTag);
    }
    if (options.getProguardUuid() != null) {
      setProguardUuid(options.getProguardUuid());
    }
    if (options.getIdleTimeout() != null) {
      setIdleTimeout(options.getIdleTimeout());
    }
    for (String bundleId : options.getBundleIds()) {
      addBundleId(bundleId);
    }

    if (options.isEnabled() != null) {
      setEnabled(options.isEnabled());
    }
  }

  private @NotNull SdkVersion createSdkVersion() {
    final String version = BuildConfig.VERSION_NAME;
    final SdkVersion sdkVersion = new SdkVersion(BuildConfig.SENTRY_JAVA_SDK_NAME, version);

    sdkVersion.setVersion(version);

    return sdkVersion;
  }

  private void addPackageInfo() {
    SentryIntegrationPackageStorage.getInstance()
        .addPackage("maven:io.sentry:sentry", BuildConfig.VERSION_NAME);
  }

  public static final class Proxy {
    private @Nullable String host;
    private @Nullable String port;
    private @Nullable String user;
    private @Nullable String pass;

    public Proxy(
        final @Nullable String host,
        final @Nullable String port,
        final @Nullable String user,
        final @Nullable String pass) {
      this.host = host;
      this.port = port;
      this.user = user;
      this.pass = pass;
    }

    public Proxy() {
      this(null, null, null, null);
    }

    public Proxy(@Nullable String host, @Nullable String port) {
      this(host, port, null, null);
    }

    public @Nullable String getHost() {
      return host;
    }

    public void setHost(final @Nullable String host) {
      this.host = host;
    }

    public @Nullable String getPort() {
      return port;
    }

    public void setPort(final @Nullable String port) {
      this.port = port;
    }

    public @Nullable String getUser() {
      return user;
    }

    public void setUser(final @Nullable String user) {
      this.user = user;
    }

    public @Nullable String getPass() {
      return pass;
    }

    public void setPass(final @Nullable String pass) {
      this.pass = pass;
    }
  }

  public enum RequestSize {
    NONE,
    SMALL,
    MEDIUM,
    ALWAYS,
  }
}<|MERGE_RESOLUTION|>--- conflicted
+++ resolved
@@ -434,13 +434,11 @@
   private final @NotNull FullyDisplayedReporter fullyDisplayedReporter =
       FullyDisplayedReporter.getInstance();
 
-<<<<<<< HEAD
+  /** Whether Sentry should be enabled */
+  private boolean enabled = true;
+
   /** Whether to format serialized data, e.g. events logged to console in debug mode */
   private boolean prettyPrintSerializationOutput = true;
-=======
-  /** Whether Sentry should be enabled */
-  private boolean enabled = true;
->>>>>>> 549cbb46
 
   /**
    * Adds an event processor
@@ -2105,7 +2103,24 @@
   }
 
   /**
-<<<<<<< HEAD
+   * Whether Sentry is enabled.
+   *
+   * @return true if Sentry should be enabled
+   */
+  public boolean isEnabled() {
+    return enabled;
+  }
+
+  /**
+   * Whether Sentry should be enabled.
+   *
+   * @param enabled true if Sentry should be enabled
+   */
+  public void setEnabled(boolean enabled) {
+    this.enabled = enabled;
+  }
+
+  /**
    * Whether to format serialized data, e.g. events logged to console in debug mode
    *
    * @return true if data should be pretty printed
@@ -2121,23 +2136,6 @@
    */
   public void setPrettyPrintSerializationOutput(boolean prettyPrintSerializationOutput) {
     this.prettyPrintSerializationOutput = prettyPrintSerializationOutput;
-=======
-   * Whether Sentry is enabled.
-   *
-   * @return true if Sentry should be enabled
-   */
-  public boolean isEnabled() {
-    return enabled;
-  }
-
-  /**
-   * Whether Sentry should be enabled.
-   *
-   * @param enabled true if Sentry should be enabled
-   */
-  public void setEnabled(boolean enabled) {
-    this.enabled = enabled;
->>>>>>> 549cbb46
   }
 
   /** Returns the current {@link SentryDateProvider} that is used to retrieve the current date. */
