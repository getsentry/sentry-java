package io.sentry;

import com.jakewharton.nopen.annotation.Open;
import io.sentry.cache.IEnvelopeCache;
import io.sentry.protocol.SdkVersion;
import io.sentry.transport.ITransport;
import io.sentry.transport.ITransportGate;
import io.sentry.transport.NoOpEnvelopeCache;
import io.sentry.transport.NoOpTransport;
import io.sentry.transport.NoOpTransportGate;
import java.io.File;
import java.net.Proxy;
import java.util.ArrayList;
import java.util.List;
import java.util.concurrent.CopyOnWriteArrayList;
import javax.net.ssl.HostnameVerifier;
import javax.net.ssl.SSLSocketFactory;
import org.jetbrains.annotations.ApiStatus;
import org.jetbrains.annotations.NotNull;
import org.jetbrains.annotations.Nullable;

/** Sentry SDK options */
@Open
public class SentryOptions {

  /** Default Log level if not specified Default is DEBUG */
  static final SentryLevel DEFAULT_DIAGNOSTIC_LEVEL = SentryLevel.DEBUG;

  /**
   * Are callbacks that run for every event. They can either return a new event which in most cases
   * means just adding data OR return null in case the event will be dropped and not sent.
   */
  private final @NotNull List<EventProcessor> eventProcessors = new CopyOnWriteArrayList<>();

  /**
   * Code that provides middlewares, bindings or hooks into certain frameworks or environments,
   * along with code that inserts those bindings and activates them.
   */
  private final @NotNull List<Integration> integrations = new CopyOnWriteArrayList<>();

  /**
   * The DSN tells the SDK where to send the events to. If this value is not provided, the SDK will
   * just not send any events.
   */
  private @Nullable String dsn;

  /**
   * Controls how many seconds to wait before shutting down. Sentry SDKs send events from a
   * background queue and this queue is given a certain amount to drain pending events Default is
   * 2000 = 2s
   */
  private long shutdownTimeout = 2000; // 2s

  /**
   * Controls how many seconds to wait before flushing down. Sentry SDKs cache events from a
   * background queue and this queue is given a certain amount to drain pending events Default is
   * 15000 = 15s
   */
  private long flushTimeoutMillis = 15000; // 15s

  /**
   * Turns debug mode on or off. If debug is enabled SDK will attempt to print out useful debugging
   * information if something goes wrong. Default is disabled.
   */
  private boolean debug;

  /** Turns NDK on or off. Default is enabled. */
  private boolean enableNdk = true;

  /** Logger interface to log useful debugging information if debug is enabled */
  private @NotNull ILogger logger = NoOpLogger.getInstance();

  /** minimum LogLevel to be used if debug is enabled */
  private @NotNull SentryLevel diagnosticLevel = DEFAULT_DIAGNOSTIC_LEVEL;

  /** Serializer interface to serialize/deserialize json events */
  private @NotNull ISerializer serializer = NoOpSerializer.getInstance();

  private @NotNull IEnvelopeReader envelopeReader = new EnvelopeReader();

  /**
   * Sentry client name used for the HTTP authHeader and userAgent eg
   * sentry.{language}.{platform}/{version} eg sentry.java.android/2.0.0 would be a valid case
   */
  private @Nullable String sentryClientName;

  /**
   * This function is called with an SDK specific event object and can return a modified event
   * object or nothing to skip reporting the event
   */
  private @Nullable BeforeSendCallback beforeSend;

  /**
   * This function is called with an SDK specific breadcrumb object before the breadcrumb is added
   * to the scope. When nothing is returned from the function, the breadcrumb is dropped
   */
  private @Nullable BeforeBreadcrumbCallback beforeBreadcrumb;

  /** The cache dir. path for caching offline events */
  private @Nullable String cacheDirPath;

  /** The cache dir. size for capping the number of events Default is 10 */
  private int cacheDirSize = 10;

  /** Max. queue size before flushing events/envelopes to the disk */
  private int maxQueueSize = cacheDirSize;

  /**
   * This variable controls the total amount of breadcrumbs that should be captured Default is 100
   */
  private int maxBreadcrumbs = 100;

  /** Sets the release. SDK will try to automatically configure a release out of the box */
  private @Nullable String release;

  /**
   * Sets the environment. This string is freeform and not set by default. A release can be
   * associated with more than one environment to separate them in the UI Think staging vs prod or
   * similar.
   */
  private @Nullable String environment;

  /**
   * When set, a proxy can be configured that should be used for outbound requests. This is also
   * used for HTTPS requests
   */
  private @Nullable Proxy proxy;

  /**
   * Configures the sample rate as a percentage of events to be sent in the range of 0.0 to 1.0. if
   * 1.0 is set it means that 100% of events are sent. If set to 0.1 only 10% of events will be
   * sent. Events are picked randomly. Default is null (disabled)
   */
  private @Nullable Double sampleRate;

  /**
   * A list of string prefixes of module names that do not belong to the app, but rather third-party
   * packages. Modules considered not to be part of the app will be hidden from stack traces by
   * default.
   */
  private final @NotNull List<String> inAppExcludes = new CopyOnWriteArrayList<>();

  /**
   * A list of string prefixes of module names that belong to the app. This option takes precedence
   * over inAppExcludes.
   */
  private final @NotNull List<String> inAppIncludes = new CopyOnWriteArrayList<>();

  /** The transport is an internal construct of the client that abstracts away the event sending. */
  private @NotNull ITransport transport = NoOpTransport.getInstance();

  /**
   * Implementations of this interface serve as gatekeepers that allow or disallow sending of the
   * events
   */
  private @NotNull ITransportGate transportGate = NoOpTransportGate.getInstance();

  /** Sets the distribution. Think about it together with release and environment */
  private @Nullable String dist;

  /** When enabled, threads are automatically attached to all logged events. */
  private boolean attachThreads;

  /**
   * When enabled, stack traces are automatically attached to all threads logged. Stack traces are
   * always attached to exceptions but when this is set stack traces are also sent with threads
   */
  private boolean attachStacktrace = true;

  /** Whether to enable or disable automatic session tracking. */
  private boolean enableSessionTracking = true;

  /**
   * The session tracking interval in millis. This is the interval to end a session if the App goes
   * to the background.
   */
  private long sessionTrackingIntervalMillis = 30000; // 30s

  /** The distinct Id (generated Guid) used for session tracking */
  private String distinctId;

  /** The server name used in the Sentry messages. */
  private String serverName;

  /*
  When enabled, Sentry installs UncaughtExceptionHandlerIntegration.
   */
  private boolean enableUncaughtExceptionHandler = true;

  /** Sentry Executor Service that sends cached events and envelopes on App. start. */
  private @NotNull ISentryExecutorService executorService;

  /** connection timeout in milliseconds. */
  private int connectionTimeoutMillis = 5000;

  /** read timeout in milliseconds */
  private int readTimeoutMillis = 5000;

  /** Reads and caches envelope files in the disk */
  private @NotNull IEnvelopeCache envelopeDiskCache = NoOpEnvelopeCache.getInstance();

  /** SdkVersion object that contains the Sentry Client Name and its version */
  private @Nullable SdkVersion sdkVersion;

  /** whether to send personal identifiable information along with events */
  private boolean sendDefaultPii = false;

<<<<<<< HEAD
  /** HostnameVerifier for self-signed certificate trust* */
  private @Nullable HostnameVerifier hostnameVerifier;

  /** SSLSocketFactory for self-signed certificate trust * */
  private @Nullable SSLSocketFactory sslSocketFactory;
=======
  /** list of scope observers */
  private final @NotNull List<IScopeObserver> observers = new ArrayList<>();

  /** Enable the Java to NDK Scope sync */
  private boolean enableScopeSync;
>>>>>>> a87e484c

  /**
   * Adds an event processor
   *
   * @param eventProcessor the event processor
   */
  public void addEventProcessor(@NotNull EventProcessor eventProcessor) {
    eventProcessors.add(eventProcessor);
  }

  /**
   * Returns the list of event processors
   *
   * @return the event processor list
   */
  public @NotNull List<EventProcessor> getEventProcessors() {
    return eventProcessors;
  }

  /**
   * Adds an integration
   *
   * @param integration the integration
   */
  public void addIntegration(@NotNull Integration integration) {
    integrations.add(integration);
  }

  /**
   * Returns the list of integrations
   *
   * @return the integration list
   */
  public @NotNull List<Integration> getIntegrations() {
    return integrations;
  }

  /**
   * Returns the DSN
   *
   * @return the DSN or null if not set
   */
  public @Nullable String getDsn() {
    return dsn;
  }

  /**
   * Sets the DSN
   *
   * @param dsn the DSN
   */
  public void setDsn(@Nullable String dsn) {
    this.dsn = dsn;
  }

  /**
   * Check if debug mode is ON Default is OFF
   *
   * @return true if ON or false otherwise
   */
  public boolean isDebug() {
    return debug;
  }

  /**
   * Sets the debug mode to ON or OFF Default is OFF
   *
   * @param debug true if ON or false otherwise
   */
  public void setDebug(boolean debug) {
    this.debug = debug;
  }

  /**
   * Returns the Logger interface
   *
   * @return the logger
   */
  public @NotNull ILogger getLogger() {
    return logger;
  }

  /**
   * Sets the Logger interface if null, logger will be NoOp
   *
   * @param logger the logger interface
   */
  public void setLogger(final @Nullable ILogger logger) {
    this.logger = (logger == null) ? NoOpLogger.getInstance() : new DiagnosticLogger(this, logger);
  }

  /**
   * Returns the minimum LogLevel
   *
   * @return the log level
   */
  public @NotNull SentryLevel getDiagnosticLevel() {
    return diagnosticLevel;
  }

  /**
   * Sets the minimum LogLevel if null, it uses the default min. LogLevel Default is DEBUG
   *
   * @param diagnosticLevel the log level
   */
  public void setDiagnosticLevel(@Nullable final SentryLevel diagnosticLevel) {
    this.diagnosticLevel = (diagnosticLevel != null) ? diagnosticLevel : DEFAULT_DIAGNOSTIC_LEVEL;
  }

  /**
   * Returns the Serializer interface
   *
   * @return the serializer
   */
  public @NotNull ISerializer getSerializer() {
    return serializer;
  }

  /**
   * Sets the Serializer interface if null, Serializer will be NoOp
   *
   * @param serializer the serializer
   */
  public void setSerializer(@Nullable ISerializer serializer) {
    this.serializer = serializer != null ? serializer : NoOpSerializer.getInstance();
  }

  public @NotNull IEnvelopeReader getEnvelopeReader() {
    return envelopeReader;
  }

  public void setEnvelopeReader(final @Nullable IEnvelopeReader envelopeReader) {
    this.envelopeReader =
        envelopeReader != null ? envelopeReader : NoOpEnvelopeReader.getInstance();
  }

  /**
   * Check if NDK is ON or OFF Default is ON
   *
   * @return true if ON or false otherwise
   */
  public boolean isEnableNdk() {
    return enableNdk;
  }

  /**
   * Sets NDK to ON or OFF
   *
   * @param enableNdk true if ON or false otherwise
   */
  public void setEnableNdk(boolean enableNdk) {
    this.enableNdk = enableNdk;
  }

  /**
   * Returns the shutdown timeout in Millis
   *
   * @return the timeout in Millis
   */
  public long getShutdownTimeout() {
    return shutdownTimeout;
  }

  /**
   * Sets the shutdown timeout in Millis Default is 2000 = 2s
   *
   * @param shutdownTimeoutMillis the shutdown timeout in millis
   */
  public void setShutdownTimeout(long shutdownTimeoutMillis) {
    this.shutdownTimeout = shutdownTimeoutMillis;
  }

  /**
   * Returns the Sentry client name
   *
   * @return the Sentry client name or null if not set
   */
  public @Nullable String getSentryClientName() {
    return sentryClientName;
  }

  /**
   * Sets the Sentry client name
   *
   * @param sentryClientName the Sentry client name
   */
  public void setSentryClientName(@Nullable String sentryClientName) {
    this.sentryClientName = sentryClientName;
  }

  /**
   * Returns the BeforeSend callback
   *
   * @return the beforeSend callback or null if not set
   */
  public @Nullable BeforeSendCallback getBeforeSend() {
    return beforeSend;
  }

  /**
   * Sets the beforeSend callback
   *
   * @param beforeSend the beforeSend callback
   */
  public void setBeforeSend(@Nullable BeforeSendCallback beforeSend) {
    this.beforeSend = beforeSend;
  }

  /**
   * Returns the beforeBreadcrumb callback
   *
   * @return the beforeBreadcrumb callback or null if not set
   */
  public @Nullable BeforeBreadcrumbCallback getBeforeBreadcrumb() {
    return beforeBreadcrumb;
  }

  /**
   * Sets the beforeBreadcrumb callback
   *
   * @param beforeBreadcrumb the beforeBreadcrumb callback
   */
  public void setBeforeBreadcrumb(@Nullable BeforeBreadcrumbCallback beforeBreadcrumb) {
    this.beforeBreadcrumb = beforeBreadcrumb;
  }

  /**
   * Returns the cache dir. path if set
   *
   * @return the cache dir. path or null if not set
   */
  public @Nullable String getCacheDirPath() {
    return cacheDirPath;
  }

  /**
   * Returns the outbox path if cacheDirPath is set
   *
   * @return the outbox path or null if not set
   */
  public @Nullable String getOutboxPath() {
    if (cacheDirPath == null || cacheDirPath.isEmpty()) {
      return null;
    }
    return cacheDirPath + File.separator + "outbox";
  }

  /**
   * Sets the cache dir. path
   *
   * @param cacheDirPath the cache dir. path
   */
  public void setCacheDirPath(@Nullable String cacheDirPath) {
    this.cacheDirPath = cacheDirPath;
  }

  /**
   * Returns the cache dir. size Default is 10
   *
   * @return the cache dir. size
   */
  public int getCacheDirSize() {
    return cacheDirSize;
  }

  /**
   * Sets the cache dir. size Default is 10
   *
   * @param cacheDirSize the cache dir. size
   */
  public void setCacheDirSize(int cacheDirSize) {
    this.cacheDirSize = cacheDirSize;
  }

  /**
   * Returns the max Breadcrumbs Default is 100
   *
   * @return the max breadcrumbs
   */
  public int getMaxBreadcrumbs() {
    return maxBreadcrumbs;
  }

  /**
   * Sets the max breadcrumbs Default is 100
   *
   * @param maxBreadcrumbs the max breadcrumbs
   */
  public void setMaxBreadcrumbs(int maxBreadcrumbs) {
    this.maxBreadcrumbs = maxBreadcrumbs;
  }

  /**
   * Returns the release
   *
   * @return the release or null if not set
   */
  public @Nullable String getRelease() {
    return release;
  }

  /**
   * Sets the release
   *
   * @param release the release
   */
  public void setRelease(@Nullable String release) {
    this.release = release;
  }

  /**
   * Returns the environment
   *
   * @return the environment or null if not set
   */
  public @Nullable String getEnvironment() {
    return environment;
  }

  /**
   * Sets the environment
   *
   * @param environment the environment
   */
  public void setEnvironment(@Nullable String environment) {
    this.environment = environment;
  }

  /**
   * Returns the proxy if set
   *
   * @return the proxy or null if not set
   */
  public @Nullable Proxy getProxy() {
    return proxy;
  }

  /**
   * Sets the proxy
   *
   * @param proxy the proxy
   */
  public void setProxy(@Nullable Proxy proxy) {
    this.proxy = proxy;
  }

  /**
   * Returns the sample rate Default is null (disabled)
   *
   * @return the sample rate
   */
  public @Nullable Double getSampleRate() {
    return sampleRate;
  }

  /**
   * Sets the sampleRate Can be anything between 0.01 and 1.0 or null (default), to disable it.
   *
   * @param sampleRate the sample rate
   */
  public void setSampleRate(Double sampleRate) {
    if (sampleRate != null && (sampleRate > 1.0 || sampleRate <= 0.0)) {
      throw new IllegalArgumentException(
          "The value "
              + sampleRate
              + " is not valid. Use null to disable or values between 0.01 (inclusive) and 1.0 (exclusive).");
    }
    this.sampleRate = sampleRate;
  }

  /**
   * the list of inApp excludes
   *
   * @return the inApp excludes list
   */
  public @NotNull List<String> getInAppExcludes() {
    return inAppExcludes;
  }

  /**
   * Adds an inApp exclude
   *
   * @param exclude the inApp exclude module/package
   */
  public void addInAppExclude(@NotNull String exclude) {
    inAppExcludes.add(exclude);
  }

  /**
   * Returns the inApp includes list
   *
   * @return the inApp includes list
   */
  public @NotNull List<String> getInAppIncludes() {
    return inAppIncludes;
  }

  /**
   * Adds an inApp include
   *
   * @param include the inApp include module/package
   */
  public void addInAppInclude(@NotNull String include) {
    inAppIncludes.add(include);
  }

  /**
   * Returns the Transport interface
   *
   * @return the transport
   */
  public @NotNull ITransport getTransport() {
    return transport;
  }

  /**
   * Sets the Transport interface
   *
   * @param transport the transport
   */
  public void setTransport(@Nullable ITransport transport) {
    this.transport = transport != null ? transport : NoOpTransport.getInstance();
  }

  /**
   * Sets the distribution
   *
   * @return the distribution or null if not set
   */
  public @Nullable String getDist() {
    return dist;
  }

  /**
   * Sets the distribution
   *
   * @param dist the distribution
   */
  public void setDist(@Nullable String dist) {
    this.dist = dist;
  }

  /**
   * Returns the TransportGate interface
   *
   * @return the transport gate
   */
  public @NotNull ITransportGate getTransportGate() {
    return transportGate;
  }

  /**
   * Sets the TransportGate interface
   *
   * @param transportGate the transport gate
   */
  public void setTransportGate(@Nullable ITransportGate transportGate) {
    this.transportGate = (transportGate != null) ? transportGate : NoOpTransportGate.getInstance();
  }

  /**
   * Checks if the AttachStacktrace is enabled or not
   *
   * @return true if enabled or false otherwise
   */
  public boolean isAttachStacktrace() {
    return attachStacktrace;
  }

  /**
   * Sets the attachStacktrace to enabled or disabled
   *
   * @param attachStacktrace true if enabled or false otherwise
   */
  public void setAttachStacktrace(boolean attachStacktrace) {
    this.attachStacktrace = attachStacktrace;
  }

  /**
   * Checks if the AttachThreads is enabled or not
   *
   * @return true if enabled or false otherwise
   */
  public boolean isAttachThreads() {
    return attachThreads;
  }

  /**
   * Sets the attachThreads to enabled or disabled
   *
   * @param attachThreads true if enabled or false otherwise
   */
  public void setAttachThreads(boolean attachThreads) {
    this.attachThreads = attachThreads;
  }

  /**
   * Returns if the automatic session tracking is enabled or not
   *
   * @return true if enabled or false otherwise
   */
  public boolean isEnableSessionTracking() {
    return enableSessionTracking;
  }

  /**
   * Enable or disable the automatic session tracking
   *
   * @param enableSessionTracking true if enabled or false otherwise
   */
  public void setEnableSessionTracking(boolean enableSessionTracking) {
    this.enableSessionTracking = enableSessionTracking;
  }

  /**
   * Gets the default server name to be used in Sentry events.
   *
   * @return the default server name or null if none set
   */
  public @Nullable String getServerName() {
    return serverName;
  }

  /**
   * Sets the default server name to be used in Sentry events.
   *
   * @param serverName the default server name or null if none should be used
   */
  public void setServerName(@Nullable String serverName) {
    this.serverName = serverName;
  }

  /**
   * Returns the session tracking interval in millis
   *
   * @return the interval in millis
   */
  public long getSessionTrackingIntervalMillis() {
    return sessionTrackingIntervalMillis;
  }

  /**
   * Sets the session tracking interval in millis
   *
   * @param sessionTrackingIntervalMillis the interval in millis
   */
  public void setSessionTrackingIntervalMillis(long sessionTrackingIntervalMillis) {
    this.sessionTrackingIntervalMillis = sessionTrackingIntervalMillis;
  }

  /**
   * Returns the distinct Id
   *
   * @return the distinct Id
   */
  @ApiStatus.Internal
  public String getDistinctId() {
    return distinctId;
  }

  /**
   * Sets the distinct Id
   *
   * @param distinctId the distinct Id
   */
  @ApiStatus.Internal
  public void setDistinctId(String distinctId) {
    this.distinctId = distinctId;
  }

  /**
   * Returns the flush timeout in millis
   *
   * @return the timeout in millis
   */
  public long getFlushTimeoutMillis() {
    return flushTimeoutMillis;
  }

  /**
   * Sets the flush timeout in millis
   *
   * @param flushTimeoutMillis the timeout in millis
   */
  public void setFlushTimeoutMillis(long flushTimeoutMillis) {
    this.flushTimeoutMillis = flushTimeoutMillis;
  }

  /**
   * Checks if the default UncaughtExceptionHandlerIntegration is enabled or not.
   *
   * @return true if enabled or false otherwise.
   */
  public boolean isEnableUncaughtExceptionHandler() {
    return enableUncaughtExceptionHandler;
  }

  /**
   * Enable or disable the default UncaughtExceptionHandlerIntegration.
   *
   * @param enableUncaughtExceptionHandler true if enabled or false otherwise.
   */
  public void setEnableUncaughtExceptionHandler(boolean enableUncaughtExceptionHandler) {
    this.enableUncaughtExceptionHandler = enableUncaughtExceptionHandler;
  }

  /**
   * Returns the SentryExecutorService
   *
   * @return the SentryExecutorService
   */
  @NotNull
  ISentryExecutorService getExecutorService() {
    return executorService;
  }

  /**
   * Sets the SentryExecutorService
   *
   * @param executorService the SentryExecutorService
   */
  void setExecutorService(final @NotNull ISentryExecutorService executorService) {
    if (executorService != null) {
      this.executorService = executorService;
    }
  }

  /**
   * Returns the connection timeout in milliseconds.
   *
   * @return the connectionTimeoutMillis
   */
  public int getConnectionTimeoutMillis() {
    return connectionTimeoutMillis;
  }

  /**
   * Sets the connection timeout in milliseconds.
   *
   * @param connectionTimeoutMillis the connectionTimeoutMillis
   */
  public void setConnectionTimeoutMillis(int connectionTimeoutMillis) {
    this.connectionTimeoutMillis = connectionTimeoutMillis;
  }

  /**
   * Returns the read timeout in milliseconds
   *
   * @return the readTimeoutMillis
   */
  public int getReadTimeoutMillis() {
    return readTimeoutMillis;
  }

  /**
   * Sets the read timeout in milliseconds
   *
   * @param readTimeoutMillis the readTimeoutMillis
   */
  public void setReadTimeoutMillis(int readTimeoutMillis) {
    this.readTimeoutMillis = readTimeoutMillis;
  }

  /**
   * Returns the EnvelopeCache interface
   *
   * @return the EnvelopeCache object
   */
  public @NotNull IEnvelopeCache getEnvelopeDiskCache() {
    return envelopeDiskCache;
  }

  /**
   * Sets the EnvelopeCache interface
   *
   * @param envelopeDiskCache the EnvelopeCache object
   */
  public void setEnvelopeDiskCache(final @Nullable IEnvelopeCache envelopeDiskCache) {
    this.envelopeDiskCache =
        envelopeDiskCache != null ? envelopeDiskCache : NoOpEnvelopeCache.getInstance();
  }

  /**
   * Returns the Max queue size
   *
   * @return the max queue size
   */
  public int getMaxQueueSize() {
    return maxQueueSize;
  }

  /**
   * Sets the max queue size if maxQueueSize is bigger than 0
   *
   * @param maxQueueSize max queue size
   */
  public void setMaxQueueSize(int maxQueueSize) {
    if (maxQueueSize > 0) {
      this.maxQueueSize = maxQueueSize;
    }
  }

  /**
   * Returns the SdkVersion object
   *
   * @return the SdkVersion object or null
   */
  public @Nullable SdkVersion getSdkVersion() {
    return sdkVersion;
  }

  /**
   * Returns SSLSocketFactory
   *
   * @return SSLSocketFactory object or null
   */
  public @Nullable SSLSocketFactory getSslSocketFactory() {
    return sslSocketFactory;
  }

  /**
   * Set custom SSLSocketFactory that is trusted to self-signed certificates
   *
   * @param sslSocketFactory SSLSocketFactory object
   */
  public void setSslSocketFactory(final @Nullable SSLSocketFactory sslSocketFactory) {
    this.sslSocketFactory = sslSocketFactory;
  }

  /**
   * Returns HostnameVerifier
   *
   * @return HostnameVerifier objecr or null
   */
  public @Nullable HostnameVerifier getHostnameVerifier() {
    return hostnameVerifier;
  }

  /** Set HostnameVerifier */
  public void setHostnameVerifier(final @Nullable HostnameVerifier hostnameVerifier) {
    this.hostnameVerifier = hostnameVerifier;
  }

  /**
   * Sets the SdkVersion object
   *
   * @param sdkVersion the SdkVersion object or null
   */
  @ApiStatus.Internal
  public void setSdkVersion(final @Nullable SdkVersion sdkVersion) {
    this.sdkVersion = sdkVersion;
  }

  public boolean isSendDefaultPii() {
    return sendDefaultPii;
  }

  public void setSendDefaultPii(boolean sendDefaultPii) {
    this.sendDefaultPii = sendDefaultPii;
  }

  /**
   * Adds a Scope observer
   *
   * @param observer the Observer
   */
  public void addScopeObserver(final @NotNull IScopeObserver observer) {
    observers.add(observer);
  }

  /**
   * Returns the list of Scope observers
   *
   * @return the Scope observer list
   */
  @NotNull
  List<IScopeObserver> getScopeObservers() {
    return observers;
  }

  /**
   * Returns if the Java to NDK Scope sync is enabled
   *
   * @return true if enabled or false otherwise
   */
  public boolean isEnableScopeSync() {
    return enableScopeSync;
  }

  /**
   * Enables or not the Java to NDK Scope sync
   *
   * @param enableScopeSync true if enabled or false otherwise
   */
  public void setEnableScopeSync(boolean enableScopeSync) {
    this.enableScopeSync = enableScopeSync;
  }

  /** The BeforeSend callback */
  public interface BeforeSendCallback {

    /**
     * Mutates or drop an event before being sent
     *
     * @param event the event
     * @param hint the hint, usually the source of the event
     * @return the original event or the mutated event or null if event was dropped
     */
    @Nullable
    SentryEvent execute(@NotNull SentryEvent event, @Nullable Object hint);
  }

  /** The BeforeBreadcrumb callback */
  public interface BeforeBreadcrumbCallback {

    /**
     * Mutates or drop a callback before being added
     *
     * @param breadcrumb the breadcrumb
     * @param hint the hint, usually the source of the breadcrumb
     * @return the original breadcrumb or the mutated breadcrumb of null if breadcrumb was dropped
     */
    @Nullable
    Breadcrumb execute(@NotNull Breadcrumb breadcrumb, @Nullable Object hint);
  }

  /** SentryOptions ctor It adds and set default things */
  public SentryOptions() {
    // SentryExecutorService should be inited before any SendCachedEventFireAndForgetIntegration
    executorService = new SentryExecutorService();

    // UncaughtExceptionHandlerIntegration should be inited before any other Integration.
    // if there's an error on the setup, we are able to capture it
    integrations.add(new UncaughtExceptionHandlerIntegration());

    integrations.add(new ShutdownHookIntegration());

    eventProcessors.add(new MainEventProcessor(this));
    eventProcessors.add(new DuplicateEventDetectionEventProcessor(this));

    setSentryClientName(BuildConfig.SENTRY_JAVA_SDK_NAME + "/" + BuildConfig.VERSION_NAME);
    setSdkVersion(createSdkVersion());
  }

  private @NotNull SdkVersion createSdkVersion() {
    final SdkVersion sdkVersion = new SdkVersion();

    sdkVersion.setName(BuildConfig.SENTRY_JAVA_SDK_NAME);
    String version = BuildConfig.VERSION_NAME;
    sdkVersion.setVersion(version);
    sdkVersion.addPackage("maven:sentry", version);

    return sdkVersion;
  }
}<|MERGE_RESOLUTION|>--- conflicted
+++ resolved
@@ -205,19 +205,17 @@
   /** whether to send personal identifiable information along with events */
   private boolean sendDefaultPii = false;
 
-<<<<<<< HEAD
   /** HostnameVerifier for self-signed certificate trust* */
   private @Nullable HostnameVerifier hostnameVerifier;
 
   /** SSLSocketFactory for self-signed certificate trust * */
   private @Nullable SSLSocketFactory sslSocketFactory;
-=======
+
   /** list of scope observers */
   private final @NotNull List<IScopeObserver> observers = new ArrayList<>();
 
   /** Enable the Java to NDK Scope sync */
   private boolean enableScopeSync;
->>>>>>> a87e484c
 
   /**
    * Adds an event processor
