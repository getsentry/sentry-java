package io.sentry;

import com.jakewharton.nopen.annotation.Open;
import io.sentry.backpressure.IBackpressureMonitor;
import io.sentry.backpressure.NoOpBackpressureMonitor;
import io.sentry.cache.IEnvelopeCache;
import io.sentry.clientreport.ClientReportRecorder;
import io.sentry.clientreport.IClientReportRecorder;
import io.sentry.clientreport.NoOpClientReportRecorder;
import io.sentry.internal.debugmeta.IDebugMetaLoader;
import io.sentry.internal.debugmeta.NoOpDebugMetaLoader;
import io.sentry.internal.gestures.GestureTargetLocator;
import io.sentry.internal.modules.IModulesLoader;
import io.sentry.internal.modules.NoOpModulesLoader;
import io.sentry.internal.viewhierarchy.ViewHierarchyExporter;
import io.sentry.protocol.SdkVersion;
import io.sentry.protocol.SentryTransaction;
import io.sentry.transport.ITransport;
import io.sentry.transport.ITransportGate;
import io.sentry.transport.NoOpEnvelopeCache;
import io.sentry.transport.NoOpTransportGate;
import io.sentry.util.Platform;
import io.sentry.util.SampleRateUtils;
import io.sentry.util.StringUtils;
import io.sentry.util.thread.IMainThreadChecker;
import io.sentry.util.thread.NoOpMainThreadChecker;
import java.io.File;
import java.util.ArrayList;
import java.util.Collections;
import java.util.HashMap;
import java.util.HashSet;
import java.util.List;
import java.util.Map;
import java.util.Set;
import java.util.concurrent.ConcurrentHashMap;
import java.util.concurrent.CopyOnWriteArrayList;
import java.util.concurrent.CopyOnWriteArraySet;
import javax.net.ssl.SSLSocketFactory;
import org.jetbrains.annotations.ApiStatus;
import org.jetbrains.annotations.NotNull;
import org.jetbrains.annotations.Nullable;
import org.jetbrains.annotations.TestOnly;

/** Sentry SDK options */
@Open
public class SentryOptions {

  @ApiStatus.Internal public static final @NotNull String DEFAULT_PROPAGATION_TARGETS = ".*";

  /** Default Log level if not specified Default is DEBUG */
  static final SentryLevel DEFAULT_DIAGNOSTIC_LEVEL = SentryLevel.DEBUG;

  /**
   * Default value for {@link SentryEvent#getEnvironment()} set when {@link SentryOptions} do not
   * have the environment field set.
   */
  private static final String DEFAULT_ENVIRONMENT = "production";

  /**
   * Are callbacks that run for every event. They can either return a new event which in most cases
   * means just adding data OR return null in case the event will be dropped and not sent.
   */
  private final @NotNull List<EventProcessor> eventProcessors = new CopyOnWriteArrayList<>();

  /** Exceptions that once captured will not be sent to Sentry as {@link SentryEvent}. */
  private final @NotNull Set<Class<? extends Throwable>> ignoredExceptionsForType =
      new CopyOnWriteArraySet<>();

  /**
   * Code that provides middlewares, bindings or hooks into certain frameworks or environments,
   * along with code that inserts those bindings and activates them.
   */
  private final @NotNull List<Integration> integrations = new CopyOnWriteArrayList<>();

  /** List of bundle IDs representing source bundles. */
  private final @NotNull Set<String> bundleIds = new CopyOnWriteArraySet<>();

  /**
   * The DSN tells the SDK where to send the events to. If this value is not provided, the SDK will
   * just not send any events.
   */
  private @Nullable String dsn;

  /** dsnHash is used as a subfolder of cacheDirPath to isolate events when rotating DSNs */
  private @Nullable String dsnHash;

  /**
   * Controls how many seconds to wait before shutting down. Sentry SDKs send events from a
   * background queue and this queue is given a certain amount to drain pending events Default is
   * 2000 = 2s
   */
  private long shutdownTimeoutMillis = 2000; // 2s

  /**
   * Controls how many seconds to wait before flushing down. Sentry SDKs cache events from a
   * background queue and this queue is given a certain amount to drain pending events Default is
   * 15000 = 15s
   */
  private long flushTimeoutMillis = 15000; // 15s

  /**
   * Controls how many seconds to wait before flushing previous session. Sentry SDKs finalizes
   * unfinished sessions from a background queue and this queue is given a certain amount to drain
   * sessions. Default is 15000 = 15s
   */
  private long sessionFlushTimeoutMillis = 15000; // 15s

  /**
   * Turns debug mode on or off. If debug is enabled SDK will attempt to print out useful debugging
   * information if something goes wrong. Default is disabled.
   */
  private boolean debug;

  /** Logger interface to log useful debugging information if debug is enabled */
  private @NotNull ILogger logger = NoOpLogger.getInstance();

  /** minimum LogLevel to be used if debug is enabled */
  private @NotNull SentryLevel diagnosticLevel = DEFAULT_DIAGNOSTIC_LEVEL;

  /** Envelope reader interface */
  private @NotNull IEnvelopeReader envelopeReader = new EnvelopeReader(new JsonSerializer(this));

  /** Serializer interface to serialize/deserialize json events */
  private @NotNull ISerializer serializer = new JsonSerializer(this);

  /** Max depth when serializing object graphs with reflection. * */
  private int maxDepth = 100;

  /**
   * Sentry client name used for the HTTP authHeader and userAgent eg
   * sentry.{language}.{platform}/{version} eg sentry.java.android/2.0.0 would be a valid case
   */
  private @Nullable String sentryClientName;

  /**
   * This function is called with an SDK specific event object and can return a modified event
   * object or nothing to skip reporting the event
   */
  private @Nullable BeforeSendCallback beforeSend;

  /**
   * This function is called with an SDK specific transaction object and can return a modified
   * transaction object or nothing to skip reporting the transaction
   */
  private @Nullable BeforeSendTransactionCallback beforeSendTransaction;

  /**
   * This function is called with an SDK specific breadcrumb object before the breadcrumb is added
   * to the scope. When nothing is returned from the function, the breadcrumb is dropped
   */
  private @Nullable BeforeBreadcrumbCallback beforeBreadcrumb;

  /** The cache dir. path for caching offline events */
  private @Nullable String cacheDirPath;

  private int maxCacheItems = 30;

  /** Max. queue size before flushing events/envelopes to the disk */
  private int maxQueueSize = maxCacheItems;

  /**
   * This variable controls the total amount of breadcrumbs that should be captured Default is 100
   */
  private int maxBreadcrumbs = 100;

  /** Sets the release. SDK will try to automatically configure a release out of the box */
  private @Nullable String release;

  /**
   * Sets the environment. This string is freeform and not set by default. A release can be
   * associated with more than one environment to separate them in the UI Think staging vs prod or
   * similar.
   */
  private @Nullable String environment;

  /**
   * When set, a proxy can be configured that should be used for outbound requests. This is also
   * used for HTTPS requests
   */
  private @Nullable Proxy proxy;

  /**
   * Configures the sample rate as a percentage of events to be sent in the range of 0.0 to 1.0. if
   * 1.0 is set it means that 100% of events are sent. If set to 0.1 only 10% of events will be
   * sent. Events are picked randomly. Default is null (disabled)
   */
  private @Nullable Double sampleRate;

  /** Enables generation of transactions and propagation of trace data. */
  private @Nullable Boolean enableTracing;

  /**
   * Configures the sample rate as a percentage of transactions to be sent in the range of 0.0 to
   * 1.0. if 1.0 is set it means that 100% of transactions are sent. If set to 0.1 only 10% of
   * transactions will be sent. Transactions are picked randomly. Default is null (disabled)
   */
  private @Nullable Double tracesSampleRate;

  /**
   * This function is called by {@link TracesSampler} to determine if transaction is sampled - meant
   * to be sent to Sentry.
   */
  private @Nullable TracesSamplerCallback tracesSampler;

  /**
   * A list of string prefixes of module names that do not belong to the app, but rather third-party
   * packages. Modules considered not to be part of the app will be hidden from stack traces by
   * default.
   */
  private final @NotNull List<String> inAppExcludes = new CopyOnWriteArrayList<>();

  /**
   * A list of string prefixes of module names that belong to the app. This option takes precedence
   * over inAppExcludes.
   */
  private final @NotNull List<String> inAppIncludes = new CopyOnWriteArrayList<>();

  /**
   * The transport factory creates instances of {@link ITransport} - internal construct of the
   * client that abstracts away the event sending.
   */
  private @NotNull ITransportFactory transportFactory = NoOpTransportFactory.getInstance();

  /**
   * Implementations of this interface serve as gatekeepers that allow or disallow sending of the
   * events
   */
  private @NotNull ITransportGate transportGate = NoOpTransportGate.getInstance();

  /** Sets the distribution. Think about it together with release and environment */
  private @Nullable String dist;

  /** When enabled, all the threads are automatically attached to all logged events. */
  private boolean attachThreads;

  /**
   * When enabled, stack traces are automatically attached to all threads logged. Stack traces are
   * always attached to exceptions but when this is set stack traces are also sent with threads. If
   * no threads are logged, we log the current thread automatically.
   */
  private boolean attachStacktrace = true;

  /** Whether to enable or disable automatic session tracking. */
  private boolean enableAutoSessionTracking = true;

  /**
   * The session tracking interval in millis. This is the interval to end a session if the App goes
   * to the background.
   */
  private long sessionTrackingIntervalMillis = 30000; // 30s

  /** The distinct Id (generated Guid) used for session tracking */
  private @Nullable String distinctId;

  /** The server name used in the Sentry messages. */
  private @Nullable String serverName;

  /** Automatically resolve server name. */
  private boolean attachServerName = true;

  /** When enabled, Sentry installs UncaughtExceptionHandlerIntegration. */
  private boolean enableUncaughtExceptionHandler = true;

  /*
   * When enabled, UncaughtExceptionHandler will print exceptions (same as java would normally do),
   * if no other UncaughtExceptionHandler was registered before.
   */
  private boolean printUncaughtStackTrace = false;

  /** Sentry Executor Service that sends cached events and envelopes on App. start. */
  private @NotNull ISentryExecutorService executorService = NoOpSentryExecutorService.getInstance();

  /** connection timeout in milliseconds. */
  private int connectionTimeoutMillis = 5000;

  /** read timeout in milliseconds */
  private int readTimeoutMillis = 5000;

  /** Reads and caches envelope files in the disk */
  private @NotNull IEnvelopeCache envelopeDiskCache = NoOpEnvelopeCache.getInstance();

  /** SdkVersion object that contains the Sentry Client Name and its version */
  private @Nullable SdkVersion sdkVersion;

  /** whether to send personal identifiable information along with events */
  private boolean sendDefaultPii = false;

  /** SSLSocketFactory for self-signed certificate trust * */
  private @Nullable SSLSocketFactory sslSocketFactory;

  /** list of scope observers */
  private final @NotNull List<IScopeObserver> observers = new CopyOnWriteArrayList<>();

  private final @NotNull List<IOptionsObserver> optionsObservers = new CopyOnWriteArrayList<>();

  /**
   * Enables loading additional options from external locations like {@code sentry.properties} file
   * or environment variables, system properties.
   */
  private boolean enableExternalConfiguration;

  /** Tags applied to every event and transaction */
  private final @NotNull Map<String, @NotNull String> tags = new ConcurrentHashMap<>();

  /** max attachment size in bytes. */
  private long maxAttachmentSize = 20 * 1024 * 1024;

  /**
   * Enables event deduplication with {@link DuplicateEventDetectionEventProcessor}. Event
   * deduplication prevents from receiving the same exception multiple times when there is more than
   * one framework active that captures errors, for example Logback and Spring Boot.
   */
  private boolean enableDeduplication = true;

  /** Maximum number of spans that can be atteched to single transaction. */
  private int maxSpans = 1000;

  /** Registers hook that flushes {@link Hub} when main thread shuts down. */
  private boolean enableShutdownHook = true;

  /**
   * Controls the size of the request body to extract if any. No truncation is done by the SDK. If
   * the request body is larger than the accepted size, nothing is sent.
   */
  private @NotNull RequestSize maxRequestBodySize = RequestSize.NONE;

  /**
   * Controls if the `baggage` header is attached to HTTP client integrations and if the `trace`
   * header is attached to envelopes.
   */
  private boolean traceSampling = true;

  /**
   * Configures the profiles sample rate as a percentage of sampled transactions to be sent in the
   * range of 0.0 to 1.0. if 1.0 is set it means that 100% of sampled transactions will send a
   * profile. If set to 0.1 only 10% of sampled transactions will send a profile. Profiles are
   * picked randomly. Default is null (disabled)
   */
  private @Nullable Double profilesSampleRate;

  /**
   * This function is called by {@link TracesSampler} to determine if a profile is sampled - meant
   * to be sent to Sentry.
   */
  private @Nullable ProfilesSamplerCallback profilesSampler;

  /** Max trace file size in bytes. */
  private long maxTraceFileSize = 5 * 1024 * 1024;

  /** Listener interface to perform operations when a transaction is started or ended */
  private @NotNull ITransactionProfiler transactionProfiler = NoOpTransactionProfiler.getInstance();

  /**
   * Contains a list of origins to which `sentry-trace` header should be sent in HTTP integrations.
   */
  private @Nullable List<String> tracePropagationTargets = null;

  private final @NotNull List<String> defaultTracePropagationTargets =
      Collections.singletonList(DEFAULT_PROPAGATION_TARGETS);

  /** Proguard UUID. */
  private @Nullable String proguardUuid;

  /**
   * The idle time, measured in ms, to wait until the transaction will be finished. The transaction
   * will use the end timestamp of the last finished span as the endtime for the transaction.
   *
   * <p>When set to {@code null} the transaction must be finished manually.
   *
   * <p>The default is 3 seconds.
   */
  private @Nullable Long idleTimeout = 3000L;

  /**
   * Contains a list of context tags names (for example from MDC) that are meant to be applied as
   * Sentry tags to events.
   */
  private final @NotNull List<String> contextTags = new CopyOnWriteArrayList<>();

  /** Whether to send client reports containing information about number of dropped events. */
  private boolean sendClientReports = true;

  /** ClientReportRecorder to track count of lost events / transactions / ... * */
  @NotNull IClientReportRecorder clientReportRecorder = new ClientReportRecorder(this);

  /** Modules (dependencies, packages) that will be send along with each event. */
  private @NotNull IModulesLoader modulesLoader = NoOpModulesLoader.getInstance();

  /** Loads sentry-debug-meta.properties containing ProGuard UUID, bundle IDs etc. */
  private @NotNull IDebugMetaLoader debugMetaLoader = NoOpDebugMetaLoader.getInstance();

  /** Enables the Auto instrumentation for user interaction tracing. */
  private boolean enableUserInteractionTracing = false;

  /** Enable or disable automatic breadcrumbs for User interactions */
  private boolean enableUserInteractionBreadcrumbs = true;

  /** Which framework is responsible for instrumenting. */
  private @NotNull Instrumenter instrumenter = Instrumenter.SENTRY;

  /** Contains a list of GestureTargetLocator instances used for user interaction tracking */
  private final @NotNull List<GestureTargetLocator> gestureTargetLocators = new ArrayList<>();

  /**
   * Contains a list of ViewHierarchyExporter instances used for extracting non Android system View
   * Hierarchy elements
   */
  private final @NotNull List<ViewHierarchyExporter> viewHierarchyExporters = new ArrayList<>();

  private @NotNull IMainThreadChecker mainThreadChecker = NoOpMainThreadChecker.getInstance();

  // TODO this should default to false on the next major
  /** Whether OPTIONS requests should be traced. */
  private boolean traceOptionsRequests = true;

  /** Date provider to retrieve the current date from. */
  @ApiStatus.Internal
  private @NotNull SentryDateProvider dateProvider = new SentryAutoDateProvider();

  private final @NotNull List<IPerformanceCollector> performanceCollectors = new ArrayList<>();

  /** Performance collector that collect performance stats while transactions run. */
  private @NotNull TransactionPerformanceCollector transactionPerformanceCollector =
      NoOpTransactionPerformanceCollector.getInstance();

  /** Enables the time-to-full-display spans in navigation transactions. */
  private boolean enableTimeToFullDisplayTracing = false;

  /** Screen fully displayed reporter, used for time-to-full-display spans. */
  private final @NotNull FullyDisplayedReporter fullyDisplayedReporter =
      FullyDisplayedReporter.getInstance();

  private @NotNull IConnectionStatusProvider connectionStatusProvider =
      new NoOpConnectionStatusProvider();

  /** Whether Sentry should be enabled */
  private boolean enabled = true;

  /** Whether to format serialized data, e.g. events logged to console in debug mode */
  private boolean enablePrettySerializationOutput = true;

  /** Whether to send modules containing information about versions. */
  private boolean sendModules = true;

  private @Nullable BeforeEnvelopeCallback beforeEnvelopeCallback;

  private boolean enableSpotlight = false;

  private @Nullable String spotlightConnectionUrl;

  /** Whether to enable scope persistence so the scope values are preserved if the process dies */
  private boolean enableScopePersistence = true;

  /** Contains a list of monitor slugs for which check-ins should not be sent. */
  @ApiStatus.Experimental private @Nullable List<String> ignoredCheckIns = null;

  @ApiStatus.Experimental
  private @NotNull IBackpressureMonitor backpressureMonitor = NoOpBackpressureMonitor.getInstance();

  @ApiStatus.Experimental private boolean enableBackpressureHandling = false;

  /** Whether to profile app launches, depending on profilesSampler or profilesSampleRate. */
  private boolean enableAppStartProfiling = false;

  private boolean enableMetrics = false;

  private boolean enableDefaultTagsForMetrics = true;

  private boolean enableSpanLocalMetricAggregation = true;

  /**
   * Profiling traces rate. 101 hz means 101 traces in 1 second. Defaults to 101 to avoid possible
   * lockstep sampling. More on
   * https://stackoverflow.com/questions/45470758/what-is-lockstep-sampling
   */
  private int profilingTracesHz = 101;

  @ApiStatus.Experimental private @Nullable Cron cron = null;

  /**
   * Adds an event processor
   *
   * @param eventProcessor the event processor
   */
  public void addEventProcessor(@NotNull EventProcessor eventProcessor) {
    eventProcessors.add(eventProcessor);
  }

  /**
   * Returns the list of event processors
   *
   * @return the event processor list
   */
  public @NotNull List<EventProcessor> getEventProcessors() {
    return eventProcessors;
  }

  /**
   * Adds an integration
   *
   * @param integration the integration
   */
  public void addIntegration(@NotNull Integration integration) {
    integrations.add(integration);
  }

  /**
   * Returns the list of integrations
   *
   * @return the integration list
   */
  public @NotNull List<Integration> getIntegrations() {
    return integrations;
  }

  /**
   * Returns the DSN
   *
   * @return the DSN or null if not set
   */
  public @Nullable String getDsn() {
    return dsn;
  }

  /**
   * Sets the DSN
   *
   * @param dsn the DSN
   */
  public void setDsn(final @Nullable String dsn) {
    this.dsn = dsn;

    dsnHash = StringUtils.calculateStringHash(this.dsn, logger);
  }

  /**
   * Check if debug mode is ON Default is OFF
   *
   * @return true if ON or false otherwise
   */
  public boolean isDebug() {
    return debug;
  }

  /**
   * Sets the debug mode to ON or OFF Default is OFF
   *
   * @param debug true if ON or false otherwise
   */
  public void setDebug(final boolean debug) {
    this.debug = debug;
  }

  /**
   * Returns the Logger interface
   *
   * @return the logger
   */
  public @NotNull ILogger getLogger() {
    return logger;
  }

  /**
   * Sets the Logger interface if null, logger will be NoOp
   *
   * @param logger the logger interface
   */
  public void setLogger(final @Nullable ILogger logger) {
    this.logger = (logger == null) ? NoOpLogger.getInstance() : new DiagnosticLogger(this, logger);
  }

  /**
   * Returns the minimum LogLevel
   *
   * @return the log level
   */
  public @NotNull SentryLevel getDiagnosticLevel() {
    return diagnosticLevel;
  }

  /**
   * Sets the minimum LogLevel if null, it uses the default min. LogLevel Default is DEBUG
   *
   * @param diagnosticLevel the log level
   */
  public void setDiagnosticLevel(@Nullable final SentryLevel diagnosticLevel) {
    this.diagnosticLevel = (diagnosticLevel != null) ? diagnosticLevel : DEFAULT_DIAGNOSTIC_LEVEL;
  }

  /**
   * Returns the Serializer interface
   *
   * @return the serializer
   */
  public @NotNull ISerializer getSerializer() {
    return serializer;
  }

  /**
   * Sets the Serializer interface if null, Serializer will be NoOp
   *
   * @param serializer the serializer
   */
  public void setSerializer(@Nullable ISerializer serializer) {
    this.serializer = serializer != null ? serializer : NoOpSerializer.getInstance();
  }

  /**
   * Returns the max depth for when serializing object graphs using reflection.
   *
   * @return the max depth
   */
  public int getMaxDepth() {
    return maxDepth;
  }

  /**
   * Set the max depth for when serializing object graphs using reflection.
   *
   * @param maxDepth the max depth
   */
  public void setMaxDepth(int maxDepth) {
    this.maxDepth = maxDepth;
  }

  public @NotNull IEnvelopeReader getEnvelopeReader() {
    return envelopeReader;
  }

  public void setEnvelopeReader(final @Nullable IEnvelopeReader envelopeReader) {
    this.envelopeReader =
        envelopeReader != null ? envelopeReader : NoOpEnvelopeReader.getInstance();
  }

  /**
   * Returns the shutdown timeout in Millis
   *
   * @deprecated use {{@link SentryOptions#getShutdownTimeoutMillis()} }
   * @return the timeout in Millis
   */
  @ApiStatus.ScheduledForRemoval
  @Deprecated
  public long getShutdownTimeout() {
    return shutdownTimeoutMillis;
  }

  /**
   * Returns the shutdown timeout in Millis
   *
   * @return the timeout in Millis
   */
  public long getShutdownTimeoutMillis() {
    return shutdownTimeoutMillis;
  }

  /**
   * Sets the shutdown timeout in Millis Default is 2000 = 2s
   *
   * @deprecated use {{@link SentryOptions#setShutdownTimeoutMillis(long)} }
   * @param shutdownTimeoutMillis the shutdown timeout in millis
   */
  @ApiStatus.ScheduledForRemoval
  @Deprecated
  public void setShutdownTimeout(long shutdownTimeoutMillis) {
    this.shutdownTimeoutMillis = shutdownTimeoutMillis;
  }

  /**
   * Sets the shutdown timeout in Millis Default is 2000 = 2s
   *
   * @param shutdownTimeoutMillis the shutdown timeout in millis
   */
  public void setShutdownTimeoutMillis(long shutdownTimeoutMillis) {
    this.shutdownTimeoutMillis = shutdownTimeoutMillis;
  }

  /**
   * Returns the Sentry client name
   *
   * @return the Sentry client name or null if not set
   */
  public @Nullable String getSentryClientName() {
    return sentryClientName;
  }

  /**
   * Sets the Sentry client name
   *
   * @param sentryClientName the Sentry client name
   */
  public void setSentryClientName(@Nullable String sentryClientName) {
    this.sentryClientName = sentryClientName;
  }

  /**
   * Returns the BeforeSend callback
   *
   * @return the beforeSend callback or null if not set
   */
  public @Nullable BeforeSendCallback getBeforeSend() {
    return beforeSend;
  }

  /**
   * Sets the beforeSend callback
   *
   * @param beforeSend the beforeSend callback
   */
  public void setBeforeSend(@Nullable BeforeSendCallback beforeSend) {
    this.beforeSend = beforeSend;
  }

  /**
   * Returns the BeforeSendTransaction callback
   *
   * @return the beforeSendTransaction callback or null if not set
   */
  public @Nullable BeforeSendTransactionCallback getBeforeSendTransaction() {
    return beforeSendTransaction;
  }

  /**
   * Sets the beforeSendTransaction callback
   *
   * @param beforeSendTransaction the beforeSendTransaction callback
   */
  public void setBeforeSendTransaction(
      @Nullable BeforeSendTransactionCallback beforeSendTransaction) {
    this.beforeSendTransaction = beforeSendTransaction;
  }

  /**
   * Returns the beforeBreadcrumb callback
   *
   * @return the beforeBreadcrumb callback or null if not set
   */
  public @Nullable BeforeBreadcrumbCallback getBeforeBreadcrumb() {
    return beforeBreadcrumb;
  }

  /**
   * Sets the beforeBreadcrumb callback
   *
   * @param beforeBreadcrumb the beforeBreadcrumb callback
   */
  public void setBeforeBreadcrumb(@Nullable BeforeBreadcrumbCallback beforeBreadcrumb) {
    this.beforeBreadcrumb = beforeBreadcrumb;
  }

  /**
   * Returns the cache dir. path if set
   *
   * @return the cache dir. path or null if not set
   */
  public @Nullable String getCacheDirPath() {
    if (cacheDirPath == null || cacheDirPath.isEmpty()) {
      return null;
    }

    return dsnHash != null ? new File(cacheDirPath, dsnHash).getAbsolutePath() : cacheDirPath;
  }

  /**
   * Returns the cache dir path if set, without the appended dsn hash.
   *
   * @return the cache dir path, without the appended dsn hash, or null if not set.
   */
  @Nullable
  String getCacheDirPathWithoutDsn() {
    if (cacheDirPath == null || cacheDirPath.isEmpty()) {
      return null;
    }

    return cacheDirPath;
  }

  /**
   * Returns the outbox path if cacheDirPath is set
   *
   * @return the outbox path or null if not set
   */
  public @Nullable String getOutboxPath() {
    final String cacheDirPath = getCacheDirPath();
    if (cacheDirPath == null) {
      return null;
    }
    return new File(cacheDirPath, "outbox").getAbsolutePath();
  }

  /**
   * Sets the cache dir. path
   *
   * @param cacheDirPath the cache dir. path
   */
  public void setCacheDirPath(final @Nullable String cacheDirPath) {
    this.cacheDirPath = cacheDirPath;
  }

  /**
   * Returns the max Breadcrumbs Default is 100
   *
   * @return the max breadcrumbs
   */
  public int getMaxBreadcrumbs() {
    return maxBreadcrumbs;
  }

  /**
   * Sets the max breadcrumbs Default is 100
   *
   * @param maxBreadcrumbs the max breadcrumbs
   */
  public void setMaxBreadcrumbs(int maxBreadcrumbs) {
    this.maxBreadcrumbs = maxBreadcrumbs;
  }

  /**
   * Returns the release
   *
   * @return the release or null if not set
   */
  public @Nullable String getRelease() {
    return release;
  }

  /**
   * Sets the release
   *
   * @param release the release
   */
  public void setRelease(@Nullable String release) {
    this.release = release;
  }

  /**
   * Returns the environment
   *
   * @return the environment or 'production' if not set
   */
  public @Nullable String getEnvironment() {
    return environment != null ? environment : DEFAULT_ENVIRONMENT;
  }

  /**
   * Sets the environment
   *
   * @param environment the environment
   */
  public void setEnvironment(@Nullable String environment) {
    this.environment = environment;
  }

  /**
   * Returns the proxy if set
   *
   * @return the proxy or null if not set
   */
  public @Nullable Proxy getProxy() {
    return proxy;
  }

  /**
   * Sets the proxy
   *
   * @param proxy the proxy
   */
  public void setProxy(@Nullable Proxy proxy) {
    this.proxy = proxy;
  }

  /**
   * Returns the sample rate Default is null (disabled)
   *
   * @return the sample rate
   */
  public @Nullable Double getSampleRate() {
    return sampleRate;
  }

  /**
   * Sets the sampleRate Can be anything between 0.0 and 1.0 or null (default), to disable it.
   *
   * @param sampleRate the sample rate
   */
  public void setSampleRate(Double sampleRate) {
    if (!SampleRateUtils.isValidSampleRate(sampleRate)) {
      throw new IllegalArgumentException(
          "The value "
              + sampleRate
              + " is not valid. Use null to disable or values >= 0.0 and <= 1.0.");
    }
    this.sampleRate = sampleRate;
  }

  /**
   * Whether generation of transactions and propagation of trace data is enabled.
   *
   * <p>NOTE: There is also {@link SentryOptions#isTracingEnabled()} which checks other options as
   * well.
   *
   * @return true if enabled, false if disabled, null can mean enabled if {@link
   *     SentryOptions#getTracesSampleRate()} or {@link SentryOptions#getTracesSampler()} are set.
   */
  public @Nullable Boolean getEnableTracing() {
    return enableTracing;
  }

  /** Enables generation of transactions and propagation of trace data. */
  public void setEnableTracing(@Nullable Boolean enableTracing) {
    this.enableTracing = enableTracing;
  }

  /**
   * Returns the traces sample rate Default is null (disabled)
   *
   * @return the sample rate
   */
  public @Nullable Double getTracesSampleRate() {
    return tracesSampleRate;
  }

  /**
   * Sets the tracesSampleRate Can be anything between 0.0 and 1.0 or null (default), to disable it.
   *
   * @param tracesSampleRate the sample rate
   */
  public void setTracesSampleRate(final @Nullable Double tracesSampleRate) {
    if (!SampleRateUtils.isValidTracesSampleRate(tracesSampleRate)) {
      throw new IllegalArgumentException(
          "The value "
              + tracesSampleRate
              + " is not valid. Use null to disable or values between 0.0 and 1.0.");
    }
    this.tracesSampleRate = tracesSampleRate;
  }

  /**
   * Returns the callback used to determine if transaction is sampled.
   *
   * @return the callback
   */
  public @Nullable TracesSamplerCallback getTracesSampler() {
    return tracesSampler;
  }

  /**
   * Sets the callback used to determine if transaction is sampled.
   *
   * @param tracesSampler the callback
   */
  public void setTracesSampler(final @Nullable TracesSamplerCallback tracesSampler) {
    this.tracesSampler = tracesSampler;
  }

  /**
   * the list of inApp excludes
   *
   * @return the inApp excludes list
   */
  public @NotNull List<String> getInAppExcludes() {
    return inAppExcludes;
  }

  /**
   * Adds an inApp exclude
   *
   * @param exclude the inApp exclude module/package
   */
  public void addInAppExclude(@NotNull String exclude) {
    inAppExcludes.add(exclude);
  }

  /**
   * Returns the inApp includes list
   *
   * @return the inApp includes list
   */
  public @NotNull List<String> getInAppIncludes() {
    return inAppIncludes;
  }

  /**
   * Adds an inApp include
   *
   * @param include the inApp include module/package
   */
  public void addInAppInclude(@NotNull String include) {
    inAppIncludes.add(include);
  }

  /**
   * Returns the TransportFactory interface
   *
   * @return the transport factory
   */
  public @NotNull ITransportFactory getTransportFactory() {
    return transportFactory;
  }

  /**
   * Sets the TransportFactory interface
   *
   * @param transportFactory the transport factory
   */
  public void setTransportFactory(@Nullable ITransportFactory transportFactory) {
    this.transportFactory =
        transportFactory != null ? transportFactory : NoOpTransportFactory.getInstance();
  }

  /**
   * Sets the distribution
   *
   * @return the distribution or null if not set
   */
  public @Nullable String getDist() {
    return dist;
  }

  /**
   * Sets the distribution
   *
   * @param dist the distribution
   */
  public void setDist(@Nullable String dist) {
    this.dist = dist;
  }

  /**
   * Returns the TransportGate interface
   *
   * @return the transport gate
   */
  public @NotNull ITransportGate getTransportGate() {
    return transportGate;
  }

  /**
   * Sets the TransportGate interface
   *
   * @param transportGate the transport gate
   */
  public void setTransportGate(@Nullable ITransportGate transportGate) {
    this.transportGate = (transportGate != null) ? transportGate : NoOpTransportGate.getInstance();
  }

  /**
   * Checks if the AttachStacktrace is enabled or not
   *
   * @return true if enabled or false otherwise
   */
  public boolean isAttachStacktrace() {
    return attachStacktrace;
  }

  /**
   * Sets the attachStacktrace to enabled or disabled
   *
   * @param attachStacktrace true if enabled or false otherwise
   */
  public void setAttachStacktrace(boolean attachStacktrace) {
    this.attachStacktrace = attachStacktrace;
  }

  /**
   * Checks if the AttachThreads is enabled or not
   *
   * @return true if enabled or false otherwise
   */
  public boolean isAttachThreads() {
    return attachThreads;
  }

  /**
   * Sets the attachThreads to enabled or disabled
   *
   * @param attachThreads true if enabled or false otherwise
   */
  public void setAttachThreads(boolean attachThreads) {
    this.attachThreads = attachThreads;
  }

  /**
   * Returns if the automatic session tracking is enabled or not
   *
   * @return true if enabled or false otherwise
   */
  public boolean isEnableAutoSessionTracking() {
    return enableAutoSessionTracking;
  }

  /**
   * Enable or disable the automatic session tracking
   *
   * @param enableAutoSessionTracking true if enabled or false otherwise
   */
  public void setEnableAutoSessionTracking(final boolean enableAutoSessionTracking) {
    this.enableAutoSessionTracking = enableAutoSessionTracking;
  }

  /**
   * Gets the default server name to be used in Sentry events.
   *
   * @return the default server name or null if none set
   */
  public @Nullable String getServerName() {
    return serverName;
  }

  /**
   * Sets the default server name to be used in Sentry events.
   *
   * @param serverName the default server name or null if none should be used
   */
  public void setServerName(@Nullable String serverName) {
    this.serverName = serverName;
  }

  /**
   * Returns if SDK automatically resolves and attaches server name to events.
   *
   * @return true if enabled false if otherwise
   */
  public boolean isAttachServerName() {
    return attachServerName;
  }

  /**
   * Sets if SDK should automatically resolve and attache server name to events.
   *
   * @param attachServerName true if enabled false if otherwise
   */
  public void setAttachServerName(boolean attachServerName) {
    this.attachServerName = attachServerName;
  }

  /**
   * Returns the session tracking interval in millis
   *
   * @return the interval in millis
   */
  public long getSessionTrackingIntervalMillis() {
    return sessionTrackingIntervalMillis;
  }

  /**
   * Sets the session tracking interval in millis
   *
   * @param sessionTrackingIntervalMillis the interval in millis
   */
  public void setSessionTrackingIntervalMillis(long sessionTrackingIntervalMillis) {
    this.sessionTrackingIntervalMillis = sessionTrackingIntervalMillis;
  }

  /**
   * Returns the distinct Id
   *
   * @return the distinct Id
   */
  @ApiStatus.Internal
  public @Nullable String getDistinctId() {
    return distinctId;
  }

  /**
   * Sets the distinct Id
   *
   * @param distinctId the distinct Id
   */
  @ApiStatus.Internal
  public void setDistinctId(final @Nullable String distinctId) {
    this.distinctId = distinctId;
  }

  /**
   * Returns the flush timeout in millis
   *
   * @return the timeout in millis
   */
  public long getFlushTimeoutMillis() {
    return flushTimeoutMillis;
  }

  /**
   * Sets the flush timeout in millis
   *
   * @param flushTimeoutMillis the timeout in millis
   */
  public void setFlushTimeoutMillis(long flushTimeoutMillis) {
    this.flushTimeoutMillis = flushTimeoutMillis;
  }

  /**
   * Checks if the default UncaughtExceptionHandlerIntegration is enabled or not.
   *
   * @return true if enabled or false otherwise.
   */
  public boolean isEnableUncaughtExceptionHandler() {
    return enableUncaughtExceptionHandler;
  }

  /**
   * Enable or disable the default UncaughtExceptionHandlerIntegration.
   *
   * @param enableUncaughtExceptionHandler true if enabled or false otherwise.
   */
  public void setEnableUncaughtExceptionHandler(final boolean enableUncaughtExceptionHandler) {
    this.enableUncaughtExceptionHandler = enableUncaughtExceptionHandler;
  }

  /**
   * Checks if printing exceptions by UncaughtExceptionHandler is enabled or disabled.
   *
   * @return true if enabled or false otherwise.
   */
  public boolean isPrintUncaughtStackTrace() {
    return printUncaughtStackTrace;
  }

  /**
   * Enable or disable printing exceptions in UncaughtExceptionHandler
   *
   * @param printUncaughtStackTrace true if enabled or false otherwise.
   */
  public void setPrintUncaughtStackTrace(final boolean printUncaughtStackTrace) {
    this.printUncaughtStackTrace = printUncaughtStackTrace;
  }

  /**
   * Returns the SentryExecutorService
   *
   * @return the SentryExecutorService
   */
  @ApiStatus.Internal
  @NotNull
  public ISentryExecutorService getExecutorService() {
    return executorService;
  }

  /**
   * Sets the SentryExecutorService
   *
   * @param executorService the SentryExecutorService
   */
  @ApiStatus.Internal
  @TestOnly
  public void setExecutorService(final @NotNull ISentryExecutorService executorService) {
    if (executorService != null) {
      this.executorService = executorService;
    }
  }

  /**
   * Returns the connection timeout in milliseconds.
   *
   * @return the connectionTimeoutMillis
   */
  public int getConnectionTimeoutMillis() {
    return connectionTimeoutMillis;
  }

  /**
   * Sets the connection timeout in milliseconds.
   *
   * @param connectionTimeoutMillis the connectionTimeoutMillis
   */
  public void setConnectionTimeoutMillis(int connectionTimeoutMillis) {
    this.connectionTimeoutMillis = connectionTimeoutMillis;
  }

  /**
   * Returns the read timeout in milliseconds
   *
   * @return the readTimeoutMillis
   */
  public int getReadTimeoutMillis() {
    return readTimeoutMillis;
  }

  /**
   * Sets the read timeout in milliseconds
   *
   * @param readTimeoutMillis the readTimeoutMillis
   */
  public void setReadTimeoutMillis(int readTimeoutMillis) {
    this.readTimeoutMillis = readTimeoutMillis;
  }

  /**
   * Returns the EnvelopeCache interface
   *
   * @return the EnvelopeCache object
   */
  public @NotNull IEnvelopeCache getEnvelopeDiskCache() {
    return envelopeDiskCache;
  }

  /**
   * Sets the EnvelopeCache interface
   *
   * @param envelopeDiskCache the EnvelopeCache object
   */
  public void setEnvelopeDiskCache(final @Nullable IEnvelopeCache envelopeDiskCache) {
    this.envelopeDiskCache =
        envelopeDiskCache != null ? envelopeDiskCache : NoOpEnvelopeCache.getInstance();
  }

  /**
   * Returns the Max queue size
   *
   * @return the max queue size
   */
  public int getMaxQueueSize() {
    return maxQueueSize;
  }

  /**
   * Sets the max queue size if maxQueueSize is bigger than 0
   *
   * @param maxQueueSize max queue size
   */
  public void setMaxQueueSize(int maxQueueSize) {
    if (maxQueueSize > 0) {
      this.maxQueueSize = maxQueueSize;
    }
  }

  /**
   * Returns the SdkVersion object
   *
   * @return the SdkVersion object or null
   */
  public @Nullable SdkVersion getSdkVersion() {
    return sdkVersion;
  }

  /**
   * Returns SSLSocketFactory
   *
   * @return SSLSocketFactory object or null
   */
  public @Nullable SSLSocketFactory getSslSocketFactory() {
    return sslSocketFactory;
  }

  /**
   * Set custom SSLSocketFactory that is trusted to self-signed certificates
   *
   * @param sslSocketFactory SSLSocketFactory object
   */
  public void setSslSocketFactory(final @Nullable SSLSocketFactory sslSocketFactory) {
    this.sslSocketFactory = sslSocketFactory;
  }

  /**
   * Sets the SdkVersion object
   *
   * @param sdkVersion the SdkVersion object or null
   */
  @ApiStatus.Internal
  public void setSdkVersion(final @Nullable SdkVersion sdkVersion) {
    this.sdkVersion = sdkVersion;
  }

  public boolean isSendDefaultPii() {
    return sendDefaultPii;
  }

  public void setSendDefaultPii(boolean sendDefaultPii) {
    this.sendDefaultPii = sendDefaultPii;
  }

  /**
   * Adds a Scope observer
   *
   * @param observer the Observer
   */
  public void addScopeObserver(final @NotNull IScopeObserver observer) {
    observers.add(observer);
  }

  /**
   * Returns the list of Scope observers
   *
   * @return the Scope observer list
   */
  @NotNull
  public List<IScopeObserver> getScopeObservers() {
    return observers;
  }

  /**
   * Adds a SentryOptions observer
   *
   * @param observer the Observer
   */
  public void addOptionsObserver(final @NotNull IOptionsObserver observer) {
    optionsObservers.add(observer);
  }

  /**
   * Returns the list of SentryOptions observers
   *
   * @return the SentryOptions observer list
   */
  @NotNull
  public List<IOptionsObserver> getOptionsObservers() {
    return optionsObservers;
  }

  /**
   * Returns if loading properties from external sources is enabled.
   *
   * @return true if enabled or false otherwise
   */
  public boolean isEnableExternalConfiguration() {
    return enableExternalConfiguration;
  }

  /**
   * Enables loading options from external sources like sentry.properties file or environment
   * variables, system properties.
   *
   * @param enableExternalConfiguration true if enabled or false otherwise
   */
  public void setEnableExternalConfiguration(boolean enableExternalConfiguration) {
    this.enableExternalConfiguration = enableExternalConfiguration;
  }

  /**
   * Returns tags applied to all events and transactions.
   *
   * @return the tags map
   */
  public @NotNull Map<String, String> getTags() {
    return tags;
  }

  /**
   * Sets a tag that is applied to all events and transactions.
   *
   * @param key the key
   * @param value the value
   */
  public void setTag(final @NotNull String key, final @NotNull String value) {
    this.tags.put(key, value);
  }

  /**
   * Returns the maximum attachment size for each attachment in MiB.
   *
   * @return the maximum attachment size in MiB.
   */
  public long getMaxAttachmentSize() {
    return maxAttachmentSize;
  }

  /**
   * Sets the max attachment size for each attachment in bytes. Default is 20 MiB. Please also check
   * the maximum attachment size of Relay to make sure your attachments don't get discarded there:
   * https://docs.sentry.io/product/relay/options/
   *
   * @param maxAttachmentSize the max attachment size in bytes.
   */
  public void setMaxAttachmentSize(long maxAttachmentSize) {
    this.maxAttachmentSize = maxAttachmentSize;
  }

  /**
   * Returns if event deduplication is turned on.
   *
   * @return if event deduplication is turned on.
   */
  public boolean isEnableDeduplication() {
    return enableDeduplication;
  }

  /**
   * Enables or disables event deduplication.
   *
   * @param enableDeduplication true if enabled false otherwise
   */
  public void setEnableDeduplication(final boolean enableDeduplication) {
    this.enableDeduplication = enableDeduplication;
  }

  /**
   * Returns if tracing should be enabled. If tracing is disabled, starting transactions returns
   * {@link NoOpTransaction}.
   *
   * @return if tracing is enabled.
   */
  public boolean isTracingEnabled() {
    if (enableTracing != null) {
      return enableTracing;
    }

    return getTracesSampleRate() != null || getTracesSampler() != null;
  }

  /**
   * Returns the list of exception classes that once captured will not be sent to Sentry as {@link
   * SentryEvent}.
   *
   * @return the list of exception classes that once captured will not be sent to Sentry as {@link
   *     SentryEvent}.
   */
  public @NotNull Set<Class<? extends Throwable>> getIgnoredExceptionsForType() {
    return ignoredExceptionsForType;
  }

  /**
   * Adds exception type to the list of ignored exceptions.
   *
   * @param exceptionType - the exception type
   */
  public void addIgnoredExceptionForType(final @NotNull Class<? extends Throwable> exceptionType) {
    this.ignoredExceptionsForType.add(exceptionType);
  }

  /**
   * Checks if the type of exception given by parameter is ignored.
   *
   * @param throwable the throwable
   * @return if the type of exception is ignored
   */
  boolean containsIgnoredExceptionForType(final @NotNull Throwable throwable) {
    return this.ignoredExceptionsForType.contains(throwable.getClass());
  }

  /**
   * Returns the maximum number of spans that can be attached to single transaction.
   *
   * @return the maximum number of spans that can be attached to single transaction.
   */
  @ApiStatus.Experimental
  public int getMaxSpans() {
    return maxSpans;
  }

  /**
   * Sets the maximum number of spans that can be attached to single transaction.
   *
   * @param maxSpans maximum number of spans that can be attached to single transaction.
   */
  @ApiStatus.Experimental
  public void setMaxSpans(int maxSpans) {
    this.maxSpans = maxSpans;
  }

  /**
   * True if ShutdownHookIntegration is enabled, false otherwise.
   *
   * @return true if enabled or false otherwise.
   */
  public boolean isEnableShutdownHook() {
    return enableShutdownHook;
  }

  /**
   * Enables or disable ShutdownHookIntegration.
   *
   * @param enableShutdownHook true if enabled or false otherwise.
   */
  public void setEnableShutdownHook(boolean enableShutdownHook) {
    this.enableShutdownHook = enableShutdownHook;
  }

  /**
   * The max cache items for capping the number of events Default is 30
   *
   * @return the maxCacheItems
   */
  public int getMaxCacheItems() {
    return maxCacheItems;
  }

  /**
   * Sets the max cache items for capping the number of events
   *
   * @param maxCacheItems the maxCacheItems
   */
  public void setMaxCacheItems(int maxCacheItems) {
    this.maxCacheItems = maxCacheItems;
  }

  public @NotNull RequestSize getMaxRequestBodySize() {
    return maxRequestBodySize;
  }

  public void setMaxRequestBodySize(final @NotNull RequestSize maxRequestBodySize) {
    this.maxRequestBodySize = maxRequestBodySize;
  }

  /**
   * Returns whether the `baggage` header is attached to HTTP client integrations and the `trace`
   * header is attached to envelopes.
   *
   * <p>Note: this is an experimental API and will be removed without notice.
   *
   * @return true if enabled
   */
  @ApiStatus.Experimental
  public boolean isTraceSampling() {
    return traceSampling;
  }

  /**
   * Controls if the `baggage` header is attached HTTP client integrations and if the `trace` header
   * is attached to envelopes. Defaults to false.
   *
   * <p>Note: this is an experimental API and will be removed without notice.
   *
   * @deprecated please use {{@link SentryOptions#setTracePropagationTargets(List)}} instead
   * @param traceSampling - if trace sampling should be enabled
   */
  @Deprecated
  public void setTraceSampling(boolean traceSampling) {
    this.traceSampling = traceSampling;
  }

  /**
   * Returns the maximum trace file size for each envelope item in bytes.
   *
   * @return the maximum attachment size in bytes.
   */
  public long getMaxTraceFileSize() {
    return maxTraceFileSize;
  }

  /**
   * Sets the max trace file size for each envelope item in bytes. Default is 5 Mb.
   *
   * @param maxTraceFileSize the max trace file size in bytes.
   */
  public void setMaxTraceFileSize(long maxTraceFileSize) {
    this.maxTraceFileSize = maxTraceFileSize;
  }

  /**
   * Returns the listener interface to perform operations when a transaction is started or ended.
   *
   * @return the listener interface to perform operations when a transaction is started or ended.
   */
  public @NotNull ITransactionProfiler getTransactionProfiler() {
    return transactionProfiler;
  }

  /**
   * Sets the listener interface to perform operations when a transaction is started or ended. It
   * only has effect if no profiler was already set.
   *
   * @param transactionProfiler - the listener for operations when a transaction is started or ended
   */
  public void setTransactionProfiler(final @Nullable ITransactionProfiler transactionProfiler) {
    // We allow to set the profiler only if it was not set before, and we don't allow to unset it.
    if (this.transactionProfiler == NoOpTransactionProfiler.getInstance()
        && transactionProfiler != null) {
      this.transactionProfiler = transactionProfiler;
    }
  }

  /**
   * Returns if profiling is enabled for transactions.
   *
   * @return if profiling is enabled for transactions.
   */
  public boolean isProfilingEnabled() {
    return (getProfilesSampleRate() != null && getProfilesSampleRate() > 0)
        || getProfilesSampler() != null;
  }

  /**
   * Sets whether profiling is enabled for transactions.
   *
   * @deprecated use {{@link SentryOptions#setProfilesSampleRate(Double)} }
   * @param profilingEnabled - whether profiling is enabled for transactions
   */
  @Deprecated
  public void setProfilingEnabled(boolean profilingEnabled) {
    if (getProfilesSampleRate() == null) {
      setProfilesSampleRate(profilingEnabled ? 1.0 : null);
    }
  }

  /**
   * Returns the callback used to determine if a profile is sampled.
   *
   * @return the callback
   */
  public @Nullable ProfilesSamplerCallback getProfilesSampler() {
    return profilesSampler;
  }

  /**
   * Sets the callback used to determine if a profile is sampled.
   *
   * @param profilesSampler the callback
   */
  public void setProfilesSampler(final @Nullable ProfilesSamplerCallback profilesSampler) {
    this.profilesSampler = profilesSampler;
  }

  /**
   * Returns the profiles sample rate. Default is null (disabled).
   *
   * @return the sample rate
   */
  public @Nullable Double getProfilesSampleRate() {
    return profilesSampleRate;
  }

  /**
   * Sets the profilesSampleRate. Can be anything between 0.0 and 1.0 or null (default), to disable
   * it. It's dependent on the {{@link SentryOptions#setTracesSampleRate(Double)} } If a transaction
   * is sampled, then a profile could be sampled with a probability given by profilesSampleRate.
   *
   * @param profilesSampleRate the sample rate
   */
  public void setProfilesSampleRate(final @Nullable Double profilesSampleRate) {
    if (!SampleRateUtils.isValidProfilesSampleRate(profilesSampleRate)) {
      throw new IllegalArgumentException(
          "The value "
              + profilesSampleRate
              + " is not valid. Use null to disable or values between 0.0 and 1.0.");
    }
    this.profilesSampleRate = profilesSampleRate;
  }

  /**
   * Returns the profiling traces dir. path if set
   *
   * @return the profiling traces dir. path or null if not set
   */
  public @Nullable String getProfilingTracesDirPath() {
    final String cacheDirPath = getCacheDirPath();
    if (cacheDirPath == null) {
      return null;
    }
    return new File(cacheDirPath, "profiling_traces").getAbsolutePath();
  }

  /**
   * Returns a list of origins to which `sentry-trace` header should be sent in HTTP integrations.
   *
   * @deprecated use {{@link SentryOptions#getTracePropagationTargets()} }
   * @return the list of origins
   */
  @Deprecated
  @SuppressWarnings("InlineMeSuggester")
  public @NotNull List<String> getTracingOrigins() {
    return getTracePropagationTargets();
  }

  /**
   * Adds an origin to which `sentry-trace` header should be sent in HTTP integrations.
   *
   * @deprecated use {{@link SentryOptions#setTracePropagationTargets(List)}}
   * @param tracingOrigin - the tracing origin
   */
  @Deprecated
  @SuppressWarnings("InlineMeSuggester")
  public void addTracingOrigin(final @NotNull String tracingOrigin) {
    if (tracePropagationTargets == null) {
      tracePropagationTargets = new CopyOnWriteArrayList<>();
    }
    if (!tracingOrigin.isEmpty()) {
      tracePropagationTargets.add(tracingOrigin);
    }
  }

  @Deprecated
  @SuppressWarnings("InlineMeSuggester")
  @ApiStatus.Internal
  public void setTracingOrigins(final @Nullable List<String> tracingOrigins) {
    setTracePropagationTargets(tracingOrigins);
  }

  /**
   * Returns a list of origins to which `sentry-trace` header should be sent in HTTP integrations.
   *
   * @return the list of targets
   */
  public @NotNull List<String> getTracePropagationTargets() {
    if (tracePropagationTargets == null) {
      return defaultTracePropagationTargets;
    }
    return tracePropagationTargets;
  }

  @ApiStatus.Internal
  public void setTracePropagationTargets(final @Nullable List<String> tracePropagationTargets) {
    if (tracePropagationTargets == null) {
      this.tracePropagationTargets = null;
    } else {
      @NotNull final List<String> filteredTracePropagationTargets = new ArrayList<>();
      for (String target : tracePropagationTargets) {
        if (!target.isEmpty()) {
          filteredTracePropagationTargets.add(target);
        }
      }

      this.tracePropagationTargets = filteredTracePropagationTargets;
    }
  }

  /**
   * Returns a Proguard UUID.
   *
   * @return the Proguard UUIDs.
   */
  public @Nullable String getProguardUuid() {
    return proguardUuid;
  }

  /**
   * Sets a Proguard UUID.
   *
   * @param proguardUuid - the Proguard UUID
   */
  public void setProguardUuid(final @Nullable String proguardUuid) {
    this.proguardUuid = proguardUuid;
  }

  /**
   * Adds a bundle ID (also known as debugId) representing a source bundle that contains sources for
   * this application. These sources will be used to source code for frames of an exceptions stack
   * trace.
   *
   * @param bundleId Bundle ID generated by sentry-cli or the sentry-android-gradle-plugin
   */
  public void addBundleId(final @Nullable String bundleId) {
    if (bundleId != null) {
      final @NotNull String trimmedBundleId = bundleId.trim();
      if (!trimmedBundleId.isEmpty()) {
        this.bundleIds.add(trimmedBundleId);
      }
    }
  }

  /**
   * Returns all configured bundle IDs referencing source code bundles.
   *
   * @return list of bundle IDs
   */
  public @NotNull Set<String> getBundleIds() {
    return bundleIds;
  }

  /**
   * Returns Context tags names applied to Sentry events as Sentry tags.
   *
   * @return context tags
   */
  public @NotNull List<String> getContextTags() {
    return contextTags;
  }

  /**
   * Adds context tag name that is applied to Sentry events as Sentry tag.
   *
   * @param contextTag - the context tag
   */
  public void addContextTag(final @NotNull String contextTag) {
    this.contextTags.add(contextTag);
  }

  /**
   * Returns the idle timeout.
   *
   * @return the idle timeout in millis or null.
   */
  public @Nullable Long getIdleTimeout() {
    return idleTimeout;
  }

  /**
   * Sets the idle timeout.
   *
   * @param idleTimeout the idle timeout in millis or null.
   */
  public void setIdleTimeout(final @Nullable Long idleTimeout) {
    this.idleTimeout = idleTimeout;
  }

  /**
   * Returns whether sending of client reports has been enabled.
   *
   * @return true if enabled; false if disabled
   */
  public boolean isSendClientReports() {
    return sendClientReports;
  }

  /**
   * Enables / disables sending of client reports.
   *
   * @param sendClientReports true enables client reports; false disables them
   */
  public void setSendClientReports(boolean sendClientReports) {
    this.sendClientReports = sendClientReports;

    if (sendClientReports) {
      clientReportRecorder = new ClientReportRecorder(this);
    } else {
      clientReportRecorder = new NoOpClientReportRecorder();
    }
  }

  public boolean isEnableUserInteractionTracing() {
    return enableUserInteractionTracing;
  }

  public void setEnableUserInteractionTracing(boolean enableUserInteractionTracing) {
    this.enableUserInteractionTracing = enableUserInteractionTracing;
  }

  public boolean isEnableUserInteractionBreadcrumbs() {
    return enableUserInteractionBreadcrumbs;
  }

  public void setEnableUserInteractionBreadcrumbs(boolean enableUserInteractionBreadcrumbs) {
    this.enableUserInteractionBreadcrumbs = enableUserInteractionBreadcrumbs;
  }

  /**
   * Sets the instrumenter used for performance instrumentation.
   *
   * <p>If you set this to something other than {@link Instrumenter#SENTRY} Sentry will not create
   * any transactions automatically nor will it create transactions if you call
   * startTransaction(...), nor will it create child spans if you call startChild(...)
   *
   * @param instrumenter - the instrumenter to use
   */
  public void setInstrumenter(final @NotNull Instrumenter instrumenter) {
    this.instrumenter = instrumenter;
  }

  /**
   * Returns the instrumenter used for performance instrumentation
   *
   * @return the configured instrumenter
   */
  public @NotNull Instrumenter getInstrumenter() {
    return instrumenter;
  }

  /**
   * Returns a ClientReportRecorder or a NoOp if sending of client reports has been disabled.
   *
   * @return a client report recorder or NoOp
   */
  @ApiStatus.Internal
  public @NotNull IClientReportRecorder getClientReportRecorder() {
    return clientReportRecorder;
  }

  /**
   * Returns a ModulesLoader to load external modules (dependencies/packages) of the program.
   *
   * @return a modules loader or no-op
   */
  @ApiStatus.Internal
  public @NotNull IModulesLoader getModulesLoader() {
    return modulesLoader;
  }

  @ApiStatus.Internal
  public void setModulesLoader(final @Nullable IModulesLoader modulesLoader) {
    this.modulesLoader = modulesLoader != null ? modulesLoader : NoOpModulesLoader.getInstance();
  }

  /**
   * Returns a DebugMetaLoader to load sentry-debug-meta.properties containing ProGuard UUID, source
   * bundle IDs etc.
   *
   * @return a loader or no-op
   */
  @ApiStatus.Internal
  public @NotNull IDebugMetaLoader getDebugMetaLoader() {
    return debugMetaLoader;
  }

  @ApiStatus.Internal
  public void setDebugMetaLoader(final @Nullable IDebugMetaLoader debugMetaLoader) {
    this.debugMetaLoader =
        debugMetaLoader != null ? debugMetaLoader : NoOpDebugMetaLoader.getInstance();
  }

  /**
   * Returns a list of all {@link GestureTargetLocator} instances used to determine which {@link
   * io.sentry.internal.gestures.UiElement} was part of an user interaction.
   *
   * @return a list of {@link GestureTargetLocator}
   */
  public List<GestureTargetLocator> getGestureTargetLocators() {
    return gestureTargetLocators;
  }

  /**
   * Sets the list of {@link GestureTargetLocator} being used to determine relevant {@link
   * io.sentry.internal.gestures.UiElement} for user interactions.
   *
   * @param locators a list of {@link GestureTargetLocator}
   */
  public void setGestureTargetLocators(@NotNull final List<GestureTargetLocator> locators) {
    gestureTargetLocators.clear();
    gestureTargetLocators.addAll(locators);
  }

  /**
   * Returns a list of all {@link ViewHierarchyExporter} instances used to export view hierarchy
   * information.
   *
   * @return a list of {@link ViewHierarchyExporter}
   */
  @NotNull
  public final List<ViewHierarchyExporter> getViewHierarchyExporters() {
    return viewHierarchyExporters;
  }

  /**
   * Sets the list of {@link ViewHierarchyExporter} being used to export the view hierarchy.
   *
   * @param exporters a list of {@link ViewHierarchyExporter}
   */
  public void setViewHierarchyExporters(@NotNull final List<ViewHierarchyExporter> exporters) {
    viewHierarchyExporters.clear();
    viewHierarchyExporters.addAll(exporters);
  }

  public @NotNull IMainThreadChecker getMainThreadChecker() {
    return mainThreadChecker;
  }

  public void setMainThreadChecker(final @NotNull IMainThreadChecker mainThreadChecker) {
    this.mainThreadChecker = mainThreadChecker;
  }

  /**
   * Gets the performance collector used to collect performance stats while transactions run.
   *
   * @return the performance collector.
   */
  @ApiStatus.Internal
  public @NotNull TransactionPerformanceCollector getTransactionPerformanceCollector() {
    return transactionPerformanceCollector;
  }

  /**
   * Sets the performance collector used to collect performance stats while transactions run.
   *
   * @param transactionPerformanceCollector the performance collector.
   */
  @ApiStatus.Internal
  public void setTransactionPerformanceCollector(
      final @NotNull TransactionPerformanceCollector transactionPerformanceCollector) {
    this.transactionPerformanceCollector = transactionPerformanceCollector;
  }

  /**
   * Gets if the time-to-full-display spans is tracked in navigation transactions.
   *
   * @return if the time-to-full-display is tracked.
   */
  public boolean isEnableTimeToFullDisplayTracing() {
    return enableTimeToFullDisplayTracing;
  }

  /**
   * Sets if the time-to-full-display spans should be tracked in navigation transactions.
   *
   * @param enableTimeToFullDisplayTracing if the time-to-full-display spans should be tracked.
   */
  public void setEnableTimeToFullDisplayTracing(final boolean enableTimeToFullDisplayTracing) {
    this.enableTimeToFullDisplayTracing = enableTimeToFullDisplayTracing;
  }

  /**
   * Gets the reporter to call when a screen is fully loaded, used for time-to-full-display spans.
   *
   * @return The reporter to call when a screen is fully loaded.
   */
  @ApiStatus.Internal
  public @NotNull FullyDisplayedReporter getFullyDisplayedReporter() {
    return fullyDisplayedReporter;
  }

  /**
   * Whether OPTIONS requests should be traced.
   *
   * @return true if OPTIONS requests should be traced
   */
  public boolean isTraceOptionsRequests() {
    return traceOptionsRequests;
  }

  /**
   * Whether OPTIONS requests should be traced.
   *
   * @param traceOptionsRequests true if OPTIONS requests should be traced
   */
  public void setTraceOptionsRequests(boolean traceOptionsRequests) {
    this.traceOptionsRequests = traceOptionsRequests;
  }

  /**
   * Whether Sentry is enabled.
   *
   * @return true if Sentry should be enabled
   */
  public boolean isEnabled() {
    return enabled;
  }

  /**
   * Whether Sentry should be enabled.
   *
   * @param enabled true if Sentry should be enabled
   */
  public void setEnabled(boolean enabled) {
    this.enabled = enabled;
  }

  /**
   * Whether to format serialized data, e.g. events logged to console in debug mode
   *
   * @return true if data should be pretty printed
   */
  public boolean isEnablePrettySerializationOutput() {
    return enablePrettySerializationOutput;
  }

  /**
   * Whether to send modules containing information about versions.
   *
   * @return true if modules should be sent.
   */
  public boolean isSendModules() {
    return sendModules;
  }

  /**
   * Whether to format serialized data, e.g. events logged to console in debug mode
   *
   * @param enablePrettySerializationOutput true if output should be pretty printed
   */
  public void setEnablePrettySerializationOutput(boolean enablePrettySerializationOutput) {
    this.enablePrettySerializationOutput = enablePrettySerializationOutput;
  }

  /**
   * Whether to profile app launches, depending on profilesSampler or profilesSampleRate. Depends on
   * {@link SentryOptions#isProfilingEnabled()}
   *
   * @return true if app launches should be profiled.
   */
  public boolean isEnableAppStartProfiling() {
    return isProfilingEnabled() && enableAppStartProfiling;
  }

  /**
   * Whether to profile app launches, depending on profilesSampler or profilesSampleRate.
   *
   * @param enableAppStartProfiling true if app launches should be profiled.
   */
  public void setEnableAppStartProfiling(boolean enableAppStartProfiling) {
    this.enableAppStartProfiling = enableAppStartProfiling;
  }

  /**
   * Whether to send modules containing information about versions.
   *
   * @param sendModules true if modules should be sent.
   */
  public void setSendModules(boolean sendModules) {
    this.sendModules = sendModules;
  }

  @ApiStatus.Experimental
  public void setIgnoredCheckIns(final @Nullable List<String> ignoredCheckIns) {
    if (ignoredCheckIns == null) {
      this.ignoredCheckIns = null;
    } else {
      @NotNull final List<String> filteredIgnoredCheckIns = new ArrayList<>();
      for (String slug : ignoredCheckIns) {
        if (!slug.isEmpty()) {
          filteredIgnoredCheckIns.add(slug);
        }
      }

      this.ignoredCheckIns = filteredIgnoredCheckIns;
    }
  }

  @ApiStatus.Experimental
  public @Nullable List<String> getIgnoredCheckIns() {
    return ignoredCheckIns;
  }

  /** Returns the current {@link SentryDateProvider} that is used to retrieve the current date. */
  @ApiStatus.Internal
  public @NotNull SentryDateProvider getDateProvider() {
    return dateProvider;
  }

  /**
   * Sets the {@link SentryDateProvider} which is used to retrieve the current date.
   *
   * <p>Different providers offer different precision. By default Sentry tries to offer the highest
   * precision available for the system.
   */
  @ApiStatus.Internal
  public void setDateProvider(final @NotNull SentryDateProvider dateProvider) {
    this.dateProvider = dateProvider;
  }

  /**
   * Adds a ICollector.
   *
   * @param collector the ICollector.
   */
  @ApiStatus.Internal
  public void addPerformanceCollector(final @NotNull IPerformanceCollector collector) {
    performanceCollectors.add(collector);
  }

  /**
   * Returns the list of ICollectors.
   *
   * @return the IPerformanceCollector list.
   */
  @ApiStatus.Internal
  public @NotNull List<IPerformanceCollector> getPerformanceCollectors() {
    return performanceCollectors;
  }

  @NotNull
  public IConnectionStatusProvider getConnectionStatusProvider() {
    return connectionStatusProvider;
  }

  public void setConnectionStatusProvider(
      final @NotNull IConnectionStatusProvider connectionStatusProvider) {
    this.connectionStatusProvider = connectionStatusProvider;
  }

  @ApiStatus.Internal
  @NotNull
  public IBackpressureMonitor getBackpressureMonitor() {
    return backpressureMonitor;
  }

  @ApiStatus.Internal
  public void setBackpressureMonitor(final @NotNull IBackpressureMonitor backpressureMonitor) {
    this.backpressureMonitor = backpressureMonitor;
  }

  @ApiStatus.Experimental
  public void setEnableBackpressureHandling(final boolean enableBackpressureHandling) {
    this.enableBackpressureHandling = enableBackpressureHandling;
  }

  /**
   * Returns the rate the profiler will sample rates at. 100 hz means 100 traces in 1 second.
   *
   * @return Rate the profiler will sample rates at.
   */
  @ApiStatus.Internal
  public int getProfilingTracesHz() {
    return profilingTracesHz;
  }

  /** Sets the rate the profiler will sample rates at. 100 hz means 100 traces in 1 second. */
  @ApiStatus.Internal
  public void setProfilingTracesHz(final int profilingTracesHz) {
    this.profilingTracesHz = profilingTracesHz;
  }

  @ApiStatus.Experimental
  public boolean isEnableBackpressureHandling() {
    return enableBackpressureHandling;
  }

  @ApiStatus.Internal
  public long getSessionFlushTimeoutMillis() {
    return sessionFlushTimeoutMillis;
  }

  @ApiStatus.Internal
  public void setSessionFlushTimeoutMillis(final long sessionFlushTimeoutMillis) {
    this.sessionFlushTimeoutMillis = sessionFlushTimeoutMillis;
  }

  @ApiStatus.Internal
  @Nullable
  public BeforeEnvelopeCallback getBeforeEnvelopeCallback() {
    return beforeEnvelopeCallback;
  }

  @ApiStatus.Internal
  public void setBeforeEnvelopeCallback(
      @Nullable final BeforeEnvelopeCallback beforeEnvelopeCallback) {
    this.beforeEnvelopeCallback = beforeEnvelopeCallback;
  }

  @ApiStatus.Experimental
  @Nullable
  public String getSpotlightConnectionUrl() {
    return spotlightConnectionUrl;
  }

  @ApiStatus.Experimental
  public void setSpotlightConnectionUrl(final @Nullable String spotlightConnectionUrl) {
    this.spotlightConnectionUrl = spotlightConnectionUrl;
  }

  @ApiStatus.Experimental
  public boolean isEnableSpotlight() {
    return enableSpotlight;
  }

  @ApiStatus.Experimental
  public void setEnableSpotlight(final boolean enableSpotlight) {
    this.enableSpotlight = enableSpotlight;
  }

  public boolean isEnableScopePersistence() {
    return enableScopePersistence;
  }

  public void setEnableScopePersistence(final boolean enableScopePersistence) {
    this.enableScopePersistence = enableScopePersistence;
  }

  @ApiStatus.Experimental
  public boolean isEnableMetrics() {
    return enableMetrics;
  }

  @ApiStatus.Experimental
  public void setEnableMetrics(boolean enableMetrics) {
    this.enableMetrics = enableMetrics;
  }

  @ApiStatus.Experimental
<<<<<<< HEAD
  public boolean isEnableSpanLocalMetricAggregation() {
    return isEnableMetrics() && enableSpanLocalMetricAggregation;
  }

  @ApiStatus.Experimental
  public void setEnableSpanLocalMetricAggregation(final boolean enableSpanLocalMetricAggregation) {
    this.enableSpanLocalMetricAggregation = enableSpanLocalMetricAggregation;
  }

  @ApiStatus.Experimental
  public boolean isEnableDefaultTagsForMetrics() {
    return isEnableMetrics() && enableDefaultTagsForMetrics;
  }

  @ApiStatus.Experimental
  public void setEnableDefaultTagsForMetrics(final boolean enableDefaultTagsForMetrics) {
    this.enableDefaultTagsForMetrics = enableDefaultTagsForMetrics;
=======
  public @Nullable Cron getCron() {
    return cron;
  }

  @ApiStatus.Experimental
  public void setCron(@Nullable Cron cron) {
    this.cron = cron;
>>>>>>> a816b3f0
  }

  /** The BeforeSend callback */
  public interface BeforeSendCallback {

    /**
     * Mutates or drop an event before being sent
     *
     * @param event the event
     * @param hint the hints
     * @return the original event or the mutated event or null if event was dropped
     */
    @Nullable
    SentryEvent execute(@NotNull SentryEvent event, @NotNull Hint hint);
  }

  /** The BeforeSendTransaction callback */
  public interface BeforeSendTransactionCallback {

    /**
     * Mutates or drop a transaction before being sent
     *
     * @param transaction the transaction
     * @param hint the hints
     * @return the original transaction or the mutated transaction or null if transaction was
     *     dropped
     */
    @Nullable
    SentryTransaction execute(@NotNull SentryTransaction transaction, @NotNull Hint hint);
  }

  /** The BeforeBreadcrumb callback */
  public interface BeforeBreadcrumbCallback {

    /**
     * Mutates or drop a callback before being added
     *
     * @param breadcrumb the breadcrumb
     * @param hint the hints, usually the source of the breadcrumb
     * @return the original breadcrumb or the mutated breadcrumb of null if breadcrumb was dropped
     */
    @Nullable
    Breadcrumb execute(@NotNull Breadcrumb breadcrumb, @NotNull Hint hint);
  }

  /** The traces sampler callback. */
  public interface TracesSamplerCallback {

    /**
     * Calculates the sampling value used to determine if transaction is going to be sent to Sentry
     * backend.
     *
     * @param samplingContext the sampling context
     * @return sampling value or {@code null} if decision has not been taken
     */
    @Nullable
    Double sample(@NotNull SamplingContext samplingContext);
  }

  /** The profiles sampler callback. */
  public interface ProfilesSamplerCallback {

    /**
     * Calculates the sampling value used to determine if a profile is going to be sent to Sentry
     * backend.
     *
     * @param samplingContext the sampling context
     * @return sampling value or {@code null} if decision has not been taken
     */
    @Nullable
    Double sample(@NotNull SamplingContext samplingContext);
  }

  /** The BeforeEnvelope callback */
  @ApiStatus.Internal
  public interface BeforeEnvelopeCallback {

    /**
     * A callback which gets called right before an envelope is about to be sent
     *
     * @param envelope the envelope
     * @param hint the hints
     */
    void execute(@NotNull SentryEnvelope envelope, @Nullable Hint hint);
  }

  /**
   * Creates SentryOptions instance without initializing any of the internal parts.
   *
   * <p>Used by {@link NoOpHub}.
   *
   * @return SentryOptions
   */
  @ApiStatus.Internal
  public static @NotNull SentryOptions empty() {
    return new SentryOptions(true);
  }

  /** SentryOptions ctor It adds and set default things */
  public SentryOptions() {
    this(false);
  }

  /**
   * Creates SentryOptions instance without initializing any of the internal parts.
   *
   * @param empty if options should be empty.
   */
  private SentryOptions(final boolean empty) {
    if (!empty) {
      // SentryExecutorService should be initialized before any
      // SendCachedEventFireAndForgetIntegration
      executorService = new SentryExecutorService();

      // UncaughtExceptionHandlerIntegration should be inited before any other Integration.
      // if there's an error on the setup, we are able to capture it
      integrations.add(new UncaughtExceptionHandlerIntegration());

      integrations.add(new ShutdownHookIntegration());
      integrations.add(new SpotlightIntegration());

      eventProcessors.add(new MainEventProcessor(this));
      eventProcessors.add(new DuplicateEventDetectionEventProcessor(this));

      if (Platform.isJvm()) {
        eventProcessors.add(new SentryRuntimeEventProcessor());
      }

      setSentryClientName(BuildConfig.SENTRY_JAVA_SDK_NAME + "/" + BuildConfig.VERSION_NAME);
      setSdkVersion(createSdkVersion());
      addPackageInfo();
    }
  }

  /**
   * Merges with another {@link SentryOptions} object. Used when loading additional options from
   * external locations.
   *
   * @param options options loaded from external locations
   */
  public void merge(final @NotNull ExternalOptions options) {
    if (options.getDsn() != null) {
      setDsn(options.getDsn());
    }
    if (options.getEnvironment() != null) {
      setEnvironment(options.getEnvironment());
    }
    if (options.getRelease() != null) {
      setRelease(options.getRelease());
    }
    if (options.getDist() != null) {
      setDist(options.getDist());
    }
    if (options.getServerName() != null) {
      setServerName(options.getServerName());
    }
    if (options.getProxy() != null) {
      setProxy(options.getProxy());
    }
    if (options.getEnableUncaughtExceptionHandler() != null) {
      setEnableUncaughtExceptionHandler(options.getEnableUncaughtExceptionHandler());
    }
    if (options.getPrintUncaughtStackTrace() != null) {
      setPrintUncaughtStackTrace(options.getPrintUncaughtStackTrace());
    }
    if (options.getEnableTracing() != null) {
      setEnableTracing(options.getEnableTracing());
    }
    if (options.getTracesSampleRate() != null) {
      setTracesSampleRate(options.getTracesSampleRate());
    }
    if (options.getProfilesSampleRate() != null) {
      setProfilesSampleRate(options.getProfilesSampleRate());
    }
    if (options.getDebug() != null) {
      setDebug(options.getDebug());
    }
    if (options.getEnableDeduplication() != null) {
      setEnableDeduplication(options.getEnableDeduplication());
    }
    if (options.getSendClientReports() != null) {
      setSendClientReports(options.getSendClientReports());
    }
    final Map<String, String> tags = new HashMap<>(options.getTags());
    for (final Map.Entry<String, String> tag : tags.entrySet()) {
      this.tags.put(tag.getKey(), tag.getValue());
    }
    final List<String> inAppIncludes = new ArrayList<>(options.getInAppIncludes());
    for (final String inAppInclude : inAppIncludes) {
      addInAppInclude(inAppInclude);
    }
    final List<String> inAppExcludes = new ArrayList<>(options.getInAppExcludes());
    for (final String inAppExclude : inAppExcludes) {
      addInAppExclude(inAppExclude);
    }
    for (final Class<? extends Throwable> exceptionType :
        new HashSet<>(options.getIgnoredExceptionsForType())) {
      addIgnoredExceptionForType(exceptionType);
    }
    if (options.getTracePropagationTargets() != null) {
      final List<String> tracePropagationTargets =
          new ArrayList<>(options.getTracePropagationTargets());
      setTracePropagationTargets(tracePropagationTargets);
    }
    final List<String> contextTags = new ArrayList<>(options.getContextTags());
    for (final String contextTag : contextTags) {
      addContextTag(contextTag);
    }
    if (options.getProguardUuid() != null) {
      setProguardUuid(options.getProguardUuid());
    }
    if (options.getIdleTimeout() != null) {
      setIdleTimeout(options.getIdleTimeout());
    }
    for (String bundleId : options.getBundleIds()) {
      addBundleId(bundleId);
    }

    if (options.isEnabled() != null) {
      setEnabled(options.isEnabled());
    }
    if (options.isEnablePrettySerializationOutput() != null) {
      setEnablePrettySerializationOutput(options.isEnablePrettySerializationOutput());
    }

    if (options.isSendModules() != null) {
      setSendModules(options.isSendModules());
    }
    if (options.getIgnoredCheckIns() != null) {
      final List<String> ignoredCheckIns = new ArrayList<>(options.getIgnoredCheckIns());
      setIgnoredCheckIns(ignoredCheckIns);
    }
    if (options.isEnableBackpressureHandling() != null) {
      setEnableBackpressureHandling(options.isEnableBackpressureHandling());
    }

    if (options.getCron() != null) {
      if (getCron() == null) {
        setCron(options.getCron());
      } else {
        if (options.getCron().getDefaultCheckinMargin() != null) {
          getCron().setDefaultCheckinMargin(options.getCron().getDefaultCheckinMargin());
        }
        if (options.getCron().getDefaultMaxRuntime() != null) {
          getCron().setDefaultMaxRuntime(options.getCron().getDefaultMaxRuntime());
        }
        if (options.getCron().getDefaultTimezone() != null) {
          getCron().setDefaultTimezone(options.getCron().getDefaultTimezone());
        }
        if (options.getCron().getDefaultFailureIssueThreshold() != null) {
          getCron()
              .setDefaultFailureIssueThreshold(options.getCron().getDefaultFailureIssueThreshold());
        }
        if (options.getCron().getDefaultRecoveryThreshold() != null) {
          getCron().setDefaultRecoveryThreshold(options.getCron().getDefaultRecoveryThreshold());
        }
      }
    }
  }

  private @NotNull SdkVersion createSdkVersion() {
    final String version = BuildConfig.VERSION_NAME;
    final SdkVersion sdkVersion = new SdkVersion(BuildConfig.SENTRY_JAVA_SDK_NAME, version);

    sdkVersion.setVersion(version);

    return sdkVersion;
  }

  private void addPackageInfo() {
    SentryIntegrationPackageStorage.getInstance()
        .addPackage("maven:io.sentry:sentry", BuildConfig.VERSION_NAME);
  }

  public static final class Proxy {
    private @Nullable String host;
    private @Nullable String port;
    private @Nullable String user;
    private @Nullable String pass;

    public Proxy(
        final @Nullable String host,
        final @Nullable String port,
        final @Nullable String user,
        final @Nullable String pass) {
      this.host = host;
      this.port = port;
      this.user = user;
      this.pass = pass;
    }

    public Proxy() {
      this(null, null, null, null);
    }

    public Proxy(@Nullable String host, @Nullable String port) {
      this(host, port, null, null);
    }

    public @Nullable String getHost() {
      return host;
    }

    public void setHost(final @Nullable String host) {
      this.host = host;
    }

    public @Nullable String getPort() {
      return port;
    }

    public void setPort(final @Nullable String port) {
      this.port = port;
    }

    public @Nullable String getUser() {
      return user;
    }

    public void setUser(final @Nullable String user) {
      this.user = user;
    }

    public @Nullable String getPass() {
      return pass;
    }

    public void setPass(final @Nullable String pass) {
      this.pass = pass;
    }
  }

  public static final class Cron {
    private @Nullable Long defaultCheckinMargin;
    private @Nullable Long defaultMaxRuntime;
    private @Nullable String defaultTimezone;
    private @Nullable Long defaultFailureIssueThreshold;
    private @Nullable Long defaultRecoveryThreshold;

    public @Nullable Long getDefaultCheckinMargin() {
      return defaultCheckinMargin;
    }

    public void setDefaultCheckinMargin(@Nullable Long defaultCheckinMargin) {
      this.defaultCheckinMargin = defaultCheckinMargin;
    }

    public @Nullable Long getDefaultMaxRuntime() {
      return defaultMaxRuntime;
    }

    public void setDefaultMaxRuntime(@Nullable Long defaultMaxRuntime) {
      this.defaultMaxRuntime = defaultMaxRuntime;
    }

    public @Nullable String getDefaultTimezone() {
      return defaultTimezone;
    }

    public void setDefaultTimezone(@Nullable String defaultTimezone) {
      this.defaultTimezone = defaultTimezone;
    }

    public @Nullable Long getDefaultFailureIssueThreshold() {
      return defaultFailureIssueThreshold;
    }

    public void setDefaultFailureIssueThreshold(@Nullable Long defaultFailureIssueThreshold) {
      this.defaultFailureIssueThreshold = defaultFailureIssueThreshold;
    }

    public @Nullable Long getDefaultRecoveryThreshold() {
      return defaultRecoveryThreshold;
    }

    public void setDefaultRecoveryThreshold(@Nullable Long defaultRecoveryThreshold) {
      this.defaultRecoveryThreshold = defaultRecoveryThreshold;
    }
  }

  public enum RequestSize {
    NONE,
    SMALL,
    MEDIUM,
    ALWAYS,
  }
}<|MERGE_RESOLUTION|>--- conflicted
+++ resolved
@@ -2343,7 +2343,6 @@
   }
 
   @ApiStatus.Experimental
-<<<<<<< HEAD
   public boolean isEnableSpanLocalMetricAggregation() {
     return isEnableMetrics() && enableSpanLocalMetricAggregation;
   }
@@ -2361,7 +2360,8 @@
   @ApiStatus.Experimental
   public void setEnableDefaultTagsForMetrics(final boolean enableDefaultTagsForMetrics) {
     this.enableDefaultTagsForMetrics = enableDefaultTagsForMetrics;
-=======
+  }
+
   public @Nullable Cron getCron() {
     return cron;
   }
@@ -2369,7 +2369,6 @@
   @ApiStatus.Experimental
   public void setCron(@Nullable Cron cron) {
     this.cron = cron;
->>>>>>> a816b3f0
   }
 
   /** The BeforeSend callback */
