package io.sentry;

import com.jakewharton.nopen.annotation.Open;
import io.sentry.cache.IEnvelopeCache;
import io.sentry.clientreport.ClientReportRecorder;
import io.sentry.clientreport.IClientReportRecorder;
import io.sentry.clientreport.NoOpClientReportRecorder;
import io.sentry.protocol.SdkVersion;
import io.sentry.transport.ITransportGate;
import io.sentry.transport.NoOpEnvelopeCache;
import io.sentry.transport.NoOpTransportGate;
import io.sentry.util.Platform;
import io.sentry.util.StringUtils;
import java.io.File;
import java.util.ArrayList;
import java.util.HashMap;
import java.util.HashSet;
import java.util.List;
import java.util.Map;
import java.util.Set;
import java.util.concurrent.ConcurrentHashMap;
import java.util.concurrent.CopyOnWriteArrayList;
import java.util.concurrent.CopyOnWriteArraySet;
import javax.net.ssl.HostnameVerifier;
import javax.net.ssl.SSLSocketFactory;
import org.jetbrains.annotations.ApiStatus;
import org.jetbrains.annotations.NotNull;
import org.jetbrains.annotations.Nullable;

/** Sentry SDK options */
@Open
public class SentryOptions {

  /** Default Log level if not specified Default is DEBUG */
  static final SentryLevel DEFAULT_DIAGNOSTIC_LEVEL = SentryLevel.DEBUG;

  /**
   * Are callbacks that run for every event. They can either return a new event which in most cases
   * means just adding data OR return null in case the event will be dropped and not sent.
   */
  private final @NotNull List<EventProcessor> eventProcessors = new CopyOnWriteArrayList<>();

  /** Exceptions that once captured will not be sent to Sentry as {@link SentryEvent}. */
  private final @NotNull Set<Class<? extends Throwable>> ignoredExceptionsForType =
      new CopyOnWriteArraySet<>();

  /**
   * Code that provides middlewares, bindings or hooks into certain frameworks or environments,
   * along with code that inserts those bindings and activates them.
   */
  private final @NotNull List<Integration> integrations = new CopyOnWriteArrayList<>();

  /**
   * The DSN tells the SDK where to send the events to. If this value is not provided, the SDK will
   * just not send any events.
   */
  private @Nullable String dsn;

  /** dsnHash is used as a subfolder of cacheDirPath to isolate events when rotating DSNs */
  private @Nullable String dsnHash;

  /**
   * Controls how many seconds to wait before shutting down. Sentry SDKs send events from a
   * background queue and this queue is given a certain amount to drain pending events Default is
   * 2000 = 2s
   */
  private long shutdownTimeoutMillis = 2000; // 2s

  /**
   * Controls how many seconds to wait before flushing down. Sentry SDKs cache events from a
   * background queue and this queue is given a certain amount to drain pending events Default is
   * 15000 = 15s
   */
  private long flushTimeoutMillis = 15000; // 15s

  /**
   * Turns debug mode on or off. If debug is enabled SDK will attempt to print out useful debugging
   * information if something goes wrong. Default is disabled.
   */
  private boolean debug;

  /** Turns NDK on or off. Default is enabled. */
  private boolean enableNdk = true;

  /** Logger interface to log useful debugging information if debug is enabled */
  private @NotNull ILogger logger = NoOpLogger.getInstance();

  /** minimum LogLevel to be used if debug is enabled */
  private @NotNull SentryLevel diagnosticLevel = DEFAULT_DIAGNOSTIC_LEVEL;

  /** Envelope reader interface */
  private @NotNull IEnvelopeReader envelopeReader = new EnvelopeReader(new JsonSerializer(this));

  /** Serializer interface to serialize/deserialize json events */
  private @NotNull ISerializer serializer = new JsonSerializer(this);

  /** Max depth when serializing object graphs with reflection. * */
  private int maxDepth = 100;

  /**
   * Sentry client name used for the HTTP authHeader and userAgent eg
   * sentry.{language}.{platform}/{version} eg sentry.java.android/2.0.0 would be a valid case
   */
  private @Nullable String sentryClientName;

  /**
   * This function is called with an SDK specific event object and can return a modified event
   * object or nothing to skip reporting the event
   */
  private @Nullable BeforeSendCallback beforeSend;

  /**
   * This function is called with an SDK specific breadcrumb object before the breadcrumb is added
   * to the scope. When nothing is returned from the function, the breadcrumb is dropped
   */
  private @Nullable BeforeBreadcrumbCallback beforeBreadcrumb;

  /** The cache dir. path for caching offline events */
  private @Nullable String cacheDirPath;

  private int maxCacheItems = 30;

  /** Max. queue size before flushing events/envelopes to the disk */
  private int maxQueueSize = maxCacheItems;

  /**
   * This variable controls the total amount of breadcrumbs that should be captured Default is 100
   */
  private int maxBreadcrumbs = 100;

  /** Sets the release. SDK will try to automatically configure a release out of the box */
  private @Nullable String release;

  /**
   * Sets the environment. This string is freeform and not set by default. A release can be
   * associated with more than one environment to separate them in the UI Think staging vs prod or
   * similar.
   */
  private @Nullable String environment;

  /**
   * When set, a proxy can be configured that should be used for outbound requests. This is also
   * used for HTTPS requests
   */
  private @Nullable Proxy proxy;

  /**
   * Configures the sample rate as a percentage of events to be sent in the range of 0.0 to 1.0. if
   * 1.0 is set it means that 100% of events are sent. If set to 0.1 only 10% of events will be
   * sent. Events are picked randomly. Default is null (disabled)
   */
  private @Nullable Double sampleRate;

  /**
   * Configures the sample rate as a percentage of transactions to be sent in the range of 0.0 to
   * 1.0. if 1.0 is set it means that 100% of transactions are sent. If set to 0.1 only 10% of
   * transactions will be sent. Transactions are picked randomly. Default is null (disabled)
   */
  private @Nullable Double tracesSampleRate;

  /**
   * This function is called by {@link TracesSampler} to determine if transaction is sampled - meant
   * to be sent to Sentry.
   */
  private @Nullable TracesSamplerCallback tracesSampler;

  /**
   * A list of string prefixes of module names that do not belong to the app, but rather third-party
   * packages. Modules considered not to be part of the app will be hidden from stack traces by
   * default.
   */
  private final @NotNull List<String> inAppExcludes = new CopyOnWriteArrayList<>();

  /**
   * A list of string prefixes of module names that belong to the app. This option takes precedence
   * over inAppExcludes.
   */
  private final @NotNull List<String> inAppIncludes = new CopyOnWriteArrayList<>();

  /**
   * The transport factory creates instances of {@link io.sentry.transport.ITransport} - internal
   * construct of the client that abstracts away the event sending.
   */
  private @NotNull ITransportFactory transportFactory = NoOpTransportFactory.getInstance();

  /**
   * Implementations of this interface serve as gatekeepers that allow or disallow sending of the
   * events
   */
  private @NotNull ITransportGate transportGate = NoOpTransportGate.getInstance();

  /** Sets the distribution. Think about it together with release and environment */
  private @Nullable String dist;

  /** When enabled, all the threads are automatically attached to all logged events. */
  private boolean attachThreads;

  /**
   * When enabled, stack traces are automatically attached to all threads logged. Stack traces are
   * always attached to exceptions but when this is set stack traces are also sent with threads. If
   * no threads are logged, we log the current thread automatically.
   */
  private boolean attachStacktrace = true;

  /** Whether to enable or disable automatic session tracking. */
  private boolean enableAutoSessionTracking = true;

  /**
   * The session tracking interval in millis. This is the interval to end a session if the App goes
   * to the background.
   */
  private long sessionTrackingIntervalMillis = 30000; // 30s

  /** The distinct Id (generated Guid) used for session tracking */
  private @Nullable String distinctId;

  /** The server name used in the Sentry messages. */
  private @Nullable String serverName;

  /** Automatically resolve server name. */
  private boolean attachServerName = true;

  /** When enabled, Sentry installs UncaughtExceptionHandlerIntegration. */
  private boolean enableUncaughtExceptionHandler = true;

  /*
   * When enabled, UncaughtExceptionHandler will print exceptions (same as java would normally do),
   * if no other UncaughtExceptionHandler was registered before.
   */
  private boolean printUncaughtStackTrace = false;

  /** Sentry Executor Service that sends cached events and envelopes on App. start. */
  private @NotNull ISentryExecutorService executorService = NoOpSentryExecutorService.getInstance();

  /** connection timeout in milliseconds. */
  private int connectionTimeoutMillis = 5000;

  /** read timeout in milliseconds */
  private int readTimeoutMillis = 5000;

  /** Reads and caches envelope files in the disk */
  private @NotNull IEnvelopeCache envelopeDiskCache = NoOpEnvelopeCache.getInstance();

  /** SdkVersion object that contains the Sentry Client Name and its version */
  private @Nullable SdkVersion sdkVersion;

  /** whether to send personal identifiable information along with events */
  private boolean sendDefaultPii = false;

  /** HostnameVerifier for self-signed certificate trust* */
  private @Nullable HostnameVerifier hostnameVerifier;

  /** SSLSocketFactory for self-signed certificate trust * */
  private @Nullable SSLSocketFactory sslSocketFactory;

  /** list of scope observers */
  private final @NotNull List<IScopeObserver> observers = new ArrayList<>();

  /**
   * Enable the Java to NDK Scope sync. The default value for sentry-java is disabled and enabled
   * for sentry-android.
   */
  private boolean enableScopeSync;

  /**
   * Enables loading additional options from external locations like {@code sentry.properties} file
   * or environment variables, system properties.
   */
  private boolean enableExternalConfiguration;

  /** Tags applied to every event and transaction */
  private final @NotNull Map<String, @NotNull String> tags = new ConcurrentHashMap<>();

  /** max attachment size in bytes. */
  private long maxAttachmentSize = 20 * 1024 * 1024;

  /**
   * Enables event deduplication with {@link DuplicateEventDetectionEventProcessor}. Event
   * deduplication prevents from receiving the same exception multiple times when there is more than
   * one framework active that captures errors, for example Logback and Spring Boot.
   */
  private boolean enableDeduplication = true;

  /** Maximum number of spans that can be atteched to single transaction. */
  private int maxSpans = 1000;

  /** Registers hook that flushes {@link Hub} when main thread shuts down. */
  private boolean enableShutdownHook = true;

  /**
   * Controls the size of the request body to extract if any. No truncation is done by the SDK. If
   * the request body is larger than the accepted size, nothing is sent.
   */
  private @NotNull RequestSize maxRequestBodySize = RequestSize.NONE;

  /** Controls if the `tracestate` header is attached to envelopes and HTTP client integrations. */
  private boolean traceSampling;

  /** Control if profiling is enabled or not for transactions */
  private boolean profilingEnabled = false;

<<<<<<< HEAD
  /** The cache dir. path for caching profiling traces */
  private @Nullable String profilingTracesDirPath;

=======
>>>>>>> 77fd2f21
  /** Max trace file size in bytes. */
  private long maxTraceFileSize = 5 * 1024 * 1024;

  /** Listener interface to perform operations when a transaction is started or ended */
  private @NotNull ITransactionProfiler transactionProfiler = NoOpTransactionProfiler.getInstance();

  /**
   * Contains a list of origins to which `sentry-trace` header should be sent in HTTP integrations.
   */
  private final @NotNull List<String> tracingOrigins = new CopyOnWriteArrayList<>();

  /** Proguard UUID. */
  private @Nullable String proguardUuid;

  private @NotNull SessionMode sessionMode = SessionMode.CLIENT;

  /**
   * Contains a list of context tags names (for example from MDC) that are meant to be applied as
   * Sentry tags to events.
   */
  private final @NotNull List<String> contextTags = new CopyOnWriteArrayList<>();

  /** Whether to send client reports containing information about number of dropped events. */
  private boolean sendClientReports = true;

  /** ClientReportRecorder to track count of lost events / transactions / ... * */
  @NotNull IClientReportRecorder clientReportRecorder = new ClientReportRecorder(this);

  /**
   * The idle time, measured in ms, to wait until the transaction will be finished. The transaction
   * will use the end timestamp of the last finished span as the endtime for the transaction.
   *
   * <p>When set to {@code null} the transaction must be finished manually.
   *
   * <p>The default is 3 seconds.
   */
  private @Nullable Long idleTimeout = 3000L;

  /**
   * Contains a list of context tags names (for example from MDC) that are meant to be applied as
   * Sentry tags to events.
   */
  private final @NotNull List<String> contextTags = new CopyOnWriteArrayList<>();

  /** Whether to send client reports containing information about number of dropped events. */
  private boolean sendClientReports = true;

  /** ClientReportRecorder to track count of lost events / transactions / ... * */
  @NotNull IClientReportRecorder clientReportRecorder = new ClientReportRecorder(this);

  /**
   * Adds an event processor
   *
   * @param eventProcessor the event processor
   */
  public void addEventProcessor(@NotNull EventProcessor eventProcessor) {
    eventProcessors.add(eventProcessor);
  }

  /**
   * Returns the list of event processors
   *
   * @return the event processor list
   */
  public @NotNull List<EventProcessor> getEventProcessors() {
    return eventProcessors;
  }

  /**
   * Adds an integration
   *
   * @param integration the integration
   */
  public void addIntegration(@NotNull Integration integration) {
    integrations.add(integration);
  }

  /**
   * Returns the list of integrations
   *
   * @return the integration list
   */
  public @NotNull List<Integration> getIntegrations() {
    return integrations;
  }

  /**
   * Returns the DSN
   *
   * @return the DSN or null if not set
   */
  public @Nullable String getDsn() {
    return dsn;
  }

  /**
   * Sets the DSN
   *
   * @param dsn the DSN
   */
  public void setDsn(final @Nullable String dsn) {
    this.dsn = dsn;

    dsnHash = StringUtils.calculateStringHash(this.dsn, logger);
  }

  /**
   * Check if debug mode is ON Default is OFF
   *
   * @return true if ON or false otherwise
   */
  public boolean isDebug() {
    return debug;
  }

  /**
   * Sets the debug mode to ON or OFF Default is OFF
   *
   * @param debug true if ON or false otherwise
   */
  public void setDebug(final boolean debug) {
    this.debug = debug;
  }

  /**
   * Returns the Logger interface
   *
   * @return the logger
   */
  public @NotNull ILogger getLogger() {
    return logger;
  }

  /**
   * Sets the Logger interface if null, logger will be NoOp
   *
   * @param logger the logger interface
   */
  public void setLogger(final @Nullable ILogger logger) {
    this.logger = (logger == null) ? NoOpLogger.getInstance() : new DiagnosticLogger(this, logger);
  }

  /**
   * Returns the minimum LogLevel
   *
   * @return the log level
   */
  public @NotNull SentryLevel getDiagnosticLevel() {
    return diagnosticLevel;
  }

  /**
   * Sets the minimum LogLevel if null, it uses the default min. LogLevel Default is DEBUG
   *
   * @param diagnosticLevel the log level
   */
  public void setDiagnosticLevel(@Nullable final SentryLevel diagnosticLevel) {
    this.diagnosticLevel = (diagnosticLevel != null) ? diagnosticLevel : DEFAULT_DIAGNOSTIC_LEVEL;
  }

  /**
   * Returns the Serializer interface
   *
   * @return the serializer
   */
  public @NotNull ISerializer getSerializer() {
    return serializer;
  }

  /**
   * Sets the Serializer interface if null, Serializer will be NoOp
   *
   * @param serializer the serializer
   */
  public void setSerializer(@Nullable ISerializer serializer) {
    this.serializer = serializer != null ? serializer : NoOpSerializer.getInstance();
  }

  /**
   * Returns the max depth for when serializing object graphs using reflection.
   *
   * @return the max depth
   */
  public int getMaxDepth() {
    return maxDepth;
  }

  /**
   * Set the max depth for when serializing object graphs using reflection.
   *
   * @param maxDepth the max depth
   */
  public void setMaxDepth(int maxDepth) {
    this.maxDepth = maxDepth;
  }

  public @NotNull IEnvelopeReader getEnvelopeReader() {
    return envelopeReader;
  }

  public void setEnvelopeReader(final @Nullable IEnvelopeReader envelopeReader) {
    this.envelopeReader =
        envelopeReader != null ? envelopeReader : NoOpEnvelopeReader.getInstance();
  }

  /**
   * Check if NDK is ON or OFF Default is ON
   *
   * @return true if ON or false otherwise
   */
  public boolean isEnableNdk() {
    return enableNdk;
  }

  /**
   * Sets NDK to ON or OFF
   *
   * @param enableNdk true if ON or false otherwise
   */
  public void setEnableNdk(boolean enableNdk) {
    this.enableNdk = enableNdk;
  }

  /**
   * Returns the shutdown timeout in Millis
   *
   * @deprecated use {{@link SentryOptions#getShutdownTimeoutMillis()} }
   * @return the timeout in Millis
   */
  @ApiStatus.ScheduledForRemoval
  @Deprecated
  public long getShutdownTimeout() {
    return shutdownTimeoutMillis;
  }

  /**
   * Returns the shutdown timeout in Millis
   *
   * @return the timeout in Millis
   */
  public long getShutdownTimeoutMillis() {
    return shutdownTimeoutMillis;
  }

  /**
   * Sets the shutdown timeout in Millis Default is 2000 = 2s
   *
   * @deprecated use {{@link SentryOptions#setShutdownTimeoutMillis(long)} }
   * @param shutdownTimeoutMillis the shutdown timeout in millis
   */
  @ApiStatus.ScheduledForRemoval
  @Deprecated
  public void setShutdownTimeout(long shutdownTimeoutMillis) {
    this.shutdownTimeoutMillis = shutdownTimeoutMillis;
  }

  /**
   * Sets the shutdown timeout in Millis Default is 2000 = 2s
   *
   * @param shutdownTimeoutMillis the shutdown timeout in millis
   */
  public void setShutdownTimeoutMillis(long shutdownTimeoutMillis) {
    this.shutdownTimeoutMillis = shutdownTimeoutMillis;
  }

  /**
   * Returns the Sentry client name
   *
   * @return the Sentry client name or null if not set
   */
  public @Nullable String getSentryClientName() {
    return sentryClientName;
  }

  /**
   * Sets the Sentry client name
   *
   * @param sentryClientName the Sentry client name
   */
  public void setSentryClientName(@Nullable String sentryClientName) {
    this.sentryClientName = sentryClientName;
  }

  /**
   * Returns the BeforeSend callback
   *
   * @return the beforeSend callback or null if not set
   */
  public @Nullable BeforeSendCallback getBeforeSend() {
    return beforeSend;
  }

  /**
   * Sets the beforeSend callback
   *
   * @param beforeSend the beforeSend callback
   */
  public void setBeforeSend(@Nullable BeforeSendCallback beforeSend) {
    this.beforeSend = beforeSend;
  }

  /**
   * Returns the beforeBreadcrumb callback
   *
   * @return the beforeBreadcrumb callback or null if not set
   */
  public @Nullable BeforeBreadcrumbCallback getBeforeBreadcrumb() {
    return beforeBreadcrumb;
  }

  /**
   * Sets the beforeBreadcrumb callback
   *
   * @param beforeBreadcrumb the beforeBreadcrumb callback
   */
  public void setBeforeBreadcrumb(@Nullable BeforeBreadcrumbCallback beforeBreadcrumb) {
    this.beforeBreadcrumb = beforeBreadcrumb;
  }

  /**
   * Returns the cache dir. path if set
   *
   * @return the cache dir. path or null if not set
   */
  public @Nullable String getCacheDirPath() {
    if (cacheDirPath == null || cacheDirPath.isEmpty()) {
      return null;
    }

    return dsnHash != null ? new File(cacheDirPath, dsnHash).getAbsolutePath() : cacheDirPath;
  }

  /**
   * Returns the outbox path if cacheDirPath is set
   *
   * @return the outbox path or null if not set
   */
  public @Nullable String getOutboxPath() {
    final String cacheDirPath = getCacheDirPath();
    if (cacheDirPath == null) {
      return null;
    }
    return new File(cacheDirPath, "outbox").getAbsolutePath();
  }

  /**
   * Sets the cache dir. path
   *
   * @param cacheDirPath the cache dir. path
   */
  public void setCacheDirPath(final @Nullable String cacheDirPath) {
    this.cacheDirPath = cacheDirPath;
  }

  /**
   * Returns the max Breadcrumbs Default is 100
   *
   * @return the max breadcrumbs
   */
  public int getMaxBreadcrumbs() {
    return maxBreadcrumbs;
  }

  /**
   * Sets the max breadcrumbs Default is 100
   *
   * @param maxBreadcrumbs the max breadcrumbs
   */
  public void setMaxBreadcrumbs(int maxBreadcrumbs) {
    this.maxBreadcrumbs = maxBreadcrumbs;
  }

  /**
   * Returns the release
   *
   * @return the release or null if not set
   */
  public @Nullable String getRelease() {
    return release;
  }

  /**
   * Sets the release
   *
   * @param release the release
   */
  public void setRelease(@Nullable String release) {
    this.release = release;
  }

  /**
   * Returns the environment
   *
   * @return the environment or null if not set
   */
  public @Nullable String getEnvironment() {
    return environment;
  }

  /**
   * Sets the environment
   *
   * @param environment the environment
   */
  public void setEnvironment(@Nullable String environment) {
    this.environment = environment;
  }

  /**
   * Returns the proxy if set
   *
   * @return the proxy or null if not set
   */
  public @Nullable Proxy getProxy() {
    return proxy;
  }

  /**
   * Sets the proxy
   *
   * @param proxy the proxy
   */
  public void setProxy(@Nullable Proxy proxy) {
    this.proxy = proxy;
  }

  /**
   * Returns the sample rate Default is null (disabled)
   *
   * @return the sample rate
   */
  public @Nullable Double getSampleRate() {
    return sampleRate;
  }

  /**
   * Sets the sampleRate Can be anything between 0.01 and 1.0 or null (default), to disable it.
   *
   * @param sampleRate the sample rate
   */
  public void setSampleRate(Double sampleRate) {
    if (sampleRate != null && (sampleRate > 1.0 || sampleRate <= 0.0)) {
      throw new IllegalArgumentException(
          "The value "
              + sampleRate
              + " is not valid. Use null to disable or values > 0.0 and <= 1.0.");
    }
    this.sampleRate = sampleRate;
  }

  /**
   * Returns the traces sample rate Default is null (disabled)
   *
   * @return the sample rate
   */
  public @Nullable Double getTracesSampleRate() {
    return tracesSampleRate;
  }

  /**
   * Sets the tracesSampleRate Can be anything between 0.0 and 1.0 or null (default), to disable it.
   *
   * @param tracesSampleRate the sample rate
   */
  public void setTracesSampleRate(final @Nullable Double tracesSampleRate) {
    if (tracesSampleRate != null && (tracesSampleRate > 1.0 || tracesSampleRate < 0.0)) {
      throw new IllegalArgumentException(
          "The value "
              + tracesSampleRate
              + " is not valid. Use null to disable or values between 0.0 and 1.0.");
    }
    this.tracesSampleRate = tracesSampleRate;
  }

  /**
   * Returns the callback used to determine if transaction is sampled.
   *
   * @return the callback
   */
  public @Nullable TracesSamplerCallback getTracesSampler() {
    return tracesSampler;
  }

  /**
   * Sets the callback used to determine if transaction is sampled.
   *
   * @param tracesSampler the callback
   */
  public void setTracesSampler(final @Nullable TracesSamplerCallback tracesSampler) {
    this.tracesSampler = tracesSampler;
  }

  /**
   * the list of inApp excludes
   *
   * @return the inApp excludes list
   */
  public @NotNull List<String> getInAppExcludes() {
    return inAppExcludes;
  }

  /**
   * Adds an inApp exclude
   *
   * @param exclude the inApp exclude module/package
   */
  public void addInAppExclude(@NotNull String exclude) {
    inAppExcludes.add(exclude);
  }

  /**
   * Returns the inApp includes list
   *
   * @return the inApp includes list
   */
  public @NotNull List<String> getInAppIncludes() {
    return inAppIncludes;
  }

  /**
   * Adds an inApp include
   *
   * @param include the inApp include module/package
   */
  public void addInAppInclude(@NotNull String include) {
    inAppIncludes.add(include);
  }

  /**
   * Returns the TransportFactory interface
   *
   * @return the transport factory
   */
  public @NotNull ITransportFactory getTransportFactory() {
    return transportFactory;
  }

  /**
   * Sets the TransportFactory interface
   *
   * @param transportFactory the transport factory
   */
  public void setTransportFactory(@Nullable ITransportFactory transportFactory) {
    this.transportFactory =
        transportFactory != null ? transportFactory : NoOpTransportFactory.getInstance();
  }

  /**
   * Sets the distribution
   *
   * @return the distribution or null if not set
   */
  public @Nullable String getDist() {
    return dist;
  }

  /**
   * Sets the distribution
   *
   * @param dist the distribution
   */
  public void setDist(@Nullable String dist) {
    this.dist = dist;
  }

  /**
   * Returns the TransportGate interface
   *
   * @return the transport gate
   */
  public @NotNull ITransportGate getTransportGate() {
    return transportGate;
  }

  /**
   * Sets the TransportGate interface
   *
   * @param transportGate the transport gate
   */
  public void setTransportGate(@Nullable ITransportGate transportGate) {
    this.transportGate = (transportGate != null) ? transportGate : NoOpTransportGate.getInstance();
  }

  /**
   * Checks if the AttachStacktrace is enabled or not
   *
   * @return true if enabled or false otherwise
   */
  public boolean isAttachStacktrace() {
    return attachStacktrace;
  }

  /**
   * Sets the attachStacktrace to enabled or disabled
   *
   * @param attachStacktrace true if enabled or false otherwise
   */
  public void setAttachStacktrace(boolean attachStacktrace) {
    this.attachStacktrace = attachStacktrace;
  }

  /**
   * Checks if the AttachThreads is enabled or not
   *
   * @return true if enabled or false otherwise
   */
  public boolean isAttachThreads() {
    return attachThreads;
  }

  /**
   * Sets the attachThreads to enabled or disabled
   *
   * @param attachThreads true if enabled or false otherwise
   */
  public void setAttachThreads(boolean attachThreads) {
    this.attachThreads = attachThreads;
  }

  /**
   * Returns if the automatic session tracking is enabled or not
   *
   * @return true if enabled or false otherwise
   */
  public boolean isEnableAutoSessionTracking() {
    return enableAutoSessionTracking;
  }

  /**
   * Enable or disable the automatic session tracking
   *
   * @param enableAutoSessionTracking true if enabled or false otherwise
   */
  public void setEnableAutoSessionTracking(final boolean enableAutoSessionTracking) {
    this.enableAutoSessionTracking = enableAutoSessionTracking;
  }

  /**
   * Gets the default server name to be used in Sentry events.
   *
   * @return the default server name or null if none set
   */
  public @Nullable String getServerName() {
    return serverName;
  }

  /**
   * Sets the default server name to be used in Sentry events.
   *
   * @param serverName the default server name or null if none should be used
   */
  public void setServerName(@Nullable String serverName) {
    this.serverName = serverName;
  }

  /**
   * Returns if SDK automatically resolves and attaches server name to events.
   *
   * @return true if enabled false if otherwise
   */
  public boolean isAttachServerName() {
    return attachServerName;
  }

  /**
   * Sets if SDK should automatically resolve and attache server name to events.
   *
   * @param attachServerName true if enabled false if otherwise
   */
  public void setAttachServerName(boolean attachServerName) {
    this.attachServerName = attachServerName;
  }

  /**
   * Returns the session tracking interval in millis
   *
   * @return the interval in millis
   */
  public long getSessionTrackingIntervalMillis() {
    return sessionTrackingIntervalMillis;
  }

  /**
   * Sets the session tracking interval in millis
   *
   * @param sessionTrackingIntervalMillis the interval in millis
   */
  public void setSessionTrackingIntervalMillis(long sessionTrackingIntervalMillis) {
    this.sessionTrackingIntervalMillis = sessionTrackingIntervalMillis;
  }

  /**
   * Returns the distinct Id
   *
   * @return the distinct Id
   */
  @ApiStatus.Internal
  public @Nullable String getDistinctId() {
    return distinctId;
  }

  /**
   * Sets the distinct Id
   *
   * @param distinctId the distinct Id
   */
  @ApiStatus.Internal
  public void setDistinctId(final @Nullable String distinctId) {
    this.distinctId = distinctId;
  }

  /**
   * Returns the flush timeout in millis
   *
   * @return the timeout in millis
   */
  public long getFlushTimeoutMillis() {
    return flushTimeoutMillis;
  }

  /**
   * Sets the flush timeout in millis
   *
   * @param flushTimeoutMillis the timeout in millis
   */
  public void setFlushTimeoutMillis(long flushTimeoutMillis) {
    this.flushTimeoutMillis = flushTimeoutMillis;
  }

  /**
   * Checks if the default UncaughtExceptionHandlerIntegration is enabled or not.
   *
   * @return true if enabled or false otherwise.
   */
  public boolean isEnableUncaughtExceptionHandler() {
    return enableUncaughtExceptionHandler;
  }

  /**
   * Enable or disable the default UncaughtExceptionHandlerIntegration.
   *
   * @param enableUncaughtExceptionHandler true if enabled or false otherwise.
   */
  public void setEnableUncaughtExceptionHandler(final boolean enableUncaughtExceptionHandler) {
    this.enableUncaughtExceptionHandler = enableUncaughtExceptionHandler;
  }

  /**
   * Checks if printing exceptions by UncaughtExceptionHandler is enabled or disabled.
   *
   * @return true if enabled or false otherwise.
   */
  public boolean isPrintUncaughtStackTrace() {
    return printUncaughtStackTrace;
  }

  /**
   * Enable or disable printing exceptions in UncaughtExceptionHandler
   *
   * @param printUncaughtStackTrace true if enabled or false otherwise.
   */
  public void setPrintUncaughtStackTrace(final boolean printUncaughtStackTrace) {
    this.printUncaughtStackTrace = printUncaughtStackTrace;
  }

  /**
   * Returns the SentryExecutorService
   *
   * @return the SentryExecutorService
   */
  @ApiStatus.Internal
  @NotNull
  public ISentryExecutorService getExecutorService() {
    return executorService;
  }

  /**
   * Sets the SentryExecutorService
   *
   * @param executorService the SentryExecutorService
   */
  void setExecutorService(final @NotNull ISentryExecutorService executorService) {
    if (executorService != null) {
      this.executorService = executorService;
    }
  }

  /**
   * Returns the connection timeout in milliseconds.
   *
   * @return the connectionTimeoutMillis
   */
  public int getConnectionTimeoutMillis() {
    return connectionTimeoutMillis;
  }

  /**
   * Sets the connection timeout in milliseconds.
   *
   * @param connectionTimeoutMillis the connectionTimeoutMillis
   */
  public void setConnectionTimeoutMillis(int connectionTimeoutMillis) {
    this.connectionTimeoutMillis = connectionTimeoutMillis;
  }

  /**
   * Returns the read timeout in milliseconds
   *
   * @return the readTimeoutMillis
   */
  public int getReadTimeoutMillis() {
    return readTimeoutMillis;
  }

  /**
   * Sets the read timeout in milliseconds
   *
   * @param readTimeoutMillis the readTimeoutMillis
   */
  public void setReadTimeoutMillis(int readTimeoutMillis) {
    this.readTimeoutMillis = readTimeoutMillis;
  }

  /**
   * Returns the EnvelopeCache interface
   *
   * @return the EnvelopeCache object
   */
  public @NotNull IEnvelopeCache getEnvelopeDiskCache() {
    return envelopeDiskCache;
  }

  /**
   * Sets the EnvelopeCache interface
   *
   * @param envelopeDiskCache the EnvelopeCache object
   */
  public void setEnvelopeDiskCache(final @Nullable IEnvelopeCache envelopeDiskCache) {
    this.envelopeDiskCache =
        envelopeDiskCache != null ? envelopeDiskCache : NoOpEnvelopeCache.getInstance();
  }

  /**
   * Returns the Max queue size
   *
   * @return the max queue size
   */
  public int getMaxQueueSize() {
    return maxQueueSize;
  }

  /**
   * Sets the max queue size if maxQueueSize is bigger than 0
   *
   * @param maxQueueSize max queue size
   */
  public void setMaxQueueSize(int maxQueueSize) {
    if (maxQueueSize > 0) {
      this.maxQueueSize = maxQueueSize;
    }
  }

  /**
   * Returns the SdkVersion object
   *
   * @return the SdkVersion object or null
   */
  public @Nullable SdkVersion getSdkVersion() {
    return sdkVersion;
  }

  /**
   * Returns SSLSocketFactory
   *
   * @return SSLSocketFactory object or null
   */
  public @Nullable SSLSocketFactory getSslSocketFactory() {
    return sslSocketFactory;
  }

  /**
   * Set custom SSLSocketFactory that is trusted to self-signed certificates
   *
   * @param sslSocketFactory SSLSocketFactory object
   */
  public void setSslSocketFactory(final @Nullable SSLSocketFactory sslSocketFactory) {
    this.sslSocketFactory = sslSocketFactory;
  }

  /**
   * Returns HostnameVerifier
   *
   * @return HostnameVerifier objecr or null
   */
  public @Nullable HostnameVerifier getHostnameVerifier() {
    return hostnameVerifier;
  }

  /**
   * Set custom HostnameVerifier
   *
   * @param hostnameVerifier the HostnameVerifier
   */
  public void setHostnameVerifier(final @Nullable HostnameVerifier hostnameVerifier) {
    this.hostnameVerifier = hostnameVerifier;
  }

  /**
   * Sets the SdkVersion object
   *
   * @param sdkVersion the SdkVersion object or null
   */
  @ApiStatus.Internal
  public void setSdkVersion(final @Nullable SdkVersion sdkVersion) {
    this.sdkVersion = sdkVersion;
  }

  public boolean isSendDefaultPii() {
    return sendDefaultPii;
  }

  public void setSendDefaultPii(boolean sendDefaultPii) {
    this.sendDefaultPii = sendDefaultPii;
  }

  /**
   * Adds a Scope observer
   *
   * @param observer the Observer
   */
  public void addScopeObserver(final @NotNull IScopeObserver observer) {
    observers.add(observer);
  }

  /**
   * Returns the list of Scope observers
   *
   * @return the Scope observer list
   */
  @NotNull
  List<IScopeObserver> getScopeObservers() {
    return observers;
  }

  /**
   * Returns if the Java to NDK Scope sync is enabled
   *
   * @return true if enabled or false otherwise
   */
  public boolean isEnableScopeSync() {
    return enableScopeSync;
  }

  /**
   * Enables or not the Java to NDK Scope sync
   *
   * @param enableScopeSync true if enabled or false otherwise
   */
  public void setEnableScopeSync(boolean enableScopeSync) {
    this.enableScopeSync = enableScopeSync;
  }

  /**
   * Returns if loading properties from external sources is enabled.
   *
   * @return true if enabled or false otherwise
   */
  public boolean isEnableExternalConfiguration() {
    return enableExternalConfiguration;
  }

  /**
   * Enables loading options from external sources like sentry.properties file or environment
   * variables, system properties.
   *
   * @param enableExternalConfiguration true if enabled or false otherwise
   */
  public void setEnableExternalConfiguration(boolean enableExternalConfiguration) {
    this.enableExternalConfiguration = enableExternalConfiguration;
  }

  /**
   * Returns tags applied to all events and transactions.
   *
   * @return the tags map
   */
  public @NotNull Map<String, String> getTags() {
    return tags;
  }

  /**
   * Sets a tag that is applied to all events and transactions.
   *
   * @param key the key
   * @param value the value
   */
  public void setTag(final @NotNull String key, final @NotNull String value) {
    this.tags.put(key, value);
  }

  /**
   * Returns the maximum attachment size for each attachment in MiB.
   *
   * @return the maximum attachment size in MiB.
   */
  public long getMaxAttachmentSize() {
    return maxAttachmentSize;
  }

  /**
   * Sets the max attachment size for each attachment in bytes. Default is 20 MiB. Please also check
   * the maximum attachment size of Relay to make sure your attachments don't get discarded there:
   * https://docs.sentry.io/product/relay/options/
   *
   * @param maxAttachmentSize the max attachment size in bytes.
   */
  public void setMaxAttachmentSize(long maxAttachmentSize) {
    this.maxAttachmentSize = maxAttachmentSize;
  }

  /**
   * Returns if event deduplication is turned on.
   *
   * @return if event deduplication is turned on.
   */
  public boolean isEnableDeduplication() {
    return enableDeduplication;
  }

  /**
   * Enables or disables event deduplication.
   *
   * @param enableDeduplication true if enabled false otherwise
   */
  public void setEnableDeduplication(final boolean enableDeduplication) {
    this.enableDeduplication = enableDeduplication;
  }

  /**
   * Returns if tracing should be enabled. If tracing is disabled, starting transactions returns
   * {@link NoOpTransaction}.
   *
   * @return if tracing is enabled.
   */
  public boolean isTracingEnabled() {
    return getTracesSampleRate() != null || getTracesSampler() != null;
  }

  /**
   * Returns the list of exception classes that once captured will not be sent to Sentry as {@link
   * SentryEvent}.
   *
   * @return the list of exception classes that once captured will not be sent to Sentry as {@link
   *     SentryEvent}.
   */
  public @NotNull Set<Class<? extends Throwable>> getIgnoredExceptionsForType() {
    return ignoredExceptionsForType;
  }

  /**
   * Adds exception type to the list of ignored exceptions.
   *
   * @param exceptionType - the exception type
   */
  public void addIgnoredExceptionForType(final @NotNull Class<? extends Throwable> exceptionType) {
    this.ignoredExceptionsForType.add(exceptionType);
  }

  /**
   * Checks if the type of exception given by parameter is ignored.
   *
   * @param throwable the throwable
   * @return if the type of exception is ignored
   */
  boolean containsIgnoredExceptionForType(final @NotNull Throwable throwable) {
    return this.ignoredExceptionsForType.contains(throwable.getClass());
  }

  /**
   * Returns the maximum number of spans that can be attached to single transaction.
   *
   * @return the maximum number of spans that can be attached to single transaction.
   */
  @ApiStatus.Experimental
  public int getMaxSpans() {
    return maxSpans;
  }

  /**
   * Sets the maximum number of spans that can be attached to single transaction.
   *
   * @param maxSpans maximum number of spans that can be attached to single transaction.
   */
  @ApiStatus.Experimental
  public void setMaxSpans(int maxSpans) {
    this.maxSpans = maxSpans;
  }

  /**
   * True if ShutdownHookIntegration is enabled, false otherwise.
   *
   * @return true if enabled or false otherwise.
   */
  public boolean isEnableShutdownHook() {
    return enableShutdownHook;
  }

  /**
   * Enables or disable ShutdownHookIntegration.
   *
   * @param enableShutdownHook true if enabled or false otherwise.
   */
  public void setEnableShutdownHook(boolean enableShutdownHook) {
    this.enableShutdownHook = enableShutdownHook;
  }

  /**
   * The max cache items for capping the number of events Default is 30
   *
   * @return the maxCacheItems
   */
  public int getMaxCacheItems() {
    return maxCacheItems;
  }

  /**
   * Sets the max cache items for capping the number of events
   *
   * @param maxCacheItems the maxCacheItems
   */
  public void setMaxCacheItems(int maxCacheItems) {
    this.maxCacheItems = maxCacheItems;
  }

  public @NotNull RequestSize getMaxRequestBodySize() {
    return maxRequestBodySize;
  }

  public void setMaxRequestBodySize(final @NotNull RequestSize maxRequestBodySize) {
    this.maxRequestBodySize = maxRequestBodySize;
  }

  /** Note: this is an experimental API and will be removed without notice. */
  @ApiStatus.Experimental
  public boolean isTraceSampling() {
    return traceSampling;
  }

  /**
   * Note: this is an experimental API and will be removed without notice.
   *
   * @param traceSampling - if trace sampling should be enabled
   */
  @ApiStatus.Experimental
  public void setTraceSampling(boolean traceSampling) {
    this.traceSampling = traceSampling;
  }

  /**
   * Returns the maximum trace file size for each envelope item in bytes.
   *
   * @return the maximum attachment size in bytes.
   */
  public long getMaxTraceFileSize() {
    return maxTraceFileSize;
  }

  /**
   * Sets the max trace file size for each envelope item in bytes. Default is 5 Mb.
   *
   * @param maxTraceFileSize the max trace file size in bytes.
   */
  public void setMaxTraceFileSize(long maxTraceFileSize) {
    this.maxTraceFileSize = maxTraceFileSize;
  }

  /**
   * Returns the listener interface to perform operations when a transaction is started or ended.
   *
   * @return the listener interface to perform operations when a transaction is started or ended.
   */
  public @NotNull ITransactionProfiler getTransactionProfiler() {
    return transactionProfiler;
  }

  /**
   * Sets the listener interface to perform operations when a transaction is started or ended.
   *
   * @param transactionProfiler - the listener for operations when a transaction is started or ended
   */
  public void setTransactionProfiler(final @Nullable ITransactionProfiler transactionProfiler) {
    this.transactionProfiler =
        transactionProfiler != null ? transactionProfiler : NoOpTransactionProfiler.getInstance();
  }

  /**
   * Returns if profiling is enabled for transactions.
   *
   * @return if profiling is enabled for transactions.
   */
  public boolean isProfilingEnabled() {
    return profilingEnabled;
  }

  /**
   * Sets whether profiling is enabled for transactions.
   *
   * @param profilingEnabled - whether profiling is enabled for transactions
   */
  public void setProfilingEnabled(boolean profilingEnabled) {
    this.profilingEnabled = profilingEnabled;
  }

  /**
   * Returns the profiling traces dir. path if set
   *
   * @return the profiling traces dir. path or null if not set
   */
  public @Nullable String getProfilingTracesDirPath() {
<<<<<<< HEAD
    return profilingTracesDirPath;
  }

  /**
   * Sets the profiling traces dir. path
   *
   * @param profilingTracesDirPath the profiling traces dir. path
   */
  public void setProfilingTracesDirPath(@Nullable String profilingTracesDirPath) {
    this.profilingTracesDirPath = profilingTracesDirPath;
=======
    final String cacheDirPath = getCacheDirPath();
    if (cacheDirPath == null) {
      return null;
    }
    return new File(cacheDirPath, "profiling_traces").getAbsolutePath();
>>>>>>> 77fd2f21
  }

  /**
   * Returns a list of origins to which `sentry-trace` header should be sent in HTTP integrations.
   *
   * @return the list of origins
   */
  public @NotNull List<String> getTracingOrigins() {
    return tracingOrigins;
  }

  /**
   * Adds an origin to which `sentry-trace` header should be sent in HTTP integrations.
   *
   * @param tracingOrigin - the tracing origin
   */
  public void addTracingOrigin(final @NotNull String tracingOrigin) {
    this.tracingOrigins.add(tracingOrigin);
  }

  /**
   * Returns a Proguard UUID.
   *
   * @return the Proguard UUIDs.
   */
  public @Nullable String getProguardUuid() {
    return proguardUuid;
  }

  /**
   * Sets a Proguard UUID.
   *
   * @param proguardUuid - the Proguard UUID
   */
  public void setProguardUuid(final @Nullable String proguardUuid) {
    this.proguardUuid = proguardUuid;
  }

<<<<<<< HEAD
  public @NotNull SessionMode getSessionMode() {
    return sessionMode;
  }

  public void setSessionMode(final @NotNull SessionMode sessionMode) {
    this.sessionMode = sessionMode;
  }

=======
>>>>>>> 77fd2f21
  /**
   * Returns Context tags names applied to Sentry events as Sentry tags.
   *
   * @return context tags
   */
  public @NotNull List<String> getContextTags() {
    return contextTags;
  }

  /**
   * Adds context tag name that is applied to Sentry events as Sentry tag.
   *
   * @param contextTag - the context tag
   */
  public void addContextTag(final @NotNull String contextTag) {
    this.contextTags.add(contextTag);
  }

  /**
<<<<<<< HEAD
=======
   * Returns the idle timeout.
   *
   * @return the idle timeout in millis or null.
   */
  public @Nullable Long getIdleTimeout() {
    return idleTimeout;
  }

  /**
   * Sets the idle timeout.
   *
   * @param idleTimeout the idle timeout in millis or null.
   */
  public void setIdleTimeout(final @Nullable Long idleTimeout) {
    this.idleTimeout = idleTimeout;
  }

  /**
>>>>>>> 77fd2f21
   * Returns whether sending of client reports has been enabled.
   *
   * @return true if enabled; false if disabled
   */
  public boolean isSendClientReports() {
    return sendClientReports;
  }

  /**
   * Enables / disables sending of client reports.
   *
   * @param sendClientReports true enables client reports; false disables them
   */
  public void setSendClientReports(boolean sendClientReports) {
    this.sendClientReports = sendClientReports;

    if (sendClientReports) {
      clientReportRecorder = new ClientReportRecorder(this);
    } else {
      clientReportRecorder = new NoOpClientReportRecorder();
    }
  }

  /**
   * Returns a ClientReportRecorder or a NoOp if sending of client reports has been disabled.
   *
   * @return a client report recorder or NoOp
   */
  @ApiStatus.Internal
  public @NotNull IClientReportRecorder getClientReportRecorder() {
    return clientReportRecorder;
  }

  /** The BeforeSend callback */
  public interface BeforeSendCallback {

    /**
     * Mutates or drop an event before being sent
     *
     * @param event the event
     * @param hint the hints
     * @return the original event or the mutated event or null if event was dropped
     */
    @Nullable
<<<<<<< HEAD
    SentryEvent execute(@NotNull SentryEvent event, @Nullable Map<String, Object> hint);
=======
    SentryEvent execute(@NotNull SentryEvent event, @NotNull Hint hint);
>>>>>>> 77fd2f21
  }

  /** The BeforeBreadcrumb callback */
  public interface BeforeBreadcrumbCallback {

    /**
     * Mutates or drop a callback before being added
     *
     * @param breadcrumb the breadcrumb
     * @param hint the hints, usually the source of the breadcrumb
     * @return the original breadcrumb or the mutated breadcrumb of null if breadcrumb was dropped
     */
    @Nullable
<<<<<<< HEAD
    Breadcrumb execute(@NotNull Breadcrumb breadcrumb, @Nullable Map<String, Object> hint);
=======
    Breadcrumb execute(@NotNull Breadcrumb breadcrumb, @NotNull Hint hint);
>>>>>>> 77fd2f21
  }

  /** The traces sampler callback. */
  public interface TracesSamplerCallback {

    /**
     * Calculates the sampling value used to determine if transaction is going to be sent to Sentry
     * backend.
     *
     * @param samplingContext the sampling context
     * @return sampling value or {@code null} if decision has not been taken
     */
    @Nullable
    Double sample(@NotNull SamplingContext samplingContext);
  }

  /**
   * Creates SentryOptions instance without initializing any of the internal parts.
   *
   * <p>Used by {@link NoOpHub}.
   *
   * @return SentryOptions
   */
  static @NotNull SentryOptions empty() {
    return new SentryOptions(true);
  }

  /** SentryOptions ctor It adds and set default things */
  public SentryOptions() {
    this(false);
  }

  /**
   * Creates SentryOptions instance without initializing any of the internal parts.
   *
   * @param empty if options should be empty.
   */
  private SentryOptions(final boolean empty) {
    if (!empty) {
      // SentryExecutorService should be initialized before any
      // SendCachedEventFireAndForgetIntegration
      executorService = new SentryExecutorService();

      // UncaughtExceptionHandlerIntegration should be inited before any other Integration.
      // if there's an error on the setup, we are able to capture it
      integrations.add(new UncaughtExceptionHandlerIntegration());

      integrations.add(new ShutdownHookIntegration());

      eventProcessors.add(new MainEventProcessor(this));
      eventProcessors.add(new DuplicateEventDetectionEventProcessor(this));

      if (Platform.isJvm()) {
        eventProcessors.add(new SentryRuntimeEventProcessor());
      }

      setSentryClientName(BuildConfig.SENTRY_JAVA_SDK_NAME + "/" + BuildConfig.VERSION_NAME);
      setSdkVersion(createSdkVersion());
    }
  }

  /**
   * Merges with another {@link SentryOptions} object. Used when loading additional options from
   * external locations.
   *
   * @param options options loaded from external locations
   */
  void merge(final @NotNull ExternalOptions options) {
    if (options.getDsn() != null) {
      setDsn(options.getDsn());
    }
    if (options.getEnvironment() != null) {
      setEnvironment(options.getEnvironment());
    }
    if (options.getRelease() != null) {
      setRelease(options.getRelease());
    }
    if (options.getDist() != null) {
      setDist(options.getDist());
    }
    if (options.getServerName() != null) {
      setServerName(options.getServerName());
    }
    if (options.getProxy() != null) {
      setProxy(options.getProxy());
    }
    if (options.getEnableUncaughtExceptionHandler() != null) {
      setEnableUncaughtExceptionHandler(options.getEnableUncaughtExceptionHandler());
    }
    if (options.getPrintUncaughtStackTrace() != null) {
      setPrintUncaughtStackTrace(options.getPrintUncaughtStackTrace());
    }
    if (options.getTracesSampleRate() != null) {
      setTracesSampleRate(options.getTracesSampleRate());
    }
    if (options.getDebug() != null) {
      setDebug(options.getDebug());
    }
    if (options.getEnableDeduplication() != null) {
      setEnableDeduplication(options.getEnableDeduplication());
    }
    if (options.getSendClientReports() != null) {
      setSendClientReports(options.getSendClientReports());
    }
    final Map<String, String> tags = new HashMap<>(options.getTags());
    for (final Map.Entry<String, String> tag : tags.entrySet()) {
      this.tags.put(tag.getKey(), tag.getValue());
    }
    final List<String> inAppIncludes = new ArrayList<>(options.getInAppIncludes());
    for (final String inAppInclude : inAppIncludes) {
      addInAppInclude(inAppInclude);
    }
    final List<String> inAppExcludes = new ArrayList<>(options.getInAppExcludes());
    for (final String inAppExclude : inAppExcludes) {
      addInAppExclude(inAppExclude);
    }
    for (final Class<? extends Throwable> exceptionType :
        new HashSet<>(options.getIgnoredExceptionsForType())) {
      addIgnoredExceptionForType(exceptionType);
    }
    final List<String> tracingOrigins = new ArrayList<>(options.getTracingOrigins());
    for (final String tracingOrigin : tracingOrigins) {
      addTracingOrigin(tracingOrigin);
    }
    final List<String> contextTags = new ArrayList<>(options.getContextTags());
    for (final String contextTag : contextTags) {
      addContextTag(contextTag);
    }
    if (options.getProguardUuid() != null) {
      setProguardUuid(options.getProguardUuid());
    }
    if (options.getIdleTimeout() != null) {
      setIdleTimeout(options.getIdleTimeout());
    }
  }

  private @NotNull SdkVersion createSdkVersion() {
    final String version = BuildConfig.VERSION_NAME;
    final SdkVersion sdkVersion = new SdkVersion(BuildConfig.SENTRY_JAVA_SDK_NAME, version);

    sdkVersion.setVersion(version);
    sdkVersion.addPackage("maven:io.sentry:sentry", version);

    return sdkVersion;
  }

  public static final class Proxy {
    private @Nullable String host;
    private @Nullable String port;
    private @Nullable String user;
    private @Nullable String pass;

    public Proxy(
        final @Nullable String host,
        final @Nullable String port,
        final @Nullable String user,
        final @Nullable String pass) {
      this.host = host;
      this.port = port;
      this.user = user;
      this.pass = pass;
    }

    public Proxy() {
      this(null, null, null, null);
    }

    public Proxy(@Nullable String host, @Nullable String port) {
      this(host, port, null, null);
    }

    public @Nullable String getHost() {
      return host;
    }

    public void setHost(final @Nullable String host) {
      this.host = host;
    }

    public @Nullable String getPort() {
      return port;
    }

    public void setPort(final @Nullable String port) {
      this.port = port;
    }

    public @Nullable String getUser() {
      return user;
    }

    public void setUser(final @Nullable String user) {
      this.user = user;
    }

    public @Nullable String getPass() {
      return pass;
    }

    public void setPass(final @Nullable String pass) {
      this.pass = pass;
    }
  }

  public enum RequestSize {
    NONE,
    SMALL,
    MEDIUM,
    ALWAYS,
  }

  public enum SessionMode {
    /**
     * In the client mode, each session is sent to Sentry individually.
     *
     * <p>See {@link ClientSessionTracker} and {@link ClientSessionUpdater}.
     */
    CLIENT,

    /**
     * In the server mode, sessions are aggregated and sent to Sentry in intervals.
     *
     * <p>See {@link ServerSessionManager}.
     */
    SERVER
  }
}<|MERGE_RESOLUTION|>--- conflicted
+++ resolved
@@ -299,12 +299,6 @@
   /** Control if profiling is enabled or not for transactions */
   private boolean profilingEnabled = false;
 
-<<<<<<< HEAD
-  /** The cache dir. path for caching profiling traces */
-  private @Nullable String profilingTracesDirPath;
-
-=======
->>>>>>> 77fd2f21
   /** Max trace file size in bytes. */
   private long maxTraceFileSize = 5 * 1024 * 1024;
 
@@ -320,18 +314,6 @@
   private @Nullable String proguardUuid;
 
   private @NotNull SessionMode sessionMode = SessionMode.CLIENT;
-
-  /**
-   * Contains a list of context tags names (for example from MDC) that are meant to be applied as
-   * Sentry tags to events.
-   */
-  private final @NotNull List<String> contextTags = new CopyOnWriteArrayList<>();
-
-  /** Whether to send client reports containing information about number of dropped events. */
-  private boolean sendClientReports = true;
-
-  /** ClientReportRecorder to track count of lost events / transactions / ... * */
-  @NotNull IClientReportRecorder clientReportRecorder = new ClientReportRecorder(this);
 
   /**
    * The idle time, measured in ms, to wait until the transaction will be finished. The transaction
@@ -1524,24 +1506,11 @@
    * @return the profiling traces dir. path or null if not set
    */
   public @Nullable String getProfilingTracesDirPath() {
-<<<<<<< HEAD
-    return profilingTracesDirPath;
-  }
-
-  /**
-   * Sets the profiling traces dir. path
-   *
-   * @param profilingTracesDirPath the profiling traces dir. path
-   */
-  public void setProfilingTracesDirPath(@Nullable String profilingTracesDirPath) {
-    this.profilingTracesDirPath = profilingTracesDirPath;
-=======
     final String cacheDirPath = getCacheDirPath();
     if (cacheDirPath == null) {
       return null;
     }
     return new File(cacheDirPath, "profiling_traces").getAbsolutePath();
->>>>>>> 77fd2f21
   }
 
   /**
@@ -1580,7 +1549,6 @@
     this.proguardUuid = proguardUuid;
   }
 
-<<<<<<< HEAD
   public @NotNull SessionMode getSessionMode() {
     return sessionMode;
   }
@@ -1589,8 +1557,6 @@
     this.sessionMode = sessionMode;
   }
 
-=======
->>>>>>> 77fd2f21
   /**
    * Returns Context tags names applied to Sentry events as Sentry tags.
    *
@@ -1610,8 +1576,6 @@
   }
 
   /**
-<<<<<<< HEAD
-=======
    * Returns the idle timeout.
    *
    * @return the idle timeout in millis or null.
@@ -1630,7 +1594,6 @@
   }
 
   /**
->>>>>>> 77fd2f21
    * Returns whether sending of client reports has been enabled.
    *
    * @return true if enabled; false if disabled
@@ -1675,11 +1638,7 @@
      * @return the original event or the mutated event or null if event was dropped
      */
     @Nullable
-<<<<<<< HEAD
-    SentryEvent execute(@NotNull SentryEvent event, @Nullable Map<String, Object> hint);
-=======
     SentryEvent execute(@NotNull SentryEvent event, @NotNull Hint hint);
->>>>>>> 77fd2f21
   }
 
   /** The BeforeBreadcrumb callback */
@@ -1693,11 +1652,7 @@
      * @return the original breadcrumb or the mutated breadcrumb of null if breadcrumb was dropped
      */
     @Nullable
-<<<<<<< HEAD
-    Breadcrumb execute(@NotNull Breadcrumb breadcrumb, @Nullable Map<String, Object> hint);
-=======
     Breadcrumb execute(@NotNull Breadcrumb breadcrumb, @NotNull Hint hint);
->>>>>>> 77fd2f21
   }
 
   /** The traces sampler callback. */
