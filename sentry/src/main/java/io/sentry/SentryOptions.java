package io.sentry;

import com.jakewharton.nopen.annotation.Open;
import io.sentry.cache.IEnvelopeCache;
import io.sentry.protocol.SdkVersion;
import io.sentry.transport.ITransportGate;
import io.sentry.transport.NoOpEnvelopeCache;
import io.sentry.transport.NoOpTransportGate;
import io.sentry.util.Platform;
import java.io.File;
import java.util.ArrayList;
import java.util.HashMap;
import java.util.HashSet;
import java.util.List;
import java.util.Map;
import java.util.Set;
import java.util.concurrent.ConcurrentHashMap;
import java.util.concurrent.CopyOnWriteArrayList;
import java.util.concurrent.CopyOnWriteArraySet;
import javax.net.ssl.HostnameVerifier;
import javax.net.ssl.SSLSocketFactory;
import org.jetbrains.annotations.ApiStatus;
import org.jetbrains.annotations.NotNull;
import org.jetbrains.annotations.Nullable;

/** Sentry SDK options */
@Open
public class SentryOptions {

  /** Default Log level if not specified Default is DEBUG */
  static final SentryLevel DEFAULT_DIAGNOSTIC_LEVEL = SentryLevel.DEBUG;

  /**
   * Are callbacks that run for every event. They can either return a new event which in most cases
   * means just adding data OR return null in case the event will be dropped and not sent.
   */
  private final @NotNull List<EventProcessor> eventProcessors = new CopyOnWriteArrayList<>();

  /** Exceptions that once captured will not be sent to Sentry as {@link SentryEvent}. */
  private final @NotNull Set<Class<? extends Throwable>> ignoredExceptionsForType =
      new CopyOnWriteArraySet<>();

  /**
   * Code that provides middlewares, bindings or hooks into certain frameworks or environments,
   * along with code that inserts those bindings and activates them.
   */
  private final @NotNull List<Integration> integrations = new CopyOnWriteArrayList<>();

  /**
   * The DSN tells the SDK where to send the events to. If this value is not provided, the SDK will
   * just not send any events.
   */
  private @Nullable String dsn;

  /**
   * Controls how many seconds to wait before shutting down. Sentry SDKs send events from a
   * background queue and this queue is given a certain amount to drain pending events Default is
   * 2000 = 2s
   */
  private long shutdownTimeoutMillis = 2000; // 2s

  /**
   * Controls how many seconds to wait before flushing down. Sentry SDKs cache events from a
   * background queue and this queue is given a certain amount to drain pending events Default is
   * 15000 = 15s
   */
  private long flushTimeoutMillis = 15000; // 15s

  /**
   * Turns debug mode on or off. If debug is enabled SDK will attempt to print out useful debugging
   * information if something goes wrong. Default is disabled.
   */
  private boolean debug;

  /** Turns NDK on or off. Default is enabled. */
  private boolean enableNdk = true;

  /** Logger interface to log useful debugging information if debug is enabled */
  private @NotNull ILogger logger = NoOpLogger.getInstance();

  /** minimum LogLevel to be used if debug is enabled */
  private @NotNull SentryLevel diagnosticLevel = DEFAULT_DIAGNOSTIC_LEVEL;

  /** Envelope reader interface */
  private @NotNull IEnvelopeReader envelopeReader = new EnvelopeReader(new JsonSerializer(this));

  /** Serializer interface to serialize/deserialize json events */
  private @NotNull ISerializer serializer = new JsonSerializer(this);

  /** Max depth when serializing object graphs with reflection. * */
  private int maxDepth = 100;

  /**
   * Sentry client name used for the HTTP authHeader and userAgent eg
   * sentry.{language}.{platform}/{version} eg sentry.java.android/2.0.0 would be a valid case
   */
  private @Nullable String sentryClientName;

  /**
   * This function is called with an SDK specific event object and can return a modified event
   * object or nothing to skip reporting the event
   */
  private @Nullable BeforeSendCallback beforeSend;

  /**
   * This function is called with an SDK specific breadcrumb object before the breadcrumb is added
   * to the scope. When nothing is returned from the function, the breadcrumb is dropped
   */
  private @Nullable BeforeBreadcrumbCallback beforeBreadcrumb;

  /** The cache dir. path for caching offline events */
  private @Nullable String cacheDirPath;

  private int maxCacheItems = 30;

  /** Max. queue size before flushing events/envelopes to the disk */
  private int maxQueueSize = maxCacheItems;

  /**
   * This variable controls the total amount of breadcrumbs that should be captured Default is 100
   */
  private int maxBreadcrumbs = 100;

  /** Sets the release. SDK will try to automatically configure a release out of the box */
  private @Nullable String release;

  /**
   * Sets the environment. This string is freeform and not set by default. A release can be
   * associated with more than one environment to separate them in the UI Think staging vs prod or
   * similar.
   */
  private @Nullable String environment;

  /**
   * When set, a proxy can be configured that should be used for outbound requests. This is also
   * used for HTTPS requests
   */
  private @Nullable Proxy proxy;

  /**
   * Configures the sample rate as a percentage of events to be sent in the range of 0.0 to 1.0. if
   * 1.0 is set it means that 100% of events are sent. If set to 0.1 only 10% of events will be
   * sent. Events are picked randomly. Default is null (disabled)
   */
  private @Nullable Double sampleRate;

  /**
   * Configures the sample rate as a percentage of transactions to be sent in the range of 0.0 to
   * 1.0. if 1.0 is set it means that 100% of transactions are sent. If set to 0.1 only 10% of
   * transactions will be sent. Transactions are picked randomly. Default is null (disabled)
   */
  private @Nullable Double tracesSampleRate;

  /**
   * This function is called by {@link TracesSampler} to determine if transaction is sampled - meant
   * to be sent to Sentry.
   */
  private @Nullable TracesSamplerCallback tracesSampler;

  /**
   * A list of string prefixes of module names that do not belong to the app, but rather third-party
   * packages. Modules considered not to be part of the app will be hidden from stack traces by
   * default.
   */
  private final @NotNull List<String> inAppExcludes = new CopyOnWriteArrayList<>();

  /**
   * A list of string prefixes of module names that belong to the app. This option takes precedence
   * over inAppExcludes.
   */
  private final @NotNull List<String> inAppIncludes = new CopyOnWriteArrayList<>();

  /**
   * The transport factory creates instances of {@link io.sentry.transport.ITransport} - internal
   * construct of the client that abstracts away the event sending.
   */
  private @NotNull ITransportFactory transportFactory = NoOpTransportFactory.getInstance();

  /**
   * Implementations of this interface serve as gatekeepers that allow or disallow sending of the
   * events
   */
  private @NotNull ITransportGate transportGate = NoOpTransportGate.getInstance();

  /** Sets the distribution. Think about it together with release and environment */
  private @Nullable String dist;

  /** When enabled, all the threads are automatically attached to all logged events. */
  private boolean attachThreads;

  /**
   * When enabled, stack traces are automatically attached to all threads logged. Stack traces are
   * always attached to exceptions but when this is set stack traces are also sent with threads. If
   * no threads are logged, we log the current thread automatically.
   */
  private boolean attachStacktrace = true;

  /** Whether to enable or disable automatic session tracking. */
  private boolean enableAutoSessionTracking = true;

  /**
   * The session tracking interval in millis. This is the interval to end a session if the App goes
   * to the background.
   */
  private long sessionTrackingIntervalMillis = 30000; // 30s

  /** The distinct Id (generated Guid) used for session tracking */
  private @Nullable String distinctId;

  /** The server name used in the Sentry messages. */
  private @Nullable String serverName;

  /** Automatically resolve server name. */
  private boolean attachServerName = true;

  /** When enabled, Sentry installs UncaughtExceptionHandlerIntegration. */
  private boolean enableUncaughtExceptionHandler = true;

  /*
   * When enabled, UncaughtExceptionHandler will print exceptions (same as java would normally do),
   * if no other UncaughtExceptionHandler was registered before.
   */
  private @Nullable Boolean printUncaughtStackTrace = false;

  /** Sentry Executor Service that sends cached events and envelopes on App. start. */
  private @NotNull ISentryExecutorService executorService = NoOpSentryExecutorService.getInstance();

  /** connection timeout in milliseconds. */
  private int connectionTimeoutMillis = 5000;

  /** read timeout in milliseconds */
  private int readTimeoutMillis = 5000;

  /** Reads and caches envelope files in the disk */
  private @NotNull IEnvelopeCache envelopeDiskCache = NoOpEnvelopeCache.getInstance();

  /** SdkVersion object that contains the Sentry Client Name and its version */
  private @Nullable SdkVersion sdkVersion;

  /** whether to send personal identifiable information along with events */
  private boolean sendDefaultPii = false;

  /** HostnameVerifier for self-signed certificate trust* */
  private @Nullable HostnameVerifier hostnameVerifier;

  /** SSLSocketFactory for self-signed certificate trust * */
  private @Nullable SSLSocketFactory sslSocketFactory;

  /** list of scope observers */
  private final @NotNull List<IScopeObserver> observers = new ArrayList<>();

  /**
   * Enable the Java to NDK Scope sync. The default value for sentry-java is disabled and enabled
   * for sentry-android.
   */
  private boolean enableScopeSync;

  /**
   * Enables loading additional options from external locations like {@code sentry.properties} file
   * or environment variables, system properties.
   */
  private boolean enableExternalConfiguration;

  /** Tags applied to every event and transaction */
  private final @NotNull Map<String, @NotNull String> tags = new ConcurrentHashMap<>();

  /** max attachment size in bytes. */
  private long maxAttachmentSize = 20 * 1024 * 1024;

  /**
   * Enables event deduplication with {@link DuplicateEventDetectionEventProcessor}. Event
   * deduplication prevents from receiving the same exception multiple times when there is more than
   * one framework active that captures errors, for example Logback and Spring Boot.
   */
  private boolean enableDeduplication = true;

  /** Maximum number of spans that can be atteched to single transaction. */
  private int maxSpans = 1000;

  /** Registers hook that flushes {@link Hub} when main thread shuts down. */
  private boolean enableShutdownHook = true;

  /**
   * Controls the size of the request body to extract if any. No truncation is done by the SDK. If
   * the request body is larger than the accepted size, nothing is sent.
   */
  private @NotNull RequestSize maxRequestBodySize = RequestSize.NONE;

  /** Controls if the `tracestate` header is attached to envelopes and HTTP client integrations. */
  private boolean traceSampling;

  /** Control if profiling is enabled or not for transactions */
  private boolean profilingEnabled = false;

  /** Max trace file size in bytes. */
  private long maxTraceFileSize = 5 * 1024 * 1024;

  /** Listener interface to perform operations when a transaction is started or ended */
  private @NotNull ITransactionProfiler transactionProfiler = NoOpTransactionProfiler.getInstance();

  /**
   * Contains a list of origins to which `sentry-trace` header should be sent in HTTP integrations.
   */
  private final @NotNull List<String> tracingOrigins = new CopyOnWriteArrayList<>();

  /** Proguard UUID. */
  private @Nullable String proguardUuid;

  /**
<<<<<<< HEAD
   * The idle time, measured in ms, to wait until the transaction will be finished. The transaction
   * will use the end timestamp of the last finished span as the endtime for the transaction.
   *
   * When set to {@code null} the transaction must be finished manually.
   *
   * The default is 3 seconds.
   */
  private @Nullable Long idleTimeout = 3000L;

  /**
   * Creates {@link SentryOptions} from properties provided by a {@link PropertiesProvider}.
   *
   * @param propertiesProvider the properties provider
   * @return the sentry options
   */
  @SuppressWarnings("unchecked")
  public static @NotNull SentryOptions from(
      final @NotNull PropertiesProvider propertiesProvider, final @NotNull ILogger logger) {
    final SentryOptions options = new SentryOptions();
    options.setDsn(propertiesProvider.getProperty("dsn"));
    options.setEnvironment(propertiesProvider.getProperty("environment"));
    options.setRelease(propertiesProvider.getProperty("release"));
    options.setDist(propertiesProvider.getProperty("dist"));
    options.setServerName(propertiesProvider.getProperty("servername"));
    options.setEnableUncaughtExceptionHandler(
        propertiesProvider.getBooleanProperty("uncaught.handler.enabled"));
    options.setPrintUncaughtStackTrace(
        propertiesProvider.getBooleanProperty("uncaught.handler.print-stacktrace"));
    options.setTracesSampleRate(propertiesProvider.getDoubleProperty("traces-sample-rate"));
    options.setDebug(propertiesProvider.getBooleanProperty("debug"));
    options.setEnableDeduplication(propertiesProvider.getBooleanProperty("enable-deduplication"));
    final String maxRequestBodySize = propertiesProvider.getProperty("max-request-body-size");
    if (maxRequestBodySize != null) {
      options.setMaxRequestBodySize(
          RequestSize.valueOf(maxRequestBodySize.toUpperCase(Locale.ROOT)));
    }
    final Map<String, String> tags = propertiesProvider.getMap("tags");
    for (final Map.Entry<String, String> tag : tags.entrySet()) {
      options.setTag(tag.getKey(), tag.getValue());
    }

    final String proxyHost = propertiesProvider.getProperty("proxy.host");
    final String proxyUser = propertiesProvider.getProperty("proxy.user");
    final String proxyPass = propertiesProvider.getProperty("proxy.pass");
    final String proxyPort = propertiesProvider.getProperty("proxy.port", PROXY_PORT_DEFAULT);

    if (proxyHost != null) {
      options.setProxy(new Proxy(proxyHost, proxyPort, proxyUser, proxyPass));
    }

    for (final String inAppInclude : propertiesProvider.getList("in-app-includes")) {
      options.addInAppInclude(inAppInclude);
    }
    for (final String inAppExclude : propertiesProvider.getList("in-app-excludes")) {
      options.addInAppExclude(inAppExclude);
    }
    for (final String tracingOrigin : propertiesProvider.getList("tracing-origins")) {
      options.addTracingOrigin(tracingOrigin);
    }
    options.setProguardUuid(propertiesProvider.getProperty("proguard-uuid"));
    options.setIdleTimeout(propertiesProvider.getLongProperty("idle-timeout"));

    for (final String ignoredExceptionType :
        propertiesProvider.getList("ignored-exceptions-for-type")) {
      try {
        Class<?> clazz = Class.forName(ignoredExceptionType);
        if (Throwable.class.isAssignableFrom(clazz)) {
          options.addIgnoredExceptionForType((Class<? extends Throwable>) clazz);
        } else {
          logger.log(
              SentryLevel.WARNING,
              "Skipping setting %s as ignored-exception-for-type. Reason: %s does not extend Throwable",
              ignoredExceptionType,
              ignoredExceptionType);
        }
      } catch (ClassNotFoundException e) {
        logger.log(
            SentryLevel.WARNING,
            "Skipping setting %s as ignored-exception-for-type. Reason: %s class is not found",
            ignoredExceptionType,
            ignoredExceptionType);
      }
    }
    return options;
  }
=======
   * Contains a list of context tags names (for example from MDC) that are meant to be applied as
   * Sentry tags to events.
   */
  private final @NotNull List<String> contextTags = new CopyOnWriteArrayList<>();
>>>>>>> bd2a665e

  /**
   * Adds an event processor
   *
   * @param eventProcessor the event processor
   */
  public void addEventProcessor(@NotNull EventProcessor eventProcessor) {
    eventProcessors.add(eventProcessor);
  }

  /**
   * Returns the list of event processors
   *
   * @return the event processor list
   */
  public @NotNull List<EventProcessor> getEventProcessors() {
    return eventProcessors;
  }

  /**
   * Adds an integration
   *
   * @param integration the integration
   */
  public void addIntegration(@NotNull Integration integration) {
    integrations.add(integration);
  }

  /**
   * Returns the list of integrations
   *
   * @return the integration list
   */
  public @NotNull List<Integration> getIntegrations() {
    return integrations;
  }

  /**
   * Returns the DSN
   *
   * @return the DSN or null if not set
   */
  public @Nullable String getDsn() {
    return dsn;
  }

  /**
   * Sets the DSN
   *
   * @param dsn the DSN
   */
  public void setDsn(@Nullable String dsn) {
    this.dsn = dsn;
  }

  /**
   * Check if debug mode is ON Default is OFF
   *
   * @return true if ON or false otherwise
   */
  public boolean isDebug() {
    return debug;
  }

  /**
   * Sets the debug mode to ON or OFF Default is OFF
   *
   * @param debug true if ON or false otherwise
   */
  public void setDebug(final boolean debug) {
    this.debug = debug;
  }

  /**
   * Returns the Logger interface
   *
   * @return the logger
   */
  public @NotNull ILogger getLogger() {
    return logger;
  }

  /**
   * Sets the Logger interface if null, logger will be NoOp
   *
   * @param logger the logger interface
   */
  public void setLogger(final @Nullable ILogger logger) {
    this.logger = (logger == null) ? NoOpLogger.getInstance() : new DiagnosticLogger(this, logger);
  }

  /**
   * Returns the minimum LogLevel
   *
   * @return the log level
   */
  public @NotNull SentryLevel getDiagnosticLevel() {
    return diagnosticLevel;
  }

  /**
   * Sets the minimum LogLevel if null, it uses the default min. LogLevel Default is DEBUG
   *
   * @param diagnosticLevel the log level
   */
  public void setDiagnosticLevel(@Nullable final SentryLevel diagnosticLevel) {
    this.diagnosticLevel = (diagnosticLevel != null) ? diagnosticLevel : DEFAULT_DIAGNOSTIC_LEVEL;
  }

  /**
   * Returns the Serializer interface
   *
   * @return the serializer
   */
  public @NotNull ISerializer getSerializer() {
    return serializer;
  }

  /**
   * Sets the Serializer interface if null, Serializer will be NoOp
   *
   * @param serializer the serializer
   */
  public void setSerializer(@Nullable ISerializer serializer) {
    this.serializer = serializer != null ? serializer : NoOpSerializer.getInstance();
  }

  /**
   * Returns the max depth for when serializing object graphs using reflection.
   *
   * @return the max depth
   */
  public int getMaxDepth() {
    return maxDepth;
  }

  /**
   * Set the max depth for when serializing object graphs using reflection.
   *
   * @param maxDepth the max depth
   */
  public void setMaxDepth(int maxDepth) {
    this.maxDepth = maxDepth;
  }

  public @NotNull IEnvelopeReader getEnvelopeReader() {
    return envelopeReader;
  }

  public void setEnvelopeReader(final @Nullable IEnvelopeReader envelopeReader) {
    this.envelopeReader =
        envelopeReader != null ? envelopeReader : NoOpEnvelopeReader.getInstance();
  }

  /**
   * Check if NDK is ON or OFF Default is ON
   *
   * @return true if ON or false otherwise
   */
  public boolean isEnableNdk() {
    return enableNdk;
  }

  /**
   * Sets NDK to ON or OFF
   *
   * @param enableNdk true if ON or false otherwise
   */
  public void setEnableNdk(boolean enableNdk) {
    this.enableNdk = enableNdk;
  }

  /**
   * Returns the shutdown timeout in Millis
   *
   * @deprecated use {{@link SentryOptions#getShutdownTimeoutMillis()} }
   * @return the timeout in Millis
   */
  @ApiStatus.ScheduledForRemoval
  @Deprecated
  public long getShutdownTimeout() {
    return shutdownTimeoutMillis;
  }

  /**
   * Returns the shutdown timeout in Millis
   *
   * @return the timeout in Millis
   */
  public long getShutdownTimeoutMillis() {
    return shutdownTimeoutMillis;
  }

  /**
   * Sets the shutdown timeout in Millis Default is 2000 = 2s
   *
   * @deprecated use {{@link SentryOptions#setShutdownTimeoutMillis(long)} }
   * @param shutdownTimeoutMillis the shutdown timeout in millis
   */
  @ApiStatus.ScheduledForRemoval
  @Deprecated
  public void setShutdownTimeout(long shutdownTimeoutMillis) {
    this.shutdownTimeoutMillis = shutdownTimeoutMillis;
  }

  /**
   * Sets the shutdown timeout in Millis Default is 2000 = 2s
   *
   * @param shutdownTimeoutMillis the shutdown timeout in millis
   */
  public void setShutdownTimeoutMillis(long shutdownTimeoutMillis) {
    this.shutdownTimeoutMillis = shutdownTimeoutMillis;
  }

  /**
   * Returns the Sentry client name
   *
   * @return the Sentry client name or null if not set
   */
  public @Nullable String getSentryClientName() {
    return sentryClientName;
  }

  /**
   * Sets the Sentry client name
   *
   * @param sentryClientName the Sentry client name
   */
  public void setSentryClientName(@Nullable String sentryClientName) {
    this.sentryClientName = sentryClientName;
  }

  /**
   * Returns the BeforeSend callback
   *
   * @return the beforeSend callback or null if not set
   */
  public @Nullable BeforeSendCallback getBeforeSend() {
    return beforeSend;
  }

  /**
   * Sets the beforeSend callback
   *
   * @param beforeSend the beforeSend callback
   */
  public void setBeforeSend(@Nullable BeforeSendCallback beforeSend) {
    this.beforeSend = beforeSend;
  }

  /**
   * Returns the beforeBreadcrumb callback
   *
   * @return the beforeBreadcrumb callback or null if not set
   */
  public @Nullable BeforeBreadcrumbCallback getBeforeBreadcrumb() {
    return beforeBreadcrumb;
  }

  /**
   * Sets the beforeBreadcrumb callback
   *
   * @param beforeBreadcrumb the beforeBreadcrumb callback
   */
  public void setBeforeBreadcrumb(@Nullable BeforeBreadcrumbCallback beforeBreadcrumb) {
    this.beforeBreadcrumb = beforeBreadcrumb;
  }

  /**
   * Returns the cache dir. path if set
   *
   * @return the cache dir. path or null if not set
   */
  public @Nullable String getCacheDirPath() {
    return cacheDirPath;
  }

  /**
   * Returns the outbox path if cacheDirPath is set
   *
   * @return the outbox path or null if not set
   */
  public @Nullable String getOutboxPath() {
    if (cacheDirPath == null || cacheDirPath.isEmpty()) {
      return null;
    }
    return cacheDirPath + File.separator + "outbox";
  }

  /**
   * Sets the cache dir. path
   *
   * @param cacheDirPath the cache dir. path
   */
  public void setCacheDirPath(@Nullable String cacheDirPath) {
    this.cacheDirPath = cacheDirPath;
  }

  /**
   * Returns the max Breadcrumbs Default is 100
   *
   * @return the max breadcrumbs
   */
  public int getMaxBreadcrumbs() {
    return maxBreadcrumbs;
  }

  /**
   * Sets the max breadcrumbs Default is 100
   *
   * @param maxBreadcrumbs the max breadcrumbs
   */
  public void setMaxBreadcrumbs(int maxBreadcrumbs) {
    this.maxBreadcrumbs = maxBreadcrumbs;
  }

  /**
   * Returns the release
   *
   * @return the release or null if not set
   */
  public @Nullable String getRelease() {
    return release;
  }

  /**
   * Sets the release
   *
   * @param release the release
   */
  public void setRelease(@Nullable String release) {
    this.release = release;
  }

  /**
   * Returns the environment
   *
   * @return the environment or null if not set
   */
  public @Nullable String getEnvironment() {
    return environment;
  }

  /**
   * Sets the environment
   *
   * @param environment the environment
   */
  public void setEnvironment(@Nullable String environment) {
    this.environment = environment;
  }

  /**
   * Returns the proxy if set
   *
   * @return the proxy or null if not set
   */
  public @Nullable Proxy getProxy() {
    return proxy;
  }

  /**
   * Sets the proxy
   *
   * @param proxy the proxy
   */
  public void setProxy(@Nullable Proxy proxy) {
    this.proxy = proxy;
  }

  /**
   * Returns the sample rate Default is null (disabled)
   *
   * @return the sample rate
   */
  public @Nullable Double getSampleRate() {
    return sampleRate;
  }

  /**
   * Sets the sampleRate Can be anything between 0.01 and 1.0 or null (default), to disable it.
   *
   * @param sampleRate the sample rate
   */
  public void setSampleRate(Double sampleRate) {
    if (sampleRate != null && (sampleRate > 1.0 || sampleRate <= 0.0)) {
      throw new IllegalArgumentException(
          "The value "
              + sampleRate
              + " is not valid. Use null to disable or values > 0.0 and <= 1.0.");
    }
    this.sampleRate = sampleRate;
  }

  /**
   * Returns the traces sample rate Default is null (disabled)
   *
   * @return the sample rate
   */
  public @Nullable Double getTracesSampleRate() {
    return tracesSampleRate;
  }

  /**
   * Sets the tracesSampleRate Can be anything between 0.0 and 1.0 or null (default), to disable it.
   *
   * @param tracesSampleRate the sample rate
   */
  public void setTracesSampleRate(final @Nullable Double tracesSampleRate) {
    if (tracesSampleRate != null && (tracesSampleRate > 1.0 || tracesSampleRate < 0.0)) {
      throw new IllegalArgumentException(
          "The value "
              + tracesSampleRate
              + " is not valid. Use null to disable or values between 0.0 and 1.0.");
    }
    this.tracesSampleRate = tracesSampleRate;
  }

  /**
   * Returns the callback used to determine if transaction is sampled.
   *
   * @return the callback
   */
  public @Nullable TracesSamplerCallback getTracesSampler() {
    return tracesSampler;
  }

  /**
   * Sets the callback used to determine if transaction is sampled.
   *
   * @param tracesSampler the callback
   */
  public void setTracesSampler(final @Nullable TracesSamplerCallback tracesSampler) {
    this.tracesSampler = tracesSampler;
  }

  /**
   * the list of inApp excludes
   *
   * @return the inApp excludes list
   */
  public @NotNull List<String> getInAppExcludes() {
    return inAppExcludes;
  }

  /**
   * Adds an inApp exclude
   *
   * @param exclude the inApp exclude module/package
   */
  public void addInAppExclude(@NotNull String exclude) {
    inAppExcludes.add(exclude);
  }

  /**
   * Returns the inApp includes list
   *
   * @return the inApp includes list
   */
  public @NotNull List<String> getInAppIncludes() {
    return inAppIncludes;
  }

  /**
   * Adds an inApp include
   *
   * @param include the inApp include module/package
   */
  public void addInAppInclude(@NotNull String include) {
    inAppIncludes.add(include);
  }

  /**
   * Returns the TransportFactory interface
   *
   * @return the transport factory
   */
  public @NotNull ITransportFactory getTransportFactory() {
    return transportFactory;
  }

  /**
   * Sets the TransportFactory interface
   *
   * @param transportFactory the transport factory
   */
  public void setTransportFactory(@Nullable ITransportFactory transportFactory) {
    this.transportFactory =
        transportFactory != null ? transportFactory : NoOpTransportFactory.getInstance();
  }

  /**
   * Sets the distribution
   *
   * @return the distribution or null if not set
   */
  public @Nullable String getDist() {
    return dist;
  }

  /**
   * Sets the distribution
   *
   * @param dist the distribution
   */
  public void setDist(@Nullable String dist) {
    this.dist = dist;
  }

  /**
   * Returns the TransportGate interface
   *
   * @return the transport gate
   */
  public @NotNull ITransportGate getTransportGate() {
    return transportGate;
  }

  /**
   * Sets the TransportGate interface
   *
   * @param transportGate the transport gate
   */
  public void setTransportGate(@Nullable ITransportGate transportGate) {
    this.transportGate = (transportGate != null) ? transportGate : NoOpTransportGate.getInstance();
  }

  /**
   * Checks if the AttachStacktrace is enabled or not
   *
   * @return true if enabled or false otherwise
   */
  public boolean isAttachStacktrace() {
    return attachStacktrace;
  }

  /**
   * Sets the attachStacktrace to enabled or disabled
   *
   * @param attachStacktrace true if enabled or false otherwise
   */
  public void setAttachStacktrace(boolean attachStacktrace) {
    this.attachStacktrace = attachStacktrace;
  }

  /**
   * Checks if the AttachThreads is enabled or not
   *
   * @return true if enabled or false otherwise
   */
  public boolean isAttachThreads() {
    return attachThreads;
  }

  /**
   * Sets the attachThreads to enabled or disabled
   *
   * @param attachThreads true if enabled or false otherwise
   */
  public void setAttachThreads(boolean attachThreads) {
    this.attachThreads = attachThreads;
  }

  /**
   * Returns if the automatic session tracking is enabled or not
   *
   * @return true if enabled or false otherwise
   */
  public boolean isEnableAutoSessionTracking() {
    return enableAutoSessionTracking;
  }

  /**
   * Enable or disable the automatic session tracking
   *
   * @param enableAutoSessionTracking true if enabled or false otherwise
   */
  public void setEnableAutoSessionTracking(final boolean enableAutoSessionTracking) {
    this.enableAutoSessionTracking = enableAutoSessionTracking;
  }

  /**
   * Gets the default server name to be used in Sentry events.
   *
   * @return the default server name or null if none set
   */
  public @Nullable String getServerName() {
    return serverName;
  }

  /**
   * Sets the default server name to be used in Sentry events.
   *
   * @param serverName the default server name or null if none should be used
   */
  public void setServerName(@Nullable String serverName) {
    this.serverName = serverName;
  }

  /**
   * Returns if SDK automatically resolves and attaches server name to events.
   *
   * @return true if enabled false if otherwise
   */
  public boolean isAttachServerName() {
    return attachServerName;
  }

  /**
   * Sets if SDK should automatically resolve and attache server name to events.
   *
   * @param attachServerName true if enabled false if otherwise
   */
  public void setAttachServerName(boolean attachServerName) {
    this.attachServerName = attachServerName;
  }

  /**
   * Returns the session tracking interval in millis
   *
   * @return the interval in millis
   */
  public long getSessionTrackingIntervalMillis() {
    return sessionTrackingIntervalMillis;
  }

  /**
   * Sets the session tracking interval in millis
   *
   * @param sessionTrackingIntervalMillis the interval in millis
   */
  public void setSessionTrackingIntervalMillis(long sessionTrackingIntervalMillis) {
    this.sessionTrackingIntervalMillis = sessionTrackingIntervalMillis;
  }

  /**
   * Returns the distinct Id
   *
   * @return the distinct Id
   */
  @ApiStatus.Internal
  public @Nullable String getDistinctId() {
    return distinctId;
  }

  /**
   * Sets the distinct Id
   *
   * @param distinctId the distinct Id
   */
  @ApiStatus.Internal
  public void setDistinctId(final @Nullable String distinctId) {
    this.distinctId = distinctId;
  }

  /**
   * Returns the flush timeout in millis
   *
   * @return the timeout in millis
   */
  public long getFlushTimeoutMillis() {
    return flushTimeoutMillis;
  }

  /**
   * Sets the flush timeout in millis
   *
   * @param flushTimeoutMillis the timeout in millis
   */
  public void setFlushTimeoutMillis(long flushTimeoutMillis) {
    this.flushTimeoutMillis = flushTimeoutMillis;
  }

  /**
   * Checks if the default UncaughtExceptionHandlerIntegration is enabled or not.
   *
   * @return true if enabled or false otherwise.
   */
  public boolean isEnableUncaughtExceptionHandler() {
    return enableUncaughtExceptionHandler;
  }

  /**
   * Enable or disable the default UncaughtExceptionHandlerIntegration.
   *
   * @param enableUncaughtExceptionHandler true if enabled or false otherwise.
   */
  public void setEnableUncaughtExceptionHandler(final boolean enableUncaughtExceptionHandler) {
    this.enableUncaughtExceptionHandler = enableUncaughtExceptionHandler;
  }

  /**
   * Checks if printing exceptions by UncaughtExceptionHandler is enabled or disabled.
   *
   * @return true if enabled or false otherwise.
   */
  public boolean isPrintUncaughtStackTrace() {
    return Boolean.TRUE.equals(printUncaughtStackTrace);
  }

  /**
   * Checks if printing exceptions by UncaughtExceptionHandler is enabled or disabled.
   *
   * @return true if enabled, false otherwise or null if not set.
   */
  public @Nullable Boolean getPrintUncaughtStackTrace() {
    return printUncaughtStackTrace;
  }

  /**
   * Enable or disable printing exceptions in UncaughtExceptionHandler
   *
   * @param printUncaughtStackTrace true if enabled or false otherwise.
   */
  public void setPrintUncaughtStackTrace(final @Nullable Boolean printUncaughtStackTrace) {
    this.printUncaughtStackTrace = printUncaughtStackTrace;
  }

  /**
   * Returns the SentryExecutorService
   *
   * @return the SentryExecutorService
   */
  @ApiStatus.Internal
  @NotNull
  public ISentryExecutorService getExecutorService() {
    return executorService;
  }

  /**
   * Sets the SentryExecutorService
   *
   * @param executorService the SentryExecutorService
   */
  void setExecutorService(final @NotNull ISentryExecutorService executorService) {
    if (executorService != null) {
      this.executorService = executorService;
    }
  }

  /**
   * Returns the connection timeout in milliseconds.
   *
   * @return the connectionTimeoutMillis
   */
  public int getConnectionTimeoutMillis() {
    return connectionTimeoutMillis;
  }

  /**
   * Sets the connection timeout in milliseconds.
   *
   * @param connectionTimeoutMillis the connectionTimeoutMillis
   */
  public void setConnectionTimeoutMillis(int connectionTimeoutMillis) {
    this.connectionTimeoutMillis = connectionTimeoutMillis;
  }

  /**
   * Returns the read timeout in milliseconds
   *
   * @return the readTimeoutMillis
   */
  public int getReadTimeoutMillis() {
    return readTimeoutMillis;
  }

  /**
   * Sets the read timeout in milliseconds
   *
   * @param readTimeoutMillis the readTimeoutMillis
   */
  public void setReadTimeoutMillis(int readTimeoutMillis) {
    this.readTimeoutMillis = readTimeoutMillis;
  }

  /**
   * Returns the EnvelopeCache interface
   *
   * @return the EnvelopeCache object
   */
  public @NotNull IEnvelopeCache getEnvelopeDiskCache() {
    return envelopeDiskCache;
  }

  /**
   * Sets the EnvelopeCache interface
   *
   * @param envelopeDiskCache the EnvelopeCache object
   */
  public void setEnvelopeDiskCache(final @Nullable IEnvelopeCache envelopeDiskCache) {
    this.envelopeDiskCache =
        envelopeDiskCache != null ? envelopeDiskCache : NoOpEnvelopeCache.getInstance();
  }

  /**
   * Returns the Max queue size
   *
   * @return the max queue size
   */
  public int getMaxQueueSize() {
    return maxQueueSize;
  }

  /**
   * Sets the max queue size if maxQueueSize is bigger than 0
   *
   * @param maxQueueSize max queue size
   */
  public void setMaxQueueSize(int maxQueueSize) {
    if (maxQueueSize > 0) {
      this.maxQueueSize = maxQueueSize;
    }
  }

  /**
   * Returns the SdkVersion object
   *
   * @return the SdkVersion object or null
   */
  public @Nullable SdkVersion getSdkVersion() {
    return sdkVersion;
  }

  /**
   * Returns SSLSocketFactory
   *
   * @return SSLSocketFactory object or null
   */
  public @Nullable SSLSocketFactory getSslSocketFactory() {
    return sslSocketFactory;
  }

  /**
   * Set custom SSLSocketFactory that is trusted to self-signed certificates
   *
   * @param sslSocketFactory SSLSocketFactory object
   */
  public void setSslSocketFactory(final @Nullable SSLSocketFactory sslSocketFactory) {
    this.sslSocketFactory = sslSocketFactory;
  }

  /**
   * Returns HostnameVerifier
   *
   * @return HostnameVerifier objecr or null
   */
  public @Nullable HostnameVerifier getHostnameVerifier() {
    return hostnameVerifier;
  }

  /**
   * Set custom HostnameVerifier
   *
   * @param hostnameVerifier the HostnameVerifier
   */
  public void setHostnameVerifier(final @Nullable HostnameVerifier hostnameVerifier) {
    this.hostnameVerifier = hostnameVerifier;
  }

  /**
   * Sets the SdkVersion object
   *
   * @param sdkVersion the SdkVersion object or null
   */
  @ApiStatus.Internal
  public void setSdkVersion(final @Nullable SdkVersion sdkVersion) {
    this.sdkVersion = sdkVersion;
  }

  public boolean isSendDefaultPii() {
    return sendDefaultPii;
  }

  public void setSendDefaultPii(boolean sendDefaultPii) {
    this.sendDefaultPii = sendDefaultPii;
  }

  /**
   * Adds a Scope observer
   *
   * @param observer the Observer
   */
  public void addScopeObserver(final @NotNull IScopeObserver observer) {
    observers.add(observer);
  }

  /**
   * Returns the list of Scope observers
   *
   * @return the Scope observer list
   */
  @NotNull
  List<IScopeObserver> getScopeObservers() {
    return observers;
  }

  /**
   * Returns if the Java to NDK Scope sync is enabled
   *
   * @return true if enabled or false otherwise
   */
  public boolean isEnableScopeSync() {
    return enableScopeSync;
  }

  /**
   * Enables or not the Java to NDK Scope sync
   *
   * @param enableScopeSync true if enabled or false otherwise
   */
  public void setEnableScopeSync(boolean enableScopeSync) {
    this.enableScopeSync = enableScopeSync;
  }

  /**
   * Returns if loading properties from external sources is enabled.
   *
   * @return true if enabled or false otherwise
   */
  public boolean isEnableExternalConfiguration() {
    return enableExternalConfiguration;
  }

  /**
   * Enables loading options from external sources like sentry.properties file or environment
   * variables, system properties.
   *
   * @param enableExternalConfiguration true if enabled or false otherwise
   */
  public void setEnableExternalConfiguration(boolean enableExternalConfiguration) {
    this.enableExternalConfiguration = enableExternalConfiguration;
  }

  /**
   * Returns tags applied to all events and transactions.
   *
   * @return the tags map
   */
  public @NotNull Map<String, String> getTags() {
    return tags;
  }

  /**
   * Sets a tag that is applied to all events and transactions.
   *
   * @param key the key
   * @param value the value
   */
  public void setTag(final @NotNull String key, final @NotNull String value) {
    this.tags.put(key, value);
  }

  /**
   * Returns the maximum attachment size for each attachment in MiB.
   *
   * @return the maximum attachment size in MiB.
   */
  public long getMaxAttachmentSize() {
    return maxAttachmentSize;
  }

  /**
   * Sets the max attachment size for each attachment in bytes. Default is 20 MiB. Please also check
   * the maximum attachment size of Relay to make sure your attachments don't get discarded there:
   * https://docs.sentry.io/product/relay/options/
   *
   * @param maxAttachmentSize the max attachment size in bytes.
   */
  public void setMaxAttachmentSize(long maxAttachmentSize) {
    this.maxAttachmentSize = maxAttachmentSize;
  }

  /**
   * Returns if event deduplication is turned on.
   *
   * @return if event deduplication is turned on.
   */
  public boolean isEnableDeduplication() {
    return enableDeduplication;
  }

  /**
   * Enables or disables event deduplication.
   *
   * @param enableDeduplication true if enabled false otherwise
   */
  public void setEnableDeduplication(final boolean enableDeduplication) {
    this.enableDeduplication = enableDeduplication;
  }

  /**
   * Returns if tracing should be enabled. If tracing is disabled, starting transactions returns
   * {@link NoOpTransaction}.
   *
   * @return if tracing is enabled.
   */
  public boolean isTracingEnabled() {
    return getTracesSampleRate() != null || getTracesSampler() != null;
  }

  /**
   * Returns the list of exception classes that once captured will not be sent to Sentry as {@link
   * SentryEvent}.
   *
   * @return the list of exception classes that once captured will not be sent to Sentry as {@link
   *     SentryEvent}.
   */
  public @NotNull Set<Class<? extends Throwable>> getIgnoredExceptionsForType() {
    return ignoredExceptionsForType;
  }

  /**
   * Adds exception type to the list of ignored exceptions.
   *
   * @param exceptionType - the exception type
   */
  public void addIgnoredExceptionForType(final @NotNull Class<? extends Throwable> exceptionType) {
    this.ignoredExceptionsForType.add(exceptionType);
  }

  /**
   * Checks if the type of exception given by parameter is ignored.
   *
   * @param throwable the throwable
   * @return if the type of exception is ignored
   */
  boolean containsIgnoredExceptionForType(final @NotNull Throwable throwable) {
    return this.ignoredExceptionsForType.contains(throwable.getClass());
  }

  /**
   * Returns the maximum number of spans that can be attached to single transaction.
   *
   * @return the maximum number of spans that can be attached to single transaction.
   */
  @ApiStatus.Experimental
  public int getMaxSpans() {
    return maxSpans;
  }

  /**
   * Sets the maximum number of spans that can be attached to single transaction.
   *
   * @param maxSpans maximum number of spans that can be attached to single transaction.
   */
  @ApiStatus.Experimental
  public void setMaxSpans(int maxSpans) {
    this.maxSpans = maxSpans;
  }

  /**
   * True if ShutdownHookIntegration is enabled, false otherwise.
   *
   * @return true if enabled or false otherwise.
   */
  public boolean isEnableShutdownHook() {
    return enableShutdownHook;
  }

  /**
   * Enables or disable ShutdownHookIntegration.
   *
   * @param enableShutdownHook true if enabled or false otherwise.
   */
  public void setEnableShutdownHook(boolean enableShutdownHook) {
    this.enableShutdownHook = enableShutdownHook;
  }

  /**
   * The max cache items for capping the number of events Default is 30
   *
   * @return the maxCacheItems
   */
  public int getMaxCacheItems() {
    return maxCacheItems;
  }

  /**
   * Sets the max cache items for capping the number of events
   *
   * @param maxCacheItems the maxCacheItems
   */
  public void setMaxCacheItems(int maxCacheItems) {
    this.maxCacheItems = maxCacheItems;
  }

  public @NotNull RequestSize getMaxRequestBodySize() {
    return maxRequestBodySize;
  }

  public void setMaxRequestBodySize(final @NotNull RequestSize maxRequestBodySize) {
    this.maxRequestBodySize = maxRequestBodySize;
  }

  /** Note: this is an experimental API and will be removed without notice. */
  @ApiStatus.Experimental
  public boolean isTraceSampling() {
    return traceSampling;
  }

  /**
   * Note: this is an experimental API and will be removed without notice.
   *
   * @param traceSampling - if trace sampling should be enabled
   */
  @ApiStatus.Experimental
  public void setTraceSampling(boolean traceSampling) {
    this.traceSampling = traceSampling;
  }

  /**
   * Returns the maximum trace file size for each envelope item in bytes.
   *
   * @return the maximum attachment size in bytes.
   */
  public long getMaxTraceFileSize() {
    return maxTraceFileSize;
  }

  /**
   * Sets the max trace file size for each envelope item in bytes. Default is 5 Mb.
   *
   * @param maxTraceFileSize the max trace file size in bytes.
   */
  public void setMaxTraceFileSize(long maxTraceFileSize) {
    this.maxTraceFileSize = maxTraceFileSize;
  }

  /**
   * Returns the listener interface to perform operations when a transaction is started or ended.
   *
   * @return the listener interface to perform operations when a transaction is started or ended.
   */
  public @NotNull ITransactionProfiler getTransactionProfiler() {
    return transactionProfiler;
  }

  /**
   * Sets the listener interface to perform operations when a transaction is started or ended.
   *
   * @param transactionProfiler - the listener for operations when a transaction is started or ended
   */
  public void setTransactionProfiler(final @Nullable ITransactionProfiler transactionProfiler) {
    this.transactionProfiler =
        transactionProfiler != null ? transactionProfiler : NoOpTransactionProfiler.getInstance();
  }

  /**
   * Returns if profiling is enabled for transactions.
   *
   * @return if profiling is enabled for transactions.
   */
  public boolean isProfilingEnabled() {
    return profilingEnabled;
  }

  /**
   * Sets whether profiling is enabled for transactions.
   *
   * @param profilingEnabled - whether profiling is enabled for transactions
   */
  public void setProfilingEnabled(boolean profilingEnabled) {
    this.profilingEnabled = profilingEnabled;
  }

  /**
   * Returns a list of origins to which `sentry-trace` header should be sent in HTTP integrations.
   *
   * @return the list of origins
   */
  public @NotNull List<String> getTracingOrigins() {
    return tracingOrigins;
  }

  /**
   * Adds an origin to which `sentry-trace` header should be sent in HTTP integrations.
   *
   * @param tracingOrigin - the tracing origin
   */
  public void addTracingOrigin(final @NotNull String tracingOrigin) {
    this.tracingOrigins.add(tracingOrigin);
  }

  /**
   * Returns a Proguard UUID.
   *
   * @return the Proguard UUIDs.
   */
  public @Nullable String getProguardUuid() {
    return proguardUuid;
  }

  /**
   * Sets a Proguard UUID.
   *
   * @param proguardUuid - the Proguard UUID
   */
  public void setProguardUuid(final @Nullable String proguardUuid) {
    this.proguardUuid = proguardUuid;
  }

  /**
<<<<<<< HEAD
   * Returns the idle timeout.
   *
   * @return the idle timeout in millis or null.
   */
  public @Nullable Long getIdleTimeout() {
    return idleTimeout;
  }

  /**
   * Sets the idle timeout.
   *
   * @param idleTimeout the idle timeout in millis or null.
   */
  public void setIdleTimeout(final @Nullable Long idleTimeout) {
    this.idleTimeout = idleTimeout;
=======
   * Returns Context tags names applied to Sentry events as Sentry tags.
   *
   * @return context tags
   */
  public @NotNull List<String> getContextTags() {
    return contextTags;
  }

  /**
   * Adds context tag name that is applied to Sentry events as Sentry tag.
   *
   * @param contextTag - the context tag
   */
  public void addContextTag(final @NotNull String contextTag) {
    this.contextTags.add(contextTag);
>>>>>>> bd2a665e
  }

  /** The BeforeSend callback */
  public interface BeforeSendCallback {

    /**
     * Mutates or drop an event before being sent
     *
     * @param event the event
     * @param hint the hint, usually the source of the event
     * @return the original event or the mutated event or null if event was dropped
     */
    @Nullable
    SentryEvent execute(@NotNull SentryEvent event, @Nullable Map<String, Object> hint);
  }

  /** The BeforeBreadcrumb callback */
  public interface BeforeBreadcrumbCallback {

    /**
     * Mutates or drop a callback before being added
     *
     * @param breadcrumb the breadcrumb
     * @param hint the hint, usually the source of the breadcrumb
     * @return the original breadcrumb or the mutated breadcrumb of null if breadcrumb was dropped
     */
    @Nullable
    Breadcrumb execute(@NotNull Breadcrumb breadcrumb, @Nullable Map<String, Object> hint);
  }

  /** The traces sampler callback. */
  public interface TracesSamplerCallback {

    /**
     * Calculates the sampling value used to determine if transaction is going to be sent to Sentry
     * backend.
     *
     * @param samplingContext the sampling context
     * @return sampling value or {@code null} if decision has not been taken
     */
    @Nullable
    Double sample(@NotNull SamplingContext samplingContext);
  }

  /**
   * Creates SentryOptions instance without initializing any of the internal parts.
   *
   * <p>Used by {@link NoOpHub}.
   *
   * @return SentryOptions
   */
  static @NotNull SentryOptions empty() {
    return new SentryOptions(true);
  }

  /** SentryOptions ctor It adds and set default things */
  public SentryOptions() {
    this(false);
  }

  /**
   * Creates SentryOptions instance without initializing any of the internal parts.
   *
   * @param empty if options should be empty.
   */
  private SentryOptions(final boolean empty) {
    if (!empty) {
      // SentryExecutorService should be initialized before any
      // SendCachedEventFireAndForgetIntegration
      executorService = new SentryExecutorService();

      // UncaughtExceptionHandlerIntegration should be inited before any other Integration.
      // if there's an error on the setup, we are able to capture it
      integrations.add(new UncaughtExceptionHandlerIntegration());

      integrations.add(new ShutdownHookIntegration());

      eventProcessors.add(new MainEventProcessor(this));
      eventProcessors.add(new DuplicateEventDetectionEventProcessor(this));

      if (Platform.isJvm()) {
        eventProcessors.add(new SentryRuntimeEventProcessor());
      }

      setSentryClientName(BuildConfig.SENTRY_JAVA_SDK_NAME + "/" + BuildConfig.VERSION_NAME);
      setSdkVersion(createSdkVersion());
    }
  }

  /**
   * Merges with another {@link SentryOptions} object. Used when loading additional options from
   * external locations.
   *
   * @param options options loaded from external locations
   */
  void merge(final @NotNull ExternalOptions options) {
    if (options.getDsn() != null) {
      setDsn(options.getDsn());
    }
    if (options.getEnvironment() != null) {
      setEnvironment(options.getEnvironment());
    }
    if (options.getRelease() != null) {
      setRelease(options.getRelease());
    }
    if (options.getDist() != null) {
      setDist(options.getDist());
    }
    if (options.getServerName() != null) {
      setServerName(options.getServerName());
    }
    if (options.getProxy() != null) {
      setProxy(options.getProxy());
    }
    if (options.getEnableUncaughtExceptionHandler() != null) {
      setEnableUncaughtExceptionHandler(options.getEnableUncaughtExceptionHandler());
    }
    if (options.getPrintUncaughtStackTrace() != null) {
      setPrintUncaughtStackTrace(options.getPrintUncaughtStackTrace());
    }
    if (options.getTracesSampleRate() != null) {
      setTracesSampleRate(options.getTracesSampleRate());
    }
    if (options.getDebug() != null) {
      setDebug(options.getDebug());
    }
    if (options.getEnableDeduplication() != null) {
      setEnableDeduplication(options.getEnableDeduplication());
    }
    final Map<String, String> tags = new HashMap<>(options.getTags());
    for (final Map.Entry<String, String> tag : tags.entrySet()) {
      this.tags.put(tag.getKey(), tag.getValue());
    }
    final List<String> inAppIncludes = new ArrayList<>(options.getInAppIncludes());
    for (final String inAppInclude : inAppIncludes) {
      addInAppInclude(inAppInclude);
    }
    final List<String> inAppExcludes = new ArrayList<>(options.getInAppExcludes());
    for (final String inAppExclude : inAppExcludes) {
      addInAppExclude(inAppExclude);
    }
    for (final Class<? extends Throwable> exceptionType :
        new HashSet<>(options.getIgnoredExceptionsForType())) {
      addIgnoredExceptionForType(exceptionType);
    }
    final List<String> tracingOrigins = new ArrayList<>(options.getTracingOrigins());
    for (final String tracingOrigin : tracingOrigins) {
      addTracingOrigin(tracingOrigin);
    }
    final List<String> contextTags = new ArrayList<>(options.getContextTags());
    for (final String contextTag : contextTags) {
      addContextTag(contextTag);
    }
    if (options.getProguardUuid() != null) {
      setProguardUuid(options.getProguardUuid());
    }
    if (options.getIdleTimeout() != null) {
      setIdleTimeout(options.getIdleTimeout());
    }
  }

  private @NotNull SdkVersion createSdkVersion() {
    final String version = BuildConfig.VERSION_NAME;
    final SdkVersion sdkVersion = new SdkVersion(BuildConfig.SENTRY_JAVA_SDK_NAME, version);

    sdkVersion.setVersion(version);
    sdkVersion.addPackage("maven:io.sentry:sentry", version);

    return sdkVersion;
  }

  public static final class Proxy {
    private @Nullable String host;
    private @Nullable String port;
    private @Nullable String user;
    private @Nullable String pass;

    public Proxy(
        final @Nullable String host,
        final @Nullable String port,
        final @Nullable String user,
        final @Nullable String pass) {
      this.host = host;
      this.port = port;
      this.user = user;
      this.pass = pass;
    }

    public Proxy() {
      this(null, null, null, null);
    }

    public Proxy(@Nullable String host, @Nullable String port) {
      this(host, port, null, null);
    }

    public @Nullable String getHost() {
      return host;
    }

    public void setHost(final @Nullable String host) {
      this.host = host;
    }

    public @Nullable String getPort() {
      return port;
    }

    public void setPort(final @Nullable String port) {
      this.port = port;
    }

    public @Nullable String getUser() {
      return user;
    }

    public void setUser(final @Nullable String user) {
      this.user = user;
    }

    public @Nullable String getPass() {
      return pass;
    }

    public void setPass(final @Nullable String pass) {
      this.pass = pass;
    }
  }

  public enum RequestSize {
    NONE,
    SMALL,
    MEDIUM,
    ALWAYS,
  }
}<|MERGE_RESOLUTION|>--- conflicted
+++ resolved
@@ -307,7 +307,6 @@
   private @Nullable String proguardUuid;
 
   /**
-<<<<<<< HEAD
    * The idle time, measured in ms, to wait until the transaction will be finished. The transaction
    * will use the end timestamp of the last finished span as the endtime for the transaction.
    *
@@ -318,87 +317,10 @@
   private @Nullable Long idleTimeout = 3000L;
 
   /**
-   * Creates {@link SentryOptions} from properties provided by a {@link PropertiesProvider}.
-   *
-   * @param propertiesProvider the properties provider
-   * @return the sentry options
-   */
-  @SuppressWarnings("unchecked")
-  public static @NotNull SentryOptions from(
-      final @NotNull PropertiesProvider propertiesProvider, final @NotNull ILogger logger) {
-    final SentryOptions options = new SentryOptions();
-    options.setDsn(propertiesProvider.getProperty("dsn"));
-    options.setEnvironment(propertiesProvider.getProperty("environment"));
-    options.setRelease(propertiesProvider.getProperty("release"));
-    options.setDist(propertiesProvider.getProperty("dist"));
-    options.setServerName(propertiesProvider.getProperty("servername"));
-    options.setEnableUncaughtExceptionHandler(
-        propertiesProvider.getBooleanProperty("uncaught.handler.enabled"));
-    options.setPrintUncaughtStackTrace(
-        propertiesProvider.getBooleanProperty("uncaught.handler.print-stacktrace"));
-    options.setTracesSampleRate(propertiesProvider.getDoubleProperty("traces-sample-rate"));
-    options.setDebug(propertiesProvider.getBooleanProperty("debug"));
-    options.setEnableDeduplication(propertiesProvider.getBooleanProperty("enable-deduplication"));
-    final String maxRequestBodySize = propertiesProvider.getProperty("max-request-body-size");
-    if (maxRequestBodySize != null) {
-      options.setMaxRequestBodySize(
-          RequestSize.valueOf(maxRequestBodySize.toUpperCase(Locale.ROOT)));
-    }
-    final Map<String, String> tags = propertiesProvider.getMap("tags");
-    for (final Map.Entry<String, String> tag : tags.entrySet()) {
-      options.setTag(tag.getKey(), tag.getValue());
-    }
-
-    final String proxyHost = propertiesProvider.getProperty("proxy.host");
-    final String proxyUser = propertiesProvider.getProperty("proxy.user");
-    final String proxyPass = propertiesProvider.getProperty("proxy.pass");
-    final String proxyPort = propertiesProvider.getProperty("proxy.port", PROXY_PORT_DEFAULT);
-
-    if (proxyHost != null) {
-      options.setProxy(new Proxy(proxyHost, proxyPort, proxyUser, proxyPass));
-    }
-
-    for (final String inAppInclude : propertiesProvider.getList("in-app-includes")) {
-      options.addInAppInclude(inAppInclude);
-    }
-    for (final String inAppExclude : propertiesProvider.getList("in-app-excludes")) {
-      options.addInAppExclude(inAppExclude);
-    }
-    for (final String tracingOrigin : propertiesProvider.getList("tracing-origins")) {
-      options.addTracingOrigin(tracingOrigin);
-    }
-    options.setProguardUuid(propertiesProvider.getProperty("proguard-uuid"));
-    options.setIdleTimeout(propertiesProvider.getLongProperty("idle-timeout"));
-
-    for (final String ignoredExceptionType :
-        propertiesProvider.getList("ignored-exceptions-for-type")) {
-      try {
-        Class<?> clazz = Class.forName(ignoredExceptionType);
-        if (Throwable.class.isAssignableFrom(clazz)) {
-          options.addIgnoredExceptionForType((Class<? extends Throwable>) clazz);
-        } else {
-          logger.log(
-              SentryLevel.WARNING,
-              "Skipping setting %s as ignored-exception-for-type. Reason: %s does not extend Throwable",
-              ignoredExceptionType,
-              ignoredExceptionType);
-        }
-      } catch (ClassNotFoundException e) {
-        logger.log(
-            SentryLevel.WARNING,
-            "Skipping setting %s as ignored-exception-for-type. Reason: %s class is not found",
-            ignoredExceptionType,
-            ignoredExceptionType);
-      }
-    }
-    return options;
-  }
-=======
    * Contains a list of context tags names (for example from MDC) that are meant to be applied as
    * Sentry tags to events.
    */
   private final @NotNull List<String> contextTags = new CopyOnWriteArrayList<>();
->>>>>>> bd2a665e
 
   /**
    * Adds an event processor
@@ -1602,7 +1524,24 @@
   }
 
   /**
-<<<<<<< HEAD
+   * Returns Context tags names applied to Sentry events as Sentry tags.
+   *
+   * @return context tags
+   */
+  public @NotNull List<String> getContextTags() {
+    return contextTags;
+  }
+
+  /**
+   * Adds context tag name that is applied to Sentry events as Sentry tag.
+   *
+   * @param contextTag - the context tag
+   */
+  public void addContextTag(final @NotNull String contextTag) {
+    this.contextTags.add(contextTag);
+  }
+
+  /**
    * Returns the idle timeout.
    *
    * @return the idle timeout in millis or null.
@@ -1618,23 +1557,6 @@
    */
   public void setIdleTimeout(final @Nullable Long idleTimeout) {
     this.idleTimeout = idleTimeout;
-=======
-   * Returns Context tags names applied to Sentry events as Sentry tags.
-   *
-   * @return context tags
-   */
-  public @NotNull List<String> getContextTags() {
-    return contextTags;
-  }
-
-  /**
-   * Adds context tag name that is applied to Sentry events as Sentry tag.
-   *
-   * @param contextTag - the context tag
-   */
-  public void addContextTag(final @NotNull String contextTag) {
-    this.contextTags.add(contextTag);
->>>>>>> bd2a665e
   }
 
   /** The BeforeSend callback */
