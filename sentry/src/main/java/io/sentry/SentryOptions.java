package io.sentry;

import com.jakewharton.nopen.annotation.Open;
import io.sentry.cache.IEnvelopeCache;
import io.sentry.clientreport.ClientReportRecorder;
import io.sentry.clientreport.IClientReportRecorder;
import io.sentry.clientreport.NoOpClientReportRecorder;
import io.sentry.internal.gestures.GestureTargetLocator;
import io.sentry.internal.modules.IModulesLoader;
import io.sentry.internal.modules.NoOpModulesLoader;
import io.sentry.protocol.SdkVersion;
import io.sentry.protocol.SentryTransaction;
import io.sentry.transport.ITransport;
import io.sentry.transport.ITransportGate;
import io.sentry.transport.NoOpEnvelopeCache;
import io.sentry.transport.NoOpTransportGate;
import io.sentry.util.Platform;
import io.sentry.util.SampleRateUtils;
import io.sentry.util.StringUtils;
import io.sentry.util.thread.IMainThreadChecker;
import io.sentry.util.thread.NoOpMainThreadChecker;
import java.io.File;
import java.util.ArrayList;
import java.util.Collections;
import java.util.HashMap;
import java.util.HashSet;
import java.util.List;
import java.util.Map;
import java.util.Set;
import java.util.concurrent.ConcurrentHashMap;
import java.util.concurrent.CopyOnWriteArrayList;
import java.util.concurrent.CopyOnWriteArraySet;
import javax.net.ssl.HostnameVerifier;
import javax.net.ssl.SSLSocketFactory;
import org.jetbrains.annotations.ApiStatus;
import org.jetbrains.annotations.NotNull;
import org.jetbrains.annotations.Nullable;
import org.jetbrains.annotations.TestOnly;

/** Sentry SDK options */
@Open
public class SentryOptions {

  /** Default Log level if not specified Default is DEBUG */
  static final SentryLevel DEFAULT_DIAGNOSTIC_LEVEL = SentryLevel.DEBUG;

  /**
   * Are callbacks that run for every event. They can either return a new event which in most cases
   * means just adding data OR return null in case the event will be dropped and not sent.
   */
  private final @NotNull List<EventProcessor> eventProcessors = new CopyOnWriteArrayList<>();

  /** Exceptions that once captured will not be sent to Sentry as {@link SentryEvent}. */
  private final @NotNull Set<Class<? extends Throwable>> ignoredExceptionsForType =
      new CopyOnWriteArraySet<>();

  /**
   * Code that provides middlewares, bindings or hooks into certain frameworks or environments,
   * along with code that inserts those bindings and activates them.
   */
  private final @NotNull List<Integration> integrations = new CopyOnWriteArrayList<>();

  /**
   * The DSN tells the SDK where to send the events to. If this value is not provided, the SDK will
   * just not send any events.
   */
  private @Nullable String dsn;

  /** dsnHash is used as a subfolder of cacheDirPath to isolate events when rotating DSNs */
  private @Nullable String dsnHash;

  /**
   * Controls how many seconds to wait before shutting down. Sentry SDKs send events from a
   * background queue and this queue is given a certain amount to drain pending events Default is
   * 2000 = 2s
   */
  private long shutdownTimeoutMillis = 2000; // 2s

  /**
   * Controls how many seconds to wait before flushing down. Sentry SDKs cache events from a
   * background queue and this queue is given a certain amount to drain pending events Default is
   * 15000 = 15s
   */
  private long flushTimeoutMillis = 15000; // 15s

  /**
   * Turns debug mode on or off. If debug is enabled SDK will attempt to print out useful debugging
   * information if something goes wrong. Default is disabled.
   */
  private boolean debug;

  /** Turns NDK on or off. Default is enabled. */
  private boolean enableNdk = true;

  /** Logger interface to log useful debugging information if debug is enabled */
  private @NotNull ILogger logger = NoOpLogger.getInstance();

  /** minimum LogLevel to be used if debug is enabled */
  private @NotNull SentryLevel diagnosticLevel = DEFAULT_DIAGNOSTIC_LEVEL;

  /** Envelope reader interface */
  private @NotNull IEnvelopeReader envelopeReader = new EnvelopeReader(new JsonSerializer(this));

  /** Serializer interface to serialize/deserialize json events */
  private @NotNull ISerializer serializer = new JsonSerializer(this);

  /** Max depth when serializing object graphs with reflection. * */
  private int maxDepth = 100;

  /**
   * Sentry client name used for the HTTP authHeader and userAgent eg
   * sentry.{language}.{platform}/{version} eg sentry.java.android/2.0.0 would be a valid case
   */
  private @Nullable String sentryClientName;

  /**
   * This function is called with an SDK specific event object and can return a modified event
   * object or nothing to skip reporting the event
   */
  private @Nullable BeforeSendCallback beforeSend;

  /**
   * This function is called with an SDK specific transaction object and can return a modified
   * transaction object or nothing to skip reporting the transaction
   */
  private @Nullable BeforeSendTransactionCallback beforeSendTransaction;

  /**
   * This function is called with an SDK specific breadcrumb object before the breadcrumb is added
   * to the scope. When nothing is returned from the function, the breadcrumb is dropped
   */
  private @Nullable BeforeBreadcrumbCallback beforeBreadcrumb;

  /** The cache dir. path for caching offline events */
  private @Nullable String cacheDirPath;

  private int maxCacheItems = 30;

  /** Max. queue size before flushing events/envelopes to the disk */
  private int maxQueueSize = maxCacheItems;

  /**
   * This variable controls the total amount of breadcrumbs that should be captured Default is 100
   */
  private int maxBreadcrumbs = 100;

  /** Sets the release. SDK will try to automatically configure a release out of the box */
  private @Nullable String release;

  /**
   * Sets the environment. This string is freeform and not set by default. A release can be
   * associated with more than one environment to separate them in the UI Think staging vs prod or
   * similar.
   */
  private @Nullable String environment;

  /**
   * When set, a proxy can be configured that should be used for outbound requests. This is also
   * used for HTTPS requests
   */
  private @Nullable Proxy proxy;

  /**
   * Configures the sample rate as a percentage of events to be sent in the range of 0.0 to 1.0. if
   * 1.0 is set it means that 100% of events are sent. If set to 0.1 only 10% of events will be
   * sent. Events are picked randomly. Default is null (disabled)
   */
  private @Nullable Double sampleRate;

  /**
   * Configures the sample rate as a percentage of transactions to be sent in the range of 0.0 to
   * 1.0. if 1.0 is set it means that 100% of transactions are sent. If set to 0.1 only 10% of
   * transactions will be sent. Transactions are picked randomly. Default is null (disabled)
   */
  private @Nullable Double tracesSampleRate;

  /**
   * This function is called by {@link TracesSampler} to determine if transaction is sampled - meant
   * to be sent to Sentry.
   */
  private @Nullable TracesSamplerCallback tracesSampler;

  /**
   * A list of string prefixes of module names that do not belong to the app, but rather third-party
   * packages. Modules considered not to be part of the app will be hidden from stack traces by
   * default.
   */
  private final @NotNull List<String> inAppExcludes = new CopyOnWriteArrayList<>();

  /**
   * A list of string prefixes of module names that belong to the app. This option takes precedence
   * over inAppExcludes.
   */
  private final @NotNull List<String> inAppIncludes = new CopyOnWriteArrayList<>();

  /**
   * The transport factory creates instances of {@link ITransport} - internal construct of the
   * client that abstracts away the event sending.
   */
  private @NotNull ITransportFactory transportFactory = NoOpTransportFactory.getInstance();

  /**
   * Implementations of this interface serve as gatekeepers that allow or disallow sending of the
   * events
   */
  private @NotNull ITransportGate transportGate = NoOpTransportGate.getInstance();

  /** Sets the distribution. Think about it together with release and environment */
  private @Nullable String dist;

  /** When enabled, all the threads are automatically attached to all logged events. */
  private boolean attachThreads;

  /**
   * When enabled, stack traces are automatically attached to all threads logged. Stack traces are
   * always attached to exceptions but when this is set stack traces are also sent with threads. If
   * no threads are logged, we log the current thread automatically.
   */
  private boolean attachStacktrace = true;

  /** Whether to enable or disable automatic session tracking. */
  private boolean enableAutoSessionTracking = true;

  /**
   * The session tracking interval in millis. This is the interval to end a session if the App goes
   * to the background.
   */
  private long sessionTrackingIntervalMillis = 30000; // 30s

  /** The distinct Id (generated Guid) used for session tracking */
  private @Nullable String distinctId;

  /** The server name used in the Sentry messages. */
  private @Nullable String serverName;

  /** Automatically resolve server name. */
  private boolean attachServerName = true;

  /** When enabled, Sentry installs UncaughtExceptionHandlerIntegration. */
  private boolean enableUncaughtExceptionHandler = true;

  /*
   * When enabled, UncaughtExceptionHandler will print exceptions (same as java would normally do),
   * if no other UncaughtExceptionHandler was registered before.
   */
  private boolean printUncaughtStackTrace = false;

  /** Sentry Executor Service that sends cached events and envelopes on App. start. */
  private @NotNull ISentryExecutorService executorService = NoOpSentryExecutorService.getInstance();

  /** connection timeout in milliseconds. */
  private int connectionTimeoutMillis = 5000;

  /** read timeout in milliseconds */
  private int readTimeoutMillis = 5000;

  /** Reads and caches envelope files in the disk */
  private @NotNull IEnvelopeCache envelopeDiskCache = NoOpEnvelopeCache.getInstance();

  /** SdkVersion object that contains the Sentry Client Name and its version */
  private @Nullable SdkVersion sdkVersion;

  /** whether to send personal identifiable information along with events */
  private boolean sendDefaultPii = false;

  /** HostnameVerifier for self-signed certificate trust* */
  private @Nullable HostnameVerifier hostnameVerifier;

  /** SSLSocketFactory for self-signed certificate trust * */
  private @Nullable SSLSocketFactory sslSocketFactory;

  /** list of scope observers */
  private final @NotNull List<IScopeObserver> observers = new ArrayList<>();

  /**
   * Enable the Java to NDK Scope sync. The default value for sentry-java is disabled and enabled
   * for sentry-android.
   */
  private boolean enableScopeSync;

  /**
   * Enables loading additional options from external locations like {@code sentry.properties} file
   * or environment variables, system properties.
   */
  private boolean enableExternalConfiguration;

  /** Tags applied to every event and transaction */
  private final @NotNull Map<String, @NotNull String> tags = new ConcurrentHashMap<>();

  /** max attachment size in bytes. */
  private long maxAttachmentSize = 20 * 1024 * 1024;

  /**
   * Enables event deduplication with {@link DuplicateEventDetectionEventProcessor}. Event
   * deduplication prevents from receiving the same exception multiple times when there is more than
   * one framework active that captures errors, for example Logback and Spring Boot.
   */
  private boolean enableDeduplication = true;

  /** Maximum number of spans that can be atteched to single transaction. */
  private int maxSpans = 1000;

  /** Registers hook that flushes {@link Hub} when main thread shuts down. */
  private boolean enableShutdownHook = true;

  /**
   * Controls the size of the request body to extract if any. No truncation is done by the SDK. If
   * the request body is larger than the accepted size, nothing is sent.
   */
  private @NotNull RequestSize maxRequestBodySize = RequestSize.NONE;

  /**
   * Controls if the `baggage` header is attached to HTTP client integrations and if the `trace`
   * header is attached to envelopes.
   */
  private boolean traceSampling = true;

  /**
   * Configures the profiles sample rate as a percentage of sampled transactions to be sent in the
   * range of 0.0 to 1.0. if 1.0 is set it means that 100% of sampled transactions will send a
   * profile. If set to 0.1 only 10% of sampled transactions will send a profile. Profiles are
   * picked randomly. Default is null (disabled)
   */
  private @Nullable Double profilesSampleRate;

  /**
   * This function is called by {@link TracesSampler} to determine if a profile is sampled - meant
   * to be sent to Sentry.
   */
  private @Nullable ProfilesSamplerCallback profilesSampler;

  /** Max trace file size in bytes. */
  private long maxTraceFileSize = 5 * 1024 * 1024;

  /** Listener interface to perform operations when a transaction is started or ended */
  private @NotNull ITransactionProfiler transactionProfiler = NoOpTransactionProfiler.getInstance();

  /**
   * Contains a list of origins to which `sentry-trace` header should be sent in HTTP integrations.
   */
  private @Nullable List<String> tracePropagationTargets = null;

  private final @NotNull List<String> defaultTracePropagationTargets =
      Collections.singletonList(".*");

  /** Proguard UUID. */
  private @Nullable String proguardUuid;

  /**
   * The idle time, measured in ms, to wait until the transaction will be finished. The transaction
   * will use the end timestamp of the last finished span as the endtime for the transaction.
   *
   * <p>When set to {@code null} the transaction must be finished manually.
   *
   * <p>The default is 3 seconds.
   */
  private @Nullable Long idleTimeout = 3000L;

  /**
   * Contains a list of context tags names (for example from MDC) that are meant to be applied as
   * Sentry tags to events.
   */
  private final @NotNull List<String> contextTags = new CopyOnWriteArrayList<>();

  /** Whether to send client reports containing information about number of dropped events. */
  private boolean sendClientReports = true;

  /** ClientReportRecorder to track count of lost events / transactions / ... * */
  @NotNull IClientReportRecorder clientReportRecorder = new ClientReportRecorder(this);

  /** Modules (dependencies, packages) that will be send along with each event. */
  private @NotNull IModulesLoader modulesLoader = NoOpModulesLoader.getInstance();

  /** Enables the Auto instrumentation for user interaction tracing. */
  private boolean enableUserInteractionTracing = false;

  /** Enable or disable automatic breadcrumbs for User interactions */
  private boolean enableUserInteractionBreadcrumbs = true;

  /** Which framework is responsible for instrumenting. */
  private @NotNull Instrumenter instrumenter = Instrumenter.SENTRY;

  /** Contains a list of GestureTargetLocator instances used for user interaction tracking * */
  private final @NotNull List<GestureTargetLocator> gestureTargetLocators = new ArrayList<>();

  private @NotNull IMainThreadChecker mainThreadChecker = NoOpMainThreadChecker.getInstance();

  // TODO this should default to false on the next major
  /** Whether OPTIONS requests should be traced. */
  private boolean traceOptionsRequests = true;

  private final @NotNull List<ICollector> collectors = new ArrayList<>();

  /** Performance collector that collect performance stats while transactions run. */
  private final @NotNull TransactionPerformanceCollector transactionPerformanceCollector =
      new TransactionPerformanceCollector(this);

<<<<<<< HEAD
=======
  // TODO this should default to false on the next major
  /** Whether OPTIONS requests should be traced. */
  private boolean traceOptionsRequests = true;

  /** Date provider to retrieve the current date from. */
  @ApiStatus.Internal
  private @NotNull SentryDateProvider dateProvider = new SentryAutoDateProvider();

>>>>>>> ffa66c8d
  /**
   * Adds an event processor
   *
   * @param eventProcessor the event processor
   */
  public void addEventProcessor(@NotNull EventProcessor eventProcessor) {
    eventProcessors.add(eventProcessor);
  }

  /**
   * Returns the list of event processors
   *
   * @return the event processor list
   */
  public @NotNull List<EventProcessor> getEventProcessors() {
    return eventProcessors;
  }

  /**
   * Adds an integration
   *
   * @param integration the integration
   */
  public void addIntegration(@NotNull Integration integration) {
    integrations.add(integration);
  }

  /**
   * Returns the list of integrations
   *
   * @return the integration list
   */
  public @NotNull List<Integration> getIntegrations() {
    return integrations;
  }

  /**
   * Returns the DSN
   *
   * @return the DSN or null if not set
   */
  public @Nullable String getDsn() {
    return dsn;
  }

  /**
   * Sets the DSN
   *
   * @param dsn the DSN
   */
  public void setDsn(final @Nullable String dsn) {
    this.dsn = dsn;

    dsnHash = StringUtils.calculateStringHash(this.dsn, logger);
  }

  /**
   * Check if debug mode is ON Default is OFF
   *
   * @return true if ON or false otherwise
   */
  public boolean isDebug() {
    return debug;
  }

  /**
   * Sets the debug mode to ON or OFF Default is OFF
   *
   * @param debug true if ON or false otherwise
   */
  public void setDebug(final boolean debug) {
    this.debug = debug;
  }

  /**
   * Returns the Logger interface
   *
   * @return the logger
   */
  public @NotNull ILogger getLogger() {
    return logger;
  }

  /**
   * Sets the Logger interface if null, logger will be NoOp
   *
   * @param logger the logger interface
   */
  public void setLogger(final @Nullable ILogger logger) {
    this.logger = (logger == null) ? NoOpLogger.getInstance() : new DiagnosticLogger(this, logger);
  }

  /**
   * Returns the minimum LogLevel
   *
   * @return the log level
   */
  public @NotNull SentryLevel getDiagnosticLevel() {
    return diagnosticLevel;
  }

  /**
   * Sets the minimum LogLevel if null, it uses the default min. LogLevel Default is DEBUG
   *
   * @param diagnosticLevel the log level
   */
  public void setDiagnosticLevel(@Nullable final SentryLevel diagnosticLevel) {
    this.diagnosticLevel = (diagnosticLevel != null) ? diagnosticLevel : DEFAULT_DIAGNOSTIC_LEVEL;
  }

  /**
   * Returns the Serializer interface
   *
   * @return the serializer
   */
  public @NotNull ISerializer getSerializer() {
    return serializer;
  }

  /**
   * Sets the Serializer interface if null, Serializer will be NoOp
   *
   * @param serializer the serializer
   */
  public void setSerializer(@Nullable ISerializer serializer) {
    this.serializer = serializer != null ? serializer : NoOpSerializer.getInstance();
  }

  /**
   * Returns the max depth for when serializing object graphs using reflection.
   *
   * @return the max depth
   */
  public int getMaxDepth() {
    return maxDepth;
  }

  /**
   * Set the max depth for when serializing object graphs using reflection.
   *
   * @param maxDepth the max depth
   */
  public void setMaxDepth(int maxDepth) {
    this.maxDepth = maxDepth;
  }

  public @NotNull IEnvelopeReader getEnvelopeReader() {
    return envelopeReader;
  }

  public void setEnvelopeReader(final @Nullable IEnvelopeReader envelopeReader) {
    this.envelopeReader =
        envelopeReader != null ? envelopeReader : NoOpEnvelopeReader.getInstance();
  }

  /**
   * Check if NDK is ON or OFF Default is ON
   *
   * @return true if ON or false otherwise
   */
  public boolean isEnableNdk() {
    return enableNdk;
  }

  /**
   * Sets NDK to ON or OFF
   *
   * @param enableNdk true if ON or false otherwise
   */
  public void setEnableNdk(boolean enableNdk) {
    this.enableNdk = enableNdk;
  }

  /**
   * Returns the shutdown timeout in Millis
   *
   * @deprecated use {{@link SentryOptions#getShutdownTimeoutMillis()} }
   * @return the timeout in Millis
   */
  @ApiStatus.ScheduledForRemoval
  @Deprecated
  public long getShutdownTimeout() {
    return shutdownTimeoutMillis;
  }

  /**
   * Returns the shutdown timeout in Millis
   *
   * @return the timeout in Millis
   */
  public long getShutdownTimeoutMillis() {
    return shutdownTimeoutMillis;
  }

  /**
   * Sets the shutdown timeout in Millis Default is 2000 = 2s
   *
   * @deprecated use {{@link SentryOptions#setShutdownTimeoutMillis(long)} }
   * @param shutdownTimeoutMillis the shutdown timeout in millis
   */
  @ApiStatus.ScheduledForRemoval
  @Deprecated
  public void setShutdownTimeout(long shutdownTimeoutMillis) {
    this.shutdownTimeoutMillis = shutdownTimeoutMillis;
  }

  /**
   * Sets the shutdown timeout in Millis Default is 2000 = 2s
   *
   * @param shutdownTimeoutMillis the shutdown timeout in millis
   */
  public void setShutdownTimeoutMillis(long shutdownTimeoutMillis) {
    this.shutdownTimeoutMillis = shutdownTimeoutMillis;
  }

  /**
   * Returns the Sentry client name
   *
   * @return the Sentry client name or null if not set
   */
  public @Nullable String getSentryClientName() {
    return sentryClientName;
  }

  /**
   * Sets the Sentry client name
   *
   * @param sentryClientName the Sentry client name
   */
  public void setSentryClientName(@Nullable String sentryClientName) {
    this.sentryClientName = sentryClientName;
  }

  /**
   * Returns the BeforeSend callback
   *
   * @return the beforeSend callback or null if not set
   */
  public @Nullable BeforeSendCallback getBeforeSend() {
    return beforeSend;
  }

  /**
   * Sets the beforeSend callback
   *
   * @param beforeSend the beforeSend callback
   */
  public void setBeforeSend(@Nullable BeforeSendCallback beforeSend) {
    this.beforeSend = beforeSend;
  }

  /**
   * Returns the BeforeSendTransaction callback
   *
   * @return the beforeSendTransaction callback or null if not set
   */
  public @Nullable BeforeSendTransactionCallback getBeforeSendTransaction() {
    return beforeSendTransaction;
  }

  /**
   * Sets the beforeSendTransaction callback
   *
   * @param beforeSendTransaction the beforeSendTransaction callback
   */
  public void setBeforeSendTransaction(
      @Nullable BeforeSendTransactionCallback beforeSendTransaction) {
    this.beforeSendTransaction = beforeSendTransaction;
  }

  /**
   * Returns the beforeBreadcrumb callback
   *
   * @return the beforeBreadcrumb callback or null if not set
   */
  public @Nullable BeforeBreadcrumbCallback getBeforeBreadcrumb() {
    return beforeBreadcrumb;
  }

  /**
   * Sets the beforeBreadcrumb callback
   *
   * @param beforeBreadcrumb the beforeBreadcrumb callback
   */
  public void setBeforeBreadcrumb(@Nullable BeforeBreadcrumbCallback beforeBreadcrumb) {
    this.beforeBreadcrumb = beforeBreadcrumb;
  }

  /**
   * Returns the cache dir. path if set
   *
   * @return the cache dir. path or null if not set
   */
  public @Nullable String getCacheDirPath() {
    if (cacheDirPath == null || cacheDirPath.isEmpty()) {
      return null;
    }

    return dsnHash != null ? new File(cacheDirPath, dsnHash).getAbsolutePath() : cacheDirPath;
  }

  /**
   * Returns the outbox path if cacheDirPath is set
   *
   * @return the outbox path or null if not set
   */
  public @Nullable String getOutboxPath() {
    final String cacheDirPath = getCacheDirPath();
    if (cacheDirPath == null) {
      return null;
    }
    return new File(cacheDirPath, "outbox").getAbsolutePath();
  }

  /**
   * Sets the cache dir. path
   *
   * @param cacheDirPath the cache dir. path
   */
  public void setCacheDirPath(final @Nullable String cacheDirPath) {
    this.cacheDirPath = cacheDirPath;
  }

  /**
   * Returns the max Breadcrumbs Default is 100
   *
   * @return the max breadcrumbs
   */
  public int getMaxBreadcrumbs() {
    return maxBreadcrumbs;
  }

  /**
   * Sets the max breadcrumbs Default is 100
   *
   * @param maxBreadcrumbs the max breadcrumbs
   */
  public void setMaxBreadcrumbs(int maxBreadcrumbs) {
    this.maxBreadcrumbs = maxBreadcrumbs;
  }

  /**
   * Returns the release
   *
   * @return the release or null if not set
   */
  public @Nullable String getRelease() {
    return release;
  }

  /**
   * Sets the release
   *
   * @param release the release
   */
  public void setRelease(@Nullable String release) {
    this.release = release;
  }

  /**
   * Returns the environment
   *
   * @return the environment or null if not set
   */
  public @Nullable String getEnvironment() {
    return environment;
  }

  /**
   * Sets the environment
   *
   * @param environment the environment
   */
  public void setEnvironment(@Nullable String environment) {
    this.environment = environment;
  }

  /**
   * Returns the proxy if set
   *
   * @return the proxy or null if not set
   */
  public @Nullable Proxy getProxy() {
    return proxy;
  }

  /**
   * Sets the proxy
   *
   * @param proxy the proxy
   */
  public void setProxy(@Nullable Proxy proxy) {
    this.proxy = proxy;
  }

  /**
   * Returns the sample rate Default is null (disabled)
   *
   * @return the sample rate
   */
  public @Nullable Double getSampleRate() {
    return sampleRate;
  }

  /**
   * Sets the sampleRate Can be anything between 0.01 and 1.0 or null (default), to disable it.
   *
   * @param sampleRate the sample rate
   */
  public void setSampleRate(Double sampleRate) {
    if (!SampleRateUtils.isValidSampleRate(sampleRate)) {
      throw new IllegalArgumentException(
          "The value "
              + sampleRate
              + " is not valid. Use null to disable or values > 0.0 and <= 1.0.");
    }
    this.sampleRate = sampleRate;
  }

  /**
   * Returns the traces sample rate Default is null (disabled)
   *
   * @return the sample rate
   */
  public @Nullable Double getTracesSampleRate() {
    return tracesSampleRate;
  }

  /**
   * Sets the tracesSampleRate Can be anything between 0.0 and 1.0 or null (default), to disable it.
   *
   * @param tracesSampleRate the sample rate
   */
  public void setTracesSampleRate(final @Nullable Double tracesSampleRate) {
    if (!SampleRateUtils.isValidTracesSampleRate(tracesSampleRate)) {
      throw new IllegalArgumentException(
          "The value "
              + tracesSampleRate
              + " is not valid. Use null to disable or values between 0.0 and 1.0.");
    }
    this.tracesSampleRate = tracesSampleRate;
  }

  /**
   * Returns the callback used to determine if transaction is sampled.
   *
   * @return the callback
   */
  public @Nullable TracesSamplerCallback getTracesSampler() {
    return tracesSampler;
  }

  /**
   * Sets the callback used to determine if transaction is sampled.
   *
   * @param tracesSampler the callback
   */
  public void setTracesSampler(final @Nullable TracesSamplerCallback tracesSampler) {
    this.tracesSampler = tracesSampler;
  }

  /**
   * the list of inApp excludes
   *
   * @return the inApp excludes list
   */
  public @NotNull List<String> getInAppExcludes() {
    return inAppExcludes;
  }

  /**
   * Adds an inApp exclude
   *
   * @param exclude the inApp exclude module/package
   */
  public void addInAppExclude(@NotNull String exclude) {
    inAppExcludes.add(exclude);
  }

  /**
   * Returns the inApp includes list
   *
   * @return the inApp includes list
   */
  public @NotNull List<String> getInAppIncludes() {
    return inAppIncludes;
  }

  /**
   * Adds an inApp include
   *
   * @param include the inApp include module/package
   */
  public void addInAppInclude(@NotNull String include) {
    inAppIncludes.add(include);
  }

  /**
   * Returns the TransportFactory interface
   *
   * @return the transport factory
   */
  public @NotNull ITransportFactory getTransportFactory() {
    return transportFactory;
  }

  /**
   * Sets the TransportFactory interface
   *
   * @param transportFactory the transport factory
   */
  public void setTransportFactory(@Nullable ITransportFactory transportFactory) {
    this.transportFactory =
        transportFactory != null ? transportFactory : NoOpTransportFactory.getInstance();
  }

  /**
   * Sets the distribution
   *
   * @return the distribution or null if not set
   */
  public @Nullable String getDist() {
    return dist;
  }

  /**
   * Sets the distribution
   *
   * @param dist the distribution
   */
  public void setDist(@Nullable String dist) {
    this.dist = dist;
  }

  /**
   * Returns the TransportGate interface
   *
   * @return the transport gate
   */
  public @NotNull ITransportGate getTransportGate() {
    return transportGate;
  }

  /**
   * Sets the TransportGate interface
   *
   * @param transportGate the transport gate
   */
  public void setTransportGate(@Nullable ITransportGate transportGate) {
    this.transportGate = (transportGate != null) ? transportGate : NoOpTransportGate.getInstance();
  }

  /**
   * Checks if the AttachStacktrace is enabled or not
   *
   * @return true if enabled or false otherwise
   */
  public boolean isAttachStacktrace() {
    return attachStacktrace;
  }

  /**
   * Sets the attachStacktrace to enabled or disabled
   *
   * @param attachStacktrace true if enabled or false otherwise
   */
  public void setAttachStacktrace(boolean attachStacktrace) {
    this.attachStacktrace = attachStacktrace;
  }

  /**
   * Checks if the AttachThreads is enabled or not
   *
   * @return true if enabled or false otherwise
   */
  public boolean isAttachThreads() {
    return attachThreads;
  }

  /**
   * Sets the attachThreads to enabled or disabled
   *
   * @param attachThreads true if enabled or false otherwise
   */
  public void setAttachThreads(boolean attachThreads) {
    this.attachThreads = attachThreads;
  }

  /**
   * Returns if the automatic session tracking is enabled or not
   *
   * @return true if enabled or false otherwise
   */
  public boolean isEnableAutoSessionTracking() {
    return enableAutoSessionTracking;
  }

  /**
   * Enable or disable the automatic session tracking
   *
   * @param enableAutoSessionTracking true if enabled or false otherwise
   */
  public void setEnableAutoSessionTracking(final boolean enableAutoSessionTracking) {
    this.enableAutoSessionTracking = enableAutoSessionTracking;
  }

  /**
   * Gets the default server name to be used in Sentry events.
   *
   * @return the default server name or null if none set
   */
  public @Nullable String getServerName() {
    return serverName;
  }

  /**
   * Sets the default server name to be used in Sentry events.
   *
   * @param serverName the default server name or null if none should be used
   */
  public void setServerName(@Nullable String serverName) {
    this.serverName = serverName;
  }

  /**
   * Returns if SDK automatically resolves and attaches server name to events.
   *
   * @return true if enabled false if otherwise
   */
  public boolean isAttachServerName() {
    return attachServerName;
  }

  /**
   * Sets if SDK should automatically resolve and attache server name to events.
   *
   * @param attachServerName true if enabled false if otherwise
   */
  public void setAttachServerName(boolean attachServerName) {
    this.attachServerName = attachServerName;
  }

  /**
   * Returns the session tracking interval in millis
   *
   * @return the interval in millis
   */
  public long getSessionTrackingIntervalMillis() {
    return sessionTrackingIntervalMillis;
  }

  /**
   * Sets the session tracking interval in millis
   *
   * @param sessionTrackingIntervalMillis the interval in millis
   */
  public void setSessionTrackingIntervalMillis(long sessionTrackingIntervalMillis) {
    this.sessionTrackingIntervalMillis = sessionTrackingIntervalMillis;
  }

  /**
   * Returns the distinct Id
   *
   * @return the distinct Id
   */
  @ApiStatus.Internal
  public @Nullable String getDistinctId() {
    return distinctId;
  }

  /**
   * Sets the distinct Id
   *
   * @param distinctId the distinct Id
   */
  @ApiStatus.Internal
  public void setDistinctId(final @Nullable String distinctId) {
    this.distinctId = distinctId;
  }

  /**
   * Returns the flush timeout in millis
   *
   * @return the timeout in millis
   */
  public long getFlushTimeoutMillis() {
    return flushTimeoutMillis;
  }

  /**
   * Sets the flush timeout in millis
   *
   * @param flushTimeoutMillis the timeout in millis
   */
  public void setFlushTimeoutMillis(long flushTimeoutMillis) {
    this.flushTimeoutMillis = flushTimeoutMillis;
  }

  /**
   * Checks if the default UncaughtExceptionHandlerIntegration is enabled or not.
   *
   * @return true if enabled or false otherwise.
   */
  public boolean isEnableUncaughtExceptionHandler() {
    return enableUncaughtExceptionHandler;
  }

  /**
   * Enable or disable the default UncaughtExceptionHandlerIntegration.
   *
   * @param enableUncaughtExceptionHandler true if enabled or false otherwise.
   */
  public void setEnableUncaughtExceptionHandler(final boolean enableUncaughtExceptionHandler) {
    this.enableUncaughtExceptionHandler = enableUncaughtExceptionHandler;
  }

  /**
   * Checks if printing exceptions by UncaughtExceptionHandler is enabled or disabled.
   *
   * @return true if enabled or false otherwise.
   */
  public boolean isPrintUncaughtStackTrace() {
    return printUncaughtStackTrace;
  }

  /**
   * Enable or disable printing exceptions in UncaughtExceptionHandler
   *
   * @param printUncaughtStackTrace true if enabled or false otherwise.
   */
  public void setPrintUncaughtStackTrace(final boolean printUncaughtStackTrace) {
    this.printUncaughtStackTrace = printUncaughtStackTrace;
  }

  /**
   * Returns the SentryExecutorService
   *
   * @return the SentryExecutorService
   */
  @ApiStatus.Internal
  @NotNull
  public ISentryExecutorService getExecutorService() {
    return executorService;
  }

  /**
   * Sets the SentryExecutorService
   *
   * @param executorService the SentryExecutorService
   */
  @ApiStatus.Internal
  @TestOnly
  public void setExecutorService(final @NotNull ISentryExecutorService executorService) {
    if (executorService != null) {
      this.executorService = executorService;
    }
  }

  /**
   * Returns the connection timeout in milliseconds.
   *
   * @return the connectionTimeoutMillis
   */
  public int getConnectionTimeoutMillis() {
    return connectionTimeoutMillis;
  }

  /**
   * Sets the connection timeout in milliseconds.
   *
   * @param connectionTimeoutMillis the connectionTimeoutMillis
   */
  public void setConnectionTimeoutMillis(int connectionTimeoutMillis) {
    this.connectionTimeoutMillis = connectionTimeoutMillis;
  }

  /**
   * Returns the read timeout in milliseconds
   *
   * @return the readTimeoutMillis
   */
  public int getReadTimeoutMillis() {
    return readTimeoutMillis;
  }

  /**
   * Sets the read timeout in milliseconds
   *
   * @param readTimeoutMillis the readTimeoutMillis
   */
  public void setReadTimeoutMillis(int readTimeoutMillis) {
    this.readTimeoutMillis = readTimeoutMillis;
  }

  /**
   * Returns the EnvelopeCache interface
   *
   * @return the EnvelopeCache object
   */
  public @NotNull IEnvelopeCache getEnvelopeDiskCache() {
    return envelopeDiskCache;
  }

  /**
   * Sets the EnvelopeCache interface
   *
   * @param envelopeDiskCache the EnvelopeCache object
   */
  public void setEnvelopeDiskCache(final @Nullable IEnvelopeCache envelopeDiskCache) {
    this.envelopeDiskCache =
        envelopeDiskCache != null ? envelopeDiskCache : NoOpEnvelopeCache.getInstance();
  }

  /**
   * Returns the Max queue size
   *
   * @return the max queue size
   */
  public int getMaxQueueSize() {
    return maxQueueSize;
  }

  /**
   * Sets the max queue size if maxQueueSize is bigger than 0
   *
   * @param maxQueueSize max queue size
   */
  public void setMaxQueueSize(int maxQueueSize) {
    if (maxQueueSize > 0) {
      this.maxQueueSize = maxQueueSize;
    }
  }

  /**
   * Returns the SdkVersion object
   *
   * @return the SdkVersion object or null
   */
  public @Nullable SdkVersion getSdkVersion() {
    return sdkVersion;
  }

  /**
   * Returns SSLSocketFactory
   *
   * @return SSLSocketFactory object or null
   */
  public @Nullable SSLSocketFactory getSslSocketFactory() {
    return sslSocketFactory;
  }

  /**
   * Set custom SSLSocketFactory that is trusted to self-signed certificates
   *
   * @param sslSocketFactory SSLSocketFactory object
   */
  public void setSslSocketFactory(final @Nullable SSLSocketFactory sslSocketFactory) {
    this.sslSocketFactory = sslSocketFactory;
  }

  /**
   * Returns HostnameVerifier
   *
   * @return HostnameVerifier objecr or null
   */
  public @Nullable HostnameVerifier getHostnameVerifier() {
    return hostnameVerifier;
  }

  /**
   * Set custom HostnameVerifier
   *
   * @param hostnameVerifier the HostnameVerifier
   */
  public void setHostnameVerifier(final @Nullable HostnameVerifier hostnameVerifier) {
    this.hostnameVerifier = hostnameVerifier;
  }

  /**
   * Sets the SdkVersion object
   *
   * @param sdkVersion the SdkVersion object or null
   */
  @ApiStatus.Internal
  public void setSdkVersion(final @Nullable SdkVersion sdkVersion) {
    this.sdkVersion = sdkVersion;
  }

  public boolean isSendDefaultPii() {
    return sendDefaultPii;
  }

  public void setSendDefaultPii(boolean sendDefaultPii) {
    this.sendDefaultPii = sendDefaultPii;
  }

  /**
   * Adds a Scope observer
   *
   * @param observer the Observer
   */
  public void addScopeObserver(final @NotNull IScopeObserver observer) {
    observers.add(observer);
  }

  /**
   * Returns the list of Scope observers
   *
   * @return the Scope observer list
   */
  @NotNull
  List<IScopeObserver> getScopeObservers() {
    return observers;
  }

  /**
   * Returns if the Java to NDK Scope sync is enabled
   *
   * @return true if enabled or false otherwise
   */
  public boolean isEnableScopeSync() {
    return enableScopeSync;
  }

  /**
   * Enables or not the Java to NDK Scope sync
   *
   * @param enableScopeSync true if enabled or false otherwise
   */
  public void setEnableScopeSync(boolean enableScopeSync) {
    this.enableScopeSync = enableScopeSync;
  }

  /**
   * Returns if loading properties from external sources is enabled.
   *
   * @return true if enabled or false otherwise
   */
  public boolean isEnableExternalConfiguration() {
    return enableExternalConfiguration;
  }

  /**
   * Enables loading options from external sources like sentry.properties file or environment
   * variables, system properties.
   *
   * @param enableExternalConfiguration true if enabled or false otherwise
   */
  public void setEnableExternalConfiguration(boolean enableExternalConfiguration) {
    this.enableExternalConfiguration = enableExternalConfiguration;
  }

  /**
   * Returns tags applied to all events and transactions.
   *
   * @return the tags map
   */
  public @NotNull Map<String, String> getTags() {
    return tags;
  }

  /**
   * Sets a tag that is applied to all events and transactions.
   *
   * @param key the key
   * @param value the value
   */
  public void setTag(final @NotNull String key, final @NotNull String value) {
    this.tags.put(key, value);
  }

  /**
   * Returns the maximum attachment size for each attachment in MiB.
   *
   * @return the maximum attachment size in MiB.
   */
  public long getMaxAttachmentSize() {
    return maxAttachmentSize;
  }

  /**
   * Sets the max attachment size for each attachment in bytes. Default is 20 MiB. Please also check
   * the maximum attachment size of Relay to make sure your attachments don't get discarded there:
   * https://docs.sentry.io/product/relay/options/
   *
   * @param maxAttachmentSize the max attachment size in bytes.
   */
  public void setMaxAttachmentSize(long maxAttachmentSize) {
    this.maxAttachmentSize = maxAttachmentSize;
  }

  /**
   * Returns if event deduplication is turned on.
   *
   * @return if event deduplication is turned on.
   */
  public boolean isEnableDeduplication() {
    return enableDeduplication;
  }

  /**
   * Enables or disables event deduplication.
   *
   * @param enableDeduplication true if enabled false otherwise
   */
  public void setEnableDeduplication(final boolean enableDeduplication) {
    this.enableDeduplication = enableDeduplication;
  }

  /**
   * Returns if tracing should be enabled. If tracing is disabled, starting transactions returns
   * {@link NoOpTransaction}.
   *
   * @return if tracing is enabled.
   */
  public boolean isTracingEnabled() {
    return getTracesSampleRate() != null || getTracesSampler() != null;
  }

  /**
   * Returns the list of exception classes that once captured will not be sent to Sentry as {@link
   * SentryEvent}.
   *
   * @return the list of exception classes that once captured will not be sent to Sentry as {@link
   *     SentryEvent}.
   */
  public @NotNull Set<Class<? extends Throwable>> getIgnoredExceptionsForType() {
    return ignoredExceptionsForType;
  }

  /**
   * Adds exception type to the list of ignored exceptions.
   *
   * @param exceptionType - the exception type
   */
  public void addIgnoredExceptionForType(final @NotNull Class<? extends Throwable> exceptionType) {
    this.ignoredExceptionsForType.add(exceptionType);
  }

  /**
   * Checks if the type of exception given by parameter is ignored.
   *
   * @param throwable the throwable
   * @return if the type of exception is ignored
   */
  boolean containsIgnoredExceptionForType(final @NotNull Throwable throwable) {
    return this.ignoredExceptionsForType.contains(throwable.getClass());
  }

  /**
   * Returns the maximum number of spans that can be attached to single transaction.
   *
   * @return the maximum number of spans that can be attached to single transaction.
   */
  @ApiStatus.Experimental
  public int getMaxSpans() {
    return maxSpans;
  }

  /**
   * Sets the maximum number of spans that can be attached to single transaction.
   *
   * @param maxSpans maximum number of spans that can be attached to single transaction.
   */
  @ApiStatus.Experimental
  public void setMaxSpans(int maxSpans) {
    this.maxSpans = maxSpans;
  }

  /**
   * True if ShutdownHookIntegration is enabled, false otherwise.
   *
   * @return true if enabled or false otherwise.
   */
  public boolean isEnableShutdownHook() {
    return enableShutdownHook;
  }

  /**
   * Enables or disable ShutdownHookIntegration.
   *
   * @param enableShutdownHook true if enabled or false otherwise.
   */
  public void setEnableShutdownHook(boolean enableShutdownHook) {
    this.enableShutdownHook = enableShutdownHook;
  }

  /**
   * The max cache items for capping the number of events Default is 30
   *
   * @return the maxCacheItems
   */
  public int getMaxCacheItems() {
    return maxCacheItems;
  }

  /**
   * Sets the max cache items for capping the number of events
   *
   * @param maxCacheItems the maxCacheItems
   */
  public void setMaxCacheItems(int maxCacheItems) {
    this.maxCacheItems = maxCacheItems;
  }

  public @NotNull RequestSize getMaxRequestBodySize() {
    return maxRequestBodySize;
  }

  public void setMaxRequestBodySize(final @NotNull RequestSize maxRequestBodySize) {
    this.maxRequestBodySize = maxRequestBodySize;
  }

  /**
   * Returns whether the `baggage` header is attached to HTTP client integrations and the `trace`
   * header is attached to envelopes.
   *
   * <p>Note: this is an experimental API and will be removed without notice.
   *
   * @return true if enabled
   */
  @ApiStatus.Experimental
  public boolean isTraceSampling() {
    return traceSampling;
  }

  /**
   * Controls if the `baggage` header is attached HTTP client integrations and if the `trace` header
   * is attached to envelopes. Defaults to false.
   *
   * <p>Note: this is an experimental API and will be removed without notice.
   *
   * @deprecated please use {{@link SentryOptions#setTracePropagationTargets(List)}} instead
   * @param traceSampling - if trace sampling should be enabled
   */
  @Deprecated
  public void setTraceSampling(boolean traceSampling) {
    this.traceSampling = traceSampling;
  }

  /**
   * Returns the maximum trace file size for each envelope item in bytes.
   *
   * @return the maximum attachment size in bytes.
   */
  public long getMaxTraceFileSize() {
    return maxTraceFileSize;
  }

  /**
   * Sets the max trace file size for each envelope item in bytes. Default is 5 Mb.
   *
   * @param maxTraceFileSize the max trace file size in bytes.
   */
  public void setMaxTraceFileSize(long maxTraceFileSize) {
    this.maxTraceFileSize = maxTraceFileSize;
  }

  /**
   * Returns the listener interface to perform operations when a transaction is started or ended.
   *
   * @return the listener interface to perform operations when a transaction is started or ended.
   */
  public @NotNull ITransactionProfiler getTransactionProfiler() {
    return transactionProfiler;
  }

  /**
   * Sets the listener interface to perform operations when a transaction is started or ended.
   *
   * @param transactionProfiler - the listener for operations when a transaction is started or ended
   */
  public void setTransactionProfiler(final @Nullable ITransactionProfiler transactionProfiler) {
    this.transactionProfiler =
        transactionProfiler != null ? transactionProfiler : NoOpTransactionProfiler.getInstance();
  }

  /**
   * Returns if profiling is enabled for transactions.
   *
   * @return if profiling is enabled for transactions.
   */
  public boolean isProfilingEnabled() {
    return (getProfilesSampleRate() != null && getProfilesSampleRate() > 0)
        || getProfilesSampler() != null;
  }

  /**
   * Sets whether profiling is enabled for transactions.
   *
   * @deprecated use {{@link SentryOptions#setProfilesSampleRate(Double)} }
   * @param profilingEnabled - whether profiling is enabled for transactions
   */
  @Deprecated
  public void setProfilingEnabled(boolean profilingEnabled) {
    if (getProfilesSampleRate() == null) {
      setProfilesSampleRate(profilingEnabled ? 1.0 : null);
    }
  }

  /**
   * Returns the callback used to determine if a profile is sampled.
   *
   * @return the callback
   */
  public @Nullable ProfilesSamplerCallback getProfilesSampler() {
    return profilesSampler;
  }

  /**
   * Sets the callback used to determine if a profile is sampled.
   *
   * @param profilesSampler the callback
   */
  public void setProfilesSampler(final @Nullable ProfilesSamplerCallback profilesSampler) {
    this.profilesSampler = profilesSampler;
  }

  /**
   * Returns the profiles sample rate. Default is null (disabled).
   *
   * @return the sample rate
   */
  public @Nullable Double getProfilesSampleRate() {
    return profilesSampleRate;
  }

  /**
   * Sets the profilesSampleRate. Can be anything between 0.0 and 1.0 or null (default), to disable
   * it. It’s dependent on the {{@link SentryOptions#setTracesSampleRate(Double)} } If a transaction
   * is sampled, then a profile could be sampled with a probability given by profilesSampleRate.
   *
   * @param profilesSampleRate the sample rate
   */
  public void setProfilesSampleRate(final @Nullable Double profilesSampleRate) {
    if (!SampleRateUtils.isValidProfilesSampleRate(profilesSampleRate)) {
      throw new IllegalArgumentException(
          "The value "
              + profilesSampleRate
              + " is not valid. Use null to disable or values between 0.0 and 1.0.");
    }
    this.profilesSampleRate = profilesSampleRate;
  }

  /**
   * Returns the profiling traces dir. path if set
   *
   * @return the profiling traces dir. path or null if not set
   */
  public @Nullable String getProfilingTracesDirPath() {
    final String cacheDirPath = getCacheDirPath();
    if (cacheDirPath == null) {
      return null;
    }
    return new File(cacheDirPath, "profiling_traces").getAbsolutePath();
  }

  /**
   * Returns a list of origins to which `sentry-trace` header should be sent in HTTP integrations.
   *
   * @deprecated use {{@link SentryOptions#getTracePropagationTargets()} }
   * @return the list of origins
   */
  @Deprecated
  @SuppressWarnings("InlineMeSuggester")
  public @NotNull List<String> getTracingOrigins() {
    return getTracePropagationTargets();
  }

  /**
   * Adds an origin to which `sentry-trace` header should be sent in HTTP integrations.
   *
   * @deprecated use {{@link SentryOptions#setTracePropagationTargets(List)}}
   * @param tracingOrigin - the tracing origin
   */
  @Deprecated
  @SuppressWarnings("InlineMeSuggester")
  public void addTracingOrigin(final @NotNull String tracingOrigin) {
    if (tracePropagationTargets == null) {
      tracePropagationTargets = new CopyOnWriteArrayList<>();
    }
    if (!tracingOrigin.isEmpty()) {
      tracePropagationTargets.add(tracingOrigin);
    }
  }

  @Deprecated
  @SuppressWarnings("InlineMeSuggester")
  @ApiStatus.Internal
  public void setTracingOrigins(final @Nullable List<String> tracingOrigins) {
    setTracePropagationTargets(tracingOrigins);
  }

  /**
   * Returns a list of origins to which `sentry-trace` header should be sent in HTTP integrations.
   *
   * @return the list of targets
   */
  public @NotNull List<String> getTracePropagationTargets() {
    if (tracePropagationTargets == null) {
      return defaultTracePropagationTargets;
    }
    return tracePropagationTargets;
  }

  @ApiStatus.Internal
  public void setTracePropagationTargets(final @Nullable List<String> tracePropagationTargets) {
    if (tracePropagationTargets == null) {
      this.tracePropagationTargets = tracePropagationTargets;
    } else {
      @NotNull final List<String> filteredTracePropagationTargets = new ArrayList<>();
      for (String target : tracePropagationTargets) {
        if (!target.isEmpty()) {
          filteredTracePropagationTargets.add(target);
        }
      }

      this.tracePropagationTargets = filteredTracePropagationTargets;
    }
  }

  /**
   * Returns a Proguard UUID.
   *
   * @return the Proguard UUIDs.
   */
  public @Nullable String getProguardUuid() {
    return proguardUuid;
  }

  /**
   * Sets a Proguard UUID.
   *
   * @param proguardUuid - the Proguard UUID
   */
  public void setProguardUuid(final @Nullable String proguardUuid) {
    this.proguardUuid = proguardUuid;
  }

  /**
   * Returns Context tags names applied to Sentry events as Sentry tags.
   *
   * @return context tags
   */
  public @NotNull List<String> getContextTags() {
    return contextTags;
  }

  /**
   * Adds context tag name that is applied to Sentry events as Sentry tag.
   *
   * @param contextTag - the context tag
   */
  public void addContextTag(final @NotNull String contextTag) {
    this.contextTags.add(contextTag);
  }

  /**
   * Returns the idle timeout.
   *
   * @return the idle timeout in millis or null.
   */
  public @Nullable Long getIdleTimeout() {
    return idleTimeout;
  }

  /**
   * Sets the idle timeout.
   *
   * @param idleTimeout the idle timeout in millis or null.
   */
  public void setIdleTimeout(final @Nullable Long idleTimeout) {
    this.idleTimeout = idleTimeout;
  }

  /**
   * Returns whether sending of client reports has been enabled.
   *
   * @return true if enabled; false if disabled
   */
  public boolean isSendClientReports() {
    return sendClientReports;
  }

  /**
   * Enables / disables sending of client reports.
   *
   * @param sendClientReports true enables client reports; false disables them
   */
  public void setSendClientReports(boolean sendClientReports) {
    this.sendClientReports = sendClientReports;

    if (sendClientReports) {
      clientReportRecorder = new ClientReportRecorder(this);
    } else {
      clientReportRecorder = new NoOpClientReportRecorder();
    }
  }

  public boolean isEnableUserInteractionTracing() {
    return enableUserInteractionTracing;
  }

  public void setEnableUserInteractionTracing(boolean enableUserInteractionTracing) {
    this.enableUserInteractionTracing = enableUserInteractionTracing;
  }

  public boolean isEnableUserInteractionBreadcrumbs() {
    return enableUserInteractionBreadcrumbs;
  }

  public void setEnableUserInteractionBreadcrumbs(boolean enableUserInteractionBreadcrumbs) {
    this.enableUserInteractionBreadcrumbs = enableUserInteractionBreadcrumbs;
  }

  /**
   * Sets the instrumenter used for performance instrumentation.
   *
   * <p>If you set this to something other than {@link Instrumenter#SENTRY} Sentry will not create
   * any transactions automatically nor will it create transactions if you call
   * startTransaction(...), nor will it create child spans if you call startChild(...)
   *
   * @param instrumenter - the instrumenter to use
   */
  public void setInstrumenter(final @NotNull Instrumenter instrumenter) {
    this.instrumenter = instrumenter;
  }

  /**
   * Returns the instrumenter used for performance instrumentation
   *
   * @return the configured instrumenter
   */
  public @NotNull Instrumenter getInstrumenter() {
    return instrumenter;
  }

  /**
   * Returns a ClientReportRecorder or a NoOp if sending of client reports has been disabled.
   *
   * @return a client report recorder or NoOp
   */
  @ApiStatus.Internal
  public @NotNull IClientReportRecorder getClientReportRecorder() {
    return clientReportRecorder;
  }

  /**
   * Returns a ModulesLoader to load external modules (dependencies/packages) of the program.
   *
   * @return a modules loader or no-op
   */
  @ApiStatus.Internal
  public @NotNull IModulesLoader getModulesLoader() {
    return modulesLoader;
  }

  @ApiStatus.Internal
  public void setModulesLoader(final @Nullable IModulesLoader modulesLoader) {
    this.modulesLoader = modulesLoader != null ? modulesLoader : NoOpModulesLoader.getInstance();
  }

  /**
   * Returns a list of all {@link GestureTargetLocator} instances used to determine which {@link
   * io.sentry.internal.gestures.UiElement} was part of an user interaction.
   *
   * @return a list of {@link GestureTargetLocator}
   */
  public List<GestureTargetLocator> getGestureTargetLocators() {
    return gestureTargetLocators;
  }

  /**
   * Sets the list of {@link GestureTargetLocator} being used to determine relevant {@link
   * io.sentry.internal.gestures.UiElement} for user interactions.
   *
   * @param locators a list of {@link GestureTargetLocator}
   */
  public void setGestureTargetLocators(@NotNull final List<GestureTargetLocator> locators) {
    gestureTargetLocators.clear();
    gestureTargetLocators.addAll(locators);
  }

  public @NotNull IMainThreadChecker getMainThreadChecker() {
    return mainThreadChecker;
  }

  public void setMainThreadChecker(final @NotNull IMainThreadChecker mainThreadChecker) {
    this.mainThreadChecker = mainThreadChecker;
  }

  /**
   * Gets the performance collector used to collect performance stats while transactions run.
   *
   * @return the performance collector.
   */
  @ApiStatus.Internal
  public @NotNull TransactionPerformanceCollector getTransactionPerformanceCollector() {
    return transactionPerformanceCollector;
  }

  /**
   * Whether OPTIONS requests should be traced.
   *
   * @return true if OPTIONS requests should be traced
   */
  public boolean isTraceOptionsRequests() {
    return traceOptionsRequests;
  }

  /**
   * Whether OPTIONS requests should be traced.
   *
   * @param traceOptionsRequests true if OPTIONS requests should be traced
   */
  public void setTraceOptionsRequests(boolean traceOptionsRequests) {
    this.traceOptionsRequests = traceOptionsRequests;
  }

  /**
   * Adds a ICollector.
   *
   * @param collector the ICollector.
   */
  @ApiStatus.Internal
  public void addCollector(final @NotNull ICollector collector) {
    collectors.add(collector);
  }

  /**
   * Returns the list of ICollectors.
   *
   * @return the ICollector list.
   */
  @ApiStatus.Internal
  public @NotNull List<ICollector> getCollectors() {
    return collectors;
  }

  /** Returns the current {@link SentryDateProvider} that is used to retrieve the current date. */
  @ApiStatus.Internal
  public @NotNull SentryDateProvider getDateProvider() {
    return dateProvider;
  }

  /**
   * Sets the {@link SentryDateProvider} which is used to retrieve the current date.
   *
   * <p>Different providers offer different precision. By default Sentry tries to offer the highest
   * precision available for the system.
   */
  @ApiStatus.Internal
  public void setDateProvider(final @NotNull SentryDateProvider dateProvider) {
    this.dateProvider = dateProvider;
  }

  /** The BeforeSend callback */
  public interface BeforeSendCallback {

    /**
     * Mutates or drop an event before being sent
     *
     * @param event the event
     * @param hint the hints
     * @return the original event or the mutated event or null if event was dropped
     */
    @Nullable
    SentryEvent execute(@NotNull SentryEvent event, @NotNull Hint hint);
  }

  /** The BeforeSendTransaction callback */
  public interface BeforeSendTransactionCallback {

    /**
     * Mutates or drop a transaction before being sent
     *
     * @param transaction the transaction
     * @param hint the hints
     * @return the original transaction or the mutated transaction or null if transaction was
     *     dropped
     */
    @Nullable
    SentryTransaction execute(@NotNull SentryTransaction transaction, @NotNull Hint hint);
  }

  /** The BeforeBreadcrumb callback */
  public interface BeforeBreadcrumbCallback {

    /**
     * Mutates or drop a callback before being added
     *
     * @param breadcrumb the breadcrumb
     * @param hint the hints, usually the source of the breadcrumb
     * @return the original breadcrumb or the mutated breadcrumb of null if breadcrumb was dropped
     */
    @Nullable
    Breadcrumb execute(@NotNull Breadcrumb breadcrumb, @NotNull Hint hint);
  }

  /** The traces sampler callback. */
  public interface TracesSamplerCallback {

    /**
     * Calculates the sampling value used to determine if transaction is going to be sent to Sentry
     * backend.
     *
     * @param samplingContext the sampling context
     * @return sampling value or {@code null} if decision has not been taken
     */
    @Nullable
    Double sample(@NotNull SamplingContext samplingContext);
  }

  /** The profiles sampler callback. */
  public interface ProfilesSamplerCallback {

    /**
     * Calculates the sampling value used to determine if a profile is going to be sent to Sentry
     * backend.
     *
     * @param samplingContext the sampling context
     * @return sampling value or {@code null} if decision has not been taken
     */
    @Nullable
    Double sample(@NotNull SamplingContext samplingContext);
  }

  /**
   * Creates SentryOptions instance without initializing any of the internal parts.
   *
   * <p>Used by {@link NoOpHub}.
   *
   * @return SentryOptions
   */
  static @NotNull SentryOptions empty() {
    return new SentryOptions(true);
  }

  /** SentryOptions ctor It adds and set default things */
  public SentryOptions() {
    this(false);
  }

  /**
   * Creates SentryOptions instance without initializing any of the internal parts.
   *
   * @param empty if options should be empty.
   */
  private SentryOptions(final boolean empty) {
    if (!empty) {
      // SentryExecutorService should be initialized before any
      // SendCachedEventFireAndForgetIntegration
      executorService = new SentryExecutorService();

      // UncaughtExceptionHandlerIntegration should be inited before any other Integration.
      // if there's an error on the setup, we are able to capture it
      integrations.add(new UncaughtExceptionHandlerIntegration());

      integrations.add(new ShutdownHookIntegration());

      eventProcessors.add(new MainEventProcessor(this));
      eventProcessors.add(new DuplicateEventDetectionEventProcessor(this));

      if (Platform.isJvm()) {
        eventProcessors.add(new SentryRuntimeEventProcessor());
      }

      setSentryClientName(BuildConfig.SENTRY_JAVA_SDK_NAME + "/" + BuildConfig.VERSION_NAME);
      setSdkVersion(createSdkVersion());
    }
  }

  /**
   * Merges with another {@link SentryOptions} object. Used when loading additional options from
   * external locations.
   *
   * @param options options loaded from external locations
   */
  public void merge(final @NotNull ExternalOptions options) {
    if (options.getDsn() != null) {
      setDsn(options.getDsn());
    }
    if (options.getEnvironment() != null) {
      setEnvironment(options.getEnvironment());
    }
    if (options.getRelease() != null) {
      setRelease(options.getRelease());
    }
    if (options.getDist() != null) {
      setDist(options.getDist());
    }
    if (options.getServerName() != null) {
      setServerName(options.getServerName());
    }
    if (options.getProxy() != null) {
      setProxy(options.getProxy());
    }
    if (options.getEnableUncaughtExceptionHandler() != null) {
      setEnableUncaughtExceptionHandler(options.getEnableUncaughtExceptionHandler());
    }
    if (options.getPrintUncaughtStackTrace() != null) {
      setPrintUncaughtStackTrace(options.getPrintUncaughtStackTrace());
    }
    if (options.getTracesSampleRate() != null) {
      setTracesSampleRate(options.getTracesSampleRate());
    }
    if (options.getProfilesSampleRate() != null) {
      setProfilesSampleRate(options.getProfilesSampleRate());
    }
    if (options.getDebug() != null) {
      setDebug(options.getDebug());
    }
    if (options.getEnableDeduplication() != null) {
      setEnableDeduplication(options.getEnableDeduplication());
    }
    if (options.getSendClientReports() != null) {
      setSendClientReports(options.getSendClientReports());
    }
    final Map<String, String> tags = new HashMap<>(options.getTags());
    for (final Map.Entry<String, String> tag : tags.entrySet()) {
      this.tags.put(tag.getKey(), tag.getValue());
    }
    final List<String> inAppIncludes = new ArrayList<>(options.getInAppIncludes());
    for (final String inAppInclude : inAppIncludes) {
      addInAppInclude(inAppInclude);
    }
    final List<String> inAppExcludes = new ArrayList<>(options.getInAppExcludes());
    for (final String inAppExclude : inAppExcludes) {
      addInAppExclude(inAppExclude);
    }
    for (final Class<? extends Throwable> exceptionType :
        new HashSet<>(options.getIgnoredExceptionsForType())) {
      addIgnoredExceptionForType(exceptionType);
    }
    if (options.getTracePropagationTargets() != null) {
      final List<String> tracePropagationTargets =
          new ArrayList<>(options.getTracePropagationTargets());
      setTracePropagationTargets(tracePropagationTargets);
    }
    final List<String> contextTags = new ArrayList<>(options.getContextTags());
    for (final String contextTag : contextTags) {
      addContextTag(contextTag);
    }
    if (options.getProguardUuid() != null) {
      setProguardUuid(options.getProguardUuid());
    }
    if (options.getIdleTimeout() != null) {
      setIdleTimeout(options.getIdleTimeout());
    }
  }

  private @NotNull SdkVersion createSdkVersion() {
    final String version = BuildConfig.VERSION_NAME;
    final SdkVersion sdkVersion = new SdkVersion(BuildConfig.SENTRY_JAVA_SDK_NAME, version);

    sdkVersion.setVersion(version);
    sdkVersion.addPackage("maven:io.sentry:sentry", version);

    return sdkVersion;
  }

  public static final class Proxy {
    private @Nullable String host;
    private @Nullable String port;
    private @Nullable String user;
    private @Nullable String pass;

    public Proxy(
        final @Nullable String host,
        final @Nullable String port,
        final @Nullable String user,
        final @Nullable String pass) {
      this.host = host;
      this.port = port;
      this.user = user;
      this.pass = pass;
    }

    public Proxy() {
      this(null, null, null, null);
    }

    public Proxy(@Nullable String host, @Nullable String port) {
      this(host, port, null, null);
    }

    public @Nullable String getHost() {
      return host;
    }

    public void setHost(final @Nullable String host) {
      this.host = host;
    }

    public @Nullable String getPort() {
      return port;
    }

    public void setPort(final @Nullable String port) {
      this.port = port;
    }

    public @Nullable String getUser() {
      return user;
    }

    public void setUser(final @Nullable String user) {
      this.user = user;
    }

    public @Nullable String getPass() {
      return pass;
    }

    public void setPass(final @Nullable String pass) {
      this.pass = pass;
    }
  }

  public enum RequestSize {
    NONE,
    SMALL,
    MEDIUM,
    ALWAYS,
  }
}<|MERGE_RESOLUTION|>--- conflicted
+++ resolved
@@ -389,23 +389,16 @@
   /** Whether OPTIONS requests should be traced. */
   private boolean traceOptionsRequests = true;
 
+  /** Date provider to retrieve the current date from. */
+  @ApiStatus.Internal
+  private @NotNull SentryDateProvider dateProvider = new SentryAutoDateProvider();
+
   private final @NotNull List<ICollector> collectors = new ArrayList<>();
 
   /** Performance collector that collect performance stats while transactions run. */
   private final @NotNull TransactionPerformanceCollector transactionPerformanceCollector =
       new TransactionPerformanceCollector(this);
 
-<<<<<<< HEAD
-=======
-  // TODO this should default to false on the next major
-  /** Whether OPTIONS requests should be traced. */
-  private boolean traceOptionsRequests = true;
-
-  /** Date provider to retrieve the current date from. */
-  @ApiStatus.Internal
-  private @NotNull SentryDateProvider dateProvider = new SentryAutoDateProvider();
-
->>>>>>> ffa66c8d
   /**
    * Adds an event processor
    *
@@ -1925,26 +1918,6 @@
     this.traceOptionsRequests = traceOptionsRequests;
   }
 
-  /**
-   * Adds a ICollector.
-   *
-   * @param collector the ICollector.
-   */
-  @ApiStatus.Internal
-  public void addCollector(final @NotNull ICollector collector) {
-    collectors.add(collector);
-  }
-
-  /**
-   * Returns the list of ICollectors.
-   *
-   * @return the ICollector list.
-   */
-  @ApiStatus.Internal
-  public @NotNull List<ICollector> getCollectors() {
-    return collectors;
-  }
-
   /** Returns the current {@link SentryDateProvider} that is used to retrieve the current date. */
   @ApiStatus.Internal
   public @NotNull SentryDateProvider getDateProvider() {
@@ -1960,6 +1933,26 @@
   @ApiStatus.Internal
   public void setDateProvider(final @NotNull SentryDateProvider dateProvider) {
     this.dateProvider = dateProvider;
+  }
+
+  /**
+   * Adds a ICollector.
+   *
+   * @param collector the ICollector.
+   */
+  @ApiStatus.Internal
+  public void addCollector(final @NotNull ICollector collector) {
+    collectors.add(collector);
+  }
+
+  /**
+   * Returns the list of ICollectors.
+   *
+   * @return the ICollector list.
+   */
+  @ApiStatus.Internal
+  public @NotNull List<ICollector> getCollectors() {
+    return collectors;
   }
 
   /** The BeforeSend callback */
