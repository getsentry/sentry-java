package io.sentry;

import com.jakewharton.nopen.annotation.Open;
import io.sentry.backpressure.IBackpressureMonitor;
import io.sentry.backpressure.NoOpBackpressureMonitor;
import io.sentry.cache.IEnvelopeCache;
import io.sentry.clientreport.ClientReportRecorder;
import io.sentry.clientreport.IClientReportRecorder;
import io.sentry.clientreport.NoOpClientReportRecorder;
import io.sentry.internal.debugmeta.IDebugMetaLoader;
import io.sentry.internal.debugmeta.NoOpDebugMetaLoader;
import io.sentry.internal.gestures.GestureTargetLocator;
import io.sentry.internal.modules.IModulesLoader;
import io.sentry.internal.modules.NoOpModulesLoader;
import io.sentry.internal.viewhierarchy.ViewHierarchyExporter;
import io.sentry.protocol.SdkVersion;
import io.sentry.protocol.SentryTransaction;
import io.sentry.transport.ITransport;
import io.sentry.transport.ITransportGate;
import io.sentry.transport.NoOpEnvelopeCache;
import io.sentry.transport.NoOpTransportGate;
import io.sentry.util.Platform;
import io.sentry.util.SampleRateUtils;
import io.sentry.util.StringUtils;
import io.sentry.util.thread.IMainThreadChecker;
import io.sentry.util.thread.NoOpMainThreadChecker;
import java.io.File;
import java.net.Proxy;
import java.util.ArrayList;
import java.util.Collections;
import java.util.HashMap;
import java.util.HashSet;
import java.util.List;
import java.util.Map;
import java.util.Set;
import java.util.concurrent.ConcurrentHashMap;
import java.util.concurrent.CopyOnWriteArrayList;
import java.util.concurrent.CopyOnWriteArraySet;
import javax.net.ssl.SSLSocketFactory;
import org.jetbrains.annotations.ApiStatus;
import org.jetbrains.annotations.NotNull;
import org.jetbrains.annotations.Nullable;
import org.jetbrains.annotations.TestOnly;

/** Sentry SDK options */
@Open
public class SentryOptions {

  @ApiStatus.Internal public static final @NotNull String DEFAULT_PROPAGATION_TARGETS = ".*";

  /** Default Log level if not specified Default is DEBUG */
  static final SentryLevel DEFAULT_DIAGNOSTIC_LEVEL = SentryLevel.DEBUG;

  /**
   * Default value for {@link SentryEvent#getEnvironment()} set when {@link SentryOptions} do not
   * have the environment field set.
   */
  private static final String DEFAULT_ENVIRONMENT = "production";

  /**
   * Are callbacks that run for every event. They can either return a new event which in most cases
   * means just adding data OR return null in case the event will be dropped and not sent.
   */
  private final @NotNull List<EventProcessor> eventProcessors = new CopyOnWriteArrayList<>();

  /** Exceptions that once captured will not be sent to Sentry as {@link SentryEvent}. */
  private final @NotNull Set<Class<? extends Throwable>> ignoredExceptionsForType =
      new CopyOnWriteArraySet<>();

  /**
   * Code that provides middlewares, bindings or hooks into certain frameworks or environments,
   * along with code that inserts those bindings and activates them.
   */
  private final @NotNull List<Integration> integrations = new CopyOnWriteArrayList<>();

  /** List of bundle IDs representing source bundles. */
  private final @NotNull Set<String> bundleIds = new CopyOnWriteArraySet<>();

  /**
   * The DSN tells the SDK where to send the events to. If this value is not provided, the SDK will
   * just not send any events.
   */
  private @Nullable String dsn;

  /** dsnHash is used as a subfolder of cacheDirPath to isolate events when rotating DSNs */
  private @Nullable String dsnHash;

  /**
   * Controls how many seconds to wait before shutting down. Sentry SDKs send events from a
   * background queue and this queue is given a certain amount to drain pending events Default is
   * 2000 = 2s
   */
  private long shutdownTimeoutMillis = 2000; // 2s

  /**
   * Controls how many seconds to wait before flushing down. Sentry SDKs cache events from a
   * background queue and this queue is given a certain amount to drain pending events Default is
   * 15000 = 15s
   */
  private long flushTimeoutMillis = 15000; // 15s

  /**
   * Controls how many seconds to wait before flushing previous session. Sentry SDKs finalizes
   * unfinished sessions from a background queue and this queue is given a certain amount to drain
   * sessions. Default is 15000 = 15s
   */
  private long sessionFlushTimeoutMillis = 15000; // 15s

  /**
   * Turns debug mode on or off. If debug is enabled SDK will attempt to print out useful debugging
   * information if something goes wrong. Default is disabled.
   */
  private boolean debug;

  /** Logger interface to log useful debugging information if debug is enabled */
  private @NotNull ILogger logger = NoOpLogger.getInstance();

  /** minimum LogLevel to be used if debug is enabled */
  private @NotNull SentryLevel diagnosticLevel = DEFAULT_DIAGNOSTIC_LEVEL;

  /** Envelope reader interface */
  private @NotNull IEnvelopeReader envelopeReader = new EnvelopeReader(new JsonSerializer(this));

  /** Serializer interface to serialize/deserialize json events */
  private @NotNull ISerializer serializer = new JsonSerializer(this);

  /** Max depth when serializing object graphs with reflection. * */
  private int maxDepth = 100;

  /**
   * Sentry client name used for the HTTP authHeader and userAgent eg
   * sentry.{language}.{platform}/{version} eg sentry.java.android/2.0.0 would be a valid case
   */
  private @Nullable String sentryClientName;

  /**
   * This function is called with an SDK specific event object and can return a modified event
   * object or nothing to skip reporting the event
   */
  private @Nullable BeforeSendCallback beforeSend;

  /**
   * This function is called with an SDK specific transaction object and can return a modified
   * transaction object or nothing to skip reporting the transaction
   */
  private @Nullable BeforeSendTransactionCallback beforeSendTransaction;

  /**
   * This function is called with an SDK specific breadcrumb object before the breadcrumb is added
   * to the scope. When nothing is returned from the function, the breadcrumb is dropped
   */
  private @Nullable BeforeBreadcrumbCallback beforeBreadcrumb;

  /** The cache dir. path for caching offline events */
  private @Nullable String cacheDirPath;

  private int maxCacheItems = 30;

  /** Max. queue size before flushing events/envelopes to the disk */
  private int maxQueueSize = maxCacheItems;

  /**
   * This variable controls the total amount of breadcrumbs that should be captured Default is 100
   */
  private int maxBreadcrumbs = 100;

  /** Sets the release. SDK will try to automatically configure a release out of the box */
  private @Nullable String release;

  /**
   * Sets the environment. This string is freeform and not set by default. A release can be
   * associated with more than one environment to separate them in the UI Think staging vs prod or
   * similar.
   */
  private @Nullable String environment;

  /**
   * When set, a proxy can be configured that should be used for outbound requests. This is also
   * used for HTTPS requests
   */
  private @Nullable Proxy proxy;

  /**
   * Configures the sample rate as a percentage of events to be sent in the range of 0.0 to 1.0. if
   * 1.0 is set it means that 100% of events are sent. If set to 0.1 only 10% of events will be
   * sent. Events are picked randomly. Default is null (disabled)
   */
  private @Nullable Double sampleRate;

  /** Enables generation of transactions and propagation of trace data. */
  private @Nullable Boolean enableTracing;

  /**
   * Configures the sample rate as a percentage of transactions to be sent in the range of 0.0 to
   * 1.0. if 1.0 is set it means that 100% of transactions are sent. If set to 0.1 only 10% of
   * transactions will be sent. Transactions are picked randomly. Default is null (disabled)
   */
  private @Nullable Double tracesSampleRate;

  /**
   * This function is called by {@link TracesSampler} to determine if transaction is sampled - meant
   * to be sent to Sentry.
   */
  private @Nullable TracesSamplerCallback tracesSampler;

  private volatile @Nullable TracesSampler internalTracesSampler;

  /**
   * A list of string prefixes of module names that do not belong to the app, but rather third-party
   * packages. Modules considered not to be part of the app will be hidden from stack traces by
   * default.
   */
  private final @NotNull List<String> inAppExcludes = new CopyOnWriteArrayList<>();

  /**
   * A list of string prefixes of module names that belong to the app. This option takes precedence
   * over inAppExcludes.
   */
  private final @NotNull List<String> inAppIncludes = new CopyOnWriteArrayList<>();

  /**
   * The transport factory creates instances of {@link ITransport} - internal construct of the
   * client that abstracts away the event sending.
   */
  private @NotNull ITransportFactory transportFactory = NoOpTransportFactory.getInstance();

  /**
   * Implementations of this interface serve as gatekeepers that allow or disallow sending of the
   * events
   */
  private @NotNull ITransportGate transportGate = NoOpTransportGate.getInstance();

  /** Sets the distribution. Think about it together with release and environment */
  private @Nullable String dist;

  /** When enabled, all the threads are automatically attached to all logged events. */
  private boolean attachThreads;

  /**
   * When enabled, stack traces are automatically attached to all threads logged. Stack traces are
   * always attached to exceptions but when this is set stack traces are also sent with threads. If
   * no threads are logged, we log the current thread automatically.
   */
  private boolean attachStacktrace = true;

  /** Whether to enable or disable automatic session tracking. */
  private boolean enableAutoSessionTracking = true;

  /**
   * The session tracking interval in millis. This is the interval to end a session if the App goes
   * to the background.
   */
  private long sessionTrackingIntervalMillis = 30000; // 30s

  /** The distinct Id (generated Guid) used for session tracking */
  private @Nullable String distinctId;

  /** The server name used in the Sentry messages. */
  private @Nullable String serverName;

  /** Automatically resolve server name. */
  private boolean attachServerName = true;

  /** When enabled, Sentry installs UncaughtExceptionHandlerIntegration. */
  private boolean enableUncaughtExceptionHandler = true;

  /*
   * When enabled, UncaughtExceptionHandler will print exceptions (same as java would normally do),
   * if no other UncaughtExceptionHandler was registered before.
   */
  private boolean printUncaughtStackTrace = false;

  /** Sentry Executor Service that sends cached events and envelopes on App. start. */
  private @NotNull ISentryExecutorService executorService = NoOpSentryExecutorService.getInstance();

  /** connection timeout in milliseconds. */
  private int connectionTimeoutMillis = 5000;

  /** read timeout in milliseconds */
  private int readTimeoutMillis = 5000;

  /** Reads and caches envelope files in the disk */
  private @NotNull IEnvelopeCache envelopeDiskCache = NoOpEnvelopeCache.getInstance();

  /** SdkVersion object that contains the Sentry Client Name and its version */
  private @Nullable SdkVersion sdkVersion;

  /** whether to send personal identifiable information along with events */
  private boolean sendDefaultPii = false;

  /** SSLSocketFactory for self-signed certificate trust * */
  private @Nullable SSLSocketFactory sslSocketFactory;

  /** list of scope observers */
  private final @NotNull List<IScopeObserver> observers = new CopyOnWriteArrayList<>();

  private final @NotNull List<IOptionsObserver> optionsObservers = new CopyOnWriteArrayList<>();

  /**
   * Enables loading additional options from external locations like {@code sentry.properties} file
   * or environment variables, system properties.
   */
  private boolean enableExternalConfiguration;

  /** Tags applied to every event and transaction */
  private final @NotNull Map<String, @NotNull String> tags = new ConcurrentHashMap<>();

  /** max attachment size in bytes. */
  private long maxAttachmentSize = 20 * 1024 * 1024;

  /**
   * Enables event deduplication with {@link DuplicateEventDetectionEventProcessor}. Event
   * deduplication prevents from receiving the same exception multiple times when there is more than
   * one framework active that captures errors, for example Logback and Spring Boot.
   */
  private boolean enableDeduplication = true;

  /** Maximum number of spans that can be atteched to single transaction. */
  private int maxSpans = 1000;

  /** Registers hook that flushes {@link Scopes} when main thread shuts down. */
  private boolean enableShutdownHook = true;

  /**
   * Controls the size of the request body to extract if any. No truncation is done by the SDK. If
   * the request body is larger than the accepted size, nothing is sent.
   */
  private @NotNull RequestSize maxRequestBodySize = RequestSize.NONE;

  /**
   * Controls if the `baggage` header is attached to HTTP client integrations and if the `trace`
   * header is attached to envelopes.
   */
  private boolean traceSampling = true;

  /**
   * Configures the profiles sample rate as a percentage of sampled transactions to be sent in the
   * range of 0.0 to 1.0. if 1.0 is set it means that 100% of sampled transactions will send a
   * profile. If set to 0.1 only 10% of sampled transactions will send a profile. Profiles are
   * picked randomly. Default is null (disabled)
   */
  private @Nullable Double profilesSampleRate;

  /**
   * This function is called by {@link TracesSampler} to determine if a profile is sampled - meant
   * to be sent to Sentry.
   */
  private @Nullable ProfilesSamplerCallback profilesSampler;

  /** Max trace file size in bytes. */
  private long maxTraceFileSize = 5 * 1024 * 1024;

  /** Listener interface to perform operations when a transaction is started or ended */
  private @NotNull ITransactionProfiler transactionProfiler = NoOpTransactionProfiler.getInstance();

  /**
   * Contains a list of origins to which `sentry-trace` header should be sent in HTTP integrations.
   */
  private @Nullable List<String> tracePropagationTargets = null;

  private final @NotNull List<String> defaultTracePropagationTargets =
      Collections.singletonList(DEFAULT_PROPAGATION_TARGETS);

  /** Proguard UUID. */
  private @Nullable String proguardUuid;

  /**
   * The idle time, measured in ms, to wait until the transaction will be finished. The transaction
   * will use the end timestamp of the last finished span as the endtime for the transaction.
   *
   * <p>When set to {@code null} the transaction must be finished manually.
   *
   * <p>The default is 3 seconds.
   */
  private @Nullable Long idleTimeout = 3000L;

  /**
   * Contains a list of context tags names (for example from MDC) that are meant to be applied as
   * Sentry tags to events.
   */
  private final @NotNull List<String> contextTags = new CopyOnWriteArrayList<>();

  /** Whether to send client reports containing information about number of dropped events. */
  private boolean sendClientReports = true;

  /** ClientReportRecorder to track count of lost events / transactions / ... * */
  @NotNull IClientReportRecorder clientReportRecorder = new ClientReportRecorder(this);

  /** Modules (dependencies, packages) that will be send along with each event. */
  private @NotNull IModulesLoader modulesLoader = NoOpModulesLoader.getInstance();

  /** Loads sentry-debug-meta.properties containing ProGuard UUID, bundle IDs etc. */
  private @NotNull IDebugMetaLoader debugMetaLoader = NoOpDebugMetaLoader.getInstance();

  /** Enables the Auto instrumentation for user interaction tracing. */
  private boolean enableUserInteractionTracing = false;

  /** Enable or disable automatic breadcrumbs for User interactions */
  private boolean enableUserInteractionBreadcrumbs = true;

  /** Which framework is responsible for instrumenting. */
  private @NotNull Instrumenter instrumenter = Instrumenter.SENTRY;

  /** Contains a list of GestureTargetLocator instances used for user interaction tracking */
  private final @NotNull List<GestureTargetLocator> gestureTargetLocators = new ArrayList<>();

  /**
   * Contains a list of ViewHierarchyExporter instances used for extracting non Android system View
   * Hierarchy elements
   */
  private final @NotNull List<ViewHierarchyExporter> viewHierarchyExporters = new ArrayList<>();

  private @NotNull IMainThreadChecker mainThreadChecker = NoOpMainThreadChecker.getInstance();

  // TODO [MAJOR] this should default to false on the next major
  /** Whether OPTIONS requests should be traced. */
  private boolean traceOptionsRequests = true;

  /** Date provider to retrieve the current date from. */
  @ApiStatus.Internal
  private @NotNull SentryDateProvider dateProvider = new SentryAutoDateProvider();

  private final @NotNull List<IPerformanceCollector> performanceCollectors = new ArrayList<>();

  /** Performance collector that collect performance stats while transactions run. */
  private @NotNull TransactionPerformanceCollector transactionPerformanceCollector =
      NoOpTransactionPerformanceCollector.getInstance();

  /** Enables the time-to-full-display spans in navigation transactions. */
  private boolean enableTimeToFullDisplayTracing = false;

  /** Screen fully displayed reporter, used for time-to-full-display spans. */
  private final @NotNull FullyDisplayedReporter fullyDisplayedReporter =
      FullyDisplayedReporter.getInstance();

  private @NotNull IConnectionStatusProvider connectionStatusProvider =
      new NoOpConnectionStatusProvider();

  /** Whether Sentry should be enabled */
  private boolean enabled = true;

  /** Whether to format serialized data, e.g. events logged to console in debug mode */
  private boolean enablePrettySerializationOutput = true;

  /** Whether to send modules containing information about versions. */
  private boolean sendModules = true;

  private @Nullable BeforeEnvelopeCallback beforeEnvelopeCallback;

  private boolean enableSpotlight = false;

  private @Nullable String spotlightConnectionUrl;

  /** Whether to enable scope persistence so the scope values are preserved if the process dies */
  private boolean enableScopePersistence = true;

  /** Contains a list of monitor slugs for which check-ins should not be sent. */
  @ApiStatus.Experimental private @Nullable List<String> ignoredCheckIns = null;

  /** Contains a list of span origins for which spans / transactions should not be created. */
  @ApiStatus.Experimental private @Nullable List<String> ignoredSpanOrigins = null;

  @ApiStatus.Experimental
  private @NotNull IBackpressureMonitor backpressureMonitor = NoOpBackpressureMonitor.getInstance();

  private boolean enableBackpressureHandling = true;

  /** Whether to profile app launches, depending on profilesSampler or profilesSampleRate. */
  private boolean enableAppStartProfiling = false;

  private boolean enableMetrics = false;

  private boolean enableDefaultTagsForMetrics = true;

  private boolean enableSpanLocalMetricAggregation = true;

  private @Nullable BeforeEmitMetricCallback beforeEmitMetricCallback = null;

  private @NotNull ISpanFactory spanFactory = NoOpSpanFactory.getInstance();

  /**
   * Profiling traces rate. 101 hz means 101 traces in 1 second. Defaults to 101 to avoid possible
   * lockstep sampling. More on
   * https://stackoverflow.com/questions/45470758/what-is-lockstep-sampling
   */
  private int profilingTracesHz = 101;

  @ApiStatus.Experimental private @Nullable Cron cron = null;

  private @NotNull ScopeType defaultScopeType = ScopeType.ISOLATION;

  private @NotNull InitPriority initPriority = InitPriority.MEDIUM;
<<<<<<< HEAD
=======

>>>>>>> 9b2603b9
  private boolean forceInit = false;

  /**
   * Adds an event processor
   *
   * @param eventProcessor the event processor
   */
  public void addEventProcessor(@NotNull EventProcessor eventProcessor) {
    eventProcessors.add(eventProcessor);
  }

  /**
   * Returns the list of event processors
   *
   * @return the event processor list
   */
  public @NotNull List<EventProcessor> getEventProcessors() {
    return eventProcessors;
  }

  /**
   * Adds an integration
   *
   * @param integration the integration
   */
  public void addIntegration(@NotNull Integration integration) {
    integrations.add(integration);
  }

  /**
   * Returns the list of integrations
   *
   * @return the integration list
   */
  public @NotNull List<Integration> getIntegrations() {
    return integrations;
  }

  /**
   * Returns the DSN
   *
   * @return the DSN or null if not set
   */
  public @Nullable String getDsn() {
    return dsn;
  }

  /**
   * Sets the DSN
   *
   * @param dsn the DSN
   */
  public void setDsn(final @Nullable String dsn) {
    this.dsn = dsn;

    dsnHash = StringUtils.calculateStringHash(this.dsn, logger);
  }

  /**
   * Check if debug mode is ON Default is OFF
   *
   * @return true if ON or false otherwise
   */
  public boolean isDebug() {
    return debug;
  }

  /**
   * Sets the debug mode to ON or OFF Default is OFF
   *
   * @param debug true if ON or false otherwise
   */
  public void setDebug(final boolean debug) {
    this.debug = debug;
  }

  /**
   * Returns the Logger interface
   *
   * @return the logger
   */
  public @NotNull ILogger getLogger() {
    return logger;
  }

  /**
   * Sets the Logger interface if null, logger will be NoOp
   *
   * @param logger the logger interface
   */
  public void setLogger(final @Nullable ILogger logger) {
    this.logger = (logger == null) ? NoOpLogger.getInstance() : new DiagnosticLogger(this, logger);
  }

  /**
   * Returns the minimum LogLevel
   *
   * @return the log level
   */
  public @NotNull SentryLevel getDiagnosticLevel() {
    return diagnosticLevel;
  }

  /**
   * Sets the minimum LogLevel if null, it uses the default min. LogLevel Default is DEBUG
   *
   * @param diagnosticLevel the log level
   */
  public void setDiagnosticLevel(@Nullable final SentryLevel diagnosticLevel) {
    this.diagnosticLevel = (diagnosticLevel != null) ? diagnosticLevel : DEFAULT_DIAGNOSTIC_LEVEL;
  }

  /**
   * Returns the Serializer interface
   *
   * @return the serializer
   */
  public @NotNull ISerializer getSerializer() {
    return serializer;
  }

  /**
   * Sets the Serializer interface if null, Serializer will be NoOp
   *
   * @param serializer the serializer
   */
  public void setSerializer(@Nullable ISerializer serializer) {
    this.serializer = serializer != null ? serializer : NoOpSerializer.getInstance();
  }

  /**
   * Returns the max depth for when serializing object graphs using reflection.
   *
   * @return the max depth
   */
  public int getMaxDepth() {
    return maxDepth;
  }

  /**
   * Set the max depth for when serializing object graphs using reflection.
   *
   * @param maxDepth the max depth
   */
  public void setMaxDepth(int maxDepth) {
    this.maxDepth = maxDepth;
  }

  public @NotNull IEnvelopeReader getEnvelopeReader() {
    return envelopeReader;
  }

  public void setEnvelopeReader(final @Nullable IEnvelopeReader envelopeReader) {
    this.envelopeReader =
        envelopeReader != null ? envelopeReader : NoOpEnvelopeReader.getInstance();
  }

  /**
   * Returns the shutdown timeout in Millis
   *
   * @deprecated use {{@link SentryOptions#getShutdownTimeoutMillis()} }
   * @return the timeout in Millis
   */
  @ApiStatus.ScheduledForRemoval
  @Deprecated
  public long getShutdownTimeout() {
    return shutdownTimeoutMillis;
  }

  /**
   * Returns the shutdown timeout in Millis
   *
   * @return the timeout in Millis
   */
  public long getShutdownTimeoutMillis() {
    return shutdownTimeoutMillis;
  }

  /**
   * Sets the shutdown timeout in Millis Default is 2000 = 2s
   *
   * @deprecated use {{@link SentryOptions#setShutdownTimeoutMillis(long)} }
   * @param shutdownTimeoutMillis the shutdown timeout in millis
   */
  @ApiStatus.ScheduledForRemoval
  @Deprecated
  public void setShutdownTimeout(long shutdownTimeoutMillis) {
    this.shutdownTimeoutMillis = shutdownTimeoutMillis;
  }

  /**
   * Sets the shutdown timeout in Millis Default is 2000 = 2s
   *
   * @param shutdownTimeoutMillis the shutdown timeout in millis
   */
  public void setShutdownTimeoutMillis(long shutdownTimeoutMillis) {
    this.shutdownTimeoutMillis = shutdownTimeoutMillis;
  }

  /**
   * Returns the Sentry client name
   *
   * @return the Sentry client name or null if not set
   */
  public @Nullable String getSentryClientName() {
    return sentryClientName;
  }

  /**
   * Sets the Sentry client name
   *
   * @param sentryClientName the Sentry client name
   */
  public void setSentryClientName(@Nullable String sentryClientName) {
    this.sentryClientName = sentryClientName;
  }

  /**
   * Returns the BeforeSend callback
   *
   * @return the beforeSend callback or null if not set
   */
  public @Nullable BeforeSendCallback getBeforeSend() {
    return beforeSend;
  }

  /**
   * Sets the beforeSend callback
   *
   * @param beforeSend the beforeSend callback
   */
  public void setBeforeSend(@Nullable BeforeSendCallback beforeSend) {
    this.beforeSend = beforeSend;
  }

  /**
   * Returns the BeforeSendTransaction callback
   *
   * @return the beforeSendTransaction callback or null if not set
   */
  public @Nullable BeforeSendTransactionCallback getBeforeSendTransaction() {
    return beforeSendTransaction;
  }

  /**
   * Sets the beforeSendTransaction callback
   *
   * @param beforeSendTransaction the beforeSendTransaction callback
   */
  public void setBeforeSendTransaction(
      @Nullable BeforeSendTransactionCallback beforeSendTransaction) {
    this.beforeSendTransaction = beforeSendTransaction;
  }

  /**
   * Returns the beforeBreadcrumb callback
   *
   * @return the beforeBreadcrumb callback or null if not set
   */
  public @Nullable BeforeBreadcrumbCallback getBeforeBreadcrumb() {
    return beforeBreadcrumb;
  }

  /**
   * Sets the beforeBreadcrumb callback
   *
   * @param beforeBreadcrumb the beforeBreadcrumb callback
   */
  public void setBeforeBreadcrumb(@Nullable BeforeBreadcrumbCallback beforeBreadcrumb) {
    this.beforeBreadcrumb = beforeBreadcrumb;
  }

  /**
   * Returns the cache dir. path if set
   *
   * @return the cache dir. path or null if not set
   */
  public @Nullable String getCacheDirPath() {
    if (cacheDirPath == null || cacheDirPath.isEmpty()) {
      return null;
    }

    return dsnHash != null ? new File(cacheDirPath, dsnHash).getAbsolutePath() : cacheDirPath;
  }

  /**
   * Returns the cache dir path if set, without the appended dsn hash.
   *
   * @return the cache dir path, without the appended dsn hash, or null if not set.
   */
  @Nullable
  String getCacheDirPathWithoutDsn() {
    if (cacheDirPath == null || cacheDirPath.isEmpty()) {
      return null;
    }

    return cacheDirPath;
  }

  /**
   * Returns the outbox path if cacheDirPath is set
   *
   * @return the outbox path or null if not set
   */
  public @Nullable String getOutboxPath() {
    final String cacheDirPath = getCacheDirPath();
    if (cacheDirPath == null) {
      return null;
    }
    return new File(cacheDirPath, "outbox").getAbsolutePath();
  }

  /**
   * Sets the cache dir. path
   *
   * @param cacheDirPath the cache dir. path
   */
  public void setCacheDirPath(final @Nullable String cacheDirPath) {
    this.cacheDirPath = cacheDirPath;
  }

  /**
   * Returns the max Breadcrumbs Default is 100
   *
   * @return the max breadcrumbs
   */
  public int getMaxBreadcrumbs() {
    return maxBreadcrumbs;
  }

  /**
   * Sets the max breadcrumbs Default is 100
   *
   * @param maxBreadcrumbs the max breadcrumbs
   */
  public void setMaxBreadcrumbs(int maxBreadcrumbs) {
    this.maxBreadcrumbs = maxBreadcrumbs;
  }

  /**
   * Returns the release
   *
   * @return the release or null if not set
   */
  public @Nullable String getRelease() {
    return release;
  }

  /**
   * Sets the release
   *
   * @param release the release
   */
  public void setRelease(@Nullable String release) {
    this.release = release;
  }

  /**
   * Returns the environment
   *
   * @return the environment or 'production' if not set
   */
  public @Nullable String getEnvironment() {
    return environment != null ? environment : DEFAULT_ENVIRONMENT;
  }

  /**
   * Sets the environment
   *
   * @param environment the environment
   */
  public void setEnvironment(@Nullable String environment) {
    this.environment = environment;
  }

  /**
   * Returns the proxy if set
   *
   * @return the proxy or null if not set
   */
  public @Nullable Proxy getProxy() {
    return proxy;
  }

  /**
   * Sets the proxy
   *
   * @param proxy the proxy
   */
  public void setProxy(@Nullable Proxy proxy) {
    this.proxy = proxy;
  }

  /**
   * Returns the sample rate Default is null (disabled)
   *
   * @return the sample rate
   */
  public @Nullable Double getSampleRate() {
    return sampleRate;
  }

  /**
   * Sets the sampleRate Can be anything between 0.0 and 1.0 or null (default), to disable it.
   *
   * @param sampleRate the sample rate
   */
  public void setSampleRate(Double sampleRate) {
    if (!SampleRateUtils.isValidSampleRate(sampleRate)) {
      throw new IllegalArgumentException(
          "The value "
              + sampleRate
              + " is not valid. Use null to disable or values >= 0.0 and <= 1.0.");
    }
    this.sampleRate = sampleRate;
  }

  /**
   * Whether generation of transactions and propagation of trace data is enabled.
   *
   * <p>NOTE: There is also {@link SentryOptions#isTracingEnabled()} which checks other options as
   * well.
   *
   * @return true if enabled, false if disabled, null can mean enabled if {@link
   *     SentryOptions#getTracesSampleRate()} or {@link SentryOptions#getTracesSampler()} are set.
   */
  public @Nullable Boolean getEnableTracing() {
    return enableTracing;
  }

  /** Enables generation of transactions and propagation of trace data. */
  public void setEnableTracing(@Nullable Boolean enableTracing) {
    this.enableTracing = enableTracing;
  }

  /**
   * Returns the traces sample rate Default is null (disabled)
   *
   * @return the sample rate
   */
  public @Nullable Double getTracesSampleRate() {
    return tracesSampleRate;
  }

  /**
   * Sets the tracesSampleRate Can be anything between 0.0 and 1.0 or null (default), to disable it.
   *
   * @param tracesSampleRate the sample rate
   */
  public void setTracesSampleRate(final @Nullable Double tracesSampleRate) {
    if (!SampleRateUtils.isValidTracesSampleRate(tracesSampleRate)) {
      throw new IllegalArgumentException(
          "The value "
              + tracesSampleRate
              + " is not valid. Use null to disable or values between 0.0 and 1.0.");
    }
    this.tracesSampleRate = tracesSampleRate;
  }

  /**
   * Returns the callback used to determine if transaction is sampled.
   *
   * @return the callback
   */
  public @Nullable TracesSamplerCallback getTracesSampler() {
    return tracesSampler;
  }

  /**
   * Sets the callback used to determine if transaction is sampled.
   *
   * @param tracesSampler the callback
   */
  public void setTracesSampler(final @Nullable TracesSamplerCallback tracesSampler) {
    this.tracesSampler = tracesSampler;
  }

  @ApiStatus.Internal
  public @NotNull TracesSampler getInternalTracesSampler() {
    if (internalTracesSampler == null) {
      synchronized (this) {
        if (internalTracesSampler == null) {
          internalTracesSampler = new TracesSampler(this);
        }
      }
    }
    return internalTracesSampler;
  }

  /**
   * the list of inApp excludes
   *
   * @return the inApp excludes list
   */
  public @NotNull List<String> getInAppExcludes() {
    return inAppExcludes;
  }

  /**
   * Adds an inApp exclude
   *
   * @param exclude the inApp exclude module/package
   */
  public void addInAppExclude(@NotNull String exclude) {
    inAppExcludes.add(exclude);
  }

  /**
   * Returns the inApp includes list
   *
   * @return the inApp includes list
   */
  public @NotNull List<String> getInAppIncludes() {
    return inAppIncludes;
  }

  /**
   * Adds an inApp include
   *
   * @param include the inApp include module/package
   */
  public void addInAppInclude(@NotNull String include) {
    inAppIncludes.add(include);
  }

  /**
   * Returns the TransportFactory interface
   *
   * @return the transport factory
   */
  public @NotNull ITransportFactory getTransportFactory() {
    return transportFactory;
  }

  /**
   * Sets the TransportFactory interface
   *
   * @param transportFactory the transport factory
   */
  public void setTransportFactory(@Nullable ITransportFactory transportFactory) {
    this.transportFactory =
        transportFactory != null ? transportFactory : NoOpTransportFactory.getInstance();
  }

  /**
   * Sets the distribution
   *
   * @return the distribution or null if not set
   */
  public @Nullable String getDist() {
    return dist;
  }

  /**
   * Sets the distribution
   *
   * @param dist the distribution
   */
  public void setDist(@Nullable String dist) {
    this.dist = dist;
  }

  /**
   * Returns the TransportGate interface
   *
   * @return the transport gate
   */
  public @NotNull ITransportGate getTransportGate() {
    return transportGate;
  }

  /**
   * Sets the TransportGate interface
   *
   * @param transportGate the transport gate
   */
  public void setTransportGate(@Nullable ITransportGate transportGate) {
    this.transportGate = (transportGate != null) ? transportGate : NoOpTransportGate.getInstance();
  }

  /**
   * Checks if the AttachStacktrace is enabled or not
   *
   * @return true if enabled or false otherwise
   */
  public boolean isAttachStacktrace() {
    return attachStacktrace;
  }

  /**
   * Sets the attachStacktrace to enabled or disabled
   *
   * @param attachStacktrace true if enabled or false otherwise
   */
  public void setAttachStacktrace(boolean attachStacktrace) {
    this.attachStacktrace = attachStacktrace;
  }

  /**
   * Checks if the AttachThreads is enabled or not
   *
   * @return true if enabled or false otherwise
   */
  public boolean isAttachThreads() {
    return attachThreads;
  }

  /**
   * Sets the attachThreads to enabled or disabled
   *
   * @param attachThreads true if enabled or false otherwise
   */
  public void setAttachThreads(boolean attachThreads) {
    this.attachThreads = attachThreads;
  }

  /**
   * Returns if the automatic session tracking is enabled or not
   *
   * @return true if enabled or false otherwise
   */
  public boolean isEnableAutoSessionTracking() {
    return enableAutoSessionTracking;
  }

  /**
   * Enable or disable the automatic session tracking
   *
   * @param enableAutoSessionTracking true if enabled or false otherwise
   */
  public void setEnableAutoSessionTracking(final boolean enableAutoSessionTracking) {
    this.enableAutoSessionTracking = enableAutoSessionTracking;
  }

  /**
   * Gets the default server name to be used in Sentry events.
   *
   * @return the default server name or null if none set
   */
  public @Nullable String getServerName() {
    return serverName;
  }

  /**
   * Sets the default server name to be used in Sentry events.
   *
   * @param serverName the default server name or null if none should be used
   */
  public void setServerName(@Nullable String serverName) {
    this.serverName = serverName;
  }

  /**
   * Returns if SDK automatically resolves and attaches server name to events.
   *
   * @return true if enabled false if otherwise
   */
  public boolean isAttachServerName() {
    return attachServerName;
  }

  /**
   * Sets if SDK should automatically resolve and attache server name to events.
   *
   * @param attachServerName true if enabled false if otherwise
   */
  public void setAttachServerName(boolean attachServerName) {
    this.attachServerName = attachServerName;
  }

  /**
   * Returns the session tracking interval in millis
   *
   * @return the interval in millis
   */
  public long getSessionTrackingIntervalMillis() {
    return sessionTrackingIntervalMillis;
  }

  /**
   * Sets the session tracking interval in millis
   *
   * @param sessionTrackingIntervalMillis the interval in millis
   */
  public void setSessionTrackingIntervalMillis(long sessionTrackingIntervalMillis) {
    this.sessionTrackingIntervalMillis = sessionTrackingIntervalMillis;
  }

  /**
   * Returns the distinct Id
   *
   * @return the distinct Id
   */
  @ApiStatus.Internal
  public @Nullable String getDistinctId() {
    return distinctId;
  }

  /**
   * Sets the distinct Id
   *
   * @param distinctId the distinct Id
   */
  @ApiStatus.Internal
  public void setDistinctId(final @Nullable String distinctId) {
    this.distinctId = distinctId;
  }

  /**
   * Returns the flush timeout in millis
   *
   * @return the timeout in millis
   */
  public long getFlushTimeoutMillis() {
    return flushTimeoutMillis;
  }

  /**
   * Sets the flush timeout in millis
   *
   * @param flushTimeoutMillis the timeout in millis
   */
  public void setFlushTimeoutMillis(long flushTimeoutMillis) {
    this.flushTimeoutMillis = flushTimeoutMillis;
  }

  /**
   * Checks if the default UncaughtExceptionHandlerIntegration is enabled or not.
   *
   * @return true if enabled or false otherwise.
   */
  public boolean isEnableUncaughtExceptionHandler() {
    return enableUncaughtExceptionHandler;
  }

  /**
   * Enable or disable the default UncaughtExceptionHandlerIntegration.
   *
   * @param enableUncaughtExceptionHandler true if enabled or false otherwise.
   */
  public void setEnableUncaughtExceptionHandler(final boolean enableUncaughtExceptionHandler) {
    this.enableUncaughtExceptionHandler = enableUncaughtExceptionHandler;
  }

  /**
   * Checks if printing exceptions by UncaughtExceptionHandler is enabled or disabled.
   *
   * @return true if enabled or false otherwise.
   */
  public boolean isPrintUncaughtStackTrace() {
    return printUncaughtStackTrace;
  }

  /**
   * Enable or disable printing exceptions in UncaughtExceptionHandler
   *
   * @param printUncaughtStackTrace true if enabled or false otherwise.
   */
  public void setPrintUncaughtStackTrace(final boolean printUncaughtStackTrace) {
    this.printUncaughtStackTrace = printUncaughtStackTrace;
  }

  /**
   * Returns the SentryExecutorService
   *
   * @return the SentryExecutorService
   */
  @ApiStatus.Internal
  @NotNull
  public ISentryExecutorService getExecutorService() {
    return executorService;
  }

  /**
   * Sets the SentryExecutorService
   *
   * @param executorService the SentryExecutorService
   */
  @ApiStatus.Internal
  @TestOnly
  public void setExecutorService(final @NotNull ISentryExecutorService executorService) {
    if (executorService != null) {
      this.executorService = executorService;
    }
  }

  /**
   * Returns the connection timeout in milliseconds.
   *
   * @return the connectionTimeoutMillis
   */
  public int getConnectionTimeoutMillis() {
    return connectionTimeoutMillis;
  }

  /**
   * Sets the connection timeout in milliseconds.
   *
   * @param connectionTimeoutMillis the connectionTimeoutMillis
   */
  public void setConnectionTimeoutMillis(int connectionTimeoutMillis) {
    this.connectionTimeoutMillis = connectionTimeoutMillis;
  }

  /**
   * Returns the read timeout in milliseconds
   *
   * @return the readTimeoutMillis
   */
  public int getReadTimeoutMillis() {
    return readTimeoutMillis;
  }

  /**
   * Sets the read timeout in milliseconds
   *
   * @param readTimeoutMillis the readTimeoutMillis
   */
  public void setReadTimeoutMillis(int readTimeoutMillis) {
    this.readTimeoutMillis = readTimeoutMillis;
  }

  /**
   * Returns the EnvelopeCache interface
   *
   * @return the EnvelopeCache object
   */
  public @NotNull IEnvelopeCache getEnvelopeDiskCache() {
    return envelopeDiskCache;
  }

  /**
   * Sets the EnvelopeCache interface
   *
   * @param envelopeDiskCache the EnvelopeCache object
   */
  public void setEnvelopeDiskCache(final @Nullable IEnvelopeCache envelopeDiskCache) {
    this.envelopeDiskCache =
        envelopeDiskCache != null ? envelopeDiskCache : NoOpEnvelopeCache.getInstance();
  }

  /**
   * Returns the Max queue size
   *
   * @return the max queue size
   */
  public int getMaxQueueSize() {
    return maxQueueSize;
  }

  /**
   * Sets the max queue size if maxQueueSize is bigger than 0
   *
   * @param maxQueueSize max queue size
   */
  public void setMaxQueueSize(int maxQueueSize) {
    if (maxQueueSize > 0) {
      this.maxQueueSize = maxQueueSize;
    }
  }

  /**
   * Returns the SdkVersion object
   *
   * @return the SdkVersion object or null
   */
  public @Nullable SdkVersion getSdkVersion() {
    return sdkVersion;
  }

  /**
   * Returns SSLSocketFactory
   *
   * @return SSLSocketFactory object or null
   */
  public @Nullable SSLSocketFactory getSslSocketFactory() {
    return sslSocketFactory;
  }

  /**
   * Set custom SSLSocketFactory that is trusted to self-signed certificates
   *
   * @param sslSocketFactory SSLSocketFactory object
   */
  public void setSslSocketFactory(final @Nullable SSLSocketFactory sslSocketFactory) {
    this.sslSocketFactory = sslSocketFactory;
  }

  /**
   * Sets the SdkVersion object
   *
   * @param sdkVersion the SdkVersion object or null
   */
  @ApiStatus.Internal
  public void setSdkVersion(final @Nullable SdkVersion sdkVersion) {
    this.sdkVersion = sdkVersion;
  }

  public boolean isSendDefaultPii() {
    return sendDefaultPii;
  }

  public void setSendDefaultPii(boolean sendDefaultPii) {
    this.sendDefaultPii = sendDefaultPii;
  }

  /**
   * Adds a Scope observer
   *
   * @param observer the Observer
   */
  public void addScopeObserver(final @NotNull IScopeObserver observer) {
    observers.add(observer);
  }

  /**
   * Returns the list of Scope observers
   *
   * @return the Scope observer list
   */
  @NotNull
  public List<IScopeObserver> getScopeObservers() {
    return observers;
  }

  /**
   * Adds a SentryOptions observer
   *
   * @param observer the Observer
   */
  public void addOptionsObserver(final @NotNull IOptionsObserver observer) {
    optionsObservers.add(observer);
  }

  /**
   * Returns the list of SentryOptions observers
   *
   * @return the SentryOptions observer list
   */
  @NotNull
  public List<IOptionsObserver> getOptionsObservers() {
    return optionsObservers;
  }

  /**
   * Returns if loading properties from external sources is enabled.
   *
   * @return true if enabled or false otherwise
   */
  public boolean isEnableExternalConfiguration() {
    return enableExternalConfiguration;
  }

  /**
   * Enables loading options from external sources like sentry.properties file or environment
   * variables, system properties.
   *
   * @param enableExternalConfiguration true if enabled or false otherwise
   */
  public void setEnableExternalConfiguration(boolean enableExternalConfiguration) {
    this.enableExternalConfiguration = enableExternalConfiguration;
  }

  /**
   * Returns tags applied to all events and transactions.
   *
   * @return the tags map
   */
  public @NotNull Map<String, String> getTags() {
    return tags;
  }

  /**
   * Sets a tag that is applied to all events and transactions.
   *
   * @param key the key
   * @param value the value
   */
  public void setTag(final @NotNull String key, final @NotNull String value) {
    this.tags.put(key, value);
  }

  /**
   * Returns the maximum attachment size for each attachment in MiB.
   *
   * @return the maximum attachment size in MiB.
   */
  public long getMaxAttachmentSize() {
    return maxAttachmentSize;
  }

  /**
   * Sets the max attachment size for each attachment in bytes. Default is 20 MiB. Please also check
   * the maximum attachment size of Relay to make sure your attachments don't get discarded there:
   * https://docs.sentry.io/product/relay/options/
   *
   * @param maxAttachmentSize the max attachment size in bytes.
   */
  public void setMaxAttachmentSize(long maxAttachmentSize) {
    this.maxAttachmentSize = maxAttachmentSize;
  }

  /**
   * Returns if event deduplication is turned on.
   *
   * @return if event deduplication is turned on.
   */
  public boolean isEnableDeduplication() {
    return enableDeduplication;
  }

  /**
   * Enables or disables event deduplication.
   *
   * @param enableDeduplication true if enabled false otherwise
   */
  public void setEnableDeduplication(final boolean enableDeduplication) {
    this.enableDeduplication = enableDeduplication;
  }

  /**
   * Returns if tracing should be enabled. If tracing is disabled, starting transactions returns
   * {@link NoOpTransaction}.
   *
   * @return if tracing is enabled.
   */
  public boolean isTracingEnabled() {
    if (enableTracing != null) {
      return enableTracing;
    }

    return getTracesSampleRate() != null || getTracesSampler() != null;
  }

  /**
   * Returns the list of exception classes that once captured will not be sent to Sentry as {@link
   * SentryEvent}.
   *
   * @return the list of exception classes that once captured will not be sent to Sentry as {@link
   *     SentryEvent}.
   */
  public @NotNull Set<Class<? extends Throwable>> getIgnoredExceptionsForType() {
    return ignoredExceptionsForType;
  }

  /**
   * Adds exception type to the list of ignored exceptions.
   *
   * @param exceptionType - the exception type
   */
  public void addIgnoredExceptionForType(final @NotNull Class<? extends Throwable> exceptionType) {
    this.ignoredExceptionsForType.add(exceptionType);
  }

  /**
   * Checks if the type of exception given by parameter is ignored.
   *
   * @param throwable the throwable
   * @return if the type of exception is ignored
   */
  boolean containsIgnoredExceptionForType(final @NotNull Throwable throwable) {
    return this.ignoredExceptionsForType.contains(throwable.getClass());
  }

  /**
   * Returns the maximum number of spans that can be attached to single transaction.
   *
   * @return the maximum number of spans that can be attached to single transaction.
   */
  @ApiStatus.Experimental
  public int getMaxSpans() {
    return maxSpans;
  }

  /**
   * Sets the maximum number of spans that can be attached to single transaction.
   *
   * @param maxSpans maximum number of spans that can be attached to single transaction.
   */
  @ApiStatus.Experimental
  public void setMaxSpans(int maxSpans) {
    this.maxSpans = maxSpans;
  }

  /**
   * True if ShutdownHookIntegration is enabled, false otherwise.
   *
   * @return true if enabled or false otherwise.
   */
  public boolean isEnableShutdownHook() {
    return enableShutdownHook;
  }

  /**
   * Enables or disable ShutdownHookIntegration.
   *
   * @param enableShutdownHook true if enabled or false otherwise.
   */
  public void setEnableShutdownHook(boolean enableShutdownHook) {
    this.enableShutdownHook = enableShutdownHook;
  }

  /**
   * The max cache items for capping the number of events Default is 30
   *
   * @return the maxCacheItems
   */
  public int getMaxCacheItems() {
    return maxCacheItems;
  }

  /**
   * Sets the max cache items for capping the number of events
   *
   * @param maxCacheItems the maxCacheItems
   */
  public void setMaxCacheItems(int maxCacheItems) {
    this.maxCacheItems = maxCacheItems;
  }

  public @NotNull RequestSize getMaxRequestBodySize() {
    return maxRequestBodySize;
  }

  public void setMaxRequestBodySize(final @NotNull RequestSize maxRequestBodySize) {
    this.maxRequestBodySize = maxRequestBodySize;
  }

  /**
   * Returns whether the `baggage` header is attached to HTTP client integrations and the `trace`
   * header is attached to envelopes.
   *
   * <p>Note: this is an experimental API and will be removed without notice.
   *
   * @return true if enabled
   */
  @ApiStatus.Experimental
  public boolean isTraceSampling() {
    return traceSampling;
  }

  /**
   * Controls if the `baggage` header is attached HTTP client integrations and if the `trace` header
   * is attached to envelopes. Defaults to false.
   *
   * <p>Note: this is an experimental API and will be removed without notice.
   *
   * @deprecated please use {{@link SentryOptions#setTracePropagationTargets(List)}} instead
   * @param traceSampling - if trace sampling should be enabled
   */
  @Deprecated
  public void setTraceSampling(boolean traceSampling) {
    this.traceSampling = traceSampling;
  }

  /**
   * Returns the maximum trace file size for each envelope item in bytes.
   *
   * @return the maximum attachment size in bytes.
   */
  public long getMaxTraceFileSize() {
    return maxTraceFileSize;
  }

  /**
   * Sets the max trace file size for each envelope item in bytes. Default is 5 Mb.
   *
   * @param maxTraceFileSize the max trace file size in bytes.
   */
  public void setMaxTraceFileSize(long maxTraceFileSize) {
    this.maxTraceFileSize = maxTraceFileSize;
  }

  /**
   * Returns the listener interface to perform operations when a transaction is started or ended.
   *
   * @return the listener interface to perform operations when a transaction is started or ended.
   */
  public @NotNull ITransactionProfiler getTransactionProfiler() {
    return transactionProfiler;
  }

  /**
   * Sets the listener interface to perform operations when a transaction is started or ended. It
   * only has effect if no profiler was already set.
   *
   * @param transactionProfiler - the listener for operations when a transaction is started or ended
   */
  public void setTransactionProfiler(final @Nullable ITransactionProfiler transactionProfiler) {
    // We allow to set the profiler only if it was not set before, and we don't allow to unset it.
    if (this.transactionProfiler == NoOpTransactionProfiler.getInstance()
        && transactionProfiler != null) {
      this.transactionProfiler = transactionProfiler;
    }
  }

  /**
   * Returns if profiling is enabled for transactions.
   *
   * @return if profiling is enabled for transactions.
   */
  public boolean isProfilingEnabled() {
    return (getProfilesSampleRate() != null && getProfilesSampleRate() > 0)
        || getProfilesSampler() != null;
  }

  /**
   * Sets whether profiling is enabled for transactions.
   *
   * @deprecated use {{@link SentryOptions#setProfilesSampleRate(Double)} }
   * @param profilingEnabled - whether profiling is enabled for transactions
   */
  @Deprecated
  public void setProfilingEnabled(boolean profilingEnabled) {
    if (getProfilesSampleRate() == null) {
      setProfilesSampleRate(profilingEnabled ? 1.0 : null);
    }
  }

  /**
   * Returns the callback used to determine if a profile is sampled.
   *
   * @return the callback
   */
  public @Nullable ProfilesSamplerCallback getProfilesSampler() {
    return profilesSampler;
  }

  /**
   * Sets the callback used to determine if a profile is sampled.
   *
   * @param profilesSampler the callback
   */
  public void setProfilesSampler(final @Nullable ProfilesSamplerCallback profilesSampler) {
    this.profilesSampler = profilesSampler;
  }

  /**
   * Returns the profiles sample rate. Default is null (disabled).
   *
   * @return the sample rate
   */
  public @Nullable Double getProfilesSampleRate() {
    return profilesSampleRate;
  }

  /**
   * Sets the profilesSampleRate. Can be anything between 0.0 and 1.0 or null (default), to disable
   * it. It's dependent on the {{@link SentryOptions#setTracesSampleRate(Double)} } If a transaction
   * is sampled, then a profile could be sampled with a probability given by profilesSampleRate.
   *
   * @param profilesSampleRate the sample rate
   */
  public void setProfilesSampleRate(final @Nullable Double profilesSampleRate) {
    if (!SampleRateUtils.isValidProfilesSampleRate(profilesSampleRate)) {
      throw new IllegalArgumentException(
          "The value "
              + profilesSampleRate
              + " is not valid. Use null to disable or values between 0.0 and 1.0.");
    }
    this.profilesSampleRate = profilesSampleRate;
  }

  /**
   * Returns the profiling traces dir. path if set
   *
   * @return the profiling traces dir. path or null if not set
   */
  public @Nullable String getProfilingTracesDirPath() {
    final String cacheDirPath = getCacheDirPath();
    if (cacheDirPath == null) {
      return null;
    }
    return new File(cacheDirPath, "profiling_traces").getAbsolutePath();
  }

  /**
   * Returns a list of origins to which `sentry-trace` header should be sent in HTTP integrations.
   *
   * @deprecated use {{@link SentryOptions#getTracePropagationTargets()} }
   * @return the list of origins
   */
  @Deprecated
  @SuppressWarnings("InlineMeSuggester")
  public @NotNull List<String> getTracingOrigins() {
    return getTracePropagationTargets();
  }

  /**
   * Adds an origin to which `sentry-trace` header should be sent in HTTP integrations.
   *
   * @deprecated use {{@link SentryOptions#setTracePropagationTargets(List)}}
   * @param tracingOrigin - the tracing origin
   */
  @Deprecated
  @SuppressWarnings("InlineMeSuggester")
  public void addTracingOrigin(final @NotNull String tracingOrigin) {
    if (tracePropagationTargets == null) {
      tracePropagationTargets = new CopyOnWriteArrayList<>();
    }
    if (!tracingOrigin.isEmpty()) {
      tracePropagationTargets.add(tracingOrigin);
    }
  }

  @Deprecated
  @SuppressWarnings("InlineMeSuggester")
  @ApiStatus.Internal
  public void setTracingOrigins(final @Nullable List<String> tracingOrigins) {
    setTracePropagationTargets(tracingOrigins);
  }

  /**
   * Returns a list of origins to which `sentry-trace` header should be sent in HTTP integrations.
   *
   * @return the list of targets
   */
  public @NotNull List<String> getTracePropagationTargets() {
    if (tracePropagationTargets == null) {
      return defaultTracePropagationTargets;
    }
    return tracePropagationTargets;
  }

  @ApiStatus.Internal
  public void setTracePropagationTargets(final @Nullable List<String> tracePropagationTargets) {
    if (tracePropagationTargets == null) {
      this.tracePropagationTargets = null;
    } else {
      @NotNull final List<String> filteredTracePropagationTargets = new ArrayList<>();
      for (String target : tracePropagationTargets) {
        if (!target.isEmpty()) {
          filteredTracePropagationTargets.add(target);
        }
      }

      this.tracePropagationTargets = filteredTracePropagationTargets;
    }
  }

  /**
   * Returns a Proguard UUID.
   *
   * @return the Proguard UUIDs.
   */
  public @Nullable String getProguardUuid() {
    return proguardUuid;
  }

  /**
   * Sets a Proguard UUID.
   *
   * @param proguardUuid - the Proguard UUID
   */
  public void setProguardUuid(final @Nullable String proguardUuid) {
    this.proguardUuid = proguardUuid;
  }

  /**
   * Adds a bundle ID (also known as debugId) representing a source bundle that contains sources for
   * this application. These sources will be used to source code for frames of an exceptions stack
   * trace.
   *
   * @param bundleId Bundle ID generated by sentry-cli or the sentry-android-gradle-plugin
   */
  public void addBundleId(final @Nullable String bundleId) {
    if (bundleId != null) {
      final @NotNull String trimmedBundleId = bundleId.trim();
      if (!trimmedBundleId.isEmpty()) {
        this.bundleIds.add(trimmedBundleId);
      }
    }
  }

  /**
   * Returns all configured bundle IDs referencing source code bundles.
   *
   * @return list of bundle IDs
   */
  public @NotNull Set<String> getBundleIds() {
    return bundleIds;
  }

  /**
   * Returns Context tags names applied to Sentry events as Sentry tags.
   *
   * @return context tags
   */
  public @NotNull List<String> getContextTags() {
    return contextTags;
  }

  /**
   * Adds context tag name that is applied to Sentry events as Sentry tag.
   *
   * @param contextTag - the context tag
   */
  public void addContextTag(final @NotNull String contextTag) {
    this.contextTags.add(contextTag);
  }

  /**
   * Returns the idle timeout.
   *
   * @return the idle timeout in millis or null.
   */
  public @Nullable Long getIdleTimeout() {
    return idleTimeout;
  }

  /**
   * Sets the idle timeout.
   *
   * @param idleTimeout the idle timeout in millis or null.
   */
  public void setIdleTimeout(final @Nullable Long idleTimeout) {
    this.idleTimeout = idleTimeout;
  }

  /**
   * Returns whether sending of client reports has been enabled.
   *
   * @return true if enabled; false if disabled
   */
  public boolean isSendClientReports() {
    return sendClientReports;
  }

  /**
   * Enables / disables sending of client reports.
   *
   * @param sendClientReports true enables client reports; false disables them
   */
  public void setSendClientReports(boolean sendClientReports) {
    this.sendClientReports = sendClientReports;

    if (sendClientReports) {
      clientReportRecorder = new ClientReportRecorder(this);
    } else {
      clientReportRecorder = new NoOpClientReportRecorder();
    }
  }

  public boolean isEnableUserInteractionTracing() {
    return enableUserInteractionTracing;
  }

  public void setEnableUserInteractionTracing(boolean enableUserInteractionTracing) {
    this.enableUserInteractionTracing = enableUserInteractionTracing;
  }

  public boolean isEnableUserInteractionBreadcrumbs() {
    return enableUserInteractionBreadcrumbs;
  }

  public void setEnableUserInteractionBreadcrumbs(boolean enableUserInteractionBreadcrumbs) {
    this.enableUserInteractionBreadcrumbs = enableUserInteractionBreadcrumbs;
  }

  /**
   * Sets the instrumenter used for performance instrumentation.
   *
   * <p>If you set this to something other than {@link Instrumenter#SENTRY} Sentry will not create
   * any transactions automatically nor will it create transactions if you call
   * startTransaction(...), nor will it create child spans if you call startChild(...)
   *
   * @param instrumenter - the instrumenter to use
   * @deprecated this should no longer be needed with our current OpenTelmetry integration. Use
   *     {@link SentryOptions#setIgnoredSpanOrigins(List)} instead if you need fine grained control
   *     over what integrations can create spans.
   */
  @Deprecated
  public void setInstrumenter(final @NotNull Instrumenter instrumenter) {
    this.instrumenter = instrumenter;
  }

  /**
   * Returns the instrumenter used for performance instrumentation
   *
   * @return the configured instrumenter
   */
  public @NotNull Instrumenter getInstrumenter() {
    return instrumenter;
  }

  /**
   * Returns a ClientReportRecorder or a NoOp if sending of client reports has been disabled.
   *
   * @return a client report recorder or NoOp
   */
  @ApiStatus.Internal
  public @NotNull IClientReportRecorder getClientReportRecorder() {
    return clientReportRecorder;
  }

  /**
   * Returns a ModulesLoader to load external modules (dependencies/packages) of the program.
   *
   * @return a modules loader or no-op
   */
  @ApiStatus.Internal
  public @NotNull IModulesLoader getModulesLoader() {
    return modulesLoader;
  }

  @ApiStatus.Internal
  public void setModulesLoader(final @Nullable IModulesLoader modulesLoader) {
    this.modulesLoader = modulesLoader != null ? modulesLoader : NoOpModulesLoader.getInstance();
  }

  /**
   * Returns a DebugMetaLoader to load sentry-debug-meta.properties containing ProGuard UUID, source
   * bundle IDs etc.
   *
   * @return a loader or no-op
   */
  @ApiStatus.Internal
  public @NotNull IDebugMetaLoader getDebugMetaLoader() {
    return debugMetaLoader;
  }

  @ApiStatus.Internal
  public void setDebugMetaLoader(final @Nullable IDebugMetaLoader debugMetaLoader) {
    this.debugMetaLoader =
        debugMetaLoader != null ? debugMetaLoader : NoOpDebugMetaLoader.getInstance();
  }

  /**
   * Returns a list of all {@link GestureTargetLocator} instances used to determine which {@link
   * io.sentry.internal.gestures.UiElement} was part of an user interaction.
   *
   * @return a list of {@link GestureTargetLocator}
   */
  public List<GestureTargetLocator> getGestureTargetLocators() {
    return gestureTargetLocators;
  }

  /**
   * Sets the list of {@link GestureTargetLocator} being used to determine relevant {@link
   * io.sentry.internal.gestures.UiElement} for user interactions.
   *
   * @param locators a list of {@link GestureTargetLocator}
   */
  public void setGestureTargetLocators(@NotNull final List<GestureTargetLocator> locators) {
    gestureTargetLocators.clear();
    gestureTargetLocators.addAll(locators);
  }

  /**
   * Returns a list of all {@link ViewHierarchyExporter} instances used to export view hierarchy
   * information.
   *
   * @return a list of {@link ViewHierarchyExporter}
   */
  @NotNull
  public final List<ViewHierarchyExporter> getViewHierarchyExporters() {
    return viewHierarchyExporters;
  }

  /**
   * Sets the list of {@link ViewHierarchyExporter} being used to export the view hierarchy.
   *
   * @param exporters a list of {@link ViewHierarchyExporter}
   */
  public void setViewHierarchyExporters(@NotNull final List<ViewHierarchyExporter> exporters) {
    viewHierarchyExporters.clear();
    viewHierarchyExporters.addAll(exporters);
  }

  public @NotNull IMainThreadChecker getMainThreadChecker() {
    return mainThreadChecker;
  }

  public void setMainThreadChecker(final @NotNull IMainThreadChecker mainThreadChecker) {
    this.mainThreadChecker = mainThreadChecker;
  }

  /**
   * Gets the performance collector used to collect performance stats while transactions run.
   *
   * @return the performance collector.
   */
  @ApiStatus.Internal
  public @NotNull TransactionPerformanceCollector getTransactionPerformanceCollector() {
    return transactionPerformanceCollector;
  }

  /**
   * Sets the performance collector used to collect performance stats while transactions run.
   *
   * @param transactionPerformanceCollector the performance collector.
   */
  @ApiStatus.Internal
  public void setTransactionPerformanceCollector(
      final @NotNull TransactionPerformanceCollector transactionPerformanceCollector) {
    this.transactionPerformanceCollector = transactionPerformanceCollector;
  }

  /**
   * Gets if the time-to-full-display spans is tracked in navigation transactions.
   *
   * @return if the time-to-full-display is tracked.
   */
  public boolean isEnableTimeToFullDisplayTracing() {
    return enableTimeToFullDisplayTracing;
  }

  /**
   * Sets if the time-to-full-display spans should be tracked in navigation transactions.
   *
   * @param enableTimeToFullDisplayTracing if the time-to-full-display spans should be tracked.
   */
  public void setEnableTimeToFullDisplayTracing(final boolean enableTimeToFullDisplayTracing) {
    this.enableTimeToFullDisplayTracing = enableTimeToFullDisplayTracing;
  }

  /**
   * Gets the reporter to call when a screen is fully loaded, used for time-to-full-display spans.
   *
   * @return The reporter to call when a screen is fully loaded.
   */
  @ApiStatus.Internal
  public @NotNull FullyDisplayedReporter getFullyDisplayedReporter() {
    return fullyDisplayedReporter;
  }

  /**
   * Whether OPTIONS requests should be traced.
   *
   * @return true if OPTIONS requests should be traced
   */
  public boolean isTraceOptionsRequests() {
    return traceOptionsRequests;
  }

  /**
   * Whether OPTIONS requests should be traced.
   *
   * @param traceOptionsRequests true if OPTIONS requests should be traced
   */
  public void setTraceOptionsRequests(boolean traceOptionsRequests) {
    this.traceOptionsRequests = traceOptionsRequests;
  }

  /**
   * Whether Sentry is enabled.
   *
   * @return true if Sentry should be enabled
   */
  public boolean isEnabled() {
    return enabled;
  }

  /**
   * Whether Sentry should be enabled.
   *
   * @param enabled true if Sentry should be enabled
   */
  public void setEnabled(boolean enabled) {
    this.enabled = enabled;
  }

  /**
   * Whether to format serialized data, e.g. events logged to console in debug mode
   *
   * @return true if data should be pretty printed
   */
  public boolean isEnablePrettySerializationOutput() {
    return enablePrettySerializationOutput;
  }

  /**
   * Whether to send modules containing information about versions.
   *
   * @return true if modules should be sent.
   */
  public boolean isSendModules() {
    return sendModules;
  }

  /**
   * Whether to format serialized data, e.g. events logged to console in debug mode
   *
   * @param enablePrettySerializationOutput true if output should be pretty printed
   */
  public void setEnablePrettySerializationOutput(boolean enablePrettySerializationOutput) {
    this.enablePrettySerializationOutput = enablePrettySerializationOutput;
  }

  /**
   * Whether to profile app launches, depending on profilesSampler or profilesSampleRate. Depends on
   * {@link SentryOptions#isProfilingEnabled()}
   *
   * @return true if app launches should be profiled.
   */
  public boolean isEnableAppStartProfiling() {
    return isProfilingEnabled() && enableAppStartProfiling;
  }

  /**
   * Whether to profile app launches, depending on profilesSampler or profilesSampleRate.
   *
   * @param enableAppStartProfiling true if app launches should be profiled.
   */
  public void setEnableAppStartProfiling(boolean enableAppStartProfiling) {
    this.enableAppStartProfiling = enableAppStartProfiling;
  }

  /**
   * Whether to send modules containing information about versions.
   *
   * @param sendModules true if modules should be sent.
   */
  public void setSendModules(boolean sendModules) {
    this.sendModules = sendModules;
  }

  @ApiStatus.Experimental
  public void setIgnoredCheckIns(final @Nullable List<String> ignoredCheckIns) {
    if (ignoredCheckIns == null) {
      this.ignoredCheckIns = null;
    } else {
      @NotNull final List<String> filteredIgnoredCheckIns = new ArrayList<>();
      for (String slug : ignoredCheckIns) {
        if (!slug.isEmpty()) {
          filteredIgnoredCheckIns.add(slug);
        }
      }

      this.ignoredCheckIns = filteredIgnoredCheckIns;
    }
  }

  @ApiStatus.Experimental
  public @Nullable List<String> getIgnoredSpanOrigins() {
    return ignoredSpanOrigins;
  }

  @ApiStatus.Experimental
  public void setIgnoredSpanOrigins(final @Nullable List<String> ignoredSpanOrigins) {
    if (ignoredSpanOrigins == null) {
      this.ignoredSpanOrigins = null;
    } else {
      @NotNull final List<String> filtered = new ArrayList<>();
      for (String origin : ignoredSpanOrigins) {
        if (origin != null && !origin.isEmpty()) {
          filtered.add(origin);
        }
      }

      this.ignoredSpanOrigins = filtered;
    }
  }

  @ApiStatus.Experimental
  public @Nullable List<String> getIgnoredCheckIns() {
    return ignoredCheckIns;
  }

  /** Returns the current {@link SentryDateProvider} that is used to retrieve the current date. */
  @ApiStatus.Internal
  public @NotNull SentryDateProvider getDateProvider() {
    return dateProvider;
  }

  /**
   * Sets the {@link SentryDateProvider} which is used to retrieve the current date.
   *
   * <p>Different providers offer different precision. By default Sentry tries to offer the highest
   * precision available for the system.
   */
  @ApiStatus.Internal
  public void setDateProvider(final @NotNull SentryDateProvider dateProvider) {
    this.dateProvider = dateProvider;
  }

  /**
   * Adds a ICollector.
   *
   * @param collector the ICollector.
   */
  @ApiStatus.Internal
  public void addPerformanceCollector(final @NotNull IPerformanceCollector collector) {
    performanceCollectors.add(collector);
  }

  /**
   * Returns the list of ICollectors.
   *
   * @return the IPerformanceCollector list.
   */
  @ApiStatus.Internal
  public @NotNull List<IPerformanceCollector> getPerformanceCollectors() {
    return performanceCollectors;
  }

  @NotNull
  public IConnectionStatusProvider getConnectionStatusProvider() {
    return connectionStatusProvider;
  }

  public void setConnectionStatusProvider(
      final @NotNull IConnectionStatusProvider connectionStatusProvider) {
    this.connectionStatusProvider = connectionStatusProvider;
  }

  @ApiStatus.Internal
  @NotNull
  public IBackpressureMonitor getBackpressureMonitor() {
    return backpressureMonitor;
  }

  @ApiStatus.Internal
  public void setBackpressureMonitor(final @NotNull IBackpressureMonitor backpressureMonitor) {
    this.backpressureMonitor = backpressureMonitor;
  }

  @ApiStatus.Experimental
  public void setEnableBackpressureHandling(final boolean enableBackpressureHandling) {
    this.enableBackpressureHandling = enableBackpressureHandling;
  }

  /**
   * Returns the rate the profiler will sample rates at. 100 hz means 100 traces in 1 second.
   *
   * @return Rate the profiler will sample rates at.
   */
  @ApiStatus.Internal
  public int getProfilingTracesHz() {
    return profilingTracesHz;
  }

  /** Sets the rate the profiler will sample rates at. 100 hz means 100 traces in 1 second. */
  @ApiStatus.Internal
  public void setProfilingTracesHz(final int profilingTracesHz) {
    this.profilingTracesHz = profilingTracesHz;
  }

  @ApiStatus.Experimental
  public boolean isEnableBackpressureHandling() {
    return enableBackpressureHandling;
  }

  @ApiStatus.Internal
  public long getSessionFlushTimeoutMillis() {
    return sessionFlushTimeoutMillis;
  }

  @ApiStatus.Internal
  public void setSessionFlushTimeoutMillis(final long sessionFlushTimeoutMillis) {
    this.sessionFlushTimeoutMillis = sessionFlushTimeoutMillis;
  }

  @ApiStatus.Internal
  @Nullable
  public BeforeEnvelopeCallback getBeforeEnvelopeCallback() {
    return beforeEnvelopeCallback;
  }

  @ApiStatus.Internal
  public void setBeforeEnvelopeCallback(
      @Nullable final BeforeEnvelopeCallback beforeEnvelopeCallback) {
    this.beforeEnvelopeCallback = beforeEnvelopeCallback;
  }

  @ApiStatus.Experimental
  @Nullable
  public String getSpotlightConnectionUrl() {
    return spotlightConnectionUrl;
  }

  @ApiStatus.Experimental
  public void setSpotlightConnectionUrl(final @Nullable String spotlightConnectionUrl) {
    this.spotlightConnectionUrl = spotlightConnectionUrl;
  }

  @ApiStatus.Experimental
  public boolean isEnableSpotlight() {
    return enableSpotlight;
  }

  @ApiStatus.Experimental
  public void setEnableSpotlight(final boolean enableSpotlight) {
    this.enableSpotlight = enableSpotlight;
  }

  public boolean isEnableScopePersistence() {
    return enableScopePersistence;
  }

  public void setEnableScopePersistence(final boolean enableScopePersistence) {
    this.enableScopePersistence = enableScopePersistence;
  }

  @ApiStatus.Experimental
  public boolean isEnableMetrics() {
    return enableMetrics;
  }

  @ApiStatus.Experimental
  public void setEnableMetrics(boolean enableMetrics) {
    this.enableMetrics = enableMetrics;
  }

  @ApiStatus.Experimental
  public boolean isEnableSpanLocalMetricAggregation() {
    return isEnableMetrics() && enableSpanLocalMetricAggregation;
  }

  @ApiStatus.Experimental
  public void setEnableSpanLocalMetricAggregation(final boolean enableSpanLocalMetricAggregation) {
    this.enableSpanLocalMetricAggregation = enableSpanLocalMetricAggregation;
  }

  @ApiStatus.Experimental
  public boolean isEnableDefaultTagsForMetrics() {
    return isEnableMetrics() && enableDefaultTagsForMetrics;
  }

  @ApiStatus.Experimental
  public void setEnableDefaultTagsForMetrics(final boolean enableDefaultTagsForMetrics) {
    this.enableDefaultTagsForMetrics = enableDefaultTagsForMetrics;
  }

  @ApiStatus.Experimental
  @Nullable
  public BeforeEmitMetricCallback getBeforeEmitMetricCallback() {
    return beforeEmitMetricCallback;
  }

  @ApiStatus.Experimental
  public void setBeforeEmitMetricCallback(
      final @Nullable BeforeEmitMetricCallback beforeEmitMetricCallback) {
    this.beforeEmitMetricCallback = beforeEmitMetricCallback;
  }

  public @Nullable Cron getCron() {
    return cron;
  }

  @ApiStatus.Experimental
  public void setCron(@Nullable Cron cron) {
    this.cron = cron;
  }

  public void setDefaultScopeType(final @NotNull ScopeType scopeType) {
    this.defaultScopeType = scopeType;
  }

  public @NotNull ScopeType getDefaultScopeType() {
    return defaultScopeType;
  }

  @ApiStatus.Internal
  public void setInitPriority(final @NotNull InitPriority initPriority) {
    this.initPriority = initPriority;
  }

  @ApiStatus.Internal
  public @NotNull InitPriority getInitPriority() {
    return initPriority;
  }

  /**
   * If set to true a call to Sentry.init (or SentryAndroid.init) will go through and replace
   * previous options if there are any.
   *
   * <p>By default the SDK will check whether a previous call to Sentry.init has higher priority
   * than the current one and decide whether to actually perform the init and replace options.
   *
   * @param forceInit true = replace previous init and options
   */
  public void setForceInit(final boolean forceInit) {
    this.forceInit = forceInit;
  }

  public boolean isForceInit() {
    return forceInit;
  }

  /** The BeforeSend callback */
  public interface BeforeSendCallback {

    /**
     * Mutates or drop an event before being sent
     *
     * @param event the event
     * @param hint the hints
     * @return the original event or the mutated event or null if event was dropped
     */
    @Nullable
    SentryEvent execute(@NotNull SentryEvent event, @NotNull Hint hint);
  }

  /** The BeforeSendTransaction callback */
  public interface BeforeSendTransactionCallback {

    /**
     * Mutates or drop a transaction before being sent
     *
     * @param transaction the transaction
     * @param hint the hints
     * @return the original transaction or the mutated transaction or null if transaction was
     *     dropped
     */
    @Nullable
    SentryTransaction execute(@NotNull SentryTransaction transaction, @NotNull Hint hint);
  }

  /** The BeforeBreadcrumb callback */
  public interface BeforeBreadcrumbCallback {

    /**
     * Mutates or drop a callback before being added
     *
     * @param breadcrumb the breadcrumb
     * @param hint the hints, usually the source of the breadcrumb
     * @return the original breadcrumb or the mutated breadcrumb of null if breadcrumb was dropped
     */
    @Nullable
    Breadcrumb execute(@NotNull Breadcrumb breadcrumb, @NotNull Hint hint);
  }

  /** The traces sampler callback. */
  public interface TracesSamplerCallback {

    /**
     * Calculates the sampling value used to determine if transaction is going to be sent to Sentry
     * backend.
     *
     * @param samplingContext the sampling context
     * @return sampling value or {@code null} if decision has not been taken
     */
    @Nullable
    Double sample(@NotNull SamplingContext samplingContext);
  }

  /** The profiles sampler callback. */
  public interface ProfilesSamplerCallback {

    /**
     * Calculates the sampling value used to determine if a profile is going to be sent to Sentry
     * backend.
     *
     * @param samplingContext the sampling context
     * @return sampling value or {@code null} if decision has not been taken
     */
    @Nullable
    Double sample(@NotNull SamplingContext samplingContext);
  }

  /** The BeforeEnvelope callback */
  @ApiStatus.Internal
  public interface BeforeEnvelopeCallback {

    /**
     * A callback which gets called right before an envelope is about to be sent
     *
     * @param envelope the envelope
     * @param hint the hints
     */
    void execute(@NotNull SentryEnvelope envelope, @Nullable Hint hint);
  }

  /** The BeforeEmitMetric callback */
  @ApiStatus.Experimental
  public interface BeforeEmitMetricCallback {

    /**
     * A callback which gets called right before a metric is about to be emitted.
     *
     * @param key the metric key
     * @param tags the metric tags
     * @return true if the metric should be emitted, false otherwise
     */
    boolean execute(@NotNull String key, @Nullable Map<String, String> tags);
  }

  /**
   * Creates SentryOptions instance without initializing any of the internal parts.
   *
   * <p>Used by {@link NoOpScopes}.
   *
   * @return SentryOptions
   */
  @ApiStatus.Internal
  public static @NotNull SentryOptions empty() {
    return new SentryOptions(true);
  }

  /** SentryOptions ctor It adds and set default things */
  public SentryOptions() {
    this(false);
  }

  /**
   * Creates SentryOptions instance without initializing any of the internal parts.
   *
   * @param empty if options should be empty.
   */
  private SentryOptions(final boolean empty) {
    if (!empty) {
      setInitPriority(InitPriority.LOWEST);
      setSpanFactory(new DefaultSpanFactory());
      // SentryExecutorService should be initialized before any
      // SendCachedEventFireAndForgetIntegration
      executorService = new SentryExecutorService();

      // UncaughtExceptionHandlerIntegration should be inited before any other Integration.
      // if there's an error on the setup, we are able to capture it
      integrations.add(new UncaughtExceptionHandlerIntegration());

      integrations.add(new ShutdownHookIntegration());
      integrations.add(new SpotlightIntegration());

      eventProcessors.add(new MainEventProcessor(this));
      eventProcessors.add(new DuplicateEventDetectionEventProcessor(this));

      if (Platform.isJvm()) {
        eventProcessors.add(new SentryRuntimeEventProcessor());
      }

      setSentryClientName(BuildConfig.SENTRY_JAVA_SDK_NAME + "/" + BuildConfig.VERSION_NAME);
      setSdkVersion(createSdkVersion());
      addPackageInfo();
    }
  }

  /**
   * Merges with another {@link SentryOptions} object. Used when loading additional options from
   * external locations.
   *
   * @param options options loaded from external locations
   */
  public void merge(final @NotNull ExternalOptions options) {
    if (options.getDsn() != null) {
      setDsn(options.getDsn());
    }
    if (options.getEnvironment() != null) {
      setEnvironment(options.getEnvironment());
    }
    if (options.getRelease() != null) {
      setRelease(options.getRelease());
    }
    if (options.getDist() != null) {
      setDist(options.getDist());
    }
    if (options.getServerName() != null) {
      setServerName(options.getServerName());
    }
    if (options.getProxy() != null) {
      setProxy(options.getProxy());
    }
    if (options.getEnableUncaughtExceptionHandler() != null) {
      setEnableUncaughtExceptionHandler(options.getEnableUncaughtExceptionHandler());
    }
    if (options.getPrintUncaughtStackTrace() != null) {
      setPrintUncaughtStackTrace(options.getPrintUncaughtStackTrace());
    }
    if (options.getEnableTracing() != null) {
      setEnableTracing(options.getEnableTracing());
    }
    if (options.getTracesSampleRate() != null) {
      setTracesSampleRate(options.getTracesSampleRate());
    }
    if (options.getProfilesSampleRate() != null) {
      setProfilesSampleRate(options.getProfilesSampleRate());
    }
    if (options.getDebug() != null) {
      setDebug(options.getDebug());
    }
    if (options.getEnableDeduplication() != null) {
      setEnableDeduplication(options.getEnableDeduplication());
    }
    if (options.getSendClientReports() != null) {
      setSendClientReports(options.getSendClientReports());
    }
    if (options.isForceInit() != null) {
      setForceInit(options.isForceInit());
    }
    final Map<String, String> tags = new HashMap<>(options.getTags());
    for (final Map.Entry<String, String> tag : tags.entrySet()) {
      this.tags.put(tag.getKey(), tag.getValue());
    }
    final List<String> inAppIncludes = new ArrayList<>(options.getInAppIncludes());
    for (final String inAppInclude : inAppIncludes) {
      addInAppInclude(inAppInclude);
    }
    final List<String> inAppExcludes = new ArrayList<>(options.getInAppExcludes());
    for (final String inAppExclude : inAppExcludes) {
      addInAppExclude(inAppExclude);
    }
    for (final Class<? extends Throwable> exceptionType :
        new HashSet<>(options.getIgnoredExceptionsForType())) {
      addIgnoredExceptionForType(exceptionType);
    }
    if (options.getTracePropagationTargets() != null) {
      final List<String> tracePropagationTargets =
          new ArrayList<>(options.getTracePropagationTargets());
      setTracePropagationTargets(tracePropagationTargets);
    }
    final List<String> contextTags = new ArrayList<>(options.getContextTags());
    for (final String contextTag : contextTags) {
      addContextTag(contextTag);
    }
    if (options.getProguardUuid() != null) {
      setProguardUuid(options.getProguardUuid());
    }
    if (options.getIdleTimeout() != null) {
      setIdleTimeout(options.getIdleTimeout());
    }
    for (String bundleId : options.getBundleIds()) {
      addBundleId(bundleId);
    }

    if (options.isEnabled() != null) {
      setEnabled(options.isEnabled());
    }
    if (options.isEnablePrettySerializationOutput() != null) {
      setEnablePrettySerializationOutput(options.isEnablePrettySerializationOutput());
    }

    if (options.isSendModules() != null) {
      setSendModules(options.isSendModules());
    }
    if (options.getIgnoredCheckIns() != null) {
      final List<String> ignoredCheckIns = new ArrayList<>(options.getIgnoredCheckIns());
      setIgnoredCheckIns(ignoredCheckIns);
    }
    if (options.isEnableBackpressureHandling() != null) {
      setEnableBackpressureHandling(options.isEnableBackpressureHandling());
    }
    if (options.getMaxRequestBodySize() != null) {
      setMaxRequestBodySize(options.getMaxRequestBodySize());
    }
    if (options.isSendDefaultPii() != null) {
      setSendDefaultPii(options.isSendDefaultPii());
    }

    if (options.getCron() != null) {
      if (getCron() == null) {
        setCron(options.getCron());
      } else {
        if (options.getCron().getDefaultCheckinMargin() != null) {
          getCron().setDefaultCheckinMargin(options.getCron().getDefaultCheckinMargin());
        }
        if (options.getCron().getDefaultMaxRuntime() != null) {
          getCron().setDefaultMaxRuntime(options.getCron().getDefaultMaxRuntime());
        }
        if (options.getCron().getDefaultTimezone() != null) {
          getCron().setDefaultTimezone(options.getCron().getDefaultTimezone());
        }
        if (options.getCron().getDefaultFailureIssueThreshold() != null) {
          getCron()
              .setDefaultFailureIssueThreshold(options.getCron().getDefaultFailureIssueThreshold());
        }
        if (options.getCron().getDefaultRecoveryThreshold() != null) {
          getCron().setDefaultRecoveryThreshold(options.getCron().getDefaultRecoveryThreshold());
        }
      }
    }
  }

  private @NotNull SdkVersion createSdkVersion() {
    final String version = BuildConfig.VERSION_NAME;
    final SdkVersion sdkVersion = new SdkVersion(BuildConfig.SENTRY_JAVA_SDK_NAME, version);

    sdkVersion.setVersion(version);

    return sdkVersion;
  }

  private void addPackageInfo() {
    SentryIntegrationPackageStorage.getInstance()
        .addPackage("maven:io.sentry:sentry", BuildConfig.VERSION_NAME);
  }

  @ApiStatus.Internal
  public @NotNull ISpanFactory getSpanFactory() {
    // TODO [POTEL] use a util for checking if OTel is active or similar
    return spanFactory;
  }

  @ApiStatus.Internal
  public void setSpanFactory(final @NotNull ISpanFactory spanFactory) {
    this.spanFactory = spanFactory;
  }

  public static final class Proxy {
    private @Nullable String host;
    private @Nullable String port;
    private @Nullable String user;
    private @Nullable String pass;
    private @Nullable java.net.Proxy.Type type;

    public Proxy() {
      this(null, null, null, null, null);
    }

    public Proxy(@Nullable String host, @Nullable String port) {
      this(host, port, null, null, null);
    }

    public Proxy(@Nullable String host, @Nullable String port, @Nullable java.net.Proxy.Type type) {
      this(host, port, type, null, null);
    }

    public Proxy(
        final @Nullable String host,
        final @Nullable String port,
        final @Nullable String user,
        final @Nullable String pass) {
      this(host, port, null, user, pass);
    }

    public Proxy(
        final @Nullable String host,
        final @Nullable String port,
        final @Nullable java.net.Proxy.Type type,
        final @Nullable String user,
        final @Nullable String pass) {
      this.host = host;
      this.port = port;
      this.type = type;
      this.user = user;
      this.pass = pass;
    }

    public @Nullable String getHost() {
      return host;
    }

    public void setHost(final @Nullable String host) {
      this.host = host;
    }

    public @Nullable String getPort() {
      return port;
    }

    public void setPort(final @Nullable String port) {
      this.port = port;
    }

    public @Nullable String getUser() {
      return user;
    }

    public void setUser(final @Nullable String user) {
      this.user = user;
    }

    public @Nullable String getPass() {
      return pass;
    }

    public void setPass(final @Nullable String pass) {
      this.pass = pass;
    }

    public @Nullable java.net.Proxy.Type getType() {
      return type;
    }

    public void setType(final @Nullable java.net.Proxy.Type type) {
      this.type = type;
    }
  }

  public static final class Cron {
    private @Nullable Long defaultCheckinMargin;
    private @Nullable Long defaultMaxRuntime;
    private @Nullable String defaultTimezone;
    private @Nullable Long defaultFailureIssueThreshold;
    private @Nullable Long defaultRecoveryThreshold;

    public @Nullable Long getDefaultCheckinMargin() {
      return defaultCheckinMargin;
    }

    public void setDefaultCheckinMargin(@Nullable Long defaultCheckinMargin) {
      this.defaultCheckinMargin = defaultCheckinMargin;
    }

    public @Nullable Long getDefaultMaxRuntime() {
      return defaultMaxRuntime;
    }

    public void setDefaultMaxRuntime(@Nullable Long defaultMaxRuntime) {
      this.defaultMaxRuntime = defaultMaxRuntime;
    }

    public @Nullable String getDefaultTimezone() {
      return defaultTimezone;
    }

    public void setDefaultTimezone(@Nullable String defaultTimezone) {
      this.defaultTimezone = defaultTimezone;
    }

    public @Nullable Long getDefaultFailureIssueThreshold() {
      return defaultFailureIssueThreshold;
    }

    public void setDefaultFailureIssueThreshold(@Nullable Long defaultFailureIssueThreshold) {
      this.defaultFailureIssueThreshold = defaultFailureIssueThreshold;
    }

    public @Nullable Long getDefaultRecoveryThreshold() {
      return defaultRecoveryThreshold;
    }

    public void setDefaultRecoveryThreshold(@Nullable Long defaultRecoveryThreshold) {
      this.defaultRecoveryThreshold = defaultRecoveryThreshold;
    }
  }

  public enum RequestSize {
    NONE,
    SMALL,
    MEDIUM,
    ALWAYS,
  }
}<|MERGE_RESOLUTION|>--- conflicted
+++ resolved
@@ -490,10 +490,7 @@
   private @NotNull ScopeType defaultScopeType = ScopeType.ISOLATION;
 
   private @NotNull InitPriority initPriority = InitPriority.MEDIUM;
-<<<<<<< HEAD
-=======
-
->>>>>>> 9b2603b9
+
   private boolean forceInit = false;
 
   /**
